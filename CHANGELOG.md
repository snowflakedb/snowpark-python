# Release History

## 1.34.0 (YYYY-MM-DD)

### Snowpark Python API Updates

#### New Features

- Added a new option `TRY_CAST` to `DataFrameReader`. When `TRY_CAST` is True columns are wrapped in a `TRY_CAST` statement rather than a hard cast when loading data.
- Added a new option `USE_RELAXED_TYPES` to the `INFER_SCHEMA_OPTIONS` of `DataFrameReader`. When set to True this option casts all strings to max length strings and all numeric types to `DoubleType`.
- Added debuggability improvements to eagerly validate dataframe schema metadata. Enable it using `snowflake.snowpark.context.configure_development_features()`.
- Added a new function `snowflake.snowpark.dataframe.map_in_pandas` that allows users map a function across a dataframe. The mapping function takes an iterator of pandas dataframes as input and provides one as output.
- Added a ttl cache to describe queries. Repeated queries in a 15 second interval will use the cached value rather than requery Snowflake.
- Added a parameter `fetch_with_process` to `DataFrameReader.dbapi` (PrPr) to enable multiprocessing for parallel data fetching in
local ingestion. By default, local ingestion uses multithreading. Multiprocessing may improve performance for CPU-bound tasks like Parquet file generation.

#### Improvements

- Added support for row validation using XSD schema using `rowValidationXSDPath` option when reading XML files with a row tag using `rowTag` option.
- Improved SQL generation for `session.table().sample()` to generate a flat sql statement.
- Added support for complex column expression as input for `functions.explode`.
- Added debuggability improvements to show which Python lines an SQL compilation error corresponds to. Enable it using `snowflake.snowpark.context.configure_development_features()`. This feature also depends on AST collection to be enabled in the session which can be done using `session.ast_enabled = True`.
- Set enforce_ordering=True when calling `to_snowpark_pandas()` from a snowpark dataframe containing DML/DDL queries instead of throwing a NotImplementedError.
- Set the 'type' and other standard fields for modin telemetry.

#### Bug Fixes

- Fixed a bug caused by redundant validation when creating an iceberg table.
- Fixed a bug in `DataFrameReader.dbapi` (PrPr) where closing the cursor or connection could unexpectedly raise an error and terminate the program.
- Fixed ambiguous column errors when using table functions in `DataFrame.select()` that have output columns matching the input DataFrame's columns. This improvement works when dataframe columns are provided as `Column` objects.

### Snowpark Local Testing Updates

- Added local testing support for reading files with `SnowflakeFile` using local file paths.

#### Bug Fixes

- Fixed a bug when processing windowed functions that lead to incorrect indexing in results.
- When a scalar numeric is passed to fillna we will ignore non-numeric columns instead of producing an error.

### Snowpark pandas API Updates

#### New Features

- Added support for `DataFrame.to_excel` and `Series.to_excel`.
- Added support for `pd.read_feather`.
- Added support for `pd.explain_switch()` to return debugging information on hybrid execution decisions.
- Support `pd.read_snowflake` when the global modin backend is `Pandas`.
<<<<<<< HEAD
- Added support for `pd.read_orc`.
=======
- Added support for `pd.to_iceberg`.
>>>>>>> 87588cd5

#### Improvements
- Add a data type guard to the cost functions for hybrid execution mode (PrPr) which checks for data type compatibility.
- Added automatic switching to the pandas backend in hybrid execution mode (PrPr) for many methods that are not directly implemented in Snowpark pandas.
- Set the 'type' and other standard fields for modin telemetry.


#### Dependency Updates
- Added tqdm and ipywidgets as dependencies so that progress bars appear when switching between modin backends.

#### Bug Fixes
- Fixed a bug in hybrid execution mode (PrPr) where certain Series operations would raise `TypeError: numpy.ndarray object is not callable`.
- Fixed a bug in hybrid execution mode (PrPr) where calling numpy operations like `np.where` on modin objects with the Pandas backend would raise an `AttributeError`. This fix requires `modin` version 0.34.0 or newer.
- Fixed issue when df.melt where the resulting values have an additional suffix applied

## 1.33.0 (2025-06-19)

### Snowpark Python API Updates

#### New Features

- Added support for MySQL in `DataFrameWriter.dbapi` (PrPr) for both Parquet and UDTF-based ingestion.
- Added support for PostgreSQL in `DataFrameReader.dbapi` (PrPr) for both Parquet and UDTF-based ingestion.
- Added support for Databricks in `DataFrameWriter.dbapi` (PrPr) for UDTF-based ingestion.
- Added support to `DataFrameReader` to enable use of `PATTERN` when reading files with `INFER_SCHEMA` enabled.
- Added support for the following AI-powered functions in `functions.py`:
  - `ai_complete`
  - `ai_similarity`
  - `ai_summarize_agg` (originally `summarize_agg`)
  - different config options for `ai_classify`
- Added support for more options when reading XML files with a row tag using `rowTag` option:
  - Added support for removing namespace prefixes from col names using `ignoreNamespace` option.
  - Added support for specifying the prefix for the attribute column in the result table using `attributePrefix` option.
  - Added support for excluding attributes from the XML element using `excludeAttributes` option.
  - Added support for specifying the column name for the value when there are attributes in an element that has no child elements using `valueTag` option.
  - Added support for specifying the value to treat as a ``null`` value using `nullValue` option.
  - Added support for specifying the character encoding of the XML file using `charset` option.
  - Added support for ignoring surrounding whitespace in the XML element using `ignoreSurroundingWhitespace` option.
- Added support for parameter `return_dataframe` in `Session.call`, which can be used to set the return type of the functions to a `DataFrame` object.
- Added a new argument to `Dataframe.describe` called `strings_include_math_stats` that triggers `stddev` and `mean` to be calculated for String columns.
- Added support for retrieving `Edge.properties` when retrieving lineage from `DGQL` in `DataFrame.lineage.trace`.
- Added a parameter `table_exists` to `DataFrameWriter.save_as_table` that allows specifying if a table already exists. This allows skipping a table lookup that can be expensive.

#### Bug Fixes

- Fixed a bug in `DataFrameReader.dbapi` (PrPr) where the `create_connection` defined as local function was incompatible with multiprocessing.
- Fixed a bug in `DataFrameReader.dbapi` (PrPr) where databricks `TIMESTAMP` type was converted to Snowflake `TIMESTAMP_NTZ` type which should be `TIMESTAMP_LTZ` type.
- Fixed a bug in `DataFrameReader.json` where repeated reads with the same reader object would create incorrectly quoted columns.
- Fixed a bug in `DataFrame.to_pandas()` that would drop column names when converting a dataframe that did not originate from a select statement.
- Fixed a bug that `DataFrame.create_or_replace_dynamic_table` raises error when the dataframe contains a UDTF and `SELECT *` in UDTF not being parsed correctly.
- Fixed a bug where casted columns could not be used in the values-clause of in functions.

#### Improvements

- Improved the error message for `Session.write_pandas()` and `Session.create_dataframe()` when the input pandas DataFrame does not have a column.
- Improved `DataFrame.select` when the arguments contain a table function with output columns that collide with columns of current dataframe. With the improvement, if user provides non-colliding columns in `df.select("col1", "col2", table_func(...))` as string arguments, then the query generated by snowpark client will not raise ambiguous column error.
- Improved `DataFrameReader.dbapi` (PrPr) to use in-memory Parquet-based ingestion for better performance and security.
- Improved `DataFrameReader.dbapi` (PrPr) to use `MATCH_BY_COLUMN_NAME=CASE_SENSITIVE` in copy into table operation.

### Snowpark Local Testing Updates

#### New Features

- Added support for snow urls (snow://) in local file testing.

#### Bug Fixes

- Fixed a bug in `Column.isin` that would cause incorrect filtering on joined or previously filtered data.
- Fixed a bug in `snowflake.snowpark.functions.concat_ws` that would cause results to have an incorrect index.

### Snowpark pandas API Updates

#### Dependency Updates

- Updated `modin` dependency constraint from 0.32.0 to >=0.32.0, <0.34.0. The latest version tested with Snowpark pandas is `modin` 0.33.1.

#### New Features

- Added support for **Hybrid Execution (PrPr)**. By running `from modin.config import AutoSwitchBackend; AutoSwitchBackend.enable()`, Snowpark pandas will automatically choose whether to run certain pandas operations locally or on Snowflake. This feature is disabled by default.

#### Improvements

- Set the default value of the `index` parameter to `False` for `DataFrame.to_view`, `Series.to_view`, `DataFrame.to_dynamic_table`, and `Series.to_dynamic_table`.
- Added `iceberg_version` option to table creation functions.
- Reduced query count for many operations, including `insert`, `repr`, and `groupby`, that previously issued a query to retrieve the input data's size.
- Added modin telemetry on API calls and hybrid engine switches.
- Show more helpful error messages to Snowflake Notebook users when Modin or pandas version does not match our requirements.

#### Bug Fixes

- Fixed a bug in `Series.where` when the `other` parameter is an unnamed `Series`.


## 1.32.0 (2025-05-15)

### Snowpark Python API Updates

#### Improvements

- Invoking snowflake system procedures does not invoke an additional `describe procedure` call to check the return type of the procedure.
- Added support for `Session.create_dataframe()` with the stage URL and FILE data type.
- Added support for different modes for dealing with corrupt XML records when reading an XML file using `session.read.option('mode', <mode>), option('rowTag', <tag_name>).xml(<stage_file_path>)`. Currently `PERMISSIVE`, `DROPMALFORMED` and `FAILFAST` are supported.
- Improved the error message of the XML reader when the specified row tag is not found in the file.
- Improved query generation for `Dataframe.drop` to use `SELECT * EXCLUDE ()` to exclude the dropped columns. To enable this feature, set `session.conf.set("use_simplified_query_generation", True)`.
- Added support for `VariantType` to `StructType.from_json`

#### Bug Fixes

- Fixed a bug in `DataFrameWriter.dbapi` (PrPr) that unicode or double-quoted column name in external database causes error because not quoted correctly.
- Fixed a bug where named fields in nested OBJECT data could cause errors when containing spaces.
- Fixed a bug duplicated `native_app_params` parameters in register udaf function.

### Snowpark Local Testing Updates

#### Bug Fixes

- Fixed a bug in `snowflake.snowpark.functions.rank` that would cause sort direction to not be respected.
- Fixed a bug in `snowflake.snowpark.functions.to_timestamp_*` that would cause incorrect results on filtered data.

### Snowpark pandas API Updates

#### New Features

- Added support for dict values in `Series.str.get`, `Series.str.slice`, and `Series.str.__getitem__` (`Series.str[...]`).
- Added support for `DataFrame.to_html`.
- Added support for `DataFrame.to_string` and `Series.to_string`.
- Added support for reading files from S3 buckets using `pd.read_csv`.
- Added `ENFORCE_EXISTING_FILE_FORMAT` option to the `DataFrameReader`, which allows to read a dataframe only based on an existing file format object when used together with `FORMAT_NAME`.

#### Improvements

- Make `iceberg_config` a required parameter for `DataFrame.to_iceberg` and `Series.to_iceberg`.

## 1.31.1 (2025-05-05)

### Snowpark Python API Updates

#### Bug Fixes

- Updated conda build configuration to deprecate Python 3.8 support, preventing installation in incompatible environments.

## 1.31.0 (2025-04-24)

### Snowpark Python API Updates

#### New Features

- Added support for `restricted caller` permission of `execute_as` argument in `StoredProcedure.register()`.
- Added support for non-select statement in `DataFrame.to_pandas()`.
- Added support for `artifact_repository` parameter to `Session.add_packages`, `Session.add_requirements`, `Session.get_packages`, `Session.remove_package`, and `Session.clear_packages`.
- Added support for reading an XML file using a row tag by `session.read.option('rowTag', <tag_name>).xml(<stage_file_path>)` (experimental).
  - Each XML record is extracted as a separate row.
  - Each field within that record becomes a separate column of type VARIANT, which can be further queried using dot notation, e.g., `col(a.b.c)`.
- Added updates to `DataFrameReader.dbapi` (PrPr):
  - Added `fetch_merge_count` parameter for optimizing performance by merging multiple fetched data into a single Parquet file.
  - Added support for Databricks.
  - Added support for ingestion with Snowflake UDTF.
- Added support for the following AI-powered functions in `functions.py` (Private Preview):
  - `prompt`
  - `ai_filter` (added support for `prompt()` function and image files, and changed the second argument name from `expr` to `file`)
  - `ai_classify`

#### Improvements

- Renamed the `relaxed_ordering` param into `enforce_ordering` for `DataFrame.to_snowpark_pandas`. Also the new default values is `enforce_ordering=False` which has the opposite effect of the previous default value, `relaxed_ordering=False`.
- Improved `DataFrameReader.dbapi` (PrPr) reading performance by setting the default `fetch_size` parameter value to 1000.
- Improve the error message for invalid identifier SQL error by suggesting the potentially matching identifiers.
- Reduced the number of describe queries issued when creating a DataFrame from a Snowflake table using `session.table`.
- Improved performance and accuracy of `DataFrameAnalyticsFunctions.time_series_agg()`.

#### Bug Fixes

- Fixed a bug in `DataFrame.group_by().pivot().agg` when the pivot column and aggregate column are the same.
- Fixed a bug in `DataFrameReader.dbapi` (PrPr) where a `TypeError` was raised when `create_connection` returned a connection object of an unsupported driver type.
- Fixed a bug where `df.limit(0)` call would not properly apply.
- Fixed a bug in `DataFrameWriter.save_as_table` that caused reserved names to throw errors when using append mode.

#### Deprecations

- Deprecated support for Python3.8.
- Deprecated argument `sliding_interval` in `DataFrameAnalyticsFunctions.time_series_agg()`.

### Snowpark Local Testing Updates

#### New Features

- Added support for Interval expression to `Window.range_between`.
- Added support for `array_construct` function.

#### Bug Fixes

- Fixed a bug in local testing where transient `__pycache__` directory was unintentionally copied during stored procedure execution via import.
- Fixed a bug in local testing that created incorrect result for `Column.like` calls.
- Fixed a bug in local testing that caused `Column.getItem` and `snowpark.snowflake.functions.get` to raise `IndexError` rather than return null.
- Fixed a bug in local testing where `df.limit(0)` call would not properly apply.
- Fixed a bug in local testing where a `Table.merge` into an empty table would cause an exception.

### Snowpark pandas API Updates

#### Dependency Updates

- Updated `modin` from 0.30.1 to 0.32.0.
- Added support for `numpy` 2.0 and above.

#### New Features

- Added support for `DataFrame.create_or_replace_view` and `Series.create_or_replace_view`.
- Added support for `DataFrame.create_or_replace_dynamic_table` and `Series.create_or_replace_dynamic_table`.
- Added support for `DataFrame.to_view` and `Series.to_view`.
- Added support for `DataFrame.to_dynamic_table` and `Series.to_dynamic_table`.
- Added support for `DataFrame.groupby.resample` for aggregations `max`, `mean`, `median`, `min`, and `sum`.
- Added support for reading stage files using:
  - `pd.read_excel`
  - `pd.read_html`
  - `pd.read_pickle`
  - `pd.read_sas`
  - `pd.read_xml`
- Added support for `DataFrame.to_iceberg` and `Series.to_iceberg`.
- Added support for dict values in `Series.str.len`.

#### Improvements

- Improve performance of `DataFrame.groupby.apply` and `Series.groupby.apply` by avoiding expensive pivot step.
- Added estimate for row count upper bound to `OrderedDataFrame` to enable better engine switching. This could potentially result in increased query counts.
- Renamed the `relaxed_ordering` param into `enforce_ordering` for `pd.read_snowflake`. Also the new default value is `enforce_ordering=False` which has the opposite effect of the previous default value, `relaxed_ordering=False`.

#### Bug Fixes

- Fixed a bug for `pd.read_snowflake` when reading iceberg tables and `enforce_ordering=True`.

## 1.30.0 (2025-03-27)

### Snowpark Python API Updates

#### New Features

- Added Support for relaxed consistency and ordering guarantees in `Dataframe.to_snowpark_pandas` by introducing the new parameter `relaxed_ordering`.
- `DataFrameReader.dbapi` (PrPr) now accepts a list of strings for the session_init_statement parameter, allowing multiple SQL statements to be executed during session initialization.

#### Improvements

- Improved query generation for `Dataframe.stat.sample_by` to generate a single flat query that scales well with large `fractions` dictionary compared to older method of creating a UNION ALL subquery for each key in `fractions`. To enable this feature, set `session.conf.set("use_simplified_query_generation", True)`.
- Improved performance of `DataFrameReader.dbapi` by enable vectorized option when copy parquet file into table.
- Improved query generation for `DataFrame.random_split` in the following ways. They can be enabled by setting `session.conf.set("use_simplified_query_generation", True)`:
  - Removed the need to `cache_result` in the internal implementation of the input dataframe resulting in a pure lazy dataframe operation.
  - The `seed` argument now behaves as expected with repeatable results across multiple calls and sessions.
- `DataFrame.fillna` and `DataFrame.replace` now both support fitting `int` and `float` into `Decimal` columns if `include_decimal` is set to True.
- Added documentation for the following UDF and stored procedure functions in `files.py` as a result of their General Availability.
  - `SnowflakeFile.write`
  - `SnowflakeFile.writelines`
  - `SnowflakeFile.writeable`
- Minor documentation changes for `SnowflakeFile` and `SnowflakeFile.open()`

#### Bug Fixes

- Fixed a bug for the following functions that raised errors `.cast()` is applied to their output
  - `from_json`
  - `size`

### Snowpark Local Testing Updates

#### Bug Fixes

- Fixed a bug in aggregation that caused empty groups to still produce rows.
- Fixed a bug in `Dataframe.except_` that would cause rows to be incorrectly dropped.
- Fixed a bug that caused `to_timestamp` to fail when casting filtered columns.

### Snowpark pandas API Updates

#### New Features

- Added support for list values in `Series.str.__getitem__` (`Series.str[...]`).
- Added support for `pd.Grouper` objects in group by operations. When `freq` is specified, the default values of the `sort`, `closed`, `label`, and `convention` arguments are supported; `origin` is supported when it is `start` or `start_day`.
- Added support for relaxed consistency and ordering guarantees in `pd.read_snowflake` for both named data sources (e.g., tables and views) and query data sources by introducing the new parameter `relaxed_ordering`.

#### Improvements

- Raise a warning whenever `QUOTED_IDENTIFIERS_IGNORE_CASE` is found to be set, ask user to unset it.
- Improved how a missing `index_label` in `DataFrame.to_snowflake` and `Series.to_snowflake` is handled when `index=True`. Instead of raising a `ValueError`, system-defined labels are used for the index columns.
- Improved error message for `groupby or DataFrame or Series.agg` when the function name is not supported.

## 1.29.1 (2025-03-12)

### Snowpark Python API Updates

#### Bug Fixes

- Fixed a bug in `DataFrameReader.dbapi` (PrPr) that prevents usage in stored procedure and snowbooks.

## 1.29.0 (2025-03-05)

### Snowpark Python API Updates

#### New Features

- Added support for the following AI-powered functions in `functions.py` (Private Preview):
  - `ai_filter`
  - `ai_agg`
  - `summarize_agg`
- Added support for the new FILE SQL type support, with the following related functions in `functions.py` (Private Preview):
  - `fl_get_content_type`
  - `fl_get_etag`
  - `fl_get_file_type`
  - `fl_get_last_modified`
  - `fl_get_relative_path`
  - `fl_get_scoped_file_url`
  - `fl_get_size`
  - `fl_get_stage`
  - `fl_get_stage_file_url`
  - `fl_is_audio`
  - `fl_is_compressed`
  - `fl_is_document`
  - `fl_is_image`
  - `fl_is_video`
- Added support for importing third-party packages from PyPi using Artifact Repository (Private Preview):
  - Use keyword arguments `artifact_repository` and `artifact_repository_packages` to specify your artifact repository and packages respectively when registering stored procedures or user defined functions.
  - Supported APIs are:
    - `Session.sproc.register`
    - `Session.udf.register`
    - `Session.udaf.register`
    - `Session.udtf.register`
    - `functions.sproc`
    - `functions.udf`
    - `functions.udaf`
    - `functions.udtf`
    - `functions.pandas_udf`
    - `functions.pandas_udtf`

#### Bug Fixes

- Fixed a bug where creating a Dataframe with large number of values raised `Unsupported feature 'SCOPED_TEMPORARY'.` error if thread-safe session was disabled.
- Fixed a bug where `df.describe` raised internal SQL execution error when the dataframe is created from reading a stage file and CTE optimization is enabled.
- Fixed a bug where `df.order_by(A).select(B).distinct()` would generate invalid SQL when simplified query generation was enabled using `session.conf.set("use_simplified_query_generation", True)`.
- Disabled simplified query generation by default.

#### Improvements

- Improved version validation warnings for `snowflake-snowpark-python` package compatibility when registering stored procedures. Now, warnings are only triggered if the major or minor version does not match, while bugfix version differences no longer generate warnings.
- Bumped cloudpickle dependency to also support `cloudpickle==3.0.0` in addition to previous versions.

### Snowpark Local Testing Updates

#### New Features

- Added support for literal values to `range_between` window function.

### Snowpark pandas API Updates

#### New Features

- Added support for list values in `Series.str.slice`.
- Added support for applying Snowflake Cortex functions `ClassifyText`, `Translate`, and `ExtractAnswer`.
- Added support for `Series.hist`.

#### Improvements

- Improved performance of `DataFrame.groupby.transform` and `Series.groupby.transform` by avoiding expensive pivot step.
- Improve error message for `pd.to_snowflake`, `DataFrame.to_snowflake`, and `Series.to_snowflake` when the table does not exist.
- Improve readability of docstring for the `if_exists` parameter in `pd.to_snowflake`, `DataFrame.to_snowflake`, and `Series.to_snowflake`.
- Improve error message for all pandas functions that use UDFs with Snowpark objects.

#### Bug Fixes

- Fixed a bug in `Series.rename_axis` where an `AttributeError` was being raised.
- Fixed a bug where `pd.get_dummies` didn't ignore NULL/NaN values by default.
- Fixed a bug where repeated calls to `pd.get_dummies` results in 'Duplicated column name error'.
- Fixed a bug in `pd.get_dummies` where passing list of columns generated incorrect column labels in output DataFrame.
- Update `pd.get_dummies` to return bool values instead of int.

## 1.28.0 (2025-02-20)

### Snowpark Python API Updates

#### New Features

- Added support for the following functions in `functions.py`
  - `normal`
  - `randn`
- Added support for `allow_missing_columns` parameter to `Dataframe.union_by_name` and `Dataframe.union_all_by_name`.

#### Improvements

- Improved query generation for `Dataframe.distinct` to generate `SELECT DISTINCT` instead of `SELECT` with `GROUP BY` all columns. To disable this feature, set `session.conf.set("use_simplified_query_generation", False)`.

#### Deprecations

- Deprecated Snowpark Python function `snowflake_cortex_summarize`. Users can install snowflake-ml-python and use the snowflake.cortex.summarize function instead.
- Deprecated Snowpark Python function `snowflake_cortex_sentiment`. Users can install snowflake-ml-python and use the snowflake.cortex.sentiment function instead.

#### Bug Fixes

- Fixed a bug where session-level query tag was overwritten by a stacktrace for dataframes that generate multiple queries. Now, the query tag will only be set to the stacktrace if `session.conf.set("collect_stacktrace_in_query_tag", True)`.
- Fixed a bug in `Session._write_pandas` where it was erroneously passing `use_logical_type` parameter to `Session._write_modin_pandas_helper` when writing a Snowpark pandas object.
- Fixed a bug in options sql generation that could cause multiple values to be formatted incorrectly.
- Fixed a bug in `Session.catalog` where empty strings for database or schema were not handled correctly and were generating erroneous sql statements.

#### Experimental Features

- Added support for writing pyarrow Tables to Snowflake tables.

### Snowpark pandas API Updates

#### New Features

- Added support for applying Snowflake Cortex functions `Summarize` and `Sentiment`.
- Added support for list values in `Series.str.get`.

#### Bug Fixes

- Fixed a bug in `apply` where kwargs were not being correctly passed into the applied function.

### Snowpark Local Testing Updates

#### New Features
- Added support for the following functions
    - `hour`
    - `minute`
- Added support for NULL_IF parameter to csv reader.
- Added support for `date_format`, `datetime_format`, and `timestamp_format` options when loading csvs.

#### Bug Fixes

- Fixed a bug in Dataframe.join that caused columns to have incorrect typing.
- Fixed a bug in when statements that caused incorrect results in the otherwise clause.


## 1.27.0 (2025-02-03)

### Snowpark Python API Updates

#### New Features

- Added support for the following functions in `functions.py`
  - `array_reverse`
  - `divnull`
  - `map_cat`
  - `map_contains_key`
  - `map_keys`
  - `nullifzero`
  - `snowflake_cortex_sentiment`
  - `acosh`
  - `asinh`
  - `atanh`
  - `bit_length`
  - `bitmap_bit_position`
  - `bitmap_bucket_number`
  - `bitmap_construct_agg`
  - `bitshiftright_unsigned`
  - `cbrt`
  - `equal_null`
  - `from_json`
  - `ifnull`
  - `localtimestamp`
  - `max_by`
  - `min_by`
  - `nth_value`
  - `nvl`
  - `octet_length`
  - `position`
  - `regr_avgx`
  - `regr_avgy`
  - `regr_count`
  - `regr_intercept`
  - `regr_r2`
  - `regr_slope`
  - `regr_sxx`
  - `regr_sxy`
  - `regr_syy`
  - `try_to_binary`
  - `base64`
  - `base64_decode_string`
  - `base64_encode`
  - `editdistance`
  - `hex`
  - `hex_encode`
  - `instr`
  - `log1p`
  - `log2`
  - `log10`
  - `percentile_approx`
  - `unbase64`
- Added support for `seed` argument in `DataFrame.stat.sample_by`. Note that it only supports a `Table` object, and will be ignored for a `DataFrame` object.
- Added support for specifying a schema string (including implicit struct syntax) when calling `DataFrame.create_dataframe`.
- Added support for `DataFrameWriter.insert_into/insertInto`. This method also supports local testing mode.
- Added support for `DataFrame.create_temp_view` to create a temporary view. It will fail if the view already exists.
- Added support for multiple columns in the functions `map_cat` and `map_concat`.
- Added an option `keep_column_order` for keeping original column order in `DataFrame.with_column` and `DataFrame.with_columns`.
- Added options to column casts that allow renaming or adding fields in StructType columns.
- Added support for `contains_null` parameter to ArrayType.
- Added support for creating a temporary view via `DataFrame.create_or_replace_temp_view` from a DataFrame created by reading a file from a stage.
- Added support for `value_contains_null` parameter to MapType.
- Added support for using `Column` object in `Column.in_` and `functions.in_`.
- Added `interactive` to telemetry that indicates whether the current environment is an interactive one.
- Allow `session.file.get` in a Native App to read file paths starting with `/` from the current version
- Added support for multiple aggregation functions after `DataFrame.pivot`.

#### Experimental Features

- Added `Catalog` class to manage snowflake objects. It can be accessed via `Session.catalog`.
  - `snowflake.core` is a dependency required for this feature.
- Allow user input schema when reading JSON file on stage.
- Added support for specifying a schema string (including implicit struct syntax) when calling `DataFrame.create_dataframe`.

#### Improvements

- Updated README.md to include instructions on how to verify package signatures using `cosign`.

#### Bug Fixes

- Fixed a bug in local testing mode that caused a column to contain None when it should contain 0.
- Fixed a bug in `StructField.from_json` that prevented TimestampTypes with `tzinfo` from being parsed correctly.
- Fixed a bug in function `date_format` that caused an error when the input column was date type or timestamp type.
- Fixed a bug in dataframe that null value can be inserted in a non-nullable column.
- Fixed a bug in `replace` and `lit` which raised type hint assertion error when passing `Column` expression objects.
- Fixed a bug in `pandas_udf` and `pandas_udtf` where `session` parameter was erroneously ignored.
- Fixed a bug that raised incorrect type conversion error for system function called through `session.call`.

### Snowpark pandas API Updates

#### New Features

- Added support for `Series.str.ljust` and `Series.str.rjust`.
- Added support for `Series.str.center`.
- Added support for `Series.str.pad`.
- Added support for applying Snowpark Python function `snowflake_cortex_sentiment`.
- Added support for `DataFrame.map`.
- Added support for `DataFrame.from_dict` and `DataFrame.from_records`.
- Added support for mixed case field names in struct type columns.
- Added support for `SeriesGroupBy.unique`
- Added support for `Series.dt.strftime` with the following directives:
  - %d: Day of the month as a zero-padded decimal number.
  - %m: Month as a zero-padded decimal number.
  - %Y: Year with century as a decimal number.
  - %H: Hour (24-hour clock) as a zero-padded decimal number.
  - %M: Minute as a zero-padded decimal number.
  - %S: Second as a zero-padded decimal number.
  - %f: Microsecond as a decimal number, zero-padded to 6 digits.
  - %j: Day of the year as a zero-padded decimal number.
  - %X: Locale’s appropriate time representation.
  - %%: A literal '%' character.
- Added support for `Series.between`.
- Added support for `include_groups=False` in `DataFrameGroupBy.apply`.
- Added support for `expand=True` in `Series.str.split`.
- Added support for `DataFrame.pop` and `Series.pop`.
- Added support for `first` and `last` in `DataFrameGroupBy.agg` and `SeriesGroupBy.agg`.
- Added support for `Index.drop_duplicates`.
- Added support for aggregations `"count"`, `"median"`, `np.median`,
  `"skew"`, `"std"`, `np.std` `"var"`, and `np.var` in
  `pd.pivot_table()`, `DataFrame.pivot_table()`, and `pd.crosstab()`.

#### Improvements
- Improve performance of `DataFrame.map`, `Series.apply` and `Series.map` methods by mapping numpy functions to snowpark functions if possible.
- Added documentation for `DataFrame.map`.
- Improve performance of `DataFrame.apply` by mapping numpy functions to snowpark functions if possible.
- Added documentation on the extent of Snowpark pandas interoperability with scikit-learn.
- Infer return type of functions in `Series.map`, `Series.apply` and `DataFrame.map` if type-hint is not provided.
- Added `call_count` to telemetry that counts method calls including interchange protocol calls.

## 1.26.0 (2024-12-05)

### Snowpark Python API Updates

#### New Features

- Added support for property `version` and class method `get_active_session` for `Session` class.
- Added new methods and variables to enhance data type handling and JSON serialization/deserialization:
  - To `DataType`, its derived classes, and `StructField`:
    - `type_name`: Returns the type name of the data.
    - `simple_string`: Provides a simple string representation of the data.
    - `json_value`: Returns the data as a JSON-compatible value.
    - `json`: Converts the data to a JSON string.
  - To `ArrayType`, `MapType`, `StructField`, `PandasSeriesType`, `PandasDataFrameType` and `StructType`:
    - `from_json`: Enables these types to be created from JSON data.
  - To `MapType`:
    - `keyType`: keys of the map
    - `valueType`: values of the map
- Added support for method `appName` in `SessionBuilder`.
- Added support for `include_nulls` argument in `DataFrame.unpivot`.
- Added support for following functions in `functions.py`:
  - `size` to get size of array, object, or map columns.
  - `collect_list` an alias of `array_agg`.
  - `substring` makes `len` argument optional.
- Added parameter `ast_enabled` to session for internal usage (default: `False`).

#### Improvements

- Added support for specifying the following to `DataFrame.create_or_replace_dynamic_table`:
  - `iceberg_config` A dictionary that can hold the following iceberg configuration options:
    - `external_volume`
    - `catalog`
    - `base_location`
    - `catalog_sync`
    - `storage_serialization_policy`
- Added support for nested data types to `DataFrame.print_schema`
- Added support for `level` parameter to `DataFrame.print_schema`
- Improved flexibility of `DataFrameReader` and `DataFrameWriter` API by adding support for the following:
  - Added `format` method to `DataFrameReader` and `DataFrameWriter` to specify file format when loading or unloading results.
  - Added `load` method to `DataFrameReader` to work in conjunction with `format`.
  - Added `save` method to `DataFrameWriter` to work in conjunction with `format`.
  - Added support to read keyword arguments to `options` method for `DataFrameReader` and `DataFrameWriter`.
- Relaxed the cloudpickle dependency for Python 3.11 to simplify build requirements. However, for Python 3.11, `cloudpickle==2.2.1` remains the only supported version.

#### Bug Fixes

- Removed warnings that dynamic pivot features were in private preview, because
  dynamic pivot is now generally available.
- Fixed a bug in `session.read.options` where `False` Boolean values were incorrectly parsed as `True` in the generated file format.

#### Dependency Updates

- Added a runtime dependency on `python-dateutil`.

### Snowpark pandas API Updates

#### New Features

- Added partial support for `Series.map` when `arg` is a pandas `Series` or a
  `collections.abc.Mapping`. No support for instances of `dict` that implement
  `__missing__` but are not instances of `collections.defaultdict`.
- Added support for `DataFrame.align` and `Series.align` for `axis=1` and `axis=None`.
- Added support for `pd.json_normalize`.
- Added support for `GroupBy.pct_change` with `axis=0`, `freq=None`, and `limit=None`.
- Added support for `DataFrameGroupBy.__iter__` and `SeriesGroupBy.__iter__`.
- Added support for `np.sqrt`, `np.trunc`, `np.floor`, numpy trig functions, `np.exp`, `np.abs`, `np.positive` and `np.negative`.
- Added partial support for the dataframe interchange protocol method
  `DataFrame.__dataframe__()`.

#### Bug Fixes

- Fixed a bug in `df.loc` where setting a single column from a series results in unexpected `None` values.

#### Improvements

- Use UNPIVOT INCLUDE NULLS for unpivot operations in pandas instead of sentinel values.
- Improved documentation for pd.read_excel.

## 1.25.0 (2024-11-14)

### Snowpark Python API Updates

#### New Features

- Added the following new functions in `snowflake.snowpark.dataframe`:
  - `map`
- Added support for passing parameter `include_error` to `Session.query_history` to record queries that have error during execution.

#### Improvements

- When target stage is not set in profiler, a default stage from `Session.get_session_stage` is used instead of raising `SnowparkSQLException`.
- Allowed lower case or mixed case input when calling `Session.stored_procedure_profiler.set_active_profiler`.
- Added distributed tracing using open telemetry APIs for action function in `DataFrame`:
  - `cache_result`
- Removed opentelemetry warning from logging.

#### Bug Fixes

- Fixed the pre-action and post-action query propagation when `In` expression were used in selects.
- Fixed a bug that raised error `AttributeError` while calling `Session.stored_procedure_profiler.get_output` when `Session.stored_procedure_profiler` is disabled.

#### Dependency Updates

- Added a dependency on `protobuf>=5.28` and `tzlocal` at runtime.
- Added a dependency on `protoc-wheel-0` for the development profile.
- Require `snowflake-connector-python>=3.12.0, <4.0.0` (was `>=3.10.0`).

### Snowpark pandas API Updates

#### Dependency Updates

- Updated `modin` from 0.28.1 to 0.30.1.
- Added support for all `pandas` 2.2.x versions.

#### New Features

- Added support for `Index.to_numpy`.
- Added support for `DataFrame.align` and `Series.align` for `axis=0`.
- Added support for `size` in `GroupBy.aggregate`, `DataFrame.aggregate`, and `Series.aggregate`.
- Added support for `snowflake.snowpark.functions.window`
- Added support for `pd.read_pickle` (Uses native pandas for processing).
- Added support for `pd.read_html` (Uses native pandas for processing).
- Added support for `pd.read_xml` (Uses native pandas for processing).
- Added support for aggregation functions `"size"` and `len` in `GroupBy.aggregate`, `DataFrame.aggregate`, and `Series.aggregate`.
- Added support for list values in `Series.str.len`.

#### Bug Fixes

- Fixed a bug where aggregating a single-column dataframe with a single callable function (e.g. `pd.DataFrame([0]).agg(np.mean)`) would fail to transpose the result.
- Fixed bugs where `DataFrame.dropna()` would:
  - Treat an empty `subset` (e.g. `[]`) as if it specified all columns instead of no columns.
  - Raise a `TypeError` for a scalar `subset` instead of filtering on just that column.
  - Raise a `ValueError` for a `subset` of type `pandas.Index` instead of filtering on the columns in the index.
- Disable creation of scoped read only table to mitigate Disable creation of scoped read only table to mitigate `TableNotFoundError` when using dynamic pivot in notebook environment.
- Fixed a bug when concat dataframe or series objects are coming from the same dataframe when axis = 1.

#### Improvements

- Improve np.where with scalar x value by eliminating unnecessary join and temp table creation.
- Improve get_dummies performance by flattening the pivot with join.
- Improve align performance when aligning on row position column by removing unnecessary window functions.



### Snowpark Local Testing Updates

#### New Features

- Added support for patching functions that are unavailable in the `snowflake.snowpark.functions` module.
- Added support for `snowflake.snowpark.functions.any_value`

#### Bug Fixes

- Fixed a bug where `Table.update` could not handle `VariantType`, `MapType`, and `ArrayType` data types.
- Fixed a bug where column aliases were incorrectly resolved in `DataFrame.join`, causing errors when selecting columns from a joined DataFrame.
- Fixed a bug where `Table.update` and `Table.merge` could fail if the target table's index was not the default `RangeIndex`.

## 1.24.0 (2024-10-28)

### Snowpark Python API Updates

#### New Features

- Updated `Session` class to be thread-safe. This allows concurrent DataFrame transformations, DataFrame actions, UDF and stored procedure registration, and concurrent file uploads when using the same `Session` object.
  - The feature is disabled by default and can be enabled by setting `FEATURE_THREAD_SAFE_PYTHON_SESSION` to `True` for account.
  - Updating session configurations, like changing database or schema, when multiple threads are using the session may lead to unexpected behavior.
  - When enabled, some internally created temporary table names returned from `DataFrame.queries` API are not deterministic, and may be different when DataFrame actions are executed. This does not affect explicit user-created temporary tables.
- Added support for 'Service' domain to `session.lineage.trace` API.
- Added support for `copy_grants` parameter when registering UDxF and stored procedures.
- Added support for the following methods in `DataFrameWriter` to support daisy-chaining:
  - `option`
  - `options`
  - `partition_by`
- Added support for `snowflake_cortex_summarize`.

#### Improvements

- Improved the following new capability for function `snowflake.snowpark.functions.array_remove` it is now possible to use in python.
- Disables sql simplification when sort is performed after limit.
  - Previously, `df.sort().limit()` and `df.limit().sort()` generates the same query with sort in front of limit. Now, `df.limit().sort()` will generate query that reads `df.limit().sort()`.
  - Improve performance of generated query for `df.limit().sort()`, because limit stops table scanning as soon as the number of records is satisfied.
- Added a client side error message for when an invalid stage location is passed to DataFrame read functions.

#### Bug Fixes

- Fixed a bug where the automatic cleanup of temporary tables could interfere with the results of async query execution.
- Fixed a bug in `DataFrame.analytics.time_series_agg` function to handle multiple data points in same sliding interval.
- Fixed a bug that created inconsistent casing in field names of structured objects in iceberg schemas.

#### Deprecations

- Deprecated warnings will be triggered when using snowpark-python with Python 3.8. For more details, please refer to https://docs.snowflake.com/en/developer-guide/python-runtime-support-policy.

### Snowpark pandas API Updates

#### New Features

- Added support for `np.subtract`, `np.multiply`, `np.divide`, and `np.true_divide`.
- Added support for tracking usages of `__array_ufunc__`.
- Added numpy compatibility support for `np.float_power`, `np.mod`, `np.remainder`, `np.greater`, `np.greater_equal`, `np.less`, `np.less_equal`, `np.not_equal`, and `np.equal`.
- Added numpy compatibility support for `np.log`, `np.log2`, and `np.log10`
- Added support for `DataFrameGroupBy.bfill`, `SeriesGroupBy.bfill`, `DataFrameGroupBy.ffill`, and `SeriesGroupBy.ffill`.
- Added support for `on` parameter with `Resampler`.
- Added support for timedelta inputs in `value_counts()`.
- Added support for applying Snowpark Python function `snowflake_cortex_summarize`.
- Added support for `DataFrame.attrs` and `Series.attrs`.
- Added support for `DataFrame.style`.
- Added numpy compatibility support for `np.full_like`

#### Improvements

- Improved generated SQL query for `head` and `iloc` when the row key is a slice.
- Improved error message when passing an unknown timezone to `tz_convert` and `tz_localize` in `Series`, `DataFrame`, `Series.dt`, and `DatetimeIndex`.
- Improved documentation for `tz_convert` and `tz_localize` in `Series`, `DataFrame`, `Series.dt`, and `DatetimeIndex` to specify the supported timezone formats.
- Added additional kwargs support for `df.apply` and `series.apply` ( as well as `map` and `applymap` ) when using snowpark functions. This allows for some position independent compatibility between apply and functions where the first argument is not a pandas object.
- Improved generated SQL query for `iloc` and `iat` when the row key is a scalar.
- Removed all joins in `iterrows`.
- Improved documentation for `Series.map` to reflect the unsupported features.
- Added support for `np.may_share_memory` which is used internally by many scikit-learn functions. This method will always return false when called with a Snowpark pandas object.

#### Bug Fixes

- Fixed a bug where `DataFrame` and `Series` `pct_change()` would raise `TypeError` when input contained timedelta columns.
- Fixed a bug where `replace()` would sometimes propagate `Timedelta` types incorrectly through `replace()`. Instead raise `NotImplementedError` for `replace()` on `Timedelta`.
- Fixed a bug where `DataFrame` and `Series` `round()` would raise `AssertionError` for `Timedelta` columns. Instead raise `NotImplementedError` for `round()` on `Timedelta`.
- Fixed a bug where `reindex` fails when the new index is a Series with non-overlapping types from the original index.
- Fixed a bug where calling `__getitem__` on a DataFrameGroupBy object always returned a DataFrameGroupBy object if `as_index=False`.
- Fixed a bug where inserting timedelta values into an existing column would silently convert the values to integers instead of raising `NotImplementedError`.
- Fixed a bug where `DataFrame.shift()` on axis=0 and axis=1 would fail to propagate timedelta types.
- `DataFrame.abs()`, `DataFrame.__neg__()`, `DataFrame.stack()`, and `DataFrame.unstack()` now raise `NotImplementedError` for timedelta inputs instead of failing to propagate timedelta types.

### Snowpark Local Testing Updates

#### Bug Fixes

- Fixed a bug where `DataFrame.alias` raises `KeyError` for input column name.
- Fixed a bug where `to_csv` on Snowflake stage fails when data contains empty strings.

## 1.23.0 (2024-10-09)

### Snowpark Python API Updates

#### New Features

- Added the following new functions in `snowflake.snowpark.functions`:
  - `make_interval`
- Added support for using Snowflake Interval constants with `Window.range_between()` when the order by column is TIMESTAMP or DATE type.
- Added support for file writes. This feature is currently in private preview.
- Added `thread_id` to `QueryRecord` to track the thread id submitting the query history.
- Added support for `Session.stored_procedure_profiler`.

#### Improvements

#### Bug Fixes

- Fixed a bug where registering a stored procedure or UDxF with type hints would give a warning `'NoneType' has no len() when trying to read default values from function`.

### Snowpark pandas API Updates

#### New Features

- Added support for `TimedeltaIndex.mean` method.
- Added support for some cases of aggregating `Timedelta` columns on `axis=0` with `agg` or `aggregate`.
- Added support for `by`, `left_by`, `right_by`, `left_index`, and `right_index` for `pd.merge_asof`.
- Added support for passing parameter `include_describe` to `Session.query_history`.
- Added support for `DatetimeIndex.mean` and `DatetimeIndex.std` methods.
- Added support for `Resampler.asfreq`, `Resampler.indices`, `Resampler.nunique`, and `Resampler.quantile`.
- Added support for `resample` frequency `W`, `ME`, `YE` with `closed = "left"`.
- Added support for `DataFrame.rolling.corr` and `Series.rolling.corr` for `pairwise = False` and int `window`.
- Added support for string time-based `window` and `min_periods = None` for `Rolling`.
- Added support for `DataFrameGroupBy.fillna` and `SeriesGroupBy.fillna`.
- Added support for constructing `Series` and `DataFrame` objects with the lazy `Index` object as `data`, `index`, and `columns` arguments.
- Added support for constructing `Series` and `DataFrame` objects with `index` and `column` values not present in `DataFrame`/`Series` `data`.
- Added support for `pd.read_sas` (Uses native pandas for processing).
- Added support for applying `rolling().count()` and `expanding().count()` to `Timedelta` series and columns.
- Added support for `tz` in both `pd.date_range` and `pd.bdate_range`.
- Added support for `Series.items`.
- Added support for `errors="ignore"` in `pd.to_datetime`.
- Added support for `DataFrame.tz_localize` and `Series.tz_localize`.
- Added support for `DataFrame.tz_convert` and `Series.tz_convert`.
- Added support for applying Snowpark Python functions (e.g., `sin`) in `Series.map`, `Series.apply`, `DataFrame.apply` and `DataFrame.applymap`.

#### Improvements

- Improved `to_pandas` to persist the original timezone offset for TIMESTAMP_TZ type.
- Improved `dtype` results for TIMESTAMP_TZ type to show correct timezone offset.
- Improved `dtype` results for TIMESTAMP_LTZ type to show correct timezone.
- Improved error message when passing non-bool value to `numeric_only` for groupby aggregations.
- Removed unnecessary warning about sort algorithm in `sort_values`.
- Use SCOPED object for internal create temp tables. The SCOPED objects will be stored sproc scoped if created within stored sproc, otherwise will be session scoped, and the object will be automatically cleaned at the end of the scope.
- Improved warning messages for operations that lead to materialization with inadvertent slowness.
- Removed unnecessary warning message about `convert_dtype` in `Series.apply`.

#### Bug Fixes

- Fixed a bug where an `Index` object created from a `Series`/`DataFrame` incorrectly updates the `Series`/`DataFrame`'s index name after an inplace update has been applied to the original `Series`/`DataFrame`.
- Suppressed an unhelpful `SettingWithCopyWarning` that sometimes appeared when printing `Timedelta` columns.
- Fixed `inplace` argument for `Series` objects derived from other `Series` objects.
- Fixed a bug where `Series.sort_values` failed if series name overlapped with index column name.
- Fixed a bug where transposing a dataframe would map `Timedelta` index levels to integer column levels.
- Fixed a bug where `Resampler` methods on timedelta columns would produce integer results.
- Fixed a bug where `pd.to_numeric()` would leave `Timedelta` inputs as `Timedelta` instead of converting them to integers.
- Fixed `loc` set when setting a single row, or multiple rows, of a DataFrame with a Series value.

### Snowpark Local Testing Updates

#### Bug Fixes

- Fixed a bug where nullable columns were annotated wrongly.
- Fixed a bug where the `date_add` and `date_sub` functions failed for `NULL` values.
- Fixed a bug where `equal_null` could fail inside a merge statement.
- Fixed a bug where `row_number` could fail inside a Window function.
- Fixed a bug where updates could fail when the source is the result of a join.


## 1.22.1 (2024-09-11)
This is a re-release of 1.22.0. Please refer to the 1.22.0 release notes for detailed release content.


## 1.22.0 (2024-09-10)

### Snowpark Python API Updates

### New Features

- Added the following new functions in `snowflake.snowpark.functions`:
  - `array_remove`
  - `ln`

#### Improvements

- Improved documentation for `Session.write_pandas` by making `use_logical_type` option more explicit.
- Added support for specifying the following to `DataFrameWriter.save_as_table`:
  - `enable_schema_evolution`
  - `data_retention_time`
  - `max_data_extension_time`
  - `change_tracking`
  - `copy_grants`
  - `iceberg_config` A dicitionary that can hold the following iceberg configuration options:
      - `external_volume`
      - `catalog`
      - `base_location`
      - `catalog_sync`
      - `storage_serialization_policy`
- Added support for specifying the following to `DataFrameWriter.copy_into_table`:
  - `iceberg_config` A dicitionary that can hold the following iceberg configuration options:
      - `external_volume`
      - `catalog`
      - `base_location`
      - `catalog_sync`
      - `storage_serialization_policy`
- Added support for specifying the following parameters to `DataFrame.create_or_replace_dynamic_table`:
  - `mode`
  - `refresh_mode`
  - `initialize`
  - `clustering_keys`
  - `is_transient`
  - `data_retention_time`
  - `max_data_extension_time`

#### Bug Fixes

- Fixed a bug in `session.read.csv` that caused an error when setting `PARSE_HEADER = True` in an externally defined file format.
- Fixed a bug in query generation from set operations that allowed generation of duplicate queries when children have common subqueries.
- Fixed a bug in `session.get_session_stage` that referenced a non-existing stage after switching database or schema.
- Fixed a bug where calling `DataFrame.to_snowpark_pandas` without explicitly initializing the Snowpark pandas plugin caused an error.
- Fixed a bug where using the `explode` function in dynamic table creation caused a SQL compilation error due to improper boolean type casting on the `outer` parameter.

### Snowpark Local Testing Updates

#### New Features

- Added support for type coercion when passing columns as input to UDF calls.
- Added support for `Index.identical`.

#### Bug Fixes

- Fixed a bug where the truncate mode in `DataFrameWriter.save_as_table` incorrectly handled DataFrames containing only a subset of columns from the existing table.
- Fixed a bug where function `to_timestamp` does not set the default timezone of the column datatype.

### Snowpark pandas API Updates

#### New Features

- Added limited support for the `Timedelta` type, including the following features. Snowpark pandas will raise `NotImplementedError` for unsupported `Timedelta` use cases.
  - supporting tracking the Timedelta type through `copy`, `cache_result`, `shift`, `sort_index`, `assign`, `bfill`, `ffill`, `fillna`, `compare`, `diff`, `drop`, `dropna`, `duplicated`, `empty`, `equals`, `insert`, `isin`, `isna`, `items`, `iterrows`, `join`, `len`, `mask`, `melt`, `merge`, `nlargest`, `nsmallest`, `to_pandas`.
  - converting non-timedelta to timedelta via `astype`.
  - `NotImplementedError` will be raised for the rest of methods that do not support `Timedelta`.
  - support for subtracting two timestamps to get a Timedelta.
  - support indexing with Timedelta data columns.
  - support for adding or subtracting timestamps and `Timedelta`.
  - support for binary arithmetic between two `Timedelta` values.
  - support for binary arithmetic and comparisons between `Timedelta` values and numeric values.
  - support for lazy `TimedeltaIndex`.
  - support for `pd.to_timedelta`.
  - support for `GroupBy` aggregations `min`, `max`, `mean`, `idxmax`, `idxmin`, `std`, `sum`, `median`, `count`, `any`, `all`, `size`, `nunique`, `head`, `tail`, `aggregate`.
  - support for `GroupBy` filtrations `first` and `last`.
  - support for `TimedeltaIndex` attributes: `days`, `seconds`, `microseconds` and `nanoseconds`.
  - support for `diff` with timestamp columns on `axis=0` and `axis=1`
  - support for `TimedeltaIndex` methods: `ceil`, `floor` and `round`.
  - support for `TimedeltaIndex.total_seconds` method.
- Added support for index's arithmetic and comparison operators.
- Added support for `Series.dt.round`.
- Added documentation pages for `DatetimeIndex`.
- Added support for `Index.name`, `Index.names`, `Index.rename`, and `Index.set_names`.
- Added support for `Index.__repr__`.
- Added support for `DatetimeIndex.month_name` and `DatetimeIndex.day_name`.
- Added support for `Series.dt.weekday`, `Series.dt.time`, and `DatetimeIndex.time`.
- Added support for `Index.min` and `Index.max`.
- Added support for `pd.merge_asof`.
- Added support for `Series.dt.normalize` and `DatetimeIndex.normalize`.
- Added support for `Index.is_boolean`, `Index.is_integer`, `Index.is_floating`, `Index.is_numeric`, and `Index.is_object`.
- Added support for `DatetimeIndex.round`, `DatetimeIndex.floor` and `DatetimeIndex.ceil`.
- Added support for `Series.dt.days_in_month` and `Series.dt.daysinmonth`.
- Added support for `DataFrameGroupBy.value_counts` and `SeriesGroupBy.value_counts`.
- Added support for `Series.is_monotonic_increasing` and `Series.is_monotonic_decreasing`.
- Added support for `Index.is_monotonic_increasing` and `Index.is_monotonic_decreasing`.
- Added support for `pd.crosstab`.
- Added support for `pd.bdate_range` and included business frequency support (B, BME, BMS, BQE, BQS, BYE, BYS) for both `pd.date_range` and `pd.bdate_range`.
- Added support for lazy `Index` objects  as `labels` in `DataFrame.reindex` and `Series.reindex`.
- Added support for `Series.dt.days`, `Series.dt.seconds`, `Series.dt.microseconds`, and `Series.dt.nanoseconds`.
- Added support for creating a `DatetimeIndex` from an `Index` of numeric or string type.
- Added support for string indexing with `Timedelta` objects.
- Added support for `Series.dt.total_seconds` method.
- Added support for `DataFrame.apply(axis=0)`.
- Added support for `Series.dt.tz_convert` and `Series.dt.tz_localize`.
- Added support for `DatetimeIndex.tz_convert` and `DatetimeIndex.tz_localize`.

#### Improvements

- Improve concat, join performance when operations are performed on series coming from the same dataframe by avoiding unnecessary joins.
- Refactored `quoted_identifier_to_snowflake_type` to avoid making metadata queries if the types have been cached locally.
- Improved `pd.to_datetime` to handle all local input cases.
- Create a lazy index from another lazy index without pulling data to client.
- Raised `NotImplementedError` for Index bitwise operators.
- Display a more clear error message when `Index.names` is set to a non-like-like object.
- Raise a warning whenever MultiIndex values are pulled in locally.
- Improve warning message for `pd.read_snowflake` include the creation reason when temp table creation is triggered.
- Improve performance for `DataFrame.set_index`, or setting `DataFrame.index` or `Series.index` by avoiding checks require eager evaluation. As a consequence, when the new index that does not match the current `Series`/`DataFrame` object length, a `ValueError` is no longer raised. Instead, when the `Series`/`DataFrame` object is longer than the provided index, the `Series`/`DataFrame`'s new index is filled with `NaN` values for the "extra" elements. Otherwise, the extra values in the provided index are ignored.
- Properly raise `NotImplementedError` when ambiguous/nonexistent are non-string in `ceil`/`floor`/`round`.

#### Bug Fixes

- Stopped ignoring nanoseconds in `pd.Timedelta` scalars.
- Fixed AssertionError in tree of binary operations.
- Fixed bug in `Series.dt.isocalendar` using a named Series
- Fixed `inplace` argument for Series objects derived from DataFrame columns.
- Fixed a bug where `Series.reindex` and `DataFrame.reindex` did not update the result index's name correctly.
- Fixed a bug where `Series.take` did not error when `axis=1` was specified.


## 1.21.1 (2024-09-05)

### Snowpark Python API Updates

#### Bug Fixes

- Fixed a bug where using `to_pandas_batches` with async jobs caused an error due to improper handling of waiting for asynchronous query completion.

## 1.21.0 (2024-08-19)

### Snowpark Python API Updates

#### New Features

- Added support for `snowflake.snowpark.testing.assert_dataframe_equal` that is a utility function to check the equality of two Snowpark DataFrames.

#### Improvements

- Added support server side string size limitations.
- Added support to create and invoke stored procedures, UDFs and UDTFs with optional arguments.
- Added support for column lineage in the DataFrame.lineage.trace API.
- Added support for passing `INFER_SCHEMA` options to `DataFrameReader` via `INFER_SCHEMA_OPTIONS`.
- Added support for passing `parameters` parameter to `Column.rlike` and `Column.regexp`.
- Added support for automatically cleaning up temporary tables created by `df.cache_result()` in the current session, when the DataFrame is no longer referenced (i.e., gets garbage collected). It is still an experimental feature not enabled by default, and can be enabled by setting `session.auto_clean_up_temp_table_enabled` to `True`.
- Added support for string literals to the `fmt` parameter of `snowflake.snowpark.functions.to_date`.
- Added support for system$reference function.

#### Bug Fixes

- Fixed a bug where SQL generated for selecting `*` column has an incorrect subquery.
- Fixed a bug in `DataFrame.to_pandas_batches` where the iterator could throw an error if certain transformation is made to the pandas dataframe due to wrong isolation level.
- Fixed a bug in `DataFrame.lineage.trace` to split the quoted feature view's name and version correctly.
- Fixed a bug in `Column.isin` that caused invalid sql generation when passed an empty list.
- Fixed a bug that fails to raise NotImplementedError while setting cell with list like item.

### Snowpark Local Testing Updates

#### New Features

- Added support for the following APIs:
  - snowflake.snowpark.functions
    - `rank`
    - `dense_rank`
    - `percent_rank`
    - `cume_dist`
    - `ntile`
    - `datediff`
    - `array_agg`
  - snowflake.snowpark.column.Column.within_group
- Added support for parsing flags in regex statements for mocked plans. This maintains parity with the `rlike` and `regexp` changes above.

#### Bug Fixes

- Fixed a bug where Window Functions LEAD and LAG do not handle option `ignore_nulls` properly.
- Fixed a bug where values were not populated into the result DataFrame during the insertion of table merge operation.

#### Improvements

- Fix pandas FutureWarning about integer indexing.

### Snowpark pandas API Updates

#### New Features

- Added support for `DataFrame.backfill`, `DataFrame.bfill`, `Series.backfill`, and `Series.bfill`.
- Added support for `DataFrame.compare` and `Series.compare` with default parameters.
- Added support for `Series.dt.microsecond` and `Series.dt.nanosecond`.
- Added support for `Index.is_unique` and `Index.has_duplicates`.
- Added support for `Index.equals`.
- Added support for `Index.value_counts`.
- Added support for `Series.dt.day_name` and `Series.dt.month_name`.
- Added support for indexing on Index, e.g., `df.index[:10]`.
- Added support for `DataFrame.unstack` and `Series.unstack`.
- Added support for `DataFrame.asfreq` and `Series.asfreq`.
- Added support for `Series.dt.is_month_start` and `Series.dt.is_month_end`.
- Added support for `Index.all` and `Index.any`.
- Added support for `Series.dt.is_year_start` and `Series.dt.is_year_end`.
- Added support for `Series.dt.is_quarter_start` and `Series.dt.is_quarter_end`.
- Added support for lazy `DatetimeIndex`.
- Added support for `Series.argmax` and `Series.argmin`.
- Added support for `Series.dt.is_leap_year`.
- Added support for `DataFrame.items`.
- Added support for `Series.dt.floor` and `Series.dt.ceil`.
- Added support for `Index.reindex`.
- Added support for `DatetimeIndex` properties: `year`, `month`, `day`, `hour`, `minute`, `second`, `microsecond`,
    `nanosecond`, `date`, `dayofyear`, `day_of_year`, `dayofweek`, `day_of_week`, `weekday`, `quarter`,
    `is_month_start`, `is_month_end`, `is_quarter_start`, `is_quarter_end`, `is_year_start`, `is_year_end`
    and `is_leap_year`.
- Added support for `Resampler.fillna` and `Resampler.bfill`.
- Added limited support for the `Timedelta` type, including creating `Timedelta` columns and `to_pandas`.
- Added support for `Index.argmax` and `Index.argmin`.

#### Improvements

- Removed the public preview warning message when importing Snowpark pandas.
- Removed unnecessary count query from `SnowflakeQueryCompiler.is_series_like` method.
- `Dataframe.columns` now returns native pandas Index object instead of Snowpark Index object.
- Refactor and introduce `query_compiler` argument in `Index` constructor to create `Index` from query compiler.
- `pd.to_datetime` now returns a DatetimeIndex object instead of a Series object.
- `pd.date_range` now returns a DatetimeIndex object instead of a Series object.

#### Bug Fixes

- Made passing an unsupported aggregation function to `pivot_table` raise `NotImplementedError` instead of `KeyError`.
- Removed axis labels and callable names from error messages and telemetry about unsupported aggregations.
- Fixed AssertionError in `Series.drop_duplicates` and `DataFrame.drop_duplicates` when called after `sort_values`.
- Fixed a bug in `Index.to_frame` where the result frame's column name may be wrong where name is unspecified.
- Fixed a bug where some Index docstrings are ignored.
- Fixed a bug in `Series.reset_index(drop=True)` where the result name may be wrong.
- Fixed a bug in `Groupby.first/last` ordering by the correct columns in the underlying window expression.

## 1.20.0 (2024-07-17)

### Snowpark Python API Updates

#### Improvements

- Added distributed tracing using open telemetry APIs for table stored procedure function in `DataFrame`:
  - `_execute_and_get_query_id`
- Added support for the `arrays_zip` function.
- Improves performance for binary column expression and `df._in` by avoiding unnecessary cast for numeric values. You can enable this optimization by setting `session.eliminate_numeric_sql_value_cast_enabled = True`.
- Improved error message for `write_pandas` when the target table does not exist and `auto_create_table=False`.
- Added open telemetry tracing on UDxF functions in Snowpark.
- Added open telemetry tracing on stored procedure registration in Snowpark.
- Added a new optional parameter called `format_json` to the `Session.SessionBuilder.app_name` function that sets the app name in the `Session.query_tag` in JSON format. By default, this parameter is set to `False`.

#### Bug Fixes
- Fixed a bug where SQL generated for `lag(x, 0)` was incorrect and failed with error message `argument 1 to function LAG needs to be constant, found 'SYSTEM$NULL_TO_FIXED(null)'`.

### Snowpark Local Testing Updates

#### New Features

- Added support for the following APIs:
  - snowflake.snowpark.functions
    - random
- Added new parameters to `patch` function when registering a mocked function:
  - `distinct` allows an alternate function to be specified for when a sql function should be distinct.
  - `pass_column_index` passes a named parameter `column_index` to the mocked function that contains the pandas.Index for the input data.
  - `pass_row_index` passes a named parameter `row_index` to the mocked function that is the 0 indexed row number the function is currently operating on.
  - `pass_input_data` passes a named parameter `input_data` to the mocked function that contains the entire input dataframe for the current expression.
  - Added support for the `column_order` parameter to method `DataFrameWriter.save_as_table`.


#### Bug Fixes
- Fixed a bug that caused DecimalType columns to be incorrectly truncated to integer precision when used in BinaryExpressions.

### Snowpark pandas API Updates

#### New Features
- Added support for `DataFrameGroupBy.all`, `SeriesGroupBy.all`, `DataFrameGroupBy.any`, and `SeriesGroupBy.any`.
- Added support for `DataFrame.nlargest`, `DataFrame.nsmallest`, `Series.nlargest` and `Series.nsmallest`.
- Added support for `replace` and `frac > 1` in `DataFrame.sample` and `Series.sample`.
- Added support for `read_excel` (Uses local pandas for processing)
- Added support for `Series.at`, `Series.iat`, `DataFrame.at`, and `DataFrame.iat`.
- Added support for `Series.dt.isocalendar`.
- Added support for `Series.case_when` except when condition or replacement is callable.
- Added documentation pages for `Index` and its APIs.
- Added support for `DataFrame.assign`.
- Added support for `DataFrame.stack`.
- Added support for `DataFrame.pivot` and `pd.pivot`.
- Added support for `DataFrame.to_csv` and `Series.to_csv`.
- Added partial support for `Series.str.translate` where the values in the `table` are single-codepoint strings.
- Added support for `DataFrame.corr`.
- Allow `df.plot()` and `series.plot()` to be called, materializing the data into the local client
- Added support for `DataFrameGroupBy` and `SeriesGroupBy` aggregations `first` and `last`
- Added support for `DataFrameGroupBy.get_group`.
- Added support for `limit` parameter when `method` parameter is used in `fillna`.
- Added partial support for `Series.str.translate` where the values in the `table` are single-codepoint strings.
- Added support for `DataFrame.corr`.
- Added support for `DataFrame.equals` and `Series.equals`.
- Added support for `DataFrame.reindex` and `Series.reindex`.
- Added support for `Index.astype`.
- Added support for `Index.unique` and `Index.nunique`.
- Added support for `Index.sort_values`.

#### Bug Fixes
- Fixed an issue when using np.where and df.where when the scalar 'other' is the literal 0.
- Fixed a bug regarding precision loss when converting to Snowpark pandas `DataFrame` or `Series` with `dtype=np.uint64`.
- Fixed bug where `values` is set to `index` when `index` and `columns` contain all columns in DataFrame during `pivot_table`.

#### Improvements
- Added support for `Index.copy()`
- Added support for Index APIs: `dtype`, `values`, `item()`, `tolist()`, `to_series()` and `to_frame()`
- Expand support for DataFrames with no rows in `pd.pivot_table` and `DataFrame.pivot_table`.
- Added support for `inplace` parameter in `DataFrame.sort_index` and `Series.sort_index`.


## 1.19.0 (2024-06-25)

### Snowpark Python API Updates

#### New Features

- Added support for `to_boolean` function.
- Added documentation pages for Index and its APIs.

#### Bug Fixes

- Fixed a bug where python stored procedure with table return type fails when run in a task.
- Fixed a bug where df.dropna fails due to `RecursionError: maximum recursion depth exceeded` when the DataFrame has more than 500 columns.
- Fixed a bug where `AsyncJob.result("no_result")` doesn't wait for the query to finish execution.


### Snowpark Local Testing Updates

#### New Features

- Added support for the `strict` parameter when registering UDFs and Stored Procedures.

#### Bug Fixes

- Fixed a bug in convert_timezone that made the setting the source_timezone parameter return an error.
- Fixed a bug where creating DataFrame with empty data of type `DateType` raises `AttributeError`.
- Fixed a bug that table merge fails when update clause exists but no update takes place.
- Fixed a bug in mock implementation of `to_char` that raises `IndexError` when incoming column has nonconsecutive row index.
- Fixed a bug in handling of `CaseExpr` expressions that raises `IndexError` when incoming column has nonconsecutive row index.
- Fixed a bug in implementation of `Column.like` that raises `IndexError` when incoming column has nonconsecutive row index.

#### Improvements

- Added support for type coercion in the implementation of DataFrame.replace, DataFrame.dropna and the mock function `iff`.

### Snowpark pandas API Updates

#### New Features

- Added partial support for `DataFrame.pct_change` and `Series.pct_change` without the `freq` and `limit` parameters.
- Added support for `Series.str.get`.
- Added support for `Series.dt.dayofweek`, `Series.dt.day_of_week`, `Series.dt.dayofyear`, and `Series.dt.day_of_year`.
- Added support for `Series.str.__getitem__` (`Series.str[...]`).
- Added support for `Series.str.lstrip` and `Series.str.rstrip`.
- Added support for `DataFrameGroupBy.size` and `SeriesGroupBy.size`.
- Added support for `DataFrame.expanding` and `Series.expanding` for aggregations `count`, `sum`, `min`, `max`, `mean`, `std`, `var`, and `sem` with `axis=0`.
- Added support for `DataFrame.rolling` and `Series.rolling` for aggregation `count` with `axis=0`.
- Added support for `Series.str.match`.
- Added support for `DataFrame.resample` and `Series.resample` for aggregations `size`, `first`, and `last`.
- Added support for `DataFrameGroupBy.all`, `SeriesGroupBy.all`, `DataFrameGroupBy.any`, and `SeriesGroupBy.any`.
- Added support for `DataFrame.nlargest`, `DataFrame.nsmallest`, `Series.nlargest` and `Series.nsmallest`.
- Added support for `replace` and `frac > 1` in `DataFrame.sample` and `Series.sample`.
- Added support for `read_excel` (Uses local pandas for processing)
- Added support for `Series.at`, `Series.iat`, `DataFrame.at`, and `DataFrame.iat`.
- Added support for `Series.dt.isocalendar`.
- Added support for `Series.case_when` except when condition or replacement is callable.
- Added documentation pages for `Index` and its APIs.
- Added support for `DataFrame.assign`.
- Added support for `DataFrame.stack`.
- Added support for `DataFrame.pivot` and `pd.pivot`.
- Added support for `DataFrame.to_csv` and `Series.to_csv`.
- Added support for `Index.T`.

#### Bug Fixes

- Fixed a bug that causes output of GroupBy.aggregate's columns to be ordered incorrectly.
- Fixed a bug where `DataFrame.describe` on a frame with duplicate columns of differing dtypes could cause an error or incorrect results.
- Fixed a bug in `DataFrame.rolling` and `Series.rolling` so `window=0` now throws `NotImplementedError` instead of `ValueError`

#### Improvements

- Added support for named aggregations in `DataFrame.aggregate` and `Series.aggregate` with `axis=0`.
- `pd.read_csv` reads using the native pandas CSV parser, then uploads data to snowflake using parquet. This enables most of the parameters supported by `read_csv` including date parsing and numeric conversions. Uploading via parquet is roughly twice as fast as uploading via CSV.
- Initial work to support an `pd.Index` directly in Snowpark pandas. Support for `pd.Index` as a first-class component of Snowpark pandas is coming soon.
- Added a lazy index constructor and support for `len`, `shape`, `size`, `empty`, `to_pandas()` and `names`. For `df.index`, Snowpark pandas creates a lazy index object.
- For `df.columns`, Snowpark pandas supports a non-lazy version of an `Index` since the data is already stored locally.

## 1.18.0 (2024-05-28)

### Snowpark Python API Updates

#### Improvements

- Improved error message to remind users set `{"infer_schema": True}` when reading csv file without specifying its schema.
- Improved error handling for `Session.create_dataframe` when called with more than 512 rows and using `format` or `pyformat` `paramstyle`.

### Snowpark pandas API Updates

#### New Features

- Added `DataFrame.cache_result` and `Series.cache_result` methods for users to persist DataFrames and Series to a temporary table lasting the duration of the session to improve latency of subsequent operations.

#### Bug Fixes

#### Improvements

- Added partial support for `DataFrame.pivot_table` with no `index` parameter, as well as for `margins` parameter.
- Updated the signature of `DataFrame.shift`/`Series.shift`/`DataFrameGroupBy.shift`/`SeriesGroupBy.shift` to match pandas 2.2.1. Snowpark pandas does not yet support the newly-added `suffix` argument, or sequence values of `periods`.
- Re-added support for `Series.str.split`.

#### Bug Fixes

- Fixed how we support mixed columns for string methods (`Series.str.*`).

### Snowpark Local Testing Updates

#### New Features

- Added support for the following DataFrameReader read options to file formats `csv` and `json`:
  - PURGE
  - PATTERN
  - INFER_SCHEMA with value being `False`
  - ENCODING with value being `UTF8`
- Added support for `DataFrame.analytics.moving_agg` and `DataFrame.analytics.cumulative_agg_agg`.
- Added support for `if_not_exists` parameter during UDF and stored procedure registration.

#### Bug Fixes

- Fixed a bug that when processing time format, fractional second part is not handled properly.
- Fixed a bug that caused function calls on `*` to fail.
- Fixed a bug that prevented creation of map and struct type objects.
- Fixed a bug that function `date_add` was unable to handle some numeric types.
- Fixed a bug that `TimestampType` casting resulted in incorrect data.
- Fixed a bug that caused `DecimalType` data to have incorrect precision in some cases.
- Fixed a bug where referencing missing table or view raises confusing `IndexError`.
- Fixed a bug that mocked function `to_timestamp_ntz` can not handle None data.
- Fixed a bug that mocked UDFs handles output data of None improperly.
- Fixed a bug where `DataFrame.with_column_renamed` ignores attributes from parent DataFrames after join operations.
- Fixed a bug that integer precision of large value gets lost when converted to pandas DataFrame.
- Fixed a bug that the schema of datetime object is wrong when create DataFrame from a pandas DataFrame.
- Fixed a bug in the implementation of `Column.equal_nan` where null data is handled incorrectly.
- Fixed a bug where `DataFrame.drop` ignore attributes from parent DataFrames after join operations.
- Fixed a bug in mocked function `date_part` where Column type is set wrong.
- Fixed a bug where `DataFrameWriter.save_as_table` does not raise exceptions when inserting null data into non-nullable columns.
- Fixed a bug in the implementation of `DataFrameWriter.save_as_table` where
  - Append or Truncate fails when incoming data has different schema than existing table.
  - Truncate fails when incoming data does not specify columns that are nullable.

#### Improvements

- Removed dependency check for `pyarrow` as it is not used.
- Improved target type coverage of `Column.cast`, adding support for casting to boolean and all integral types.
- Aligned error experience when calling UDFs and stored procedures.
- Added appropriate error messages for `is_permanent` and `anonymous` options in UDFs and stored procedures registration to make it more clear that those features are not yet supported.
- File read operation with unsupported options and values now raises `NotImplementedError` instead of warnings and unclear error information.

## 1.17.0 (2024-05-21)

### Snowpark Python API Updates

#### New Features

- Added support to add a comment on tables and views using the functions listed below:
  - `DataFrameWriter.save_as_table`
  - `DataFrame.create_or_replace_view`
  - `DataFrame.create_or_replace_temp_view`
  - `DataFrame.create_or_replace_dynamic_table`

#### Improvements

- Improved error message to remind users to set `{"infer_schema": True}` when reading CSV file without specifying its schema.

### Snowpark pandas API Updates

#### New Features

- Start of Public Preview of Snowpark pandas API. Refer to the [Snowpark pandas API Docs](https://docs.snowflake.com/developer-guide/snowpark/python/snowpark-pandas) for more details.

### Snowpark Local Testing Updates

#### New Features

- Added support for NumericType and VariantType data conversion in the mocked function `to_timestamp_ltz`, `to_timestamp_ntz`, `to_timestamp_tz` and `to_timestamp`.
- Added support for DecimalType, BinaryType, ArrayType, MapType, TimestampType, DateType and TimeType data conversion in the mocked function `to_char`.
- Added support for the following APIs:
  - snowflake.snowpark.functions:
    - to_varchar
  - snowflake.snowpark.DataFrame:
    - pivot
  - snowflake.snowpark.Session:
    - cancel_all
- Introduced a new exception class `snowflake.snowpark.mock.exceptions.SnowparkLocalTestingException`.
- Added support for casting to FloatType

#### Bug Fixes

- Fixed a bug that stored procedure and UDF should not remove imports already in the `sys.path` during the clean-up step.
- Fixed a bug that when processing datetime format, the fractional second part is not handled properly.
- Fixed a bug that on Windows platform that file operations was unable to properly handle file separator in directory name.
- Fixed a bug that on Windows platform that when reading a pandas dataframe, IntervalType column with integer data can not be processed.
- Fixed a bug that prevented users from being able to select multiple columns with the same alias.
- Fixed a bug that `Session.get_current_[schema|database|role|user|account|warehouse]` returns upper-cased identifiers when identifiers are quoted.
- Fixed a bug that function `substr` and `substring` can not handle 0-based `start_expr`.

#### Improvements

- Standardized the error experience by raising `SnowparkLocalTestingException` in error cases which is on par with `SnowparkSQLException` raised in non-local execution.
- Improved error experience of `Session.write_pandas` method that `NotImplementError` will be raised when called.
- Aligned error experience with reusing a closed session in non-local execution.

## 1.16.0 (2024-05-07)

### New Features

- Support stored procedure register with packages given as Python modules.
- Added snowflake.snowpark.Session.lineage.trace to explore data lineage of snowfake objects.
- Added support for structured type schema parsing.

### Bug Fixes

- Fixed a bug when inferring schema, single quotes are added to stage files already have single quotes.

### Local Testing Updates

#### New Features

- Added support for StringType, TimestampType and VariantType data conversion in the mocked function `to_date`.
- Added support for the following APIs:
  - snowflake.snowpark.functions
    - get
    - concat
    - concat_ws

#### Bug Fixes

- Fixed a bug that caused `NaT` and `NaN` values to not be recognized.
- Fixed a bug where, when inferring a schema, single quotes were added to stage files that already had single quotes.
- Fixed a bug where `DataFrameReader.csv` was unable to handle quoted values containing a delimiter.
- Fixed a bug that when there is `None` value in an arithmetic calculation, the output should remain `None` instead of `math.nan`.
- Fixed a bug in function `sum` and `covar_pop` that when there is `math.nan` in the data, the output should also be `math.nan`.
- Fixed a bug that stage operation can not handle directories.
- Fixed a bug that `DataFrame.to_pandas` should take Snowflake numeric types with precision 38 as `int64`.

## 1.15.0 (2024-04-24)

### New Features

- Added `truncate` save mode in `DataFrameWrite` to overwrite existing tables by truncating the underlying table instead of dropping it.
- Added telemetry to calculate query plan height and number of duplicate nodes during collect operations.
- Added the functions below to unload data from a `DataFrame` into one or more files in a stage:
  - `DataFrame.write.json`
  - `DataFrame.write.csv`
  - `DataFrame.write.parquet`
- Added distributed tracing using open telemetry APIs for action functions in `DataFrame` and `DataFrameWriter`:
  - snowflake.snowpark.DataFrame:
    - collect
    - collect_nowait
    - to_pandas
    - count
    - show
  - snowflake.snowpark.DataFrameWriter:
    - save_as_table
- Added support for snow:// URLs to `snowflake.snowpark.Session.file.get` and `snowflake.snowpark.Session.file.get_stream`
- Added support to register stored procedures and UDxFs with a `comment`.
- UDAF client support is ready for public preview. Please stay tuned for the Snowflake announcement of UDAF public preview.
- Added support for dynamic pivot.  This feature is currently in private preview.

### Improvements

- Improved the generated query performance for both compilation and execution by converting duplicate subqueries to Common Table Expressions (CTEs). It is still an experimental feature not enabled by default, and can be enabled by setting `session.cte_optimization_enabled` to `True`.

### Bug Fixes

- Fixed a bug where `statement_params` was not passed to query executions that register stored procedures and user defined functions.
- Fixed a bug causing `snowflake.snowpark.Session.file.get_stream` to fail for quoted stage locations.
- Fixed a bug that an internal type hint in `utils.py` might raise AttributeError in case the underlying module can not be found.

### Local Testing Updates

#### New Features

- Added support for registering UDFs and stored procedures.
- Added support for the following APIs:
  - snowflake.snowpark.Session:
    - file.put
    - file.put_stream
    - file.get
    - file.get_stream
    - read.json
    - add_import
    - remove_import
    - get_imports
    - clear_imports
    - add_packages
    - add_requirements
    - clear_packages
    - remove_package
    - udf.register
    - udf.register_from_file
    - sproc.register
    - sproc.register_from_file
  - snowflake.snowpark.functions
    - current_database
    - current_session
    - date_trunc
    - object_construct
    - object_construct_keep_null
    - pow
    - sqrt
    - udf
    - sproc
- Added support for StringType, TimestampType and VariantType data conversion in the mocked function `to_time`.

#### Bug Fixes

- Fixed a bug that null filled columns for constant functions.
- Fixed a bug that implementation of to_object, to_array and to_binary to better handle null inputs.
- Fixed a bug that timestamp data comparison can not handle year beyond 2262.
- Fixed a bug that `Session.builder.getOrCreate` should return the created mock session.

## 1.14.0 (2024-03-20)

### New Features

- Added support for creating vectorized UDTFs with `process` method.
- Added support for dataframe functions:
  - to_timestamp_ltz
  - to_timestamp_ntz
  - to_timestamp_tz
  - locate
- Added support for ASOF JOIN type.
- Added support for the following local testing APIs:
  - snowflake.snowpark.functions:
    - to_double
    - to_timestamp
    - to_timestamp_ltz
    - to_timestamp_ntz
    - to_timestamp_tz
    - greatest
    - least
    - convert_timezone
    - dateadd
    - date_part
  - snowflake.snowpark.Session:
    - get_current_account
    - get_current_warehouse
    - get_current_role
    - use_schema
    - use_warehouse
    - use_database
    - use_role

### Bug Fixes

- Fixed a bug in `SnowflakePlanBuilder` that `save_as_table` does not filter column that name start with '$' and follow by number correctly.
- Fixed a bug that statement parameters may have no effect when resolving imports and packages.
- Fixed bugs in local testing:
  - LEFT ANTI and LEFT SEMI joins drop rows with null values.
  - DataFrameReader.csv incorrectly parses data when the optional parameter `field_optionally_enclosed_by` is specified.
  - Column.regexp only considers the first entry when `pattern` is a `Column`.
  - Table.update raises `KeyError` when updating null values in the rows.
  - VARIANT columns raise errors at `DataFrame.collect`.
  - `count_distinct` does not work correctly when counting.
  - Null values in integer columns raise `TypeError`.

### Improvements

- Added telemetry to local testing.
- Improved the error message of `DataFrameReader` to raise `FileNotFound` error when reading a path that does not exist or when there are no files under the path.

## 1.13.0 (2024-02-26)

### New Features

- Added support for an optional `date_part` argument in function `last_day`.
- `SessionBuilder.app_name` will set the query_tag after the session is created.
- Added support for the following local testing functions:
  - current_timestamp
  - current_date
  - current_time
  - strip_null_value
  - upper
  - lower
  - length
  - initcap

### Improvements

- Added cleanup logic at interpreter shutdown to close all active sessions.
- Closing sessions within stored procedures now is a no-op logging a warning instead of raising an error.

### Bug Fixes

- Fixed a bug in `DataFrame.to_local_iterator` where the iterator could yield wrong results if another query is executed before the iterator finishes due to wrong isolation level. For details, please see #945.
- Fixed a bug that truncated table names in error messages while running a plan with local testing enabled.
- Fixed a bug that `Session.range` returns empty result when the range is large.

## 1.12.1 (2024-02-08)

### Improvements

- Use `split_blocks=True` by default during `to_pandas` conversion, for optimal memory allocation. This parameter is passed to `pyarrow.Table.to_pandas`, which enables `PyArrow` to split the memory allocation into smaller, more manageable blocks instead of allocating a single contiguous block. This results in better memory management when dealing with larger datasets.

### Bug Fixes

- Fixed a bug in `DataFrame.to_pandas` that caused an error when evaluating on a Dataframe with an `IntergerType` column with null values.

## 1.12.0 (2024-01-30)

### New Features

- Exposed `statement_params` in `StoredProcedure.__call__`.
- Added two optional arguments to `Session.add_import`.
  - `chunk_size`: The number of bytes to hash per chunk of the uploaded files.
  - `whole_file_hash`: By default only the first chunk of the uploaded import is hashed to save time. When this is set to True each uploaded file is fully hashed instead.
- Added parameters `external_access_integrations` and `secrets` when creating a UDAF from Snowpark Python to allow integration with external access.
- Added a new method `Session.append_query_tag`. Allows an additional tag to be added to the current query tag by appending it as a comma separated value.
- Added a new method `Session.update_query_tag`. Allows updates to a JSON encoded dictionary query tag.
- `SessionBuilder.getOrCreate` will now attempt to replace the singleton it returns when token expiration has been detected.
- Added support for new functions in `snowflake.snowpark.functions`:
  - `array_except`
  - `create_map`
  - `sign`/`signum`
- Added the following functions to `DataFrame.analytics`:
  - Added the `moving_agg` function in `DataFrame.analytics` to enable moving aggregations like sums and averages with multiple window sizes.
  - Added the `cummulative_agg` function in `DataFrame.analytics` to enable commulative aggregations like sums and averages on multiple columns.
  - Added the `compute_lag` and `compute_lead` functions in `DataFrame.analytics` for enabling lead and lag calculations on multiple columns.
  - Added the `time_series_agg` function in `DataFrame.analytics` to enable time series aggregations like sums and averages with multiple time windows.

### Bug Fixes

- Fixed a bug in `DataFrame.na.fill` that caused Boolean values to erroneously override integer values.
- Fixed a bug in `Session.create_dataframe` where the Snowpark DataFrames created using pandas DataFrames were not inferring the type for timestamp columns correctly. The behavior is as follows:
  - Earlier timestamp columns without a timezone would be converted to nanosecond epochs and inferred as `LongType()`, but will now be correctly maintained as timestamp values and be inferred as `TimestampType(TimestampTimeZone.NTZ)`.
  - Earlier timestamp columns with a timezone would be inferred as `TimestampType(TimestampTimeZone.NTZ)` and loose timezone information but will now be correctly inferred as `TimestampType(TimestampTimeZone.LTZ)` and timezone information is retained correctly.
  - Set session parameter `PYTHON_SNOWPARK_USE_LOGICAL_TYPE_FOR_CREATE_DATAFRAME` to revert back to old behavior. It is recommended that you update your code to align with correct behavior because the parameter will be removed in the future.
- Fixed a bug that `DataFrame.to_pandas` gets decimal type when scale is not 0, and creates an object dtype in `pandas`. Instead, we cast the value to a float64 type.
- Fixed bugs that wrongly flattened the generated SQL when one of the following happens:
  - `DataFrame.filter()` is called after `DataFrame.sort().limit()`.
  - `DataFrame.sort()` or `filter()` is called on a DataFrame that already has a window function or sequence-dependent data generator column.
    For instance, `df.select("a", seq1().alias("b")).select("a", "b").sort("a")` won't flatten the sort clause anymore.
  - a window or sequence-dependent data generator column is used after `DataFrame.limit()`. For instance, `df.limit(10).select(row_number().over())` won't flatten the limit and select in the generated SQL.
- Fixed a bug where aliasing a DataFrame column raised an error when the DataFame was copied from another DataFrame with an aliased column. For instance,

  ```python
  df = df.select(col("a").alias("b"))
  df = copy(df)
  df.select(col("b").alias("c"))  # threw an error. Now it's fixed.
  ```

- Fixed a bug in `Session.create_dataframe` that the non-nullable field in a schema is not respected for boolean type. Note that this fix is only effective when the user has the privilege to create a temp table.
- Fixed a bug in SQL simplifier where non-select statements in `session.sql` dropped a SQL query when used with `limit()`.
- Fixed a bug that raised an exception when session parameter `ERROR_ON_NONDETERMINISTIC_UPDATE` is true.

### Behavior Changes (API Compatible)

- When parsing data types during a `to_pandas` operation, we rely on GS precision value to fix precision issues for large integer values. This may affect users where a column that was earlier returned as `int8` gets returned as `int64`. Users can fix this by explicitly specifying precision values for their return column.
- Aligned behavior for `Session.call` in case of table stored procedures where running `Session.call` would not trigger stored procedure unless a `collect()` operation was performed.
- `StoredProcedureRegistration` will now automatically add `snowflake-snowpark-python` as a package dependency. The added dependency will be on the client's local version of the library and an error is thrown if the server cannot support that version.

## 1.11.1 (2023-12-07)

### Bug Fixes

- Fixed a bug that numpy should not be imported at the top level of mock module.
- Added support for these new functions in `snowflake.snowpark.functions`:
  - `from_utc_timestamp`
  - `to_utc_timestamp`

## 1.11.0 (2023-12-05)

### New Features

- Add the `conn_error` attribute to `SnowflakeSQLException` that stores the whole underlying exception from `snowflake-connector-python`.
- Added support for `RelationalGroupedDataframe.pivot()` to access `pivot` in the following pattern `Dataframe.group_by(...).pivot(...)`.
- Added experimental feature: Local Testing Mode, which allows you to create and operate on Snowpark Python DataFrames locally without connecting to a Snowflake account. You can use the local testing framework to test your DataFrame operations locally, on your development machine or in a CI (continuous integration) pipeline, before deploying code changes to your account.

- Added support for `arrays_to_object` new functions in `snowflake.snowpark.functions`.
- Added support for the vector data type.

### Dependency Updates

- Bumped cloudpickle dependency to work with `cloudpickle==2.2.1`
- Updated ``snowflake-connector-python`` to `3.4.0`.

### Bug Fixes

- DataFrame column names quoting check now supports newline characters.
- Fix a bug where a DataFrame generated by `session.read.with_metadata` creates inconsistent table when doing `df.write.save_as_table`.

## 1.10.0 (2023-11-03)

### New Features

- Added support for managing case sensitivity in `DataFrame.to_local_iterator()`.
- Added support for specifying vectorized UDTF's input column names by using the optional parameter `input_names` in `UDTFRegistration.register/register_file` and `functions.pandas_udtf`. By default, `RelationalGroupedDataFrame.applyInPandas` will infer the column names from current dataframe schema.
- Add `sql_error_code` and `raw_message` attributes to `SnowflakeSQLException` when it is caused by a SQL exception.

### Bug Fixes

- Fixed a bug in `DataFrame.to_pandas()` where converting snowpark dataframes to pandas dataframes was losing precision on integers with more than 19 digits.
- Fixed a bug that `session.add_packages` can not handle requirement specifier that contains project name with underscore and version.
- Fixed a bug in `DataFrame.limit()` when `offset` is used and the parent `DataFrame` uses `limit`. Now the `offset` won't impact the parent DataFrame's `limit`.
- Fixed a bug in `DataFrame.write.save_as_table` where dataframes created from read api could not save data into snowflake because of invalid column name `$1`.

### Behavior change

- Changed the behavior of `date_format`:
  - The `format` argument changed from optional to required.
  - The returned result changed from a date object to a date-formatted string.
- When a window function, or a sequence-dependent data generator (`normal`, `zipf`, `uniform`, `seq1`, `seq2`, `seq4`, `seq8`) function is used, the sort and filter operation will no longer be flattened when generating the query.

## 1.9.0 (2023-10-13)

### New Features

- Added support for the Python 3.11 runtime environment.

### Dependency updates

- Added back the dependency of `typing-extensions`.

### Bug Fixes

- Fixed a bug where imports from permanent stage locations were ignored for temporary stored procedures, UDTFs, UDFs, and UDAFs.
- Revert back to using CTAS (create table as select) statement for `Dataframe.writer.save_as_table` which does not need insert permission for writing tables.

### New Features
- Support `PythonObjJSONEncoder` json-serializable objects for `ARRAY` and `OBJECT` literals.

## 1.8.0 (2023-09-14)

### New Features

- Added support for VOLATILE/IMMUTABLE keyword when registering UDFs.
- Added support for specifying clustering keys when saving dataframes using `DataFrame.save_as_table`.
- Accept `Iterable` objects input for `schema` when creating dataframes using `Session.create_dataframe`.
- Added the property `DataFrame.session` to return a `Session` object.
- Added the property `Session.session_id` to return an integer that represents session ID.
- Added the property `Session.connection` to return a `SnowflakeConnection` object .

- Added support for creating a Snowpark session from a configuration file or environment variables.

### Dependency updates

- Updated ``snowflake-connector-python`` to 3.2.0.

### Bug Fixes

- Fixed a bug where automatic package upload would raise `ValueError` even when compatible package version were added in `session.add_packages`.
- Fixed a bug where table stored procedures were not registered correctly when using `register_from_file`.
- Fixed a bug where dataframe joins failed with `invalid_identifier` error.
- Fixed a bug where `DataFrame.copy` disables SQL simplfier for the returned copy.
- Fixed a bug where `session.sql().select()` would fail if any parameters are specified to `session.sql()`

## 1.7.0 (2023-08-28)

### New Features

- Added parameters `external_access_integrations` and `secrets` when creating a UDF, UDTF or Stored Procedure from Snowpark Python to allow integration with external access.
- Added support for these new functions in `snowflake.snowpark.functions`:
  - `array_flatten`
  - `flatten`
- Added support for `apply_in_pandas` in `snowflake.snowpark.relational_grouped_dataframe`.
- Added support for replicating your local Python environment on Snowflake via `Session.replicate_local_environment`.

### Bug Fixes

- Fixed a bug where `session.create_dataframe` fails to properly set nullable columns where nullability was affected by order or data was given.
- Fixed a bug where `DataFrame.select` could not identify and alias columns in presence of table functions when output columns of table function overlapped with columns in dataframe.

### Behavior Changes

- When creating stored procedures, UDFs, UDTFs, UDAFs with parameter `is_permanent=False` will now create temporary objects even when `stage_name` is provided. The default value of `is_permanent` is `False` which is why if this value is not explicitly set to `True` for permanent objects, users will notice a change in behavior.
- `types.StructField` now enquotes column identifier by default.

## 1.6.1 (2023-08-02)

### New Features

- Added support for these new functions in `snowflake.snowpark.functions`:
  - `array_sort`
  - `sort_array`
  - `array_min`
  - `array_max`
  - `explode_outer`
- Added support for pure Python packages specified via `Session.add_requirements` or `Session.add_packages`. They are now usable in stored procedures and UDFs even if packages are not present on the Snowflake Anaconda channel.
  - Added Session parameter `custom_packages_upload_enabled` and `custom_packages_force_upload_enabled` to enable the support for pure Python packages feature mentioned above. Both parameters default to `False`.
- Added support for specifying package requirements by passing a Conda environment yaml file to `Session.add_requirements`.
- Added support for asynchronous execution of multi-query dataframes that contain binding variables.
- Added support for renaming multiple columns in `DataFrame.rename`.
- Added support for Geometry datatypes.
- Added support for `params` in `session.sql()` in stored procedures.
- Added support for user-defined aggregate functions (UDAFs). This feature is currently in private preview.
- Added support for vectorized UDTFs (user-defined table functions). This feature is currently in public preview.
- Added support for Snowflake Timestamp variants (i.e., `TIMESTAMP_NTZ`, `TIMESTAMP_LTZ`, `TIMESTAMP_TZ`)
  - Added `TimestampTimezone` as an argument in `TimestampType` constructor.
  - Added type hints `NTZ`, `LTZ`, `TZ` and `Timestamp` to annotate functions when registering UDFs.

### Improvements

- Removed redundant dependency `typing-extensions`.
- `DataFrame.cache_result` now creates temp table fully qualified names under current database and current schema.

### Bug Fixes

- Fixed a bug where type check happens on pandas before it is imported.
- Fixed a bug when creating a UDF from `numpy.ufunc`.
- Fixed a bug where `DataFrame.union` was not generating the correct `Selectable.schema_query` when SQL simplifier is enabled.

### Behavior Changes

- `DataFrameWriter.save_as_table` now respects the `nullable` field of the schema provided by the user or the inferred schema based on data from user input.

### Dependency updates

- Updated ``snowflake-connector-python`` to 3.0.4.

## 1.5.1 (2023-06-20)

### New Features

- Added support for the Python 3.10 runtime environment.

## 1.5.0 (2023-06-09)

### Behavior Changes

- Aggregation results, from functions such as `DataFrame.agg` and `DataFrame.describe`, no longer strip away non-printing characters from column names.

### New Features

- Added support for the Python 3.9 runtime environment.
- Added support for new functions in `snowflake.snowpark.functions`:
  - `array_generate_range`
  - `array_unique_agg`
  - `collect_set`
  - `sequence`
- Added support for registering and calling stored procedures with `TABLE` return type.
- Added support for parameter `length` in `StringType()` to specify the maximum number of characters that can be stored by the column.
- Added the alias `functions.element_at()` for `functions.get()`.
- Added the alias `Column.contains` for `functions.contains`.
- Added experimental feature `DataFrame.alias`.
- Added support for querying metadata columns from stage when creating `DataFrame` using `DataFrameReader`.
- Added support for `StructType.add` to append more fields to existing `StructType` objects.
- Added support for parameter `execute_as` in `StoredProcedureRegistration.register_from_file()` to specify stored procedure caller rights.

### Bug Fixes

- Fixed a bug where the `Dataframe.join_table_function` did not run all of the necessary queries to set up the join table function when SQL simplifier was enabled.
- Fixed type hint declaration for custom types - `ColumnOrName`, `ColumnOrLiteralStr`, `ColumnOrSqlExpr`, `LiteralType` and `ColumnOrLiteral` that were breaking `mypy` checks.
- Fixed a bug where `DataFrameWriter.save_as_table` and `DataFrame.copy_into_table` failed to parse fully qualified table names.

## 1.4.0 (2023-04-24)

### New Features

- Added support for `session.getOrCreate`.
- Added support for alias `Column.getField`.
- Added support for new functions in `snowflake.snowpark.functions`:
  - `date_add` and `date_sub` to make add and subtract operations easier.
  - `daydiff`
  - `explode`
  - `array_distinct`.
  - `regexp_extract`.
  - `struct`.
  - `format_number`.
  - `bround`.
  - `substring_index`
- Added parameter `skip_upload_on_content_match` when creating UDFs, UDTFs and stored procedures using `register_from_file` to skip uploading files to a stage if the same version of the files are already on the stage.
- Added support for `DataFrameWriter.save_as_table` method to take table names that contain dots.
- Flattened generated SQL when `DataFrame.filter()` or `DataFrame.order_by()` is followed by a projection statement (e.g. `DataFrame.select()`, `DataFrame.with_column()`).
- Added support for creating dynamic tables _(in private preview)_ using `Dataframe.create_or_replace_dynamic_table`.
- Added an optional argument `params` in `session.sql()` to support binding variables. Note that this is not supported in stored procedures yet.

### Bug Fixes

- Fixed a bug in `strtok_to_array` where an exception was thrown when a delimiter was passed in.
- Fixed a bug in `session.add_import` where the module had the same namespace as other dependencies.

## 1.3.0 (2023-03-28)

### New Features

- Added support for `delimiters` parameter in `functions.initcap()`.
- Added support for `functions.hash()` to accept a variable number of input expressions.
- Added API `Session.RuntimeConfig` for getting/setting/checking the mutability of any runtime configuration.
- Added support managing case sensitivity in `Row` results from `DataFrame.collect` using `case_sensitive` parameter.
- Added API `Session.conf` for getting, setting or checking the mutability of any runtime configuration.
- Added support for managing case sensitivity in `Row` results from `DataFrame.collect` using `case_sensitive` parameter.
- Added indexer support for `snowflake.snowpark.types.StructType`.
- Added a keyword argument `log_on_exception` to `Dataframe.collect` and `Dataframe.collect_no_wait` to optionally disable error logging for SQL exceptions.

### Bug Fixes

- Fixed a bug where a DataFrame set operation(`DataFrame.substract`, `DataFrame.union`, etc.) being called after another DataFrame set operation and `DataFrame.select` or `DataFrame.with_column` throws an exception.
- Fixed a bug where chained sort statements are overwritten by the SQL simplifier.

### Improvements

- Simplified JOIN queries to use constant subquery aliases (`SNOWPARK_LEFT`, `SNOWPARK_RIGHT`) by default. Users can disable this at runtime with `session.conf.set('use_constant_subquery_alias', False)` to use randomly generated alias names instead.
- Allowed specifying statement parameters in `session.call()`.
- Enabled the uploading of large pandas DataFrames in stored procedures by defaulting to a chunk size of 100,000 rows.

## 1.2.0 (2023-03-02)

### New Features

- Added support for displaying source code as comments in the generated scripts when registering stored procedures. This
  is enabled by default, turn off by specifying `source_code_display=False` at registration.
- Added a parameter `if_not_exists` when creating a UDF, UDTF or Stored Procedure from Snowpark Python to ignore creating the specified function or procedure if it already exists.
- Accept integers when calling `snowflake.snowpark.functions.get` to extract value from array.
- Added `functions.reverse` in functions to open access to Snowflake built-in function
  [reverse](https://docs.snowflake.com/en/sql-reference/functions/reverse).
- Added parameter `require_scoped_url` in snowflake.snowflake.files.SnowflakeFile.open() `(in Private Preview)` to replace `is_owner_file` is marked for deprecation.

### Bug Fixes

- Fixed a bug that overwrote `paramstyle` to `qmark` when creating a Snowpark session.
- Fixed a bug where `df.join(..., how="cross")` fails with `SnowparkJoinException: (1112): Unsupported using join type 'Cross'`.
- Fixed a bug where querying a `DataFrame` column created from chained function calls used a wrong column name.

## 1.1.0 (2023-01-26)

### New Features:

- Added `asc`, `asc_nulls_first`, `asc_nulls_last`, `desc`, `desc_nulls_first`, `desc_nulls_last`, `date_part` and `unix_timestamp` in functions.
- Added the property `DataFrame.dtypes` to return a list of column name and data type pairs.
- Added the following aliases:
  - `functions.expr()` for `functions.sql_expr()`.
  - `functions.date_format()` for `functions.to_date()`.
  - `functions.monotonically_increasing_id()` for `functions.seq8()`
  - `functions.from_unixtime()` for `functions.to_timestamp()`

### Bug Fixes:

- Fixed a bug in SQL simplifier that didn’t handle Column alias and join well in some cases. See https://github.com/snowflakedb/snowpark-python/issues/658 for details.
- Fixed a bug in SQL simplifier that generated wrong column names for function calls, NaN and INF.

### Improvements

- The session parameter `PYTHON_SNOWPARK_USE_SQL_SIMPLIFIER` is `True` after Snowflake 7.3 was released. In snowpark-python, `session.sql_simplifier_enabled` reads the value of `PYTHON_SNOWPARK_USE_SQL_SIMPLIFIER` by default, meaning that the SQL simplfier is enabled by default after the Snowflake 7.3 release. To turn this off, set `PYTHON_SNOWPARK_USE_SQL_SIMPLIFIER` in Snowflake to `False` or run `session.sql_simplifier_enabled = False` from Snowpark. It is recommended to use the SQL simplifier because it helps to generate more concise SQL.

## 1.0.0 (2022-11-01)

### New Features

- Added `Session.generator()` to create a new `DataFrame` using the Generator table function.
- Added a parameter `secure` to the functions that create a secure UDF or UDTF.

## 0.12.0 (2022-10-14)

### New Features

- Added new APIs for async job:
  - `Session.create_async_job()` to create an `AsyncJob` instance from a query id.
  - `AsyncJob.result()` now accepts argument `result_type` to return the results in different formats.
  - `AsyncJob.to_df()` returns a `DataFrame` built from the result of this asynchronous job.
  - `AsyncJob.query()` returns the SQL text of the executed query.
- `DataFrame.agg()` and `RelationalGroupedDataFrame.agg()` now accept variable-length arguments.
- Added parameters `lsuffix` and `rsuffix` to `DataFram.join()` and `DataFrame.cross_join()` to conveniently rename overlapping columns.
- Added `Table.drop_table()` so you can drop the temp table after `DataFrame.cache_result()`. `Table` is also a context manager so you can use the `with` statement to drop the cache temp table after use.
- Added `Session.use_secondary_roles()`.
- Added functions `first_value()` and `last_value()`. (contributed by @chasleslr)
- Added `on` as an alias for `using_columns` and `how` as an alias for `join_type` in `DataFrame.join()`.

### Bug Fixes

- Fixed a bug in `Session.create_dataframe()` that raised an error when `schema` names had special characters.
- Fixed a bug in which options set in `Session.read.option()` were not passed to `DataFrame.copy_into_table()` as default values.
- Fixed a bug in which `DataFrame.copy_into_table()` raises an error when a copy option has single quotes in the value.

## 0.11.0 (2022-09-28)

### Behavior Changes

- `Session.add_packages()` now raises `ValueError` when the version of a package cannot be found in Snowflake Anaconda channel. Previously, `Session.add_packages()` succeeded, and a `SnowparkSQLException` exception was raised later in the UDF/SP registration step.

### New Features:

- Added method `FileOperation.get_stream()` to support downloading stage files as stream.
- Added support in `functions.ntiles()` to accept int argument.
- Added the following aliases:
  - `functions.call_function()` for `functions.call_builtin()`.
  - `functions.function()` for `functions.builtin()`.
  - `DataFrame.order_by()` for `DataFrame.sort()`
  - `DataFrame.orderBy()` for `DataFrame.sort()`
- Improved `DataFrame.cache_result()` to return a more accurate `Table` class instead of a `DataFrame` class.
- Added support to allow `session` as the first argument when calling `StoredProcedure`.

### Improvements

- Improved nested query generation by flattening queries when applicable.
  - This improvement could be enabled by setting `Session.sql_simplifier_enabled = True`.
  - `DataFrame.select()`, `DataFrame.with_column()`, `DataFrame.drop()` and other select-related APIs have more flattened SQLs.
  - `DataFrame.union()`, `DataFrame.union_all()`, `DataFrame.except_()`, `DataFrame.intersect()`, `DataFrame.union_by_name()` have flattened SQLs generated when multiple set operators are chained.
- Improved type annotations for async job APIs.

### Bug Fixes

- Fixed a bug in which `Table.update()`, `Table.delete()`, `Table.merge()` try to reference a temp table that does not exist.

## 0.10.0 (2022-09-16)

### New Features:

- Added experimental APIs for evaluating Snowpark dataframes with asynchronous queries:
  - Added keyword argument `block` to the following action APIs on Snowpark dataframes (which execute queries) to allow asynchronous evaluations:
    - `DataFrame.collect()`, `DataFrame.to_local_iterator()`, `DataFrame.to_pandas()`, `DataFrame.to_pandas_batches()`, `DataFrame.count()`, `DataFrame.first()`.
    - `DataFrameWriter.save_as_table()`, `DataFrameWriter.copy_into_location()`.
    - `Table.delete()`, `Table.update()`, `Table.merge()`.
  - Added method `DataFrame.collect_nowait()` to allow asynchronous evaluations.
  - Added class `AsyncJob` to retrieve results from asynchronously executed queries and check their status.
- Added support for `table_type` in `Session.write_pandas()`. You can now choose from these `table_type` options: `"temporary"`, `"temp"`, and `"transient"`.
- Added support for using Python structured data (`list`, `tuple` and `dict`) as literal values in Snowpark.
- Added keyword argument `execute_as` to `functions.sproc()` and `session.sproc.register()` to allow registering a stored procedure as a caller or owner.
- Added support for specifying a pre-configured file format when reading files from a stage in Snowflake.

### Improvements:

- Added support for displaying details of a Snowpark session.

### Bug Fixes:

- Fixed a bug in which `DataFrame.copy_into_table()` and `DataFrameWriter.save_as_table()` mistakenly created a new table if the table name is fully qualified, and the table already exists.

### Deprecations:

- Deprecated keyword argument `create_temp_table` in `Session.write_pandas()`.
- Deprecated invoking UDFs using arguments wrapped in a Python list or tuple. You can use variable-length arguments without a list or tuple.

### Dependency updates

- Updated ``snowflake-connector-python`` to 2.7.12.

## 0.9.0 (2022-08-30)

### New Features:

- Added support for displaying source code as comments in the generated scripts when registering UDFs.
  This feature is turned on by default. To turn it off, pass the new keyword argument `source_code_display` as `False` when calling `register()` or `@udf()`.
- Added support for calling table functions from `DataFrame.select()`, `DataFrame.with_column()` and `DataFrame.with_columns()` which now take parameters of type `table_function.TableFunctionCall` for columns.
- Added keyword argument `overwrite` to `session.write_pandas()` to allow overwriting contents of a Snowflake table with that of a pandas DataFrame.
- Added keyword argument `column_order` to `df.write.save_as_table()` to specify the matching rules when inserting data into table in append mode.
- Added method `FileOperation.put_stream()` to upload local files to a stage via file stream.
- Added methods `TableFunctionCall.alias()` and `TableFunctionCall.as_()` to allow aliasing the names of columns that come from the output of table function joins.
- Added function `get_active_session()` in module `snowflake.snowpark.context` to get the current active Snowpark session.

### Bug Fixes:

- Fixed a bug in which batch insert should not raise an error when `statement_params` is not passed to the function.
- Fixed a bug in which column names should be quoted when `session.create_dataframe()` is called with dicts and a given schema.
- Fixed a bug in which creation of table should be skipped if the table already exists and is in append mode when calling `df.write.save_as_table()`.
- Fixed a bug in which third-party packages with underscores cannot be added when registering UDFs.

### Improvements:

- Improved function `function.uniform()` to infer the types of inputs `max_` and `min_` and cast the limits to `IntegerType` or `FloatType` correspondingly.

## 0.8.0 (2022-07-22)

### New Features:

- Added keyword only argument `statement_params` to the following methods to allow for specifying statement level parameters:
  - `collect`, `to_local_iterator`, `to_pandas`, `to_pandas_batches`,
    `count`, `copy_into_table`, `show`, `create_or_replace_view`, `create_or_replace_temp_view`, `first`, `cache_result`
    and `random_split` on class `snowflake.snowpark.Dateframe`.
  - `update`, `delete` and `merge` on class `snowflake.snowpark.Table`.
  - `save_as_table` and `copy_into_location` on class `snowflake.snowpark.DataFrameWriter`.
  - `approx_quantile`, `statement_params`, `cov` and `crosstab` on class `snowflake.snowpark.DataFrameStatFunctions`.
  - `register` and `register_from_file` on class `snowflake.snowpark.udf.UDFRegistration`.
  - `register` and `register_from_file` on class `snowflake.snowpark.udtf.UDTFRegistration`.
  - `register` and `register_from_file` on class `snowflake.snowpark.stored_procedure.StoredProcedureRegistration`.
  - `udf`, `udtf` and `sproc` in `snowflake.snowpark.functions`.
- Added support for `Column` as an input argument to `session.call()`.
- Added support for `table_type` in `df.write.save_as_table()`. You can now choose from these `table_type` options: `"temporary"`, `"temp"`, and `"transient"`.

### Improvements:

- Added validation of object name in `session.use_*` methods.
- Updated the query tag in SQL to escape it when it has special characters.
- Added a check to see if Anaconda terms are acknowledged when adding missing packages.

### Bug Fixes:

- Fixed the limited length of the string column in `session.create_dataframe()`.
- Fixed a bug in which `session.create_dataframe()` mistakenly converted 0 and `False` to `None` when the input data was only a list.
- Fixed a bug in which calling `session.create_dataframe()` using a large local dataset sometimes created a temp table twice.
- Aligned the definition of `function.trim()` with the SQL function definition.
- Fixed an issue where snowpark-python would hang when using the Python system-defined (built-in function) `sum` vs. the Snowpark `function.sum()`.

### Deprecations:

- Deprecated keyword argument `create_temp_table` in `df.write.save_as_table()`.

## 0.7.0 (2022-05-25)

### New Features:

- Added support for user-defined table functions (UDTFs).
  - Use function `snowflake.snowpark.functions.udtf()` to register a UDTF, or use it as a decorator to register the UDTF.
    - You can also use `Session.udtf.register()` to register a UDTF.
  - Use `Session.udtf.register_from_file()` to register a UDTF from a Python file.
- Updated APIs to query a table function, including both Snowflake built-in table functions and UDTFs.
  - Use function `snowflake.snowpark.functions.table_function()` to create a callable representing a table function and use it to call the table function in a query.
  - Alternatively, use function `snowflake.snowpark.functions.call_table_function()` to call a table function.
  - Added support for `over` clause that specifies `partition by` and `order by` when lateral joining a table function.
  - Updated `Session.table_function()` and `DataFrame.join_table_function()` to accept `TableFunctionCall` instances.

### Breaking Changes:

- When creating a function with `functions.udf()` and `functions.sproc()`, you can now specify an empty list for the `imports` or `packages` argument to indicate that no import or package is used for this UDF or stored procedure. Previously, specifying an empty list meant that the function would use session-level imports or packages.
- Improved the `__repr__` implementation of data types in `types.py`. The unused `type_name` property has been removed.
- Added a Snowpark-specific exception class for SQL errors. This replaces the previous `ProgrammingError` from the Python connector.

### Improvements:

- Added a lock to a UDF or UDTF when it is called for the first time per thread.
- Improved the error message for pickling errors that occurred during UDF creation.
- Included the query ID when logging the failed query.

### Bug Fixes:

- Fixed a bug in which non-integral data (such as timestamps) was occasionally converted to integer when calling `DataFrame.to_pandas()`.
- Fixed a bug in which `DataFrameReader.parquet()` failed to read a parquet file when its column contained spaces.
- Fixed a bug in which `DataFrame.copy_into_table()` failed when the dataframe is created by reading a file with inferred schemas.

### Deprecations

`Session.flatten()` and `DataFrame.flatten()`.

### Dependency Updates:

- Restricted the version of `cloudpickle` <= `2.0.0`.

## 0.6.0 (2022-04-27)

### New Features:

- Added support for vectorized UDFs with the input as a pandas DataFrame or pandas Series and the output as a pandas Series. This improves the performance of UDFs in Snowpark.
- Added support for inferring the schema of a DataFrame by default when it is created by reading a Parquet, Avro, or ORC file in the stage.
- Added functions `current_session()`, `current_statement()`, `current_user()`, `current_version()`, `current_warehouse()`, `date_from_parts()`, `date_trunc()`, `dayname()`, `dayofmonth()`, `dayofweek()`, `dayofyear()`, `grouping()`, `grouping_id()`, `hour()`, `last_day()`, `minute()`, `next_day()`, `previous_day()`, `second()`, `month()`, `monthname()`, `quarter()`, `year()`, `current_database()`, `current_role()`, `current_schema()`, `current_schemas()`, `current_region()`, `current_avaliable_roles()`, `add_months()`, `any_value()`, `bitnot()`, `bitshiftleft()`, `bitshiftright()`, `convert_timezone()`, `uniform()`, `strtok_to_array()`, `sysdate()`, `time_from_parts()`,  `timestamp_from_parts()`, `timestamp_ltz_from_parts()`, `timestamp_ntz_from_parts()`, `timestamp_tz_from_parts()`, `weekofyear()`, `percentile_cont()` to `snowflake.snowflake.functions`.

### Breaking Changes:

- Expired deprecations:
  - Removed the following APIs that were deprecated in 0.4.0: `DataFrame.groupByGroupingSets()`, `DataFrame.naturalJoin()`, `DataFrame.joinTableFunction`, `DataFrame.withColumns()`, `Session.getImports()`, `Session.addImport()`, `Session.removeImport()`, `Session.clearImports()`, `Session.getSessionStage()`, `Session.getDefaultDatabase()`, `Session.getDefaultSchema()`, `Session.getCurrentDatabase()`, `Session.getCurrentSchema()`, `Session.getFullyQualifiedCurrentSchema()`.

### Improvements:

- Added support for creating an empty `DataFrame` with a specific schema using the `Session.create_dataframe()` method.
- Changed the logging level from `INFO` to `DEBUG` for several logs (e.g., the executed query) when evaluating a dataframe.
- Improved the error message when failing to create a UDF due to pickle errors.

### Bug Fixes:

- Removed pandas hard dependencies in the `Session.create_dataframe()` method.

### Dependency Updates:

- Added `typing-extension` as a new dependency with the version >= `4.1.0`.

## 0.5.0 (2022-03-22)

### New Features

- Added stored procedures API.
  - Added `Session.sproc` property and `sproc()` to `snowflake.snowpark.functions`, so you can register stored procedures.
  - Added `Session.call` to call stored procedures by name.
- Added `UDFRegistration.register_from_file()` to allow registering UDFs from Python source files or zip files directly.
- Added `UDFRegistration.describe()` to describe a UDF.
- Added `DataFrame.random_split()` to provide a way to randomly split a dataframe.
- Added functions `md5()`, `sha1()`, `sha2()`, `ascii()`, `initcap()`, `length()`, `lower()`, `lpad()`, `ltrim()`, `rpad()`, `rtrim()`, `repeat()`, `soundex()`, `regexp_count()`, `replace()`, `charindex()`, `collate()`, `collation()`, `insert()`, `left()`, `right()`, `endswith()` to `snowflake.snowpark.functions`.
- Allowed `call_udf()` to accept literal values.
- Provided a `distinct` keyword in `array_agg()`.

### Bug Fixes:

- Fixed an issue that caused `DataFrame.to_pandas()` to have a string column if `Column.cast(IntegerType())` was used.
- Fixed a bug in `DataFrame.describe()` when there is more than one string column.

## 0.4.0 (2022-02-15)

### New Features

- You can now specify which Anaconda packages to use when defining UDFs.
  - Added `add_packages()`, `get_packages()`, `clear_packages()`, and `remove_package()`, to class `Session`.
  - Added `add_requirements()` to `Session` so you can use a requirements file to specify which packages this session will use.
  - Added parameter `packages` to function `snowflake.snowpark.functions.udf()` and method `UserDefinedFunction.register()` to indicate UDF-level Anaconda package dependencies when creating a UDF.
  - Added parameter `imports` to `snowflake.snowpark.functions.udf()` and `UserDefinedFunction.register()` to specify UDF-level code imports.
- Added a parameter `session` to function `udf()` and `UserDefinedFunction.register()` so you can specify which session to use to create a UDF if you have multiple sessions.
- Added types `Geography` and `Variant` to `snowflake.snowpark.types` to be used as type hints for Geography and Variant data when defining a UDF.
- Added support for Geography geoJSON data.
- Added `Table`, a subclass of `DataFrame` for table operations:
  - Methods `update` and `delete` update and delete rows of a table in Snowflake.
  - Method `merge` merges data from a `DataFrame` to a `Table`.
  - Override method `DataFrame.sample()` with an additional parameter `seed`, which works on tables but not on view and sub-queries.
- Added `DataFrame.to_local_iterator()` and `DataFrame.to_pandas_batches()` to allow getting results from an iterator when the result set returned from the Snowflake database is too large.
- Added `DataFrame.cache_result()` for caching the operations performed on a `DataFrame` in a temporary table.
  Subsequent operations on the original `DataFrame` have no effect on the cached result `DataFrame`.
- Added property `DataFrame.queries` to get SQL queries that will be executed to evaluate the `DataFrame`.
- Added `Session.query_history()` as a context manager to track SQL queries executed on a session, including all SQL queries to evaluate `DataFrame`s created from a session. Both query ID and query text are recorded.
- You can now create a `Session` instance from an existing established `snowflake.connector.SnowflakeConnection`. Use parameter `connection` in `Session.builder.configs()`.
- Added `use_database()`, `use_schema()`, `use_warehouse()`, and `use_role()` to class `Session` to switch database/schema/warehouse/role after a session is created.
- Added `DataFrameWriter.copy_into_table()` to unload a `DataFrame` to stage files.
- Added `DataFrame.unpivot()`.
- Added `Column.within_group()` for sorting the rows by columns with some aggregation functions.
- Added functions `listagg()`, `mode()`, `div0()`, `acos()`, `asin()`, `atan()`, `atan2()`, `cos()`, `cosh()`, `sin()`, `sinh()`, `tan()`, `tanh()`, `degrees()`, `radians()`, `round()`, `trunc()`, and `factorial()` to `snowflake.snowflake.functions`.
- Added an optional argument `ignore_nulls` in function `lead()` and `lag()`.
- The `condition` parameter of function `when()` and `iff()` now accepts SQL expressions.

### Improvements

- All function and method names have been renamed to use the snake case naming style, which is more Pythonic. For convenience, some camel case names are kept as aliases to the snake case APIs. It is recommended to use the snake case APIs.
  - Deprecated these methods on class `Session` and replaced them with their snake case equivalents: `getImports()`, `addImports()`, `removeImport()`, `clearImports()`, `getSessionStage()`, `getDefaultSchema()`, `getDefaultSchema()`, `getCurrentDatabase()`, `getFullyQualifiedCurrentSchema()`.
  - Deprecated these methods on class `DataFrame` and replaced them with their snake case equivalents: `groupingByGroupingSets()`, `naturalJoin()`, `withColumns()`, `joinTableFunction()`.
- Property `DataFrame.columns` is now consistent with `DataFrame.schema.names` and the Snowflake database `Identifier Requirements`.
- `Column.__bool__()` now raises a `TypeError`. This will ban the use of logical operators `and`, `or`, `not` on `Column` object, for instance `col("a") > 1 and col("b") > 2` will raise the `TypeError`. Use `(col("a") > 1) & (col("b") > 2)` instead.
- Changed `PutResult` and `GetResult` to subclass `NamedTuple`.
- Fixed a bug which raised an error when the local path or stage location has a space or other special characters.
- Changed `DataFrame.describe()` so that non-numeric and non-string columns are ignored instead of raising an exception.

### Dependency updates

- Updated ``snowflake-connector-python`` to 2.7.4.

## 0.3.0 (2022-01-09)

### New Features

- Added `Column.isin()`, with an alias `Column.in_()`.
- Added `Column.try_cast()`, which is a special version of `cast()`. It tries to cast a string expression to other types and returns `null` if the cast is not possible.
- Added `Column.startswith()` and `Column.substr()` to process string columns.
- `Column.cast()` now also accepts a `str` value to indicate the cast type in addition to a `DataType` instance.
- Added `DataFrame.describe()` to summarize stats of a `DataFrame`.
- Added `DataFrame.explain()` to print the query plan of a `DataFrame`.
- `DataFrame.filter()` and `DataFrame.select_expr()` now accepts a sql expression.
- Added a new `bool` parameter `create_temp_table` to methods `DataFrame.saveAsTable()` and `Session.write_pandas()` to optionally create a temp table.
- Added `DataFrame.minus()` and `DataFrame.subtract()` as aliases to `DataFrame.except_()`.
- Added `regexp_replace()`, `concat()`, `concat_ws()`, `to_char()`, `current_timestamp()`, `current_date()`, `current_time()`, `months_between()`, `cast()`, `try_cast()`, `greatest()`, `least()`, and `hash()` to module `snowflake.snowpark.functions`.

### Bug Fixes

- Fixed an issue where `Session.createDataFrame(pandas_df)` and `Session.write_pandas(pandas_df)` raise an exception when the `pandas DataFrame` has spaces in the column name.
- `DataFrame.copy_into_table()` sometimes prints an `error` level log entry while it actually works. It's fixed now.
- Fixed an API docs issue where some `DataFrame` APIs are missing from the docs.

### Dependency updates

- Update ``snowflake-connector-python`` to 2.7.2, which upgrades ``pyarrow`` dependency to 6.0.x. Refer to the [python connector 2.7.2 release notes](https://pypi.org/project/snowflake-connector-python/2.7.2/) for more details.

## 0.2.0 (2021-12-02)

### New Features

- Updated the `Session.createDataFrame()` method for creating a `DataFrame` from a pandas DataFrame.
- Added the `Session.write_pandas()` method for writing a `pandas DataFrame` to a table in Snowflake and getting a `Snowpark DataFrame` object back.
- Added new classes and methods for calling window functions.
- Added the new functions `cume_dist()`, to find the cumulative distribution of a value with regard to other values within a window partition,
  and `row_number()`, which returns a unique row number for each row within a window partition.
- Added functions for computing statistics for DataFrames in the `DataFrameStatFunctions` class.
- Added functions for handling missing values in a DataFrame in the `DataFrameNaFunctions` class.
- Added new methods `rollup()`, `cube()`, and `pivot()` to the `DataFrame` class.
- Added the `GroupingSets` class, which you can use with the DataFrame groupByGroupingSets method to perform a SQL GROUP BY GROUPING SETS.
- Added the new `FileOperation(session)`
  class that you can use to upload and download files to and from a stage.
- Added the `DataFrame.copy_into_table()`
  method for loading data from files in a stage into a table.
- In CASE expressions, the functions `when()` and `otherwise()`
  now accept Python types in addition to `Column` objects.
- When you register a UDF you can now optionally set the `replace` parameter to `True` to overwrite an existing UDF with the same name.

### Improvements

- UDFs are now compressed before they are uploaded to the server. This makes them about 10 times smaller, which can help
  when you are using large ML model files.
- When the size of a UDF is less than 8196 bytes, it will be uploaded as in-line code instead of uploaded to a stage.

### Bug Fixes

- Fixed an issue where the statement `df.select(when(col("a") == 1, 4).otherwise(col("a"))), [Row(4), Row(2), Row(3)]` raised an exception.
- Fixed an issue where `df.toPandas()` raised an exception when a DataFrame was created from large local data.

## 0.1.0 (2021-10-26)

Start of Private Preview<|MERGE_RESOLUTION|>--- conflicted
+++ resolved
@@ -46,11 +46,8 @@
 - Added support for `pd.read_feather`.
 - Added support for `pd.explain_switch()` to return debugging information on hybrid execution decisions.
 - Support `pd.read_snowflake` when the global modin backend is `Pandas`.
-<<<<<<< HEAD
 - Added support for `pd.read_orc`.
-=======
 - Added support for `pd.to_iceberg`.
->>>>>>> 87588cd5
 
 #### Improvements
 - Add a data type guard to the cost functions for hybrid execution mode (PrPr) which checks for data type compatibility.

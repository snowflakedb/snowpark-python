# Release History

## 1.32.0 (YYYY-MM-DD)

### Snowpark Python API Updates

#### Improvements

- Invoking snowflake system procedures does not invoke an additional `describe procedure` call to check the return type of the procedure.

<<<<<<< HEAD
#### Bug Fixes

- Fixed a bug in `DataFrameWriter.dbapi` (PrPr) that unicode or double-quoted column name in external database causes error because not quoted correctly.
=======
### Snowpark Local Testing Updates

#### Bug Fixes

- Fixed a bug in `snowflake.snowpark.functions.rank` that would cause sort direction to not be respected.
>>>>>>> a2fd7ecd

### Snowpark pandas API Updates

#### New Features

- Added support for dict values in `Series.str.get`, `Series.str.slice`, and `Series.str.__getitem__` (`Series.str[...]`).

#### Bug Fixes

- Fixed a bug where named fields in nested OBJECT data could cause errors when containing spaces.

## 1.31.0 (2025-04-24)

### Snowpark Python API Updates

#### New Features

- Added support for `restricted caller` permission of `execute_as` argument in `StoredProcedure.register()`.
- Added support for non-select statement in `DataFrame.to_pandas()`.
- Added support for `artifact_repository` parameter to `Session.add_packages`, `Session.add_requirements`, `Session.get_packages`, `Session.remove_package`, and `Session.clear_packages`.
- Added support for reading an XML file using a row tag by `session.read.option('rowTag', <tag_name>).xml(<stage_file_path>)` (experimental).
  - Each XML record is extracted as a separate row.
  - Each field within that record becomes a separate column of type VARIANT, which can be further queried using dot notation, e.g., `col(a.b.c)`.
- Added updates to `DataFrameReader.dbapi` (PrPr):
  - Added `fetch_merge_count` parameter for optimizing performance by merging multiple fetched data into a single Parquet file.
  - Added support for Databricks.
  - Added support for ingestion with Snowflake UDTF.
- Added support for the following AI-powered functions in `functions.py` (Private Preview):
  - `prompt`
  - `ai_filter` (added support for `prompt()` function and image files, and changed the second argument name from `expr` to `file`)
  - `ai_classify`

#### Improvements

- Renamed the `relaxed_ordering` param into `enforce_ordering` for `DataFrame.to_snowpark_pandas`. Also the new default values is `enforce_ordering=False` which has the opposite effect of the previous default value, `relaxed_ordering=False`.
- Improved `DataFrameReader.dbapi` (PrPr) reading performance by setting the default `fetch_size` parameter value to 1000.
- Improve the error message for invalid identifier SQL error by suggesting the potentially matching identifiers.
- Reduced the number of describe queries issued when creating a DataFrame from a Snowflake table using `session.table`.
- Improved performance and accuracy of `DataFrameAnalyticsFunctions.time_series_agg()`.

#### Bug Fixes

- Fixed a bug in `DataFrame.group_by().pivot().agg` when the pivot column and aggregate column are the same.
- Fixed a bug in `DataFrameReader.dbapi` (PrPr) where a `TypeError` was raised when `create_connection` returned a connection object of an unsupported driver type.
- Fixed a bug where `df.limit(0)` call would not properly apply.
- Fixed a bug in `DataFrameWriter.save_as_table` that caused reserved names to throw errors when using append mode.

#### Deprecations

- Deprecated support for Python3.8.
- Deprecated argument `sliding_interval` in `DataFrameAnalyticsFunctions.time_series_agg()`.

### Snowpark Local Testing Updates

#### New Features

- Added support for Interval expression to `Window.range_between`.
- Added support for `array_construct` function.

#### Bug Fixes

- Fixed a bug in local testing where transient `__pycache__` directory was unintentionally copied during stored procedure execution via import.
- Fixed a bug in local testing that created incorrect result for `Column.like` calls.
- Fixed a bug in local testing that caused `Column.getItem` and `snowpark.snowflake.functions.get` to raise `IndexError` rather than return null.
- Fixed a bug in local testing where `df.limit(0)` call would not properly apply.
- Fixed a bug in local testing where a `Table.merge` into an empty table would cause an exception.

### Snowpark pandas API Updates

#### Dependency Updates

- Updated `modin` from 0.30.1 to 0.32.0.
- Added support for `numpy` 2.0 and above.

#### New Features

- Added support for `DataFrame.create_or_replace_view` and `Series.create_or_replace_view`.
- Added support for `DataFrame.create_or_replace_dynamic_table` and `Series.create_or_replace_dynamic_table`.
- Added support for `DataFrame.to_view` and `Series.to_view`.
- Added support for `DataFrame.to_dynamic_table` and `Series.to_dynamic_table`.
- Added support for `DataFrame.groupby.resample` for aggregations `max`, `mean`, `median`, `min`, and `sum`.
- Added support for reading stage files using:
  - `pd.read_excel`
  - `pd.read_html`
  - `pd.read_pickle`
  - `pd.read_sas`
  - `pd.read_xml`
- Added support for `DataFrame.to_iceberg` and `Series.to_iceberg`.
- Added support for dict values in `Series.str.len`.

#### Improvements

- Improve performance of `DataFrame.groupby.apply` and `Series.groupby.apply` by avoiding expensive pivot step.
- Added estimate for row count upper bound to `OrderedDataFrame` to enable better engine switching. This could potentially result in increased query counts.
- Renamed the `relaxed_ordering` param into `enforce_ordering` for `pd.read_snowflake`. Also the new default value is `enforce_ordering=False` which has the opposite effect of the previous default value, `relaxed_ordering=False`.

#### Bug Fixes

- Fixed a bug for `pd.read_snowflake` when reading iceberg tables and `enforce_ordering=True`.

## 1.30.0 (2025-03-27)

### Snowpark Python API Updates

#### New Features

- Added Support for relaxed consistency and ordering guarantees in `Dataframe.to_snowpark_pandas` by introducing the new parameter `relaxed_ordering`.
- `DataFrameReader.dbapi` (PrPr) now accepts a list of strings for the session_init_statement parameter, allowing multiple SQL statements to be executed during session initialization.

#### Improvements

- Improved query generation for `Dataframe.stat.sample_by` to generate a single flat query that scales well with large `fractions` dictionary compared to older method of creating a UNION ALL subquery for each key in `fractions`. To enable this feature, set `session.conf.set("use_simplified_query_generation", True)`.
- Improved performance of `DataFrameReader.dbapi` by enable vectorized option when copy parquet file into table.
- Improved query generation for `DataFrame.random_split` in the following ways. They can be enabled by setting `session.conf.set("use_simplified_query_generation", True)`:
  - Removed the need to `cache_result` in the internal implementation of the input dataframe resulting in a pure lazy dataframe operation.
  - The `seed` argument now behaves as expected with repeatable results across multiple calls and sessions.
- `DataFrame.fillna` and `DataFrame.replace` now both support fitting `int` and `float` into `Decimal` columns if `include_decimal` is set to True.
- Added documentation for the following UDF and stored procedure functions in `files.py` as a result of their General Availability.
  - `SnowflakeFile.write`
  - `SnowflakeFile.writelines`
  - `SnowflakeFile.writeable`
- Minor documentation changes for `SnowflakeFile` and `SnowflakeFile.open()`

#### Bug Fixes

- Fixed a bug for the following functions that raised errors `.cast()` is applied to their output
  - `from_json`
  - `size`

### Snowpark Local Testing Updates

#### Bug Fixes

- Fixed a bug in aggregation that caused empty groups to still produce rows.
- Fixed a bug in `Dataframe.except_` that would cause rows to be incorrectly dropped.
- Fixed a bug that caused `to_timestamp` to fail when casting filtered columns.

### Snowpark pandas API Updates

#### New Features

- Added support for list values in `Series.str.__getitem__` (`Series.str[...]`).
- Added support for `pd.Grouper` objects in group by operations. When `freq` is specified, the default values of the `sort`, `closed`, `label`, and `convention` arguments are supported; `origin` is supported when it is `start` or `start_day`.
- Added support for relaxed consistency and ordering guarantees in `pd.read_snowflake` for both named data sources (e.g., tables and views) and query data sources by introducing the new parameter `relaxed_ordering`.

#### Improvements

- Raise a warning whenever `QUOTED_IDENTIFIERS_IGNORE_CASE` is found to be set, ask user to unset it.
- Improved how a missing `index_label` in `DataFrame.to_snowflake` and `Series.to_snowflake` is handled when `index=True`. Instead of raising a `ValueError`, system-defined labels are used for the index columns.
- Improved error message for `groupby or DataFrame or Series.agg` when the function name is not supported.

## 1.29.1 (2025-03-12)

### Snowpark Python API Updates

#### Bug Fixes

- Fixed a bug in `DataFrameReader.dbapi` (PrPr) that prevents usage in stored procedure and snowbooks.

## 1.29.0 (2025-03-05)

### Snowpark Python API Updates

#### New Features

- Added support for the following AI-powered functions in `functions.py` (Private Preview):
  - `ai_filter`
  - `ai_agg`
  - `summarize_agg`
- Added support for the new FILE SQL type support, with the following related functions in `functions.py` (Private Preview):
  - `fl_get_content_type`
  - `fl_get_etag`
  - `fl_get_file_type`
  - `fl_get_last_modified`
  - `fl_get_relative_path`
  - `fl_get_scoped_file_url`
  - `fl_get_size`
  - `fl_get_stage`
  - `fl_get_stage_file_url`
  - `fl_is_audio`
  - `fl_is_compressed`
  - `fl_is_document`
  - `fl_is_image`
  - `fl_is_video`
- Added support for importing third-party packages from PyPi using Artifact Repository (Private Preview):
  - Use keyword arguments `artifact_repository` and `artifact_repository_packages` to specify your artifact repository and packages respectively when registering stored procedures or user defined functions.
  - Supported APIs are:
    - `Session.sproc.register`
    - `Session.udf.register`
    - `Session.udaf.register`
    - `Session.udtf.register`
    - `functions.sproc`
    - `functions.udf`
    - `functions.udaf`
    - `functions.udtf`
    - `functions.pandas_udf`
    - `functions.pandas_udtf`

#### Bug Fixes

- Fixed a bug where creating a Dataframe with large number of values raised `Unsupported feature 'SCOPED_TEMPORARY'.` error if thread-safe session was disabled.
- Fixed a bug where `df.describe` raised internal SQL execution error when the dataframe is created from reading a stage file and CTE optimization is enabled.
- Fixed a bug where `df.order_by(A).select(B).distinct()` would generate invalid SQL when simplified query generation was enabled using `session.conf.set("use_simplified_query_generation", True)`.
- Disabled simplified query generation by default.

#### Improvements

- Improved version validation warnings for `snowflake-snowpark-python` package compatibility when registering stored procedures. Now, warnings are only triggered if the major or minor version does not match, while bugfix version differences no longer generate warnings.
- Bumped cloudpickle dependency to also support `cloudpickle==3.0.0` in addition to previous versions.

### Snowpark Local Testing Updates

#### New Features

- Added support for literal values to `range_between` window function.

### Snowpark pandas API Updates

#### New Features

- Added support for list values in `Series.str.slice`.
- Added support for applying Snowflake Cortex functions `ClassifyText`, `Translate`, and `ExtractAnswer`.
- Added support for `Series.hist`.

#### Improvements

- Improved performance of `DataFrame.groupby.transform` and `Series.groupby.transform` by avoiding expensive pivot step.
- Improve error message for `pd.to_snowflake`, `DataFrame.to_snowflake`, and `Series.to_snowflake` when the table does not exist.
- Improve readability of docstring for the `if_exists` parameter in `pd.to_snowflake`, `DataFrame.to_snowflake`, and `Series.to_snowflake`.
- Improve error message for all pandas functions that use UDFs with Snowpark objects.

#### Bug Fixes

- Fixed a bug in `Series.rename_axis` where an `AttributeError` was being raised.
- Fixed a bug where `pd.get_dummies` didn't ignore NULL/NaN values by default.
- Fixed a bug where repeated calls to `pd.get_dummies` results in 'Duplicated column name error'.
- Fixed a bug in `pd.get_dummies` where passing list of columns generated incorrect column labels in output DataFrame.
- Update `pd.get_dummies` to return bool values instead of int.

## 1.28.0 (2025-02-20)

### Snowpark Python API Updates

#### New Features

- Added support for the following functions in `functions.py`
  - `normal`
  - `randn`
- Added support for `allow_missing_columns` parameter to `Dataframe.union_by_name` and `Dataframe.union_all_by_name`.

#### Improvements

- Improved query generation for `Dataframe.distinct` to generate `SELECT DISTINCT` instead of `SELECT` with `GROUP BY` all columns. To disable this feature, set `session.conf.set("use_simplified_query_generation", False)`.

#### Deprecations

- Deprecated Snowpark Python function `snowflake_cortex_summarize`. Users can install snowflake-ml-python and use the snowflake.cortex.summarize function instead.
- Deprecated Snowpark Python function `snowflake_cortex_sentiment`. Users can install snowflake-ml-python and use the snowflake.cortex.sentiment function instead.

#### Bug Fixes

- Fixed a bug where session-level query tag was overwritten by a stacktrace for dataframes that generate multiple queries. Now, the query tag will only be set to the stacktrace if `session.conf.set("collect_stacktrace_in_query_tag", True)`.
- Fixed a bug in `Session._write_pandas` where it was erroneously passing `use_logical_type` parameter to `Session._write_modin_pandas_helper` when writing a Snowpark pandas object.
- Fixed a bug in options sql generation that could cause multiple values to be formatted incorrectly.
- Fixed a bug in `Session.catalog` where empty strings for database or schema were not handled correctly and were generating erroneous sql statements.

#### Experimental Features

- Added support for writing pyarrow Tables to Snowflake tables.

### Snowpark pandas API Updates

#### New Features

- Added support for applying Snowflake Cortex functions `Summarize` and `Sentiment`.
- Added support for list values in `Series.str.get`.

#### Bug Fixes

- Fixed a bug in `apply` where kwargs were not being correctly passed into the applied function.

### Snowpark Local Testing Updates

#### New Features
- Added support for the following functions
    - `hour`
    - `minute`
- Added support for NULL_IF parameter to csv reader.
- Added support for `date_format`, `datetime_format`, and `timestamp_format` options when loading csvs.

#### Bug Fixes

- Fixed a bug in Dataframe.join that caused columns to have incorrect typing.
- Fixed a bug in when statements that caused incorrect results in the otherwise clause.


## 1.27.0 (2025-02-03)

### Snowpark Python API Updates

#### New Features

- Added support for the following functions in `functions.py`
  - `array_reverse`
  - `divnull`
  - `map_cat`
  - `map_contains_key`
  - `map_keys`
  - `nullifzero`
  - `snowflake_cortex_sentiment`
  - `acosh`
  - `asinh`
  - `atanh`
  - `bit_length`
  - `bitmap_bit_position`
  - `bitmap_bucket_number`
  - `bitmap_construct_agg`
  - `bitshiftright_unsigned`
  - `cbrt`
  - `equal_null`
  - `from_json`
  - `ifnull`
  - `localtimestamp`
  - `max_by`
  - `min_by`
  - `nth_value`
  - `nvl`
  - `octet_length`
  - `position`
  - `regr_avgx`
  - `regr_avgy`
  - `regr_count`
  - `regr_intercept`
  - `regr_r2`
  - `regr_slope`
  - `regr_sxx`
  - `regr_sxy`
  - `regr_syy`
  - `try_to_binary`
  - `base64`
  - `base64_decode_string`
  - `base64_encode`
  - `editdistance`
  - `hex`
  - `hex_encode`
  - `instr`
  - `log1p`
  - `log2`
  - `log10`
  - `percentile_approx`
  - `unbase64`
- Added support for `seed` argument in `DataFrame.stat.sample_by`. Note that it only supports a `Table` object, and will be ignored for a `DataFrame` object.
- Added support for specifying a schema string (including implicit struct syntax) when calling `DataFrame.create_dataframe`.
- Added support for `DataFrameWriter.insert_into/insertInto`. This method also supports local testing mode.
- Added support for `DataFrame.create_temp_view` to create a temporary view. It will fail if the view already exists.
- Added support for multiple columns in the functions `map_cat` and `map_concat`.
- Added an option `keep_column_order` for keeping original column order in `DataFrame.with_column` and `DataFrame.with_columns`.
- Added options to column casts that allow renaming or adding fields in StructType columns.
- Added support for `contains_null` parameter to ArrayType.
- Added support for creating a temporary view via `DataFrame.create_or_replace_temp_view` from a DataFrame created by reading a file from a stage.
- Added support for `value_contains_null` parameter to MapType.
- Added support for using `Column` object in `Column.in_` and `functions.in_`.
- Added `interactive` to telemetry that indicates whether the current environment is an interactive one.
- Allow `session.file.get` in a Native App to read file paths starting with `/` from the current version
- Added support for multiple aggregation functions after `DataFrame.pivot`.

#### Experimental Features

- Added `Catalog` class to manage snowflake objects. It can be accessed via `Session.catalog`.
  - `snowflake.core` is a dependency required for this feature.
- Allow user input schema when reading JSON file on stage.
- Added support for specifying a schema string (including implicit struct syntax) when calling `DataFrame.create_dataframe`.

#### Improvements

- Updated README.md to include instructions on how to verify package signatures using `cosign`.

#### Bug Fixes

- Fixed a bug in local testing mode that caused a column to contain None when it should contain 0.
- Fixed a bug in `StructField.from_json` that prevented TimestampTypes with `tzinfo` from being parsed correctly.
- Fixed a bug in function `date_format` that caused an error when the input column was date type or timestamp type.
- Fixed a bug in dataframe that null value can be inserted in a non-nullable column.
- Fixed a bug in `replace` and `lit` which raised type hint assertion error when passing `Column` expression objects.
- Fixed a bug in `pandas_udf` and `pandas_udtf` where `session` parameter was erroneously ignored.
- Fixed a bug that raised incorrect type conversion error for system function called through `session.call`.

### Snowpark pandas API Updates

#### New Features

- Added support for `Series.str.ljust` and `Series.str.rjust`.
- Added support for `Series.str.center`.
- Added support for `Series.str.pad`.
- Added support for applying Snowpark Python function `snowflake_cortex_sentiment`.
- Added support for `DataFrame.map`.
- Added support for `DataFrame.from_dict` and `DataFrame.from_records`.
- Added support for mixed case field names in struct type columns.
- Added support for `SeriesGroupBy.unique`
- Added support for `Series.dt.strftime` with the following directives:
  - %d: Day of the month as a zero-padded decimal number.
  - %m: Month as a zero-padded decimal number.
  - %Y: Year with century as a decimal number.
  - %H: Hour (24-hour clock) as a zero-padded decimal number.
  - %M: Minute as a zero-padded decimal number.
  - %S: Second as a zero-padded decimal number.
  - %f: Microsecond as a decimal number, zero-padded to 6 digits.
  - %j: Day of the year as a zero-padded decimal number.
  - %X: Locale’s appropriate time representation.
  - %%: A literal '%' character.
- Added support for `Series.between`.
- Added support for `include_groups=False` in `DataFrameGroupBy.apply`.
- Added support for `expand=True` in `Series.str.split`.
- Added support for `DataFrame.pop` and `Series.pop`.
- Added support for `first` and `last` in `DataFrameGroupBy.agg` and `SeriesGroupBy.agg`.
- Added support for `Index.drop_duplicates`.
- Added support for aggregations `"count"`, `"median"`, `np.median`,
  `"skew"`, `"std"`, `np.std` `"var"`, and `np.var` in
  `pd.pivot_table()`, `DataFrame.pivot_table()`, and `pd.crosstab()`.

#### Improvements
- Improve performance of `DataFrame.map`, `Series.apply` and `Series.map` methods by mapping numpy functions to snowpark functions if possible.
- Added documentation for `DataFrame.map`.
- Improve performance of `DataFrame.apply` by mapping numpy functions to snowpark functions if possible.
- Added documentation on the extent of Snowpark pandas interoperability with scikit-learn.
- Infer return type of functions in `Series.map`, `Series.apply` and `DataFrame.map` if type-hint is not provided.
- Added `call_count` to telemetry that counts method calls including interchange protocol calls.

## 1.26.0 (2024-12-05)

### Snowpark Python API Updates

#### New Features

- Added support for property `version` and class method `get_active_session` for `Session` class.
- Added new methods and variables to enhance data type handling and JSON serialization/deserialization:
  - To `DataType`, its derived classes, and `StructField`:
    - `type_name`: Returns the type name of the data.
    - `simple_string`: Provides a simple string representation of the data.
    - `json_value`: Returns the data as a JSON-compatible value.
    - `json`: Converts the data to a JSON string.
  - To `ArrayType`, `MapType`, `StructField`, `PandasSeriesType`, `PandasDataFrameType` and `StructType`:
    - `from_json`: Enables these types to be created from JSON data.
  - To `MapType`:
    - `keyType`: keys of the map
    - `valueType`: values of the map
- Added support for method `appName` in `SessionBuilder`.
- Added support for `include_nulls` argument in `DataFrame.unpivot`.
- Added support for following functions in `functions.py`:
  - `size` to get size of array, object, or map columns.
  - `collect_list` an alias of `array_agg`.
  - `substring` makes `len` argument optional.
- Added parameter `ast_enabled` to session for internal usage (default: `False`).

#### Improvements

- Added support for specifying the following to `DataFrame.create_or_replace_dynamic_table`:
  - `iceberg_config` A dictionary that can hold the following iceberg configuration options:
    - `external_volume`
    - `catalog`
    - `base_location`
    - `catalog_sync`
    - `storage_serialization_policy`
- Added support for nested data types to `DataFrame.print_schema`
- Added support for `level` parameter to `DataFrame.print_schema`
- Improved flexibility of `DataFrameReader` and `DataFrameWriter` API by adding support for the following:
  - Added `format` method to `DataFrameReader` and `DataFrameWriter` to specify file format when loading or unloading results.
  - Added `load` method to `DataFrameReader` to work in conjunction with `format`.
  - Added `save` method to `DataFrameWriter` to work in conjunction with `format`.
  - Added support to read keyword arguments to `options` method for `DataFrameReader` and `DataFrameWriter`.
- Relaxed the cloudpickle dependency for Python 3.11 to simplify build requirements. However, for Python 3.11, `cloudpickle==2.2.1` remains the only supported version.

#### Bug Fixes

- Removed warnings that dynamic pivot features were in private preview, because
  dynamic pivot is now generally available.
- Fixed a bug in `session.read.options` where `False` Boolean values were incorrectly parsed as `True` in the generated file format.

#### Dependency Updates

- Added a runtime dependency on `python-dateutil`.

### Snowpark pandas API Updates

#### New Features

- Added partial support for `Series.map` when `arg` is a pandas `Series` or a
  `collections.abc.Mapping`. No support for instances of `dict` that implement
  `__missing__` but are not instances of `collections.defaultdict`.
- Added support for `DataFrame.align` and `Series.align` for `axis=1` and `axis=None`.
- Added support for `pd.json_normalize`.
- Added support for `GroupBy.pct_change` with `axis=0`, `freq=None`, and `limit=None`.
- Added support for `DataFrameGroupBy.__iter__` and `SeriesGroupBy.__iter__`.
- Added support for `np.sqrt`, `np.trunc`, `np.floor`, numpy trig functions, `np.exp`, `np.abs`, `np.positive` and `np.negative`.
- Added partial support for the dataframe interchange protocol method
  `DataFrame.__dataframe__()`.

#### Bug Fixes

- Fixed a bug in `df.loc` where setting a single column from a series results in unexpected `None` values.

#### Improvements

- Use UNPIVOT INCLUDE NULLS for unpivot operations in pandas instead of sentinel values.
- Improved documentation for pd.read_excel.

## 1.25.0 (2024-11-14)

### Snowpark Python API Updates

#### New Features

- Added the following new functions in `snowflake.snowpark.dataframe`:
  - `map`
- Added support for passing parameter `include_error` to `Session.query_history` to record queries that have error during execution.

#### Improvements

- When target stage is not set in profiler, a default stage from `Session.get_session_stage` is used instead of raising `SnowparkSQLException`.
- Allowed lower case or mixed case input when calling `Session.stored_procedure_profiler.set_active_profiler`.
- Added distributed tracing using open telemetry APIs for action function in `DataFrame`:
  - `cache_result`
- Removed opentelemetry warning from logging.

#### Bug Fixes

- Fixed the pre-action and post-action query propagation when `In` expression were used in selects.
- Fixed a bug that raised error `AttributeError` while calling `Session.stored_procedure_profiler.get_output` when `Session.stored_procedure_profiler` is disabled.

#### Dependency Updates

- Added a dependency on `protobuf>=5.28` and `tzlocal` at runtime.
- Added a dependency on `protoc-wheel-0` for the development profile.
- Require `snowflake-connector-python>=3.12.0, <4.0.0` (was `>=3.10.0`).

### Snowpark pandas API Updates

#### Dependency Updates

- Updated `modin` from 0.28.1 to 0.30.1.
- Added support for all `pandas` 2.2.x versions.

#### New Features

- Added support for `Index.to_numpy`.
- Added support for `DataFrame.align` and `Series.align` for `axis=0`.
- Added support for `size` in `GroupBy.aggregate`, `DataFrame.aggregate`, and `Series.aggregate`.
- Added support for `snowflake.snowpark.functions.window`
- Added support for `pd.read_pickle` (Uses native pandas for processing).
- Added support for `pd.read_html` (Uses native pandas for processing).
- Added support for `pd.read_xml` (Uses native pandas for processing).
- Added support for aggregation functions `"size"` and `len` in `GroupBy.aggregate`, `DataFrame.aggregate`, and `Series.aggregate`.
- Added support for list values in `Series.str.len`.

#### Bug Fixes

- Fixed a bug where aggregating a single-column dataframe with a single callable function (e.g. `pd.DataFrame([0]).agg(np.mean)`) would fail to transpose the result.
- Fixed bugs where `DataFrame.dropna()` would:
  - Treat an empty `subset` (e.g. `[]`) as if it specified all columns instead of no columns.
  - Raise a `TypeError` for a scalar `subset` instead of filtering on just that column.
  - Raise a `ValueError` for a `subset` of type `pandas.Index` instead of filtering on the columns in the index.
- Disable creation of scoped read only table to mitigate Disable creation of scoped read only table to mitigate `TableNotFoundError` when using dynamic pivot in notebook environment.
- Fixed a bug when concat dataframe or series objects are coming from the same dataframe when axis = 1.

#### Improvements

- Improve np.where with scalar x value by eliminating unnecessary join and temp table creation.
- Improve get_dummies performance by flattening the pivot with join.
- Improve align performance when aligning on row position column by removing unnecessary window functions.



### Snowpark Local Testing Updates

#### New Features

- Added support for patching functions that are unavailable in the `snowflake.snowpark.functions` module.
- Added support for `snowflake.snowpark.functions.any_value`

#### Bug Fixes

- Fixed a bug where `Table.update` could not handle `VariantType`, `MapType`, and `ArrayType` data types.
- Fixed a bug where column aliases were incorrectly resolved in `DataFrame.join`, causing errors when selecting columns from a joined DataFrame.
- Fixed a bug where `Table.update` and `Table.merge` could fail if the target table's index was not the default `RangeIndex`.

## 1.24.0 (2024-10-28)

### Snowpark Python API Updates

#### New Features

- Updated `Session` class to be thread-safe. This allows concurrent DataFrame transformations, DataFrame actions, UDF and stored procedure registration, and concurrent file uploads when using the same `Session` object.
  - The feature is disabled by default and can be enabled by setting `FEATURE_THREAD_SAFE_PYTHON_SESSION` to `True` for account.
  - Updating session configurations, like changing database or schema, when multiple threads are using the session may lead to unexpected behavior.
  - When enabled, some internally created temporary table names returned from `DataFrame.queries` API are not deterministic, and may be different when DataFrame actions are executed. This does not affect explicit user-created temporary tables.
- Added support for 'Service' domain to `session.lineage.trace` API.
- Added support for `copy_grants` parameter when registering UDxF and stored procedures.
- Added support for the following methods in `DataFrameWriter` to support daisy-chaining:
  - `option`
  - `options`
  - `partition_by`
- Added support for `snowflake_cortex_summarize`.

#### Improvements

- Improved the following new capability for function `snowflake.snowpark.functions.array_remove` it is now possible to use in python.
- Disables sql simplification when sort is performed after limit.
  - Previously, `df.sort().limit()` and `df.limit().sort()` generates the same query with sort in front of limit. Now, `df.limit().sort()` will generate query that reads `df.limit().sort()`.
  - Improve performance of generated query for `df.limit().sort()`, because limit stops table scanning as soon as the number of records is satisfied.
- Added a client side error message for when an invalid stage location is passed to DataFrame read functions.

#### Bug Fixes

- Fixed a bug where the automatic cleanup of temporary tables could interfere with the results of async query execution.
- Fixed a bug in `DataFrame.analytics.time_series_agg` function to handle multiple data points in same sliding interval.
- Fixed a bug that created inconsistent casing in field names of structured objects in iceberg schemas.

#### Deprecations

- Deprecated warnings will be triggered when using snowpark-python with Python 3.8. For more details, please refer to https://docs.snowflake.com/en/developer-guide/python-runtime-support-policy.

### Snowpark pandas API Updates

#### New Features

- Added support for `np.subtract`, `np.multiply`, `np.divide`, and `np.true_divide`.
- Added support for tracking usages of `__array_ufunc__`.
- Added numpy compatibility support for `np.float_power`, `np.mod`, `np.remainder`, `np.greater`, `np.greater_equal`, `np.less`, `np.less_equal`, `np.not_equal`, and `np.equal`.
- Added numpy compatibility support for `np.log`, `np.log2`, and `np.log10`
- Added support for `DataFrameGroupBy.bfill`, `SeriesGroupBy.bfill`, `DataFrameGroupBy.ffill`, and `SeriesGroupBy.ffill`.
- Added support for `on` parameter with `Resampler`.
- Added support for timedelta inputs in `value_counts()`.
- Added support for applying Snowpark Python function `snowflake_cortex_summarize`.
- Added support for `DataFrame.attrs` and `Series.attrs`.
- Added support for `DataFrame.style`.
- Added numpy compatibility support for `np.full_like`

#### Improvements

- Improved generated SQL query for `head` and `iloc` when the row key is a slice.
- Improved error message when passing an unknown timezone to `tz_convert` and `tz_localize` in `Series`, `DataFrame`, `Series.dt`, and `DatetimeIndex`.
- Improved documentation for `tz_convert` and `tz_localize` in `Series`, `DataFrame`, `Series.dt`, and `DatetimeIndex` to specify the supported timezone formats.
- Added additional kwargs support for `df.apply` and `series.apply` ( as well as `map` and `applymap` ) when using snowpark functions. This allows for some position independent compatibility between apply and functions where the first argument is not a pandas object.
- Improved generated SQL query for `iloc` and `iat` when the row key is a scalar.
- Removed all joins in `iterrows`.
- Improved documentation for `Series.map` to reflect the unsupported features.
- Added support for `np.may_share_memory` which is used internally by many scikit-learn functions. This method will always return false when called with a Snowpark pandas object.

#### Bug Fixes

- Fixed a bug where `DataFrame` and `Series` `pct_change()` would raise `TypeError` when input contained timedelta columns.
- Fixed a bug where `replace()` would sometimes propagate `Timedelta` types incorrectly through `replace()`. Instead raise `NotImplementedError` for `replace()` on `Timedelta`.
- Fixed a bug where `DataFrame` and `Series` `round()` would raise `AssertionError` for `Timedelta` columns. Instead raise `NotImplementedError` for `round()` on `Timedelta`.
- Fixed a bug where `reindex` fails when the new index is a Series with non-overlapping types from the original index.
- Fixed a bug where calling `__getitem__` on a DataFrameGroupBy object always returned a DataFrameGroupBy object if `as_index=False`.
- Fixed a bug where inserting timedelta values into an existing column would silently convert the values to integers instead of raising `NotImplementedError`.
- Fixed a bug where `DataFrame.shift()` on axis=0 and axis=1 would fail to propagate timedelta types.
- `DataFrame.abs()`, `DataFrame.__neg__()`, `DataFrame.stack()`, and `DataFrame.unstack()` now raise `NotImplementedError` for timedelta inputs instead of failing to propagate timedelta types.

### Snowpark Local Testing Updates

#### Bug Fixes

- Fixed a bug where `DataFrame.alias` raises `KeyError` for input column name.
- Fixed a bug where `to_csv` on Snowflake stage fails when data contains empty strings.

## 1.23.0 (2024-10-09)

### Snowpark Python API Updates

#### New Features

- Added the following new functions in `snowflake.snowpark.functions`:
  - `make_interval`
- Added support for using Snowflake Interval constants with `Window.range_between()` when the order by column is TIMESTAMP or DATE type.
- Added support for file writes. This feature is currently in private preview.
- Added `thread_id` to `QueryRecord` to track the thread id submitting the query history.
- Added support for `Session.stored_procedure_profiler`.

#### Improvements

#### Bug Fixes

- Fixed a bug where registering a stored procedure or UDxF with type hints would give a warning `'NoneType' has no len() when trying to read default values from function`.

### Snowpark pandas API Updates

#### New Features

- Added support for `TimedeltaIndex.mean` method.
- Added support for some cases of aggregating `Timedelta` columns on `axis=0` with `agg` or `aggregate`.
- Added support for `by`, `left_by`, `right_by`, `left_index`, and `right_index` for `pd.merge_asof`.
- Added support for passing parameter `include_describe` to `Session.query_history`.
- Added support for `DatetimeIndex.mean` and `DatetimeIndex.std` methods.
- Added support for `Resampler.asfreq`, `Resampler.indices`, `Resampler.nunique`, and `Resampler.quantile`.
- Added support for `resample` frequency `W`, `ME`, `YE` with `closed = "left"`.
- Added support for `DataFrame.rolling.corr` and `Series.rolling.corr` for `pairwise = False` and int `window`.
- Added support for string time-based `window` and `min_periods = None` for `Rolling`.
- Added support for `DataFrameGroupBy.fillna` and `SeriesGroupBy.fillna`.
- Added support for constructing `Series` and `DataFrame` objects with the lazy `Index` object as `data`, `index`, and `columns` arguments.
- Added support for constructing `Series` and `DataFrame` objects with `index` and `column` values not present in `DataFrame`/`Series` `data`.
- Added support for `pd.read_sas` (Uses native pandas for processing).
- Added support for applying `rolling().count()` and `expanding().count()` to `Timedelta` series and columns.
- Added support for `tz` in both `pd.date_range` and `pd.bdate_range`.
- Added support for `Series.items`.
- Added support for `errors="ignore"` in `pd.to_datetime`.
- Added support for `DataFrame.tz_localize` and `Series.tz_localize`.
- Added support for `DataFrame.tz_convert` and `Series.tz_convert`.
- Added support for applying Snowpark Python functions (e.g., `sin`) in `Series.map`, `Series.apply`, `DataFrame.apply` and `DataFrame.applymap`.

#### Improvements

- Improved `to_pandas` to persist the original timezone offset for TIMESTAMP_TZ type.
- Improved `dtype` results for TIMESTAMP_TZ type to show correct timezone offset.
- Improved `dtype` results for TIMESTAMP_LTZ type to show correct timezone.
- Improved error message when passing non-bool value to `numeric_only` for groupby aggregations.
- Removed unnecessary warning about sort algorithm in `sort_values`.
- Use SCOPED object for internal create temp tables. The SCOPED objects will be stored sproc scoped if created within stored sproc, otherwise will be session scoped, and the object will be automatically cleaned at the end of the scope.
- Improved warning messages for operations that lead to materialization with inadvertent slowness.
- Removed unnecessary warning message about `convert_dtype` in `Series.apply`.

#### Bug Fixes

- Fixed a bug where an `Index` object created from a `Series`/`DataFrame` incorrectly updates the `Series`/`DataFrame`'s index name after an inplace update has been applied to the original `Series`/`DataFrame`.
- Suppressed an unhelpful `SettingWithCopyWarning` that sometimes appeared when printing `Timedelta` columns.
- Fixed `inplace` argument for `Series` objects derived from other `Series` objects.
- Fixed a bug where `Series.sort_values` failed if series name overlapped with index column name.
- Fixed a bug where transposing a dataframe would map `Timedelta` index levels to integer column levels.
- Fixed a bug where `Resampler` methods on timedelta columns would produce integer results.
- Fixed a bug where `pd.to_numeric()` would leave `Timedelta` inputs as `Timedelta` instead of converting them to integers.
- Fixed `loc` set when setting a single row, or multiple rows, of a DataFrame with a Series value.

### Snowpark Local Testing Updates

#### Bug Fixes

- Fixed a bug where nullable columns were annotated wrongly.
- Fixed a bug where the `date_add` and `date_sub` functions failed for `NULL` values.
- Fixed a bug where `equal_null` could fail inside a merge statement.
- Fixed a bug where `row_number` could fail inside a Window function.
- Fixed a bug where updates could fail when the source is the result of a join.


## 1.22.1 (2024-09-11)
This is a re-release of 1.22.0. Please refer to the 1.22.0 release notes for detailed release content.


## 1.22.0 (2024-09-10)

### Snowpark Python API Updates

### New Features

- Added the following new functions in `snowflake.snowpark.functions`:
  - `array_remove`
  - `ln`

#### Improvements

- Improved documentation for `Session.write_pandas` by making `use_logical_type` option more explicit.
- Added support for specifying the following to `DataFrameWriter.save_as_table`:
  - `enable_schema_evolution`
  - `data_retention_time`
  - `max_data_extension_time`
  - `change_tracking`
  - `copy_grants`
  - `iceberg_config` A dicitionary that can hold the following iceberg configuration options:
      - `external_volume`
      - `catalog`
      - `base_location`
      - `catalog_sync`
      - `storage_serialization_policy`
- Added support for specifying the following to `DataFrameWriter.copy_into_table`:
  - `iceberg_config` A dicitionary that can hold the following iceberg configuration options:
      - `external_volume`
      - `catalog`
      - `base_location`
      - `catalog_sync`
      - `storage_serialization_policy`
- Added support for specifying the following parameters to `DataFrame.create_or_replace_dynamic_table`:
  - `mode`
  - `refresh_mode`
  - `initialize`
  - `clustering_keys`
  - `is_transient`
  - `data_retention_time`
  - `max_data_extension_time`

#### Bug Fixes

- Fixed a bug in `session.read.csv` that caused an error when setting `PARSE_HEADER = True` in an externally defined file format.
- Fixed a bug in query generation from set operations that allowed generation of duplicate queries when children have common subqueries.
- Fixed a bug in `session.get_session_stage` that referenced a non-existing stage after switching database or schema.
- Fixed a bug where calling `DataFrame.to_snowpark_pandas` without explicitly initializing the Snowpark pandas plugin caused an error.
- Fixed a bug where using the `explode` function in dynamic table creation caused a SQL compilation error due to improper boolean type casting on the `outer` parameter.

### Snowpark Local Testing Updates

#### New Features

- Added support for type coercion when passing columns as input to UDF calls.
- Added support for `Index.identical`.

#### Bug Fixes

- Fixed a bug where the truncate mode in `DataFrameWriter.save_as_table` incorrectly handled DataFrames containing only a subset of columns from the existing table.
- Fixed a bug where function `to_timestamp` does not set the default timezone of the column datatype.

### Snowpark pandas API Updates

#### New Features

- Added limited support for the `Timedelta` type, including the following features. Snowpark pandas will raise `NotImplementedError` for unsupported `Timedelta` use cases.
  - supporting tracking the Timedelta type through `copy`, `cache_result`, `shift`, `sort_index`, `assign`, `bfill`, `ffill`, `fillna`, `compare`, `diff`, `drop`, `dropna`, `duplicated`, `empty`, `equals`, `insert`, `isin`, `isna`, `items`, `iterrows`, `join`, `len`, `mask`, `melt`, `merge`, `nlargest`, `nsmallest`, `to_pandas`.
  - converting non-timedelta to timedelta via `astype`.
  - `NotImplementedError` will be raised for the rest of methods that do not support `Timedelta`.
  - support for subtracting two timestamps to get a Timedelta.
  - support indexing with Timedelta data columns.
  - support for adding or subtracting timestamps and `Timedelta`.
  - support for binary arithmetic between two `Timedelta` values.
  - support for binary arithmetic and comparisons between `Timedelta` values and numeric values.
  - support for lazy `TimedeltaIndex`.
  - support for `pd.to_timedelta`.
  - support for `GroupBy` aggregations `min`, `max`, `mean`, `idxmax`, `idxmin`, `std`, `sum`, `median`, `count`, `any`, `all`, `size`, `nunique`, `head`, `tail`, `aggregate`.
  - support for `GroupBy` filtrations `first` and `last`.
  - support for `TimedeltaIndex` attributes: `days`, `seconds`, `microseconds` and `nanoseconds`.
  - support for `diff` with timestamp columns on `axis=0` and `axis=1`
  - support for `TimedeltaIndex` methods: `ceil`, `floor` and `round`.
  - support for `TimedeltaIndex.total_seconds` method.
- Added support for index's arithmetic and comparison operators.
- Added support for `Series.dt.round`.
- Added documentation pages for `DatetimeIndex`.
- Added support for `Index.name`, `Index.names`, `Index.rename`, and `Index.set_names`.
- Added support for `Index.__repr__`.
- Added support for `DatetimeIndex.month_name` and `DatetimeIndex.day_name`.
- Added support for `Series.dt.weekday`, `Series.dt.time`, and `DatetimeIndex.time`.
- Added support for `Index.min` and `Index.max`.
- Added support for `pd.merge_asof`.
- Added support for `Series.dt.normalize` and `DatetimeIndex.normalize`.
- Added support for `Index.is_boolean`, `Index.is_integer`, `Index.is_floating`, `Index.is_numeric`, and `Index.is_object`.
- Added support for `DatetimeIndex.round`, `DatetimeIndex.floor` and `DatetimeIndex.ceil`.
- Added support for `Series.dt.days_in_month` and `Series.dt.daysinmonth`.
- Added support for `DataFrameGroupBy.value_counts` and `SeriesGroupBy.value_counts`.
- Added support for `Series.is_monotonic_increasing` and `Series.is_monotonic_decreasing`.
- Added support for `Index.is_monotonic_increasing` and `Index.is_monotonic_decreasing`.
- Added support for `pd.crosstab`.
- Added support for `pd.bdate_range` and included business frequency support (B, BME, BMS, BQE, BQS, BYE, BYS) for both `pd.date_range` and `pd.bdate_range`.
- Added support for lazy `Index` objects  as `labels` in `DataFrame.reindex` and `Series.reindex`.
- Added support for `Series.dt.days`, `Series.dt.seconds`, `Series.dt.microseconds`, and `Series.dt.nanoseconds`.
- Added support for creating a `DatetimeIndex` from an `Index` of numeric or string type.
- Added support for string indexing with `Timedelta` objects.
- Added support for `Series.dt.total_seconds` method.
- Added support for `DataFrame.apply(axis=0)`.
- Added support for `Series.dt.tz_convert` and `Series.dt.tz_localize`.
- Added support for `DatetimeIndex.tz_convert` and `DatetimeIndex.tz_localize`.

#### Improvements

- Improve concat, join performance when operations are performed on series coming from the same dataframe by avoiding unnecessary joins.
- Refactored `quoted_identifier_to_snowflake_type` to avoid making metadata queries if the types have been cached locally.
- Improved `pd.to_datetime` to handle all local input cases.
- Create a lazy index from another lazy index without pulling data to client.
- Raised `NotImplementedError` for Index bitwise operators.
- Display a more clear error message when `Index.names` is set to a non-like-like object.
- Raise a warning whenever MultiIndex values are pulled in locally.
- Improve warning message for `pd.read_snowflake` include the creation reason when temp table creation is triggered.
- Improve performance for `DataFrame.set_index`, or setting `DataFrame.index` or `Series.index` by avoiding checks require eager evaluation. As a consequence, when the new index that does not match the current `Series`/`DataFrame` object length, a `ValueError` is no longer raised. Instead, when the `Series`/`DataFrame` object is longer than the provided index, the `Series`/`DataFrame`'s new index is filled with `NaN` values for the "extra" elements. Otherwise, the extra values in the provided index are ignored.
- Properly raise `NotImplementedError` when ambiguous/nonexistent are non-string in `ceil`/`floor`/`round`.

#### Bug Fixes

- Stopped ignoring nanoseconds in `pd.Timedelta` scalars.
- Fixed AssertionError in tree of binary operations.
- Fixed bug in `Series.dt.isocalendar` using a named Series
- Fixed `inplace` argument for Series objects derived from DataFrame columns.
- Fixed a bug where `Series.reindex` and `DataFrame.reindex` did not update the result index's name correctly.
- Fixed a bug where `Series.take` did not error when `axis=1` was specified.


## 1.21.1 (2024-09-05)

### Snowpark Python API Updates

#### Bug Fixes

- Fixed a bug where using `to_pandas_batches` with async jobs caused an error due to improper handling of waiting for asynchronous query completion.

## 1.21.0 (2024-08-19)

### Snowpark Python API Updates

#### New Features

- Added support for `snowflake.snowpark.testing.assert_dataframe_equal` that is a utility function to check the equality of two Snowpark DataFrames.

#### Improvements

- Added support server side string size limitations.
- Added support to create and invoke stored procedures, UDFs and UDTFs with optional arguments.
- Added support for column lineage in the DataFrame.lineage.trace API.
- Added support for passing `INFER_SCHEMA` options to `DataFrameReader` via `INFER_SCHEMA_OPTIONS`.
- Added support for passing `parameters` parameter to `Column.rlike` and `Column.regexp`.
- Added support for automatically cleaning up temporary tables created by `df.cache_result()` in the current session, when the DataFrame is no longer referenced (i.e., gets garbage collected). It is still an experimental feature not enabled by default, and can be enabled by setting `session.auto_clean_up_temp_table_enabled` to `True`.
- Added support for string literals to the `fmt` parameter of `snowflake.snowpark.functions.to_date`.
- Added support for system$reference function.

#### Bug Fixes

- Fixed a bug where SQL generated for selecting `*` column has an incorrect subquery.
- Fixed a bug in `DataFrame.to_pandas_batches` where the iterator could throw an error if certain transformation is made to the pandas dataframe due to wrong isolation level.
- Fixed a bug in `DataFrame.lineage.trace` to split the quoted feature view's name and version correctly.
- Fixed a bug in `Column.isin` that caused invalid sql generation when passed an empty list.
- Fixed a bug that fails to raise NotImplementedError while setting cell with list like item.

### Snowpark Local Testing Updates

#### New Features

- Added support for the following APIs:
  - snowflake.snowpark.functions
    - `rank`
    - `dense_rank`
    - `percent_rank`
    - `cume_dist`
    - `ntile`
    - `datediff`
    - `array_agg`
  - snowflake.snowpark.column.Column.within_group
- Added support for parsing flags in regex statements for mocked plans. This maintains parity with the `rlike` and `regexp` changes above.

#### Bug Fixes

- Fixed a bug where Window Functions LEAD and LAG do not handle option `ignore_nulls` properly.
- Fixed a bug where values were not populated into the result DataFrame during the insertion of table merge operation.

#### Improvements

- Fix pandas FutureWarning about integer indexing.

### Snowpark pandas API Updates

#### New Features

- Added support for `DataFrame.backfill`, `DataFrame.bfill`, `Series.backfill`, and `Series.bfill`.
- Added support for `DataFrame.compare` and `Series.compare` with default parameters.
- Added support for `Series.dt.microsecond` and `Series.dt.nanosecond`.
- Added support for `Index.is_unique` and `Index.has_duplicates`.
- Added support for `Index.equals`.
- Added support for `Index.value_counts`.
- Added support for `Series.dt.day_name` and `Series.dt.month_name`.
- Added support for indexing on Index, e.g., `df.index[:10]`.
- Added support for `DataFrame.unstack` and `Series.unstack`.
- Added support for `DataFrame.asfreq` and `Series.asfreq`.
- Added support for `Series.dt.is_month_start` and `Series.dt.is_month_end`.
- Added support for `Index.all` and `Index.any`.
- Added support for `Series.dt.is_year_start` and `Series.dt.is_year_end`.
- Added support for `Series.dt.is_quarter_start` and `Series.dt.is_quarter_end`.
- Added support for lazy `DatetimeIndex`.
- Added support for `Series.argmax` and `Series.argmin`.
- Added support for `Series.dt.is_leap_year`.
- Added support for `DataFrame.items`.
- Added support for `Series.dt.floor` and `Series.dt.ceil`.
- Added support for `Index.reindex`.
- Added support for `DatetimeIndex` properties: `year`, `month`, `day`, `hour`, `minute`, `second`, `microsecond`,
    `nanosecond`, `date`, `dayofyear`, `day_of_year`, `dayofweek`, `day_of_week`, `weekday`, `quarter`,
    `is_month_start`, `is_month_end`, `is_quarter_start`, `is_quarter_end`, `is_year_start`, `is_year_end`
    and `is_leap_year`.
- Added support for `Resampler.fillna` and `Resampler.bfill`.
- Added limited support for the `Timedelta` type, including creating `Timedelta` columns and `to_pandas`.
- Added support for `Index.argmax` and `Index.argmin`.

#### Improvements

- Removed the public preview warning message when importing Snowpark pandas.
- Removed unnecessary count query from `SnowflakeQueryCompiler.is_series_like` method.
- `Dataframe.columns` now returns native pandas Index object instead of Snowpark Index object.
- Refactor and introduce `query_compiler` argument in `Index` constructor to create `Index` from query compiler.
- `pd.to_datetime` now returns a DatetimeIndex object instead of a Series object.
- `pd.date_range` now returns a DatetimeIndex object instead of a Series object.

#### Bug Fixes

- Made passing an unsupported aggregation function to `pivot_table` raise `NotImplementedError` instead of `KeyError`.
- Removed axis labels and callable names from error messages and telemetry about unsupported aggregations.
- Fixed AssertionError in `Series.drop_duplicates` and `DataFrame.drop_duplicates` when called after `sort_values`.
- Fixed a bug in `Index.to_frame` where the result frame's column name may be wrong where name is unspecified.
- Fixed a bug where some Index docstrings are ignored.
- Fixed a bug in `Series.reset_index(drop=True)` where the result name may be wrong.
- Fixed a bug in `Groupby.first/last` ordering by the correct columns in the underlying window expression.

## 1.20.0 (2024-07-17)

### Snowpark Python API Updates

#### Improvements

- Added distributed tracing using open telemetry APIs for table stored procedure function in `DataFrame`:
  - `_execute_and_get_query_id`
- Added support for the `arrays_zip` function.
- Improves performance for binary column expression and `df._in` by avoiding unnecessary cast for numeric values. You can enable this optimization by setting `session.eliminate_numeric_sql_value_cast_enabled = True`.
- Improved error message for `write_pandas` when the target table does not exist and `auto_create_table=False`.
- Added open telemetry tracing on UDxF functions in Snowpark.
- Added open telemetry tracing on stored procedure registration in Snowpark.
- Added a new optional parameter called `format_json` to the `Session.SessionBuilder.app_name` function that sets the app name in the `Session.query_tag` in JSON format. By default, this parameter is set to `False`.

#### Bug Fixes
- Fixed a bug where SQL generated for `lag(x, 0)` was incorrect and failed with error message `argument 1 to function LAG needs to be constant, found 'SYSTEM$NULL_TO_FIXED(null)'`.

### Snowpark Local Testing Updates

#### New Features

- Added support for the following APIs:
  - snowflake.snowpark.functions
    - random
- Added new parameters to `patch` function when registering a mocked function:
  - `distinct` allows an alternate function to be specified for when a sql function should be distinct.
  - `pass_column_index` passes a named parameter `column_index` to the mocked function that contains the pandas.Index for the input data.
  - `pass_row_index` passes a named parameter `row_index` to the mocked function that is the 0 indexed row number the function is currently operating on.
  - `pass_input_data` passes a named parameter `input_data` to the mocked function that contains the entire input dataframe for the current expression.
  - Added support for the `column_order` parameter to method `DataFrameWriter.save_as_table`.


#### Bug Fixes
- Fixed a bug that caused DecimalType columns to be incorrectly truncated to integer precision when used in BinaryExpressions.

### Snowpark pandas API Updates

#### New Features
- Added support for `DataFrameGroupBy.all`, `SeriesGroupBy.all`, `DataFrameGroupBy.any`, and `SeriesGroupBy.any`.
- Added support for `DataFrame.nlargest`, `DataFrame.nsmallest`, `Series.nlargest` and `Series.nsmallest`.
- Added support for `replace` and `frac > 1` in `DataFrame.sample` and `Series.sample`.
- Added support for `read_excel` (Uses local pandas for processing)
- Added support for `Series.at`, `Series.iat`, `DataFrame.at`, and `DataFrame.iat`.
- Added support for `Series.dt.isocalendar`.
- Added support for `Series.case_when` except when condition or replacement is callable.
- Added documentation pages for `Index` and its APIs.
- Added support for `DataFrame.assign`.
- Added support for `DataFrame.stack`.
- Added support for `DataFrame.pivot` and `pd.pivot`.
- Added support for `DataFrame.to_csv` and `Series.to_csv`.
- Added partial support for `Series.str.translate` where the values in the `table` are single-codepoint strings.
- Added support for `DataFrame.corr`.
- Allow `df.plot()` and `series.plot()` to be called, materializing the data into the local client
- Added support for `DataFrameGroupBy` and `SeriesGroupBy` aggregations `first` and `last`
- Added support for `DataFrameGroupBy.get_group`.
- Added support for `limit` parameter when `method` parameter is used in `fillna`.
- Added partial support for `Series.str.translate` where the values in the `table` are single-codepoint strings.
- Added support for `DataFrame.corr`.
- Added support for `DataFrame.equals` and `Series.equals`.
- Added support for `DataFrame.reindex` and `Series.reindex`.
- Added support for `Index.astype`.
- Added support for `Index.unique` and `Index.nunique`.
- Added support for `Index.sort_values`.

#### Bug Fixes
- Fixed an issue when using np.where and df.where when the scalar 'other' is the literal 0.
- Fixed a bug regarding precision loss when converting to Snowpark pandas `DataFrame` or `Series` with `dtype=np.uint64`.
- Fixed bug where `values` is set to `index` when `index` and `columns` contain all columns in DataFrame during `pivot_table`.

#### Improvements
- Added support for `Index.copy()`
- Added support for Index APIs: `dtype`, `values`, `item()`, `tolist()`, `to_series()` and `to_frame()`
- Expand support for DataFrames with no rows in `pd.pivot_table` and `DataFrame.pivot_table`.
- Added support for `inplace` parameter in `DataFrame.sort_index` and `Series.sort_index`.


## 1.19.0 (2024-06-25)

### Snowpark Python API Updates

#### New Features

- Added support for `to_boolean` function.
- Added documentation pages for Index and its APIs.

#### Bug Fixes

- Fixed a bug where python stored procedure with table return type fails when run in a task.
- Fixed a bug where df.dropna fails due to `RecursionError: maximum recursion depth exceeded` when the DataFrame has more than 500 columns.
- Fixed a bug where `AsyncJob.result("no_result")` doesn't wait for the query to finish execution.


### Snowpark Local Testing Updates

#### New Features

- Added support for the `strict` parameter when registering UDFs and Stored Procedures.

#### Bug Fixes

- Fixed a bug in convert_timezone that made the setting the source_timezone parameter return an error.
- Fixed a bug where creating DataFrame with empty data of type `DateType` raises `AttributeError`.
- Fixed a bug that table merge fails when update clause exists but no update takes place.
- Fixed a bug in mock implementation of `to_char` that raises `IndexError` when incoming column has nonconsecutive row index.
- Fixed a bug in handling of `CaseExpr` expressions that raises `IndexError` when incoming column has nonconsecutive row index.
- Fixed a bug in implementation of `Column.like` that raises `IndexError` when incoming column has nonconsecutive row index.

#### Improvements

- Added support for type coercion in the implementation of DataFrame.replace, DataFrame.dropna and the mock function `iff`.

### Snowpark pandas API Updates

#### New Features

- Added partial support for `DataFrame.pct_change` and `Series.pct_change` without the `freq` and `limit` parameters.
- Added support for `Series.str.get`.
- Added support for `Series.dt.dayofweek`, `Series.dt.day_of_week`, `Series.dt.dayofyear`, and `Series.dt.day_of_year`.
- Added support for `Series.str.__getitem__` (`Series.str[...]`).
- Added support for `Series.str.lstrip` and `Series.str.rstrip`.
- Added support for `DataFrameGroupBy.size` and `SeriesGroupBy.size`.
- Added support for `DataFrame.expanding` and `Series.expanding` for aggregations `count`, `sum`, `min`, `max`, `mean`, `std`, `var`, and `sem` with `axis=0`.
- Added support for `DataFrame.rolling` and `Series.rolling` for aggregation `count` with `axis=0`.
- Added support for `Series.str.match`.
- Added support for `DataFrame.resample` and `Series.resample` for aggregations `size`, `first`, and `last`.
- Added support for `DataFrameGroupBy.all`, `SeriesGroupBy.all`, `DataFrameGroupBy.any`, and `SeriesGroupBy.any`.
- Added support for `DataFrame.nlargest`, `DataFrame.nsmallest`, `Series.nlargest` and `Series.nsmallest`.
- Added support for `replace` and `frac > 1` in `DataFrame.sample` and `Series.sample`.
- Added support for `read_excel` (Uses local pandas for processing)
- Added support for `Series.at`, `Series.iat`, `DataFrame.at`, and `DataFrame.iat`.
- Added support for `Series.dt.isocalendar`.
- Added support for `Series.case_when` except when condition or replacement is callable.
- Added documentation pages for `Index` and its APIs.
- Added support for `DataFrame.assign`.
- Added support for `DataFrame.stack`.
- Added support for `DataFrame.pivot` and `pd.pivot`.
- Added support for `DataFrame.to_csv` and `Series.to_csv`.
- Added support for `Index.T`.

#### Bug Fixes

- Fixed a bug that causes output of GroupBy.aggregate's columns to be ordered incorrectly.
- Fixed a bug where `DataFrame.describe` on a frame with duplicate columns of differing dtypes could cause an error or incorrect results.
- Fixed a bug in `DataFrame.rolling` and `Series.rolling` so `window=0` now throws `NotImplementedError` instead of `ValueError`

#### Improvements

- Added support for named aggregations in `DataFrame.aggregate` and `Series.aggregate` with `axis=0`.
- `pd.read_csv` reads using the native pandas CSV parser, then uploads data to snowflake using parquet. This enables most of the parameters supported by `read_csv` including date parsing and numeric conversions. Uploading via parquet is roughly twice as fast as uploading via CSV.
- Initial work to support an `pd.Index` directly in Snowpark pandas. Support for `pd.Index` as a first-class component of Snowpark pandas is coming soon.
- Added a lazy index constructor and support for `len`, `shape`, `size`, `empty`, `to_pandas()` and `names`. For `df.index`, Snowpark pandas creates a lazy index object.
- For `df.columns`, Snowpark pandas supports a non-lazy version of an `Index` since the data is already stored locally.

## 1.18.0 (2024-05-28)

### Snowpark Python API Updates

#### Improvements

- Improved error message to remind users set `{"infer_schema": True}` when reading csv file without specifying its schema.
- Improved error handling for `Session.create_dataframe` when called with more than 512 rows and using `format` or `pyformat` `paramstyle`.

### Snowpark pandas API Updates

#### New Features

- Added `DataFrame.cache_result` and `Series.cache_result` methods for users to persist DataFrames and Series to a temporary table lasting the duration of the session to improve latency of subsequent operations.

#### Bug Fixes

#### Improvements

- Added partial support for `DataFrame.pivot_table` with no `index` parameter, as well as for `margins` parameter.
- Updated the signature of `DataFrame.shift`/`Series.shift`/`DataFrameGroupBy.shift`/`SeriesGroupBy.shift` to match pandas 2.2.1. Snowpark pandas does not yet support the newly-added `suffix` argument, or sequence values of `periods`.
- Re-added support for `Series.str.split`.

#### Bug Fixes

- Fixed how we support mixed columns for string methods (`Series.str.*`).

### Snowpark Local Testing Updates

#### New Features

- Added support for the following DataFrameReader read options to file formats `csv` and `json`:
  - PURGE
  - PATTERN
  - INFER_SCHEMA with value being `False`
  - ENCODING with value being `UTF8`
- Added support for `DataFrame.analytics.moving_agg` and `DataFrame.analytics.cumulative_agg_agg`.
- Added support for `if_not_exists` parameter during UDF and stored procedure registration.

#### Bug Fixes

- Fixed a bug that when processing time format, fractional second part is not handled properly.
- Fixed a bug that caused function calls on `*` to fail.
- Fixed a bug that prevented creation of map and struct type objects.
- Fixed a bug that function `date_add` was unable to handle some numeric types.
- Fixed a bug that `TimestampType` casting resulted in incorrect data.
- Fixed a bug that caused `DecimalType` data to have incorrect precision in some cases.
- Fixed a bug where referencing missing table or view raises confusing `IndexError`.
- Fixed a bug that mocked function `to_timestamp_ntz` can not handle None data.
- Fixed a bug that mocked UDFs handles output data of None improperly.
- Fixed a bug where `DataFrame.with_column_renamed` ignores attributes from parent DataFrames after join operations.
- Fixed a bug that integer precision of large value gets lost when converted to pandas DataFrame.
- Fixed a bug that the schema of datetime object is wrong when create DataFrame from a pandas DataFrame.
- Fixed a bug in the implementation of `Column.equal_nan` where null data is handled incorrectly.
- Fixed a bug where `DataFrame.drop` ignore attributes from parent DataFrames after join operations.
- Fixed a bug in mocked function `date_part` where Column type is set wrong.
- Fixed a bug where `DataFrameWriter.save_as_table` does not raise exceptions when inserting null data into non-nullable columns.
- Fixed a bug in the implementation of `DataFrameWriter.save_as_table` where
  - Append or Truncate fails when incoming data has different schema than existing table.
  - Truncate fails when incoming data does not specify columns that are nullable.

#### Improvements

- Removed dependency check for `pyarrow` as it is not used.
- Improved target type coverage of `Column.cast`, adding support for casting to boolean and all integral types.
- Aligned error experience when calling UDFs and stored procedures.
- Added appropriate error messages for `is_permanent` and `anonymous` options in UDFs and stored procedures registration to make it more clear that those features are not yet supported.
- File read operation with unsupported options and values now raises `NotImplementedError` instead of warnings and unclear error information.

## 1.17.0 (2024-05-21)

### Snowpark Python API Updates

#### New Features

- Added support to add a comment on tables and views using the functions listed below:
  - `DataFrameWriter.save_as_table`
  - `DataFrame.create_or_replace_view`
  - `DataFrame.create_or_replace_temp_view`
  - `DataFrame.create_or_replace_dynamic_table`

#### Improvements

- Improved error message to remind users to set `{"infer_schema": True}` when reading CSV file without specifying its schema.

### Snowpark pandas API Updates

#### New Features

- Start of Public Preview of Snowpark pandas API. Refer to the [Snowpark pandas API Docs](https://docs.snowflake.com/developer-guide/snowpark/python/snowpark-pandas) for more details.

### Snowpark Local Testing Updates

#### New Features

- Added support for NumericType and VariantType data conversion in the mocked function `to_timestamp_ltz`, `to_timestamp_ntz`, `to_timestamp_tz` and `to_timestamp`.
- Added support for DecimalType, BinaryType, ArrayType, MapType, TimestampType, DateType and TimeType data conversion in the mocked function `to_char`.
- Added support for the following APIs:
  - snowflake.snowpark.functions:
    - to_varchar
  - snowflake.snowpark.DataFrame:
    - pivot
  - snowflake.snowpark.Session:
    - cancel_all
- Introduced a new exception class `snowflake.snowpark.mock.exceptions.SnowparkLocalTestingException`.
- Added support for casting to FloatType

#### Bug Fixes

- Fixed a bug that stored procedure and UDF should not remove imports already in the `sys.path` during the clean-up step.
- Fixed a bug that when processing datetime format, the fractional second part is not handled properly.
- Fixed a bug that on Windows platform that file operations was unable to properly handle file separator in directory name.
- Fixed a bug that on Windows platform that when reading a pandas dataframe, IntervalType column with integer data can not be processed.
- Fixed a bug that prevented users from being able to select multiple columns with the same alias.
- Fixed a bug that `Session.get_current_[schema|database|role|user|account|warehouse]` returns upper-cased identifiers when identifiers are quoted.
- Fixed a bug that function `substr` and `substring` can not handle 0-based `start_expr`.

#### Improvements

- Standardized the error experience by raising `SnowparkLocalTestingException` in error cases which is on par with `SnowparkSQLException` raised in non-local execution.
- Improved error experience of `Session.write_pandas` method that `NotImplementError` will be raised when called.
- Aligned error experience with reusing a closed session in non-local execution.

## 1.16.0 (2024-05-07)

### New Features

- Support stored procedure register with packages given as Python modules.
- Added snowflake.snowpark.Session.lineage.trace to explore data lineage of snowfake objects.
- Added support for structured type schema parsing.

### Bug Fixes

- Fixed a bug when inferring schema, single quotes are added to stage files already have single quotes.

### Local Testing Updates

#### New Features

- Added support for StringType, TimestampType and VariantType data conversion in the mocked function `to_date`.
- Added support for the following APIs:
  - snowflake.snowpark.functions
    - get
    - concat
    - concat_ws

#### Bug Fixes

- Fixed a bug that caused `NaT` and `NaN` values to not be recognized.
- Fixed a bug where, when inferring a schema, single quotes were added to stage files that already had single quotes.
- Fixed a bug where `DataFrameReader.csv` was unable to handle quoted values containing a delimiter.
- Fixed a bug that when there is `None` value in an arithmetic calculation, the output should remain `None` instead of `math.nan`.
- Fixed a bug in function `sum` and `covar_pop` that when there is `math.nan` in the data, the output should also be `math.nan`.
- Fixed a bug that stage operation can not handle directories.
- Fixed a bug that `DataFrame.to_pandas` should take Snowflake numeric types with precision 38 as `int64`.

## 1.15.0 (2024-04-24)

### New Features

- Added `truncate` save mode in `DataFrameWrite` to overwrite existing tables by truncating the underlying table instead of dropping it.
- Added telemetry to calculate query plan height and number of duplicate nodes during collect operations.
- Added the functions below to unload data from a `DataFrame` into one or more files in a stage:
  - `DataFrame.write.json`
  - `DataFrame.write.csv`
  - `DataFrame.write.parquet`
- Added distributed tracing using open telemetry APIs for action functions in `DataFrame` and `DataFrameWriter`:
  - snowflake.snowpark.DataFrame:
    - collect
    - collect_nowait
    - to_pandas
    - count
    - show
  - snowflake.snowpark.DataFrameWriter:
    - save_as_table
- Added support for snow:// URLs to `snowflake.snowpark.Session.file.get` and `snowflake.snowpark.Session.file.get_stream`
- Added support to register stored procedures and UDxFs with a `comment`.
- UDAF client support is ready for public preview. Please stay tuned for the Snowflake announcement of UDAF public preview.
- Added support for dynamic pivot.  This feature is currently in private preview.

### Improvements

- Improved the generated query performance for both compilation and execution by converting duplicate subqueries to Common Table Expressions (CTEs). It is still an experimental feature not enabled by default, and can be enabled by setting `session.cte_optimization_enabled` to `True`.

### Bug Fixes

- Fixed a bug where `statement_params` was not passed to query executions that register stored procedures and user defined functions.
- Fixed a bug causing `snowflake.snowpark.Session.file.get_stream` to fail for quoted stage locations.
- Fixed a bug that an internal type hint in `utils.py` might raise AttributeError in case the underlying module can not be found.

### Local Testing Updates

#### New Features

- Added support for registering UDFs and stored procedures.
- Added support for the following APIs:
  - snowflake.snowpark.Session:
    - file.put
    - file.put_stream
    - file.get
    - file.get_stream
    - read.json
    - add_import
    - remove_import
    - get_imports
    - clear_imports
    - add_packages
    - add_requirements
    - clear_packages
    - remove_package
    - udf.register
    - udf.register_from_file
    - sproc.register
    - sproc.register_from_file
  - snowflake.snowpark.functions
    - current_database
    - current_session
    - date_trunc
    - object_construct
    - object_construct_keep_null
    - pow
    - sqrt
    - udf
    - sproc
- Added support for StringType, TimestampType and VariantType data conversion in the mocked function `to_time`.

#### Bug Fixes

- Fixed a bug that null filled columns for constant functions.
- Fixed a bug that implementation of to_object, to_array and to_binary to better handle null inputs.
- Fixed a bug that timestamp data comparison can not handle year beyond 2262.
- Fixed a bug that `Session.builder.getOrCreate` should return the created mock session.

## 1.14.0 (2024-03-20)

### New Features

- Added support for creating vectorized UDTFs with `process` method.
- Added support for dataframe functions:
  - to_timestamp_ltz
  - to_timestamp_ntz
  - to_timestamp_tz
  - locate
- Added support for ASOF JOIN type.
- Added support for the following local testing APIs:
  - snowflake.snowpark.functions:
    - to_double
    - to_timestamp
    - to_timestamp_ltz
    - to_timestamp_ntz
    - to_timestamp_tz
    - greatest
    - least
    - convert_timezone
    - dateadd
    - date_part
  - snowflake.snowpark.Session:
    - get_current_account
    - get_current_warehouse
    - get_current_role
    - use_schema
    - use_warehouse
    - use_database
    - use_role

### Bug Fixes

- Fixed a bug in `SnowflakePlanBuilder` that `save_as_table` does not filter column that name start with '$' and follow by number correctly.
- Fixed a bug that statement parameters may have no effect when resolving imports and packages.
- Fixed bugs in local testing:
  - LEFT ANTI and LEFT SEMI joins drop rows with null values.
  - DataFrameReader.csv incorrectly parses data when the optional parameter `field_optionally_enclosed_by` is specified.
  - Column.regexp only considers the first entry when `pattern` is a `Column`.
  - Table.update raises `KeyError` when updating null values in the rows.
  - VARIANT columns raise errors at `DataFrame.collect`.
  - `count_distinct` does not work correctly when counting.
  - Null values in integer columns raise `TypeError`.

### Improvements

- Added telemetry to local testing.
- Improved the error message of `DataFrameReader` to raise `FileNotFound` error when reading a path that does not exist or when there are no files under the path.

## 1.13.0 (2024-02-26)

### New Features

- Added support for an optional `date_part` argument in function `last_day`.
- `SessionBuilder.app_name` will set the query_tag after the session is created.
- Added support for the following local testing functions:
  - current_timestamp
  - current_date
  - current_time
  - strip_null_value
  - upper
  - lower
  - length
  - initcap

### Improvements

- Added cleanup logic at interpreter shutdown to close all active sessions.
- Closing sessions within stored procedures now is a no-op logging a warning instead of raising an error.

### Bug Fixes

- Fixed a bug in `DataFrame.to_local_iterator` where the iterator could yield wrong results if another query is executed before the iterator finishes due to wrong isolation level. For details, please see #945.
- Fixed a bug that truncated table names in error messages while running a plan with local testing enabled.
- Fixed a bug that `Session.range` returns empty result when the range is large.

## 1.12.1 (2024-02-08)

### Improvements

- Use `split_blocks=True` by default during `to_pandas` conversion, for optimal memory allocation. This parameter is passed to `pyarrow.Table.to_pandas`, which enables `PyArrow` to split the memory allocation into smaller, more manageable blocks instead of allocating a single contiguous block. This results in better memory management when dealing with larger datasets.

### Bug Fixes

- Fixed a bug in `DataFrame.to_pandas` that caused an error when evaluating on a Dataframe with an `IntergerType` column with null values.

## 1.12.0 (2024-01-30)

### New Features

- Exposed `statement_params` in `StoredProcedure.__call__`.
- Added two optional arguments to `Session.add_import`.
  - `chunk_size`: The number of bytes to hash per chunk of the uploaded files.
  - `whole_file_hash`: By default only the first chunk of the uploaded import is hashed to save time. When this is set to True each uploaded file is fully hashed instead.
- Added parameters `external_access_integrations` and `secrets` when creating a UDAF from Snowpark Python to allow integration with external access.
- Added a new method `Session.append_query_tag`. Allows an additional tag to be added to the current query tag by appending it as a comma separated value.
- Added a new method `Session.update_query_tag`. Allows updates to a JSON encoded dictionary query tag.
- `SessionBuilder.getOrCreate` will now attempt to replace the singleton it returns when token expiration has been detected.
- Added support for new functions in `snowflake.snowpark.functions`:
  - `array_except`
  - `create_map`
  - `sign`/`signum`
- Added the following functions to `DataFrame.analytics`:
  - Added the `moving_agg` function in `DataFrame.analytics` to enable moving aggregations like sums and averages with multiple window sizes.
  - Added the `cummulative_agg` function in `DataFrame.analytics` to enable commulative aggregations like sums and averages on multiple columns.
  - Added the `compute_lag` and `compute_lead` functions in `DataFrame.analytics` for enabling lead and lag calculations on multiple columns.
  - Added the `time_series_agg` function in `DataFrame.analytics` to enable time series aggregations like sums and averages with multiple time windows.

### Bug Fixes

- Fixed a bug in `DataFrame.na.fill` that caused Boolean values to erroneously override integer values.
- Fixed a bug in `Session.create_dataframe` where the Snowpark DataFrames created using pandas DataFrames were not inferring the type for timestamp columns correctly. The behavior is as follows:
  - Earlier timestamp columns without a timezone would be converted to nanosecond epochs and inferred as `LongType()`, but will now be correctly maintained as timestamp values and be inferred as `TimestampType(TimestampTimeZone.NTZ)`.
  - Earlier timestamp columns with a timezone would be inferred as `TimestampType(TimestampTimeZone.NTZ)` and loose timezone information but will now be correctly inferred as `TimestampType(TimestampTimeZone.LTZ)` and timezone information is retained correctly.
  - Set session parameter `PYTHON_SNOWPARK_USE_LOGICAL_TYPE_FOR_CREATE_DATAFRAME` to revert back to old behavior. It is recommended that you update your code to align with correct behavior because the parameter will be removed in the future.
- Fixed a bug that `DataFrame.to_pandas` gets decimal type when scale is not 0, and creates an object dtype in `pandas`. Instead, we cast the value to a float64 type.
- Fixed bugs that wrongly flattened the generated SQL when one of the following happens:
  - `DataFrame.filter()` is called after `DataFrame.sort().limit()`.
  - `DataFrame.sort()` or `filter()` is called on a DataFrame that already has a window function or sequence-dependent data generator column.
    For instance, `df.select("a", seq1().alias("b")).select("a", "b").sort("a")` won't flatten the sort clause anymore.
  - a window or sequence-dependent data generator column is used after `DataFrame.limit()`. For instance, `df.limit(10).select(row_number().over())` won't flatten the limit and select in the generated SQL.
- Fixed a bug where aliasing a DataFrame column raised an error when the DataFame was copied from another DataFrame with an aliased column. For instance,

  ```python
  df = df.select(col("a").alias("b"))
  df = copy(df)
  df.select(col("b").alias("c"))  # threw an error. Now it's fixed.
  ```

- Fixed a bug in `Session.create_dataframe` that the non-nullable field in a schema is not respected for boolean type. Note that this fix is only effective when the user has the privilege to create a temp table.
- Fixed a bug in SQL simplifier where non-select statements in `session.sql` dropped a SQL query when used with `limit()`.
- Fixed a bug that raised an exception when session parameter `ERROR_ON_NONDETERMINISTIC_UPDATE` is true.

### Behavior Changes (API Compatible)

- When parsing data types during a `to_pandas` operation, we rely on GS precision value to fix precision issues for large integer values. This may affect users where a column that was earlier returned as `int8` gets returned as `int64`. Users can fix this by explicitly specifying precision values for their return column.
- Aligned behavior for `Session.call` in case of table stored procedures where running `Session.call` would not trigger stored procedure unless a `collect()` operation was performed.
- `StoredProcedureRegistration` will now automatically add `snowflake-snowpark-python` as a package dependency. The added dependency will be on the client's local version of the library and an error is thrown if the server cannot support that version.

## 1.11.1 (2023-12-07)

### Bug Fixes

- Fixed a bug that numpy should not be imported at the top level of mock module.
- Added support for these new functions in `snowflake.snowpark.functions`:
  - `from_utc_timestamp`
  - `to_utc_timestamp`

## 1.11.0 (2023-12-05)

### New Features

- Add the `conn_error` attribute to `SnowflakeSQLException` that stores the whole underlying exception from `snowflake-connector-python`.
- Added support for `RelationalGroupedDataframe.pivot()` to access `pivot` in the following pattern `Dataframe.group_by(...).pivot(...)`.
- Added experimental feature: Local Testing Mode, which allows you to create and operate on Snowpark Python DataFrames locally without connecting to a Snowflake account. You can use the local testing framework to test your DataFrame operations locally, on your development machine or in a CI (continuous integration) pipeline, before deploying code changes to your account.

- Added support for `arrays_to_object` new functions in `snowflake.snowpark.functions`.
- Added support for the vector data type.

### Dependency Updates

- Bumped cloudpickle dependency to work with `cloudpickle==2.2.1`
- Updated ``snowflake-connector-python`` to `3.4.0`.

### Bug Fixes

- DataFrame column names quoting check now supports newline characters.
- Fix a bug where a DataFrame generated by `session.read.with_metadata` creates inconsistent table when doing `df.write.save_as_table`.

## 1.10.0 (2023-11-03)

### New Features

- Added support for managing case sensitivity in `DataFrame.to_local_iterator()`.
- Added support for specifying vectorized UDTF's input column names by using the optional parameter `input_names` in `UDTFRegistration.register/register_file` and `functions.pandas_udtf`. By default, `RelationalGroupedDataFrame.applyInPandas` will infer the column names from current dataframe schema.
- Add `sql_error_code` and `raw_message` attributes to `SnowflakeSQLException` when it is caused by a SQL exception.

### Bug Fixes

- Fixed a bug in `DataFrame.to_pandas()` where converting snowpark dataframes to pandas dataframes was losing precision on integers with more than 19 digits.
- Fixed a bug that `session.add_packages` can not handle requirement specifier that contains project name with underscore and version.
- Fixed a bug in `DataFrame.limit()` when `offset` is used and the parent `DataFrame` uses `limit`. Now the `offset` won't impact the parent DataFrame's `limit`.
- Fixed a bug in `DataFrame.write.save_as_table` where dataframes created from read api could not save data into snowflake because of invalid column name `$1`.

### Behavior change

- Changed the behavior of `date_format`:
  - The `format` argument changed from optional to required.
  - The returned result changed from a date object to a date-formatted string.
- When a window function, or a sequence-dependent data generator (`normal`, `zipf`, `uniform`, `seq1`, `seq2`, `seq4`, `seq8`) function is used, the sort and filter operation will no longer be flattened when generating the query.

## 1.9.0 (2023-10-13)

### New Features

- Added support for the Python 3.11 runtime environment.

### Dependency updates

- Added back the dependency of `typing-extensions`.

### Bug Fixes

- Fixed a bug where imports from permanent stage locations were ignored for temporary stored procedures, UDTFs, UDFs, and UDAFs.
- Revert back to using CTAS (create table as select) statement for `Dataframe.writer.save_as_table` which does not need insert permission for writing tables.

### New Features
- Support `PythonObjJSONEncoder` json-serializable objects for `ARRAY` and `OBJECT` literals.

## 1.8.0 (2023-09-14)

### New Features

- Added support for VOLATILE/IMMUTABLE keyword when registering UDFs.
- Added support for specifying clustering keys when saving dataframes using `DataFrame.save_as_table`.
- Accept `Iterable` objects input for `schema` when creating dataframes using `Session.create_dataframe`.
- Added the property `DataFrame.session` to return a `Session` object.
- Added the property `Session.session_id` to return an integer that represents session ID.
- Added the property `Session.connection` to return a `SnowflakeConnection` object .

- Added support for creating a Snowpark session from a configuration file or environment variables.

### Dependency updates

- Updated ``snowflake-connector-python`` to 3.2.0.

### Bug Fixes

- Fixed a bug where automatic package upload would raise `ValueError` even when compatible package version were added in `session.add_packages`.
- Fixed a bug where table stored procedures were not registered correctly when using `register_from_file`.
- Fixed a bug where dataframe joins failed with `invalid_identifier` error.
- Fixed a bug where `DataFrame.copy` disables SQL simplfier for the returned copy.
- Fixed a bug where `session.sql().select()` would fail if any parameters are specified to `session.sql()`

## 1.7.0 (2023-08-28)

### New Features

- Added parameters `external_access_integrations` and `secrets` when creating a UDF, UDTF or Stored Procedure from Snowpark Python to allow integration with external access.
- Added support for these new functions in `snowflake.snowpark.functions`:
  - `array_flatten`
  - `flatten`
- Added support for `apply_in_pandas` in `snowflake.snowpark.relational_grouped_dataframe`.
- Added support for replicating your local Python environment on Snowflake via `Session.replicate_local_environment`.

### Bug Fixes

- Fixed a bug where `session.create_dataframe` fails to properly set nullable columns where nullability was affected by order or data was given.
- Fixed a bug where `DataFrame.select` could not identify and alias columns in presence of table functions when output columns of table function overlapped with columns in dataframe.

### Behavior Changes

- When creating stored procedures, UDFs, UDTFs, UDAFs with parameter `is_permanent=False` will now create temporary objects even when `stage_name` is provided. The default value of `is_permanent` is `False` which is why if this value is not explicitly set to `True` for permanent objects, users will notice a change in behavior.
- `types.StructField` now enquotes column identifier by default.

## 1.6.1 (2023-08-02)

### New Features

- Added support for these new functions in `snowflake.snowpark.functions`:
  - `array_sort`
  - `sort_array`
  - `array_min`
  - `array_max`
  - `explode_outer`
- Added support for pure Python packages specified via `Session.add_requirements` or `Session.add_packages`. They are now usable in stored procedures and UDFs even if packages are not present on the Snowflake Anaconda channel.
  - Added Session parameter `custom_packages_upload_enabled` and `custom_packages_force_upload_enabled` to enable the support for pure Python packages feature mentioned above. Both parameters default to `False`.
- Added support for specifying package requirements by passing a Conda environment yaml file to `Session.add_requirements`.
- Added support for asynchronous execution of multi-query dataframes that contain binding variables.
- Added support for renaming multiple columns in `DataFrame.rename`.
- Added support for Geometry datatypes.
- Added support for `params` in `session.sql()` in stored procedures.
- Added support for user-defined aggregate functions (UDAFs). This feature is currently in private preview.
- Added support for vectorized UDTFs (user-defined table functions). This feature is currently in public preview.
- Added support for Snowflake Timestamp variants (i.e., `TIMESTAMP_NTZ`, `TIMESTAMP_LTZ`, `TIMESTAMP_TZ`)
  - Added `TimestampTimezone` as an argument in `TimestampType` constructor.
  - Added type hints `NTZ`, `LTZ`, `TZ` and `Timestamp` to annotate functions when registering UDFs.

### Improvements

- Removed redundant dependency `typing-extensions`.
- `DataFrame.cache_result` now creates temp table fully qualified names under current database and current schema.

### Bug Fixes

- Fixed a bug where type check happens on pandas before it is imported.
- Fixed a bug when creating a UDF from `numpy.ufunc`.
- Fixed a bug where `DataFrame.union` was not generating the correct `Selectable.schema_query` when SQL simplifier is enabled.

### Behavior Changes

- `DataFrameWriter.save_as_table` now respects the `nullable` field of the schema provided by the user or the inferred schema based on data from user input.

### Dependency updates

- Updated ``snowflake-connector-python`` to 3.0.4.

## 1.5.1 (2023-06-20)

### New Features

- Added support for the Python 3.10 runtime environment.

## 1.5.0 (2023-06-09)

### Behavior Changes

- Aggregation results, from functions such as `DataFrame.agg` and `DataFrame.describe`, no longer strip away non-printing characters from column names.

### New Features

- Added support for the Python 3.9 runtime environment.
- Added support for new functions in `snowflake.snowpark.functions`:
  - `array_generate_range`
  - `array_unique_agg`
  - `collect_set`
  - `sequence`
- Added support for registering and calling stored procedures with `TABLE` return type.
- Added support for parameter `length` in `StringType()` to specify the maximum number of characters that can be stored by the column.
- Added the alias `functions.element_at()` for `functions.get()`.
- Added the alias `Column.contains` for `functions.contains`.
- Added experimental feature `DataFrame.alias`.
- Added support for querying metadata columns from stage when creating `DataFrame` using `DataFrameReader`.
- Added support for `StructType.add` to append more fields to existing `StructType` objects.
- Added support for parameter `execute_as` in `StoredProcedureRegistration.register_from_file()` to specify stored procedure caller rights.

### Bug Fixes

- Fixed a bug where the `Dataframe.join_table_function` did not run all of the necessary queries to set up the join table function when SQL simplifier was enabled.
- Fixed type hint declaration for custom types - `ColumnOrName`, `ColumnOrLiteralStr`, `ColumnOrSqlExpr`, `LiteralType` and `ColumnOrLiteral` that were breaking `mypy` checks.
- Fixed a bug where `DataFrameWriter.save_as_table` and `DataFrame.copy_into_table` failed to parse fully qualified table names.

## 1.4.0 (2023-04-24)

### New Features

- Added support for `session.getOrCreate`.
- Added support for alias `Column.getField`.
- Added support for new functions in `snowflake.snowpark.functions`:
  - `date_add` and `date_sub` to make add and subtract operations easier.
  - `daydiff`
  - `explode`
  - `array_distinct`.
  - `regexp_extract`.
  - `struct`.
  - `format_number`.
  - `bround`.
  - `substring_index`
- Added parameter `skip_upload_on_content_match` when creating UDFs, UDTFs and stored procedures using `register_from_file` to skip uploading files to a stage if the same version of the files are already on the stage.
- Added support for `DataFrameWriter.save_as_table` method to take table names that contain dots.
- Flattened generated SQL when `DataFrame.filter()` or `DataFrame.order_by()` is followed by a projection statement (e.g. `DataFrame.select()`, `DataFrame.with_column()`).
- Added support for creating dynamic tables _(in private preview)_ using `Dataframe.create_or_replace_dynamic_table`.
- Added an optional argument `params` in `session.sql()` to support binding variables. Note that this is not supported in stored procedures yet.

### Bug Fixes

- Fixed a bug in `strtok_to_array` where an exception was thrown when a delimiter was passed in.
- Fixed a bug in `session.add_import` where the module had the same namespace as other dependencies.

## 1.3.0 (2023-03-28)

### New Features

- Added support for `delimiters` parameter in `functions.initcap()`.
- Added support for `functions.hash()` to accept a variable number of input expressions.
- Added API `Session.RuntimeConfig` for getting/setting/checking the mutability of any runtime configuration.
- Added support managing case sensitivity in `Row` results from `DataFrame.collect` using `case_sensitive` parameter.
- Added API `Session.conf` for getting, setting or checking the mutability of any runtime configuration.
- Added support for managing case sensitivity in `Row` results from `DataFrame.collect` using `case_sensitive` parameter.
- Added indexer support for `snowflake.snowpark.types.StructType`.
- Added a keyword argument `log_on_exception` to `Dataframe.collect` and `Dataframe.collect_no_wait` to optionally disable error logging for SQL exceptions.

### Bug Fixes

- Fixed a bug where a DataFrame set operation(`DataFrame.substract`, `DataFrame.union`, etc.) being called after another DataFrame set operation and `DataFrame.select` or `DataFrame.with_column` throws an exception.
- Fixed a bug where chained sort statements are overwritten by the SQL simplifier.

### Improvements

- Simplified JOIN queries to use constant subquery aliases (`SNOWPARK_LEFT`, `SNOWPARK_RIGHT`) by default. Users can disable this at runtime with `session.conf.set('use_constant_subquery_alias', False)` to use randomly generated alias names instead.
- Allowed specifying statement parameters in `session.call()`.
- Enabled the uploading of large pandas DataFrames in stored procedures by defaulting to a chunk size of 100,000 rows.

## 1.2.0 (2023-03-02)

### New Features

- Added support for displaying source code as comments in the generated scripts when registering stored procedures. This
  is enabled by default, turn off by specifying `source_code_display=False` at registration.
- Added a parameter `if_not_exists` when creating a UDF, UDTF or Stored Procedure from Snowpark Python to ignore creating the specified function or procedure if it already exists.
- Accept integers when calling `snowflake.snowpark.functions.get` to extract value from array.
- Added `functions.reverse` in functions to open access to Snowflake built-in function
  [reverse](https://docs.snowflake.com/en/sql-reference/functions/reverse).
- Added parameter `require_scoped_url` in snowflake.snowflake.files.SnowflakeFile.open() `(in Private Preview)` to replace `is_owner_file` is marked for deprecation.

### Bug Fixes

- Fixed a bug that overwrote `paramstyle` to `qmark` when creating a Snowpark session.
- Fixed a bug where `df.join(..., how="cross")` fails with `SnowparkJoinException: (1112): Unsupported using join type 'Cross'`.
- Fixed a bug where querying a `DataFrame` column created from chained function calls used a wrong column name.

## 1.1.0 (2023-01-26)

### New Features:

- Added `asc`, `asc_nulls_first`, `asc_nulls_last`, `desc`, `desc_nulls_first`, `desc_nulls_last`, `date_part` and `unix_timestamp` in functions.
- Added the property `DataFrame.dtypes` to return a list of column name and data type pairs.
- Added the following aliases:
  - `functions.expr()` for `functions.sql_expr()`.
  - `functions.date_format()` for `functions.to_date()`.
  - `functions.monotonically_increasing_id()` for `functions.seq8()`
  - `functions.from_unixtime()` for `functions.to_timestamp()`

### Bug Fixes:

- Fixed a bug in SQL simplifier that didn’t handle Column alias and join well in some cases. See https://github.com/snowflakedb/snowpark-python/issues/658 for details.
- Fixed a bug in SQL simplifier that generated wrong column names for function calls, NaN and INF.

### Improvements

- The session parameter `PYTHON_SNOWPARK_USE_SQL_SIMPLIFIER` is `True` after Snowflake 7.3 was released. In snowpark-python, `session.sql_simplifier_enabled` reads the value of `PYTHON_SNOWPARK_USE_SQL_SIMPLIFIER` by default, meaning that the SQL simplfier is enabled by default after the Snowflake 7.3 release. To turn this off, set `PYTHON_SNOWPARK_USE_SQL_SIMPLIFIER` in Snowflake to `False` or run `session.sql_simplifier_enabled = False` from Snowpark. It is recommended to use the SQL simplifier because it helps to generate more concise SQL.

## 1.0.0 (2022-11-01)

### New Features

- Added `Session.generator()` to create a new `DataFrame` using the Generator table function.
- Added a parameter `secure` to the functions that create a secure UDF or UDTF.

## 0.12.0 (2022-10-14)

### New Features

- Added new APIs for async job:
  - `Session.create_async_job()` to create an `AsyncJob` instance from a query id.
  - `AsyncJob.result()` now accepts argument `result_type` to return the results in different formats.
  - `AsyncJob.to_df()` returns a `DataFrame` built from the result of this asynchronous job.
  - `AsyncJob.query()` returns the SQL text of the executed query.
- `DataFrame.agg()` and `RelationalGroupedDataFrame.agg()` now accept variable-length arguments.
- Added parameters `lsuffix` and `rsuffix` to `DataFram.join()` and `DataFrame.cross_join()` to conveniently rename overlapping columns.
- Added `Table.drop_table()` so you can drop the temp table after `DataFrame.cache_result()`. `Table` is also a context manager so you can use the `with` statement to drop the cache temp table after use.
- Added `Session.use_secondary_roles()`.
- Added functions `first_value()` and `last_value()`. (contributed by @chasleslr)
- Added `on` as an alias for `using_columns` and `how` as an alias for `join_type` in `DataFrame.join()`.

### Bug Fixes

- Fixed a bug in `Session.create_dataframe()` that raised an error when `schema` names had special characters.
- Fixed a bug in which options set in `Session.read.option()` were not passed to `DataFrame.copy_into_table()` as default values.
- Fixed a bug in which `DataFrame.copy_into_table()` raises an error when a copy option has single quotes in the value.

## 0.11.0 (2022-09-28)

### Behavior Changes

- `Session.add_packages()` now raises `ValueError` when the version of a package cannot be found in Snowflake Anaconda channel. Previously, `Session.add_packages()` succeeded, and a `SnowparkSQLException` exception was raised later in the UDF/SP registration step.

### New Features:

- Added method `FileOperation.get_stream()` to support downloading stage files as stream.
- Added support in `functions.ntiles()` to accept int argument.
- Added the following aliases:
  - `functions.call_function()` for `functions.call_builtin()`.
  - `functions.function()` for `functions.builtin()`.
  - `DataFrame.order_by()` for `DataFrame.sort()`
  - `DataFrame.orderBy()` for `DataFrame.sort()`
- Improved `DataFrame.cache_result()` to return a more accurate `Table` class instead of a `DataFrame` class.
- Added support to allow `session` as the first argument when calling `StoredProcedure`.

### Improvements

- Improved nested query generation by flattening queries when applicable.
  - This improvement could be enabled by setting `Session.sql_simplifier_enabled = True`.
  - `DataFrame.select()`, `DataFrame.with_column()`, `DataFrame.drop()` and other select-related APIs have more flattened SQLs.
  - `DataFrame.union()`, `DataFrame.union_all()`, `DataFrame.except_()`, `DataFrame.intersect()`, `DataFrame.union_by_name()` have flattened SQLs generated when multiple set operators are chained.
- Improved type annotations for async job APIs.

### Bug Fixes

- Fixed a bug in which `Table.update()`, `Table.delete()`, `Table.merge()` try to reference a temp table that does not exist.

## 0.10.0 (2022-09-16)

### New Features:

- Added experimental APIs for evaluating Snowpark dataframes with asynchronous queries:
  - Added keyword argument `block` to the following action APIs on Snowpark dataframes (which execute queries) to allow asynchronous evaluations:
    - `DataFrame.collect()`, `DataFrame.to_local_iterator()`, `DataFrame.to_pandas()`, `DataFrame.to_pandas_batches()`, `DataFrame.count()`, `DataFrame.first()`.
    - `DataFrameWriter.save_as_table()`, `DataFrameWriter.copy_into_location()`.
    - `Table.delete()`, `Table.update()`, `Table.merge()`.
  - Added method `DataFrame.collect_nowait()` to allow asynchronous evaluations.
  - Added class `AsyncJob` to retrieve results from asynchronously executed queries and check their status.
- Added support for `table_type` in `Session.write_pandas()`. You can now choose from these `table_type` options: `"temporary"`, `"temp"`, and `"transient"`.
- Added support for using Python structured data (`list`, `tuple` and `dict`) as literal values in Snowpark.
- Added keyword argument `execute_as` to `functions.sproc()` and `session.sproc.register()` to allow registering a stored procedure as a caller or owner.
- Added support for specifying a pre-configured file format when reading files from a stage in Snowflake.

### Improvements:

- Added support for displaying details of a Snowpark session.

### Bug Fixes:

- Fixed a bug in which `DataFrame.copy_into_table()` and `DataFrameWriter.save_as_table()` mistakenly created a new table if the table name is fully qualified, and the table already exists.

### Deprecations:

- Deprecated keyword argument `create_temp_table` in `Session.write_pandas()`.
- Deprecated invoking UDFs using arguments wrapped in a Python list or tuple. You can use variable-length arguments without a list or tuple.

### Dependency updates

- Updated ``snowflake-connector-python`` to 2.7.12.

## 0.9.0 (2022-08-30)

### New Features:

- Added support for displaying source code as comments in the generated scripts when registering UDFs.
  This feature is turned on by default. To turn it off, pass the new keyword argument `source_code_display` as `False` when calling `register()` or `@udf()`.
- Added support for calling table functions from `DataFrame.select()`, `DataFrame.with_column()` and `DataFrame.with_columns()` which now take parameters of type `table_function.TableFunctionCall` for columns.
- Added keyword argument `overwrite` to `session.write_pandas()` to allow overwriting contents of a Snowflake table with that of a pandas DataFrame.
- Added keyword argument `column_order` to `df.write.save_as_table()` to specify the matching rules when inserting data into table in append mode.
- Added method `FileOperation.put_stream()` to upload local files to a stage via file stream.
- Added methods `TableFunctionCall.alias()` and `TableFunctionCall.as_()` to allow aliasing the names of columns that come from the output of table function joins.
- Added function `get_active_session()` in module `snowflake.snowpark.context` to get the current active Snowpark session.

### Bug Fixes:

- Fixed a bug in which batch insert should not raise an error when `statement_params` is not passed to the function.
- Fixed a bug in which column names should be quoted when `session.create_dataframe()` is called with dicts and a given schema.
- Fixed a bug in which creation of table should be skipped if the table already exists and is in append mode when calling `df.write.save_as_table()`.
- Fixed a bug in which third-party packages with underscores cannot be added when registering UDFs.

### Improvements:

- Improved function `function.uniform()` to infer the types of inputs `max_` and `min_` and cast the limits to `IntegerType` or `FloatType` correspondingly.

## 0.8.0 (2022-07-22)

### New Features:

- Added keyword only argument `statement_params` to the following methods to allow for specifying statement level parameters:
  - `collect`, `to_local_iterator`, `to_pandas`, `to_pandas_batches`,
    `count`, `copy_into_table`, `show`, `create_or_replace_view`, `create_or_replace_temp_view`, `first`, `cache_result`
    and `random_split` on class `snowflake.snowpark.Dateframe`.
  - `update`, `delete` and `merge` on class `snowflake.snowpark.Table`.
  - `save_as_table` and `copy_into_location` on class `snowflake.snowpark.DataFrameWriter`.
  - `approx_quantile`, `statement_params`, `cov` and `crosstab` on class `snowflake.snowpark.DataFrameStatFunctions`.
  - `register` and `register_from_file` on class `snowflake.snowpark.udf.UDFRegistration`.
  - `register` and `register_from_file` on class `snowflake.snowpark.udtf.UDTFRegistration`.
  - `register` and `register_from_file` on class `snowflake.snowpark.stored_procedure.StoredProcedureRegistration`.
  - `udf`, `udtf` and `sproc` in `snowflake.snowpark.functions`.
- Added support for `Column` as an input argument to `session.call()`.
- Added support for `table_type` in `df.write.save_as_table()`. You can now choose from these `table_type` options: `"temporary"`, `"temp"`, and `"transient"`.

### Improvements:

- Added validation of object name in `session.use_*` methods.
- Updated the query tag in SQL to escape it when it has special characters.
- Added a check to see if Anaconda terms are acknowledged when adding missing packages.

### Bug Fixes:

- Fixed the limited length of the string column in `session.create_dataframe()`.
- Fixed a bug in which `session.create_dataframe()` mistakenly converted 0 and `False` to `None` when the input data was only a list.
- Fixed a bug in which calling `session.create_dataframe()` using a large local dataset sometimes created a temp table twice.
- Aligned the definition of `function.trim()` with the SQL function definition.
- Fixed an issue where snowpark-python would hang when using the Python system-defined (built-in function) `sum` vs. the Snowpark `function.sum()`.

### Deprecations:

- Deprecated keyword argument `create_temp_table` in `df.write.save_as_table()`.

## 0.7.0 (2022-05-25)

### New Features:

- Added support for user-defined table functions (UDTFs).
  - Use function `snowflake.snowpark.functions.udtf()` to register a UDTF, or use it as a decorator to register the UDTF.
    - You can also use `Session.udtf.register()` to register a UDTF.
  - Use `Session.udtf.register_from_file()` to register a UDTF from a Python file.
- Updated APIs to query a table function, including both Snowflake built-in table functions and UDTFs.
  - Use function `snowflake.snowpark.functions.table_function()` to create a callable representing a table function and use it to call the table function in a query.
  - Alternatively, use function `snowflake.snowpark.functions.call_table_function()` to call a table function.
  - Added support for `over` clause that specifies `partition by` and `order by` when lateral joining a table function.
  - Updated `Session.table_function()` and `DataFrame.join_table_function()` to accept `TableFunctionCall` instances.

### Breaking Changes:

- When creating a function with `functions.udf()` and `functions.sproc()`, you can now specify an empty list for the `imports` or `packages` argument to indicate that no import or package is used for this UDF or stored procedure. Previously, specifying an empty list meant that the function would use session-level imports or packages.
- Improved the `__repr__` implementation of data types in `types.py`. The unused `type_name` property has been removed.
- Added a Snowpark-specific exception class for SQL errors. This replaces the previous `ProgrammingError` from the Python connector.

### Improvements:

- Added a lock to a UDF or UDTF when it is called for the first time per thread.
- Improved the error message for pickling errors that occurred during UDF creation.
- Included the query ID when logging the failed query.

### Bug Fixes:

- Fixed a bug in which non-integral data (such as timestamps) was occasionally converted to integer when calling `DataFrame.to_pandas()`.
- Fixed a bug in which `DataFrameReader.parquet()` failed to read a parquet file when its column contained spaces.
- Fixed a bug in which `DataFrame.copy_into_table()` failed when the dataframe is created by reading a file with inferred schemas.

### Deprecations

`Session.flatten()` and `DataFrame.flatten()`.

### Dependency Updates:

- Restricted the version of `cloudpickle` <= `2.0.0`.

## 0.6.0 (2022-04-27)

### New Features:

- Added support for vectorized UDFs with the input as a pandas DataFrame or pandas Series and the output as a pandas Series. This improves the performance of UDFs in Snowpark.
- Added support for inferring the schema of a DataFrame by default when it is created by reading a Parquet, Avro, or ORC file in the stage.
- Added functions `current_session()`, `current_statement()`, `current_user()`, `current_version()`, `current_warehouse()`, `date_from_parts()`, `date_trunc()`, `dayname()`, `dayofmonth()`, `dayofweek()`, `dayofyear()`, `grouping()`, `grouping_id()`, `hour()`, `last_day()`, `minute()`, `next_day()`, `previous_day()`, `second()`, `month()`, `monthname()`, `quarter()`, `year()`, `current_database()`, `current_role()`, `current_schema()`, `current_schemas()`, `current_region()`, `current_avaliable_roles()`, `add_months()`, `any_value()`, `bitnot()`, `bitshiftleft()`, `bitshiftright()`, `convert_timezone()`, `uniform()`, `strtok_to_array()`, `sysdate()`, `time_from_parts()`,  `timestamp_from_parts()`, `timestamp_ltz_from_parts()`, `timestamp_ntz_from_parts()`, `timestamp_tz_from_parts()`, `weekofyear()`, `percentile_cont()` to `snowflake.snowflake.functions`.

### Breaking Changes:

- Expired deprecations:
  - Removed the following APIs that were deprecated in 0.4.0: `DataFrame.groupByGroupingSets()`, `DataFrame.naturalJoin()`, `DataFrame.joinTableFunction`, `DataFrame.withColumns()`, `Session.getImports()`, `Session.addImport()`, `Session.removeImport()`, `Session.clearImports()`, `Session.getSessionStage()`, `Session.getDefaultDatabase()`, `Session.getDefaultSchema()`, `Session.getCurrentDatabase()`, `Session.getCurrentSchema()`, `Session.getFullyQualifiedCurrentSchema()`.

### Improvements:

- Added support for creating an empty `DataFrame` with a specific schema using the `Session.create_dataframe()` method.
- Changed the logging level from `INFO` to `DEBUG` for several logs (e.g., the executed query) when evaluating a dataframe.
- Improved the error message when failing to create a UDF due to pickle errors.

### Bug Fixes:

- Removed pandas hard dependencies in the `Session.create_dataframe()` method.

### Dependency Updates:

- Added `typing-extension` as a new dependency with the version >= `4.1.0`.

## 0.5.0 (2022-03-22)

### New Features

- Added stored procedures API.
  - Added `Session.sproc` property and `sproc()` to `snowflake.snowpark.functions`, so you can register stored procedures.
  - Added `Session.call` to call stored procedures by name.
- Added `UDFRegistration.register_from_file()` to allow registering UDFs from Python source files or zip files directly.
- Added `UDFRegistration.describe()` to describe a UDF.
- Added `DataFrame.random_split()` to provide a way to randomly split a dataframe.
- Added functions `md5()`, `sha1()`, `sha2()`, `ascii()`, `initcap()`, `length()`, `lower()`, `lpad()`, `ltrim()`, `rpad()`, `rtrim()`, `repeat()`, `soundex()`, `regexp_count()`, `replace()`, `charindex()`, `collate()`, `collation()`, `insert()`, `left()`, `right()`, `endswith()` to `snowflake.snowpark.functions`.
- Allowed `call_udf()` to accept literal values.
- Provided a `distinct` keyword in `array_agg()`.

### Bug Fixes:

- Fixed an issue that caused `DataFrame.to_pandas()` to have a string column if `Column.cast(IntegerType())` was used.
- Fixed a bug in `DataFrame.describe()` when there is more than one string column.

## 0.4.0 (2022-02-15)

### New Features

- You can now specify which Anaconda packages to use when defining UDFs.
  - Added `add_packages()`, `get_packages()`, `clear_packages()`, and `remove_package()`, to class `Session`.
  - Added `add_requirements()` to `Session` so you can use a requirements file to specify which packages this session will use.
  - Added parameter `packages` to function `snowflake.snowpark.functions.udf()` and method `UserDefinedFunction.register()` to indicate UDF-level Anaconda package dependencies when creating a UDF.
  - Added parameter `imports` to `snowflake.snowpark.functions.udf()` and `UserDefinedFunction.register()` to specify UDF-level code imports.
- Added a parameter `session` to function `udf()` and `UserDefinedFunction.register()` so you can specify which session to use to create a UDF if you have multiple sessions.
- Added types `Geography` and `Variant` to `snowflake.snowpark.types` to be used as type hints for Geography and Variant data when defining a UDF.
- Added support for Geography geoJSON data.
- Added `Table`, a subclass of `DataFrame` for table operations:
  - Methods `update` and `delete` update and delete rows of a table in Snowflake.
  - Method `merge` merges data from a `DataFrame` to a `Table`.
  - Override method `DataFrame.sample()` with an additional parameter `seed`, which works on tables but not on view and sub-queries.
- Added `DataFrame.to_local_iterator()` and `DataFrame.to_pandas_batches()` to allow getting results from an iterator when the result set returned from the Snowflake database is too large.
- Added `DataFrame.cache_result()` for caching the operations performed on a `DataFrame` in a temporary table.
  Subsequent operations on the original `DataFrame` have no effect on the cached result `DataFrame`.
- Added property `DataFrame.queries` to get SQL queries that will be executed to evaluate the `DataFrame`.
- Added `Session.query_history()` as a context manager to track SQL queries executed on a session, including all SQL queries to evaluate `DataFrame`s created from a session. Both query ID and query text are recorded.
- You can now create a `Session` instance from an existing established `snowflake.connector.SnowflakeConnection`. Use parameter `connection` in `Session.builder.configs()`.
- Added `use_database()`, `use_schema()`, `use_warehouse()`, and `use_role()` to class `Session` to switch database/schema/warehouse/role after a session is created.
- Added `DataFrameWriter.copy_into_table()` to unload a `DataFrame` to stage files.
- Added `DataFrame.unpivot()`.
- Added `Column.within_group()` for sorting the rows by columns with some aggregation functions.
- Added functions `listagg()`, `mode()`, `div0()`, `acos()`, `asin()`, `atan()`, `atan2()`, `cos()`, `cosh()`, `sin()`, `sinh()`, `tan()`, `tanh()`, `degrees()`, `radians()`, `round()`, `trunc()`, and `factorial()` to `snowflake.snowflake.functions`.
- Added an optional argument `ignore_nulls` in function `lead()` and `lag()`.
- The `condition` parameter of function `when()` and `iff()` now accepts SQL expressions.

### Improvements

- All function and method names have been renamed to use the snake case naming style, which is more Pythonic. For convenience, some camel case names are kept as aliases to the snake case APIs. It is recommended to use the snake case APIs.
  - Deprecated these methods on class `Session` and replaced them with their snake case equivalents: `getImports()`, `addImports()`, `removeImport()`, `clearImports()`, `getSessionStage()`, `getDefaultSchema()`, `getDefaultSchema()`, `getCurrentDatabase()`, `getFullyQualifiedCurrentSchema()`.
  - Deprecated these methods on class `DataFrame` and replaced them with their snake case equivalents: `groupingByGroupingSets()`, `naturalJoin()`, `withColumns()`, `joinTableFunction()`.
- Property `DataFrame.columns` is now consistent with `DataFrame.schema.names` and the Snowflake database `Identifier Requirements`.
- `Column.__bool__()` now raises a `TypeError`. This will ban the use of logical operators `and`, `or`, `not` on `Column` object, for instance `col("a") > 1 and col("b") > 2` will raise the `TypeError`. Use `(col("a") > 1) & (col("b") > 2)` instead.
- Changed `PutResult` and `GetResult` to subclass `NamedTuple`.
- Fixed a bug which raised an error when the local path or stage location has a space or other special characters.
- Changed `DataFrame.describe()` so that non-numeric and non-string columns are ignored instead of raising an exception.

### Dependency updates

- Updated ``snowflake-connector-python`` to 2.7.4.

## 0.3.0 (2022-01-09)

### New Features

- Added `Column.isin()`, with an alias `Column.in_()`.
- Added `Column.try_cast()`, which is a special version of `cast()`. It tries to cast a string expression to other types and returns `null` if the cast is not possible.
- Added `Column.startswith()` and `Column.substr()` to process string columns.
- `Column.cast()` now also accepts a `str` value to indicate the cast type in addition to a `DataType` instance.
- Added `DataFrame.describe()` to summarize stats of a `DataFrame`.
- Added `DataFrame.explain()` to print the query plan of a `DataFrame`.
- `DataFrame.filter()` and `DataFrame.select_expr()` now accepts a sql expression.
- Added a new `bool` parameter `create_temp_table` to methods `DataFrame.saveAsTable()` and `Session.write_pandas()` to optionally create a temp table.
- Added `DataFrame.minus()` and `DataFrame.subtract()` as aliases to `DataFrame.except_()`.
- Added `regexp_replace()`, `concat()`, `concat_ws()`, `to_char()`, `current_timestamp()`, `current_date()`, `current_time()`, `months_between()`, `cast()`, `try_cast()`, `greatest()`, `least()`, and `hash()` to module `snowflake.snowpark.functions`.

### Bug Fixes

- Fixed an issue where `Session.createDataFrame(pandas_df)` and `Session.write_pandas(pandas_df)` raise an exception when the `pandas DataFrame` has spaces in the column name.
- `DataFrame.copy_into_table()` sometimes prints an `error` level log entry while it actually works. It's fixed now.
- Fixed an API docs issue where some `DataFrame` APIs are missing from the docs.

### Dependency updates

- Update ``snowflake-connector-python`` to 2.7.2, which upgrades ``pyarrow`` dependency to 6.0.x. Refer to the [python connector 2.7.2 release notes](https://pypi.org/project/snowflake-connector-python/2.7.2/) for more details.

## 0.2.0 (2021-12-02)

### New Features

- Updated the `Session.createDataFrame()` method for creating a `DataFrame` from a pandas DataFrame.
- Added the `Session.write_pandas()` method for writing a `pandas DataFrame` to a table in Snowflake and getting a `Snowpark DataFrame` object back.
- Added new classes and methods for calling window functions.
- Added the new functions `cume_dist()`, to find the cumulative distribution of a value with regard to other values within a window partition,
  and `row_number()`, which returns a unique row number for each row within a window partition.
- Added functions for computing statistics for DataFrames in the `DataFrameStatFunctions` class.
- Added functions for handling missing values in a DataFrame in the `DataFrameNaFunctions` class.
- Added new methods `rollup()`, `cube()`, and `pivot()` to the `DataFrame` class.
- Added the `GroupingSets` class, which you can use with the DataFrame groupByGroupingSets method to perform a SQL GROUP BY GROUPING SETS.
- Added the new `FileOperation(session)`
  class that you can use to upload and download files to and from a stage.
- Added the `DataFrame.copy_into_table()`
  method for loading data from files in a stage into a table.
- In CASE expressions, the functions `when()` and `otherwise()`
  now accept Python types in addition to `Column` objects.
- When you register a UDF you can now optionally set the `replace` parameter to `True` to overwrite an existing UDF with the same name.

### Improvements

- UDFs are now compressed before they are uploaded to the server. This makes them about 10 times smaller, which can help
  when you are using large ML model files.
- When the size of a UDF is less than 8196 bytes, it will be uploaded as in-line code instead of uploaded to a stage.

### Bug Fixes

- Fixed an issue where the statement `df.select(when(col("a") == 1, 4).otherwise(col("a"))), [Row(4), Row(2), Row(3)]` raised an exception.
- Fixed an issue where `df.toPandas()` raised an exception when a DataFrame was created from large local data.

## 0.1.0 (2021-10-26)

Start of Private Preview<|MERGE_RESOLUTION|>--- conflicted
+++ resolved
@@ -8,17 +8,16 @@
 
 - Invoking snowflake system procedures does not invoke an additional `describe procedure` call to check the return type of the procedure.
 
-<<<<<<< HEAD
+
 #### Bug Fixes
 
 - Fixed a bug in `DataFrameWriter.dbapi` (PrPr) that unicode or double-quoted column name in external database causes error because not quoted correctly.
-=======
+
 ### Snowpark Local Testing Updates
 
 #### Bug Fixes
 
 - Fixed a bug in `snowflake.snowpark.functions.rank` that would cause sort direction to not be respected.
->>>>>>> a2fd7ecd
 
 ### Snowpark pandas API Updates
 

--- conflicted
+++ resolved
@@ -1,6 +1,5 @@
 # Release History
 
-<<<<<<< HEAD
 ## 1.6.0 (TBD)
 ### New Features
 - Added support for aliases for commonly used options in DataFrame reader/writer.
@@ -11,11 +10,7 @@
 ### Dependency updates
 - Updated `snowflake-connector-python` to 3.0.4.
 
-
-## 1.5.1 (2023-06-19)
-=======
 ## 1.5.1 (2023-06-20)
->>>>>>> c6e9b569
 
 ### New Features
 

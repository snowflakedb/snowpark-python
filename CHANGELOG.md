# Release History

## 1.15.0 (TBD)

### New Features

- Added support for the following local testing APIs:
  - snowflake.snowpark.Session:
    - file.put
    - file.put_stream
    - file.get
    - file.get_stream
<<<<<<< HEAD
  - snowflake.snowpark.functions:
    - date_trunc
=======
    - add_import
    - clear_imports
    - udf.register
    - udf.register_from_file
  - snowflake.snowpark.functions
>>>>>>> fb605c54
    - udf
- Added the function `DataFrame.write.csv` to unload data from a ``DataFrame`` into one or more CSV files in a stage.

### Bug Fixes

- Fixed a bug in local testing that null filled columns for constant functions.

## 1.14.0 (2024-03-20)

### New Features

- Added support for creating vectorized UDTFs with `process` method.
- Added support for dataframe functions:
  - to_timestamp_ltz
  - to_timestamp_ntz
  - to_timestamp_tz
  - locate
- Added support for ASOF JOIN type.
- Added support for the following local testing APIs:
  - snowflake.snowpark.functions:
    - to_double
    - to_timestamp
    - to_timestamp_ltz
    - to_timestamp_ntz
    - to_timestamp_tz
    - greatest
    - least
    - convert_timezone
    - dateadd
    - date_part
  - snowflake.snowpark.Session:
    - get_current_account
    - get_current_warehouse
    - get_current_role
    - use_schema
    - use_warehouse
    - use_database
    - use_role

### Bug Fixes

- Fixed a bug in `SnowflakePlanBuilder` that `save_as_table` does not filter column that name start with '$' and follow by number correctly.
- Fixed a bug that statement parameters may have no effect when resolving imports and packages.
- Fixed bugs in local testing:
  - LEFT ANTI and LEFT SEMI joins drop rows with null values.
  - DataFrameReader.csv incorrectly parses data when the optional parameter `field_optionally_enclosed_by` is specified.
  - Column.regexp only considers the first entry when `pattern` is a `Column`.
  - Table.update raises `KeyError` when updating null values in the rows.
  - VARIANT columns raise errors at `DataFrame.collect`.
  - `count_distinct` does not work correctly when counting.
  - Null values in integer columns raise `TypeError`.

### Improvements

- Added telemetry to local testing.
- Improved the error message of `DataFrameReader` to raise `FileNotFound` error when reading a path that does not exist or when there are no files under the path.

## 1.13.0 (2024-02-26)

### New Features

- Added support for an optional `date_part` argument in function `last_day`.
- `SessionBuilder.app_name` will set the query_tag after the session is created.
- Added support for the following local testing functions:
  - current_timestamp
  - current_date
  - current_time
  - strip_null_value
  - upper
  - lower
  - length
  - initcap

### Improvements

- Added cleanup logic at interpreter shutdown to close all active sessions.
- Closing sessions within stored procedures now is a no-op logging a warning instead of raising an error.

### Bug Fixes

- Fixed a bug in `DataFrame.to_local_iterator` where the iterator could yield wrong results if another query is executed before the iterator finishes due to wrong isolation level. For details, please see #945.
- Fixed a bug that truncated table names in error messages while running a plan with local testing enabled.
- Fixed a bug that `Session.range` returns empty result when the range is large.

## 1.12.1 (2024-02-08)

### Improvements

- Use `split_blocks=True` by default during `to_pandas` conversion, for optimal memory allocation. This parameter is passed to `pyarrow.Table.to_pandas`, which enables `PyArrow` to split the memory allocation into smaller, more manageable blocks instead of allocating a single contiguous block. This results in better memory management when dealing with larger datasets.

### Bug Fixes

- Fixed a bug in `DataFrame.to_pandas` that caused an error when evaluating on a Dataframe with an `IntergerType` column with null values.

## 1.12.0 (2024-01-30)

### New Features

- Exposed `statement_params` in `StoredProcedure.__call__`.
- Added two optional arguments to `Session.add_import`.
  - `chunk_size`: The number of bytes to hash per chunk of the uploaded files.
  - `whole_file_hash`: By default only the first chunk of the uploaded import is hashed to save time. When this is set to True each uploaded file is fully hashed instead.
- Added parameters `external_access_integrations` and `secrets` when creating a UDAF from Snowpark Python to allow integration with external access.
- Added a new method `Session.append_query_tag`. Allows an additional tag to be added to the current query tag by appending it as a comma separated value.
- Added a new method `Session.update_query_tag`. Allows updates to a JSON encoded dictionary query tag.
- `SessionBuilder.getOrCreate` will now attempt to replace the singleton it returns when token expiration has been detected.
- Added support for new functions in `snowflake.snowpark.functions`:
  - `array_except`
  - `create_map`
  - `sign`/`signum`
- Added the following functions to `DataFrame.analytics`:
  - Added the `moving_agg` function in `DataFrame.analytics` to enable moving aggregations like sums and averages with multiple window sizes.
  - Added the `cummulative_agg` function in `DataFrame.analytics` to enable commulative aggregations like sums and averages on multiple columns.
  - Added the `compute_lag` and `compute_lead` functions in `DataFrame.analytics` for enabling lead and lag calculations on multiple columns.
  - Added the `time_series_agg` function in `DataFrame.analytics` to enable time series aggregations like sums and averages with multiple time windows.

### Bug Fixes

- Fixed a bug in `DataFrame.na.fill` that caused Boolean values to erroneously override integer values.
- Fixed a bug in `Session.create_dataframe` where the Snowpark DataFrames created using pandas DataFrames were not inferring the type for timestamp columns correctly. The behavior is as follows:
  - Earlier timestamp columns without a timezone would be converted to nanosecond epochs and inferred as `LongType()`, but will now be correctly maintained as timestamp values and be inferred as `TimestampType(TimestampTimeZone.NTZ)`.
  - Earlier timestamp columns with a timezone would be inferred as `TimestampType(TimestampTimeZone.NTZ)` and loose timezone information but will now be correctly inferred as `TimestampType(TimestampTimeZone.LTZ)` and timezone information is retained correctly.
  - Set session parameter `PYTHON_SNOWPARK_USE_LOGICAL_TYPE_FOR_CREATE_DATAFRAME` to revert back to old behavior. It is recommended that you update your code to align with correct behavior because the parameter will be removed in the future.
- Fixed a bug that `DataFrame.to_pandas` gets decimal type when scale is not 0, and creates an object dtype in `pandas`. Instead, we cast the value to a float64 type.
- Fixed bugs that wrongly flattened the generated SQL when one of the following happens:
  - `DataFrame.filter()` is called after `DataFrame.sort().limit()`.
  - `DataFrame.sort()` or `filter()` is called on a DataFrame that already has a window function or sequence-dependent data generator column.
    For instance, `df.select("a", seq1().alias("b")).select("a", "b").sort("a")` won't flatten the sort clause anymore.
  - a window or sequence-dependent data generator column is used after `DataFrame.limit()`. For instance, `df.limit(10).select(row_number().over())` won't flatten the limit and select in the generated SQL.
- Fixed a bug where aliasing a DataFrame column raised an error when the DataFame was copied from another DataFrame with an aliased column. For instance,

  ```python
  df = df.select(col("a").alias("b"))
  df = copy(df)
  df.select(col("b").alias("c"))  # threw an error. Now it's fixed.
  ```

- Fixed a bug in `Session.create_dataframe` that the non-nullable field in a schema is not respected for boolean type. Note that this fix is only effective when the user has the privilege to create a temp table.
- Fixed a bug in SQL simplifier where non-select statements in `session.sql` dropped a SQL query when used with `limit()`.
- Fixed a bug that raised an exception when session parameter `ERROR_ON_NONDETERMINISTIC_UPDATE` is true.

### Behavior Changes (API Compatible)

- When parsing data types during a `to_pandas` operation, we rely on GS precision value to fix precision issues for large integer values. This may affect users where a column that was earlier returned as `int8` gets returned as `int64`. Users can fix this by explicitly specifying precision values for their return column.
- Aligned behavior for `Session.call` in case of table stored procedures where running `Session.call` would not trigger stored procedure unless a `collect()` operation was performed.
- `StoredProcedureRegistration` will now automatically add `snowflake-snowpark-python` as a package dependency. The added dependency will be on the client's local version of the library and an error is thrown if the server cannot support that version.

## 1.11.1 (2023-12-07)

### Bug Fixes

- Fixed a bug that numpy should not be imported at the top level of mock module.
- Added support for these new functions in `snowflake.snowpark.functions`:
  - `from_utc_timestamp`
  - `to_utc_timestamp`

## 1.11.0 (2023-12-05)

### New Features

- Add the `conn_error` attribute to `SnowflakeSQLException` that stores the whole underlying exception from `snowflake-connector-python`.
- Added support for `RelationalGroupedDataframe.pivot()` to access `pivot` in the following pattern `Dataframe.group_by(...).pivot(...)`.
- Added experimental feature: Local Testing Mode, which allows you to create and operate on Snowpark Python DataFrames locally without connecting to a Snowflake account. You can use the local testing framework to test your DataFrame operations locally, on your development machine or in a CI (continuous integration) pipeline, before deploying code changes to your account.

- Added support for `arrays_to_object` new functions in `snowflake.snowpark.functions`.
- Added support for the vector data type.

### Dependency Updates

- Bumped cloudpickle dependency to work with `cloudpickle==2.2.1`
- Updated ``snowflake-connector-python`` to `3.4.0`.

### Bug Fixes

- DataFrame column names quoting check now supports newline characters.
- Fix a bug where a DataFrame generated by `session.read.with_metadata` creates inconsistent table when doing `df.write.save_as_table`.

## 1.10.0 (2023-11-03)

### New Features

- Added support for managing case sensitivity in `DataFrame.to_local_iterator()`.
- Added support for specifying vectorized UDTF's input column names by using the optional parameter `input_names` in `UDTFRegistration.register/register_file` and `functions.pandas_udtf`. By default, `RelationalGroupedDataFrame.applyInPandas` will infer the column names from current dataframe schema.
- Add `sql_error_code` and `raw_message` attributes to `SnowflakeSQLException` when it is caused by a SQL exception.

### Bug Fixes

- Fixed a bug in `DataFrame.to_pandas()` where converting snowpark dataframes to pandas dataframes was losing precision on integers with more than 19 digits.
- Fixed a bug that `session.add_packages` can not handle requirement specifier that contains project name with underscore and version.
- Fixed a bug in `DataFrame.limit()` when `offset` is used and the parent `DataFrame` uses `limit`. Now the `offset` won't impact the parent DataFrame's `limit`.
- Fixed a bug in `DataFrame.write.save_as_table` where dataframes created from read api could not save data into snowflake because of invalid column name `$1`.

### Behavior change

- Changed the behavior of `date_format`:
  - The `format` argument changed from optional to required.
  - The returned result changed from a date object to a date-formatted string.
- When a window function, or a sequence-dependent data generator (`normal`, `zipf`, `uniform`, `seq1`, `seq2`, `seq4`, `seq8`) function is used, the sort and filter operation will no longer be flattened when generating the query.

## 1.9.0 (2023-10-13)

### New Features

- Added support for the Python 3.11 runtime environment.

### Dependency updates

- Added back the dependency of `typing-extensions`.

### Bug Fixes

- Fixed a bug where imports from permanent stage locations were ignored for temporary stored procedures, UDTFs, UDFs, and UDAFs.
- Revert back to using CTAS (create table as select) statement for `Dataframe.writer.save_as_table` which does not need insert permission for writing tables.

### New Features
- Support `PythonObjJSONEncoder` json-serializable objects for `ARRAY` and `OBJECT` literals.

## 1.8.0 (2023-09-14)

### New Features

- Added support for VOLATILE/IMMUTABLE keyword when registering UDFs.
- Added support for specifying clustering keys when saving dataframes using `DataFrame.save_as_table`.
- Accept `Iterable` objects input for `schema` when creating dataframes using `Session.create_dataframe`.
- Added the property `DataFrame.session` to return a `Session` object.
- Added the property `Session.session_id` to return an integer that represents session ID.
- Added the property `Session.connection` to return a `SnowflakeConnection` object .

- Added support for creating a Snowpark session from a configuration file or environment variables.

### Dependency updates

- Updated ``snowflake-connector-python`` to 3.2.0.

### Bug Fixes

- Fixed a bug where automatic package upload would raise `ValueError` even when compatible package version were added in `session.add_packages`.
- Fixed a bug where table stored procedures were not registered correctly when using `register_from_file`.
- Fixed a bug where dataframe joins failed with `invalid_identifier` error.
- Fixed a bug where `DataFrame.copy` disables SQL simplfier for the returned copy.
- Fixed a bug where `session.sql().select()` would fail if any parameters are specified to `session.sql()`

## 1.7.0 (2023-08-28)

### New Features

- Added parameters `external_access_integrations` and `secrets` when creating a UDF, UDTF or Stored Procedure from Snowpark Python to allow integration with external access.
- Added support for these new functions in `snowflake.snowpark.functions`:
  - `array_flatten`
  - `flatten`
- Added support for `apply_in_pandas` in `snowflake.snowpark.relational_grouped_dataframe`.
- Added support for replicating your local Python environment on Snowflake via `Session.replicate_local_environment`.

### Bug Fixes

- Fixed a bug where `session.create_dataframe` fails to properly set nullable columns where nullability was affected by order or data was given.
- Fixed a bug where `DataFrame.select` could not identify and alias columns in presence of table functions when output columns of table function overlapped with columns in dataframe.

### Behavior Changes

- When creating stored procedures, UDFs, UDTFs, UDAFs with parameter `is_permanent=False` will now create temporary objects even when `stage_name` is provided. The default value of `is_permanent` is `False` which is why if this value is not explicitly set to `True` for permanent objects, users will notice a change in behavior.
- `types.StructField` now enquotes column identifier by default.

## 1.6.1 (2023-08-02)

### New Features

- Added support for these new functions in `snowflake.snowpark.functions`:
  - `array_sort`
  - `sort_array`
  - `array_min`
  - `array_max`
  - `explode_outer`
- Added support for pure Python packages specified via `Session.add_requirements` or `Session.add_packages`. They are now usable in stored procedures and UDFs even if packages are not present on the Snowflake Anaconda channel.
  - Added Session parameter `custom_packages_upload_enabled` and `custom_packages_force_upload_enabled` to enable the support for pure Python packages feature mentioned above. Both parameters default to `False`.
- Added support for specifying package requirements by passing a Conda environment yaml file to `Session.add_requirements`.
- Added support for asynchronous execution of multi-query dataframes that contain binding variables.
- Added support for renaming multiple columns in `DataFrame.rename`.
- Added support for Geometry datatypes.
- Added support for `params` in `session.sql()` in stored procedures.
- Added support for user-defined aggregate functions (UDAFs). This feature is currently in private preview.
- Added support for vectorized UDTFs (user-defined table functions). This feature is currently in public preview.
- Added support for Snowflake Timestamp variants (i.e., `TIMESTAMP_NTZ`, `TIMESTAMP_LTZ`, `TIMESTAMP_TZ`)
  - Added `TimestampTimezone` as an argument in `TimestampType` constructor.
  - Added type hints `NTZ`, `LTZ`, `TZ` and `Timestamp` to annotate functions when registering UDFs.

### Improvements

- Removed redundant dependency `typing-extensions`.
- `DataFrame.cache_result` now creates temp table fully qualified names under current database and current schema.

### Bug Fixes

- Fixed a bug where type check happens on pandas before it is imported.
- Fixed a bug when creating a UDF from `numpy.ufunc`.
- Fixed a bug where `DataFrame.union` was not generating the correct `Selectable.schema_query` when SQL simplifier is enabled.

### Behavior Changes

- `DataFrameWriter.save_as_table` now respects the `nullable` field of the schema provided by the user or the inferred schema based on data from user input.

### Dependency updates

- Updated ``snowflake-connector-python`` to 3.0.4.

## 1.5.1 (2023-06-20)

### New Features

- Added support for the Python 3.10 runtime environment.

## 1.5.0 (2023-06-09)

### Behavior Changes

- Aggregation results, from functions such as `DataFrame.agg` and `DataFrame.describe`, no longer strip away non-printing characters from column names.

### New Features

- Added support for the Python 3.9 runtime environment.
- Added support for new functions in `snowflake.snowpark.functions`:
  - `array_generate_range`
  - `array_unique_agg`
  - `collect_set`
  - `sequence`
- Added support for registering and calling stored procedures with `TABLE` return type.
- Added support for parameter `length` in `StringType()` to specify the maximum number of characters that can be stored by the column.
- Added the alias `functions.element_at()` for `functions.get()`.
- Added the alias `Column.contains` for `functions.contains`.
- Added experimental feature `DataFrame.alias`.
- Added support for querying metadata columns from stage when creating `DataFrame` using `DataFrameReader`.
- Added support for `StructType.add` to append more fields to existing `StructType` objects.
- Added support for parameter `execute_as` in `StoredProcedureRegistration.register_from_file()` to specify stored procedure caller rights.

### Bug Fixes

- Fixed a bug where the `Dataframe.join_table_function` did not run all of the necessary queries to set up the join table function when SQL simplifier was enabled.
- Fixed type hint declaration for custom types - `ColumnOrName`, `ColumnOrLiteralStr`, `ColumnOrSqlExpr`, `LiteralType` and `ColumnOrLiteral` that were breaking `mypy` checks.
- Fixed a bug where `DataFrameWriter.save_as_table` and `DataFrame.copy_into_table` failed to parse fully qualified table names.

## 1.4.0 (2023-04-24)

### New Features

- Added support for `session.getOrCreate`.
- Added support for alias `Column.getField`.
- Added support for new functions in `snowflake.snowpark.functions`:
  - `date_add` and `date_sub` to make add and subtract operations easier.
  - `daydiff`
  - `explode`
  - `array_distinct`.
  - `regexp_extract`.
  - `struct`.
  - `format_number`.
  - `bround`.
  - `substring_index`
- Added parameter `skip_upload_on_content_match` when creating UDFs, UDTFs and stored procedures using `register_from_file` to skip uploading files to a stage if the same version of the files are already on the stage.
- Added support for `DataFrameWriter.save_as_table` method to take table names that contain dots.
- Flattened generated SQL when `DataFrame.filter()` or `DataFrame.order_by()` is followed by a projection statement (e.g. `DataFrame.select()`, `DataFrame.with_column()`).
- Added support for creating dynamic tables _(in private preview)_ using `Dataframe.create_or_replace_dynamic_table`.
- Added an optional argument `params` in `session.sql()` to support binding variables. Note that this is not supported in stored procedures yet.

### Bug Fixes

- Fixed a bug in `strtok_to_array` where an exception was thrown when a delimiter was passed in.
- Fixed a bug in `session.add_import` where the module had the same namespace as other dependencies.

## 1.3.0 (2023-03-28)

### New Features

- Added support for `delimiters` parameter in `functions.initcap()`.
- Added support for `functions.hash()` to accept a variable number of input expressions.
- Added API `Session.RuntimeConfig` for getting/setting/checking the mutability of any runtime configuration.
- Added support managing case sensitivity in `Row` results from `DataFrame.collect` using `case_sensitive` parameter.
- Added API `Session.conf` for getting, setting or checking the mutability of any runtime configuration.
- Added support for managing case sensitivity in `Row` results from `DataFrame.collect` using `case_sensitive` parameter.
- Added indexer support for `snowflake.snowpark.types.StructType`.
- Added a keyword argument `log_on_exception` to `Dataframe.collect` and `Dataframe.collect_no_wait` to optionally disable error logging for SQL exceptions.

### Bug Fixes

- Fixed a bug where a DataFrame set operation(`DataFrame.substract`, `DataFrame.union`, etc.) being called after another DataFrame set operation and `DataFrame.select` or `DataFrame.with_column` throws an exception.
- Fixed a bug where chained sort statements are overwritten by the SQL simplifier.

### Improvements

- Simplified JOIN queries to use constant subquery aliases (`SNOWPARK_LEFT`, `SNOWPARK_RIGHT`) by default. Users can disable this at runtime with `session.conf.set('use_constant_subquery_alias', False)` to use randomly generated alias names instead.
- Allowed specifying statement parameters in `session.call()`.
- Enabled the uploading of large pandas DataFrames in stored procedures by defaulting to a chunk size of 100,000 rows.

## 1.2.0 (2023-03-02)

### New Features

- Added support for displaying source code as comments in the generated scripts when registering stored procedures. This
  is enabled by default, turn off by specifying `source_code_display=False` at registration.
- Added a parameter `if_not_exists` when creating a UDF, UDTF or Stored Procedure from Snowpark Python to ignore creating the specified function or procedure if it already exists.
- Accept integers when calling `snowflake.snowpark.functions.get` to extract value from array.
- Added `functions.reverse` in functions to open access to Snowflake built-in function
  [reverse](https://docs.snowflake.com/en/sql-reference/functions/reverse).
- Added parameter `require_scoped_url` in snowflake.snowflake.files.SnowflakeFile.open() `(in Private Preview)` to replace `is_owner_file` is marked for deprecation.

### Bug Fixes

- Fixed a bug that overwrote `paramstyle` to `qmark` when creating a Snowpark session.
- Fixed a bug where `df.join(..., how="cross")` fails with `SnowparkJoinException: (1112): Unsupported using join type 'Cross'`.
- Fixed a bug where querying a `DataFrame` column created from chained function calls used a wrong column name.

## 1.1.0 (2023-01-26)

### New Features:

- Added `asc`, `asc_nulls_first`, `asc_nulls_last`, `desc`, `desc_nulls_first`, `desc_nulls_last`, `date_part` and `unix_timestamp` in functions.
- Added the property `DataFrame.dtypes` to return a list of column name and data type pairs.
- Added the following aliases:
  - `functions.expr()` for `functions.sql_expr()`.
  - `functions.date_format()` for `functions.to_date()`.
  - `functions.monotonically_increasing_id()` for `functions.seq8()`
  - `functions.from_unixtime()` for `functions.to_timestamp()`

### Bug Fixes:

- Fixed a bug in SQL simplifier that didn’t handle Column alias and join well in some cases. See https://github.com/snowflakedb/snowpark-python/issues/658 for details.
- Fixed a bug in SQL simplifier that generated wrong column names for function calls, NaN and INF.

### Improvements

- The session parameter `PYTHON_SNOWPARK_USE_SQL_SIMPLIFIER` is `True` after Snowflake 7.3 was released. In snowpark-python, `session.sql_simplifier_enabled` reads the value of `PYTHON_SNOWPARK_USE_SQL_SIMPLIFIER` by default, meaning that the SQL simplfier is enabled by default after the Snowflake 7.3 release. To turn this off, set `PYTHON_SNOWPARK_USE_SQL_SIMPLIFIER` in Snowflake to `False` or run `session.sql_simplifier_enabled = False` from Snowpark. It is recommended to use the SQL simplifier because it helps to generate more concise SQL.

## 1.0.0 (2022-11-01)

### New Features

- Added `Session.generator()` to create a new `DataFrame` using the Generator table function.
- Added a parameter `secure` to the functions that create a secure UDF or UDTF.

## 0.12.0 (2022-10-14)

### New Features

- Added new APIs for async job:
  - `Session.create_async_job()` to create an `AsyncJob` instance from a query id.
  - `AsyncJob.result()` now accepts argument `result_type` to return the results in different formats.
  - `AsyncJob.to_df()` returns a `DataFrame` built from the result of this asynchronous job.
  - `AsyncJob.query()` returns the SQL text of the executed query.
- `DataFrame.agg()` and `RelationalGroupedDataFrame.agg()` now accept variable-length arguments.
- Added parameters `lsuffix` and `rsuffix` to `DataFram.join()` and `DataFrame.cross_join()` to conveniently rename overlapping columns.
- Added `Table.drop_table()` so you can drop the temp table after `DataFrame.cache_result()`. `Table` is also a context manager so you can use the `with` statement to drop the cache temp table after use.
- Added `Session.use_secondary_roles()`.
- Added functions `first_value()` and `last_value()`. (contributed by @chasleslr)
- Added `on` as an alias for `using_columns` and `how` as an alias for `join_type` in `DataFrame.join()`.

### Bug Fixes

- Fixed a bug in `Session.create_dataframe()` that raised an error when `schema` names had special characters.
- Fixed a bug in which options set in `Session.read.option()` were not passed to `DataFrame.copy_into_table()` as default values.
- Fixed a bug in which `DataFrame.copy_into_table()` raises an error when a copy option has single quotes in the value.

## 0.11.0 (2022-09-28)

### Behavior Changes

- `Session.add_packages()` now raises `ValueError` when the version of a package cannot be found in Snowflake Anaconda channel. Previously, `Session.add_packages()` succeeded, and a `SnowparkSQLException` exception was raised later in the UDF/SP registration step.

### New Features:

- Added method `FileOperation.get_stream()` to support downloading stage files as stream.
- Added support in `functions.ntiles()` to accept int argument.
- Added the following aliases:
  - `functions.call_function()` for `functions.call_builtin()`.
  - `functions.function()` for `functions.builtin()`.
  - `DataFrame.order_by()` for `DataFrame.sort()`
  - `DataFrame.orderBy()` for `DataFrame.sort()`
- Improved `DataFrame.cache_result()` to return a more accurate `Table` class instead of a `DataFrame` class.
- Added support to allow `session` as the first argument when calling `StoredProcedure`.

### Improvements

- Improved nested query generation by flattening queries when applicable.
  - This improvement could be enabled by setting `Session.sql_simplifier_enabled = True`.
  - `DataFrame.select()`, `DataFrame.with_column()`, `DataFrame.drop()` and other select-related APIs have more flattened SQLs.
  - `DataFrame.union()`, `DataFrame.union_all()`, `DataFrame.except_()`, `DataFrame.intersect()`, `DataFrame.union_by_name()` have flattened SQLs generated when multiple set operators are chained.
- Improved type annotations for async job APIs.

### Bug Fixes

- Fixed a bug in which `Table.update()`, `Table.delete()`, `Table.merge()` try to reference a temp table that does not exist.

## 0.10.0 (2022-09-16)

### New Features:

- Added experimental APIs for evaluating Snowpark dataframes with asynchronous queries:
  - Added keyword argument `block` to the following action APIs on Snowpark dataframes (which execute queries) to allow asynchronous evaluations:
    - `DataFrame.collect()`, `DataFrame.to_local_iterator()`, `DataFrame.to_pandas()`, `DataFrame.to_pandas_batches()`, `DataFrame.count()`, `DataFrame.first()`.
    - `DataFrameWriter.save_as_table()`, `DataFrameWriter.copy_into_location()`.
    - `Table.delete()`, `Table.update()`, `Table.merge()`.
  - Added method `DataFrame.collect_nowait()` to allow asynchronous evaluations.
  - Added class `AsyncJob` to retrieve results from asynchronously executed queries and check their status.
- Added support for `table_type` in `Session.write_pandas()`. You can now choose from these `table_type` options: `"temporary"`, `"temp"`, and `"transient"`.
- Added support for using Python structured data (`list`, `tuple` and `dict`) as literal values in Snowpark.
- Added keyword argument `execute_as` to `functions.sproc()` and `session.sproc.register()` to allow registering a stored procedure as a caller or owner.
- Added support for specifying a pre-configured file format when reading files from a stage in Snowflake.

### Improvements:

- Added support for displaying details of a Snowpark session.

### Bug Fixes:

- Fixed a bug in which `DataFrame.copy_into_table()` and `DataFrameWriter.save_as_table()` mistakenly created a new table if the table name is fully qualified, and the table already exists.

### Deprecations:

- Deprecated keyword argument `create_temp_table` in `Session.write_pandas()`.
- Deprecated invoking UDFs using arguments wrapped in a Python list or tuple. You can use variable-length arguments without a list or tuple.

### Dependency updates

- Updated ``snowflake-connector-python`` to 2.7.12.

## 0.9.0 (2022-08-30)

### New Features:

- Added support for displaying source code as comments in the generated scripts when registering UDFs.
  This feature is turned on by default. To turn it off, pass the new keyword argument `source_code_display` as `False` when calling `register()` or `@udf()`.
- Added support for calling table functions from `DataFrame.select()`, `DataFrame.with_column()` and `DataFrame.with_columns()` which now take parameters of type `table_function.TableFunctionCall` for columns.
- Added keyword argument `overwrite` to `session.write_pandas()` to allow overwriting contents of a Snowflake table with that of a pandas DataFrame.
- Added keyword argument `column_order` to `df.write.save_as_table()` to specify the matching rules when inserting data into table in append mode.
- Added method `FileOperation.put_stream()` to upload local files to a stage via file stream.
- Added methods `TableFunctionCall.alias()` and `TableFunctionCall.as_()` to allow aliasing the names of columns that come from the output of table function joins.
- Added function `get_active_session()` in module `snowflake.snowpark.context` to get the current active Snowpark session.

### Bug Fixes:

- Fixed a bug in which batch insert should not raise an error when `statement_params` is not passed to the function.
- Fixed a bug in which column names should be quoted when `session.create_dataframe()` is called with dicts and a given schema.
- Fixed a bug in which creation of table should be skipped if the table already exists and is in append mode when calling `df.write.save_as_table()`.
- Fixed a bug in which third-party packages with underscores cannot be added when registering UDFs.

### Improvements:

- Improved function `function.uniform()` to infer the types of inputs `max_` and `min_` and cast the limits to `IntegerType` or `FloatType` correspondingly.

## 0.8.0 (2022-07-22)

### New Features:

- Added keyword only argument `statement_params` to the following methods to allow for specifying statement level parameters:
  - `collect`, `to_local_iterator`, `to_pandas`, `to_pandas_batches`,
    `count`, `copy_into_table`, `show`, `create_or_replace_view`, `create_or_replace_temp_view`, `first`, `cache_result`
    and `random_split` on class `snowflake.snowpark.Dateframe`.
  - `update`, `delete` and `merge` on class `snowflake.snowpark.Table`.
  - `save_as_table` and `copy_into_location` on class `snowflake.snowpark.DataFrameWriter`.
  - `approx_quantile`, `statement_params`, `cov` and `crosstab` on class `snowflake.snowpark.DataFrameStatFunctions`.
  - `register` and `register_from_file` on class `snowflake.snowpark.udf.UDFRegistration`.
  - `register` and `register_from_file` on class `snowflake.snowpark.udtf.UDTFRegistration`.
  - `register` and `register_from_file` on class `snowflake.snowpark.stored_procedure.StoredProcedureRegistration`.
  - `udf`, `udtf` and `sproc` in `snowflake.snowpark.functions`.
- Added support for `Column` as an input argument to `session.call()`.
- Added support for `table_type` in `df.write.save_as_table()`. You can now choose from these `table_type` options: `"temporary"`, `"temp"`, and `"transient"`.

### Improvements:

- Added validation of object name in `session.use_*` methods.
- Updated the query tag in SQL to escape it when it has special characters.
- Added a check to see if Anaconda terms are acknowledged when adding missing packages.

### Bug Fixes:

- Fixed the limited length of the string column in `session.create_dataframe()`.
- Fixed a bug in which `session.create_dataframe()` mistakenly converted 0 and `False` to `None` when the input data was only a list.
- Fixed a bug in which calling `session.create_dataframe()` using a large local dataset sometimes created a temp table twice.
- Aligned the definition of `function.trim()` with the SQL function definition.
- Fixed an issue where snowpark-python would hang when using the Python system-defined (built-in function) `sum` vs. the Snowpark `function.sum()`.

### Deprecations:

- Deprecated keyword argument `create_temp_table` in `df.write.save_as_table()`.

## 0.7.0 (2022-05-25)

### New Features:

- Added support for user-defined table functions (UDTFs).
  - Use function `snowflake.snowpark.functions.udtf()` to register a UDTF, or use it as a decorator to register the UDTF.
    - You can also use `Session.udtf.register()` to register a UDTF.
  - Use `Session.udtf.register_from_file()` to register a UDTF from a Python file.
- Updated APIs to query a table function, including both Snowflake built-in table functions and UDTFs.
  - Use function `snowflake.snowpark.functions.table_function()` to create a callable representing a table function and use it to call the table function in a query.
  - Alternatively, use function `snowflake.snowpark.functions.call_table_function()` to call a table function.
  - Added support for `over` clause that specifies `partition by` and `order by` when lateral joining a table function.
  - Updated `Session.table_function()` and `DataFrame.join_table_function()` to accept `TableFunctionCall` instances.

### Breaking Changes:

- When creating a function with `functions.udf()` and `functions.sproc()`, you can now specify an empty list for the `imports` or `packages` argument to indicate that no import or package is used for this UDF or stored procedure. Previously, specifying an empty list meant that the function would use session-level imports or packages.
- Improved the `__repr__` implementation of data types in `types.py`. The unused `type_name` property has been removed.
- Added a Snowpark-specific exception class for SQL errors. This replaces the previous `ProgrammingError` from the Python connector.

### Improvements:

- Added a lock to a UDF or UDTF when it is called for the first time per thread.
- Improved the error message for pickling errors that occurred during UDF creation.
- Included the query ID when logging the failed query.

### Bug Fixes:

- Fixed a bug in which non-integral data (such as timestamps) was occasionally converted to integer when calling `DataFrame.to_pandas()`.
- Fixed a bug in which `DataFrameReader.parquet()` failed to read a parquet file when its column contained spaces.
- Fixed a bug in which `DataFrame.copy_into_table()` failed when the dataframe is created by reading a file with inferred schemas.

### Deprecations

`Session.flatten()` and `DataFrame.flatten()`.

### Dependency Updates:

- Restricted the version of `cloudpickle` <= `2.0.0`.

## 0.6.0 (2022-04-27)

### New Features:

- Added support for vectorized UDFs with the input as a pandas DataFrame or pandas Series and the output as a pandas Series. This improves the performance of UDFs in Snowpark.
- Added support for inferring the schema of a DataFrame by default when it is created by reading a Parquet, Avro, or ORC file in the stage.
- Added functions `current_session()`, `current_statement()`, `current_user()`, `current_version()`, `current_warehouse()`, `date_from_parts()`, `date_trunc()`, `dayname()`, `dayofmonth()`, `dayofweek()`, `dayofyear()`, `grouping()`, `grouping_id()`, `hour()`, `last_day()`, `minute()`, `next_day()`, `previous_day()`, `second()`, `month()`, `monthname()`, `quarter()`, `year()`, `current_database()`, `current_role()`, `current_schema()`, `current_schemas()`, `current_region()`, `current_avaliable_roles()`, `add_months()`, `any_value()`, `bitnot()`, `bitshiftleft()`, `bitshiftright()`, `convert_timezone()`, `uniform()`, `strtok_to_array()`, `sysdate()`, `time_from_parts()`,  `timestamp_from_parts()`, `timestamp_ltz_from_parts()`, `timestamp_ntz_from_parts()`, `timestamp_tz_from_parts()`, `weekofyear()`, `percentile_cont()` to `snowflake.snowflake.functions`.

### Breaking Changes:

- Expired deprecations:
  - Removed the following APIs that were deprecated in 0.4.0: `DataFrame.groupByGroupingSets()`, `DataFrame.naturalJoin()`, `DataFrame.joinTableFunction`, `DataFrame.withColumns()`, `Session.getImports()`, `Session.addImport()`, `Session.removeImport()`, `Session.clearImports()`, `Session.getSessionStage()`, `Session.getDefaultDatabase()`, `Session.getDefaultSchema()`, `Session.getCurrentDatabase()`, `Session.getCurrentSchema()`, `Session.getFullyQualifiedCurrentSchema()`.

### Improvements:

- Added support for creating an empty `DataFrame` with a specific schema using the `Session.create_dataframe()` method.
- Changed the logging level from `INFO` to `DEBUG` for several logs (e.g., the executed query) when evaluating a dataframe.
- Improved the error message when failing to create a UDF due to pickle errors.

### Bug Fixes:

- Removed pandas hard dependencies in the `Session.create_dataframe()` method.

### Dependency Updates:

- Added `typing-extension` as a new dependency with the version >= `4.1.0`.

## 0.5.0 (2022-03-22)

### New Features

- Added stored procedures API.
  - Added `Session.sproc` property and `sproc()` to `snowflake.snowpark.functions`, so you can register stored procedures.
  - Added `Session.call` to call stored procedures by name.
- Added `UDFRegistration.register_from_file()` to allow registering UDFs from Python source files or zip files directly.
- Added `UDFRegistration.describe()` to describe a UDF.
- Added `DataFrame.random_split()` to provide a way to randomly split a dataframe.
- Added functions `md5()`, `sha1()`, `sha2()`, `ascii()`, `initcap()`, `length()`, `lower()`, `lpad()`, `ltrim()`, `rpad()`, `rtrim()`, `repeat()`, `soundex()`, `regexp_count()`, `replace()`, `charindex()`, `collate()`, `collation()`, `insert()`, `left()`, `right()`, `endswith()` to `snowflake.snowpark.functions`.
- Allowed `call_udf()` to accept literal values.
- Provided a `distinct` keyword in `array_agg()`.

### Bug Fixes:

- Fixed an issue that caused `DataFrame.to_pandas()` to have a string column if `Column.cast(IntegerType())` was used.
- Fixed a bug in `DataFrame.describe()` when there is more than one string column.

## 0.4.0 (2022-02-15)

### New Features

- You can now specify which Anaconda packages to use when defining UDFs.
  - Added `add_packages()`, `get_packages()`, `clear_packages()`, and `remove_package()`, to class `Session`.
  - Added `add_requirements()` to `Session` so you can use a requirements file to specify which packages this session will use.
  - Added parameter `packages` to function `snowflake.snowpark.functions.udf()` and method `UserDefinedFunction.register()` to indicate UDF-level Anaconda package dependencies when creating a UDF.
  - Added parameter `imports` to `snowflake.snowpark.functions.udf()` and `UserDefinedFunction.register()` to specify UDF-level code imports.
- Added a parameter `session` to function `udf()` and `UserDefinedFunction.register()` so you can specify which session to use to create a UDF if you have multiple sessions.
- Added types `Geography` and `Variant` to `snowflake.snowpark.types` to be used as type hints for Geography and Variant data when defining a UDF.
- Added support for Geography geoJSON data.
- Added `Table`, a subclass of `DataFrame` for table operations:
  - Methods `update` and `delete` update and delete rows of a table in Snowflake.
  - Method `merge` merges data from a `DataFrame` to a `Table`.
  - Override method `DataFrame.sample()` with an additional parameter `seed`, which works on tables but not on view and sub-queries.
- Added `DataFrame.to_local_iterator()` and `DataFrame.to_pandas_batches()` to allow getting results from an iterator when the result set returned from the Snowflake database is too large.
- Added `DataFrame.cache_result()` for caching the operations performed on a `DataFrame` in a temporary table.
  Subsequent operations on the original `DataFrame` have no effect on the cached result `DataFrame`.
- Added property `DataFrame.queries` to get SQL queries that will be executed to evaluate the `DataFrame`.
- Added `Session.query_history()` as a context manager to track SQL queries executed on a session, including all SQL queries to evaluate `DataFrame`s created from a session. Both query ID and query text are recorded.
- You can now create a `Session` instance from an existing established `snowflake.connector.SnowflakeConnection`. Use parameter `connection` in `Session.builder.configs()`.
- Added `use_database()`, `use_schema()`, `use_warehouse()`, and `use_role()` to class `Session` to switch database/schema/warehouse/role after a session is created.
- Added `DataFrameWriter.copy_into_table()` to unload a `DataFrame` to stage files.
- Added `DataFrame.unpivot()`.
- Added `Column.within_group()` for sorting the rows by columns with some aggregation functions.
- Added functions `listagg()`, `mode()`, `div0()`, `acos()`, `asin()`, `atan()`, `atan2()`, `cos()`, `cosh()`, `sin()`, `sinh()`, `tan()`, `tanh()`, `degrees()`, `radians()`, `round()`, `trunc()`, and `factorial()` to `snowflake.snowflake.functions`.
- Added an optional argument `ignore_nulls` in function `lead()` and `lag()`.
- The `condition` parameter of function `when()` and `iff()` now accepts SQL expressions.

### Improvements

- All function and method names have been renamed to use the snake case naming style, which is more Pythonic. For convenience, some camel case names are kept as aliases to the snake case APIs. It is recommended to use the snake case APIs.
  - Deprecated these methods on class `Session` and replaced them with their snake case equivalents: `getImports()`, `addImports()`, `removeImport()`, `clearImports()`, `getSessionStage()`, `getDefaultSchema()`, `getDefaultSchema()`, `getCurrentDatabase()`, `getFullyQualifiedCurrentSchema()`.
  - Deprecated these methods on class `DataFrame` and replaced them with their snake case equivalents: `groupingByGroupingSets()`, `naturalJoin()`, `withColumns()`, `joinTableFunction()`.
- Property `DataFrame.columns` is now consistent with `DataFrame.schema.names` and the Snowflake database `Identifier Requirements`.
- `Column.__bool__()` now raises a `TypeError`. This will ban the use of logical operators `and`, `or`, `not` on `Column` object, for instance `col("a") > 1 and col("b") > 2` will raise the `TypeError`. Use `(col("a") > 1) & (col("b") > 2)` instead.
- Changed `PutResult` and `GetResult` to subclass `NamedTuple`.
- Fixed a bug which raised an error when the local path or stage location has a space or other special characters.
- Changed `DataFrame.describe()` so that non-numeric and non-string columns are ignored instead of raising an exception.

### Dependency updates

- Updated ``snowflake-connector-python`` to 2.7.4.

## 0.3.0 (2022-01-09)

### New Features

- Added `Column.isin()`, with an alias `Column.in_()`.
- Added `Column.try_cast()`, which is a special version of `cast()`. It tries to cast a string expression to other types and returns `null` if the cast is not possible.
- Added `Column.startswith()` and `Column.substr()` to process string columns.
- `Column.cast()` now also accepts a `str` value to indicate the cast type in addition to a `DataType` instance.
- Added `DataFrame.describe()` to summarize stats of a `DataFrame`.
- Added `DataFrame.explain()` to print the query plan of a `DataFrame`.
- `DataFrame.filter()` and `DataFrame.select_expr()` now accepts a sql expression.
- Added a new `bool` parameter `create_temp_table` to methods `DataFrame.saveAsTable()` and `Session.write_pandas()` to optionally create a temp table.
- Added `DataFrame.minus()` and `DataFrame.subtract()` as aliases to `DataFrame.except_()`.
- Added `regexp_replace()`, `concat()`, `concat_ws()`, `to_char()`, `current_timestamp()`, `current_date()`, `current_time()`, `months_between()`, `cast()`, `try_cast()`, `greatest()`, `least()`, and `hash()` to module `snowflake.snowpark.functions`.

### Bug Fixes

- Fixed an issue where `Session.createDataFrame(pandas_df)` and `Session.write_pandas(pandas_df)` raise an exception when the `pandas DataFrame` has spaces in the column name.
- `DataFrame.copy_into_table()` sometimes prints an `error` level log entry while it actually works. It's fixed now.
- Fixed an API docs issue where some `DataFrame` APIs are missing from the docs.

### Dependency updates

- Update ``snowflake-connector-python`` to 2.7.2, which upgrades ``pyarrow`` dependency to 6.0.x. Refer to the [python connector 2.7.2 release notes](https://pypi.org/project/snowflake-connector-python/2.7.2/) for more details.

## 0.2.0 (2021-12-02)

### New Features

- Updated the `Session.createDataFrame()` method for creating a `DataFrame` from a pandas DataFrame.
- Added the `Session.write_pandas()` method for writing a `pandas DataFrame` to a table in Snowflake and getting a `Snowpark DataFrame` object back.
- Added new classes and methods for calling window functions.
- Added the new functions `cume_dist()`, to find the cumulative distribution of a value with regard to other values within a window partition,
  and `row_number()`, which returns a unique row number for each row within a window partition.
- Added functions for computing statistics for DataFrames in the `DataFrameStatFunctions` class.
- Added functions for handling missing values in a DataFrame in the `DataFrameNaFunctions` class.
- Added new methods `rollup()`, `cube()`, and `pivot()` to the `DataFrame` class.
- Added the `GroupingSets` class, which you can use with the DataFrame groupByGroupingSets method to perform a SQL GROUP BY GROUPING SETS.
- Added the new `FileOperation(session)`
  class that you can use to upload and download files to and from a stage.
- Added the `DataFrame.copy_into_table()`
  method for loading data from files in a stage into a table.
- In CASE expressions, the functions `when()` and `otherwise()`
  now accept Python types in addition to `Column` objects.
- When you register a UDF you can now optionally set the `replace` parameter to `True` to overwrite an existing UDF with the same name.

### Improvements

- UDFs are now compressed before they are uploaded to the server. This makes them about 10 times smaller, which can help
  when you are using large ML model files.
- When the size of a UDF is less than 8196 bytes, it will be uploaded as in-line code instead of uploaded to a stage.

### Bug Fixes

- Fixed an issue where the statement `df.select(when(col("a") == 1, 4).otherwise(col("a"))), [Row(4), Row(2), Row(3)]` raised an exception.
- Fixed an issue where `df.toPandas()` raised an exception when a DataFrame was created from large local data.

## 0.1.0 (2021-10-26)

Start of Private Preview<|MERGE_RESOLUTION|>--- conflicted
+++ resolved
@@ -10,16 +10,12 @@
     - file.put_stream
     - file.get
     - file.get_stream
-<<<<<<< HEAD
   - snowflake.snowpark.functions:
-    - date_trunc
-=======
     - add_import
     - clear_imports
+    - date_trunc
     - udf.register
     - udf.register_from_file
-  - snowflake.snowpark.functions
->>>>>>> fb605c54
     - udf
 - Added the function `DataFrame.write.csv` to unload data from a ``DataFrame`` into one or more CSV files in a stage.
 

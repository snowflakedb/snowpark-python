--- conflicted
+++ resolved
@@ -2,21 +2,16 @@
 
 ## 1.15.0 (TBD)
 
-<<<<<<< HEAD
+### New Features
+
 - Added support for the following local testing APIs:
   - snowflake.snowpark.Session:
+    - file.put
+    - file.put_stream
     - add_packages
     - add_requirements
     - clear_packages
     - remove_package
-=======
-### New Features
-
-- Added support for the following local testing APIs:
-  - snowflake.snowpark.Session:
-    - file.put
-    - file.put_stream
->>>>>>> e08819c4
 
 ## 1.14.0 (2024-03-20)
 

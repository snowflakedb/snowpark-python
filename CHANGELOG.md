# Release History

## 1.19.0 (TBD)

### Snowpark Python API Updates

#### Improvements

- Added open telemetry tracing on UDxF functions in snowpark.
- Added open telemetry tracing on stored procedure registration in snowpark.

#### New Features

- Added support for `to_boolean` function.

#### Bug Fixes

- Fixed a bug where python stored procedure with table return type fails when run in a task.
- Fixed a bug where df.dropna fails due to `RecursionError: maximum recursion depth exceeded` when the DataFrame has more than 500 columns.
- Fixed a bug where `AsyncJob.result("no_result")` doesn't wait for the query to finish execution.
- Fixed a bug regarding precision loss when converting to Snowpark pandas `DataFrame` or `Series` with `dtype=np.uint64`.

### Snowpark Local Testing Updates

#### New Features

- Added support for the `strict` parameter when registering UDFs and Stored Procedures.
- Added support for the following APIs:
  - snowflake.snowpark.functions
    - random
- Added new parameters to `patch` function when registering a mocked function:
  - `distinct` allows an alternate function to be specified for when a sql function should be distinct.
  - `pass_column_index` passes a named parameter `column_index` to the mocked function that contains the pandas.Index for the input data.
  - `pass_row_index` passes a named parameter `row_index` to the mocked function that is the 0 indexed row number the function is currently operating on.
  - `pass_input_data` passes a named parameter `input_data` to the mocked function that contains the entire input dataframe for the current expression.

#### Bug Fixes

- Fixed a bug in convert_timezone that made the setting the source_timezone parameter return an error.
- Fixed a bug where creating DataFrame with empty data of type `DateType` raises `AttributeError`.
- Fixed a bug that table merge fails when update clause exists but no update takes place.
- Fixed a bug in mock implementation of `to_char` that raises `IndexError` when incoming column has nonconsecutive row index.
- Fixed a bug in handling of `CaseExpr` expressions that raises `IndexError` when incoming column has nonconsecutive row index.
- Fixed a bug in implementation of `Column.like` that raises `IndexError` when incoming column has nonconsecutive row index.
- Fixed a bug that caused DecimalType columns to be incorrectly truncated to integer precision when used in BinaryExoressions.

#### Improvements

- Added support for type coercion in the implementation of DataFrame.replace, DataFrame.dropna and the mock function `iff`.

### Snowpark pandas API Updates

#### New Features

- Added partial support for `DataFrame.pct_change` and `Series.pct_change` without the `freq` and `limit` parameters.
- Added support for `Series.str.get`.
- Added support for `Series.dt.dayofweek`, `Series.dt.day_of_week`, `Series.dt.dayofyear`, and `Series.dt.day_of_year`.
- Added support for `Series.str.__getitem__` (`Series.str[...]`).
- Added support for `Series.str.lstrip` and `Series.str.rstrip`.
- Added support for `DataFrameGroupBy.size` and `SeriesGroupBy.size`.
- Added support for `DataFrame.expanding` and `Series.expanding` for aggregations `count`, `sum`, `min`, `max`, `mean`, `std`, `var`, and `sem` with `axis=0`.
- Added support for `DataFrame.rolling` and `Series.rolling` for aggregation `count` with `axis=0`.
- Added support for `DataFrameGroupBy` and `SeriesGroupBy` aggregations `first` and `last`
- Added support for `Series.str.match`.
- Added support for `DataFrame.resample` and `Series.resample` for aggregations `size`, `first`, and `last`.
- Added support for `DataFrameGroupBy.all`, `SeriesGroupBy.all`, `DataFrameGroupBy.any`, and `SeriesGroupBy.any`.
- Added support for `DataFrame.nlargest`, `DataFrame.nsmallest`, `Series.nlargest` and `Series.nsmallest`.
- Added support for `replace` and `frac > 1` in `DataFrame.sample` and `Series.sample`.
- Added support for `Series.at`, `Series.iat`, `DataFrame.at`, and `DataFrame.iat`.
- Added support for `Series.dt.isocalendar`.
- Added support for `Series.case_when` except when condition or replacement is callable.
- Added documentation pages for `Index` and its APIs.
- Added support for `DataFrame.assign`.
<<<<<<< HEAD
- Added support for `DataFrame.pivot` and `pd.pivot`.
=======
- Added support for `DataFrame.stack`.
>>>>>>> b37d4402

#### Bug Fixes

- Fixed a bug that causes output of GroupBy.aggregate's columns to be ordered incorrectly.
- Fixed a bug where `DataFrame.describe` on a frame with duplicate columns of differing dtypes could cause an error or incorrect results.
- Fixed a bug in `DataFrame.rolling` and `Series.rolling` so `window=0` now throws `NotImplementedError` instead of `ValueError`
- Fixed a bug in `DataFrame` and `Series` with `dtype=np.uint64` resulting in precision errors
- Fixed bug where `values` is set to `index` when `index` and `columns` contain all columns in DataFrame during `pivot_table`.

#### Improvements

- Added support for named aggregations in `DataFrame.aggregate` and `Series.aggregate` with `axis=0`.
- `pd.read_csv` reads using the native pandas CSV parser, then uploads data to snowflake using parquet. This enables most of the parameters supported by `read_csv` including date parsing and numeric conversions. Uploading via parquet is roughly twice as fast as uploading via CSV.
- Initial work to support an Index directly in Snowpark pandas. Support for Index as a first-class component of Snowpark pandas is coming soon.
- Added lazy index constructor and support for `len`, `shape`, `size`, `empty`, `to_pandas()` and `names`. 
- For `df.index`, Snowpark pandas creates a lazy index object. 
- For `df.columns`, Snowpark pandas supports a non-lazy version of an Index since the data is already stored locally
- Added support for `Index.copy()`
- Added support for Index APIs: `dtype`, `values`, `item()`, `tolist()`, `to_series()` and `to_frame()`
- Expand support for DataFrames with no rows in `pd.pivot_table` and `DataFrame.pivot_table`.
- Added support for `inplace` parameter in `DataFrame.sort_index` and `Series.sort_index`.

## 1.18.0 (2024-05-28)

### Snowpark Python API Updates

#### Improvements

- Improved error message to remind users set `{"infer_schema": True}` when reading csv file without specifying its schema.
- Improved error handling for `Session.create_dataframe` when called with more than 512 rows and using `format` or `pyformat` `paramstyle`.

### Snowpark pandas API Updates

#### New Features

- Added `DataFrame.cache_result` and `Series.cache_result` methods for users to persist DataFrames and Series to a temporary table lasting the duration of the session to improve latency of subsequent operations.

#### Bug Fixes

#### Improvements

- Added partial support for `DataFrame.pivot_table` with no `index` parameter, as well as for `margins` parameter.
- Updated the signature of `DataFrame.shift`/`Series.shift`/`DataFrameGroupBy.shift`/`SeriesGroupBy.shift` to match pandas 2.2.1. Snowpark pandas does not yet support the newly-added `suffix` argument, or sequence values of `periods`.
- Re-added support for `Series.str.split`.

#### Bug Fixes

- Fixed how we support mixed columns for string methods (`Series.str.*`).

### Snowpark Local Testing Updates

#### New Features

- Added support for the following DataFrameReader read options to file formats `csv` and `json`:
  - PURGE
  - PATTERN
  - INFER_SCHEMA with value being `False`
  - ENCODING with value being `UTF8`
- Added support for `DataFrame.analytics.moving_agg` and `DataFrame.analytics.cumulative_agg_agg`.
- Added support for `if_not_exists` parameter during UDF and stored procedure registration.

#### Bug Fixes

- Fixed a bug that when processing time format, fractional second part is not handled properly.
- Fixed a bug that caused function calls on `*` to fail.
- Fixed a bug that prevented creation of map and struct type objects.
- Fixed a bug that function `date_add` was unable to handle some numeric types.
- Fixed a bug that `TimestampType` casting resulted in incorrect data.
- Fixed a bug that caused `DecimalType` data to have incorrect precision in some cases.
- Fixed a bug where referencing missing table or view raises confusing `IndexError`.
- Fixed a bug that mocked function `to_timestamp_ntz` can not handle None data.
- Fixed a bug that mocked UDFs handles output data of None improperly.
- Fixed a bug where `DataFrame.with_column_renamed` ignores attributes from parent DataFrames after join operations.
- Fixed a bug that integer precision of large value gets lost when converted to pandas DataFrame.
- Fixed a bug that the schema of datetime object is wrong when create DataFrame from a pandas DataFrame.
- Fixed a bug in the implementation of `Column.equal_nan` where null data is handled incorrectly.
- Fixed a bug where `DataFrame.drop` ignore attributes from parent DataFrames after join operations.
- Fixed a bug in mocked function `date_part` where Column type is set wrong.
- Fixed a bug where `DataFrameWriter.save_as_table` does not raise exceptions when inserting null data into non-nullable columns.
- Fixed a bug in the implementation of `DataFrameWriter.save_as_table` where
  - Append or Truncate fails when incoming data has different schema than existing table.
  - Truncate fails when incoming data does not specify columns that are nullable.

#### Improvements

- Removed dependency check for `pyarrow` as it is not used.
- Improved target type coverage of `Column.cast`, adding support for casting to boolean and all integral types.
- Aligned error experience when calling UDFs and stored procedures.
- Added appropriate error messages for `is_permanent` and `anonymous` options in UDFs and stored procedures registration to make it more clear that those features are not yet supported.
- File read operation with unsupported options and values now raises `NotImplementedError` instead of warnings and unclear error information.

## 1.17.0 (2024-05-21)

### Snowpark Python API Updates

#### New Features

- Added support to add a comment on tables and views using the functions listed below:
  - `DataFrameWriter.save_as_table`
  - `DataFrame.create_or_replace_view`
  - `DataFrame.create_or_replace_temp_view`
  - `DataFrame.create_or_replace_dynamic_table`

#### Improvements

- Improved error message to remind users to set `{"infer_schema": True}` when reading CSV file without specifying its schema.

### Snowpark pandas API Updates

#### New Features

- Start of Public Preview of Snowpark pandas API. Refer to the [Snowpark pandas API Docs](https://docs.snowflake.com/developer-guide/snowpark/python/snowpark-pandas) for more details.

### Snowpark Local Testing Updates

#### New Features

- Added support for NumericType and VariantType data conversion in the mocked function `to_timestamp_ltz`, `to_timestamp_ntz`, `to_timestamp_tz` and `to_timestamp`.
- Added support for DecimalType, BinaryType, ArrayType, MapType, TimestampType, DateType and TimeType data conversion in the mocked function `to_char`.
- Added support for the following APIs:
  - snowflake.snowpark.functions:
    - to_varchar
  - snowflake.snowpark.DataFrame:
    - pivot
  - snowflake.snowpark.Session:
    - cancel_all
- Introduced a new exception class `snowflake.snowpark.mock.exceptions.SnowparkLocalTestingException`.
- Added support for casting to FloatType

#### Bug Fixes

- Fixed a bug that stored procedure and UDF should not remove imports already in the `sys.path` during the clean-up step.
- Fixed a bug that when processing datetime format, the fractional second part is not handled properly.
- Fixed a bug that on Windows platform that file operations was unable to properly handle file separator in directory name.
- Fixed a bug that on Windows platform that when reading a pandas dataframe, IntervalType column with integer data can not be processed.
- Fixed a bug that prevented users from being able to select multiple columns with the same alias.
- Fixed a bug that `Session.get_current_[schema|database|role|user|account|warehouse]` returns upper-cased identifiers when identifiers are quoted.
- Fixed a bug that function `substr` and `substring` can not handle 0-based `start_expr`.

#### Improvements

- Standardized the error experience by raising `SnowparkLocalTestingException` in error cases which is on par with `SnowparkSQLException` raised in non-local execution.
- Improved error experience of `Session.write_pandas` method that `NotImplementError` will be raised when called.
- Aligned error experience with reusing a closed session in non-local execution.

## 1.16.0 (2024-05-07)

### New Features

- Support stored procedure register with packages given as Python modules.
- Added snowflake.snowpark.Session.lineage.trace to explore data lineage of snowfake objects.
- Added support for structured type schema parsing.

### Bug Fixes

- Fixed a bug when inferring schema, single quotes are added to stage files already have single quotes.

### Local Testing Updates

#### New Features

- Added support for StringType, TimestampType and VariantType data conversion in the mocked function `to_date`.
- Added support for the following APIs:
  - snowflake.snowpark.functions
    - get
    - concat
    - concat_ws

#### Bug Fixes

- Fixed a bug that caused `NaT` and `NaN` values to not be recognized.
- Fixed a bug where, when inferring a schema, single quotes were added to stage files that already had single quotes.
- Fixed a bug where `DataFrameReader.csv` was unable to handle quoted values containing a delimiter.
- Fixed a bug that when there is `None` value in an arithmetic calculation, the output should remain `None` instead of `math.nan`.
- Fixed a bug in function `sum` and `covar_pop` that when there is `math.nan` in the data, the output should also be `math.nan`.
- Fixed a bug that stage operation can not handle directories.
- Fixed a bug that `DataFrame.to_pandas` should take Snowflake numeric types with precision 38 as `int64`.

## 1.15.0 (2024-04-24)

### New Features

- Added `truncate` save mode in `DataFrameWrite` to overwrite existing tables by truncating the underlying table instead of dropping it.
- Added telemetry to calculate query plan height and number of duplicate nodes during collect operations.
- Added the functions below to unload data from a `DataFrame` into one or more files in a stage:
  - `DataFrame.write.json`
  - `DataFrame.write.csv`
  - `DataFrame.write.parquet`
- Added distributed tracing using open telemetry APIs for action functions in `DataFrame` and `DataFrameWriter`:
  - snowflake.snowpark.DataFrame:
    - collect
    - collect_nowait
    - to_pandas
    - count
    - show
  - snowflake.snowpark.DataFrameWriter:
    - save_as_table
- Added support for snow:// URLs to `snowflake.snowpark.Session.file.get` and `snowflake.snowpark.Session.file.get_stream`
- Added support to register stored procedures and UDxFs with a `comment`.
- UDAF client support is ready for public preview. Please stay tuned for the Snowflake announcement of UDAF public preview.
- Added support for dynamic pivot.  This feature is currently in private preview.

### Improvements

- Improved the generated query performance for both compilation and execution by converting duplicate subqueries to Common Table Expressions (CTEs). It is still an experimental feature not enabled by default, and can be enabled by setting `session.cte_optimization_enabled` to `True`.

### Bug Fixes

- Fixed a bug where `statement_params` was not passed to query executions that register stored procedures and user defined functions.
- Fixed a bug causing `snowflake.snowpark.Session.file.get_stream` to fail for quoted stage locations.
- Fixed a bug that an internal type hint in `utils.py` might raise AttributeError in case the underlying module can not be found.

### Local Testing Updates

#### New Features

- Added support for registering UDFs and stored procedures.
- Added support for the following APIs:
  - snowflake.snowpark.Session:
    - file.put
    - file.put_stream
    - file.get
    - file.get_stream
    - read.json
    - add_import
    - remove_import
    - get_imports
    - clear_imports
    - add_packages
    - add_requirements
    - clear_packages
    - remove_package
    - udf.register
    - udf.register_from_file
    - sproc.register
    - sproc.register_from_file
  - snowflake.snowpark.functions
    - current_database
    - current_session
    - date_trunc
    - object_construct
    - object_construct_keep_null
    - pow
    - sqrt
    - udf
    - sproc
- Added support for StringType, TimestampType and VariantType data conversion in the mocked function `to_time`.

#### Bug Fixes

- Fixed a bug that null filled columns for constant functions.
- Fixed a bug that implementation of to_object, to_array and to_binary to better handle null inputs.
- Fixed a bug that timestamp data comparison can not handle year beyond 2262.
- Fixed a bug that `Session.builder.getOrCreate` should return the created mock session.

## 1.14.0 (2024-03-20)

### New Features

- Added support for creating vectorized UDTFs with `process` method.
- Added support for dataframe functions:
  - to_timestamp_ltz
  - to_timestamp_ntz
  - to_timestamp_tz
  - locate
- Added support for ASOF JOIN type.
- Added support for the following local testing APIs:
  - snowflake.snowpark.functions:
    - to_double
    - to_timestamp
    - to_timestamp_ltz
    - to_timestamp_ntz
    - to_timestamp_tz
    - greatest
    - least
    - convert_timezone
    - dateadd
    - date_part
  - snowflake.snowpark.Session:
    - get_current_account
    - get_current_warehouse
    - get_current_role
    - use_schema
    - use_warehouse
    - use_database
    - use_role

### Bug Fixes

- Fixed a bug in `SnowflakePlanBuilder` that `save_as_table` does not filter column that name start with '$' and follow by number correctly.
- Fixed a bug that statement parameters may have no effect when resolving imports and packages.
- Fixed bugs in local testing:
  - LEFT ANTI and LEFT SEMI joins drop rows with null values.
  - DataFrameReader.csv incorrectly parses data when the optional parameter `field_optionally_enclosed_by` is specified.
  - Column.regexp only considers the first entry when `pattern` is a `Column`.
  - Table.update raises `KeyError` when updating null values in the rows.
  - VARIANT columns raise errors at `DataFrame.collect`.
  - `count_distinct` does not work correctly when counting.
  - Null values in integer columns raise `TypeError`.

### Improvements

- Added telemetry to local testing.
- Improved the error message of `DataFrameReader` to raise `FileNotFound` error when reading a path that does not exist or when there are no files under the path.

## 1.13.0 (2024-02-26)

### New Features

- Added support for an optional `date_part` argument in function `last_day`.
- `SessionBuilder.app_name` will set the query_tag after the session is created.
- Added support for the following local testing functions:
  - current_timestamp
  - current_date
  - current_time
  - strip_null_value
  - upper
  - lower
  - length
  - initcap

### Improvements

- Added cleanup logic at interpreter shutdown to close all active sessions.
- Closing sessions within stored procedures now is a no-op logging a warning instead of raising an error.

### Bug Fixes

- Fixed a bug in `DataFrame.to_local_iterator` where the iterator could yield wrong results if another query is executed before the iterator finishes due to wrong isolation level. For details, please see #945.
- Fixed a bug that truncated table names in error messages while running a plan with local testing enabled.
- Fixed a bug that `Session.range` returns empty result when the range is large.

## 1.12.1 (2024-02-08)

### Improvements

- Use `split_blocks=True` by default during `to_pandas` conversion, for optimal memory allocation. This parameter is passed to `pyarrow.Table.to_pandas`, which enables `PyArrow` to split the memory allocation into smaller, more manageable blocks instead of allocating a single contiguous block. This results in better memory management when dealing with larger datasets.

### Bug Fixes

- Fixed a bug in `DataFrame.to_pandas` that caused an error when evaluating on a Dataframe with an `IntergerType` column with null values.

## 1.12.0 (2024-01-30)

### New Features

- Exposed `statement_params` in `StoredProcedure.__call__`.
- Added two optional arguments to `Session.add_import`.
  - `chunk_size`: The number of bytes to hash per chunk of the uploaded files.
  - `whole_file_hash`: By default only the first chunk of the uploaded import is hashed to save time. When this is set to True each uploaded file is fully hashed instead.
- Added parameters `external_access_integrations` and `secrets` when creating a UDAF from Snowpark Python to allow integration with external access.
- Added a new method `Session.append_query_tag`. Allows an additional tag to be added to the current query tag by appending it as a comma separated value.
- Added a new method `Session.update_query_tag`. Allows updates to a JSON encoded dictionary query tag.
- `SessionBuilder.getOrCreate` will now attempt to replace the singleton it returns when token expiration has been detected.
- Added support for new functions in `snowflake.snowpark.functions`:
  - `array_except`
  - `create_map`
  - `sign`/`signum`
- Added the following functions to `DataFrame.analytics`:
  - Added the `moving_agg` function in `DataFrame.analytics` to enable moving aggregations like sums and averages with multiple window sizes.
  - Added the `cummulative_agg` function in `DataFrame.analytics` to enable commulative aggregations like sums and averages on multiple columns.
  - Added the `compute_lag` and `compute_lead` functions in `DataFrame.analytics` for enabling lead and lag calculations on multiple columns.
  - Added the `time_series_agg` function in `DataFrame.analytics` to enable time series aggregations like sums and averages with multiple time windows.

### Bug Fixes

- Fixed a bug in `DataFrame.na.fill` that caused Boolean values to erroneously override integer values.
- Fixed a bug in `Session.create_dataframe` where the Snowpark DataFrames created using pandas DataFrames were not inferring the type for timestamp columns correctly. The behavior is as follows:
  - Earlier timestamp columns without a timezone would be converted to nanosecond epochs and inferred as `LongType()`, but will now be correctly maintained as timestamp values and be inferred as `TimestampType(TimestampTimeZone.NTZ)`.
  - Earlier timestamp columns with a timezone would be inferred as `TimestampType(TimestampTimeZone.NTZ)` and loose timezone information but will now be correctly inferred as `TimestampType(TimestampTimeZone.LTZ)` and timezone information is retained correctly.
  - Set session parameter `PYTHON_SNOWPARK_USE_LOGICAL_TYPE_FOR_CREATE_DATAFRAME` to revert back to old behavior. It is recommended that you update your code to align with correct behavior because the parameter will be removed in the future.
- Fixed a bug that `DataFrame.to_pandas` gets decimal type when scale is not 0, and creates an object dtype in `pandas`. Instead, we cast the value to a float64 type.
- Fixed bugs that wrongly flattened the generated SQL when one of the following happens:
  - `DataFrame.filter()` is called after `DataFrame.sort().limit()`.
  - `DataFrame.sort()` or `filter()` is called on a DataFrame that already has a window function or sequence-dependent data generator column.
    For instance, `df.select("a", seq1().alias("b")).select("a", "b").sort("a")` won't flatten the sort clause anymore.
  - a window or sequence-dependent data generator column is used after `DataFrame.limit()`. For instance, `df.limit(10).select(row_number().over())` won't flatten the limit and select in the generated SQL.
- Fixed a bug where aliasing a DataFrame column raised an error when the DataFame was copied from another DataFrame with an aliased column. For instance,

  ```python
  df = df.select(col("a").alias("b"))
  df = copy(df)
  df.select(col("b").alias("c"))  # threw an error. Now it's fixed.
  ```

- Fixed a bug in `Session.create_dataframe` that the non-nullable field in a schema is not respected for boolean type. Note that this fix is only effective when the user has the privilege to create a temp table.
- Fixed a bug in SQL simplifier where non-select statements in `session.sql` dropped a SQL query when used with `limit()`.
- Fixed a bug that raised an exception when session parameter `ERROR_ON_NONDETERMINISTIC_UPDATE` is true.

### Behavior Changes (API Compatible)

- When parsing data types during a `to_pandas` operation, we rely on GS precision value to fix precision issues for large integer values. This may affect users where a column that was earlier returned as `int8` gets returned as `int64`. Users can fix this by explicitly specifying precision values for their return column.
- Aligned behavior for `Session.call` in case of table stored procedures where running `Session.call` would not trigger stored procedure unless a `collect()` operation was performed.
- `StoredProcedureRegistration` will now automatically add `snowflake-snowpark-python` as a package dependency. The added dependency will be on the client's local version of the library and an error is thrown if the server cannot support that version.

## 1.11.1 (2023-12-07)

### Bug Fixes

- Fixed a bug that numpy should not be imported at the top level of mock module.
- Added support for these new functions in `snowflake.snowpark.functions`:
  - `from_utc_timestamp`
  - `to_utc_timestamp`

## 1.11.0 (2023-12-05)

### New Features

- Add the `conn_error` attribute to `SnowflakeSQLException` that stores the whole underlying exception from `snowflake-connector-python`.
- Added support for `RelationalGroupedDataframe.pivot()` to access `pivot` in the following pattern `Dataframe.group_by(...).pivot(...)`.
- Added experimental feature: Local Testing Mode, which allows you to create and operate on Snowpark Python DataFrames locally without connecting to a Snowflake account. You can use the local testing framework to test your DataFrame operations locally, on your development machine or in a CI (continuous integration) pipeline, before deploying code changes to your account.

- Added support for `arrays_to_object` new functions in `snowflake.snowpark.functions`.
- Added support for the vector data type.

### Dependency Updates

- Bumped cloudpickle dependency to work with `cloudpickle==2.2.1`
- Updated ``snowflake-connector-python`` to `3.4.0`.

### Bug Fixes

- DataFrame column names quoting check now supports newline characters.
- Fix a bug where a DataFrame generated by `session.read.with_metadata` creates inconsistent table when doing `df.write.save_as_table`.

## 1.10.0 (2023-11-03)

### New Features

- Added support for managing case sensitivity in `DataFrame.to_local_iterator()`.
- Added support for specifying vectorized UDTF's input column names by using the optional parameter `input_names` in `UDTFRegistration.register/register_file` and `functions.pandas_udtf`. By default, `RelationalGroupedDataFrame.applyInPandas` will infer the column names from current dataframe schema.
- Add `sql_error_code` and `raw_message` attributes to `SnowflakeSQLException` when it is caused by a SQL exception.

### Bug Fixes

- Fixed a bug in `DataFrame.to_pandas()` where converting snowpark dataframes to pandas dataframes was losing precision on integers with more than 19 digits.
- Fixed a bug that `session.add_packages` can not handle requirement specifier that contains project name with underscore and version.
- Fixed a bug in `DataFrame.limit()` when `offset` is used and the parent `DataFrame` uses `limit`. Now the `offset` won't impact the parent DataFrame's `limit`.
- Fixed a bug in `DataFrame.write.save_as_table` where dataframes created from read api could not save data into snowflake because of invalid column name `$1`.

### Behavior change

- Changed the behavior of `date_format`:
  - The `format` argument changed from optional to required.
  - The returned result changed from a date object to a date-formatted string.
- When a window function, or a sequence-dependent data generator (`normal`, `zipf`, `uniform`, `seq1`, `seq2`, `seq4`, `seq8`) function is used, the sort and filter operation will no longer be flattened when generating the query.

## 1.9.0 (2023-10-13)

### New Features

- Added support for the Python 3.11 runtime environment.

### Dependency updates

- Added back the dependency of `typing-extensions`.

### Bug Fixes

- Fixed a bug where imports from permanent stage locations were ignored for temporary stored procedures, UDTFs, UDFs, and UDAFs.
- Revert back to using CTAS (create table as select) statement for `Dataframe.writer.save_as_table` which does not need insert permission for writing tables.

### New Features
- Support `PythonObjJSONEncoder` json-serializable objects for `ARRAY` and `OBJECT` literals.

## 1.8.0 (2023-09-14)

### New Features

- Added support for VOLATILE/IMMUTABLE keyword when registering UDFs.
- Added support for specifying clustering keys when saving dataframes using `DataFrame.save_as_table`.
- Accept `Iterable` objects input for `schema` when creating dataframes using `Session.create_dataframe`.
- Added the property `DataFrame.session` to return a `Session` object.
- Added the property `Session.session_id` to return an integer that represents session ID.
- Added the property `Session.connection` to return a `SnowflakeConnection` object .

- Added support for creating a Snowpark session from a configuration file or environment variables.

### Dependency updates

- Updated ``snowflake-connector-python`` to 3.2.0.

### Bug Fixes

- Fixed a bug where automatic package upload would raise `ValueError` even when compatible package version were added in `session.add_packages`.
- Fixed a bug where table stored procedures were not registered correctly when using `register_from_file`.
- Fixed a bug where dataframe joins failed with `invalid_identifier` error.
- Fixed a bug where `DataFrame.copy` disables SQL simplfier for the returned copy.
- Fixed a bug where `session.sql().select()` would fail if any parameters are specified to `session.sql()`

## 1.7.0 (2023-08-28)

### New Features

- Added parameters `external_access_integrations` and `secrets` when creating a UDF, UDTF or Stored Procedure from Snowpark Python to allow integration with external access.
- Added support for these new functions in `snowflake.snowpark.functions`:
  - `array_flatten`
  - `flatten`
- Added support for `apply_in_pandas` in `snowflake.snowpark.relational_grouped_dataframe`.
- Added support for replicating your local Python environment on Snowflake via `Session.replicate_local_environment`.

### Bug Fixes

- Fixed a bug where `session.create_dataframe` fails to properly set nullable columns where nullability was affected by order or data was given.
- Fixed a bug where `DataFrame.select` could not identify and alias columns in presence of table functions when output columns of table function overlapped with columns in dataframe.

### Behavior Changes

- When creating stored procedures, UDFs, UDTFs, UDAFs with parameter `is_permanent=False` will now create temporary objects even when `stage_name` is provided. The default value of `is_permanent` is `False` which is why if this value is not explicitly set to `True` for permanent objects, users will notice a change in behavior.
- `types.StructField` now enquotes column identifier by default.

## 1.6.1 (2023-08-02)

### New Features

- Added support for these new functions in `snowflake.snowpark.functions`:
  - `array_sort`
  - `sort_array`
  - `array_min`
  - `array_max`
  - `explode_outer`
- Added support for pure Python packages specified via `Session.add_requirements` or `Session.add_packages`. They are now usable in stored procedures and UDFs even if packages are not present on the Snowflake Anaconda channel.
  - Added Session parameter `custom_packages_upload_enabled` and `custom_packages_force_upload_enabled` to enable the support for pure Python packages feature mentioned above. Both parameters default to `False`.
- Added support for specifying package requirements by passing a Conda environment yaml file to `Session.add_requirements`.
- Added support for asynchronous execution of multi-query dataframes that contain binding variables.
- Added support for renaming multiple columns in `DataFrame.rename`.
- Added support for Geometry datatypes.
- Added support for `params` in `session.sql()` in stored procedures.
- Added support for user-defined aggregate functions (UDAFs). This feature is currently in private preview.
- Added support for vectorized UDTFs (user-defined table functions). This feature is currently in public preview.
- Added support for Snowflake Timestamp variants (i.e., `TIMESTAMP_NTZ`, `TIMESTAMP_LTZ`, `TIMESTAMP_TZ`)
  - Added `TimestampTimezone` as an argument in `TimestampType` constructor.
  - Added type hints `NTZ`, `LTZ`, `TZ` and `Timestamp` to annotate functions when registering UDFs.

### Improvements

- Removed redundant dependency `typing-extensions`.
- `DataFrame.cache_result` now creates temp table fully qualified names under current database and current schema.

### Bug Fixes

- Fixed a bug where type check happens on pandas before it is imported.
- Fixed a bug when creating a UDF from `numpy.ufunc`.
- Fixed a bug where `DataFrame.union` was not generating the correct `Selectable.schema_query` when SQL simplifier is enabled.

### Behavior Changes

- `DataFrameWriter.save_as_table` now respects the `nullable` field of the schema provided by the user or the inferred schema based on data from user input.

### Dependency updates

- Updated ``snowflake-connector-python`` to 3.0.4.

## 1.5.1 (2023-06-20)

### New Features

- Added support for the Python 3.10 runtime environment.

## 1.5.0 (2023-06-09)

### Behavior Changes

- Aggregation results, from functions such as `DataFrame.agg` and `DataFrame.describe`, no longer strip away non-printing characters from column names.

### New Features

- Added support for the Python 3.9 runtime environment.
- Added support for new functions in `snowflake.snowpark.functions`:
  - `array_generate_range`
  - `array_unique_agg`
  - `collect_set`
  - `sequence`
- Added support for registering and calling stored procedures with `TABLE` return type.
- Added support for parameter `length` in `StringType()` to specify the maximum number of characters that can be stored by the column.
- Added the alias `functions.element_at()` for `functions.get()`.
- Added the alias `Column.contains` for `functions.contains`.
- Added experimental feature `DataFrame.alias`.
- Added support for querying metadata columns from stage when creating `DataFrame` using `DataFrameReader`.
- Added support for `StructType.add` to append more fields to existing `StructType` objects.
- Added support for parameter `execute_as` in `StoredProcedureRegistration.register_from_file()` to specify stored procedure caller rights.

### Bug Fixes

- Fixed a bug where the `Dataframe.join_table_function` did not run all of the necessary queries to set up the join table function when SQL simplifier was enabled.
- Fixed type hint declaration for custom types - `ColumnOrName`, `ColumnOrLiteralStr`, `ColumnOrSqlExpr`, `LiteralType` and `ColumnOrLiteral` that were breaking `mypy` checks.
- Fixed a bug where `DataFrameWriter.save_as_table` and `DataFrame.copy_into_table` failed to parse fully qualified table names.

## 1.4.0 (2023-04-24)

### New Features

- Added support for `session.getOrCreate`.
- Added support for alias `Column.getField`.
- Added support for new functions in `snowflake.snowpark.functions`:
  - `date_add` and `date_sub` to make add and subtract operations easier.
  - `daydiff`
  - `explode`
  - `array_distinct`.
  - `regexp_extract`.
  - `struct`.
  - `format_number`.
  - `bround`.
  - `substring_index`
- Added parameter `skip_upload_on_content_match` when creating UDFs, UDTFs and stored procedures using `register_from_file` to skip uploading files to a stage if the same version of the files are already on the stage.
- Added support for `DataFrameWriter.save_as_table` method to take table names that contain dots.
- Flattened generated SQL when `DataFrame.filter()` or `DataFrame.order_by()` is followed by a projection statement (e.g. `DataFrame.select()`, `DataFrame.with_column()`).
- Added support for creating dynamic tables _(in private preview)_ using `Dataframe.create_or_replace_dynamic_table`.
- Added an optional argument `params` in `session.sql()` to support binding variables. Note that this is not supported in stored procedures yet.

### Bug Fixes

- Fixed a bug in `strtok_to_array` where an exception was thrown when a delimiter was passed in.
- Fixed a bug in `session.add_import` where the module had the same namespace as other dependencies.

## 1.3.0 (2023-03-28)

### New Features

- Added support for `delimiters` parameter in `functions.initcap()`.
- Added support for `functions.hash()` to accept a variable number of input expressions.
- Added API `Session.RuntimeConfig` for getting/setting/checking the mutability of any runtime configuration.
- Added support managing case sensitivity in `Row` results from `DataFrame.collect` using `case_sensitive` parameter.
- Added API `Session.conf` for getting, setting or checking the mutability of any runtime configuration.
- Added support for managing case sensitivity in `Row` results from `DataFrame.collect` using `case_sensitive` parameter.
- Added indexer support for `snowflake.snowpark.types.StructType`.
- Added a keyword argument `log_on_exception` to `Dataframe.collect` and `Dataframe.collect_no_wait` to optionally disable error logging for SQL exceptions.

### Bug Fixes

- Fixed a bug where a DataFrame set operation(`DataFrame.substract`, `DataFrame.union`, etc.) being called after another DataFrame set operation and `DataFrame.select` or `DataFrame.with_column` throws an exception.
- Fixed a bug where chained sort statements are overwritten by the SQL simplifier.

### Improvements

- Simplified JOIN queries to use constant subquery aliases (`SNOWPARK_LEFT`, `SNOWPARK_RIGHT`) by default. Users can disable this at runtime with `session.conf.set('use_constant_subquery_alias', False)` to use randomly generated alias names instead.
- Allowed specifying statement parameters in `session.call()`.
- Enabled the uploading of large pandas DataFrames in stored procedures by defaulting to a chunk size of 100,000 rows.

## 1.2.0 (2023-03-02)

### New Features

- Added support for displaying source code as comments in the generated scripts when registering stored procedures. This
  is enabled by default, turn off by specifying `source_code_display=False` at registration.
- Added a parameter `if_not_exists` when creating a UDF, UDTF or Stored Procedure from Snowpark Python to ignore creating the specified function or procedure if it already exists.
- Accept integers when calling `snowflake.snowpark.functions.get` to extract value from array.
- Added `functions.reverse` in functions to open access to Snowflake built-in function
  [reverse](https://docs.snowflake.com/en/sql-reference/functions/reverse).
- Added parameter `require_scoped_url` in snowflake.snowflake.files.SnowflakeFile.open() `(in Private Preview)` to replace `is_owner_file` is marked for deprecation.

### Bug Fixes

- Fixed a bug that overwrote `paramstyle` to `qmark` when creating a Snowpark session.
- Fixed a bug where `df.join(..., how="cross")` fails with `SnowparkJoinException: (1112): Unsupported using join type 'Cross'`.
- Fixed a bug where querying a `DataFrame` column created from chained function calls used a wrong column name.

## 1.1.0 (2023-01-26)

### New Features:

- Added `asc`, `asc_nulls_first`, `asc_nulls_last`, `desc`, `desc_nulls_first`, `desc_nulls_last`, `date_part` and `unix_timestamp` in functions.
- Added the property `DataFrame.dtypes` to return a list of column name and data type pairs.
- Added the following aliases:
  - `functions.expr()` for `functions.sql_expr()`.
  - `functions.date_format()` for `functions.to_date()`.
  - `functions.monotonically_increasing_id()` for `functions.seq8()`
  - `functions.from_unixtime()` for `functions.to_timestamp()`

### Bug Fixes:

- Fixed a bug in SQL simplifier that didn’t handle Column alias and join well in some cases. See https://github.com/snowflakedb/snowpark-python/issues/658 for details.
- Fixed a bug in SQL simplifier that generated wrong column names for function calls, NaN and INF.

### Improvements

- The session parameter `PYTHON_SNOWPARK_USE_SQL_SIMPLIFIER` is `True` after Snowflake 7.3 was released. In snowpark-python, `session.sql_simplifier_enabled` reads the value of `PYTHON_SNOWPARK_USE_SQL_SIMPLIFIER` by default, meaning that the SQL simplfier is enabled by default after the Snowflake 7.3 release. To turn this off, set `PYTHON_SNOWPARK_USE_SQL_SIMPLIFIER` in Snowflake to `False` or run `session.sql_simplifier_enabled = False` from Snowpark. It is recommended to use the SQL simplifier because it helps to generate more concise SQL.

## 1.0.0 (2022-11-01)

### New Features

- Added `Session.generator()` to create a new `DataFrame` using the Generator table function.
- Added a parameter `secure` to the functions that create a secure UDF or UDTF.

## 0.12.0 (2022-10-14)

### New Features

- Added new APIs for async job:
  - `Session.create_async_job()` to create an `AsyncJob` instance from a query id.
  - `AsyncJob.result()` now accepts argument `result_type` to return the results in different formats.
  - `AsyncJob.to_df()` returns a `DataFrame` built from the result of this asynchronous job.
  - `AsyncJob.query()` returns the SQL text of the executed query.
- `DataFrame.agg()` and `RelationalGroupedDataFrame.agg()` now accept variable-length arguments.
- Added parameters `lsuffix` and `rsuffix` to `DataFram.join()` and `DataFrame.cross_join()` to conveniently rename overlapping columns.
- Added `Table.drop_table()` so you can drop the temp table after `DataFrame.cache_result()`. `Table` is also a context manager so you can use the `with` statement to drop the cache temp table after use.
- Added `Session.use_secondary_roles()`.
- Added functions `first_value()` and `last_value()`. (contributed by @chasleslr)
- Added `on` as an alias for `using_columns` and `how` as an alias for `join_type` in `DataFrame.join()`.

### Bug Fixes

- Fixed a bug in `Session.create_dataframe()` that raised an error when `schema` names had special characters.
- Fixed a bug in which options set in `Session.read.option()` were not passed to `DataFrame.copy_into_table()` as default values.
- Fixed a bug in which `DataFrame.copy_into_table()` raises an error when a copy option has single quotes in the value.

## 0.11.0 (2022-09-28)

### Behavior Changes

- `Session.add_packages()` now raises `ValueError` when the version of a package cannot be found in Snowflake Anaconda channel. Previously, `Session.add_packages()` succeeded, and a `SnowparkSQLException` exception was raised later in the UDF/SP registration step.

### New Features:

- Added method `FileOperation.get_stream()` to support downloading stage files as stream.
- Added support in `functions.ntiles()` to accept int argument.
- Added the following aliases:
  - `functions.call_function()` for `functions.call_builtin()`.
  - `functions.function()` for `functions.builtin()`.
  - `DataFrame.order_by()` for `DataFrame.sort()`
  - `DataFrame.orderBy()` for `DataFrame.sort()`
- Improved `DataFrame.cache_result()` to return a more accurate `Table` class instead of a `DataFrame` class.
- Added support to allow `session` as the first argument when calling `StoredProcedure`.

### Improvements

- Improved nested query generation by flattening queries when applicable.
  - This improvement could be enabled by setting `Session.sql_simplifier_enabled = True`.
  - `DataFrame.select()`, `DataFrame.with_column()`, `DataFrame.drop()` and other select-related APIs have more flattened SQLs.
  - `DataFrame.union()`, `DataFrame.union_all()`, `DataFrame.except_()`, `DataFrame.intersect()`, `DataFrame.union_by_name()` have flattened SQLs generated when multiple set operators are chained.
- Improved type annotations for async job APIs.

### Bug Fixes

- Fixed a bug in which `Table.update()`, `Table.delete()`, `Table.merge()` try to reference a temp table that does not exist.

## 0.10.0 (2022-09-16)

### New Features:

- Added experimental APIs for evaluating Snowpark dataframes with asynchronous queries:
  - Added keyword argument `block` to the following action APIs on Snowpark dataframes (which execute queries) to allow asynchronous evaluations:
    - `DataFrame.collect()`, `DataFrame.to_local_iterator()`, `DataFrame.to_pandas()`, `DataFrame.to_pandas_batches()`, `DataFrame.count()`, `DataFrame.first()`.
    - `DataFrameWriter.save_as_table()`, `DataFrameWriter.copy_into_location()`.
    - `Table.delete()`, `Table.update()`, `Table.merge()`.
  - Added method `DataFrame.collect_nowait()` to allow asynchronous evaluations.
  - Added class `AsyncJob` to retrieve results from asynchronously executed queries and check their status.
- Added support for `table_type` in `Session.write_pandas()`. You can now choose from these `table_type` options: `"temporary"`, `"temp"`, and `"transient"`.
- Added support for using Python structured data (`list`, `tuple` and `dict`) as literal values in Snowpark.
- Added keyword argument `execute_as` to `functions.sproc()` and `session.sproc.register()` to allow registering a stored procedure as a caller or owner.
- Added support for specifying a pre-configured file format when reading files from a stage in Snowflake.

### Improvements:

- Added support for displaying details of a Snowpark session.

### Bug Fixes:

- Fixed a bug in which `DataFrame.copy_into_table()` and `DataFrameWriter.save_as_table()` mistakenly created a new table if the table name is fully qualified, and the table already exists.

### Deprecations:

- Deprecated keyword argument `create_temp_table` in `Session.write_pandas()`.
- Deprecated invoking UDFs using arguments wrapped in a Python list or tuple. You can use variable-length arguments without a list or tuple.

### Dependency updates

- Updated ``snowflake-connector-python`` to 2.7.12.

## 0.9.0 (2022-08-30)

### New Features:

- Added support for displaying source code as comments in the generated scripts when registering UDFs.
  This feature is turned on by default. To turn it off, pass the new keyword argument `source_code_display` as `False` when calling `register()` or `@udf()`.
- Added support for calling table functions from `DataFrame.select()`, `DataFrame.with_column()` and `DataFrame.with_columns()` which now take parameters of type `table_function.TableFunctionCall` for columns.
- Added keyword argument `overwrite` to `session.write_pandas()` to allow overwriting contents of a Snowflake table with that of a pandas DataFrame.
- Added keyword argument `column_order` to `df.write.save_as_table()` to specify the matching rules when inserting data into table in append mode.
- Added method `FileOperation.put_stream()` to upload local files to a stage via file stream.
- Added methods `TableFunctionCall.alias()` and `TableFunctionCall.as_()` to allow aliasing the names of columns that come from the output of table function joins.
- Added function `get_active_session()` in module `snowflake.snowpark.context` to get the current active Snowpark session.

### Bug Fixes:

- Fixed a bug in which batch insert should not raise an error when `statement_params` is not passed to the function.
- Fixed a bug in which column names should be quoted when `session.create_dataframe()` is called with dicts and a given schema.
- Fixed a bug in which creation of table should be skipped if the table already exists and is in append mode when calling `df.write.save_as_table()`.
- Fixed a bug in which third-party packages with underscores cannot be added when registering UDFs.

### Improvements:

- Improved function `function.uniform()` to infer the types of inputs `max_` and `min_` and cast the limits to `IntegerType` or `FloatType` correspondingly.

## 0.8.0 (2022-07-22)

### New Features:

- Added keyword only argument `statement_params` to the following methods to allow for specifying statement level parameters:
  - `collect`, `to_local_iterator`, `to_pandas`, `to_pandas_batches`,
    `count`, `copy_into_table`, `show`, `create_or_replace_view`, `create_or_replace_temp_view`, `first`, `cache_result`
    and `random_split` on class `snowflake.snowpark.Dateframe`.
  - `update`, `delete` and `merge` on class `snowflake.snowpark.Table`.
  - `save_as_table` and `copy_into_location` on class `snowflake.snowpark.DataFrameWriter`.
  - `approx_quantile`, `statement_params`, `cov` and `crosstab` on class `snowflake.snowpark.DataFrameStatFunctions`.
  - `register` and `register_from_file` on class `snowflake.snowpark.udf.UDFRegistration`.
  - `register` and `register_from_file` on class `snowflake.snowpark.udtf.UDTFRegistration`.
  - `register` and `register_from_file` on class `snowflake.snowpark.stored_procedure.StoredProcedureRegistration`.
  - `udf`, `udtf` and `sproc` in `snowflake.snowpark.functions`.
- Added support for `Column` as an input argument to `session.call()`.
- Added support for `table_type` in `df.write.save_as_table()`. You can now choose from these `table_type` options: `"temporary"`, `"temp"`, and `"transient"`.

### Improvements:

- Added validation of object name in `session.use_*` methods.
- Updated the query tag in SQL to escape it when it has special characters.
- Added a check to see if Anaconda terms are acknowledged when adding missing packages.

### Bug Fixes:

- Fixed the limited length of the string column in `session.create_dataframe()`.
- Fixed a bug in which `session.create_dataframe()` mistakenly converted 0 and `False` to `None` when the input data was only a list.
- Fixed a bug in which calling `session.create_dataframe()` using a large local dataset sometimes created a temp table twice.
- Aligned the definition of `function.trim()` with the SQL function definition.
- Fixed an issue where snowpark-python would hang when using the Python system-defined (built-in function) `sum` vs. the Snowpark `function.sum()`.

### Deprecations:

- Deprecated keyword argument `create_temp_table` in `df.write.save_as_table()`.

## 0.7.0 (2022-05-25)

### New Features:

- Added support for user-defined table functions (UDTFs).
  - Use function `snowflake.snowpark.functions.udtf()` to register a UDTF, or use it as a decorator to register the UDTF.
    - You can also use `Session.udtf.register()` to register a UDTF.
  - Use `Session.udtf.register_from_file()` to register a UDTF from a Python file.
- Updated APIs to query a table function, including both Snowflake built-in table functions and UDTFs.
  - Use function `snowflake.snowpark.functions.table_function()` to create a callable representing a table function and use it to call the table function in a query.
  - Alternatively, use function `snowflake.snowpark.functions.call_table_function()` to call a table function.
  - Added support for `over` clause that specifies `partition by` and `order by` when lateral joining a table function.
  - Updated `Session.table_function()` and `DataFrame.join_table_function()` to accept `TableFunctionCall` instances.

### Breaking Changes:

- When creating a function with `functions.udf()` and `functions.sproc()`, you can now specify an empty list for the `imports` or `packages` argument to indicate that no import or package is used for this UDF or stored procedure. Previously, specifying an empty list meant that the function would use session-level imports or packages.
- Improved the `__repr__` implementation of data types in `types.py`. The unused `type_name` property has been removed.
- Added a Snowpark-specific exception class for SQL errors. This replaces the previous `ProgrammingError` from the Python connector.

### Improvements:

- Added a lock to a UDF or UDTF when it is called for the first time per thread.
- Improved the error message for pickling errors that occurred during UDF creation.
- Included the query ID when logging the failed query.

### Bug Fixes:

- Fixed a bug in which non-integral data (such as timestamps) was occasionally converted to integer when calling `DataFrame.to_pandas()`.
- Fixed a bug in which `DataFrameReader.parquet()` failed to read a parquet file when its column contained spaces.
- Fixed a bug in which `DataFrame.copy_into_table()` failed when the dataframe is created by reading a file with inferred schemas.

### Deprecations

`Session.flatten()` and `DataFrame.flatten()`.

### Dependency Updates:

- Restricted the version of `cloudpickle` <= `2.0.0`.

## 0.6.0 (2022-04-27)

### New Features:

- Added support for vectorized UDFs with the input as a pandas DataFrame or pandas Series and the output as a pandas Series. This improves the performance of UDFs in Snowpark.
- Added support for inferring the schema of a DataFrame by default when it is created by reading a Parquet, Avro, or ORC file in the stage.
- Added functions `current_session()`, `current_statement()`, `current_user()`, `current_version()`, `current_warehouse()`, `date_from_parts()`, `date_trunc()`, `dayname()`, `dayofmonth()`, `dayofweek()`, `dayofyear()`, `grouping()`, `grouping_id()`, `hour()`, `last_day()`, `minute()`, `next_day()`, `previous_day()`, `second()`, `month()`, `monthname()`, `quarter()`, `year()`, `current_database()`, `current_role()`, `current_schema()`, `current_schemas()`, `current_region()`, `current_avaliable_roles()`, `add_months()`, `any_value()`, `bitnot()`, `bitshiftleft()`, `bitshiftright()`, `convert_timezone()`, `uniform()`, `strtok_to_array()`, `sysdate()`, `time_from_parts()`,  `timestamp_from_parts()`, `timestamp_ltz_from_parts()`, `timestamp_ntz_from_parts()`, `timestamp_tz_from_parts()`, `weekofyear()`, `percentile_cont()` to `snowflake.snowflake.functions`.

### Breaking Changes:

- Expired deprecations:
  - Removed the following APIs that were deprecated in 0.4.0: `DataFrame.groupByGroupingSets()`, `DataFrame.naturalJoin()`, `DataFrame.joinTableFunction`, `DataFrame.withColumns()`, `Session.getImports()`, `Session.addImport()`, `Session.removeImport()`, `Session.clearImports()`, `Session.getSessionStage()`, `Session.getDefaultDatabase()`, `Session.getDefaultSchema()`, `Session.getCurrentDatabase()`, `Session.getCurrentSchema()`, `Session.getFullyQualifiedCurrentSchema()`.

### Improvements:

- Added support for creating an empty `DataFrame` with a specific schema using the `Session.create_dataframe()` method.
- Changed the logging level from `INFO` to `DEBUG` for several logs (e.g., the executed query) when evaluating a dataframe.
- Improved the error message when failing to create a UDF due to pickle errors.

### Bug Fixes:

- Removed pandas hard dependencies in the `Session.create_dataframe()` method.

### Dependency Updates:

- Added `typing-extension` as a new dependency with the version >= `4.1.0`.

## 0.5.0 (2022-03-22)

### New Features

- Added stored procedures API.
  - Added `Session.sproc` property and `sproc()` to `snowflake.snowpark.functions`, so you can register stored procedures.
  - Added `Session.call` to call stored procedures by name.
- Added `UDFRegistration.register_from_file()` to allow registering UDFs from Python source files or zip files directly.
- Added `UDFRegistration.describe()` to describe a UDF.
- Added `DataFrame.random_split()` to provide a way to randomly split a dataframe.
- Added functions `md5()`, `sha1()`, `sha2()`, `ascii()`, `initcap()`, `length()`, `lower()`, `lpad()`, `ltrim()`, `rpad()`, `rtrim()`, `repeat()`, `soundex()`, `regexp_count()`, `replace()`, `charindex()`, `collate()`, `collation()`, `insert()`, `left()`, `right()`, `endswith()` to `snowflake.snowpark.functions`.
- Allowed `call_udf()` to accept literal values.
- Provided a `distinct` keyword in `array_agg()`.

### Bug Fixes:

- Fixed an issue that caused `DataFrame.to_pandas()` to have a string column if `Column.cast(IntegerType())` was used.
- Fixed a bug in `DataFrame.describe()` when there is more than one string column.

## 0.4.0 (2022-02-15)

### New Features

- You can now specify which Anaconda packages to use when defining UDFs.
  - Added `add_packages()`, `get_packages()`, `clear_packages()`, and `remove_package()`, to class `Session`.
  - Added `add_requirements()` to `Session` so you can use a requirements file to specify which packages this session will use.
  - Added parameter `packages` to function `snowflake.snowpark.functions.udf()` and method `UserDefinedFunction.register()` to indicate UDF-level Anaconda package dependencies when creating a UDF.
  - Added parameter `imports` to `snowflake.snowpark.functions.udf()` and `UserDefinedFunction.register()` to specify UDF-level code imports.
- Added a parameter `session` to function `udf()` and `UserDefinedFunction.register()` so you can specify which session to use to create a UDF if you have multiple sessions.
- Added types `Geography` and `Variant` to `snowflake.snowpark.types` to be used as type hints for Geography and Variant data when defining a UDF.
- Added support for Geography geoJSON data.
- Added `Table`, a subclass of `DataFrame` for table operations:
  - Methods `update` and `delete` update and delete rows of a table in Snowflake.
  - Method `merge` merges data from a `DataFrame` to a `Table`.
  - Override method `DataFrame.sample()` with an additional parameter `seed`, which works on tables but not on view and sub-queries.
- Added `DataFrame.to_local_iterator()` and `DataFrame.to_pandas_batches()` to allow getting results from an iterator when the result set returned from the Snowflake database is too large.
- Added `DataFrame.cache_result()` for caching the operations performed on a `DataFrame` in a temporary table.
  Subsequent operations on the original `DataFrame` have no effect on the cached result `DataFrame`.
- Added property `DataFrame.queries` to get SQL queries that will be executed to evaluate the `DataFrame`.
- Added `Session.query_history()` as a context manager to track SQL queries executed on a session, including all SQL queries to evaluate `DataFrame`s created from a session. Both query ID and query text are recorded.
- You can now create a `Session` instance from an existing established `snowflake.connector.SnowflakeConnection`. Use parameter `connection` in `Session.builder.configs()`.
- Added `use_database()`, `use_schema()`, `use_warehouse()`, and `use_role()` to class `Session` to switch database/schema/warehouse/role after a session is created.
- Added `DataFrameWriter.copy_into_table()` to unload a `DataFrame` to stage files.
- Added `DataFrame.unpivot()`.
- Added `Column.within_group()` for sorting the rows by columns with some aggregation functions.
- Added functions `listagg()`, `mode()`, `div0()`, `acos()`, `asin()`, `atan()`, `atan2()`, `cos()`, `cosh()`, `sin()`, `sinh()`, `tan()`, `tanh()`, `degrees()`, `radians()`, `round()`, `trunc()`, and `factorial()` to `snowflake.snowflake.functions`.
- Added an optional argument `ignore_nulls` in function `lead()` and `lag()`.
- The `condition` parameter of function `when()` and `iff()` now accepts SQL expressions.

### Improvements

- All function and method names have been renamed to use the snake case naming style, which is more Pythonic. For convenience, some camel case names are kept as aliases to the snake case APIs. It is recommended to use the snake case APIs.
  - Deprecated these methods on class `Session` and replaced them with their snake case equivalents: `getImports()`, `addImports()`, `removeImport()`, `clearImports()`, `getSessionStage()`, `getDefaultSchema()`, `getDefaultSchema()`, `getCurrentDatabase()`, `getFullyQualifiedCurrentSchema()`.
  - Deprecated these methods on class `DataFrame` and replaced them with their snake case equivalents: `groupingByGroupingSets()`, `naturalJoin()`, `withColumns()`, `joinTableFunction()`.
- Property `DataFrame.columns` is now consistent with `DataFrame.schema.names` and the Snowflake database `Identifier Requirements`.
- `Column.__bool__()` now raises a `TypeError`. This will ban the use of logical operators `and`, `or`, `not` on `Column` object, for instance `col("a") > 1 and col("b") > 2` will raise the `TypeError`. Use `(col("a") > 1) & (col("b") > 2)` instead.
- Changed `PutResult` and `GetResult` to subclass `NamedTuple`.
- Fixed a bug which raised an error when the local path or stage location has a space or other special characters.
- Changed `DataFrame.describe()` so that non-numeric and non-string columns are ignored instead of raising an exception.

### Dependency updates

- Updated ``snowflake-connector-python`` to 2.7.4.

## 0.3.0 (2022-01-09)

### New Features

- Added `Column.isin()`, with an alias `Column.in_()`.
- Added `Column.try_cast()`, which is a special version of `cast()`. It tries to cast a string expression to other types and returns `null` if the cast is not possible.
- Added `Column.startswith()` and `Column.substr()` to process string columns.
- `Column.cast()` now also accepts a `str` value to indicate the cast type in addition to a `DataType` instance.
- Added `DataFrame.describe()` to summarize stats of a `DataFrame`.
- Added `DataFrame.explain()` to print the query plan of a `DataFrame`.
- `DataFrame.filter()` and `DataFrame.select_expr()` now accepts a sql expression.
- Added a new `bool` parameter `create_temp_table` to methods `DataFrame.saveAsTable()` and `Session.write_pandas()` to optionally create a temp table.
- Added `DataFrame.minus()` and `DataFrame.subtract()` as aliases to `DataFrame.except_()`.
- Added `regexp_replace()`, `concat()`, `concat_ws()`, `to_char()`, `current_timestamp()`, `current_date()`, `current_time()`, `months_between()`, `cast()`, `try_cast()`, `greatest()`, `least()`, and `hash()` to module `snowflake.snowpark.functions`.

### Bug Fixes

- Fixed an issue where `Session.createDataFrame(pandas_df)` and `Session.write_pandas(pandas_df)` raise an exception when the `pandas DataFrame` has spaces in the column name.
- `DataFrame.copy_into_table()` sometimes prints an `error` level log entry while it actually works. It's fixed now.
- Fixed an API docs issue where some `DataFrame` APIs are missing from the docs.

### Dependency updates

- Update ``snowflake-connector-python`` to 2.7.2, which upgrades ``pyarrow`` dependency to 6.0.x. Refer to the [python connector 2.7.2 release notes](https://pypi.org/project/snowflake-connector-python/2.7.2/) for more details.

## 0.2.0 (2021-12-02)

### New Features

- Updated the `Session.createDataFrame()` method for creating a `DataFrame` from a pandas DataFrame.
- Added the `Session.write_pandas()` method for writing a `pandas DataFrame` to a table in Snowflake and getting a `Snowpark DataFrame` object back.
- Added new classes and methods for calling window functions.
- Added the new functions `cume_dist()`, to find the cumulative distribution of a value with regard to other values within a window partition,
  and `row_number()`, which returns a unique row number for each row within a window partition.
- Added functions for computing statistics for DataFrames in the `DataFrameStatFunctions` class.
- Added functions for handling missing values in a DataFrame in the `DataFrameNaFunctions` class.
- Added new methods `rollup()`, `cube()`, and `pivot()` to the `DataFrame` class.
- Added the `GroupingSets` class, which you can use with the DataFrame groupByGroupingSets method to perform a SQL GROUP BY GROUPING SETS.
- Added the new `FileOperation(session)`
  class that you can use to upload and download files to and from a stage.
- Added the `DataFrame.copy_into_table()`
  method for loading data from files in a stage into a table.
- In CASE expressions, the functions `when()` and `otherwise()`
  now accept Python types in addition to `Column` objects.
- When you register a UDF you can now optionally set the `replace` parameter to `True` to overwrite an existing UDF with the same name.

### Improvements

- UDFs are now compressed before they are uploaded to the server. This makes them about 10 times smaller, which can help
  when you are using large ML model files.
- When the size of a UDF is less than 8196 bytes, it will be uploaded as in-line code instead of uploaded to a stage.

### Bug Fixes

- Fixed an issue where the statement `df.select(when(col("a") == 1, 4).otherwise(col("a"))), [Row(4), Row(2), Row(3)]` raised an exception.
- Fixed an issue where `df.toPandas()` raised an exception when a DataFrame was created from large local data.

## 0.1.0 (2021-10-26)

Start of Private Preview<|MERGE_RESOLUTION|>--- conflicted
+++ resolved
@@ -71,11 +71,8 @@
 - Added support for `Series.case_when` except when condition or replacement is callable.
 - Added documentation pages for `Index` and its APIs.
 - Added support for `DataFrame.assign`.
-<<<<<<< HEAD
+- Added support for `DataFrame.stack`.
 - Added support for `DataFrame.pivot` and `pd.pivot`.
-=======
-- Added support for `DataFrame.stack`.
->>>>>>> b37d4402
 
 #### Bug Fixes
 

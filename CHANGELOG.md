--- conflicted
+++ resolved
@@ -55,11 +55,8 @@
 - Added support for `DatetimeIndex.month_name` and `DatetimeIndex.day_name`.
 - Added support for `Series.dt.weekday`, `Series.dt.time`, and `DatetimeIndex.time`.
 - Added support for `Index.min` and `Index.max`.
-<<<<<<< HEAD
+- Added support for `pd.merge_asof`.
 - Added support for `Series.dt.normalize` and `DatetimeIndex.normalize`.
-=======
-- Added support for `pd.merge_asof`.
->>>>>>> 14d9c615
 
 #### Bug Fixes
 

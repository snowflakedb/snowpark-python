--- conflicted
+++ resolved
@@ -4,6 +4,10 @@
 
 ### New Features
 - Support stored procedure register with packages given as Python modules.
+
+### Bug Fixes
+
+- Fixed a bug in local testing that caused NaT and NaN values to not be recognized.
 
 ## 1.15.0 (2024-04-24)
 
@@ -36,15 +40,11 @@
 ### Bug Fixes
 
 - Fixed a bug where `statement_params` was not passed to query executions that register stored procedures and user defined functions.
-<<<<<<< HEAD
 - Fixed a bug causing `snowflake.snowpark.Session.file.get_stream` to fail for quoted stage locations
 - Fixed a bug in local testing implementation of to_object, to_array and to_binary to better handle null inputs.
 - Fixed a bug in local testing implementation that timestamp data comparison can not handle year beyond 2262.
 - Fixed a bug in local testing that `Session.builder.getOrCreate` should return the created mock session.
-- Fixed a bug in local testing that caused NaT and NaN values to not be recognized.
-=======
 - Fixed a bug causing `snowflake.snowpark.Session.file.get_stream` to fail for quoted stage locations.
->>>>>>> ac18513a
 - Fixed a bug that an internal type hint in `utils.py` might raise AttributeError in case the underlying module can not be found.
 
 ### Local Testing Updates

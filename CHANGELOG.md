--- conflicted
+++ resolved
@@ -2,7 +2,6 @@
 
 ## 1.18.0 (TBD)
 
-<<<<<<< HEAD
 ### Snowpark Python API Updates
 
 #### New Features
@@ -16,13 +15,12 @@
 #### Improvements
 
 - Added partial support for `DataFrame.pivot_table` with no `index` parameter, as well as for `margins` parameter.
-=======
+
 ### Snowpark Local Testing Updates
 
 #### Bug Fixes
 
 - Fixed a bug that when processing time format, fractional second part is not handled properly.
->>>>>>> 28cc3245
 
 ## 1.17.0 (2024-05-21)
 

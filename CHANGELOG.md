--- conflicted
+++ resolved
@@ -112,11 +112,8 @@
   - `loc` (setting columns)
   - `to_datetime`
   - `drop`
-<<<<<<< HEAD
+  - `invert`
   - `duplicated`
-=======
-  - `invert`
->>>>>>> 8237a868
 - Reuse row count from the relaxed query compiler in `get_axis_len`.
 
 #### Bug Fixes

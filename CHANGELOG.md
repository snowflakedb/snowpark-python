--- conflicted
+++ resolved
@@ -16,11 +16,8 @@
 - Renamed the `relaxed_ordering` param into `enforce_ordering` for `DataFrame.to_snowpark_pandas`. Also the new default values is `enforce_ordering=False` which has the opposite effect of the previous default value, `relaxed_ordering=False`.
 - Improved `DataFrameReader.dbapi` (PrPr) reading performance by setting the default `fetch_size` parameter value to 1000.
 - Improve the error message for invalid identifier SQL error by suggesting the potentially matching identifiers.
-<<<<<<< HEAD
 - Reduced the number of describe queries issued when creating a DataFrame from a Snowflake table using `session.table`.
-=======
 - Improved performance and accuracy of `DataFrameAnalyticsFunctions.time_series_agg()`.
->>>>>>> 0a3d3f71
 
 #### Bug Fixes
 

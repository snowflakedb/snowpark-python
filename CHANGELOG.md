# Release History

## 1.21.0 (TBD)

### Snowpark Python API Updates

#### New Features
- Added support for `snowflake.snowpark.testing.assert_dataframe_equal` that is a util function to check the equality of two Snowpark DataFrames.

#### Improvements

- Added support server side string size limitations.
- Added support to create and invoke stored procedures, UDFs and UDTFs with optional arguments.
- Added support for column lineage in the DataFrame.lineage.trace API.
- Added support for passing `INFER_SCHEMA` options to `DataFrameReader` via `INFER_SCHEMA_OPTIONS`.
<<<<<<< HEAD
- Added support for passing `parameters` parameter to Column.rlike and Column.regexp.
=======
- Added support for automatically cleaning up temporary tables created by `df.cache_result()` in the current session, when the DataFrame is no longer referenced (i.e., gets garbage collected). It is still an experimental feature not enabled by default, and can be enabled by setting `session.auto_clean_up_temp_table_enabled` to `True`.
>>>>>>> 9651b7ad

#### Bug Fixes

- Fixed a bug where SQL generated for selecting `*` column has an incorrect subquery.
- Fixed a bug in `DataFrame.to_pandas_batches` where the iterator could throw an error if certain transformation is made to the pandas dataframe due to wrong isolation level.
- Fixed a bug in `DataFrame.lineage.trace` to split the quoted feature view's name and version correctly.
- Fixed a bug in `Column.isin` that caused invalid sql generation when passed an empty list.

### Snowpark Local Testing Updates

#### New Features
- Added support for the following APIs:
  - snowflake.snowpark.functions
    - rank
    - dense_rank
    - percent_rank
    - cume_dist
    - ntile
    - datediff

#### Bug Fixes
- Fixed a bug that Window Functions LEAD and LAG do not handle option `ignore_nulls` properly.
- Fixed a bug where values were not populated into the result DataFrame during the insertion of table merge operation.

#### Improvements
- Fix pandas FutureWarning about integer indexing.

### Snowpark pandas API Updates
#### New Features
- Added support for `DataFrame.backfill`, `DataFrame.bfill`, `Series.backfill`, and `Series.bfill`.
- Added support for `DataFrame.compare` and `Series.compare` with default parameters.
- Added support for `Series.dt.microsecond` and `Series.dt.nanosecond`.
- Added support for `Index.is_unique` and `Index.has_duplicates`.
- Added support for `Index.equals`.
- Added support for `Index.value_counts`.
- Added support for `Series.dt.day_name` and `Series.dt.month_name`.
- Added support for indexing on Index, e.g., `df.index[:10]`.
- Added support for `DataFrame.unstack` and `Series.unstack`.
- Added support for `DataFrame.asfreq` and `Series.asfreq`.
- Added support for `Series.dt.is_month_start` and `Series.dt.is_month_end`.
- Added support for `Index.all` and `Index.any`.
- Added support for `Series.dt.is_year_start` and `Series.dt.is_year_end`.
- Added support for `Series.dt.is_quarter_start` and `Series.dt.is_quarter_end`.
- Added support for `Series.argmax` and `Series.argmin`.

#### Improvements
- Removed the public preview warning message upon importing Snowpark pandas.
- Removed unnecessary count query from `SnowflakeQueryCompiler.is_series_like` method.

#### Bug Fixes
- Made passing an unsupported aggregation function to `pivot_table` raise `NotImplementedError` instead of `KeyError`.
- Removed axis labels and callable names from error messages and telemetry about unsupported aggregations.
- Fixed AssertionError in `Series.drop_duplicates` and `DataFrame.drop_duplicates` when called after `sort_values`.
- Fixed a bug in `Index.to_frame` where the result frame's column name may be wrong where name is unspecified.  
- Fixed a bug where some Index docstrings are ignored. 


## 1.20.0 (2024-07-17)

### Snowpark Python API Updates

#### Improvements

- Added distributed tracing using open telemetry APIs for table stored procedure function in `DataFrame`:
  - `_execute_and_get_query_id`
- Added support for the `arrays_zip` function.
- Improves performance for binary column expression and `df._in` by avoiding unnecessary cast for numeric values. You can enable this optimization by setting `session.eliminate_numeric_sql_value_cast_enabled = True`.
- Improved error message for `write_pandas` when the target table does not exist and `auto_create_table=False`.
- Added open telemetry tracing on UDxF functions in Snowpark.
- Added open telemetry tracing on stored procedure registration in Snowpark.
- Added a new optional parameter called `format_json` to the `Session.SessionBuilder.app_name` function that sets the app name in the `Session.query_tag` in JSON format. By default, this parameter is set to `False`.

#### Bug Fixes
- Fixed a bug where SQL generated for `lag(x, 0)` was incorrect and failed with error message `argument 1 to function LAG needs to be constant, found 'SYSTEM$NULL_TO_FIXED(null)'`.

### Snowpark Local Testing Updates

#### New Features

- Added support for the following APIs:
  - snowflake.snowpark.functions
    - random
- Added new parameters to `patch` function when registering a mocked function:
  - `distinct` allows an alternate function to be specified for when a sql function should be distinct.
  - `pass_column_index` passes a named parameter `column_index` to the mocked function that contains the pandas.Index for the input data.
  - `pass_row_index` passes a named parameter `row_index` to the mocked function that is the 0 indexed row number the function is currently operating on.
  - `pass_input_data` passes a named parameter `input_data` to the mocked function that contains the entire input dataframe for the current expression.
  - Added support for the `column_order` parameter to method `DataFrameWriter.save_as_table`.


#### Bug Fixes
- Fixed a bug that caused DecimalType columns to be incorrectly truncated to integer precision when used in BinaryExpressions.

### Snowpark pandas API Updates

#### New Features
- Added support for `DataFrameGroupBy.all`, `SeriesGroupBy.all`, `DataFrameGroupBy.any`, and `SeriesGroupBy.any`.
- Added support for `DataFrame.nlargest`, `DataFrame.nsmallest`, `Series.nlargest` and `Series.nsmallest`.
- Added support for `replace` and `frac > 1` in `DataFrame.sample` and `Series.sample`.
- Added support for `read_excel` (Uses local pandas for processing)
- Added support for `Series.at`, `Series.iat`, `DataFrame.at`, and `DataFrame.iat`.
- Added support for `Series.dt.isocalendar`.
- Added support for `Series.case_when` except when condition or replacement is callable.
- Added documentation pages for `Index` and its APIs.
- Added support for `DataFrame.assign`.
- Added support for `DataFrame.stack`.
- Added support for `DataFrame.pivot` and `pd.pivot`.
- Added support for `DataFrame.to_csv` and `Series.to_csv`.
- Added partial support for `Series.str.translate` where the values in the `table` are single-codepoint strings.
- Added support for `DataFrame.corr`.
- Allow `df.plot()` and `series.plot()` to be called, materializing the data into the local client
- Added support for `DataFrameGroupBy` and `SeriesGroupBy` aggregations `first` and `last`
- Added support for `DataFrameGroupBy.get_group`.
- Added support for `limit` parameter when `method` parameter is used in `fillna`.
- Added partial support for `Series.str.translate` where the values in the `table` are single-codepoint strings.
- Added support for `DataFrame.corr`.
- Added support for `DataFrame.equals` and `Series.equals`.
- Added support for `DataFrame.reindex` and `Series.reindex`.
- Added support for `Index.astype`.
- Added support for `Index.unique` and `Index.nunique`.
- Added support for `Index.sort_values`.

#### Bug Fixes
- Fixed an issue when using np.where and df.where when the scalar 'other' is the literal 0.
- Fixed a bug regarding precision loss when converting to Snowpark pandas `DataFrame` or `Series` with `dtype=np.uint64`.
- Fixed bug where `values` is set to `index` when `index` and `columns` contain all columns in DataFrame during `pivot_table`.

#### Improvements
- Added support for `Index.copy()`
- Added support for Index APIs: `dtype`, `values`, `item()`, `tolist()`, `to_series()` and `to_frame()`
- Expand support for DataFrames with no rows in `pd.pivot_table` and `DataFrame.pivot_table`.
- Added support for `inplace` parameter in `DataFrame.sort_index` and `Series.sort_index`.


## 1.19.0 (2024-06-25)

### Snowpark Python API Updates

#### New Features

- Added support for `to_boolean` function.
- Added documentation pages for Index and its APIs.

#### Bug Fixes

- Fixed a bug where python stored procedure with table return type fails when run in a task.
- Fixed a bug where df.dropna fails due to `RecursionError: maximum recursion depth exceeded` when the DataFrame has more than 500 columns.
- Fixed a bug where `AsyncJob.result("no_result")` doesn't wait for the query to finish execution.


### Snowpark Local Testing Updates

#### New Features

- Added support for the `strict` parameter when registering UDFs and Stored Procedures.

#### Bug Fixes

- Fixed a bug in convert_timezone that made the setting the source_timezone parameter return an error.
- Fixed a bug where creating DataFrame with empty data of type `DateType` raises `AttributeError`.
- Fixed a bug that table merge fails when update clause exists but no update takes place.
- Fixed a bug in mock implementation of `to_char` that raises `IndexError` when incoming column has nonconsecutive row index.
- Fixed a bug in handling of `CaseExpr` expressions that raises `IndexError` when incoming column has nonconsecutive row index.
- Fixed a bug in implementation of `Column.like` that raises `IndexError` when incoming column has nonconsecutive row index.

#### Improvements

- Added support for type coercion in the implementation of DataFrame.replace, DataFrame.dropna and the mock function `iff`.

### Snowpark pandas API Updates

#### New Features

- Added partial support for `DataFrame.pct_change` and `Series.pct_change` without the `freq` and `limit` parameters.
- Added support for `Series.str.get`.
- Added support for `Series.dt.dayofweek`, `Series.dt.day_of_week`, `Series.dt.dayofyear`, and `Series.dt.day_of_year`.
- Added support for `Series.str.__getitem__` (`Series.str[...]`).
- Added support for `Series.str.lstrip` and `Series.str.rstrip`.
- Added support for `DataFrameGroupBy.size` and `SeriesGroupBy.size`.
- Added support for `DataFrame.expanding` and `Series.expanding` for aggregations `count`, `sum`, `min`, `max`, `mean`, `std`, `var`, and `sem` with `axis=0`.
- Added support for `DataFrame.rolling` and `Series.rolling` for aggregation `count` with `axis=0`.
- Added support for `Series.str.match`.
- Added support for `DataFrame.resample` and `Series.resample` for aggregations `size`, `first`, and `last`.
- Added support for `DataFrameGroupBy.all`, `SeriesGroupBy.all`, `DataFrameGroupBy.any`, and `SeriesGroupBy.any`.
- Added support for `DataFrame.nlargest`, `DataFrame.nsmallest`, `Series.nlargest` and `Series.nsmallest`.
- Added support for `replace` and `frac > 1` in `DataFrame.sample` and `Series.sample`.
- Added support for `read_excel` (Uses local pandas for processing)
- Added support for `Series.at`, `Series.iat`, `DataFrame.at`, and `DataFrame.iat`.
- Added support for `Series.dt.isocalendar`.
- Added support for `Series.case_when` except when condition or replacement is callable.
- Added documentation pages for `Index` and its APIs.
- Added support for `DataFrame.assign`.
- Added support for `DataFrame.stack`.
- Added support for `DataFrame.pivot` and `pd.pivot`.
- Added support for `DataFrame.to_csv` and `Series.to_csv`.
- Added support for `Index.T`.

#### Bug Fixes

- Fixed a bug that causes output of GroupBy.aggregate's columns to be ordered incorrectly.
- Fixed a bug where `DataFrame.describe` on a frame with duplicate columns of differing dtypes could cause an error or incorrect results.
- Fixed a bug in `DataFrame.rolling` and `Series.rolling` so `window=0` now throws `NotImplementedError` instead of `ValueError`

#### Improvements

- Added support for named aggregations in `DataFrame.aggregate` and `Series.aggregate` with `axis=0`.
- `pd.read_csv` reads using the native pandas CSV parser, then uploads data to snowflake using parquet. This enables most of the parameters supported by `read_csv` including date parsing and numeric conversions. Uploading via parquet is roughly twice as fast as uploading via CSV.
- Initial work to support an `pd.Index` directly in Snowpark pandas. Support for `pd.Index` as a first-class component of Snowpark pandas is coming soon.
- Added a lazy index constructor and support for `len`, `shape`, `size`, `empty`, `to_pandas()` and `names`. For `df.index`, Snowpark pandas creates a lazy index object.
- For `df.columns`, Snowpark pandas supports a non-lazy version of an `Index` since the data is already stored locally.

## 1.18.0 (2024-05-28)

### Snowpark Python API Updates

#### Improvements

- Improved error message to remind users set `{"infer_schema": True}` when reading csv file without specifying its schema.
- Improved error handling for `Session.create_dataframe` when called with more than 512 rows and using `format` or `pyformat` `paramstyle`.

### Snowpark pandas API Updates

#### New Features

- Added `DataFrame.cache_result` and `Series.cache_result` methods for users to persist DataFrames and Series to a temporary table lasting the duration of the session to improve latency of subsequent operations.

#### Bug Fixes

#### Improvements

- Added partial support for `DataFrame.pivot_table` with no `index` parameter, as well as for `margins` parameter.
- Updated the signature of `DataFrame.shift`/`Series.shift`/`DataFrameGroupBy.shift`/`SeriesGroupBy.shift` to match pandas 2.2.1. Snowpark pandas does not yet support the newly-added `suffix` argument, or sequence values of `periods`.
- Re-added support for `Series.str.split`.

#### Bug Fixes

- Fixed how we support mixed columns for string methods (`Series.str.*`).

### Snowpark Local Testing Updates

#### New Features

- Added support for the following DataFrameReader read options to file formats `csv` and `json`:
  - PURGE
  - PATTERN
  - INFER_SCHEMA with value being `False`
  - ENCODING with value being `UTF8`
- Added support for `DataFrame.analytics.moving_agg` and `DataFrame.analytics.cumulative_agg_agg`.
- Added support for `if_not_exists` parameter during UDF and stored procedure registration.

#### Bug Fixes

- Fixed a bug that when processing time format, fractional second part is not handled properly.
- Fixed a bug that caused function calls on `*` to fail.
- Fixed a bug that prevented creation of map and struct type objects.
- Fixed a bug that function `date_add` was unable to handle some numeric types.
- Fixed a bug that `TimestampType` casting resulted in incorrect data.
- Fixed a bug that caused `DecimalType` data to have incorrect precision in some cases.
- Fixed a bug where referencing missing table or view raises confusing `IndexError`.
- Fixed a bug that mocked function `to_timestamp_ntz` can not handle None data.
- Fixed a bug that mocked UDFs handles output data of None improperly.
- Fixed a bug where `DataFrame.with_column_renamed` ignores attributes from parent DataFrames after join operations.
- Fixed a bug that integer precision of large value gets lost when converted to pandas DataFrame.
- Fixed a bug that the schema of datetime object is wrong when create DataFrame from a pandas DataFrame.
- Fixed a bug in the implementation of `Column.equal_nan` where null data is handled incorrectly.
- Fixed a bug where `DataFrame.drop` ignore attributes from parent DataFrames after join operations.
- Fixed a bug in mocked function `date_part` where Column type is set wrong.
- Fixed a bug where `DataFrameWriter.save_as_table` does not raise exceptions when inserting null data into non-nullable columns.
- Fixed a bug in the implementation of `DataFrameWriter.save_as_table` where
  - Append or Truncate fails when incoming data has different schema than existing table.
  - Truncate fails when incoming data does not specify columns that are nullable.

#### Improvements

- Removed dependency check for `pyarrow` as it is not used.
- Improved target type coverage of `Column.cast`, adding support for casting to boolean and all integral types.
- Aligned error experience when calling UDFs and stored procedures.
- Added appropriate error messages for `is_permanent` and `anonymous` options in UDFs and stored procedures registration to make it more clear that those features are not yet supported.
- File read operation with unsupported options and values now raises `NotImplementedError` instead of warnings and unclear error information.

## 1.17.0 (2024-05-21)

### Snowpark Python API Updates

#### New Features

- Added support to add a comment on tables and views using the functions listed below:
  - `DataFrameWriter.save_as_table`
  - `DataFrame.create_or_replace_view`
  - `DataFrame.create_or_replace_temp_view`
  - `DataFrame.create_or_replace_dynamic_table`

#### Improvements

- Improved error message to remind users to set `{"infer_schema": True}` when reading CSV file without specifying its schema.

### Snowpark pandas API Updates

#### New Features

- Start of Public Preview of Snowpark pandas API. Refer to the [Snowpark pandas API Docs](https://docs.snowflake.com/developer-guide/snowpark/python/snowpark-pandas) for more details.

### Snowpark Local Testing Updates

#### New Features

- Added support for NumericType and VariantType data conversion in the mocked function `to_timestamp_ltz`, `to_timestamp_ntz`, `to_timestamp_tz` and `to_timestamp`.
- Added support for DecimalType, BinaryType, ArrayType, MapType, TimestampType, DateType and TimeType data conversion in the mocked function `to_char`.
- Added support for the following APIs:
  - snowflake.snowpark.functions:
    - to_varchar
  - snowflake.snowpark.DataFrame:
    - pivot
  - snowflake.snowpark.Session:
    - cancel_all
- Introduced a new exception class `snowflake.snowpark.mock.exceptions.SnowparkLocalTestingException`.
- Added support for casting to FloatType

#### Bug Fixes

- Fixed a bug that stored procedure and UDF should not remove imports already in the `sys.path` during the clean-up step.
- Fixed a bug that when processing datetime format, the fractional second part is not handled properly.
- Fixed a bug that on Windows platform that file operations was unable to properly handle file separator in directory name.
- Fixed a bug that on Windows platform that when reading a pandas dataframe, IntervalType column with integer data can not be processed.
- Fixed a bug that prevented users from being able to select multiple columns with the same alias.
- Fixed a bug that `Session.get_current_[schema|database|role|user|account|warehouse]` returns upper-cased identifiers when identifiers are quoted.
- Fixed a bug that function `substr` and `substring` can not handle 0-based `start_expr`.

#### Improvements

- Standardized the error experience by raising `SnowparkLocalTestingException` in error cases which is on par with `SnowparkSQLException` raised in non-local execution.
- Improved error experience of `Session.write_pandas` method that `NotImplementError` will be raised when called.
- Aligned error experience with reusing a closed session in non-local execution.

## 1.16.0 (2024-05-07)

### New Features

- Support stored procedure register with packages given as Python modules.
- Added snowflake.snowpark.Session.lineage.trace to explore data lineage of snowfake objects.
- Added support for structured type schema parsing.

### Bug Fixes

- Fixed a bug when inferring schema, single quotes are added to stage files already have single quotes.

### Local Testing Updates

#### New Features

- Added support for StringType, TimestampType and VariantType data conversion in the mocked function `to_date`.
- Added support for the following APIs:
  - snowflake.snowpark.functions
    - get
    - concat
    - concat_ws

#### Bug Fixes

- Fixed a bug that caused `NaT` and `NaN` values to not be recognized.
- Fixed a bug where, when inferring a schema, single quotes were added to stage files that already had single quotes.
- Fixed a bug where `DataFrameReader.csv` was unable to handle quoted values containing a delimiter.
- Fixed a bug that when there is `None` value in an arithmetic calculation, the output should remain `None` instead of `math.nan`.
- Fixed a bug in function `sum` and `covar_pop` that when there is `math.nan` in the data, the output should also be `math.nan`.
- Fixed a bug that stage operation can not handle directories.
- Fixed a bug that `DataFrame.to_pandas` should take Snowflake numeric types with precision 38 as `int64`.

## 1.15.0 (2024-04-24)

### New Features

- Added `truncate` save mode in `DataFrameWrite` to overwrite existing tables by truncating the underlying table instead of dropping it.
- Added telemetry to calculate query plan height and number of duplicate nodes during collect operations.
- Added the functions below to unload data from a `DataFrame` into one or more files in a stage:
  - `DataFrame.write.json`
  - `DataFrame.write.csv`
  - `DataFrame.write.parquet`
- Added distributed tracing using open telemetry APIs for action functions in `DataFrame` and `DataFrameWriter`:
  - snowflake.snowpark.DataFrame:
    - collect
    - collect_nowait
    - to_pandas
    - count
    - show
  - snowflake.snowpark.DataFrameWriter:
    - save_as_table
- Added support for snow:// URLs to `snowflake.snowpark.Session.file.get` and `snowflake.snowpark.Session.file.get_stream`
- Added support to register stored procedures and UDxFs with a `comment`.
- UDAF client support is ready for public preview. Please stay tuned for the Snowflake announcement of UDAF public preview.
- Added support for dynamic pivot.  This feature is currently in private preview.

### Improvements

- Improved the generated query performance for both compilation and execution by converting duplicate subqueries to Common Table Expressions (CTEs). It is still an experimental feature not enabled by default, and can be enabled by setting `session.cte_optimization_enabled` to `True`.

### Bug Fixes

- Fixed a bug where `statement_params` was not passed to query executions that register stored procedures and user defined functions.
- Fixed a bug causing `snowflake.snowpark.Session.file.get_stream` to fail for quoted stage locations.
- Fixed a bug that an internal type hint in `utils.py` might raise AttributeError in case the underlying module can not be found.

### Local Testing Updates

#### New Features

- Added support for registering UDFs and stored procedures.
- Added support for the following APIs:
  - snowflake.snowpark.Session:
    - file.put
    - file.put_stream
    - file.get
    - file.get_stream
    - read.json
    - add_import
    - remove_import
    - get_imports
    - clear_imports
    - add_packages
    - add_requirements
    - clear_packages
    - remove_package
    - udf.register
    - udf.register_from_file
    - sproc.register
    - sproc.register_from_file
  - snowflake.snowpark.functions
    - current_database
    - current_session
    - date_trunc
    - object_construct
    - object_construct_keep_null
    - pow
    - sqrt
    - udf
    - sproc
- Added support for StringType, TimestampType and VariantType data conversion in the mocked function `to_time`.

#### Bug Fixes

- Fixed a bug that null filled columns for constant functions.
- Fixed a bug that implementation of to_object, to_array and to_binary to better handle null inputs.
- Fixed a bug that timestamp data comparison can not handle year beyond 2262.
- Fixed a bug that `Session.builder.getOrCreate` should return the created mock session.

## 1.14.0 (2024-03-20)

### New Features

- Added support for creating vectorized UDTFs with `process` method.
- Added support for dataframe functions:
  - to_timestamp_ltz
  - to_timestamp_ntz
  - to_timestamp_tz
  - locate
- Added support for ASOF JOIN type.
- Added support for the following local testing APIs:
  - snowflake.snowpark.functions:
    - to_double
    - to_timestamp
    - to_timestamp_ltz
    - to_timestamp_ntz
    - to_timestamp_tz
    - greatest
    - least
    - convert_timezone
    - dateadd
    - date_part
  - snowflake.snowpark.Session:
    - get_current_account
    - get_current_warehouse
    - get_current_role
    - use_schema
    - use_warehouse
    - use_database
    - use_role

### Bug Fixes

- Fixed a bug in `SnowflakePlanBuilder` that `save_as_table` does not filter column that name start with '$' and follow by number correctly.
- Fixed a bug that statement parameters may have no effect when resolving imports and packages.
- Fixed bugs in local testing:
  - LEFT ANTI and LEFT SEMI joins drop rows with null values.
  - DataFrameReader.csv incorrectly parses data when the optional parameter `field_optionally_enclosed_by` is specified.
  - Column.regexp only considers the first entry when `pattern` is a `Column`.
  - Table.update raises `KeyError` when updating null values in the rows.
  - VARIANT columns raise errors at `DataFrame.collect`.
  - `count_distinct` does not work correctly when counting.
  - Null values in integer columns raise `TypeError`.

### Improvements

- Added telemetry to local testing.
- Improved the error message of `DataFrameReader` to raise `FileNotFound` error when reading a path that does not exist or when there are no files under the path.

## 1.13.0 (2024-02-26)

### New Features

- Added support for an optional `date_part` argument in function `last_day`.
- `SessionBuilder.app_name` will set the query_tag after the session is created.
- Added support for the following local testing functions:
  - current_timestamp
  - current_date
  - current_time
  - strip_null_value
  - upper
  - lower
  - length
  - initcap

### Improvements

- Added cleanup logic at interpreter shutdown to close all active sessions.
- Closing sessions within stored procedures now is a no-op logging a warning instead of raising an error.

### Bug Fixes

- Fixed a bug in `DataFrame.to_local_iterator` where the iterator could yield wrong results if another query is executed before the iterator finishes due to wrong isolation level. For details, please see #945.
- Fixed a bug that truncated table names in error messages while running a plan with local testing enabled.
- Fixed a bug that `Session.range` returns empty result when the range is large.

## 1.12.1 (2024-02-08)

### Improvements

- Use `split_blocks=True` by default during `to_pandas` conversion, for optimal memory allocation. This parameter is passed to `pyarrow.Table.to_pandas`, which enables `PyArrow` to split the memory allocation into smaller, more manageable blocks instead of allocating a single contiguous block. This results in better memory management when dealing with larger datasets.

### Bug Fixes

- Fixed a bug in `DataFrame.to_pandas` that caused an error when evaluating on a Dataframe with an `IntergerType` column with null values.

## 1.12.0 (2024-01-30)

### New Features

- Exposed `statement_params` in `StoredProcedure.__call__`.
- Added two optional arguments to `Session.add_import`.
  - `chunk_size`: The number of bytes to hash per chunk of the uploaded files.
  - `whole_file_hash`: By default only the first chunk of the uploaded import is hashed to save time. When this is set to True each uploaded file is fully hashed instead.
- Added parameters `external_access_integrations` and `secrets` when creating a UDAF from Snowpark Python to allow integration with external access.
- Added a new method `Session.append_query_tag`. Allows an additional tag to be added to the current query tag by appending it as a comma separated value.
- Added a new method `Session.update_query_tag`. Allows updates to a JSON encoded dictionary query tag.
- `SessionBuilder.getOrCreate` will now attempt to replace the singleton it returns when token expiration has been detected.
- Added support for new functions in `snowflake.snowpark.functions`:
  - `array_except`
  - `create_map`
  - `sign`/`signum`
- Added the following functions to `DataFrame.analytics`:
  - Added the `moving_agg` function in `DataFrame.analytics` to enable moving aggregations like sums and averages with multiple window sizes.
  - Added the `cummulative_agg` function in `DataFrame.analytics` to enable commulative aggregations like sums and averages on multiple columns.
  - Added the `compute_lag` and `compute_lead` functions in `DataFrame.analytics` for enabling lead and lag calculations on multiple columns.
  - Added the `time_series_agg` function in `DataFrame.analytics` to enable time series aggregations like sums and averages with multiple time windows.

### Bug Fixes

- Fixed a bug in `DataFrame.na.fill` that caused Boolean values to erroneously override integer values.
- Fixed a bug in `Session.create_dataframe` where the Snowpark DataFrames created using pandas DataFrames were not inferring the type for timestamp columns correctly. The behavior is as follows:
  - Earlier timestamp columns without a timezone would be converted to nanosecond epochs and inferred as `LongType()`, but will now be correctly maintained as timestamp values and be inferred as `TimestampType(TimestampTimeZone.NTZ)`.
  - Earlier timestamp columns with a timezone would be inferred as `TimestampType(TimestampTimeZone.NTZ)` and loose timezone information but will now be correctly inferred as `TimestampType(TimestampTimeZone.LTZ)` and timezone information is retained correctly.
  - Set session parameter `PYTHON_SNOWPARK_USE_LOGICAL_TYPE_FOR_CREATE_DATAFRAME` to revert back to old behavior. It is recommended that you update your code to align with correct behavior because the parameter will be removed in the future.
- Fixed a bug that `DataFrame.to_pandas` gets decimal type when scale is not 0, and creates an object dtype in `pandas`. Instead, we cast the value to a float64 type.
- Fixed bugs that wrongly flattened the generated SQL when one of the following happens:
  - `DataFrame.filter()` is called after `DataFrame.sort().limit()`.
  - `DataFrame.sort()` or `filter()` is called on a DataFrame that already has a window function or sequence-dependent data generator column.
    For instance, `df.select("a", seq1().alias("b")).select("a", "b").sort("a")` won't flatten the sort clause anymore.
  - a window or sequence-dependent data generator column is used after `DataFrame.limit()`. For instance, `df.limit(10).select(row_number().over())` won't flatten the limit and select in the generated SQL.
- Fixed a bug where aliasing a DataFrame column raised an error when the DataFame was copied from another DataFrame with an aliased column. For instance,

  ```python
  df = df.select(col("a").alias("b"))
  df = copy(df)
  df.select(col("b").alias("c"))  # threw an error. Now it's fixed.
  ```

- Fixed a bug in `Session.create_dataframe` that the non-nullable field in a schema is not respected for boolean type. Note that this fix is only effective when the user has the privilege to create a temp table.
- Fixed a bug in SQL simplifier where non-select statements in `session.sql` dropped a SQL query when used with `limit()`.
- Fixed a bug that raised an exception when session parameter `ERROR_ON_NONDETERMINISTIC_UPDATE` is true.

### Behavior Changes (API Compatible)

- When parsing data types during a `to_pandas` operation, we rely on GS precision value to fix precision issues for large integer values. This may affect users where a column that was earlier returned as `int8` gets returned as `int64`. Users can fix this by explicitly specifying precision values for their return column.
- Aligned behavior for `Session.call` in case of table stored procedures where running `Session.call` would not trigger stored procedure unless a `collect()` operation was performed.
- `StoredProcedureRegistration` will now automatically add `snowflake-snowpark-python` as a package dependency. The added dependency will be on the client's local version of the library and an error is thrown if the server cannot support that version.

## 1.11.1 (2023-12-07)

### Bug Fixes

- Fixed a bug that numpy should not be imported at the top level of mock module.
- Added support for these new functions in `snowflake.snowpark.functions`:
  - `from_utc_timestamp`
  - `to_utc_timestamp`

## 1.11.0 (2023-12-05)

### New Features

- Add the `conn_error` attribute to `SnowflakeSQLException` that stores the whole underlying exception from `snowflake-connector-python`.
- Added support for `RelationalGroupedDataframe.pivot()` to access `pivot` in the following pattern `Dataframe.group_by(...).pivot(...)`.
- Added experimental feature: Local Testing Mode, which allows you to create and operate on Snowpark Python DataFrames locally without connecting to a Snowflake account. You can use the local testing framework to test your DataFrame operations locally, on your development machine or in a CI (continuous integration) pipeline, before deploying code changes to your account.

- Added support for `arrays_to_object` new functions in `snowflake.snowpark.functions`.
- Added support for the vector data type.

### Dependency Updates

- Bumped cloudpickle dependency to work with `cloudpickle==2.2.1`
- Updated ``snowflake-connector-python`` to `3.4.0`.

### Bug Fixes

- DataFrame column names quoting check now supports newline characters.
- Fix a bug where a DataFrame generated by `session.read.with_metadata` creates inconsistent table when doing `df.write.save_as_table`.

## 1.10.0 (2023-11-03)

### New Features

- Added support for managing case sensitivity in `DataFrame.to_local_iterator()`.
- Added support for specifying vectorized UDTF's input column names by using the optional parameter `input_names` in `UDTFRegistration.register/register_file` and `functions.pandas_udtf`. By default, `RelationalGroupedDataFrame.applyInPandas` will infer the column names from current dataframe schema.
- Add `sql_error_code` and `raw_message` attributes to `SnowflakeSQLException` when it is caused by a SQL exception.

### Bug Fixes

- Fixed a bug in `DataFrame.to_pandas()` where converting snowpark dataframes to pandas dataframes was losing precision on integers with more than 19 digits.
- Fixed a bug that `session.add_packages` can not handle requirement specifier that contains project name with underscore and version.
- Fixed a bug in `DataFrame.limit()` when `offset` is used and the parent `DataFrame` uses `limit`. Now the `offset` won't impact the parent DataFrame's `limit`.
- Fixed a bug in `DataFrame.write.save_as_table` where dataframes created from read api could not save data into snowflake because of invalid column name `$1`.

### Behavior change

- Changed the behavior of `date_format`:
  - The `format` argument changed from optional to required.
  - The returned result changed from a date object to a date-formatted string.
- When a window function, or a sequence-dependent data generator (`normal`, `zipf`, `uniform`, `seq1`, `seq2`, `seq4`, `seq8`) function is used, the sort and filter operation will no longer be flattened when generating the query.

## 1.9.0 (2023-10-13)

### New Features

- Added support for the Python 3.11 runtime environment.

### Dependency updates

- Added back the dependency of `typing-extensions`.

### Bug Fixes

- Fixed a bug where imports from permanent stage locations were ignored for temporary stored procedures, UDTFs, UDFs, and UDAFs.
- Revert back to using CTAS (create table as select) statement for `Dataframe.writer.save_as_table` which does not need insert permission for writing tables.

### New Features
- Support `PythonObjJSONEncoder` json-serializable objects for `ARRAY` and `OBJECT` literals.

## 1.8.0 (2023-09-14)

### New Features

- Added support for VOLATILE/IMMUTABLE keyword when registering UDFs.
- Added support for specifying clustering keys when saving dataframes using `DataFrame.save_as_table`.
- Accept `Iterable` objects input for `schema` when creating dataframes using `Session.create_dataframe`.
- Added the property `DataFrame.session` to return a `Session` object.
- Added the property `Session.session_id` to return an integer that represents session ID.
- Added the property `Session.connection` to return a `SnowflakeConnection` object .

- Added support for creating a Snowpark session from a configuration file or environment variables.

### Dependency updates

- Updated ``snowflake-connector-python`` to 3.2.0.

### Bug Fixes

- Fixed a bug where automatic package upload would raise `ValueError` even when compatible package version were added in `session.add_packages`.
- Fixed a bug where table stored procedures were not registered correctly when using `register_from_file`.
- Fixed a bug where dataframe joins failed with `invalid_identifier` error.
- Fixed a bug where `DataFrame.copy` disables SQL simplfier for the returned copy.
- Fixed a bug where `session.sql().select()` would fail if any parameters are specified to `session.sql()`

## 1.7.0 (2023-08-28)

### New Features

- Added parameters `external_access_integrations` and `secrets` when creating a UDF, UDTF or Stored Procedure from Snowpark Python to allow integration with external access.
- Added support for these new functions in `snowflake.snowpark.functions`:
  - `array_flatten`
  - `flatten`
- Added support for `apply_in_pandas` in `snowflake.snowpark.relational_grouped_dataframe`.
- Added support for replicating your local Python environment on Snowflake via `Session.replicate_local_environment`.

### Bug Fixes

- Fixed a bug where `session.create_dataframe` fails to properly set nullable columns where nullability was affected by order or data was given.
- Fixed a bug where `DataFrame.select` could not identify and alias columns in presence of table functions when output columns of table function overlapped with columns in dataframe.

### Behavior Changes

- When creating stored procedures, UDFs, UDTFs, UDAFs with parameter `is_permanent=False` will now create temporary objects even when `stage_name` is provided. The default value of `is_permanent` is `False` which is why if this value is not explicitly set to `True` for permanent objects, users will notice a change in behavior.
- `types.StructField` now enquotes column identifier by default.

## 1.6.1 (2023-08-02)

### New Features

- Added support for these new functions in `snowflake.snowpark.functions`:
  - `array_sort`
  - `sort_array`
  - `array_min`
  - `array_max`
  - `explode_outer`
- Added support for pure Python packages specified via `Session.add_requirements` or `Session.add_packages`. They are now usable in stored procedures and UDFs even if packages are not present on the Snowflake Anaconda channel.
  - Added Session parameter `custom_packages_upload_enabled` and `custom_packages_force_upload_enabled` to enable the support for pure Python packages feature mentioned above. Both parameters default to `False`.
- Added support for specifying package requirements by passing a Conda environment yaml file to `Session.add_requirements`.
- Added support for asynchronous execution of multi-query dataframes that contain binding variables.
- Added support for renaming multiple columns in `DataFrame.rename`.
- Added support for Geometry datatypes.
- Added support for `params` in `session.sql()` in stored procedures.
- Added support for user-defined aggregate functions (UDAFs). This feature is currently in private preview.
- Added support for vectorized UDTFs (user-defined table functions). This feature is currently in public preview.
- Added support for Snowflake Timestamp variants (i.e., `TIMESTAMP_NTZ`, `TIMESTAMP_LTZ`, `TIMESTAMP_TZ`)
  - Added `TimestampTimezone` as an argument in `TimestampType` constructor.
  - Added type hints `NTZ`, `LTZ`, `TZ` and `Timestamp` to annotate functions when registering UDFs.

### Improvements

- Removed redundant dependency `typing-extensions`.
- `DataFrame.cache_result` now creates temp table fully qualified names under current database and current schema.

### Bug Fixes

- Fixed a bug where type check happens on pandas before it is imported.
- Fixed a bug when creating a UDF from `numpy.ufunc`.
- Fixed a bug where `DataFrame.union` was not generating the correct `Selectable.schema_query` when SQL simplifier is enabled.

### Behavior Changes

- `DataFrameWriter.save_as_table` now respects the `nullable` field of the schema provided by the user or the inferred schema based on data from user input.

### Dependency updates

- Updated ``snowflake-connector-python`` to 3.0.4.

## 1.5.1 (2023-06-20)

### New Features

- Added support for the Python 3.10 runtime environment.

## 1.5.0 (2023-06-09)

### Behavior Changes

- Aggregation results, from functions such as `DataFrame.agg` and `DataFrame.describe`, no longer strip away non-printing characters from column names.

### New Features

- Added support for the Python 3.9 runtime environment.
- Added support for new functions in `snowflake.snowpark.functions`:
  - `array_generate_range`
  - `array_unique_agg`
  - `collect_set`
  - `sequence`
- Added support for registering and calling stored procedures with `TABLE` return type.
- Added support for parameter `length` in `StringType()` to specify the maximum number of characters that can be stored by the column.
- Added the alias `functions.element_at()` for `functions.get()`.
- Added the alias `Column.contains` for `functions.contains`.
- Added experimental feature `DataFrame.alias`.
- Added support for querying metadata columns from stage when creating `DataFrame` using `DataFrameReader`.
- Added support for `StructType.add` to append more fields to existing `StructType` objects.
- Added support for parameter `execute_as` in `StoredProcedureRegistration.register_from_file()` to specify stored procedure caller rights.

### Bug Fixes

- Fixed a bug where the `Dataframe.join_table_function` did not run all of the necessary queries to set up the join table function when SQL simplifier was enabled.
- Fixed type hint declaration for custom types - `ColumnOrName`, `ColumnOrLiteralStr`, `ColumnOrSqlExpr`, `LiteralType` and `ColumnOrLiteral` that were breaking `mypy` checks.
- Fixed a bug where `DataFrameWriter.save_as_table` and `DataFrame.copy_into_table` failed to parse fully qualified table names.

## 1.4.0 (2023-04-24)

### New Features

- Added support for `session.getOrCreate`.
- Added support for alias `Column.getField`.
- Added support for new functions in `snowflake.snowpark.functions`:
  - `date_add` and `date_sub` to make add and subtract operations easier.
  - `daydiff`
  - `explode`
  - `array_distinct`.
  - `regexp_extract`.
  - `struct`.
  - `format_number`.
  - `bround`.
  - `substring_index`
- Added parameter `skip_upload_on_content_match` when creating UDFs, UDTFs and stored procedures using `register_from_file` to skip uploading files to a stage if the same version of the files are already on the stage.
- Added support for `DataFrameWriter.save_as_table` method to take table names that contain dots.
- Flattened generated SQL when `DataFrame.filter()` or `DataFrame.order_by()` is followed by a projection statement (e.g. `DataFrame.select()`, `DataFrame.with_column()`).
- Added support for creating dynamic tables _(in private preview)_ using `Dataframe.create_or_replace_dynamic_table`.
- Added an optional argument `params` in `session.sql()` to support binding variables. Note that this is not supported in stored procedures yet.

### Bug Fixes

- Fixed a bug in `strtok_to_array` where an exception was thrown when a delimiter was passed in.
- Fixed a bug in `session.add_import` where the module had the same namespace as other dependencies.

## 1.3.0 (2023-03-28)

### New Features

- Added support for `delimiters` parameter in `functions.initcap()`.
- Added support for `functions.hash()` to accept a variable number of input expressions.
- Added API `Session.RuntimeConfig` for getting/setting/checking the mutability of any runtime configuration.
- Added support managing case sensitivity in `Row` results from `DataFrame.collect` using `case_sensitive` parameter.
- Added API `Session.conf` for getting, setting or checking the mutability of any runtime configuration.
- Added support for managing case sensitivity in `Row` results from `DataFrame.collect` using `case_sensitive` parameter.
- Added indexer support for `snowflake.snowpark.types.StructType`.
- Added a keyword argument `log_on_exception` to `Dataframe.collect` and `Dataframe.collect_no_wait` to optionally disable error logging for SQL exceptions.

### Bug Fixes

- Fixed a bug where a DataFrame set operation(`DataFrame.substract`, `DataFrame.union`, etc.) being called after another DataFrame set operation and `DataFrame.select` or `DataFrame.with_column` throws an exception.
- Fixed a bug where chained sort statements are overwritten by the SQL simplifier.

### Improvements

- Simplified JOIN queries to use constant subquery aliases (`SNOWPARK_LEFT`, `SNOWPARK_RIGHT`) by default. Users can disable this at runtime with `session.conf.set('use_constant_subquery_alias', False)` to use randomly generated alias names instead.
- Allowed specifying statement parameters in `session.call()`.
- Enabled the uploading of large pandas DataFrames in stored procedures by defaulting to a chunk size of 100,000 rows.

## 1.2.0 (2023-03-02)

### New Features

- Added support for displaying source code as comments in the generated scripts when registering stored procedures. This
  is enabled by default, turn off by specifying `source_code_display=False` at registration.
- Added a parameter `if_not_exists` when creating a UDF, UDTF or Stored Procedure from Snowpark Python to ignore creating the specified function or procedure if it already exists.
- Accept integers when calling `snowflake.snowpark.functions.get` to extract value from array.
- Added `functions.reverse` in functions to open access to Snowflake built-in function
  [reverse](https://docs.snowflake.com/en/sql-reference/functions/reverse).
- Added parameter `require_scoped_url` in snowflake.snowflake.files.SnowflakeFile.open() `(in Private Preview)` to replace `is_owner_file` is marked for deprecation.

### Bug Fixes

- Fixed a bug that overwrote `paramstyle` to `qmark` when creating a Snowpark session.
- Fixed a bug where `df.join(..., how="cross")` fails with `SnowparkJoinException: (1112): Unsupported using join type 'Cross'`.
- Fixed a bug where querying a `DataFrame` column created from chained function calls used a wrong column name.

## 1.1.0 (2023-01-26)

### New Features:

- Added `asc`, `asc_nulls_first`, `asc_nulls_last`, `desc`, `desc_nulls_first`, `desc_nulls_last`, `date_part` and `unix_timestamp` in functions.
- Added the property `DataFrame.dtypes` to return a list of column name and data type pairs.
- Added the following aliases:
  - `functions.expr()` for `functions.sql_expr()`.
  - `functions.date_format()` for `functions.to_date()`.
  - `functions.monotonically_increasing_id()` for `functions.seq8()`
  - `functions.from_unixtime()` for `functions.to_timestamp()`

### Bug Fixes:

- Fixed a bug in SQL simplifier that didn’t handle Column alias and join well in some cases. See https://github.com/snowflakedb/snowpark-python/issues/658 for details.
- Fixed a bug in SQL simplifier that generated wrong column names for function calls, NaN and INF.

### Improvements

- The session parameter `PYTHON_SNOWPARK_USE_SQL_SIMPLIFIER` is `True` after Snowflake 7.3 was released. In snowpark-python, `session.sql_simplifier_enabled` reads the value of `PYTHON_SNOWPARK_USE_SQL_SIMPLIFIER` by default, meaning that the SQL simplfier is enabled by default after the Snowflake 7.3 release. To turn this off, set `PYTHON_SNOWPARK_USE_SQL_SIMPLIFIER` in Snowflake to `False` or run `session.sql_simplifier_enabled = False` from Snowpark. It is recommended to use the SQL simplifier because it helps to generate more concise SQL.

## 1.0.0 (2022-11-01)

### New Features

- Added `Session.generator()` to create a new `DataFrame` using the Generator table function.
- Added a parameter `secure` to the functions that create a secure UDF or UDTF.

## 0.12.0 (2022-10-14)

### New Features

- Added new APIs for async job:
  - `Session.create_async_job()` to create an `AsyncJob` instance from a query id.
  - `AsyncJob.result()` now accepts argument `result_type` to return the results in different formats.
  - `AsyncJob.to_df()` returns a `DataFrame` built from the result of this asynchronous job.
  - `AsyncJob.query()` returns the SQL text of the executed query.
- `DataFrame.agg()` and `RelationalGroupedDataFrame.agg()` now accept variable-length arguments.
- Added parameters `lsuffix` and `rsuffix` to `DataFram.join()` and `DataFrame.cross_join()` to conveniently rename overlapping columns.
- Added `Table.drop_table()` so you can drop the temp table after `DataFrame.cache_result()`. `Table` is also a context manager so you can use the `with` statement to drop the cache temp table after use.
- Added `Session.use_secondary_roles()`.
- Added functions `first_value()` and `last_value()`. (contributed by @chasleslr)
- Added `on` as an alias for `using_columns` and `how` as an alias for `join_type` in `DataFrame.join()`.

### Bug Fixes

- Fixed a bug in `Session.create_dataframe()` that raised an error when `schema` names had special characters.
- Fixed a bug in which options set in `Session.read.option()` were not passed to `DataFrame.copy_into_table()` as default values.
- Fixed a bug in which `DataFrame.copy_into_table()` raises an error when a copy option has single quotes in the value.

## 0.11.0 (2022-09-28)

### Behavior Changes

- `Session.add_packages()` now raises `ValueError` when the version of a package cannot be found in Snowflake Anaconda channel. Previously, `Session.add_packages()` succeeded, and a `SnowparkSQLException` exception was raised later in the UDF/SP registration step.

### New Features:

- Added method `FileOperation.get_stream()` to support downloading stage files as stream.
- Added support in `functions.ntiles()` to accept int argument.
- Added the following aliases:
  - `functions.call_function()` for `functions.call_builtin()`.
  - `functions.function()` for `functions.builtin()`.
  - `DataFrame.order_by()` for `DataFrame.sort()`
  - `DataFrame.orderBy()` for `DataFrame.sort()`
- Improved `DataFrame.cache_result()` to return a more accurate `Table` class instead of a `DataFrame` class.
- Added support to allow `session` as the first argument when calling `StoredProcedure`.

### Improvements

- Improved nested query generation by flattening queries when applicable.
  - This improvement could be enabled by setting `Session.sql_simplifier_enabled = True`.
  - `DataFrame.select()`, `DataFrame.with_column()`, `DataFrame.drop()` and other select-related APIs have more flattened SQLs.
  - `DataFrame.union()`, `DataFrame.union_all()`, `DataFrame.except_()`, `DataFrame.intersect()`, `DataFrame.union_by_name()` have flattened SQLs generated when multiple set operators are chained.
- Improved type annotations for async job APIs.

### Bug Fixes

- Fixed a bug in which `Table.update()`, `Table.delete()`, `Table.merge()` try to reference a temp table that does not exist.

## 0.10.0 (2022-09-16)

### New Features:

- Added experimental APIs for evaluating Snowpark dataframes with asynchronous queries:
  - Added keyword argument `block` to the following action APIs on Snowpark dataframes (which execute queries) to allow asynchronous evaluations:
    - `DataFrame.collect()`, `DataFrame.to_local_iterator()`, `DataFrame.to_pandas()`, `DataFrame.to_pandas_batches()`, `DataFrame.count()`, `DataFrame.first()`.
    - `DataFrameWriter.save_as_table()`, `DataFrameWriter.copy_into_location()`.
    - `Table.delete()`, `Table.update()`, `Table.merge()`.
  - Added method `DataFrame.collect_nowait()` to allow asynchronous evaluations.
  - Added class `AsyncJob` to retrieve results from asynchronously executed queries and check their status.
- Added support for `table_type` in `Session.write_pandas()`. You can now choose from these `table_type` options: `"temporary"`, `"temp"`, and `"transient"`.
- Added support for using Python structured data (`list`, `tuple` and `dict`) as literal values in Snowpark.
- Added keyword argument `execute_as` to `functions.sproc()` and `session.sproc.register()` to allow registering a stored procedure as a caller or owner.
- Added support for specifying a pre-configured file format when reading files from a stage in Snowflake.

### Improvements:

- Added support for displaying details of a Snowpark session.

### Bug Fixes:

- Fixed a bug in which `DataFrame.copy_into_table()` and `DataFrameWriter.save_as_table()` mistakenly created a new table if the table name is fully qualified, and the table already exists.

### Deprecations:

- Deprecated keyword argument `create_temp_table` in `Session.write_pandas()`.
- Deprecated invoking UDFs using arguments wrapped in a Python list or tuple. You can use variable-length arguments without a list or tuple.

### Dependency updates

- Updated ``snowflake-connector-python`` to 2.7.12.

## 0.9.0 (2022-08-30)

### New Features:

- Added support for displaying source code as comments in the generated scripts when registering UDFs.
  This feature is turned on by default. To turn it off, pass the new keyword argument `source_code_display` as `False` when calling `register()` or `@udf()`.
- Added support for calling table functions from `DataFrame.select()`, `DataFrame.with_column()` and `DataFrame.with_columns()` which now take parameters of type `table_function.TableFunctionCall` for columns.
- Added keyword argument `overwrite` to `session.write_pandas()` to allow overwriting contents of a Snowflake table with that of a pandas DataFrame.
- Added keyword argument `column_order` to `df.write.save_as_table()` to specify the matching rules when inserting data into table in append mode.
- Added method `FileOperation.put_stream()` to upload local files to a stage via file stream.
- Added methods `TableFunctionCall.alias()` and `TableFunctionCall.as_()` to allow aliasing the names of columns that come from the output of table function joins.
- Added function `get_active_session()` in module `snowflake.snowpark.context` to get the current active Snowpark session.

### Bug Fixes:

- Fixed a bug in which batch insert should not raise an error when `statement_params` is not passed to the function.
- Fixed a bug in which column names should be quoted when `session.create_dataframe()` is called with dicts and a given schema.
- Fixed a bug in which creation of table should be skipped if the table already exists and is in append mode when calling `df.write.save_as_table()`.
- Fixed a bug in which third-party packages with underscores cannot be added when registering UDFs.

### Improvements:

- Improved function `function.uniform()` to infer the types of inputs `max_` and `min_` and cast the limits to `IntegerType` or `FloatType` correspondingly.

## 0.8.0 (2022-07-22)

### New Features:

- Added keyword only argument `statement_params` to the following methods to allow for specifying statement level parameters:
  - `collect`, `to_local_iterator`, `to_pandas`, `to_pandas_batches`,
    `count`, `copy_into_table`, `show`, `create_or_replace_view`, `create_or_replace_temp_view`, `first`, `cache_result`
    and `random_split` on class `snowflake.snowpark.Dateframe`.
  - `update`, `delete` and `merge` on class `snowflake.snowpark.Table`.
  - `save_as_table` and `copy_into_location` on class `snowflake.snowpark.DataFrameWriter`.
  - `approx_quantile`, `statement_params`, `cov` and `crosstab` on class `snowflake.snowpark.DataFrameStatFunctions`.
  - `register` and `register_from_file` on class `snowflake.snowpark.udf.UDFRegistration`.
  - `register` and `register_from_file` on class `snowflake.snowpark.udtf.UDTFRegistration`.
  - `register` and `register_from_file` on class `snowflake.snowpark.stored_procedure.StoredProcedureRegistration`.
  - `udf`, `udtf` and `sproc` in `snowflake.snowpark.functions`.
- Added support for `Column` as an input argument to `session.call()`.
- Added support for `table_type` in `df.write.save_as_table()`. You can now choose from these `table_type` options: `"temporary"`, `"temp"`, and `"transient"`.

### Improvements:

- Added validation of object name in `session.use_*` methods.
- Updated the query tag in SQL to escape it when it has special characters.
- Added a check to see if Anaconda terms are acknowledged when adding missing packages.

### Bug Fixes:

- Fixed the limited length of the string column in `session.create_dataframe()`.
- Fixed a bug in which `session.create_dataframe()` mistakenly converted 0 and `False` to `None` when the input data was only a list.
- Fixed a bug in which calling `session.create_dataframe()` using a large local dataset sometimes created a temp table twice.
- Aligned the definition of `function.trim()` with the SQL function definition.
- Fixed an issue where snowpark-python would hang when using the Python system-defined (built-in function) `sum` vs. the Snowpark `function.sum()`.

### Deprecations:

- Deprecated keyword argument `create_temp_table` in `df.write.save_as_table()`.

## 0.7.0 (2022-05-25)

### New Features:

- Added support for user-defined table functions (UDTFs).
  - Use function `snowflake.snowpark.functions.udtf()` to register a UDTF, or use it as a decorator to register the UDTF.
    - You can also use `Session.udtf.register()` to register a UDTF.
  - Use `Session.udtf.register_from_file()` to register a UDTF from a Python file.
- Updated APIs to query a table function, including both Snowflake built-in table functions and UDTFs.
  - Use function `snowflake.snowpark.functions.table_function()` to create a callable representing a table function and use it to call the table function in a query.
  - Alternatively, use function `snowflake.snowpark.functions.call_table_function()` to call a table function.
  - Added support for `over` clause that specifies `partition by` and `order by` when lateral joining a table function.
  - Updated `Session.table_function()` and `DataFrame.join_table_function()` to accept `TableFunctionCall` instances.

### Breaking Changes:

- When creating a function with `functions.udf()` and `functions.sproc()`, you can now specify an empty list for the `imports` or `packages` argument to indicate that no import or package is used for this UDF or stored procedure. Previously, specifying an empty list meant that the function would use session-level imports or packages.
- Improved the `__repr__` implementation of data types in `types.py`. The unused `type_name` property has been removed.
- Added a Snowpark-specific exception class for SQL errors. This replaces the previous `ProgrammingError` from the Python connector.

### Improvements:

- Added a lock to a UDF or UDTF when it is called for the first time per thread.
- Improved the error message for pickling errors that occurred during UDF creation.
- Included the query ID when logging the failed query.

### Bug Fixes:

- Fixed a bug in which non-integral data (such as timestamps) was occasionally converted to integer when calling `DataFrame.to_pandas()`.
- Fixed a bug in which `DataFrameReader.parquet()` failed to read a parquet file when its column contained spaces.
- Fixed a bug in which `DataFrame.copy_into_table()` failed when the dataframe is created by reading a file with inferred schemas.

### Deprecations

`Session.flatten()` and `DataFrame.flatten()`.

### Dependency Updates:

- Restricted the version of `cloudpickle` <= `2.0.0`.

## 0.6.0 (2022-04-27)

### New Features:

- Added support for vectorized UDFs with the input as a pandas DataFrame or pandas Series and the output as a pandas Series. This improves the performance of UDFs in Snowpark.
- Added support for inferring the schema of a DataFrame by default when it is created by reading a Parquet, Avro, or ORC file in the stage.
- Added functions `current_session()`, `current_statement()`, `current_user()`, `current_version()`, `current_warehouse()`, `date_from_parts()`, `date_trunc()`, `dayname()`, `dayofmonth()`, `dayofweek()`, `dayofyear()`, `grouping()`, `grouping_id()`, `hour()`, `last_day()`, `minute()`, `next_day()`, `previous_day()`, `second()`, `month()`, `monthname()`, `quarter()`, `year()`, `current_database()`, `current_role()`, `current_schema()`, `current_schemas()`, `current_region()`, `current_avaliable_roles()`, `add_months()`, `any_value()`, `bitnot()`, `bitshiftleft()`, `bitshiftright()`, `convert_timezone()`, `uniform()`, `strtok_to_array()`, `sysdate()`, `time_from_parts()`,  `timestamp_from_parts()`, `timestamp_ltz_from_parts()`, `timestamp_ntz_from_parts()`, `timestamp_tz_from_parts()`, `weekofyear()`, `percentile_cont()` to `snowflake.snowflake.functions`.

### Breaking Changes:

- Expired deprecations:
  - Removed the following APIs that were deprecated in 0.4.0: `DataFrame.groupByGroupingSets()`, `DataFrame.naturalJoin()`, `DataFrame.joinTableFunction`, `DataFrame.withColumns()`, `Session.getImports()`, `Session.addImport()`, `Session.removeImport()`, `Session.clearImports()`, `Session.getSessionStage()`, `Session.getDefaultDatabase()`, `Session.getDefaultSchema()`, `Session.getCurrentDatabase()`, `Session.getCurrentSchema()`, `Session.getFullyQualifiedCurrentSchema()`.

### Improvements:

- Added support for creating an empty `DataFrame` with a specific schema using the `Session.create_dataframe()` method.
- Changed the logging level from `INFO` to `DEBUG` for several logs (e.g., the executed query) when evaluating a dataframe.
- Improved the error message when failing to create a UDF due to pickle errors.

### Bug Fixes:

- Removed pandas hard dependencies in the `Session.create_dataframe()` method.

### Dependency Updates:

- Added `typing-extension` as a new dependency with the version >= `4.1.0`.

## 0.5.0 (2022-03-22)

### New Features

- Added stored procedures API.
  - Added `Session.sproc` property and `sproc()` to `snowflake.snowpark.functions`, so you can register stored procedures.
  - Added `Session.call` to call stored procedures by name.
- Added `UDFRegistration.register_from_file()` to allow registering UDFs from Python source files or zip files directly.
- Added `UDFRegistration.describe()` to describe a UDF.
- Added `DataFrame.random_split()` to provide a way to randomly split a dataframe.
- Added functions `md5()`, `sha1()`, `sha2()`, `ascii()`, `initcap()`, `length()`, `lower()`, `lpad()`, `ltrim()`, `rpad()`, `rtrim()`, `repeat()`, `soundex()`, `regexp_count()`, `replace()`, `charindex()`, `collate()`, `collation()`, `insert()`, `left()`, `right()`, `endswith()` to `snowflake.snowpark.functions`.
- Allowed `call_udf()` to accept literal values.
- Provided a `distinct` keyword in `array_agg()`.

### Bug Fixes:

- Fixed an issue that caused `DataFrame.to_pandas()` to have a string column if `Column.cast(IntegerType())` was used.
- Fixed a bug in `DataFrame.describe()` when there is more than one string column.

## 0.4.0 (2022-02-15)

### New Features

- You can now specify which Anaconda packages to use when defining UDFs.
  - Added `add_packages()`, `get_packages()`, `clear_packages()`, and `remove_package()`, to class `Session`.
  - Added `add_requirements()` to `Session` so you can use a requirements file to specify which packages this session will use.
  - Added parameter `packages` to function `snowflake.snowpark.functions.udf()` and method `UserDefinedFunction.register()` to indicate UDF-level Anaconda package dependencies when creating a UDF.
  - Added parameter `imports` to `snowflake.snowpark.functions.udf()` and `UserDefinedFunction.register()` to specify UDF-level code imports.
- Added a parameter `session` to function `udf()` and `UserDefinedFunction.register()` so you can specify which session to use to create a UDF if you have multiple sessions.
- Added types `Geography` and `Variant` to `snowflake.snowpark.types` to be used as type hints for Geography and Variant data when defining a UDF.
- Added support for Geography geoJSON data.
- Added `Table`, a subclass of `DataFrame` for table operations:
  - Methods `update` and `delete` update and delete rows of a table in Snowflake.
  - Method `merge` merges data from a `DataFrame` to a `Table`.
  - Override method `DataFrame.sample()` with an additional parameter `seed`, which works on tables but not on view and sub-queries.
- Added `DataFrame.to_local_iterator()` and `DataFrame.to_pandas_batches()` to allow getting results from an iterator when the result set returned from the Snowflake database is too large.
- Added `DataFrame.cache_result()` for caching the operations performed on a `DataFrame` in a temporary table.
  Subsequent operations on the original `DataFrame` have no effect on the cached result `DataFrame`.
- Added property `DataFrame.queries` to get SQL queries that will be executed to evaluate the `DataFrame`.
- Added `Session.query_history()` as a context manager to track SQL queries executed on a session, including all SQL queries to evaluate `DataFrame`s created from a session. Both query ID and query text are recorded.
- You can now create a `Session` instance from an existing established `snowflake.connector.SnowflakeConnection`. Use parameter `connection` in `Session.builder.configs()`.
- Added `use_database()`, `use_schema()`, `use_warehouse()`, and `use_role()` to class `Session` to switch database/schema/warehouse/role after a session is created.
- Added `DataFrameWriter.copy_into_table()` to unload a `DataFrame` to stage files.
- Added `DataFrame.unpivot()`.
- Added `Column.within_group()` for sorting the rows by columns with some aggregation functions.
- Added functions `listagg()`, `mode()`, `div0()`, `acos()`, `asin()`, `atan()`, `atan2()`, `cos()`, `cosh()`, `sin()`, `sinh()`, `tan()`, `tanh()`, `degrees()`, `radians()`, `round()`, `trunc()`, and `factorial()` to `snowflake.snowflake.functions`.
- Added an optional argument `ignore_nulls` in function `lead()` and `lag()`.
- The `condition` parameter of function `when()` and `iff()` now accepts SQL expressions.

### Improvements

- All function and method names have been renamed to use the snake case naming style, which is more Pythonic. For convenience, some camel case names are kept as aliases to the snake case APIs. It is recommended to use the snake case APIs.
  - Deprecated these methods on class `Session` and replaced them with their snake case equivalents: `getImports()`, `addImports()`, `removeImport()`, `clearImports()`, `getSessionStage()`, `getDefaultSchema()`, `getDefaultSchema()`, `getCurrentDatabase()`, `getFullyQualifiedCurrentSchema()`.
  - Deprecated these methods on class `DataFrame` and replaced them with their snake case equivalents: `groupingByGroupingSets()`, `naturalJoin()`, `withColumns()`, `joinTableFunction()`.
- Property `DataFrame.columns` is now consistent with `DataFrame.schema.names` and the Snowflake database `Identifier Requirements`.
- `Column.__bool__()` now raises a `TypeError`. This will ban the use of logical operators `and`, `or`, `not` on `Column` object, for instance `col("a") > 1 and col("b") > 2` will raise the `TypeError`. Use `(col("a") > 1) & (col("b") > 2)` instead.
- Changed `PutResult` and `GetResult` to subclass `NamedTuple`.
- Fixed a bug which raised an error when the local path or stage location has a space or other special characters.
- Changed `DataFrame.describe()` so that non-numeric and non-string columns are ignored instead of raising an exception.

### Dependency updates

- Updated ``snowflake-connector-python`` to 2.7.4.

## 0.3.0 (2022-01-09)

### New Features

- Added `Column.isin()`, with an alias `Column.in_()`.
- Added `Column.try_cast()`, which is a special version of `cast()`. It tries to cast a string expression to other types and returns `null` if the cast is not possible.
- Added `Column.startswith()` and `Column.substr()` to process string columns.
- `Column.cast()` now also accepts a `str` value to indicate the cast type in addition to a `DataType` instance.
- Added `DataFrame.describe()` to summarize stats of a `DataFrame`.
- Added `DataFrame.explain()` to print the query plan of a `DataFrame`.
- `DataFrame.filter()` and `DataFrame.select_expr()` now accepts a sql expression.
- Added a new `bool` parameter `create_temp_table` to methods `DataFrame.saveAsTable()` and `Session.write_pandas()` to optionally create a temp table.
- Added `DataFrame.minus()` and `DataFrame.subtract()` as aliases to `DataFrame.except_()`.
- Added `regexp_replace()`, `concat()`, `concat_ws()`, `to_char()`, `current_timestamp()`, `current_date()`, `current_time()`, `months_between()`, `cast()`, `try_cast()`, `greatest()`, `least()`, and `hash()` to module `snowflake.snowpark.functions`.

### Bug Fixes

- Fixed an issue where `Session.createDataFrame(pandas_df)` and `Session.write_pandas(pandas_df)` raise an exception when the `pandas DataFrame` has spaces in the column name.
- `DataFrame.copy_into_table()` sometimes prints an `error` level log entry while it actually works. It's fixed now.
- Fixed an API docs issue where some `DataFrame` APIs are missing from the docs.

### Dependency updates

- Update ``snowflake-connector-python`` to 2.7.2, which upgrades ``pyarrow`` dependency to 6.0.x. Refer to the [python connector 2.7.2 release notes](https://pypi.org/project/snowflake-connector-python/2.7.2/) for more details.

## 0.2.0 (2021-12-02)

### New Features

- Updated the `Session.createDataFrame()` method for creating a `DataFrame` from a pandas DataFrame.
- Added the `Session.write_pandas()` method for writing a `pandas DataFrame` to a table in Snowflake and getting a `Snowpark DataFrame` object back.
- Added new classes and methods for calling window functions.
- Added the new functions `cume_dist()`, to find the cumulative distribution of a value with regard to other values within a window partition,
  and `row_number()`, which returns a unique row number for each row within a window partition.
- Added functions for computing statistics for DataFrames in the `DataFrameStatFunctions` class.
- Added functions for handling missing values in a DataFrame in the `DataFrameNaFunctions` class.
- Added new methods `rollup()`, `cube()`, and `pivot()` to the `DataFrame` class.
- Added the `GroupingSets` class, which you can use with the DataFrame groupByGroupingSets method to perform a SQL GROUP BY GROUPING SETS.
- Added the new `FileOperation(session)`
  class that you can use to upload and download files to and from a stage.
- Added the `DataFrame.copy_into_table()`
  method for loading data from files in a stage into a table.
- In CASE expressions, the functions `when()` and `otherwise()`
  now accept Python types in addition to `Column` objects.
- When you register a UDF you can now optionally set the `replace` parameter to `True` to overwrite an existing UDF with the same name.

### Improvements

- UDFs are now compressed before they are uploaded to the server. This makes them about 10 times smaller, which can help
  when you are using large ML model files.
- When the size of a UDF is less than 8196 bytes, it will be uploaded as in-line code instead of uploaded to a stage.

### Bug Fixes

- Fixed an issue where the statement `df.select(when(col("a") == 1, 4).otherwise(col("a"))), [Row(4), Row(2), Row(3)]` raised an exception.
- Fixed an issue where `df.toPandas()` raised an exception when a DataFrame was created from large local data.

## 0.1.0 (2021-10-26)

Start of Private Preview<|MERGE_RESOLUTION|>--- conflicted
+++ resolved
@@ -13,11 +13,8 @@
 - Added support to create and invoke stored procedures, UDFs and UDTFs with optional arguments.
 - Added support for column lineage in the DataFrame.lineage.trace API.
 - Added support for passing `INFER_SCHEMA` options to `DataFrameReader` via `INFER_SCHEMA_OPTIONS`.
-<<<<<<< HEAD
 - Added support for passing `parameters` parameter to Column.rlike and Column.regexp.
-=======
 - Added support for automatically cleaning up temporary tables created by `df.cache_result()` in the current session, when the DataFrame is no longer referenced (i.e., gets garbage collected). It is still an experimental feature not enabled by default, and can be enabled by setting `session.auto_clean_up_temp_table_enabled` to `True`.
->>>>>>> 9651b7ad
 
 #### Bug Fixes
 

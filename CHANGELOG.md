--- conflicted
+++ resolved
@@ -1,21 +1,11 @@
 # Release History
 
-<<<<<<< HEAD
-## 1.24.0 (TBD)
-=======
 ## 1.25.0 (TBD)
->>>>>>> 8b801cc2
 
 ### Snowpark Python API Updates
 
 #### New Features
 
-<<<<<<< HEAD
-### Snowpark pandas API Updates
-
-#### New Features
-
-=======
 - Added the following new functions in `snowflake.snowpark.dataframe`:
   - `map`
 - Added support for passing parameter `include_error` to `Session.query_history` to record queries that have error during execution.
@@ -163,7 +153,6 @@
 - Fixed a bug where `DataFrame.alias` raises `KeyError` for input column name.
 - Fixed a bug where `to_csv` on Snowflake stage fails when data contains empty strings.
 
->>>>>>> 8b801cc2
 ## 1.23.0 (2024-10-09)
 
 ### Snowpark Python API Updates
@@ -207,11 +196,6 @@
 - Added support for `DataFrame.tz_localize` and `Series.tz_localize`.
 - Added support for `DataFrame.tz_convert` and `Series.tz_convert`.
 - Added support for applying Snowpark Python functions (e.g., `sin`) in `Series.map`, `Series.apply`, `DataFrame.apply` and `DataFrame.applymap`.
-<<<<<<< HEAD
-- Added support for `np.subtract`, `np.multiply`, `np.divide`, `np.true_divide`
-- Added support for tracking usages of `__array_ufunc__`
-=======
->>>>>>> 8b801cc2
 
 #### Improvements
 

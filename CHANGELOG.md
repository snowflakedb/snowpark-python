--- conflicted
+++ resolved
@@ -104,11 +104,8 @@
   - `dt.days_in_month`
   - `dt.daysinmonth`
   - `sort_values`
-<<<<<<< HEAD
   - `loc` (setting columns)
-=======
   - `to_datetime`
->>>>>>> b305323c
 - Reuse row count from the relaxed query compiler in `get_axis_len`.
 
 #### Bug Fixes

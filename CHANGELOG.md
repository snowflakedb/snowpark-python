# Release History

## 1.10.0 (TBD)

<<<<<<< HEAD
### New Features
- Added support for managing case sensitivity in `DataFrame.to_local_iterator()`.
=======
### Bug Fixes

- Fixed a bug in `DataFrame.to_pandas()` where converting snowpark dataframes to pandas dataframes was losing precision on integers with more than 19 digits.
>>>>>>> ce265083

### Behavior change

- Changed the behavior of `date_format`:
  - The `format` argument changed from optional to required.
  - The returned result changed from a date object to a date-formatted string.

### Bug Fixes

- Fixed a bug that `session.add_packages` can not handle requirement specifier that contains project name with underscore and version.

## 1.9.0 (2023-10-13)

### New Features

- Added support for the Python 3.11 runtime environment.

### Dependency updates

- Added back the dependency of `typing-extensions`.

### Bug Fixes

- Fixed a bug where imports from permanent stage locations were ignored for temporary stored procedures, UDTFs, UDFs, and UDAFs.
- Revert back to using CTAS (create table as select) statement for `Dataframe.writer.save_as_table` which does not need insert permission for writing tables.

### New Features
- Support `PythonObjJSONEncoder` json-serializable objects for `ARRAY` and `OBJECT` literals.

## 1.8.0 (2023-09-14)

### New Features

- Added support for VOLATILE/IMMUTABLE keyword when registering UDFs.
- Added support for specifying clustering keys when saving dataframes using `DataFrame.save_as_table`.
- Accept `Iterable` objects input for `schema` when creating dataframes using `Session.create_dataframe`.
- Added the property `DataFrame.session` to return a `Session` object.
- Added the property `Session.session_id` to return an integer that represents session ID.
- Added the property `Session.connection` to return a `SnowflakeConnection` object .

- Added support for creating a Snowpark session from a configuration file or environment variables.

### Dependency updates

- Updated ``snowflake-connector-python`` to 3.2.0.

### Bug Fixes

- Fixed a bug where automatic package upload would raise `ValueError` even when compatible package version were added in `session.add_packages`.
- Fixed a bug where table stored procedures were not registered correctly when using `register_from_file`.
- Fixed a bug where dataframe joins failed with `invalid_identifier` error.
- Fixed a bug where `DataFrame.copy` disables SQL simplfier for the returned copy.
- Fixed a bug where `session.sql().select()` would fail if any parameters are specified to `session.sql()`

## 1.7.0 (2023-08-28)

### New Features

- Added parameters `external_access_integrations` and `secrets` when creating a UDF, UDTF or Stored Procedure from Snowpark Python to allow integration with external access.
- Added support for these new functions in `snowflake.snowpark.functions`:
  - `array_flatten`
  - `flatten`
- Added support for `apply_in_pandas` in `snowflake.snowpark.relational_grouped_dataframe`.
- Added support for replicating your local Python environment on Snowflake via `Session.replicate_local_environment`.

### Bug Fixes

- Fixed a bug where `session.create_dataframe` fails to properly set nullable columns where nullability was affected by order or data was given.
- Fixed a bug where `DataFrame.select` could not identify and alias columns in presence of table functions when output columns of table function overlapped with columns in dataframe.

### Behavior Changes

- When creating stored procedures, UDFs, UDTFs, UDAFs with parameter `is_permanent=False` will now create temporary objects even when `stage_name` is provided. The default value of `is_permanent` is `False` which is why if this value is not explicitly set to `True` for permanent objects, users will notice a change in behavior.
- `types.StructField` now enquotes column identifier by default.

## 1.6.1 (2023-08-02)

### New Features

- Added support for these new functions in `snowflake.snowpark.functions`:
  - `array_sort`
  - `sort_array`
  - `array_min`
  - `array_max`
  - `explode_outer`
- Added support for pure Python packages specified via `Session.add_requirements` or `Session.add_packages`. They are now usable in stored procedures and UDFs even if packages are not present on the Snowflake Anaconda channel.
  - Added Session parameter `custom_packages_upload_enabled` and `custom_packages_force_upload_enabled` to enable the support for pure Python packages feature mentioned above. Both parameters default to `False`.
- Added support for specifying package requirements by passing a Conda environment yaml file to `Session.add_requirements`.
- Added support for asynchronous execution of multi-query dataframes that contain binding variables.
- Added support for renaming multiple columns in `DataFrame.rename`.
- Added support for Geometry datatypes.
- Added support for `params` in `session.sql()` in stored procedures.
- Added support for user-defined aggregate functions (UDAFs). This feature is currently in private preview.
- Added support for vectorized UDTFs (user-defined table functions). This feature is currently in public preview.
- Added support for Snowflake Timestamp variants (i.e., `TIMESTAMP_NTZ`, `TIMESTAMP_LTZ`, `TIMESTAMP_TZ`)
  - Added `TimestampTimezone` as an argument in `TimestampType` constructor.
  - Added type hints `NTZ`, `LTZ`, `TZ` and `Timestamp` to annotate functions when registering UDFs.

### Improvements

- Removed redundant dependency `typing-extensions`.
- `DataFrame.cache_result` now creates temp table fully qualified names under current database and current schema.

### Bug Fixes

- Fixed a bug where type check happens on pandas before it is imported.
- Fixed a bug when creating a UDF from `numpy.ufunc`.
- Fixed a bug where `DataFrame.union` was not generating the correct `Selectable.schema_query` when SQL simplifier is enabled.

### Behavior Changes

- `DataFrameWriter.save_as_table` now respects the `nullable` field of the schema provided by the user or the inferred schema based on data from user input.

### Dependency updates

- Updated ``snowflake-connector-python`` to 3.0.4.

## 1.5.1 (2023-06-20)

### New Features

- Added support for the Python 3.10 runtime environment.

## 1.5.0 (2023-06-09)

### Behavior Changes

- Aggregation results, from functions such as `DataFrame.agg` and `DataFrame.describe`, no longer strip away non-printing characters from column names.

### New Features

- Added support for the Python 3.9 runtime environment.
- Added support for new functions in `snowflake.snowpark.functions`:
  - `array_generate_range`
  - `array_unique_agg`
  - `collect_set`
  - `sequence`
- Added support for registering and calling stored procedures with `TABLE` return type.
- Added support for parameter `length` in `StringType()` to specify the maximum number of characters that can be stored by the column.
- Added the alias `functions.element_at()` for `functions.get()`.
- Added the alias `Column.contains` for `functions.contains`.
- Added experimental feature `DataFrame.alias`.
- Added support for querying metadata columns from stage when creating `DataFrame` using `DataFrameReader`.
- Added support for `StructType.add` to append more fields to existing `StructType` objects.
- Added support for parameter `execute_as` in `StoredProcedureRegistration.register_from_file()` to specify stored procedure caller rights.

### Bug Fixes

- Fixed a bug where the `Dataframe.join_table_function` did not run all of the necessary queries to set up the join table function when SQL simplifier was enabled.
- Fixed type hint declaration for custom types - `ColumnOrName`, `ColumnOrLiteralStr`, `ColumnOrSqlExpr`, `LiteralType` and `ColumnOrLiteral` that were breaking `mypy` checks.
- Fixed a bug where `DataFrameWriter.save_as_table` and `DataFrame.copy_into_table` failed to parse fully qualified table names.

## 1.4.0 (2023-04-24)

### New Features

- Added support for `session.getOrCreate`.
- Added support for alias `Column.getField`.
- Added support for new functions in `snowflake.snowpark.functions`:
  - `date_add` and `date_sub` to make add and subtract operations easier.
  - `daydiff`
  - `explode`
  - `array_distinct`.
  - `regexp_extract`.
  - `struct`.
  - `format_number`.
  - `bround`.
  - `substring_index`
- Added parameter `skip_upload_on_content_match` when creating UDFs, UDTFs and stored procedures using `register_from_file` to skip uploading files to a stage if the same version of the files are already on the stage.
- Added support for `DataFrameWriter.save_as_table` method to take table names that contain dots.
- Flattened generated SQL when `DataFrame.filter()` or `DataFrame.order_by()` is followed by a projection statement (e.g. `DataFrame.select()`, `DataFrame.with_column()`).
- Added support for creating dynamic tables _(in private preview)_ using `Dataframe.create_or_replace_dynamic_table`.
- Added an optional argument `params` in `session.sql()` to support binding variables. Note that this is not supported in stored procedures yet.

### Bug Fixes

- Fixed a bug in `strtok_to_array` where an exception was thrown when a delimiter was passed in.
- Fixed a bug in `session.add_import` where the module had the same namespace as other dependencies.

## 1.3.0 (2023-03-28)

### New Features

- Added support for `delimiters` parameter in `functions.initcap()`.
- Added support for `functions.hash()` to accept a variable number of input expressions.
- Added API `Session.RuntimeConfig` for getting/setting/checking the mutability of any runtime configuration.
- Added support managing case sensitivity in `Row` results from `DataFrame.collect` using `case_sensitive` parameter.
- Added API `Session.conf` for getting, setting or checking the mutability of any runtime configuration.
- Added support for managing case sensitivity in `Row` results from `DataFrame.collect` using `case_sensitive` parameter.
- Added indexer support for `snowflake.snowpark.types.StructType`.
- Added a keyword argument `log_on_exception` to `Dataframe.collect` and `Dataframe.collect_no_wait` to optionally disable error logging for SQL exceptions.

### Bug Fixes

- Fixed a bug where a DataFrame set operation(`DataFrame.substract`, `DataFrame.union`, etc.) being called after another DataFrame set operation and `DataFrame.select` or `DataFrame.with_column` throws an exception.
- Fixed a bug where chained sort statements are overwritten by the SQL simplifier.

### Improvements

- Simplified JOIN queries to use constant subquery aliases (`SNOWPARK_LEFT`, `SNOWPARK_RIGHT`) by default. Users can disable this at runtime with `session.conf.set('use_constant_subquery_alias', False)` to use randomly generated alias names instead.
- Allowed specifying statement parameters in `session.call()`.
- Enabled the uploading of large pandas DataFrames in stored procedures by defaulting to a chunk size of 100,000 rows.

## 1.2.0 (2023-03-02)

### New Features

- Added support for displaying source code as comments in the generated scripts when registering stored procedures. This
  is enabled by default, turn off by specifying `source_code_display=False` at registration.
- Added a parameter `if_not_exists` when creating a UDF, UDTF or Stored Procedure from Snowpark Python to ignore creating the specified function or procedure if it already exists.
- Accept integers when calling `snowflake.snowpark.functions.get` to extract value from array.
- Added `functions.reverse` in functions to open access to Snowflake built-in function
  [reverse](https://docs.snowflake.com/en/sql-reference/functions/reverse).
- Added parameter `require_scoped_url` in snowflake.snowflake.files.SnowflakeFile.open() `(in Private Preview)` to replace `is_owner_file` is marked for deprecation.

### Bug Fixes

- Fixed a bug that overwrote `paramstyle` to `qmark` when creating a Snowpark session.
- Fixed a bug where `df.join(..., how="cross")` fails with `SnowparkJoinException: (1112): Unsupported using join type 'Cross'`.
- Fixed a bug where querying a `DataFrame` column created from chained function calls used a wrong column name.

## 1.1.0 (2023-01-26)

### New Features:

- Added `asc`, `asc_nulls_first`, `asc_nulls_last`, `desc`, `desc_nulls_first`, `desc_nulls_last`, `date_part` and `unix_timestamp` in functions.
- Added the property `DataFrame.dtypes` to return a list of column name and data type pairs.
- Added the following aliases:
  - `functions.expr()` for `functions.sql_expr()`.
  - `functions.date_format()` for `functions.to_date()`.
  - `functions.monotonically_increasing_id()` for `functions.seq8()`
  - `functions.from_unixtime()` for `functions.to_timestamp()`

### Bug Fixes:

- Fixed a bug in SQL simplifier that didn’t handle Column alias and join well in some cases. See https://github.com/snowflakedb/snowpark-python/issues/658 for details.
- Fixed a bug in SQL simplifier that generated wrong column names for function calls, NaN and INF.

### Improvements

- The session parameter `PYTHON_SNOWPARK_USE_SQL_SIMPLIFIER` is `True` after Snowflake 7.3 was released. In snowpark-python, `session.sql_simplifier_enabled` reads the value of `PYTHON_SNOWPARK_USE_SQL_SIMPLIFIER` by default, meaning that the SQL simplfier is enabled by default after the Snowflake 7.3 release. To turn this off, set `PYTHON_SNOWPARK_USE_SQL_SIMPLIFIER` in Snowflake to `False` or run `session.sql_simplifier_enabled = False` from Snowpark. It is recommended to use the SQL simplifier because it helps to generate more concise SQL.

## 1.0.0 (2022-11-01)

### New Features

- Added `Session.generator()` to create a new `DataFrame` using the Generator table function.
- Added a parameter `secure` to the functions that create a secure UDF or UDTF.

## 0.12.0 (2022-10-14)

### New Features

- Added new APIs for async job:
  - `Session.create_async_job()` to create an `AsyncJob` instance from a query id.
  - `AsyncJob.result()` now accepts argument `result_type` to return the results in different formats.
  - `AsyncJob.to_df()` returns a `DataFrame` built from the result of this asynchronous job.
  - `AsyncJob.query()` returns the SQL text of the executed query.
- `DataFrame.agg()` and `RelationalGroupedDataFrame.agg()` now accept variable-length arguments.
- Added parameters `lsuffix` and `rsuffix` to `DataFram.join()` and `DataFrame.cross_join()` to conveniently rename overlapping columns.
- Added `Table.drop_table()` so you can drop the temp table after `DataFrame.cache_result()`. `Table` is also a context manager so you can use the `with` statement to drop the cache temp table after use.
- Added `Session.use_secondary_roles()`.
- Added functions `first_value()` and `last_value()`. (contributed by @chasleslr)
- Added `on` as an alias for `using_columns` and `how` as an alias for `join_type` in `DataFrame.join()`.

### Bug Fixes

- Fixed a bug in `Session.create_dataframe()` that raised an error when `schema` names had special characters.
- Fixed a bug in which options set in `Session.read.option()` were not passed to `DataFrame.copy_into_table()` as default values.
- Fixed a bug in which `DataFrame.copy_into_table()` raises an error when a copy option has single quotes in the value.

## 0.11.0 (2022-09-28)

### Behavior Changes

- `Session.add_packages()` now raises `ValueError` when the version of a package cannot be found in Snowflake Anaconda channel. Previously, `Session.add_packages()` succeeded, and a `SnowparkSQLException` exception was raised later in the UDF/SP registration step.

### New Features:

- Added method `FileOperation.get_stream()` to support downloading stage files as stream.
- Added support in `functions.ntiles()` to accept int argument.
- Added the following aliases:
  - `functions.call_function()` for `functions.call_builtin()`.
  - `functions.function()` for `functions.builtin()`.
  - `DataFrame.order_by()` for `DataFrame.sort()`
  - `DataFrame.orderBy()` for `DataFrame.sort()`
- Improved `DataFrame.cache_result()` to return a more accurate `Table` class instead of a `DataFrame` class.
- Added support to allow `session` as the first argument when calling `StoredProcedure`.

### Improvements

- Improved nested query generation by flattening queries when applicable.
  - This improvement could be enabled by setting `Session.sql_simplifier_enabled = True`.
  - `DataFrame.select()`, `DataFrame.with_column()`, `DataFrame.drop()` and other select-related APIs have more flattened SQLs.
  - `DataFrame.union()`, `DataFrame.union_all()`, `DataFrame.except_()`, `DataFrame.intersect()`, `DataFrame.union_by_name()` have flattened SQLs generated when multiple set operators are chained.
- Improved type annotations for async job APIs.

### Bug Fixes

- Fixed a bug in which `Table.update()`, `Table.delete()`, `Table.merge()` try to reference a temp table that does not exist.

## 0.10.0 (2022-09-16)

### New Features:

- Added experimental APIs for evaluating Snowpark dataframes with asynchronous queries:
  - Added keyword argument `block` to the following action APIs on Snowpark dataframes (which execute queries) to allow asynchronous evaluations:
    - `DataFrame.collect()`, `DataFrame.to_local_iterator()`, `DataFrame.to_pandas()`, `DataFrame.to_pandas_batches()`, `DataFrame.count()`, `DataFrame.first()`.
    - `DataFrameWriter.save_as_table()`, `DataFrameWriter.copy_into_location()`.
    - `Table.delete()`, `Table.update()`, `Table.merge()`.
  - Added method `DataFrame.collect_nowait()` to allow asynchronous evaluations.
  - Added class `AsyncJob` to retrieve results from asynchronously executed queries and check their status.
- Added support for `table_type` in `Session.write_pandas()`. You can now choose from these `table_type` options: `"temporary"`, `"temp"`, and `"transient"`.
- Added support for using Python structured data (`list`, `tuple` and `dict`) as literal values in Snowpark.
- Added keyword argument `execute_as` to `functions.sproc()` and `session.sproc.register()` to allow registering a stored procedure as a caller or owner.
- Added support for specifying a pre-configured file format when reading files from a stage in Snowflake.

### Improvements:

- Added support for displaying details of a Snowpark session.

### Bug Fixes:

- Fixed a bug in which `DataFrame.copy_into_table()` and `DataFrameWriter.save_as_table()` mistakenly created a new table if the table name is fully qualified, and the table already exists.

### Deprecations:

- Deprecated keyword argument `create_temp_table` in `Session.write_pandas()`.
- Deprecated invoking UDFs using arguments wrapped in a Python list or tuple. You can use variable-length arguments without a list or tuple.

### Dependency updates

- Updated ``snowflake-connector-python`` to 2.7.12.

## 0.9.0 (2022-08-30)

### New Features:

- Added support for displaying source code as comments in the generated scripts when registering UDFs.
  This feature is turned on by default. To turn it off, pass the new keyword argument `source_code_display` as `False` when calling `register()` or `@udf()`.
- Added support for calling table functions from `DataFrame.select()`, `DataFrame.with_column()` and `DataFrame.with_columns()` which now take parameters of type `table_function.TableFunctionCall` for columns.
- Added keyword argument `overwrite` to `session.write_pandas()` to allow overwriting contents of a Snowflake table with that of a Pandas DataFrame.
- Added keyword argument `column_order` to `df.write.save_as_table()` to specify the matching rules when inserting data into table in append mode.
- Added method `FileOperation.put_stream()` to upload local files to a stage via file stream.
- Added methods `TableFunctionCall.alias()` and `TableFunctionCall.as_()` to allow aliasing the names of columns that come from the output of table function joins.
- Added function `get_active_session()` in module `snowflake.snowpark.context` to get the current active Snowpark session.

### Bug Fixes:

- Fixed a bug in which batch insert should not raise an error when `statement_params` is not passed to the function.
- Fixed a bug in which column names should be quoted when `session.create_dataframe()` is called with dicts and a given schema.
- Fixed a bug in which creation of table should be skipped if the table already exists and is in append mode when calling `df.write.save_as_table()`.
- Fixed a bug in which third-party packages with underscores cannot be added when registering UDFs.

### Improvements:

- Improved function `function.uniform()` to infer the types of inputs `max_` and `min_` and cast the limits to `IntegerType` or `FloatType` correspondingly.

## 0.8.0 (2022-07-22)

### New Features:

- Added keyword only argument `statement_params` to the following methods to allow for specifying statement level parameters:
  - `collect`, `to_local_iterator`, `to_pandas`, `to_pandas_batches`,
    `count`, `copy_into_table`, `show`, `create_or_replace_view`, `create_or_replace_temp_view`, `first`, `cache_result`
    and `random_split` on class `snowflake.snowpark.Dateframe`.
  - `update`, `delete` and `merge` on class `snowflake.snowpark.Table`.
  - `save_as_table` and `copy_into_location` on class `snowflake.snowpark.DataFrameWriter`.
  - `approx_quantile`, `statement_params`, `cov` and `crosstab` on class `snowflake.snowpark.DataFrameStatFunctions`.
  - `register` and `register_from_file` on class `snowflake.snowpark.udf.UDFRegistration`.
  - `register` and `register_from_file` on class `snowflake.snowpark.udtf.UDTFRegistration`.
  - `register` and `register_from_file` on class `snowflake.snowpark.stored_procedure.StoredProcedureRegistration`.
  - `udf`, `udtf` and `sproc` in `snowflake.snowpark.functions`.
- Added support for `Column` as an input argument to `session.call()`.
- Added support for `table_type` in `df.write.save_as_table()`. You can now choose from these `table_type` options: `"temporary"`, `"temp"`, and `"transient"`.

### Improvements:

- Added validation of object name in `session.use_*` methods.
- Updated the query tag in SQL to escape it when it has special characters.
- Added a check to see if Anaconda terms are acknowledged when adding missing packages.

### Bug Fixes:

- Fixed the limited length of the string column in `session.create_dataframe()`.
- Fixed a bug in which `session.create_dataframe()` mistakenly converted 0 and `False` to `None` when the input data was only a list.
- Fixed a bug in which calling `session.create_dataframe()` using a large local dataset sometimes created a temp table twice.
- Aligned the definition of `function.trim()` with the SQL function definition.
- Fixed an issue where snowpark-python would hang when using the Python system-defined (built-in function) `sum` vs. the Snowpark `function.sum()`.

### Deprecations:

- Deprecated keyword argument `create_temp_table` in `df.write.save_as_table()`.

## 0.7.0 (2022-05-25)

### New Features:

- Added support for user-defined table functions (UDTFs).
  - Use function `snowflake.snowpark.functions.udtf()` to register a UDTF, or use it as a decorator to register the UDTF.
    - You can also use `Session.udtf.register()` to register a UDTF.
  - Use `Session.udtf.register_from_file()` to register a UDTF from a Python file.
- Updated APIs to query a table function, including both Snowflake built-in table functions and UDTFs.
  - Use function `snowflake.snowpark.functions.table_function()` to create a callable representing a table function and use it to call the table function in a query.
  - Alternatively, use function `snowflake.snowpark.functions.call_table_function()` to call a table function.
  - Added support for `over` clause that specifies `partition by` and `order by` when lateral joining a table function.
  - Updated `Session.table_function()` and `DataFrame.join_table_function()` to accept `TableFunctionCall` instances.

### Breaking Changes:

- When creating a function with `functions.udf()` and `functions.sproc()`, you can now specify an empty list for the `imports` or `packages` argument to indicate that no import or package is used for this UDF or stored procedure. Previously, specifying an empty list meant that the function would use session-level imports or packages.
- Improved the `__repr__` implementation of data types in `types.py`. The unused `type_name` property has been removed.
- Added a Snowpark-specific exception class for SQL errors. This replaces the previous `ProgrammingError` from the Python connector.

### Improvements:

- Added a lock to a UDF or UDTF when it is called for the first time per thread.
- Improved the error message for pickling errors that occurred during UDF creation.
- Included the query ID when logging the failed query.

### Bug Fixes:

- Fixed a bug in which non-integral data (such as timestamps) was occasionally converted to integer when calling `DataFrame.to_pandas()`.
- Fixed a bug in which `DataFrameReader.parquet()` failed to read a parquet file when its column contained spaces.
- Fixed a bug in which `DataFrame.copy_into_table()` failed when the dataframe is created by reading a file with inferred schemas.

### Deprecations

`Session.flatten()` and `DataFrame.flatten()`.

### Dependency Updates:

- Restricted the version of `cloudpickle` <= `2.0.0`.

## 0.6.0 (2022-04-27)

### New Features:

- Added support for vectorized UDFs with the input as a Pandas DataFrame or Pandas Series and the output as a Pandas Series. This improves the performance of UDFs in Snowpark.
- Added support for inferring the schema of a DataFrame by default when it is created by reading a Parquet, Avro, or ORC file in the stage.
- Added functions `current_session()`, `current_statement()`, `current_user()`, `current_version()`, `current_warehouse()`, `date_from_parts()`, `date_trunc()`, `dayname()`, `dayofmonth()`, `dayofweek()`, `dayofyear()`, `grouping()`, `grouping_id()`, `hour()`, `last_day()`, `minute()`, `next_day()`, `previous_day()`, `second()`, `month()`, `monthname()`, `quarter()`, `year()`, `current_database()`, `current_role()`, `current_schema()`, `current_schemas()`, `current_region()`, `current_avaliable_roles()`, `add_months()`, `any_value()`, `bitnot()`, `bitshiftleft()`, `bitshiftright()`, `convert_timezone()`, `uniform()`, `strtok_to_array()`, `sysdate()`, `time_from_parts()`,  `timestamp_from_parts()`, `timestamp_ltz_from_parts()`, `timestamp_ntz_from_parts()`, `timestamp_tz_from_parts()`, `weekofyear()`, `percentile_cont()` to `snowflake.snowflake.functions`.

### Breaking Changes:

- Expired deprecations:
  - Removed the following APIs that were deprecated in 0.4.0: `DataFrame.groupByGroupingSets()`, `DataFrame.naturalJoin()`, `DataFrame.joinTableFunction`, `DataFrame.withColumns()`, `Session.getImports()`, `Session.addImport()`, `Session.removeImport()`, `Session.clearImports()`, `Session.getSessionStage()`, `Session.getDefaultDatabase()`, `Session.getDefaultSchema()`, `Session.getCurrentDatabase()`, `Session.getCurrentSchema()`, `Session.getFullyQualifiedCurrentSchema()`.

### Improvements:

- Added support for creating an empty `DataFrame` with a specific schema using the `Session.create_dataframe()` method.
- Changed the logging level from `INFO` to `DEBUG` for several logs (e.g., the executed query) when evaluating a dataframe.
- Improved the error message when failing to create a UDF due to pickle errors.

### Bug Fixes:

- Removed pandas hard dependencies in the `Session.create_dataframe()` method.

### Dependency Updates:

- Added `typing-extension` as a new dependency with the version >= `4.1.0`.

## 0.5.0 (2022-03-22)

### New Features

- Added stored procedures API.
  - Added `Session.sproc` property and `sproc()` to `snowflake.snowpark.functions`, so you can register stored procedures.
  - Added `Session.call` to call stored procedures by name.
- Added `UDFRegistration.register_from_file()` to allow registering UDFs from Python source files or zip files directly.
- Added `UDFRegistration.describe()` to describe a UDF.
- Added `DataFrame.random_split()` to provide a way to randomly split a dataframe.
- Added functions `md5()`, `sha1()`, `sha2()`, `ascii()`, `initcap()`, `length()`, `lower()`, `lpad()`, `ltrim()`, `rpad()`, `rtrim()`, `repeat()`, `soundex()`, `regexp_count()`, `replace()`, `charindex()`, `collate()`, `collation()`, `insert()`, `left()`, `right()`, `endswith()` to `snowflake.snowpark.functions`.
- Allowed `call_udf()` to accept literal values.
- Provided a `distinct` keyword in `array_agg()`.

### Bug Fixes:

- Fixed an issue that caused `DataFrame.to_pandas()` to have a string column if `Column.cast(IntegerType())` was used.
- Fixed a bug in `DataFrame.describe()` when there is more than one string column.

## 0.4.0 (2022-02-15)

### New Features

- You can now specify which Anaconda packages to use when defining UDFs.
  - Added `add_packages()`, `get_packages()`, `clear_packages()`, and `remove_package()`, to class `Session`.
  - Added `add_requirements()` to `Session` so you can use a requirements file to specify which packages this session will use.
  - Added parameter `packages` to function `snowflake.snowpark.functions.udf()` and method `UserDefinedFunction.register()` to indicate UDF-level Anaconda package dependencies when creating a UDF.
  - Added parameter `imports` to `snowflake.snowpark.functions.udf()` and `UserDefinedFunction.register()` to specify UDF-level code imports.
- Added a parameter `session` to function `udf()` and `UserDefinedFunction.register()` so you can specify which session to use to create a UDF if you have multiple sessions.
- Added types `Geography` and `Variant` to `snowflake.snowpark.types` to be used as type hints for Geography and Variant data when defining a UDF.
- Added support for Geography geoJSON data.
- Added `Table`, a subclass of `DataFrame` for table operations:
  - Methods `update` and `delete` update and delete rows of a table in Snowflake.
  - Method `merge` merges data from a `DataFrame` to a `Table`.
  - Override method `DataFrame.sample()` with an additional parameter `seed`, which works on tables but not on view and sub-queries.
- Added `DataFrame.to_local_iterator()` and `DataFrame.to_pandas_batches()` to allow getting results from an iterator when the result set returned from the Snowflake database is too large.
- Added `DataFrame.cache_result()` for caching the operations performed on a `DataFrame` in a temporary table.
  Subsequent operations on the original `DataFrame` have no effect on the cached result `DataFrame`.
- Added property `DataFrame.queries` to get SQL queries that will be executed to evaluate the `DataFrame`.
- Added `Session.query_history()` as a context manager to track SQL queries executed on a session, including all SQL queries to evaluate `DataFrame`s created from a session. Both query ID and query text are recorded.
- You can now create a `Session` instance from an existing established `snowflake.connector.SnowflakeConnection`. Use parameter `connection` in `Session.builder.configs()`.
- Added `use_database()`, `use_schema()`, `use_warehouse()`, and `use_role()` to class `Session` to switch database/schema/warehouse/role after a session is created.
- Added `DataFrameWriter.copy_into_table()` to unload a `DataFrame` to stage files.
- Added `DataFrame.unpivot()`.
- Added `Column.within_group()` for sorting the rows by columns with some aggregation functions.
- Added functions `listagg()`, `mode()`, `div0()`, `acos()`, `asin()`, `atan()`, `atan2()`, `cos()`, `cosh()`, `sin()`, `sinh()`, `tan()`, `tanh()`, `degrees()`, `radians()`, `round()`, `trunc()`, and `factorial()` to `snowflake.snowflake.functions`.
- Added an optional argument `ignore_nulls` in function `lead()` and `lag()`.
- The `condition` parameter of function `when()` and `iff()` now accepts SQL expressions.

### Improvements

- All function and method names have been renamed to use the snake case naming style, which is more Pythonic. For convenience, some camel case names are kept as aliases to the snake case APIs. It is recommended to use the snake case APIs.
  - Deprecated these methods on class `Session` and replaced them with their snake case equivalents: `getImports()`, `addImports()`, `removeImport()`, `clearImports()`, `getSessionStage()`, `getDefaultSchema()`, `getDefaultSchema()`, `getCurrentDatabase()`, `getFullyQualifiedCurrentSchema()`.
  - Deprecated these methods on class `DataFrame` and replaced them with their snake case equivalents: `groupingByGroupingSets()`, `naturalJoin()`, `withColumns()`, `joinTableFunction()`.
- Property `DataFrame.columns` is now consistent with `DataFrame.schema.names` and the Snowflake database `Identifier Requirements`.
- `Column.__bool__()` now raises a `TypeError`. This will ban the use of logical operators `and`, `or`, `not` on `Column` object, for instance `col("a") > 1 and col("b") > 2` will raise the `TypeError`. Use `(col("a") > 1) & (col("b") > 2)` instead.
- Changed `PutResult` and `GetResult` to subclass `NamedTuple`.
- Fixed a bug which raised an error when the local path or stage location has a space or other special characters.
- Changed `DataFrame.describe()` so that non-numeric and non-string columns are ignored instead of raising an exception.

### Dependency updates

- Updated ``snowflake-connector-python`` to 2.7.4.

## 0.3.0 (2022-01-09)

### New Features

- Added `Column.isin()`, with an alias `Column.in_()`.
- Added `Column.try_cast()`, which is a special version of `cast()`. It tries to cast a string expression to other types and returns `null` if the cast is not possible.
- Added `Column.startswith()` and `Column.substr()` to process string columns.
- `Column.cast()` now also accepts a `str` value to indicate the cast type in addition to a `DataType` instance.
- Added `DataFrame.describe()` to summarize stats of a `DataFrame`.
- Added `DataFrame.explain()` to print the query plan of a `DataFrame`.
- `DataFrame.filter()` and `DataFrame.select_expr()` now accepts a sql expression.
- Added a new `bool` parameter `create_temp_table` to methods `DataFrame.saveAsTable()` and `Session.write_pandas()` to optionally create a temp table.
- Added `DataFrame.minus()` and `DataFrame.subtract()` as aliases to `DataFrame.except_()`.
- Added `regexp_replace()`, `concat()`, `concat_ws()`, `to_char()`, `current_timestamp()`, `current_date()`, `current_time()`, `months_between()`, `cast()`, `try_cast()`, `greatest()`, `least()`, and `hash()` to module `snowflake.snowpark.functions`.

### Bug Fixes

- Fixed an issue where `Session.createDataFrame(pandas_df)` and `Session.write_pandas(pandas_df)` raise an exception when the `Pandas DataFrame` has spaces in the column name.
- `DataFrame.copy_into_table()` sometimes prints an `error` level log entry while it actually works. It's fixed now.
- Fixed an API docs issue where some `DataFrame` APIs are missing from the docs.

### Dependency updates

- Update ``snowflake-connector-python`` to 2.7.2, which upgrades ``pyarrow`` dependency to 6.0.x. Refer to the [python connector 2.7.2 release notes](https://pypi.org/project/snowflake-connector-python/2.7.2/) for more details.

## 0.2.0 (2021-12-02)

### New Features

- Updated the `Session.createDataFrame()` method for creating a `DataFrame` from a Pandas DataFrame.
- Added the `Session.write_pandas()` method for writing a `Pandas DataFrame` to a table in Snowflake and getting a `Snowpark DataFrame` object back.
- Added new classes and methods for calling window functions.
- Added the new functions `cume_dist()`, to find the cumulative distribution of a value with regard to other values within a window partition,
  and `row_number()`, which returns a unique row number for each row within a window partition.
- Added functions for computing statistics for DataFrames in the `DataFrameStatFunctions` class.
- Added functions for handling missing values in a DataFrame in the `DataFrameNaFunctions` class.
- Added new methods `rollup()`, `cube()`, and `pivot()` to the `DataFrame` class.
- Added the `GroupingSets` class, which you can use with the DataFrame groupByGroupingSets method to perform a SQL GROUP BY GROUPING SETS.
- Added the new `FileOperation(session)`
  class that you can use to upload and download files to and from a stage.
- Added the `DataFrame.copy_into_table()`
  method for loading data from files in a stage into a table.
- In CASE expressions, the functions `when()` and `otherwise()`
  now accept Python types in addition to `Column` objects.
- When you register a UDF you can now optionally set the `replace` parameter to `True` to overwrite an existing UDF with the same name.

### Improvements

- UDFs are now compressed before they are uploaded to the server. This makes them about 10 times smaller, which can help
  when you are using large ML model files.
- When the size of a UDF is less than 8196 bytes, it will be uploaded as in-line code instead of uploaded to a stage.

### Bug Fixes

- Fixed an issue where the statement `df.select(when(col("a") == 1, 4).otherwise(col("a"))), [Row(4), Row(2), Row(3)]` raised an exception.
- Fixed an issue where `df.toPandas()` raised an exception when a DataFrame was created from large local data.

## 0.1.0 (2021-10-26)

Start of Private Preview<|MERGE_RESOLUTION|>--- conflicted
+++ resolved
@@ -2,24 +2,19 @@
 
 ## 1.10.0 (TBD)
 
-<<<<<<< HEAD
 ### New Features
 - Added support for managing case sensitivity in `DataFrame.to_local_iterator()`.
-=======
+
 ### Bug Fixes
 
 - Fixed a bug in `DataFrame.to_pandas()` where converting snowpark dataframes to pandas dataframes was losing precision on integers with more than 19 digits.
->>>>>>> ce265083
+- Fixed a bug that `session.add_packages` can not handle requirement specifier that contains project name with underscore and version.
 
 ### Behavior change
 
 - Changed the behavior of `date_format`:
   - The `format` argument changed from optional to required.
   - The returned result changed from a date object to a date-formatted string.
-
-### Bug Fixes
-
-- Fixed a bug that `session.add_packages` can not handle requirement specifier that contains project name with underscore and version.
 
 ## 1.9.0 (2023-10-13)
 

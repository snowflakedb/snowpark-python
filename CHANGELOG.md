--- conflicted
+++ resolved
@@ -24,13 +24,9 @@
 #### Bug Fixes
 
 - Fixed a bug in local testing mode that caused a column to contain None when it should contain 0
-<<<<<<< HEAD
-- Fixed a bug in StructField.from_json that prevented TimestampTypes with tzinfo from being parsed correctly.
+- Fixed a bug in `StructField.from_json` that prevented TimestampTypes with `tzinfo` from being parsed correctly.
+- Fixed a bug in function `date_format` that caused an error when the input column was date type or timestamp type.
 - Fixed a bug in `replace` when passing `Column` expression objects.
-=======
-- Fixed a bug in `StructField.from_json` that prevented TimestampTypes with tzinfo from being parsed correctly.
-- Fixed a bug in function `date_format` that caused an error when the input column was date type or timestamp type.
->>>>>>> bacc0e37
 
 ### Snowpark pandas API Updates
 

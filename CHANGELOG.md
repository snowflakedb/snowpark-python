# Release History

## 1.27.0 (TBD)

### Snowpark Python API Updates

#### New Features

- Added support for the following functions in `functions.py`
  - `array_reverse`
  - `divnull`
  - `map_cat`
  - `map_contains_key`
  - `map_keys`
  - `nullifzero`
  - `snowflake_cortex_sentiment`
  - `acosh`
  - `asinh`
  - `atanh`
  - `bit_length`
  - `bitmap_bit_position`
  - `bitmap_bucket_number`
  - `bitmap_construct_agg`
  - `cbrt`
  - `equal_null`
  - `from_json`
  - `ifnull`
  - `localtimestamp`
  - `max_by`
  - `min_by`
  - `nvl`
  - `octet_length`
  - `position`
  - `regr_avgx`
  - `regr_avgy`
  - `regr_count`
  - `regr_intercept`
  - `regr_r2`
  - `regr_slope`
  - `regr_sxx`
  - `regr_sxy`
  - `regr_syy`
  - `try_to_binary`

#### Experimental Features

- Added `Catalog` class to manage snowflake objects. It can be accessed via `Session.catalog`.
<<<<<<< HEAD
  - `snowflake.core` is a dependency required for this feature.
=======
- Added support for specifying a schema string (including implicit struct syntax) when calling `DataFrame.create_dataframe`.
>>>>>>> 2b2640c4

#### Improvements

- Updated README.md to include instructions on how to verify package signatures using `cosign`.
- Added an option `keep_column_order` for keeping original column order in `DataFrame.with_column` and `DataFrame.with_columns`.
- Added support for `contains_null` parameter to ArrayType.
- Added support for creating a temporary view via `DataFrame.create_or_replace_temp_view` from a DataFrame created by reading a file from a stage.
- Added support for `value_contains_null` parameter to MapType.

#### Bug Fixes

- Fixed a bug in local testing mode that caused a column to contain None when it should contain 0
- Fixed a bug in `StructField.from_json` that prevented TimestampTypes with `tzinfo` from being parsed correctly.
- Fixed a bug in function `date_format` that caused an error when the input column was date type or timestamp type.
- Fixed a bug in dataframe that null value can be inserted in a non-nullable column.
- Fixed a bug in `replace` and `lit` which raised type hint assertion error when passing `Column` expression objects.

### Snowpark pandas API Updates

#### New Features

- Added support for `Series.str.ljust` and `Series.str.rjust`.
- Added support for `Series.str.center`.
- Added support for `Series.str.pad`.
- Added support for applying Snowpark Python function `snowflake_cortex_sentiment`.
- Added support for `DataFrame.map`.
- Added support for `DataFrame.from_dict` and `DataFrame.from_records`.
- Added support for mixed case field names in struct type columns.
- Added support for `SeriesGroupBy.unique`
- Added support for `Series.dt.strftime` with the following directives:
  - %d: Day of the month as a zero-padded decimal number.
  - %m: Month as a zero-padded decimal number.
  - %Y: Year with century as a decimal number.
  - %H: Hour (24-hour clock) as a zero-padded decimal number.
  - %M: Minute as a zero-padded decimal number.
  - %S: Second as a zero-padded decimal number.
  - %f: Microsecond as a decimal number, zero-padded to 6 digits.
  - %j: Day of the year as a zero-padded decimal number.
  - %X: Locale’s appropriate time representation.
  - %%: A literal '%' character.
- Added support for `Series.between`.
- Added support for `include_groups=False` in `DataFrameGroupBy.apply`.
- Added support for `expand=True` in `Series.str.split`.
- Added support for `DataFrame.pop` and `Series.pop`.
- Added support for `first` and `last` in `DataFrameGroupBy.agg` and `SeriesGroupBy.agg`.

#### Bug Fixes

- Fixed a bug that system function called through `session.call` have incorrect type conversion.

#### Improvements
- Improve performance of `DataFrame.map`, `Series.apply` and `Series.map` methods by mapping numpy functions to snowpark functions if possible.
- Updated integration testing for `session.lineage.trace` to exclude deleted objects
- Added documentation for `DataFrame.map`.
- Improve performance of `DataFrame.apply` by mapping numpy functions to snowpark functions if possible.
- Added documentation on the extent of Snowpark pandas interoperability with scikit-learn.
- Infer return type of functions in `Series.map`, `Series.apply` and `DataFrame.map` if type-hint is not provided.
- Added `call_count` to telemetry that counts method calls including interchange protocol calls.

## 1.26.0 (2024-12-05)

### Snowpark Python API Updates

#### New Features

- Added support for property `version` and class method `get_active_session` for `Session` class.
- Added new methods and variables to enhance data type handling and JSON serialization/deserialization:
  - To `DataType`, its derived classes, and `StructField`:
    - `type_name`: Returns the type name of the data.
    - `simple_string`: Provides a simple string representation of the data.
    - `json_value`: Returns the data as a JSON-compatible value.
    - `json`: Converts the data to a JSON string.
  - To `ArrayType`, `MapType`, `StructField`, `PandasSeriesType`, `PandasDataFrameType` and `StructType`:
    - `from_json`: Enables these types to be created from JSON data.
  - To `MapType`:
    - `keyType`: keys of the map
    - `valueType`: values of the map
- Added support for method `appName` in `SessionBuilder`.
- Added support for `include_nulls` argument in `DataFrame.unpivot`.
- Added support for following functions in `functions.py`:
  - `size` to get size of array, object, or map columns.
  - `collect_list` an alias of `array_agg`.
  - `substring` makes `len` argument optional.
- Added parameter `ast_enabled` to session for internal usage (default: `False`).

#### Improvements

- Added support for specifying the following to `DataFrame.create_or_replace_dynamic_table`:
  - `iceberg_config` A dictionary that can hold the following iceberg configuration options:
    - `external_volume`
    - `catalog`
    - `base_location`
    - `catalog_sync`
    - `storage_serialization_policy`
- Added support for nested data types to `DataFrame.print_schema`
- Added support for `level` parameter to `DataFrame.print_schema`
- Improved flexibility of `DataFrameReader` and `DataFrameWriter` API by adding support for the following:
  - Added `format` method to `DataFrameReader` and `DataFrameWriter` to specify file format when loading or unloading results.
  - Added `load` method to `DataFrameReader` to work in conjunction with `format`.
  - Added `save` method to `DataFrameWriter` to work in conjunction with `format`.
  - Added support to read keyword arguments to `options` method for `DataFrameReader` and `DataFrameWriter`.
- Relaxed the cloudpickle dependency for Python 3.11 to simplify build requirements. However, for Python 3.11, `cloudpickle==2.2.1` remains the only supported version.

#### Bug Fixes

- Removed warnings that dynamic pivot features were in private preview, because
  dynamic pivot is now generally available.
- Fixed a bug in `session.read.options` where `False` Boolean values were incorrectly parsed as `True` in the generated file format.

#### Dependency Updates

- Added a runtime dependency on `python-dateutil`.

### Snowpark pandas API Updates

#### New Features

- Added partial support for `Series.map` when `arg` is a pandas `Series` or a
  `collections.abc.Mapping`. No support for instances of `dict` that implement
  `__missing__` but are not instances of `collections.defaultdict`.
- Added support for `DataFrame.align` and `Series.align` for `axis=1` and `axis=None`.
- Added support for `pd.json_normalize`.
- Added support for `GroupBy.pct_change` with `axis=0`, `freq=None`, and `limit=None`.
- Added support for `DataFrameGroupBy.__iter__` and `SeriesGroupBy.__iter__`.
- Added support for `np.sqrt`, `np.trunc`, `np.floor`, numpy trig functions, `np.exp`, `np.abs`, `np.positive` and `np.negative`.
- Added partial support for the dataframe interchange protocol method
  `DataFrame.__dataframe__()`.

#### Bug Fixes

- Fixed a bug in `df.loc` where setting a single column from a series results in unexpected `None` values.

#### Improvements

- Use UNPIVOT INCLUDE NULLS for unpivot operations in pandas instead of sentinel values.
- Improved documentation for pd.read_excel.

## 1.25.0 (2024-11-14)

### Snowpark Python API Updates

#### New Features

- Added the following new functions in `snowflake.snowpark.dataframe`:
  - `map`
- Added support for passing parameter `include_error` to `Session.query_history` to record queries that have error during execution.

#### Improvements

- When target stage is not set in profiler, a default stage from `Session.get_session_stage` is used instead of raising `SnowparkSQLException`.
- Allowed lower case or mixed case input when calling `Session.stored_procedure_profiler.set_active_profiler`.
- Added distributed tracing using open telemetry APIs for action function in `DataFrame`:
  - `cache_result`
- Removed opentelemetry warning from logging.

#### Bug Fixes

- Fixed the pre-action and post-action query propagation when `In` expression were used in selects.
- Fixed a bug that raised error `AttributeError` while calling `Session.stored_procedure_profiler.get_output` when `Session.stored_procedure_profiler` is disabled.

#### Dependency Updates

- Added a dependency on `protobuf>=5.28` and `tzlocal` at runtime.
- Added a dependency on `protoc-wheel-0` for the development profile.
- Require `snowflake-connector-python>=3.12.0, <4.0.0` (was `>=3.10.0`).

### Snowpark pandas API Updates

#### Dependency Updates

- Updated `modin` from 0.28.1 to 0.30.1.
- Added support for all `pandas` 2.2.x versions.

#### New Features

- Added support for `Index.to_numpy`.
- Added support for `DataFrame.align` and `Series.align` for `axis=0`.
- Added support for `size` in `GroupBy.aggregate`, `DataFrame.aggregate`, and `Series.aggregate`.
- Added support for `snowflake.snowpark.functions.window`
- Added support for `pd.read_pickle` (Uses native pandas for processing).
- Added support for `pd.read_html` (Uses native pandas for processing).
- Added support for `pd.read_xml` (Uses native pandas for processing).
- Added support for aggregation functions `"size"` and `len` in `GroupBy.aggregate`, `DataFrame.aggregate`, and `Series.aggregate`.
- Added support for list values in `Series.str.len`.

#### Bug Fixes

- Fixed a bug where aggregating a single-column dataframe with a single callable function (e.g. `pd.DataFrame([0]).agg(np.mean)`) would fail to transpose the result.
- Fixed bugs where `DataFrame.dropna()` would:
  - Treat an empty `subset` (e.g. `[]`) as if it specified all columns instead of no columns.
  - Raise a `TypeError` for a scalar `subset` instead of filtering on just that column.
  - Raise a `ValueError` for a `subset` of type `pandas.Index` instead of filtering on the columns in the index.
- Disable creation of scoped read only table to mitigate Disable creation of scoped read only table to mitigate `TableNotFoundError` when using dynamic pivot in notebook environment.
- Fixed a bug when concat dataframe or series objects are coming from the same dataframe when axis = 1.

#### Improvements

- Improve np.where with scalar x value by eliminating unnecessary join and temp table creation.
- Improve get_dummies performance by flattening the pivot with join.
- Improve align performance when aligning on row position column by removing unnecessary window functions.



### Snowpark Local Testing Updates

#### New Features

- Added support for patching functions that are unavailable in the `snowflake.snowpark.functions` module.
- Added support for `snowflake.snowpark.functions.any_value`

#### Bug Fixes

- Fixed a bug where `Table.update` could not handle `VariantType`, `MapType`, and `ArrayType` data types.
- Fixed a bug where column aliases were incorrectly resolved in `DataFrame.join`, causing errors when selecting columns from a joined DataFrame.
- Fixed a bug where `Table.update` and `Table.merge` could fail if the target table's index was not the default `RangeIndex`.

## 1.24.0 (2024-10-28)

### Snowpark Python API Updates

#### New Features

- Updated `Session` class to be thread-safe. This allows concurrent DataFrame transformations, DataFrame actions, UDF and stored procedure registration, and concurrent file uploads when using the same `Session` object.
  - The feature is disabled by default and can be enabled by setting `FEATURE_THREAD_SAFE_PYTHON_SESSION` to `True` for account.
  - Updating session configurations, like changing database or schema, when multiple threads are using the session may lead to unexpected behavior.
  - When enabled, some internally created temporary table names returned from `DataFrame.queries` API are not deterministic, and may be different when DataFrame actions are executed. This does not affect explicit user-created temporary tables.
- Added support for 'Service' domain to `session.lineage.trace` API.
- Added support for `copy_grants` parameter when registering UDxF and stored procedures.
- Added support for the following methods in `DataFrameWriter` to support daisy-chaining:
  - `option`
  - `options`
  - `partition_by`
- Added support for `snowflake_cortex_summarize`.

#### Improvements

- Improved the following new capability for function `snowflake.snowpark.functions.array_remove` it is now possible to use in python.
- Disables sql simplification when sort is performed after limit.
  - Previously, `df.sort().limit()` and `df.limit().sort()` generates the same query with sort in front of limit. Now, `df.limit().sort()` will generate query that reads `df.limit().sort()`.
  - Improve performance of generated query for `df.limit().sort()`, because limit stops table scanning as soon as the number of records is satisfied.
- Added a client side error message for when an invalid stage location is passed to DataFrame read functions.

#### Bug Fixes

- Fixed a bug where the automatic cleanup of temporary tables could interfere with the results of async query execution.
- Fixed a bug in `DataFrame.analytics.time_series_agg` function to handle multiple data points in same sliding interval.
- Fixed a bug that created inconsistent casing in field names of structured objects in iceberg schemas.

#### Deprecations

- Deprecated warnings will be triggered when using snowpark-python with Python 3.8. For more details, please refer to https://docs.snowflake.com/en/developer-guide/python-runtime-support-policy.

### Snowpark pandas API Updates

#### New Features

- Added support for `np.subtract`, `np.multiply`, `np.divide`, and `np.true_divide`.
- Added support for tracking usages of `__array_ufunc__`.
- Added numpy compatibility support for `np.float_power`, `np.mod`, `np.remainder`, `np.greater`, `np.greater_equal`, `np.less`, `np.less_equal`, `np.not_equal`, and `np.equal`.
- Added numpy compatibility support for `np.log`, `np.log2`, and `np.log10`
- Added support for `DataFrameGroupBy.bfill`, `SeriesGroupBy.bfill`, `DataFrameGroupBy.ffill`, and `SeriesGroupBy.ffill`.
- Added support for `on` parameter with `Resampler`.
- Added support for timedelta inputs in `value_counts()`.
- Added support for applying Snowpark Python function `snowflake_cortex_summarize`.
- Added support for `DataFrame.attrs` and `Series.attrs`.
- Added support for `DataFrame.style`.
- Added numpy compatibility support for `np.full_like`

#### Improvements

- Improved generated SQL query for `head` and `iloc` when the row key is a slice.
- Improved error message when passing an unknown timezone to `tz_convert` and `tz_localize` in `Series`, `DataFrame`, `Series.dt`, and `DatetimeIndex`.
- Improved documentation for `tz_convert` and `tz_localize` in `Series`, `DataFrame`, `Series.dt`, and `DatetimeIndex` to specify the supported timezone formats.
- Added additional kwargs support for `df.apply` and `series.apply` ( as well as `map` and `applymap` ) when using snowpark functions. This allows for some position independent compatibility between apply and functions where the first argument is not a pandas object.
- Improved generated SQL query for `iloc` and `iat` when the row key is a scalar.
- Removed all joins in `iterrows`.
- Improved documentation for `Series.map` to reflect the unsupported features.
- Added support for `np.may_share_memory` which is used internally by many scikit-learn functions. This method will always return false when called with a Snowpark pandas object.

#### Bug Fixes

- Fixed a bug where `DataFrame` and `Series` `pct_change()` would raise `TypeError` when input contained timedelta columns.
- Fixed a bug where `replace()` would sometimes propagate `Timedelta` types incorrectly through `replace()`. Instead raise `NotImplementedError` for `replace()` on `Timedelta`.
- Fixed a bug where `DataFrame` and `Series` `round()` would raise `AssertionError` for `Timedelta` columns. Instead raise `NotImplementedError` for `round()` on `Timedelta`.
- Fixed a bug where `reindex` fails when the new index is a Series with non-overlapping types from the original index.
- Fixed a bug where calling `__getitem__` on a DataFrameGroupBy object always returned a DataFrameGroupBy object if `as_index=False`.
- Fixed a bug where inserting timedelta values into an existing column would silently convert the values to integers instead of raising `NotImplementedError`.
- Fixed a bug where `DataFrame.shift()` on axis=0 and axis=1 would fail to propagate timedelta types.
- `DataFrame.abs()`, `DataFrame.__neg__()`, `DataFrame.stack()`, and `DataFrame.unstack()` now raise `NotImplementedError` for timedelta inputs instead of failing to propagate timedelta types.

### Snowpark Local Testing Updates

#### Bug Fixes

- Fixed a bug where `DataFrame.alias` raises `KeyError` for input column name.
- Fixed a bug where `to_csv` on Snowflake stage fails when data contains empty strings.

## 1.23.0 (2024-10-09)

### Snowpark Python API Updates

#### New Features

- Added the following new functions in `snowflake.snowpark.functions`:
  - `make_interval`
- Added support for using Snowflake Interval constants with `Window.range_between()` when the order by column is TIMESTAMP or DATE type.
- Added support for file writes. This feature is currently in private preview.
- Added `thread_id` to `QueryRecord` to track the thread id submitting the query history.
- Added support for `Session.stored_procedure_profiler`.

#### Improvements

#### Bug Fixes

- Fixed a bug where registering a stored procedure or UDxF with type hints would give a warning `'NoneType' has no len() when trying to read default values from function`.

### Snowpark pandas API Updates

#### New Features

- Added support for `TimedeltaIndex.mean` method.
- Added support for some cases of aggregating `Timedelta` columns on `axis=0` with `agg` or `aggregate`.
- Added support for `by`, `left_by`, `right_by`, `left_index`, and `right_index` for `pd.merge_asof`.
- Added support for passing parameter `include_describe` to `Session.query_history`.
- Added support for `DatetimeIndex.mean` and `DatetimeIndex.std` methods.
- Added support for `Resampler.asfreq`, `Resampler.indices`, `Resampler.nunique`, and `Resampler.quantile`.
- Added support for `resample` frequency `W`, `ME`, `YE` with `closed = "left"`.
- Added support for `DataFrame.rolling.corr` and `Series.rolling.corr` for `pairwise = False` and int `window`.
- Added support for string time-based `window` and `min_periods = None` for `Rolling`.
- Added support for `DataFrameGroupBy.fillna` and `SeriesGroupBy.fillna`.
- Added support for constructing `Series` and `DataFrame` objects with the lazy `Index` object as `data`, `index`, and `columns` arguments.
- Added support for constructing `Series` and `DataFrame` objects with `index` and `column` values not present in `DataFrame`/`Series` `data`.
- Added support for `pd.read_sas` (Uses native pandas for processing).
- Added support for applying `rolling().count()` and `expanding().count()` to `Timedelta` series and columns.
- Added support for `tz` in both `pd.date_range` and `pd.bdate_range`.
- Added support for `Series.items`.
- Added support for `errors="ignore"` in `pd.to_datetime`.
- Added support for `DataFrame.tz_localize` and `Series.tz_localize`.
- Added support for `DataFrame.tz_convert` and `Series.tz_convert`.
- Added support for applying Snowpark Python functions (e.g., `sin`) in `Series.map`, `Series.apply`, `DataFrame.apply` and `DataFrame.applymap`.

#### Improvements

- Improved `to_pandas` to persist the original timezone offset for TIMESTAMP_TZ type.
- Improved `dtype` results for TIMESTAMP_TZ type to show correct timezone offset.
- Improved `dtype` results for TIMESTAMP_LTZ type to show correct timezone.
- Improved error message when passing non-bool value to `numeric_only` for groupby aggregations.
- Removed unnecessary warning about sort algorithm in `sort_values`.
- Use SCOPED object for internal create temp tables. The SCOPED objects will be stored sproc scoped if created within stored sproc, otherwise will be session scoped, and the object will be automatically cleaned at the end of the scope.
- Improved warning messages for operations that lead to materialization with inadvertent slowness.
- Removed unnecessary warning message about `convert_dtype` in `Series.apply`.

#### Bug Fixes

- Fixed a bug where an `Index` object created from a `Series`/`DataFrame` incorrectly updates the `Series`/`DataFrame`'s index name after an inplace update has been applied to the original `Series`/`DataFrame`.
- Suppressed an unhelpful `SettingWithCopyWarning` that sometimes appeared when printing `Timedelta` columns.
- Fixed `inplace` argument for `Series` objects derived from other `Series` objects.
- Fixed a bug where `Series.sort_values` failed if series name overlapped with index column name.
- Fixed a bug where transposing a dataframe would map `Timedelta` index levels to integer column levels.
- Fixed a bug where `Resampler` methods on timedelta columns would produce integer results.
- Fixed a bug where `pd.to_numeric()` would leave `Timedelta` inputs as `Timedelta` instead of converting them to integers.
- Fixed `loc` set when setting a single row, or multiple rows, of a DataFrame with a Series value.

### Snowpark Local Testing Updates

#### Bug Fixes

- Fixed a bug where nullable columns were annotated wrongly.
- Fixed a bug where the `date_add` and `date_sub` functions failed for `NULL` values.
- Fixed a bug where `equal_null` could fail inside a merge statement.
- Fixed a bug where `row_number` could fail inside a Window function.
- Fixed a bug where updates could fail when the source is the result of a join.


## 1.22.1 (2024-09-11)
This is a re-release of 1.22.0. Please refer to the 1.22.0 release notes for detailed release content.


## 1.22.0 (2024-09-10)

### Snowpark Python API Updates

### New Features

- Added the following new functions in `snowflake.snowpark.functions`:
  - `array_remove`
  - `ln`

#### Improvements

- Improved documentation for `Session.write_pandas` by making `use_logical_type` option more explicit.
- Added support for specifying the following to `DataFrameWriter.save_as_table`:
  - `enable_schema_evolution`
  - `data_retention_time`
  - `max_data_extension_time`
  - `change_tracking`
  - `copy_grants`
  - `iceberg_config` A dicitionary that can hold the following iceberg configuration options:
      - `external_volume`
      - `catalog`
      - `base_location`
      - `catalog_sync`
      - `storage_serialization_policy`
- Added support for specifying the following to `DataFrameWriter.copy_into_table`:
  - `iceberg_config` A dicitionary that can hold the following iceberg configuration options:
      - `external_volume`
      - `catalog`
      - `base_location`
      - `catalog_sync`
      - `storage_serialization_policy`
- Added support for specifying the following parameters to `DataFrame.create_or_replace_dynamic_table`:
  - `mode`
  - `refresh_mode`
  - `initialize`
  - `clustering_keys`
  - `is_transient`
  - `data_retention_time`
  - `max_data_extension_time`

#### Bug Fixes

- Fixed a bug in `session.read.csv` that caused an error when setting `PARSE_HEADER = True` in an externally defined file format.
- Fixed a bug in query generation from set operations that allowed generation of duplicate queries when children have common subqueries.
- Fixed a bug in `session.get_session_stage` that referenced a non-existing stage after switching database or schema.
- Fixed a bug where calling `DataFrame.to_snowpark_pandas` without explicitly initializing the Snowpark pandas plugin caused an error.
- Fixed a bug where using the `explode` function in dynamic table creation caused a SQL compilation error due to improper boolean type casting on the `outer` parameter.

### Snowpark Local Testing Updates

#### New Features

- Added support for type coercion when passing columns as input to UDF calls.
- Added support for `Index.identical`.

#### Bug Fixes

- Fixed a bug where the truncate mode in `DataFrameWriter.save_as_table` incorrectly handled DataFrames containing only a subset of columns from the existing table.
- Fixed a bug where function `to_timestamp` does not set the default timezone of the column datatype.

### Snowpark pandas API Updates

#### New Features

- Added limited support for the `Timedelta` type, including the following features. Snowpark pandas will raise `NotImplementedError` for unsupported `Timedelta` use cases.
  - supporting tracking the Timedelta type through `copy`, `cache_result`, `shift`, `sort_index`, `assign`, `bfill`, `ffill`, `fillna`, `compare`, `diff`, `drop`, `dropna`, `duplicated`, `empty`, `equals`, `insert`, `isin`, `isna`, `items`, `iterrows`, `join`, `len`, `mask`, `melt`, `merge`, `nlargest`, `nsmallest`, `to_pandas`.
  - converting non-timedelta to timedelta via `astype`.
  - `NotImplementedError` will be raised for the rest of methods that do not support `Timedelta`.
  - support for subtracting two timestamps to get a Timedelta.
  - support indexing with Timedelta data columns.
  - support for adding or subtracting timestamps and `Timedelta`.
  - support for binary arithmetic between two `Timedelta` values.
  - support for binary arithmetic and comparisons between `Timedelta` values and numeric values.
  - support for lazy `TimedeltaIndex`.
  - support for `pd.to_timedelta`.
  - support for `GroupBy` aggregations `min`, `max`, `mean`, `idxmax`, `idxmin`, `std`, `sum`, `median`, `count`, `any`, `all`, `size`, `nunique`, `head`, `tail`, `aggregate`.
  - support for `GroupBy` filtrations `first` and `last`.
  - support for `TimedeltaIndex` attributes: `days`, `seconds`, `microseconds` and `nanoseconds`.
  - support for `diff` with timestamp columns on `axis=0` and `axis=1`
  - support for `TimedeltaIndex` methods: `ceil`, `floor` and `round`.
  - support for `TimedeltaIndex.total_seconds` method.
- Added support for index's arithmetic and comparison operators.
- Added support for `Series.dt.round`.
- Added documentation pages for `DatetimeIndex`.
- Added support for `Index.name`, `Index.names`, `Index.rename`, and `Index.set_names`.
- Added support for `Index.__repr__`.
- Added support for `DatetimeIndex.month_name` and `DatetimeIndex.day_name`.
- Added support for `Series.dt.weekday`, `Series.dt.time`, and `DatetimeIndex.time`.
- Added support for `Index.min` and `Index.max`.
- Added support for `pd.merge_asof`.
- Added support for `Series.dt.normalize` and `DatetimeIndex.normalize`.
- Added support for `Index.is_boolean`, `Index.is_integer`, `Index.is_floating`, `Index.is_numeric`, and `Index.is_object`.
- Added support for `DatetimeIndex.round`, `DatetimeIndex.floor` and `DatetimeIndex.ceil`.
- Added support for `Series.dt.days_in_month` and `Series.dt.daysinmonth`.
- Added support for `DataFrameGroupBy.value_counts` and `SeriesGroupBy.value_counts`.
- Added support for `Series.is_monotonic_increasing` and `Series.is_monotonic_decreasing`.
- Added support for `Index.is_monotonic_increasing` and `Index.is_monotonic_decreasing`.
- Added support for `pd.crosstab`.
- Added support for `pd.bdate_range` and included business frequency support (B, BME, BMS, BQE, BQS, BYE, BYS) for both `pd.date_range` and `pd.bdate_range`.
- Added support for lazy `Index` objects  as `labels` in `DataFrame.reindex` and `Series.reindex`.
- Added support for `Series.dt.days`, `Series.dt.seconds`, `Series.dt.microseconds`, and `Series.dt.nanoseconds`.
- Added support for creating a `DatetimeIndex` from an `Index` of numeric or string type.
- Added support for string indexing with `Timedelta` objects.
- Added support for `Series.dt.total_seconds` method.
- Added support for `DataFrame.apply(axis=0)`.
- Added support for `Series.dt.tz_convert` and `Series.dt.tz_localize`.
- Added support for `DatetimeIndex.tz_convert` and `DatetimeIndex.tz_localize`.

#### Improvements

- Improve concat, join performance when operations are performed on series coming from the same dataframe by avoiding unnecessary joins.
- Refactored `quoted_identifier_to_snowflake_type` to avoid making metadata queries if the types have been cached locally.
- Improved `pd.to_datetime` to handle all local input cases.
- Create a lazy index from another lazy index without pulling data to client.
- Raised `NotImplementedError` for Index bitwise operators.
- Display a more clear error message when `Index.names` is set to a non-like-like object.
- Raise a warning whenever MultiIndex values are pulled in locally.
- Improve warning message for `pd.read_snowflake` include the creation reason when temp table creation is triggered.
- Improve performance for `DataFrame.set_index`, or setting `DataFrame.index` or `Series.index` by avoiding checks require eager evaluation. As a consequence, when the new index that does not match the current `Series`/`DataFrame` object length, a `ValueError` is no longer raised. Instead, when the `Series`/`DataFrame` object is longer than the provided index, the `Series`/`DataFrame`'s new index is filled with `NaN` values for the "extra" elements. Otherwise, the extra values in the provided index are ignored.
- Properly raise `NotImplementedError` when ambiguous/nonexistent are non-string in `ceil`/`floor`/`round`.

#### Bug Fixes

- Stopped ignoring nanoseconds in `pd.Timedelta` scalars.
- Fixed AssertionError in tree of binary operations.
- Fixed bug in `Series.dt.isocalendar` using a named Series
- Fixed `inplace` argument for Series objects derived from DataFrame columns.
- Fixed a bug where `Series.reindex` and `DataFrame.reindex` did not update the result index's name correctly.
- Fixed a bug where `Series.take` did not error when `axis=1` was specified.


## 1.21.1 (2024-09-05)

### Snowpark Python API Updates

#### Bug Fixes

- Fixed a bug where using `to_pandas_batches` with async jobs caused an error due to improper handling of waiting for asynchronous query completion.

## 1.21.0 (2024-08-19)

### Snowpark Python API Updates

#### New Features

- Added support for `snowflake.snowpark.testing.assert_dataframe_equal` that is a utility function to check the equality of two Snowpark DataFrames.

#### Improvements

- Added support server side string size limitations.
- Added support to create and invoke stored procedures, UDFs and UDTFs with optional arguments.
- Added support for column lineage in the DataFrame.lineage.trace API.
- Added support for passing `INFER_SCHEMA` options to `DataFrameReader` via `INFER_SCHEMA_OPTIONS`.
- Added support for passing `parameters` parameter to `Column.rlike` and `Column.regexp`.
- Added support for automatically cleaning up temporary tables created by `df.cache_result()` in the current session, when the DataFrame is no longer referenced (i.e., gets garbage collected). It is still an experimental feature not enabled by default, and can be enabled by setting `session.auto_clean_up_temp_table_enabled` to `True`.
- Added support for string literals to the `fmt` parameter of `snowflake.snowpark.functions.to_date`.
- Added support for system$reference function.

#### Bug Fixes

- Fixed a bug where SQL generated for selecting `*` column has an incorrect subquery.
- Fixed a bug in `DataFrame.to_pandas_batches` where the iterator could throw an error if certain transformation is made to the pandas dataframe due to wrong isolation level.
- Fixed a bug in `DataFrame.lineage.trace` to split the quoted feature view's name and version correctly.
- Fixed a bug in `Column.isin` that caused invalid sql generation when passed an empty list.
- Fixed a bug that fails to raise NotImplementedError while setting cell with list like item.

### Snowpark Local Testing Updates

#### New Features

- Added support for the following APIs:
  - snowflake.snowpark.functions
    - `rank`
    - `dense_rank`
    - `percent_rank`
    - `cume_dist`
    - `ntile`
    - `datediff`
    - `array_agg`
  - snowflake.snowpark.column.Column.within_group
- Added support for parsing flags in regex statements for mocked plans. This maintains parity with the `rlike` and `regexp` changes above.

#### Bug Fixes

- Fixed a bug where Window Functions LEAD and LAG do not handle option `ignore_nulls` properly.
- Fixed a bug where values were not populated into the result DataFrame during the insertion of table merge operation.

#### Improvements

- Fix pandas FutureWarning about integer indexing.

### Snowpark pandas API Updates

#### New Features

- Added support for `DataFrame.backfill`, `DataFrame.bfill`, `Series.backfill`, and `Series.bfill`.
- Added support for `DataFrame.compare` and `Series.compare` with default parameters.
- Added support for `Series.dt.microsecond` and `Series.dt.nanosecond`.
- Added support for `Index.is_unique` and `Index.has_duplicates`.
- Added support for `Index.equals`.
- Added support for `Index.value_counts`.
- Added support for `Series.dt.day_name` and `Series.dt.month_name`.
- Added support for indexing on Index, e.g., `df.index[:10]`.
- Added support for `DataFrame.unstack` and `Series.unstack`.
- Added support for `DataFrame.asfreq` and `Series.asfreq`.
- Added support for `Series.dt.is_month_start` and `Series.dt.is_month_end`.
- Added support for `Index.all` and `Index.any`.
- Added support for `Series.dt.is_year_start` and `Series.dt.is_year_end`.
- Added support for `Series.dt.is_quarter_start` and `Series.dt.is_quarter_end`.
- Added support for lazy `DatetimeIndex`.
- Added support for `Series.argmax` and `Series.argmin`.
- Added support for `Series.dt.is_leap_year`.
- Added support for `DataFrame.items`.
- Added support for `Series.dt.floor` and `Series.dt.ceil`.
- Added support for `Index.reindex`.
- Added support for `DatetimeIndex` properties: `year`, `month`, `day`, `hour`, `minute`, `second`, `microsecond`,
    `nanosecond`, `date`, `dayofyear`, `day_of_year`, `dayofweek`, `day_of_week`, `weekday`, `quarter`,
    `is_month_start`, `is_month_end`, `is_quarter_start`, `is_quarter_end`, `is_year_start`, `is_year_end`
    and `is_leap_year`.
- Added support for `Resampler.fillna` and `Resampler.bfill`.
- Added limited support for the `Timedelta` type, including creating `Timedelta` columns and `to_pandas`.
- Added support for `Index.argmax` and `Index.argmin`.

#### Improvements

- Removed the public preview warning message when importing Snowpark pandas.
- Removed unnecessary count query from `SnowflakeQueryCompiler.is_series_like` method.
- `Dataframe.columns` now returns native pandas Index object instead of Snowpark Index object.
- Refactor and introduce `query_compiler` argument in `Index` constructor to create `Index` from query compiler.
- `pd.to_datetime` now returns a DatetimeIndex object instead of a Series object.
- `pd.date_range` now returns a DatetimeIndex object instead of a Series object.

#### Bug Fixes

- Made passing an unsupported aggregation function to `pivot_table` raise `NotImplementedError` instead of `KeyError`.
- Removed axis labels and callable names from error messages and telemetry about unsupported aggregations.
- Fixed AssertionError in `Series.drop_duplicates` and `DataFrame.drop_duplicates` when called after `sort_values`.
- Fixed a bug in `Index.to_frame` where the result frame's column name may be wrong where name is unspecified.
- Fixed a bug where some Index docstrings are ignored.
- Fixed a bug in `Series.reset_index(drop=True)` where the result name may be wrong.
- Fixed a bug in `Groupby.first/last` ordering by the correct columns in the underlying window expression.

## 1.20.0 (2024-07-17)

### Snowpark Python API Updates

#### Improvements

- Added distributed tracing using open telemetry APIs for table stored procedure function in `DataFrame`:
  - `_execute_and_get_query_id`
- Added support for the `arrays_zip` function.
- Improves performance for binary column expression and `df._in` by avoiding unnecessary cast for numeric values. You can enable this optimization by setting `session.eliminate_numeric_sql_value_cast_enabled = True`.
- Improved error message for `write_pandas` when the target table does not exist and `auto_create_table=False`.
- Added open telemetry tracing on UDxF functions in Snowpark.
- Added open telemetry tracing on stored procedure registration in Snowpark.
- Added a new optional parameter called `format_json` to the `Session.SessionBuilder.app_name` function that sets the app name in the `Session.query_tag` in JSON format. By default, this parameter is set to `False`.

#### Bug Fixes
- Fixed a bug where SQL generated for `lag(x, 0)` was incorrect and failed with error message `argument 1 to function LAG needs to be constant, found 'SYSTEM$NULL_TO_FIXED(null)'`.

### Snowpark Local Testing Updates

#### New Features

- Added support for the following APIs:
  - snowflake.snowpark.functions
    - random
- Added new parameters to `patch` function when registering a mocked function:
  - `distinct` allows an alternate function to be specified for when a sql function should be distinct.
  - `pass_column_index` passes a named parameter `column_index` to the mocked function that contains the pandas.Index for the input data.
  - `pass_row_index` passes a named parameter `row_index` to the mocked function that is the 0 indexed row number the function is currently operating on.
  - `pass_input_data` passes a named parameter `input_data` to the mocked function that contains the entire input dataframe for the current expression.
  - Added support for the `column_order` parameter to method `DataFrameWriter.save_as_table`.


#### Bug Fixes
- Fixed a bug that caused DecimalType columns to be incorrectly truncated to integer precision when used in BinaryExpressions.

### Snowpark pandas API Updates

#### New Features
- Added support for `DataFrameGroupBy.all`, `SeriesGroupBy.all`, `DataFrameGroupBy.any`, and `SeriesGroupBy.any`.
- Added support for `DataFrame.nlargest`, `DataFrame.nsmallest`, `Series.nlargest` and `Series.nsmallest`.
- Added support for `replace` and `frac > 1` in `DataFrame.sample` and `Series.sample`.
- Added support for `read_excel` (Uses local pandas for processing)
- Added support for `Series.at`, `Series.iat`, `DataFrame.at`, and `DataFrame.iat`.
- Added support for `Series.dt.isocalendar`.
- Added support for `Series.case_when` except when condition or replacement is callable.
- Added documentation pages for `Index` and its APIs.
- Added support for `DataFrame.assign`.
- Added support for `DataFrame.stack`.
- Added support for `DataFrame.pivot` and `pd.pivot`.
- Added support for `DataFrame.to_csv` and `Series.to_csv`.
- Added partial support for `Series.str.translate` where the values in the `table` are single-codepoint strings.
- Added support for `DataFrame.corr`.
- Allow `df.plot()` and `series.plot()` to be called, materializing the data into the local client
- Added support for `DataFrameGroupBy` and `SeriesGroupBy` aggregations `first` and `last`
- Added support for `DataFrameGroupBy.get_group`.
- Added support for `limit` parameter when `method` parameter is used in `fillna`.
- Added partial support for `Series.str.translate` where the values in the `table` are single-codepoint strings.
- Added support for `DataFrame.corr`.
- Added support for `DataFrame.equals` and `Series.equals`.
- Added support for `DataFrame.reindex` and `Series.reindex`.
- Added support for `Index.astype`.
- Added support for `Index.unique` and `Index.nunique`.
- Added support for `Index.sort_values`.

#### Bug Fixes
- Fixed an issue when using np.where and df.where when the scalar 'other' is the literal 0.
- Fixed a bug regarding precision loss when converting to Snowpark pandas `DataFrame` or `Series` with `dtype=np.uint64`.
- Fixed bug where `values` is set to `index` when `index` and `columns` contain all columns in DataFrame during `pivot_table`.

#### Improvements
- Added support for `Index.copy()`
- Added support for Index APIs: `dtype`, `values`, `item()`, `tolist()`, `to_series()` and `to_frame()`
- Expand support for DataFrames with no rows in `pd.pivot_table` and `DataFrame.pivot_table`.
- Added support for `inplace` parameter in `DataFrame.sort_index` and `Series.sort_index`.


## 1.19.0 (2024-06-25)

### Snowpark Python API Updates

#### New Features

- Added support for `to_boolean` function.
- Added documentation pages for Index and its APIs.

#### Bug Fixes

- Fixed a bug where python stored procedure with table return type fails when run in a task.
- Fixed a bug where df.dropna fails due to `RecursionError: maximum recursion depth exceeded` when the DataFrame has more than 500 columns.
- Fixed a bug where `AsyncJob.result("no_result")` doesn't wait for the query to finish execution.


### Snowpark Local Testing Updates

#### New Features

- Added support for the `strict` parameter when registering UDFs and Stored Procedures.

#### Bug Fixes

- Fixed a bug in convert_timezone that made the setting the source_timezone parameter return an error.
- Fixed a bug where creating DataFrame with empty data of type `DateType` raises `AttributeError`.
- Fixed a bug that table merge fails when update clause exists but no update takes place.
- Fixed a bug in mock implementation of `to_char` that raises `IndexError` when incoming column has nonconsecutive row index.
- Fixed a bug in handling of `CaseExpr` expressions that raises `IndexError` when incoming column has nonconsecutive row index.
- Fixed a bug in implementation of `Column.like` that raises `IndexError` when incoming column has nonconsecutive row index.

#### Improvements

- Added support for type coercion in the implementation of DataFrame.replace, DataFrame.dropna and the mock function `iff`.

### Snowpark pandas API Updates

#### New Features

- Added partial support for `DataFrame.pct_change` and `Series.pct_change` without the `freq` and `limit` parameters.
- Added support for `Series.str.get`.
- Added support for `Series.dt.dayofweek`, `Series.dt.day_of_week`, `Series.dt.dayofyear`, and `Series.dt.day_of_year`.
- Added support for `Series.str.__getitem__` (`Series.str[...]`).
- Added support for `Series.str.lstrip` and `Series.str.rstrip`.
- Added support for `DataFrameGroupBy.size` and `SeriesGroupBy.size`.
- Added support for `DataFrame.expanding` and `Series.expanding` for aggregations `count`, `sum`, `min`, `max`, `mean`, `std`, `var`, and `sem` with `axis=0`.
- Added support for `DataFrame.rolling` and `Series.rolling` for aggregation `count` with `axis=0`.
- Added support for `Series.str.match`.
- Added support for `DataFrame.resample` and `Series.resample` for aggregations `size`, `first`, and `last`.
- Added support for `DataFrameGroupBy.all`, `SeriesGroupBy.all`, `DataFrameGroupBy.any`, and `SeriesGroupBy.any`.
- Added support for `DataFrame.nlargest`, `DataFrame.nsmallest`, `Series.nlargest` and `Series.nsmallest`.
- Added support for `replace` and `frac > 1` in `DataFrame.sample` and `Series.sample`.
- Added support for `read_excel` (Uses local pandas for processing)
- Added support for `Series.at`, `Series.iat`, `DataFrame.at`, and `DataFrame.iat`.
- Added support for `Series.dt.isocalendar`.
- Added support for `Series.case_when` except when condition or replacement is callable.
- Added documentation pages for `Index` and its APIs.
- Added support for `DataFrame.assign`.
- Added support for `DataFrame.stack`.
- Added support for `DataFrame.pivot` and `pd.pivot`.
- Added support for `DataFrame.to_csv` and `Series.to_csv`.
- Added support for `Index.T`.

#### Bug Fixes

- Fixed a bug that causes output of GroupBy.aggregate's columns to be ordered incorrectly.
- Fixed a bug where `DataFrame.describe` on a frame with duplicate columns of differing dtypes could cause an error or incorrect results.
- Fixed a bug in `DataFrame.rolling` and `Series.rolling` so `window=0` now throws `NotImplementedError` instead of `ValueError`

#### Improvements

- Added support for named aggregations in `DataFrame.aggregate` and `Series.aggregate` with `axis=0`.
- `pd.read_csv` reads using the native pandas CSV parser, then uploads data to snowflake using parquet. This enables most of the parameters supported by `read_csv` including date parsing and numeric conversions. Uploading via parquet is roughly twice as fast as uploading via CSV.
- Initial work to support an `pd.Index` directly in Snowpark pandas. Support for `pd.Index` as a first-class component of Snowpark pandas is coming soon.
- Added a lazy index constructor and support for `len`, `shape`, `size`, `empty`, `to_pandas()` and `names`. For `df.index`, Snowpark pandas creates a lazy index object.
- For `df.columns`, Snowpark pandas supports a non-lazy version of an `Index` since the data is already stored locally.

## 1.18.0 (2024-05-28)

### Snowpark Python API Updates

#### Improvements

- Improved error message to remind users set `{"infer_schema": True}` when reading csv file without specifying its schema.
- Improved error handling for `Session.create_dataframe` when called with more than 512 rows and using `format` or `pyformat` `paramstyle`.

### Snowpark pandas API Updates

#### New Features

- Added `DataFrame.cache_result` and `Series.cache_result` methods for users to persist DataFrames and Series to a temporary table lasting the duration of the session to improve latency of subsequent operations.

#### Bug Fixes

#### Improvements

- Added partial support for `DataFrame.pivot_table` with no `index` parameter, as well as for `margins` parameter.
- Updated the signature of `DataFrame.shift`/`Series.shift`/`DataFrameGroupBy.shift`/`SeriesGroupBy.shift` to match pandas 2.2.1. Snowpark pandas does not yet support the newly-added `suffix` argument, or sequence values of `periods`.
- Re-added support for `Series.str.split`.

#### Bug Fixes

- Fixed how we support mixed columns for string methods (`Series.str.*`).

### Snowpark Local Testing Updates

#### New Features

- Added support for the following DataFrameReader read options to file formats `csv` and `json`:
  - PURGE
  - PATTERN
  - INFER_SCHEMA with value being `False`
  - ENCODING with value being `UTF8`
- Added support for `DataFrame.analytics.moving_agg` and `DataFrame.analytics.cumulative_agg_agg`.
- Added support for `if_not_exists` parameter during UDF and stored procedure registration.

#### Bug Fixes

- Fixed a bug that when processing time format, fractional second part is not handled properly.
- Fixed a bug that caused function calls on `*` to fail.
- Fixed a bug that prevented creation of map and struct type objects.
- Fixed a bug that function `date_add` was unable to handle some numeric types.
- Fixed a bug that `TimestampType` casting resulted in incorrect data.
- Fixed a bug that caused `DecimalType` data to have incorrect precision in some cases.
- Fixed a bug where referencing missing table or view raises confusing `IndexError`.
- Fixed a bug that mocked function `to_timestamp_ntz` can not handle None data.
- Fixed a bug that mocked UDFs handles output data of None improperly.
- Fixed a bug where `DataFrame.with_column_renamed` ignores attributes from parent DataFrames after join operations.
- Fixed a bug that integer precision of large value gets lost when converted to pandas DataFrame.
- Fixed a bug that the schema of datetime object is wrong when create DataFrame from a pandas DataFrame.
- Fixed a bug in the implementation of `Column.equal_nan` where null data is handled incorrectly.
- Fixed a bug where `DataFrame.drop` ignore attributes from parent DataFrames after join operations.
- Fixed a bug in mocked function `date_part` where Column type is set wrong.
- Fixed a bug where `DataFrameWriter.save_as_table` does not raise exceptions when inserting null data into non-nullable columns.
- Fixed a bug in the implementation of `DataFrameWriter.save_as_table` where
  - Append or Truncate fails when incoming data has different schema than existing table.
  - Truncate fails when incoming data does not specify columns that are nullable.

#### Improvements

- Removed dependency check for `pyarrow` as it is not used.
- Improved target type coverage of `Column.cast`, adding support for casting to boolean and all integral types.
- Aligned error experience when calling UDFs and stored procedures.
- Added appropriate error messages for `is_permanent` and `anonymous` options in UDFs and stored procedures registration to make it more clear that those features are not yet supported.
- File read operation with unsupported options and values now raises `NotImplementedError` instead of warnings and unclear error information.

## 1.17.0 (2024-05-21)

### Snowpark Python API Updates

#### New Features

- Added support to add a comment on tables and views using the functions listed below:
  - `DataFrameWriter.save_as_table`
  - `DataFrame.create_or_replace_view`
  - `DataFrame.create_or_replace_temp_view`
  - `DataFrame.create_or_replace_dynamic_table`

#### Improvements

- Improved error message to remind users to set `{"infer_schema": True}` when reading CSV file without specifying its schema.

### Snowpark pandas API Updates

#### New Features

- Start of Public Preview of Snowpark pandas API. Refer to the [Snowpark pandas API Docs](https://docs.snowflake.com/developer-guide/snowpark/python/snowpark-pandas) for more details.

### Snowpark Local Testing Updates

#### New Features

- Added support for NumericType and VariantType data conversion in the mocked function `to_timestamp_ltz`, `to_timestamp_ntz`, `to_timestamp_tz` and `to_timestamp`.
- Added support for DecimalType, BinaryType, ArrayType, MapType, TimestampType, DateType and TimeType data conversion in the mocked function `to_char`.
- Added support for the following APIs:
  - snowflake.snowpark.functions:
    - to_varchar
  - snowflake.snowpark.DataFrame:
    - pivot
  - snowflake.snowpark.Session:
    - cancel_all
- Introduced a new exception class `snowflake.snowpark.mock.exceptions.SnowparkLocalTestingException`.
- Added support for casting to FloatType

#### Bug Fixes

- Fixed a bug that stored procedure and UDF should not remove imports already in the `sys.path` during the clean-up step.
- Fixed a bug that when processing datetime format, the fractional second part is not handled properly.
- Fixed a bug that on Windows platform that file operations was unable to properly handle file separator in directory name.
- Fixed a bug that on Windows platform that when reading a pandas dataframe, IntervalType column with integer data can not be processed.
- Fixed a bug that prevented users from being able to select multiple columns with the same alias.
- Fixed a bug that `Session.get_current_[schema|database|role|user|account|warehouse]` returns upper-cased identifiers when identifiers are quoted.
- Fixed a bug that function `substr` and `substring` can not handle 0-based `start_expr`.

#### Improvements

- Standardized the error experience by raising `SnowparkLocalTestingException` in error cases which is on par with `SnowparkSQLException` raised in non-local execution.
- Improved error experience of `Session.write_pandas` method that `NotImplementError` will be raised when called.
- Aligned error experience with reusing a closed session in non-local execution.

## 1.16.0 (2024-05-07)

### New Features

- Support stored procedure register with packages given as Python modules.
- Added snowflake.snowpark.Session.lineage.trace to explore data lineage of snowfake objects.
- Added support for structured type schema parsing.

### Bug Fixes

- Fixed a bug when inferring schema, single quotes are added to stage files already have single quotes.

### Local Testing Updates

#### New Features

- Added support for StringType, TimestampType and VariantType data conversion in the mocked function `to_date`.
- Added support for the following APIs:
  - snowflake.snowpark.functions
    - get
    - concat
    - concat_ws

#### Bug Fixes

- Fixed a bug that caused `NaT` and `NaN` values to not be recognized.
- Fixed a bug where, when inferring a schema, single quotes were added to stage files that already had single quotes.
- Fixed a bug where `DataFrameReader.csv` was unable to handle quoted values containing a delimiter.
- Fixed a bug that when there is `None` value in an arithmetic calculation, the output should remain `None` instead of `math.nan`.
- Fixed a bug in function `sum` and `covar_pop` that when there is `math.nan` in the data, the output should also be `math.nan`.
- Fixed a bug that stage operation can not handle directories.
- Fixed a bug that `DataFrame.to_pandas` should take Snowflake numeric types with precision 38 as `int64`.

## 1.15.0 (2024-04-24)

### New Features

- Added `truncate` save mode in `DataFrameWrite` to overwrite existing tables by truncating the underlying table instead of dropping it.
- Added telemetry to calculate query plan height and number of duplicate nodes during collect operations.
- Added the functions below to unload data from a `DataFrame` into one or more files in a stage:
  - `DataFrame.write.json`
  - `DataFrame.write.csv`
  - `DataFrame.write.parquet`
- Added distributed tracing using open telemetry APIs for action functions in `DataFrame` and `DataFrameWriter`:
  - snowflake.snowpark.DataFrame:
    - collect
    - collect_nowait
    - to_pandas
    - count
    - show
  - snowflake.snowpark.DataFrameWriter:
    - save_as_table
- Added support for snow:// URLs to `snowflake.snowpark.Session.file.get` and `snowflake.snowpark.Session.file.get_stream`
- Added support to register stored procedures and UDxFs with a `comment`.
- UDAF client support is ready for public preview. Please stay tuned for the Snowflake announcement of UDAF public preview.
- Added support for dynamic pivot.  This feature is currently in private preview.

### Improvements

- Improved the generated query performance for both compilation and execution by converting duplicate subqueries to Common Table Expressions (CTEs). It is still an experimental feature not enabled by default, and can be enabled by setting `session.cte_optimization_enabled` to `True`.

### Bug Fixes

- Fixed a bug where `statement_params` was not passed to query executions that register stored procedures and user defined functions.
- Fixed a bug causing `snowflake.snowpark.Session.file.get_stream` to fail for quoted stage locations.
- Fixed a bug that an internal type hint in `utils.py` might raise AttributeError in case the underlying module can not be found.

### Local Testing Updates

#### New Features

- Added support for registering UDFs and stored procedures.
- Added support for the following APIs:
  - snowflake.snowpark.Session:
    - file.put
    - file.put_stream
    - file.get
    - file.get_stream
    - read.json
    - add_import
    - remove_import
    - get_imports
    - clear_imports
    - add_packages
    - add_requirements
    - clear_packages
    - remove_package
    - udf.register
    - udf.register_from_file
    - sproc.register
    - sproc.register_from_file
  - snowflake.snowpark.functions
    - current_database
    - current_session
    - date_trunc
    - object_construct
    - object_construct_keep_null
    - pow
    - sqrt
    - udf
    - sproc
- Added support for StringType, TimestampType and VariantType data conversion in the mocked function `to_time`.

#### Bug Fixes

- Fixed a bug that null filled columns for constant functions.
- Fixed a bug that implementation of to_object, to_array and to_binary to better handle null inputs.
- Fixed a bug that timestamp data comparison can not handle year beyond 2262.
- Fixed a bug that `Session.builder.getOrCreate` should return the created mock session.

## 1.14.0 (2024-03-20)

### New Features

- Added support for creating vectorized UDTFs with `process` method.
- Added support for dataframe functions:
  - to_timestamp_ltz
  - to_timestamp_ntz
  - to_timestamp_tz
  - locate
- Added support for ASOF JOIN type.
- Added support for the following local testing APIs:
  - snowflake.snowpark.functions:
    - to_double
    - to_timestamp
    - to_timestamp_ltz
    - to_timestamp_ntz
    - to_timestamp_tz
    - greatest
    - least
    - convert_timezone
    - dateadd
    - date_part
  - snowflake.snowpark.Session:
    - get_current_account
    - get_current_warehouse
    - get_current_role
    - use_schema
    - use_warehouse
    - use_database
    - use_role

### Bug Fixes

- Fixed a bug in `SnowflakePlanBuilder` that `save_as_table` does not filter column that name start with '$' and follow by number correctly.
- Fixed a bug that statement parameters may have no effect when resolving imports and packages.
- Fixed bugs in local testing:
  - LEFT ANTI and LEFT SEMI joins drop rows with null values.
  - DataFrameReader.csv incorrectly parses data when the optional parameter `field_optionally_enclosed_by` is specified.
  - Column.regexp only considers the first entry when `pattern` is a `Column`.
  - Table.update raises `KeyError` when updating null values in the rows.
  - VARIANT columns raise errors at `DataFrame.collect`.
  - `count_distinct` does not work correctly when counting.
  - Null values in integer columns raise `TypeError`.

### Improvements

- Added telemetry to local testing.
- Improved the error message of `DataFrameReader` to raise `FileNotFound` error when reading a path that does not exist or when there are no files under the path.

## 1.13.0 (2024-02-26)

### New Features

- Added support for an optional `date_part` argument in function `last_day`.
- `SessionBuilder.app_name` will set the query_tag after the session is created.
- Added support for the following local testing functions:
  - current_timestamp
  - current_date
  - current_time
  - strip_null_value
  - upper
  - lower
  - length
  - initcap

### Improvements

- Added cleanup logic at interpreter shutdown to close all active sessions.
- Closing sessions within stored procedures now is a no-op logging a warning instead of raising an error.

### Bug Fixes

- Fixed a bug in `DataFrame.to_local_iterator` where the iterator could yield wrong results if another query is executed before the iterator finishes due to wrong isolation level. For details, please see #945.
- Fixed a bug that truncated table names in error messages while running a plan with local testing enabled.
- Fixed a bug that `Session.range` returns empty result when the range is large.

## 1.12.1 (2024-02-08)

### Improvements

- Use `split_blocks=True` by default during `to_pandas` conversion, for optimal memory allocation. This parameter is passed to `pyarrow.Table.to_pandas`, which enables `PyArrow` to split the memory allocation into smaller, more manageable blocks instead of allocating a single contiguous block. This results in better memory management when dealing with larger datasets.

### Bug Fixes

- Fixed a bug in `DataFrame.to_pandas` that caused an error when evaluating on a Dataframe with an `IntergerType` column with null values.

## 1.12.0 (2024-01-30)

### New Features

- Exposed `statement_params` in `StoredProcedure.__call__`.
- Added two optional arguments to `Session.add_import`.
  - `chunk_size`: The number of bytes to hash per chunk of the uploaded files.
  - `whole_file_hash`: By default only the first chunk of the uploaded import is hashed to save time. When this is set to True each uploaded file is fully hashed instead.
- Added parameters `external_access_integrations` and `secrets` when creating a UDAF from Snowpark Python to allow integration with external access.
- Added a new method `Session.append_query_tag`. Allows an additional tag to be added to the current query tag by appending it as a comma separated value.
- Added a new method `Session.update_query_tag`. Allows updates to a JSON encoded dictionary query tag.
- `SessionBuilder.getOrCreate` will now attempt to replace the singleton it returns when token expiration has been detected.
- Added support for new functions in `snowflake.snowpark.functions`:
  - `array_except`
  - `create_map`
  - `sign`/`signum`
- Added the following functions to `DataFrame.analytics`:
  - Added the `moving_agg` function in `DataFrame.analytics` to enable moving aggregations like sums and averages with multiple window sizes.
  - Added the `cummulative_agg` function in `DataFrame.analytics` to enable commulative aggregations like sums and averages on multiple columns.
  - Added the `compute_lag` and `compute_lead` functions in `DataFrame.analytics` for enabling lead and lag calculations on multiple columns.
  - Added the `time_series_agg` function in `DataFrame.analytics` to enable time series aggregations like sums and averages with multiple time windows.

### Bug Fixes

- Fixed a bug in `DataFrame.na.fill` that caused Boolean values to erroneously override integer values.
- Fixed a bug in `Session.create_dataframe` where the Snowpark DataFrames created using pandas DataFrames were not inferring the type for timestamp columns correctly. The behavior is as follows:
  - Earlier timestamp columns without a timezone would be converted to nanosecond epochs and inferred as `LongType()`, but will now be correctly maintained as timestamp values and be inferred as `TimestampType(TimestampTimeZone.NTZ)`.
  - Earlier timestamp columns with a timezone would be inferred as `TimestampType(TimestampTimeZone.NTZ)` and loose timezone information but will now be correctly inferred as `TimestampType(TimestampTimeZone.LTZ)` and timezone information is retained correctly.
  - Set session parameter `PYTHON_SNOWPARK_USE_LOGICAL_TYPE_FOR_CREATE_DATAFRAME` to revert back to old behavior. It is recommended that you update your code to align with correct behavior because the parameter will be removed in the future.
- Fixed a bug that `DataFrame.to_pandas` gets decimal type when scale is not 0, and creates an object dtype in `pandas`. Instead, we cast the value to a float64 type.
- Fixed bugs that wrongly flattened the generated SQL when one of the following happens:
  - `DataFrame.filter()` is called after `DataFrame.sort().limit()`.
  - `DataFrame.sort()` or `filter()` is called on a DataFrame that already has a window function or sequence-dependent data generator column.
    For instance, `df.select("a", seq1().alias("b")).select("a", "b").sort("a")` won't flatten the sort clause anymore.
  - a window or sequence-dependent data generator column is used after `DataFrame.limit()`. For instance, `df.limit(10).select(row_number().over())` won't flatten the limit and select in the generated SQL.
- Fixed a bug where aliasing a DataFrame column raised an error when the DataFame was copied from another DataFrame with an aliased column. For instance,

  ```python
  df = df.select(col("a").alias("b"))
  df = copy(df)
  df.select(col("b").alias("c"))  # threw an error. Now it's fixed.
  ```

- Fixed a bug in `Session.create_dataframe` that the non-nullable field in a schema is not respected for boolean type. Note that this fix is only effective when the user has the privilege to create a temp table.
- Fixed a bug in SQL simplifier where non-select statements in `session.sql` dropped a SQL query when used with `limit()`.
- Fixed a bug that raised an exception when session parameter `ERROR_ON_NONDETERMINISTIC_UPDATE` is true.

### Behavior Changes (API Compatible)

- When parsing data types during a `to_pandas` operation, we rely on GS precision value to fix precision issues for large integer values. This may affect users where a column that was earlier returned as `int8` gets returned as `int64`. Users can fix this by explicitly specifying precision values for their return column.
- Aligned behavior for `Session.call` in case of table stored procedures where running `Session.call` would not trigger stored procedure unless a `collect()` operation was performed.
- `StoredProcedureRegistration` will now automatically add `snowflake-snowpark-python` as a package dependency. The added dependency will be on the client's local version of the library and an error is thrown if the server cannot support that version.

## 1.11.1 (2023-12-07)

### Bug Fixes

- Fixed a bug that numpy should not be imported at the top level of mock module.
- Added support for these new functions in `snowflake.snowpark.functions`:
  - `from_utc_timestamp`
  - `to_utc_timestamp`

## 1.11.0 (2023-12-05)

### New Features

- Add the `conn_error` attribute to `SnowflakeSQLException` that stores the whole underlying exception from `snowflake-connector-python`.
- Added support for `RelationalGroupedDataframe.pivot()` to access `pivot` in the following pattern `Dataframe.group_by(...).pivot(...)`.
- Added experimental feature: Local Testing Mode, which allows you to create and operate on Snowpark Python DataFrames locally without connecting to a Snowflake account. You can use the local testing framework to test your DataFrame operations locally, on your development machine or in a CI (continuous integration) pipeline, before deploying code changes to your account.

- Added support for `arrays_to_object` new functions in `snowflake.snowpark.functions`.
- Added support for the vector data type.

### Dependency Updates

- Bumped cloudpickle dependency to work with `cloudpickle==2.2.1`
- Updated ``snowflake-connector-python`` to `3.4.0`.

### Bug Fixes

- DataFrame column names quoting check now supports newline characters.
- Fix a bug where a DataFrame generated by `session.read.with_metadata` creates inconsistent table when doing `df.write.save_as_table`.

## 1.10.0 (2023-11-03)

### New Features

- Added support for managing case sensitivity in `DataFrame.to_local_iterator()`.
- Added support for specifying vectorized UDTF's input column names by using the optional parameter `input_names` in `UDTFRegistration.register/register_file` and `functions.pandas_udtf`. By default, `RelationalGroupedDataFrame.applyInPandas` will infer the column names from current dataframe schema.
- Add `sql_error_code` and `raw_message` attributes to `SnowflakeSQLException` when it is caused by a SQL exception.

### Bug Fixes

- Fixed a bug in `DataFrame.to_pandas()` where converting snowpark dataframes to pandas dataframes was losing precision on integers with more than 19 digits.
- Fixed a bug that `session.add_packages` can not handle requirement specifier that contains project name with underscore and version.
- Fixed a bug in `DataFrame.limit()` when `offset` is used and the parent `DataFrame` uses `limit`. Now the `offset` won't impact the parent DataFrame's `limit`.
- Fixed a bug in `DataFrame.write.save_as_table` where dataframes created from read api could not save data into snowflake because of invalid column name `$1`.

### Behavior change

- Changed the behavior of `date_format`:
  - The `format` argument changed from optional to required.
  - The returned result changed from a date object to a date-formatted string.
- When a window function, or a sequence-dependent data generator (`normal`, `zipf`, `uniform`, `seq1`, `seq2`, `seq4`, `seq8`) function is used, the sort and filter operation will no longer be flattened when generating the query.

## 1.9.0 (2023-10-13)

### New Features

- Added support for the Python 3.11 runtime environment.

### Dependency updates

- Added back the dependency of `typing-extensions`.

### Bug Fixes

- Fixed a bug where imports from permanent stage locations were ignored for temporary stored procedures, UDTFs, UDFs, and UDAFs.
- Revert back to using CTAS (create table as select) statement for `Dataframe.writer.save_as_table` which does not need insert permission for writing tables.

### New Features
- Support `PythonObjJSONEncoder` json-serializable objects for `ARRAY` and `OBJECT` literals.

## 1.8.0 (2023-09-14)

### New Features

- Added support for VOLATILE/IMMUTABLE keyword when registering UDFs.
- Added support for specifying clustering keys when saving dataframes using `DataFrame.save_as_table`.
- Accept `Iterable` objects input for `schema` when creating dataframes using `Session.create_dataframe`.
- Added the property `DataFrame.session` to return a `Session` object.
- Added the property `Session.session_id` to return an integer that represents session ID.
- Added the property `Session.connection` to return a `SnowflakeConnection` object .

- Added support for creating a Snowpark session from a configuration file or environment variables.

### Dependency updates

- Updated ``snowflake-connector-python`` to 3.2.0.

### Bug Fixes

- Fixed a bug where automatic package upload would raise `ValueError` even when compatible package version were added in `session.add_packages`.
- Fixed a bug where table stored procedures were not registered correctly when using `register_from_file`.
- Fixed a bug where dataframe joins failed with `invalid_identifier` error.
- Fixed a bug where `DataFrame.copy` disables SQL simplfier for the returned copy.
- Fixed a bug where `session.sql().select()` would fail if any parameters are specified to `session.sql()`

## 1.7.0 (2023-08-28)

### New Features

- Added parameters `external_access_integrations` and `secrets` when creating a UDF, UDTF or Stored Procedure from Snowpark Python to allow integration with external access.
- Added support for these new functions in `snowflake.snowpark.functions`:
  - `array_flatten`
  - `flatten`
- Added support for `apply_in_pandas` in `snowflake.snowpark.relational_grouped_dataframe`.
- Added support for replicating your local Python environment on Snowflake via `Session.replicate_local_environment`.

### Bug Fixes

- Fixed a bug where `session.create_dataframe` fails to properly set nullable columns where nullability was affected by order or data was given.
- Fixed a bug where `DataFrame.select` could not identify and alias columns in presence of table functions when output columns of table function overlapped with columns in dataframe.

### Behavior Changes

- When creating stored procedures, UDFs, UDTFs, UDAFs with parameter `is_permanent=False` will now create temporary objects even when `stage_name` is provided. The default value of `is_permanent` is `False` which is why if this value is not explicitly set to `True` for permanent objects, users will notice a change in behavior.
- `types.StructField` now enquotes column identifier by default.

## 1.6.1 (2023-08-02)

### New Features

- Added support for these new functions in `snowflake.snowpark.functions`:
  - `array_sort`
  - `sort_array`
  - `array_min`
  - `array_max`
  - `explode_outer`
- Added support for pure Python packages specified via `Session.add_requirements` or `Session.add_packages`. They are now usable in stored procedures and UDFs even if packages are not present on the Snowflake Anaconda channel.
  - Added Session parameter `custom_packages_upload_enabled` and `custom_packages_force_upload_enabled` to enable the support for pure Python packages feature mentioned above. Both parameters default to `False`.
- Added support for specifying package requirements by passing a Conda environment yaml file to `Session.add_requirements`.
- Added support for asynchronous execution of multi-query dataframes that contain binding variables.
- Added support for renaming multiple columns in `DataFrame.rename`.
- Added support for Geometry datatypes.
- Added support for `params` in `session.sql()` in stored procedures.
- Added support for user-defined aggregate functions (UDAFs). This feature is currently in private preview.
- Added support for vectorized UDTFs (user-defined table functions). This feature is currently in public preview.
- Added support for Snowflake Timestamp variants (i.e., `TIMESTAMP_NTZ`, `TIMESTAMP_LTZ`, `TIMESTAMP_TZ`)
  - Added `TimestampTimezone` as an argument in `TimestampType` constructor.
  - Added type hints `NTZ`, `LTZ`, `TZ` and `Timestamp` to annotate functions when registering UDFs.

### Improvements

- Removed redundant dependency `typing-extensions`.
- `DataFrame.cache_result` now creates temp table fully qualified names under current database and current schema.

### Bug Fixes

- Fixed a bug where type check happens on pandas before it is imported.
- Fixed a bug when creating a UDF from `numpy.ufunc`.
- Fixed a bug where `DataFrame.union` was not generating the correct `Selectable.schema_query` when SQL simplifier is enabled.

### Behavior Changes

- `DataFrameWriter.save_as_table` now respects the `nullable` field of the schema provided by the user or the inferred schema based on data from user input.

### Dependency updates

- Updated ``snowflake-connector-python`` to 3.0.4.

## 1.5.1 (2023-06-20)

### New Features

- Added support for the Python 3.10 runtime environment.

## 1.5.0 (2023-06-09)

### Behavior Changes

- Aggregation results, from functions such as `DataFrame.agg` and `DataFrame.describe`, no longer strip away non-printing characters from column names.

### New Features

- Added support for the Python 3.9 runtime environment.
- Added support for new functions in `snowflake.snowpark.functions`:
  - `array_generate_range`
  - `array_unique_agg`
  - `collect_set`
  - `sequence`
- Added support for registering and calling stored procedures with `TABLE` return type.
- Added support for parameter `length` in `StringType()` to specify the maximum number of characters that can be stored by the column.
- Added the alias `functions.element_at()` for `functions.get()`.
- Added the alias `Column.contains` for `functions.contains`.
- Added experimental feature `DataFrame.alias`.
- Added support for querying metadata columns from stage when creating `DataFrame` using `DataFrameReader`.
- Added support for `StructType.add` to append more fields to existing `StructType` objects.
- Added support for parameter `execute_as` in `StoredProcedureRegistration.register_from_file()` to specify stored procedure caller rights.

### Bug Fixes

- Fixed a bug where the `Dataframe.join_table_function` did not run all of the necessary queries to set up the join table function when SQL simplifier was enabled.
- Fixed type hint declaration for custom types - `ColumnOrName`, `ColumnOrLiteralStr`, `ColumnOrSqlExpr`, `LiteralType` and `ColumnOrLiteral` that were breaking `mypy` checks.
- Fixed a bug where `DataFrameWriter.save_as_table` and `DataFrame.copy_into_table` failed to parse fully qualified table names.

## 1.4.0 (2023-04-24)

### New Features

- Added support for `session.getOrCreate`.
- Added support for alias `Column.getField`.
- Added support for new functions in `snowflake.snowpark.functions`:
  - `date_add` and `date_sub` to make add and subtract operations easier.
  - `daydiff`
  - `explode`
  - `array_distinct`.
  - `regexp_extract`.
  - `struct`.
  - `format_number`.
  - `bround`.
  - `substring_index`
- Added parameter `skip_upload_on_content_match` when creating UDFs, UDTFs and stored procedures using `register_from_file` to skip uploading files to a stage if the same version of the files are already on the stage.
- Added support for `DataFrameWriter.save_as_table` method to take table names that contain dots.
- Flattened generated SQL when `DataFrame.filter()` or `DataFrame.order_by()` is followed by a projection statement (e.g. `DataFrame.select()`, `DataFrame.with_column()`).
- Added support for creating dynamic tables _(in private preview)_ using `Dataframe.create_or_replace_dynamic_table`.
- Added an optional argument `params` in `session.sql()` to support binding variables. Note that this is not supported in stored procedures yet.

### Bug Fixes

- Fixed a bug in `strtok_to_array` where an exception was thrown when a delimiter was passed in.
- Fixed a bug in `session.add_import` where the module had the same namespace as other dependencies.

## 1.3.0 (2023-03-28)

### New Features

- Added support for `delimiters` parameter in `functions.initcap()`.
- Added support for `functions.hash()` to accept a variable number of input expressions.
- Added API `Session.RuntimeConfig` for getting/setting/checking the mutability of any runtime configuration.
- Added support managing case sensitivity in `Row` results from `DataFrame.collect` using `case_sensitive` parameter.
- Added API `Session.conf` for getting, setting or checking the mutability of any runtime configuration.
- Added support for managing case sensitivity in `Row` results from `DataFrame.collect` using `case_sensitive` parameter.
- Added indexer support for `snowflake.snowpark.types.StructType`.
- Added a keyword argument `log_on_exception` to `Dataframe.collect` and `Dataframe.collect_no_wait` to optionally disable error logging for SQL exceptions.

### Bug Fixes

- Fixed a bug where a DataFrame set operation(`DataFrame.substract`, `DataFrame.union`, etc.) being called after another DataFrame set operation and `DataFrame.select` or `DataFrame.with_column` throws an exception.
- Fixed a bug where chained sort statements are overwritten by the SQL simplifier.

### Improvements

- Simplified JOIN queries to use constant subquery aliases (`SNOWPARK_LEFT`, `SNOWPARK_RIGHT`) by default. Users can disable this at runtime with `session.conf.set('use_constant_subquery_alias', False)` to use randomly generated alias names instead.
- Allowed specifying statement parameters in `session.call()`.
- Enabled the uploading of large pandas DataFrames in stored procedures by defaulting to a chunk size of 100,000 rows.

## 1.2.0 (2023-03-02)

### New Features

- Added support for displaying source code as comments in the generated scripts when registering stored procedures. This
  is enabled by default, turn off by specifying `source_code_display=False` at registration.
- Added a parameter `if_not_exists` when creating a UDF, UDTF or Stored Procedure from Snowpark Python to ignore creating the specified function or procedure if it already exists.
- Accept integers when calling `snowflake.snowpark.functions.get` to extract value from array.
- Added `functions.reverse` in functions to open access to Snowflake built-in function
  [reverse](https://docs.snowflake.com/en/sql-reference/functions/reverse).
- Added parameter `require_scoped_url` in snowflake.snowflake.files.SnowflakeFile.open() `(in Private Preview)` to replace `is_owner_file` is marked for deprecation.

### Bug Fixes

- Fixed a bug that overwrote `paramstyle` to `qmark` when creating a Snowpark session.
- Fixed a bug where `df.join(..., how="cross")` fails with `SnowparkJoinException: (1112): Unsupported using join type 'Cross'`.
- Fixed a bug where querying a `DataFrame` column created from chained function calls used a wrong column name.

## 1.1.0 (2023-01-26)

### New Features:

- Added `asc`, `asc_nulls_first`, `asc_nulls_last`, `desc`, `desc_nulls_first`, `desc_nulls_last`, `date_part` and `unix_timestamp` in functions.
- Added the property `DataFrame.dtypes` to return a list of column name and data type pairs.
- Added the following aliases:
  - `functions.expr()` for `functions.sql_expr()`.
  - `functions.date_format()` for `functions.to_date()`.
  - `functions.monotonically_increasing_id()` for `functions.seq8()`
  - `functions.from_unixtime()` for `functions.to_timestamp()`

### Bug Fixes:

- Fixed a bug in SQL simplifier that didn’t handle Column alias and join well in some cases. See https://github.com/snowflakedb/snowpark-python/issues/658 for details.
- Fixed a bug in SQL simplifier that generated wrong column names for function calls, NaN and INF.

### Improvements

- The session parameter `PYTHON_SNOWPARK_USE_SQL_SIMPLIFIER` is `True` after Snowflake 7.3 was released. In snowpark-python, `session.sql_simplifier_enabled` reads the value of `PYTHON_SNOWPARK_USE_SQL_SIMPLIFIER` by default, meaning that the SQL simplfier is enabled by default after the Snowflake 7.3 release. To turn this off, set `PYTHON_SNOWPARK_USE_SQL_SIMPLIFIER` in Snowflake to `False` or run `session.sql_simplifier_enabled = False` from Snowpark. It is recommended to use the SQL simplifier because it helps to generate more concise SQL.

## 1.0.0 (2022-11-01)

### New Features

- Added `Session.generator()` to create a new `DataFrame` using the Generator table function.
- Added a parameter `secure` to the functions that create a secure UDF or UDTF.

## 0.12.0 (2022-10-14)

### New Features

- Added new APIs for async job:
  - `Session.create_async_job()` to create an `AsyncJob` instance from a query id.
  - `AsyncJob.result()` now accepts argument `result_type` to return the results in different formats.
  - `AsyncJob.to_df()` returns a `DataFrame` built from the result of this asynchronous job.
  - `AsyncJob.query()` returns the SQL text of the executed query.
- `DataFrame.agg()` and `RelationalGroupedDataFrame.agg()` now accept variable-length arguments.
- Added parameters `lsuffix` and `rsuffix` to `DataFram.join()` and `DataFrame.cross_join()` to conveniently rename overlapping columns.
- Added `Table.drop_table()` so you can drop the temp table after `DataFrame.cache_result()`. `Table` is also a context manager so you can use the `with` statement to drop the cache temp table after use.
- Added `Session.use_secondary_roles()`.
- Added functions `first_value()` and `last_value()`. (contributed by @chasleslr)
- Added `on` as an alias for `using_columns` and `how` as an alias for `join_type` in `DataFrame.join()`.

### Bug Fixes

- Fixed a bug in `Session.create_dataframe()` that raised an error when `schema` names had special characters.
- Fixed a bug in which options set in `Session.read.option()` were not passed to `DataFrame.copy_into_table()` as default values.
- Fixed a bug in which `DataFrame.copy_into_table()` raises an error when a copy option has single quotes in the value.

## 0.11.0 (2022-09-28)

### Behavior Changes

- `Session.add_packages()` now raises `ValueError` when the version of a package cannot be found in Snowflake Anaconda channel. Previously, `Session.add_packages()` succeeded, and a `SnowparkSQLException` exception was raised later in the UDF/SP registration step.

### New Features:

- Added method `FileOperation.get_stream()` to support downloading stage files as stream.
- Added support in `functions.ntiles()` to accept int argument.
- Added the following aliases:
  - `functions.call_function()` for `functions.call_builtin()`.
  - `functions.function()` for `functions.builtin()`.
  - `DataFrame.order_by()` for `DataFrame.sort()`
  - `DataFrame.orderBy()` for `DataFrame.sort()`
- Improved `DataFrame.cache_result()` to return a more accurate `Table` class instead of a `DataFrame` class.
- Added support to allow `session` as the first argument when calling `StoredProcedure`.

### Improvements

- Improved nested query generation by flattening queries when applicable.
  - This improvement could be enabled by setting `Session.sql_simplifier_enabled = True`.
  - `DataFrame.select()`, `DataFrame.with_column()`, `DataFrame.drop()` and other select-related APIs have more flattened SQLs.
  - `DataFrame.union()`, `DataFrame.union_all()`, `DataFrame.except_()`, `DataFrame.intersect()`, `DataFrame.union_by_name()` have flattened SQLs generated when multiple set operators are chained.
- Improved type annotations for async job APIs.

### Bug Fixes

- Fixed a bug in which `Table.update()`, `Table.delete()`, `Table.merge()` try to reference a temp table that does not exist.

## 0.10.0 (2022-09-16)

### New Features:

- Added experimental APIs for evaluating Snowpark dataframes with asynchronous queries:
  - Added keyword argument `block` to the following action APIs on Snowpark dataframes (which execute queries) to allow asynchronous evaluations:
    - `DataFrame.collect()`, `DataFrame.to_local_iterator()`, `DataFrame.to_pandas()`, `DataFrame.to_pandas_batches()`, `DataFrame.count()`, `DataFrame.first()`.
    - `DataFrameWriter.save_as_table()`, `DataFrameWriter.copy_into_location()`.
    - `Table.delete()`, `Table.update()`, `Table.merge()`.
  - Added method `DataFrame.collect_nowait()` to allow asynchronous evaluations.
  - Added class `AsyncJob` to retrieve results from asynchronously executed queries and check their status.
- Added support for `table_type` in `Session.write_pandas()`. You can now choose from these `table_type` options: `"temporary"`, `"temp"`, and `"transient"`.
- Added support for using Python structured data (`list`, `tuple` and `dict`) as literal values in Snowpark.
- Added keyword argument `execute_as` to `functions.sproc()` and `session.sproc.register()` to allow registering a stored procedure as a caller or owner.
- Added support for specifying a pre-configured file format when reading files from a stage in Snowflake.

### Improvements:

- Added support for displaying details of a Snowpark session.

### Bug Fixes:

- Fixed a bug in which `DataFrame.copy_into_table()` and `DataFrameWriter.save_as_table()` mistakenly created a new table if the table name is fully qualified, and the table already exists.

### Deprecations:

- Deprecated keyword argument `create_temp_table` in `Session.write_pandas()`.
- Deprecated invoking UDFs using arguments wrapped in a Python list or tuple. You can use variable-length arguments without a list or tuple.

### Dependency updates

- Updated ``snowflake-connector-python`` to 2.7.12.

## 0.9.0 (2022-08-30)

### New Features:

- Added support for displaying source code as comments in the generated scripts when registering UDFs.
  This feature is turned on by default. To turn it off, pass the new keyword argument `source_code_display` as `False` when calling `register()` or `@udf()`.
- Added support for calling table functions from `DataFrame.select()`, `DataFrame.with_column()` and `DataFrame.with_columns()` which now take parameters of type `table_function.TableFunctionCall` for columns.
- Added keyword argument `overwrite` to `session.write_pandas()` to allow overwriting contents of a Snowflake table with that of a pandas DataFrame.
- Added keyword argument `column_order` to `df.write.save_as_table()` to specify the matching rules when inserting data into table in append mode.
- Added method `FileOperation.put_stream()` to upload local files to a stage via file stream.
- Added methods `TableFunctionCall.alias()` and `TableFunctionCall.as_()` to allow aliasing the names of columns that come from the output of table function joins.
- Added function `get_active_session()` in module `snowflake.snowpark.context` to get the current active Snowpark session.

### Bug Fixes:

- Fixed a bug in which batch insert should not raise an error when `statement_params` is not passed to the function.
- Fixed a bug in which column names should be quoted when `session.create_dataframe()` is called with dicts and a given schema.
- Fixed a bug in which creation of table should be skipped if the table already exists and is in append mode when calling `df.write.save_as_table()`.
- Fixed a bug in which third-party packages with underscores cannot be added when registering UDFs.

### Improvements:

- Improved function `function.uniform()` to infer the types of inputs `max_` and `min_` and cast the limits to `IntegerType` or `FloatType` correspondingly.

## 0.8.0 (2022-07-22)

### New Features:

- Added keyword only argument `statement_params` to the following methods to allow for specifying statement level parameters:
  - `collect`, `to_local_iterator`, `to_pandas`, `to_pandas_batches`,
    `count`, `copy_into_table`, `show`, `create_or_replace_view`, `create_or_replace_temp_view`, `first`, `cache_result`
    and `random_split` on class `snowflake.snowpark.Dateframe`.
  - `update`, `delete` and `merge` on class `snowflake.snowpark.Table`.
  - `save_as_table` and `copy_into_location` on class `snowflake.snowpark.DataFrameWriter`.
  - `approx_quantile`, `statement_params`, `cov` and `crosstab` on class `snowflake.snowpark.DataFrameStatFunctions`.
  - `register` and `register_from_file` on class `snowflake.snowpark.udf.UDFRegistration`.
  - `register` and `register_from_file` on class `snowflake.snowpark.udtf.UDTFRegistration`.
  - `register` and `register_from_file` on class `snowflake.snowpark.stored_procedure.StoredProcedureRegistration`.
  - `udf`, `udtf` and `sproc` in `snowflake.snowpark.functions`.
- Added support for `Column` as an input argument to `session.call()`.
- Added support for `table_type` in `df.write.save_as_table()`. You can now choose from these `table_type` options: `"temporary"`, `"temp"`, and `"transient"`.

### Improvements:

- Added validation of object name in `session.use_*` methods.
- Updated the query tag in SQL to escape it when it has special characters.
- Added a check to see if Anaconda terms are acknowledged when adding missing packages.

### Bug Fixes:

- Fixed the limited length of the string column in `session.create_dataframe()`.
- Fixed a bug in which `session.create_dataframe()` mistakenly converted 0 and `False` to `None` when the input data was only a list.
- Fixed a bug in which calling `session.create_dataframe()` using a large local dataset sometimes created a temp table twice.
- Aligned the definition of `function.trim()` with the SQL function definition.
- Fixed an issue where snowpark-python would hang when using the Python system-defined (built-in function) `sum` vs. the Snowpark `function.sum()`.

### Deprecations:

- Deprecated keyword argument `create_temp_table` in `df.write.save_as_table()`.

## 0.7.0 (2022-05-25)

### New Features:

- Added support for user-defined table functions (UDTFs).
  - Use function `snowflake.snowpark.functions.udtf()` to register a UDTF, or use it as a decorator to register the UDTF.
    - You can also use `Session.udtf.register()` to register a UDTF.
  - Use `Session.udtf.register_from_file()` to register a UDTF from a Python file.
- Updated APIs to query a table function, including both Snowflake built-in table functions and UDTFs.
  - Use function `snowflake.snowpark.functions.table_function()` to create a callable representing a table function and use it to call the table function in a query.
  - Alternatively, use function `snowflake.snowpark.functions.call_table_function()` to call a table function.
  - Added support for `over` clause that specifies `partition by` and `order by` when lateral joining a table function.
  - Updated `Session.table_function()` and `DataFrame.join_table_function()` to accept `TableFunctionCall` instances.

### Breaking Changes:

- When creating a function with `functions.udf()` and `functions.sproc()`, you can now specify an empty list for the `imports` or `packages` argument to indicate that no import or package is used for this UDF or stored procedure. Previously, specifying an empty list meant that the function would use session-level imports or packages.
- Improved the `__repr__` implementation of data types in `types.py`. The unused `type_name` property has been removed.
- Added a Snowpark-specific exception class for SQL errors. This replaces the previous `ProgrammingError` from the Python connector.

### Improvements:

- Added a lock to a UDF or UDTF when it is called for the first time per thread.
- Improved the error message for pickling errors that occurred during UDF creation.
- Included the query ID when logging the failed query.

### Bug Fixes:

- Fixed a bug in which non-integral data (such as timestamps) was occasionally converted to integer when calling `DataFrame.to_pandas()`.
- Fixed a bug in which `DataFrameReader.parquet()` failed to read a parquet file when its column contained spaces.
- Fixed a bug in which `DataFrame.copy_into_table()` failed when the dataframe is created by reading a file with inferred schemas.

### Deprecations

`Session.flatten()` and `DataFrame.flatten()`.

### Dependency Updates:

- Restricted the version of `cloudpickle` <= `2.0.0`.

## 0.6.0 (2022-04-27)

### New Features:

- Added support for vectorized UDFs with the input as a pandas DataFrame or pandas Series and the output as a pandas Series. This improves the performance of UDFs in Snowpark.
- Added support for inferring the schema of a DataFrame by default when it is created by reading a Parquet, Avro, or ORC file in the stage.
- Added functions `current_session()`, `current_statement()`, `current_user()`, `current_version()`, `current_warehouse()`, `date_from_parts()`, `date_trunc()`, `dayname()`, `dayofmonth()`, `dayofweek()`, `dayofyear()`, `grouping()`, `grouping_id()`, `hour()`, `last_day()`, `minute()`, `next_day()`, `previous_day()`, `second()`, `month()`, `monthname()`, `quarter()`, `year()`, `current_database()`, `current_role()`, `current_schema()`, `current_schemas()`, `current_region()`, `current_avaliable_roles()`, `add_months()`, `any_value()`, `bitnot()`, `bitshiftleft()`, `bitshiftright()`, `convert_timezone()`, `uniform()`, `strtok_to_array()`, `sysdate()`, `time_from_parts()`,  `timestamp_from_parts()`, `timestamp_ltz_from_parts()`, `timestamp_ntz_from_parts()`, `timestamp_tz_from_parts()`, `weekofyear()`, `percentile_cont()` to `snowflake.snowflake.functions`.

### Breaking Changes:

- Expired deprecations:
  - Removed the following APIs that were deprecated in 0.4.0: `DataFrame.groupByGroupingSets()`, `DataFrame.naturalJoin()`, `DataFrame.joinTableFunction`, `DataFrame.withColumns()`, `Session.getImports()`, `Session.addImport()`, `Session.removeImport()`, `Session.clearImports()`, `Session.getSessionStage()`, `Session.getDefaultDatabase()`, `Session.getDefaultSchema()`, `Session.getCurrentDatabase()`, `Session.getCurrentSchema()`, `Session.getFullyQualifiedCurrentSchema()`.

### Improvements:

- Added support for creating an empty `DataFrame` with a specific schema using the `Session.create_dataframe()` method.
- Changed the logging level from `INFO` to `DEBUG` for several logs (e.g., the executed query) when evaluating a dataframe.
- Improved the error message when failing to create a UDF due to pickle errors.

### Bug Fixes:

- Removed pandas hard dependencies in the `Session.create_dataframe()` method.

### Dependency Updates:

- Added `typing-extension` as a new dependency with the version >= `4.1.0`.

## 0.5.0 (2022-03-22)

### New Features

- Added stored procedures API.
  - Added `Session.sproc` property and `sproc()` to `snowflake.snowpark.functions`, so you can register stored procedures.
  - Added `Session.call` to call stored procedures by name.
- Added `UDFRegistration.register_from_file()` to allow registering UDFs from Python source files or zip files directly.
- Added `UDFRegistration.describe()` to describe a UDF.
- Added `DataFrame.random_split()` to provide a way to randomly split a dataframe.
- Added functions `md5()`, `sha1()`, `sha2()`, `ascii()`, `initcap()`, `length()`, `lower()`, `lpad()`, `ltrim()`, `rpad()`, `rtrim()`, `repeat()`, `soundex()`, `regexp_count()`, `replace()`, `charindex()`, `collate()`, `collation()`, `insert()`, `left()`, `right()`, `endswith()` to `snowflake.snowpark.functions`.
- Allowed `call_udf()` to accept literal values.
- Provided a `distinct` keyword in `array_agg()`.

### Bug Fixes:

- Fixed an issue that caused `DataFrame.to_pandas()` to have a string column if `Column.cast(IntegerType())` was used.
- Fixed a bug in `DataFrame.describe()` when there is more than one string column.

## 0.4.0 (2022-02-15)

### New Features

- You can now specify which Anaconda packages to use when defining UDFs.
  - Added `add_packages()`, `get_packages()`, `clear_packages()`, and `remove_package()`, to class `Session`.
  - Added `add_requirements()` to `Session` so you can use a requirements file to specify which packages this session will use.
  - Added parameter `packages` to function `snowflake.snowpark.functions.udf()` and method `UserDefinedFunction.register()` to indicate UDF-level Anaconda package dependencies when creating a UDF.
  - Added parameter `imports` to `snowflake.snowpark.functions.udf()` and `UserDefinedFunction.register()` to specify UDF-level code imports.
- Added a parameter `session` to function `udf()` and `UserDefinedFunction.register()` so you can specify which session to use to create a UDF if you have multiple sessions.
- Added types `Geography` and `Variant` to `snowflake.snowpark.types` to be used as type hints for Geography and Variant data when defining a UDF.
- Added support for Geography geoJSON data.
- Added `Table`, a subclass of `DataFrame` for table operations:
  - Methods `update` and `delete` update and delete rows of a table in Snowflake.
  - Method `merge` merges data from a `DataFrame` to a `Table`.
  - Override method `DataFrame.sample()` with an additional parameter `seed`, which works on tables but not on view and sub-queries.
- Added `DataFrame.to_local_iterator()` and `DataFrame.to_pandas_batches()` to allow getting results from an iterator when the result set returned from the Snowflake database is too large.
- Added `DataFrame.cache_result()` for caching the operations performed on a `DataFrame` in a temporary table.
  Subsequent operations on the original `DataFrame` have no effect on the cached result `DataFrame`.
- Added property `DataFrame.queries` to get SQL queries that will be executed to evaluate the `DataFrame`.
- Added `Session.query_history()` as a context manager to track SQL queries executed on a session, including all SQL queries to evaluate `DataFrame`s created from a session. Both query ID and query text are recorded.
- You can now create a `Session` instance from an existing established `snowflake.connector.SnowflakeConnection`. Use parameter `connection` in `Session.builder.configs()`.
- Added `use_database()`, `use_schema()`, `use_warehouse()`, and `use_role()` to class `Session` to switch database/schema/warehouse/role after a session is created.
- Added `DataFrameWriter.copy_into_table()` to unload a `DataFrame` to stage files.
- Added `DataFrame.unpivot()`.
- Added `Column.within_group()` for sorting the rows by columns with some aggregation functions.
- Added functions `listagg()`, `mode()`, `div0()`, `acos()`, `asin()`, `atan()`, `atan2()`, `cos()`, `cosh()`, `sin()`, `sinh()`, `tan()`, `tanh()`, `degrees()`, `radians()`, `round()`, `trunc()`, and `factorial()` to `snowflake.snowflake.functions`.
- Added an optional argument `ignore_nulls` in function `lead()` and `lag()`.
- The `condition` parameter of function `when()` and `iff()` now accepts SQL expressions.

### Improvements

- All function and method names have been renamed to use the snake case naming style, which is more Pythonic. For convenience, some camel case names are kept as aliases to the snake case APIs. It is recommended to use the snake case APIs.
  - Deprecated these methods on class `Session` and replaced them with their snake case equivalents: `getImports()`, `addImports()`, `removeImport()`, `clearImports()`, `getSessionStage()`, `getDefaultSchema()`, `getDefaultSchema()`, `getCurrentDatabase()`, `getFullyQualifiedCurrentSchema()`.
  - Deprecated these methods on class `DataFrame` and replaced them with their snake case equivalents: `groupingByGroupingSets()`, `naturalJoin()`, `withColumns()`, `joinTableFunction()`.
- Property `DataFrame.columns` is now consistent with `DataFrame.schema.names` and the Snowflake database `Identifier Requirements`.
- `Column.__bool__()` now raises a `TypeError`. This will ban the use of logical operators `and`, `or`, `not` on `Column` object, for instance `col("a") > 1 and col("b") > 2` will raise the `TypeError`. Use `(col("a") > 1) & (col("b") > 2)` instead.
- Changed `PutResult` and `GetResult` to subclass `NamedTuple`.
- Fixed a bug which raised an error when the local path or stage location has a space or other special characters.
- Changed `DataFrame.describe()` so that non-numeric and non-string columns are ignored instead of raising an exception.

### Dependency updates

- Updated ``snowflake-connector-python`` to 2.7.4.

## 0.3.0 (2022-01-09)

### New Features

- Added `Column.isin()`, with an alias `Column.in_()`.
- Added `Column.try_cast()`, which is a special version of `cast()`. It tries to cast a string expression to other types and returns `null` if the cast is not possible.
- Added `Column.startswith()` and `Column.substr()` to process string columns.
- `Column.cast()` now also accepts a `str` value to indicate the cast type in addition to a `DataType` instance.
- Added `DataFrame.describe()` to summarize stats of a `DataFrame`.
- Added `DataFrame.explain()` to print the query plan of a `DataFrame`.
- `DataFrame.filter()` and `DataFrame.select_expr()` now accepts a sql expression.
- Added a new `bool` parameter `create_temp_table` to methods `DataFrame.saveAsTable()` and `Session.write_pandas()` to optionally create a temp table.
- Added `DataFrame.minus()` and `DataFrame.subtract()` as aliases to `DataFrame.except_()`.
- Added `regexp_replace()`, `concat()`, `concat_ws()`, `to_char()`, `current_timestamp()`, `current_date()`, `current_time()`, `months_between()`, `cast()`, `try_cast()`, `greatest()`, `least()`, and `hash()` to module `snowflake.snowpark.functions`.

### Bug Fixes

- Fixed an issue where `Session.createDataFrame(pandas_df)` and `Session.write_pandas(pandas_df)` raise an exception when the `pandas DataFrame` has spaces in the column name.
- `DataFrame.copy_into_table()` sometimes prints an `error` level log entry while it actually works. It's fixed now.
- Fixed an API docs issue where some `DataFrame` APIs are missing from the docs.

### Dependency updates

- Update ``snowflake-connector-python`` to 2.7.2, which upgrades ``pyarrow`` dependency to 6.0.x. Refer to the [python connector 2.7.2 release notes](https://pypi.org/project/snowflake-connector-python/2.7.2/) for more details.

## 0.2.0 (2021-12-02)

### New Features

- Updated the `Session.createDataFrame()` method for creating a `DataFrame` from a pandas DataFrame.
- Added the `Session.write_pandas()` method for writing a `pandas DataFrame` to a table in Snowflake and getting a `Snowpark DataFrame` object back.
- Added new classes and methods for calling window functions.
- Added the new functions `cume_dist()`, to find the cumulative distribution of a value with regard to other values within a window partition,
  and `row_number()`, which returns a unique row number for each row within a window partition.
- Added functions for computing statistics for DataFrames in the `DataFrameStatFunctions` class.
- Added functions for handling missing values in a DataFrame in the `DataFrameNaFunctions` class.
- Added new methods `rollup()`, `cube()`, and `pivot()` to the `DataFrame` class.
- Added the `GroupingSets` class, which you can use with the DataFrame groupByGroupingSets method to perform a SQL GROUP BY GROUPING SETS.
- Added the new `FileOperation(session)`
  class that you can use to upload and download files to and from a stage.
- Added the `DataFrame.copy_into_table()`
  method for loading data from files in a stage into a table.
- In CASE expressions, the functions `when()` and `otherwise()`
  now accept Python types in addition to `Column` objects.
- When you register a UDF you can now optionally set the `replace` parameter to `True` to overwrite an existing UDF with the same name.

### Improvements

- UDFs are now compressed before they are uploaded to the server. This makes them about 10 times smaller, which can help
  when you are using large ML model files.
- When the size of a UDF is less than 8196 bytes, it will be uploaded as in-line code instead of uploaded to a stage.

### Bug Fixes

- Fixed an issue where the statement `df.select(when(col("a") == 1, 4).otherwise(col("a"))), [Row(4), Row(2), Row(3)]` raised an exception.
- Fixed an issue where `df.toPandas()` raised an exception when a DataFrame was created from large local data.

## 0.1.0 (2021-10-26)

Start of Private Preview<|MERGE_RESOLUTION|>--- conflicted
+++ resolved
@@ -41,15 +41,12 @@
   - `regr_sxy`
   - `regr_syy`
   - `try_to_binary`
+- Added support for specifying a schema string (including implicit struct syntax) when calling `DataFrame.create_dataframe`.
 
 #### Experimental Features
 
 - Added `Catalog` class to manage snowflake objects. It can be accessed via `Session.catalog`.
-<<<<<<< HEAD
   - `snowflake.core` is a dependency required for this feature.
-=======
-- Added support for specifying a schema string (including implicit struct syntax) when calling `DataFrame.create_dataframe`.
->>>>>>> 2b2640c4
 
 #### Improvements
 

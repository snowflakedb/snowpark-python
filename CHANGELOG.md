--- conflicted
+++ resolved
@@ -5,7 +5,6 @@
 ### New Features
 
 - Added support for creating vectorized UDTFs with `process` method.
-<<<<<<< HEAD
 - Added support for dataframe functions:
   - to_timestamp_ltz
   - to_timestamp_ntz
@@ -15,7 +14,6 @@
   - to_timestamp_ltz
   - to_timestamp_ntz
   - to_timestamp_tz
-=======
 - Added support for ASOF JOIN type.
 - Added support for the following local testing APIs:
   - Session.get_current_account
@@ -25,7 +23,6 @@
   - Session.use_warehouse
   - Session.use_database
   - Session.use_role
->>>>>>> 1c6b9cc9
 
 ### Deprecations:
 

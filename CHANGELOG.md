--- conflicted
+++ resolved
@@ -26,6 +26,7 @@
 
 - Added support for `Index.to_numpy`.
 - Added support for `DataFrame.align` and `Series.align` for `axis=0`.
+- Added support for `size` in `GroupBy.aggregate`, `DataFrame.aggregate`, and `Series.aggregate`.
 
 ### Snowpark Local Testing Updates
 
@@ -78,11 +79,6 @@
 - Added support for applying Snowpark Python function `snowflake_cortex_summarize`.
 - Added support for `DataFrame.attrs` and `Series.attrs`.
 - Added support for `DataFrame.style`.
-<<<<<<< HEAD
-- Added support for `Index.to_numpy`.
-- Added support for `size` in `GroupBy.aggregate`.
-=======
->>>>>>> 7de311d4
 
 #### Improvements
 

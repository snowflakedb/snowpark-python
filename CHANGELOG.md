--- conflicted
+++ resolved
@@ -26,10 +26,7 @@
 - Added support for `np.subtract`, `np.multiply`, `np.divide`, and `np.true_divide`.
 - Added support for tracking usages of `__array_ufunc__`.
 - Added numpy compatibility support for `np.float_power`, `np.mod`, `np.remainder`, `np.greater`, `np.greater_equal`, `np.less`, `np.less_equal`, `np.not_equal`, and `np.equal`.
-<<<<<<< HEAD
 - Added numpy compatibility support for `np.log`, `np.log2`, and `np.log10`
-- Added additional kwargs support for `df.apply` and `series.apply` ( as well as `map` and `applymap` ) when using snowpark functions. This allows for some position independent compatibility between apply and functions where the first argument is not a pandas object.
-=======
 - Added support for `DataFrameGroupBy.bfill`, `SeriesGroupBy.bfill`, `DataFrameGroupBy.ffill`, and `SeriesGroupBy.ffill`.
 - Added support for `on` parameter with `Resampler`.
 
@@ -38,6 +35,7 @@
 - Improved generated SQL query for `head` and `iloc` when the row key is a slice.
 - Improved error message when passing an unknown timezone to `tz_convert` and `tz_localize` in `Series`, `DataFrame`, `Series.dt`, and `DatetimeIndex`.
 - Improved documentation for `tz_convert` and `tz_localize` in `Series`, `DataFrame`, `Series.dt`, and `DatetimeIndex` to specify the supported timezone formats.
+- Added additional kwargs support for `df.apply` and `series.apply` ( as well as `map` and `applymap` ) when using snowpark functions. This allows for some position independent compatibility between apply and functions where the first argument is not a pandas object.
 
 #### Bug Fixes
 
@@ -46,7 +44,6 @@
 - Fixed a bug where `DataFrame` and `Series` `round()` would raise `AssertionError` for `Timedelta` columns. Instead raise `NotImplementedError` for `round()` on `Timedelta`.
 - Fixed a bug where `reindex` fails when the new index is a Series with non-overlapping types from the original index.
 
->>>>>>> 7dc26700
 
 ## 1.23.0 (2024-10-09)
 

# Release History

## 1.25.0 (TBD)

### Snowpark Python API Updates

#### New Features

- Added the following new functions in `snowflake.snowpark.dataframe`:
  - `map`

#### Dependency Updates

- Added a dependency on `protobuf>=5.28` and `tzlocal` at runtime.
- Added a dependency on `protoc-wheel-0` for the development profile.
- Require `snowflake-connector-python>=3.12.0, <4.0.0` (was `>=3.10.0`).

### Snowpark pandas API Updates

#### Dependency Updates

- Updated `modin` from 0.28.1 to 0.30.1.
- Added support for all `pandas` 2.2.x versions.

#### New Features

- Added support for `Index.to_numpy`.
- Added support for `DataFrame.align` and `Series.align` for `axis=0`.
- Added support for `size` in `GroupBy.aggregate`, `DataFrame.aggregate`, and `Series.aggregate`.
- Added support for `snowflake.snowpark.functions.window`
- Added support for `pd.read_pickle` (Uses native pandas for processing).
- Added support for `pd.read_html` (Uses native pandas for processing).
- Added support for `pd.read_xml` (Uses native pandas for processing).
- Added support for aggregation functions `"size"` and `len` in `GroupBy.aggregate`, `DataFrame.aggregate`, and `Series.aggregate`.

#### Bug Fixes

- Fixed a bug where aggregating a single-column dataframe with a single callable function (e.g. `pd.DataFrame([0]).agg(np.mean)`) would fail to transpose the result.

### Snowpark Local Testing Updates

#### Bug Fixes

<<<<<<< HEAD
- Fixed a bug where column aliases were incorrectly resolved in `DataFrame.join`, causing errors when selecting columns from a joined DataFrame.
=======
- Fixed a bug where `Table.update` and `Table.merge` could fail if the target table's index was not the default `RangeIndex`.
>>>>>>> 30422aa9

## 1.24.0 (2024-10-28)

### Snowpark Python API Updates

#### New Features

- Updated `Session` class to be thread-safe. This allows concurrent DataFrame transformations, DataFrame actions, UDF and stored procedure registration, and concurrent file uploads when using the same `Session` object.
  - The feature is disabled by default and can be enabled by setting `FEATURE_THREAD_SAFE_PYTHON_SESSION` to `True` for account.
  - Updating session configurations, like changing database or schema, when multiple threads are using the session may lead to unexpected behavior.
  - When enabled, some internally created temporary table names returned from `DataFrame.queries` API are not deterministic, and may be different when DataFrame actions are executed. This does not affect explicit user-created temporary tables.
- Added support for 'Service' domain to `session.lineage.trace` API.
- Added support for `copy_grants` parameter when registering UDxF and stored procedures.
- Added support for the following methods in `DataFrameWriter` to support daisy-chaining:
  - `option`
  - `options`
  - `partition_by`
- Added support for `snowflake_cortex_summarize`.

#### Improvements

- Improved the following new capability for function `snowflake.snowpark.functions.array_remove` it is now possible to use in python.
- Disables sql simplification when sort is performed after limit.
  - Previously, `df.sort().limit()` and `df.limit().sort()` generates the same query with sort in front of limit. Now, `df.limit().sort()` will generate query that reads `df.limit().sort()`.
  - Improve performance of generated query for `df.limit().sort()`, because limit stops table scanning as soon as the number of records is satisfied.
- Added a client side error message for when an invalid stage location is passed to DataFrame read functions.

#### Bug Fixes

- Fixed a bug where the automatic cleanup of temporary tables could interfere with the results of async query execution.
- Fixed a bug in `DataFrame.analytics.time_series_agg` function to handle multiple data points in same sliding interval.
- Fixed a bug that created inconsistent casing in field names of structured objects in iceberg schemas.

#### Deprecations

- Deprecated warnings will be triggered when using snowpark-python with Python 3.8. For more details, please refer to https://docs.snowflake.com/en/developer-guide/python-runtime-support-policy.

### Snowpark pandas API Updates

#### New Features

- Added support for `np.subtract`, `np.multiply`, `np.divide`, and `np.true_divide`.
- Added support for tracking usages of `__array_ufunc__`.
- Added numpy compatibility support for `np.float_power`, `np.mod`, `np.remainder`, `np.greater`, `np.greater_equal`, `np.less`, `np.less_equal`, `np.not_equal`, and `np.equal`.
- Added numpy compatibility support for `np.log`, `np.log2`, and `np.log10`
- Added support for `DataFrameGroupBy.bfill`, `SeriesGroupBy.bfill`, `DataFrameGroupBy.ffill`, and `SeriesGroupBy.ffill`.
- Added support for `on` parameter with `Resampler`.
- Added support for timedelta inputs in `value_counts()`.
- Added support for applying Snowpark Python function `snowflake_cortex_summarize`.
- Added support for `DataFrame.attrs` and `Series.attrs`.
- Added support for `DataFrame.style`.
- Added numpy compatibility support for `np.full_like`

#### Improvements

- Improved generated SQL query for `head` and `iloc` when the row key is a slice.
- Improved error message when passing an unknown timezone to `tz_convert` and `tz_localize` in `Series`, `DataFrame`, `Series.dt`, and `DatetimeIndex`.
- Improved documentation for `tz_convert` and `tz_localize` in `Series`, `DataFrame`, `Series.dt`, and `DatetimeIndex` to specify the supported timezone formats.
- Added additional kwargs support for `df.apply` and `series.apply` ( as well as `map` and `applymap` ) when using snowpark functions. This allows for some position independent compatibility between apply and functions where the first argument is not a pandas object.
- Improved generated SQL query for `iloc` and `iat` when the row key is a scalar.
- Removed all joins in `iterrows`.
- Improved documentation for `Series.map` to reflect the unsupported features.
- Added support for `np.may_share_memory` which is used internally by many scikit-learn functions. This method will always return false when called with a Snowpark pandas object.

#### Bug Fixes

- Fixed a bug where `DataFrame` and `Series` `pct_change()` would raise `TypeError` when input contained timedelta columns.
- Fixed a bug where `replace()` would sometimes propagate `Timedelta` types incorrectly through `replace()`. Instead raise `NotImplementedError` for `replace()` on `Timedelta`.
- Fixed a bug where `DataFrame` and `Series` `round()` would raise `AssertionError` for `Timedelta` columns. Instead raise `NotImplementedError` for `round()` on `Timedelta`.
- Fixed a bug where `reindex` fails when the new index is a Series with non-overlapping types from the original index.
- Fixed a bug where calling `__getitem__` on a DataFrameGroupBy object always returned a DataFrameGroupBy object if `as_index=False`.
- Fixed a bug where inserting timedelta values into an existing column would silently convert the values to integers instead of raising `NotImplementedError`.
- Fixed a bug where `DataFrame.shift()` on axis=0 and axis=1 would fail to propagate timedelta types.
- `DataFrame.abs()`, `DataFrame.__neg__()`, `DataFrame.stack()`, and `DataFrame.unstack()` now raise `NotImplementedError` for timedelta inputs instead of failing to propagate timedelta types.

### Snowpark Local Testing Updates

#### Bug Fixes

- Fixed a bug where `DataFrame.alias` raises `KeyError` for input column name.
- Fixed a bug where `to_csv` on Snowflake stage fails when data contains empty strings.

## 1.23.0 (2024-10-09)

### Snowpark Python API Updates

#### New Features

- Added the following new functions in `snowflake.snowpark.functions`:
  - `make_interval`
- Added support for using Snowflake Interval constants with `Window.range_between()` when the order by column is TIMESTAMP or DATE type.
- Added support for file writes. This feature is currently in private preview.
- Added `thread_id` to `QueryRecord` to track the thread id submitting the query history.
- Added support for `Session.stored_procedure_profiler`.

#### Improvements

#### Bug Fixes

- Fixed a bug where registering a stored procedure or UDxF with type hints would give a warning `'NoneType' has no len() when trying to read default values from function`.

### Snowpark pandas API Updates

#### New Features

- Added support for `TimedeltaIndex.mean` method.
- Added support for some cases of aggregating `Timedelta` columns on `axis=0` with `agg` or `aggregate`.
- Added support for `by`, `left_by`, `right_by`, `left_index`, and `right_index` for `pd.merge_asof`.
- Added support for passing parameter `include_describe` to `Session.query_history`.
- Added support for `DatetimeIndex.mean` and `DatetimeIndex.std` methods.
- Added support for `Resampler.asfreq`, `Resampler.indices`, `Resampler.nunique`, and `Resampler.quantile`.
- Added support for `resample` frequency `W`, `ME`, `YE` with `closed = "left"`.
- Added support for `DataFrame.rolling.corr` and `Series.rolling.corr` for `pairwise = False` and int `window`.
- Added support for string time-based `window` and `min_periods = None` for `Rolling`.
- Added support for `DataFrameGroupBy.fillna` and `SeriesGroupBy.fillna`.
- Added support for constructing `Series` and `DataFrame` objects with the lazy `Index` object as `data`, `index`, and `columns` arguments.
- Added support for constructing `Series` and `DataFrame` objects with `index` and `column` values not present in `DataFrame`/`Series` `data`.
- Added support for `pd.read_sas` (Uses native pandas for processing).
- Added support for applying `rolling().count()` and `expanding().count()` to `Timedelta` series and columns.
- Added support for `tz` in both `pd.date_range` and `pd.bdate_range`.
- Added support for `Series.items`.
- Added support for `errors="ignore"` in `pd.to_datetime`.
- Added support for `DataFrame.tz_localize` and `Series.tz_localize`.
- Added support for `DataFrame.tz_convert` and `Series.tz_convert`.
- Added support for applying Snowpark Python functions (e.g., `sin`) in `Series.map`, `Series.apply`, `DataFrame.apply` and `DataFrame.applymap`.

#### Improvements

- Improved `to_pandas` to persist the original timezone offset for TIMESTAMP_TZ type.
- Improved `dtype` results for TIMESTAMP_TZ type to show correct timezone offset.
- Improved `dtype` results for TIMESTAMP_LTZ type to show correct timezone.
- Improved error message when passing non-bool value to `numeric_only` for groupby aggregations.
- Removed unnecessary warning about sort algorithm in `sort_values`.
- Use SCOPED object for internal create temp tables. The SCOPED objects will be stored sproc scoped if created within stored sproc, otherwise will be session scoped, and the object will be automatically cleaned at the end of the scope.
- Improved warning messages for operations that lead to materialization with inadvertent slowness.
- Removed unnecessary warning message about `convert_dtype` in `Series.apply`.

#### Bug Fixes

- Fixed a bug where an `Index` object created from a `Series`/`DataFrame` incorrectly updates the `Series`/`DataFrame`'s index name after an inplace update has been applied to the original `Series`/`DataFrame`.
- Suppressed an unhelpful `SettingWithCopyWarning` that sometimes appeared when printing `Timedelta` columns.
- Fixed `inplace` argument for `Series` objects derived from other `Series` objects.
- Fixed a bug where `Series.sort_values` failed if series name overlapped with index column name.
- Fixed a bug where transposing a dataframe would map `Timedelta` index levels to integer column levels.
- Fixed a bug where `Resampler` methods on timedelta columns would produce integer results.
- Fixed a bug where `pd.to_numeric()` would leave `Timedelta` inputs as `Timedelta` instead of converting them to integers.
- Fixed `loc` set when setting a single row, or multiple rows, of a DataFrame with a Series value.

### Snowpark Local Testing Updates

#### Bug Fixes

- Fixed a bug where nullable columns were annotated wrongly.
- Fixed a bug where the `date_add` and `date_sub` functions failed for `NULL` values.
- Fixed a bug where `equal_null` could fail inside a merge statement.
- Fixed a bug where `row_number` could fail inside a Window function.
- Fixed a bug where updates could fail when the source is the result of a join.


## 1.22.1 (2024-09-11)
This is a re-release of 1.22.0. Please refer to the 1.22.0 release notes for detailed release content.


## 1.22.0 (2024-09-10)

### Snowpark Python API Updates

### New Features

- Added the following new functions in `snowflake.snowpark.functions`:
  - `array_remove`
  - `ln`

#### Improvements

- Improved documentation for `Session.write_pandas` by making `use_logical_type` option more explicit.
- Added support for specifying the following to `DataFrameWriter.save_as_table`:
  - `enable_schema_evolution`
  - `data_retention_time`
  - `max_data_extension_time`
  - `change_tracking`
  - `copy_grants`
  - `iceberg_config` A dicitionary that can hold the following iceberg configuration options:
      - `external_volume`
      - `catalog`
      - `base_location`
      - `catalog_sync`
      - `storage_serialization_policy`
- Added support for specifying the following to `DataFrameWriter.copy_into_table`:
  - `iceberg_config` A dicitionary that can hold the following iceberg configuration options:
      - `external_volume`
      - `catalog`
      - `base_location`
      - `catalog_sync`
      - `storage_serialization_policy`
- Added support for specifying the following parameters to `DataFrame.create_or_replace_dynamic_table`:
  - `mode`
  - `refresh_mode`
  - `initialize`
  - `clustering_keys`
  - `is_transient`
  - `data_retention_time`
  - `max_data_extension_time`

#### Bug Fixes

- Fixed a bug in `session.read.csv` that caused an error when setting `PARSE_HEADER = True` in an externally defined file format.
- Fixed a bug in query generation from set operations that allowed generation of duplicate queries when children have common subqueries.
- Fixed a bug in `session.get_session_stage` that referenced a non-existing stage after switching database or schema.
- Fixed a bug where calling `DataFrame.to_snowpark_pandas` without explicitly initializing the Snowpark pandas plugin caused an error.
- Fixed a bug where using the `explode` function in dynamic table creation caused a SQL compilation error due to improper boolean type casting on the `outer` parameter.

### Snowpark Local Testing Updates

#### New Features

- Added support for type coercion when passing columns as input to UDF calls.
- Added support for `Index.identical`.

#### Bug Fixes

- Fixed a bug where the truncate mode in `DataFrameWriter.save_as_table` incorrectly handled DataFrames containing only a subset of columns from the existing table.
- Fixed a bug where function `to_timestamp` does not set the default timezone of the column datatype.

### Snowpark pandas API Updates

#### New Features

- Added limited support for the `Timedelta` type, including the following features. Snowpark pandas will raise `NotImplementedError` for unsupported `Timedelta` use cases.
  - supporting tracking the Timedelta type through `copy`, `cache_result`, `shift`, `sort_index`, `assign`, `bfill`, `ffill`, `fillna`, `compare`, `diff`, `drop`, `dropna`, `duplicated`, `empty`, `equals`, `insert`, `isin`, `isna`, `items`, `iterrows`, `join`, `len`, `mask`, `melt`, `merge`, `nlargest`, `nsmallest`, `to_pandas`.
  - converting non-timedelta to timedelta via `astype`.
  - `NotImplementedError` will be raised for the rest of methods that do not support `Timedelta`.
  - support for subtracting two timestamps to get a Timedelta.
  - support indexing with Timedelta data columns.
  - support for adding or subtracting timestamps and `Timedelta`.
  - support for binary arithmetic between two `Timedelta` values.
  - support for binary arithmetic and comparisons between `Timedelta` values and numeric values.
  - support for lazy `TimedeltaIndex`.
  - support for `pd.to_timedelta`.
  - support for `GroupBy` aggregations `min`, `max`, `mean`, `idxmax`, `idxmin`, `std`, `sum`, `median`, `count`, `any`, `all`, `size`, `nunique`, `head`, `tail`, `aggregate`.
  - support for `GroupBy` filtrations `first` and `last`.
  - support for `TimedeltaIndex` attributes: `days`, `seconds`, `microseconds` and `nanoseconds`.
  - support for `diff` with timestamp columns on `axis=0` and `axis=1`
  - support for `TimedeltaIndex` methods: `ceil`, `floor` and `round`.
  - support for `TimedeltaIndex.total_seconds` method.
- Added support for index's arithmetic and comparison operators.
- Added support for `Series.dt.round`.
- Added documentation pages for `DatetimeIndex`.
- Added support for `Index.name`, `Index.names`, `Index.rename`, and `Index.set_names`.
- Added support for `Index.__repr__`.
- Added support for `DatetimeIndex.month_name` and `DatetimeIndex.day_name`.
- Added support for `Series.dt.weekday`, `Series.dt.time`, and `DatetimeIndex.time`.
- Added support for `Index.min` and `Index.max`.
- Added support for `pd.merge_asof`.
- Added support for `Series.dt.normalize` and `DatetimeIndex.normalize`.
- Added support for `Index.is_boolean`, `Index.is_integer`, `Index.is_floating`, `Index.is_numeric`, and `Index.is_object`.
- Added support for `DatetimeIndex.round`, `DatetimeIndex.floor` and `DatetimeIndex.ceil`.
- Added support for `Series.dt.days_in_month` and `Series.dt.daysinmonth`.
- Added support for `DataFrameGroupBy.value_counts` and `SeriesGroupBy.value_counts`.
- Added support for `Series.is_monotonic_increasing` and `Series.is_monotonic_decreasing`.
- Added support for `Index.is_monotonic_increasing` and `Index.is_monotonic_decreasing`.
- Added support for `pd.crosstab`.
- Added support for `pd.bdate_range` and included business frequency support (B, BME, BMS, BQE, BQS, BYE, BYS) for both `pd.date_range` and `pd.bdate_range`.
- Added support for lazy `Index` objects  as `labels` in `DataFrame.reindex` and `Series.reindex`.
- Added support for `Series.dt.days`, `Series.dt.seconds`, `Series.dt.microseconds`, and `Series.dt.nanoseconds`.
- Added support for creating a `DatetimeIndex` from an `Index` of numeric or string type.
- Added support for string indexing with `Timedelta` objects.
- Added support for `Series.dt.total_seconds` method.
- Added support for `DataFrame.apply(axis=0)`.
- Added support for `Series.dt.tz_convert` and `Series.dt.tz_localize`.
- Added support for `DatetimeIndex.tz_convert` and `DatetimeIndex.tz_localize`.

#### Improvements

- Improve concat, join performance when operations are performed on series coming from the same dataframe by avoiding unnecessary joins.
- Refactored `quoted_identifier_to_snowflake_type` to avoid making metadata queries if the types have been cached locally.
- Improved `pd.to_datetime` to handle all local input cases.
- Create a lazy index from another lazy index without pulling data to client.
- Raised `NotImplementedError` for Index bitwise operators.
- Display a more clear error message when `Index.names` is set to a non-like-like object.
- Raise a warning whenever MultiIndex values are pulled in locally.
- Improve warning message for `pd.read_snowflake` include the creation reason when temp table creation is triggered.
- Improve performance for `DataFrame.set_index`, or setting `DataFrame.index` or `Series.index` by avoiding checks require eager evaluation. As a consequence, when the new index that does not match the current `Series`/`DataFrame` object length, a `ValueError` is no longer raised. Instead, when the `Series`/`DataFrame` object is longer than the provided index, the `Series`/`DataFrame`'s new index is filled with `NaN` values for the "extra" elements. Otherwise, the extra values in the provided index are ignored.
- Properly raise `NotImplementedError` when ambiguous/nonexistent are non-string in `ceil`/`floor`/`round`.

#### Bug Fixes

- Stopped ignoring nanoseconds in `pd.Timedelta` scalars.
- Fixed AssertionError in tree of binary operations.
- Fixed bug in `Series.dt.isocalendar` using a named Series
- Fixed `inplace` argument for Series objects derived from DataFrame columns.
- Fixed a bug where `Series.reindex` and `DataFrame.reindex` did not update the result index's name correctly.
- Fixed a bug where `Series.take` did not error when `axis=1` was specified.


## 1.21.1 (2024-09-05)

### Snowpark Python API Updates

#### Bug Fixes

- Fixed a bug where using `to_pandas_batches` with async jobs caused an error due to improper handling of waiting for asynchronous query completion.

## 1.21.0 (2024-08-19)

### Snowpark Python API Updates

#### New Features

- Added support for `snowflake.snowpark.testing.assert_dataframe_equal` that is a utility function to check the equality of two Snowpark DataFrames.

#### Improvements

- Added support server side string size limitations.
- Added support to create and invoke stored procedures, UDFs and UDTFs with optional arguments.
- Added support for column lineage in the DataFrame.lineage.trace API.
- Added support for passing `INFER_SCHEMA` options to `DataFrameReader` via `INFER_SCHEMA_OPTIONS`.
- Added support for passing `parameters` parameter to `Column.rlike` and `Column.regexp`.
- Added support for automatically cleaning up temporary tables created by `df.cache_result()` in the current session, when the DataFrame is no longer referenced (i.e., gets garbage collected). It is still an experimental feature not enabled by default, and can be enabled by setting `session.auto_clean_up_temp_table_enabled` to `True`.
- Added support for string literals to the `fmt` parameter of `snowflake.snowpark.functions.to_date`.
- Added support for system$reference function.

#### Bug Fixes

- Fixed a bug where SQL generated for selecting `*` column has an incorrect subquery.
- Fixed a bug in `DataFrame.to_pandas_batches` where the iterator could throw an error if certain transformation is made to the pandas dataframe due to wrong isolation level.
- Fixed a bug in `DataFrame.lineage.trace` to split the quoted feature view's name and version correctly.
- Fixed a bug in `Column.isin` that caused invalid sql generation when passed an empty list.
- Fixed a bug that fails to raise NotImplementedError while setting cell with list like item.

### Snowpark Local Testing Updates

#### New Features

- Added support for the following APIs:
  - snowflake.snowpark.functions
    - `rank`
    - `dense_rank`
    - `percent_rank`
    - `cume_dist`
    - `ntile`
    - `datediff`
    - `array_agg`
  - snowflake.snowpark.column.Column.within_group
- Added support for parsing flags in regex statements for mocked plans. This maintains parity with the `rlike` and `regexp` changes above.

#### Bug Fixes

- Fixed a bug where Window Functions LEAD and LAG do not handle option `ignore_nulls` properly.
- Fixed a bug where values were not populated into the result DataFrame during the insertion of table merge operation.

#### Improvements

- Fix pandas FutureWarning about integer indexing.

### Snowpark pandas API Updates

#### New Features

- Added support for `DataFrame.backfill`, `DataFrame.bfill`, `Series.backfill`, and `Series.bfill`.
- Added support for `DataFrame.compare` and `Series.compare` with default parameters.
- Added support for `Series.dt.microsecond` and `Series.dt.nanosecond`.
- Added support for `Index.is_unique` and `Index.has_duplicates`.
- Added support for `Index.equals`.
- Added support for `Index.value_counts`.
- Added support for `Series.dt.day_name` and `Series.dt.month_name`.
- Added support for indexing on Index, e.g., `df.index[:10]`.
- Added support for `DataFrame.unstack` and `Series.unstack`.
- Added support for `DataFrame.asfreq` and `Series.asfreq`.
- Added support for `Series.dt.is_month_start` and `Series.dt.is_month_end`.
- Added support for `Index.all` and `Index.any`.
- Added support for `Series.dt.is_year_start` and `Series.dt.is_year_end`.
- Added support for `Series.dt.is_quarter_start` and `Series.dt.is_quarter_end`.
- Added support for lazy `DatetimeIndex`.
- Added support for `Series.argmax` and `Series.argmin`.
- Added support for `Series.dt.is_leap_year`.
- Added support for `DataFrame.items`.
- Added support for `Series.dt.floor` and `Series.dt.ceil`.
- Added support for `Index.reindex`.
- Added support for `DatetimeIndex` properties: `year`, `month`, `day`, `hour`, `minute`, `second`, `microsecond`,
    `nanosecond`, `date`, `dayofyear`, `day_of_year`, `dayofweek`, `day_of_week`, `weekday`, `quarter`,
    `is_month_start`, `is_month_end`, `is_quarter_start`, `is_quarter_end`, `is_year_start`, `is_year_end`
    and `is_leap_year`.
- Added support for `Resampler.fillna` and `Resampler.bfill`.
- Added limited support for the `Timedelta` type, including creating `Timedelta` columns and `to_pandas`.
- Added support for `Index.argmax` and `Index.argmin`.

#### Improvements

- Removed the public preview warning message when importing Snowpark pandas.
- Removed unnecessary count query from `SnowflakeQueryCompiler.is_series_like` method.
- `Dataframe.columns` now returns native pandas Index object instead of Snowpark Index object.
- Refactor and introduce `query_compiler` argument in `Index` constructor to create `Index` from query compiler.
- `pd.to_datetime` now returns a DatetimeIndex object instead of a Series object.
- `pd.date_range` now returns a DatetimeIndex object instead of a Series object.

#### Bug Fixes

- Made passing an unsupported aggregation function to `pivot_table` raise `NotImplementedError` instead of `KeyError`.
- Removed axis labels and callable names from error messages and telemetry about unsupported aggregations.
- Fixed AssertionError in `Series.drop_duplicates` and `DataFrame.drop_duplicates` when called after `sort_values`.
- Fixed a bug in `Index.to_frame` where the result frame's column name may be wrong where name is unspecified.
- Fixed a bug where some Index docstrings are ignored.
- Fixed a bug in `Series.reset_index(drop=True)` where the result name may be wrong.
- Fixed a bug in `Groupby.first/last` ordering by the correct columns in the underlying window expression.

## 1.20.0 (2024-07-17)

### Snowpark Python API Updates

#### Improvements

- Added distributed tracing using open telemetry APIs for table stored procedure function in `DataFrame`:
  - `_execute_and_get_query_id`
- Added support for the `arrays_zip` function.
- Improves performance for binary column expression and `df._in` by avoiding unnecessary cast for numeric values. You can enable this optimization by setting `session.eliminate_numeric_sql_value_cast_enabled = True`.
- Improved error message for `write_pandas` when the target table does not exist and `auto_create_table=False`.
- Added open telemetry tracing on UDxF functions in Snowpark.
- Added open telemetry tracing on stored procedure registration in Snowpark.
- Added a new optional parameter called `format_json` to the `Session.SessionBuilder.app_name` function that sets the app name in the `Session.query_tag` in JSON format. By default, this parameter is set to `False`.

#### Bug Fixes
- Fixed a bug where SQL generated for `lag(x, 0)` was incorrect and failed with error message `argument 1 to function LAG needs to be constant, found 'SYSTEM$NULL_TO_FIXED(null)'`.

### Snowpark Local Testing Updates

#### New Features

- Added support for the following APIs:
  - snowflake.snowpark.functions
    - random
- Added new parameters to `patch` function when registering a mocked function:
  - `distinct` allows an alternate function to be specified for when a sql function should be distinct.
  - `pass_column_index` passes a named parameter `column_index` to the mocked function that contains the pandas.Index for the input data.
  - `pass_row_index` passes a named parameter `row_index` to the mocked function that is the 0 indexed row number the function is currently operating on.
  - `pass_input_data` passes a named parameter `input_data` to the mocked function that contains the entire input dataframe for the current expression.
  - Added support for the `column_order` parameter to method `DataFrameWriter.save_as_table`.


#### Bug Fixes
- Fixed a bug that caused DecimalType columns to be incorrectly truncated to integer precision when used in BinaryExpressions.

### Snowpark pandas API Updates

#### New Features
- Added support for `DataFrameGroupBy.all`, `SeriesGroupBy.all`, `DataFrameGroupBy.any`, and `SeriesGroupBy.any`.
- Added support for `DataFrame.nlargest`, `DataFrame.nsmallest`, `Series.nlargest` and `Series.nsmallest`.
- Added support for `replace` and `frac > 1` in `DataFrame.sample` and `Series.sample`.
- Added support for `read_excel` (Uses local pandas for processing)
- Added support for `Series.at`, `Series.iat`, `DataFrame.at`, and `DataFrame.iat`.
- Added support for `Series.dt.isocalendar`.
- Added support for `Series.case_when` except when condition or replacement is callable.
- Added documentation pages for `Index` and its APIs.
- Added support for `DataFrame.assign`.
- Added support for `DataFrame.stack`.
- Added support for `DataFrame.pivot` and `pd.pivot`.
- Added support for `DataFrame.to_csv` and `Series.to_csv`.
- Added partial support for `Series.str.translate` where the values in the `table` are single-codepoint strings.
- Added support for `DataFrame.corr`.
- Allow `df.plot()` and `series.plot()` to be called, materializing the data into the local client
- Added support for `DataFrameGroupBy` and `SeriesGroupBy` aggregations `first` and `last`
- Added support for `DataFrameGroupBy.get_group`.
- Added support for `limit` parameter when `method` parameter is used in `fillna`.
- Added partial support for `Series.str.translate` where the values in the `table` are single-codepoint strings.
- Added support for `DataFrame.corr`.
- Added support for `DataFrame.equals` and `Series.equals`.
- Added support for `DataFrame.reindex` and `Series.reindex`.
- Added support for `Index.astype`.
- Added support for `Index.unique` and `Index.nunique`.
- Added support for `Index.sort_values`.

#### Bug Fixes
- Fixed an issue when using np.where and df.where when the scalar 'other' is the literal 0.
- Fixed a bug regarding precision loss when converting to Snowpark pandas `DataFrame` or `Series` with `dtype=np.uint64`.
- Fixed bug where `values` is set to `index` when `index` and `columns` contain all columns in DataFrame during `pivot_table`.

#### Improvements
- Added support for `Index.copy()`
- Added support for Index APIs: `dtype`, `values`, `item()`, `tolist()`, `to_series()` and `to_frame()`
- Expand support for DataFrames with no rows in `pd.pivot_table` and `DataFrame.pivot_table`.
- Added support for `inplace` parameter in `DataFrame.sort_index` and `Series.sort_index`.


## 1.19.0 (2024-06-25)

### Snowpark Python API Updates

#### New Features

- Added support for `to_boolean` function.
- Added documentation pages for Index and its APIs.

#### Bug Fixes

- Fixed a bug where python stored procedure with table return type fails when run in a task.
- Fixed a bug where df.dropna fails due to `RecursionError: maximum recursion depth exceeded` when the DataFrame has more than 500 columns.
- Fixed a bug where `AsyncJob.result("no_result")` doesn't wait for the query to finish execution.


### Snowpark Local Testing Updates

#### New Features

- Added support for the `strict` parameter when registering UDFs and Stored Procedures.

#### Bug Fixes

- Fixed a bug in convert_timezone that made the setting the source_timezone parameter return an error.
- Fixed a bug where creating DataFrame with empty data of type `DateType` raises `AttributeError`.
- Fixed a bug that table merge fails when update clause exists but no update takes place.
- Fixed a bug in mock implementation of `to_char` that raises `IndexError` when incoming column has nonconsecutive row index.
- Fixed a bug in handling of `CaseExpr` expressions that raises `IndexError` when incoming column has nonconsecutive row index.
- Fixed a bug in implementation of `Column.like` that raises `IndexError` when incoming column has nonconsecutive row index.

#### Improvements

- Added support for type coercion in the implementation of DataFrame.replace, DataFrame.dropna and the mock function `iff`.

### Snowpark pandas API Updates

#### New Features

- Added partial support for `DataFrame.pct_change` and `Series.pct_change` without the `freq` and `limit` parameters.
- Added support for `Series.str.get`.
- Added support for `Series.dt.dayofweek`, `Series.dt.day_of_week`, `Series.dt.dayofyear`, and `Series.dt.day_of_year`.
- Added support for `Series.str.__getitem__` (`Series.str[...]`).
- Added support for `Series.str.lstrip` and `Series.str.rstrip`.
- Added support for `DataFrameGroupBy.size` and `SeriesGroupBy.size`.
- Added support for `DataFrame.expanding` and `Series.expanding` for aggregations `count`, `sum`, `min`, `max`, `mean`, `std`, `var`, and `sem` with `axis=0`.
- Added support for `DataFrame.rolling` and `Series.rolling` for aggregation `count` with `axis=0`.
- Added support for `Series.str.match`.
- Added support for `DataFrame.resample` and `Series.resample` for aggregations `size`, `first`, and `last`.
- Added support for `DataFrameGroupBy.all`, `SeriesGroupBy.all`, `DataFrameGroupBy.any`, and `SeriesGroupBy.any`.
- Added support for `DataFrame.nlargest`, `DataFrame.nsmallest`, `Series.nlargest` and `Series.nsmallest`.
- Added support for `replace` and `frac > 1` in `DataFrame.sample` and `Series.sample`.
- Added support for `read_excel` (Uses local pandas for processing)
- Added support for `Series.at`, `Series.iat`, `DataFrame.at`, and `DataFrame.iat`.
- Added support for `Series.dt.isocalendar`.
- Added support for `Series.case_when` except when condition or replacement is callable.
- Added documentation pages for `Index` and its APIs.
- Added support for `DataFrame.assign`.
- Added support for `DataFrame.stack`.
- Added support for `DataFrame.pivot` and `pd.pivot`.
- Added support for `DataFrame.to_csv` and `Series.to_csv`.
- Added support for `Index.T`.

#### Bug Fixes

- Fixed a bug that causes output of GroupBy.aggregate's columns to be ordered incorrectly.
- Fixed a bug where `DataFrame.describe` on a frame with duplicate columns of differing dtypes could cause an error or incorrect results.
- Fixed a bug in `DataFrame.rolling` and `Series.rolling` so `window=0` now throws `NotImplementedError` instead of `ValueError`

#### Improvements

- Added support for named aggregations in `DataFrame.aggregate` and `Series.aggregate` with `axis=0`.
- `pd.read_csv` reads using the native pandas CSV parser, then uploads data to snowflake using parquet. This enables most of the parameters supported by `read_csv` including date parsing and numeric conversions. Uploading via parquet is roughly twice as fast as uploading via CSV.
- Initial work to support an `pd.Index` directly in Snowpark pandas. Support for `pd.Index` as a first-class component of Snowpark pandas is coming soon.
- Added a lazy index constructor and support for `len`, `shape`, `size`, `empty`, `to_pandas()` and `names`. For `df.index`, Snowpark pandas creates a lazy index object.
- For `df.columns`, Snowpark pandas supports a non-lazy version of an `Index` since the data is already stored locally.

## 1.18.0 (2024-05-28)

### Snowpark Python API Updates

#### Improvements

- Improved error message to remind users set `{"infer_schema": True}` when reading csv file without specifying its schema.
- Improved error handling for `Session.create_dataframe` when called with more than 512 rows and using `format` or `pyformat` `paramstyle`.

### Snowpark pandas API Updates

#### New Features

- Added `DataFrame.cache_result` and `Series.cache_result` methods for users to persist DataFrames and Series to a temporary table lasting the duration of the session to improve latency of subsequent operations.

#### Bug Fixes

#### Improvements

- Added partial support for `DataFrame.pivot_table` with no `index` parameter, as well as for `margins` parameter.
- Updated the signature of `DataFrame.shift`/`Series.shift`/`DataFrameGroupBy.shift`/`SeriesGroupBy.shift` to match pandas 2.2.1. Snowpark pandas does not yet support the newly-added `suffix` argument, or sequence values of `periods`.
- Re-added support for `Series.str.split`.

#### Bug Fixes

- Fixed how we support mixed columns for string methods (`Series.str.*`).

### Snowpark Local Testing Updates

#### New Features

- Added support for the following DataFrameReader read options to file formats `csv` and `json`:
  - PURGE
  - PATTERN
  - INFER_SCHEMA with value being `False`
  - ENCODING with value being `UTF8`
- Added support for `DataFrame.analytics.moving_agg` and `DataFrame.analytics.cumulative_agg_agg`.
- Added support for `if_not_exists` parameter during UDF and stored procedure registration.

#### Bug Fixes

- Fixed a bug that when processing time format, fractional second part is not handled properly.
- Fixed a bug that caused function calls on `*` to fail.
- Fixed a bug that prevented creation of map and struct type objects.
- Fixed a bug that function `date_add` was unable to handle some numeric types.
- Fixed a bug that `TimestampType` casting resulted in incorrect data.
- Fixed a bug that caused `DecimalType` data to have incorrect precision in some cases.
- Fixed a bug where referencing missing table or view raises confusing `IndexError`.
- Fixed a bug that mocked function `to_timestamp_ntz` can not handle None data.
- Fixed a bug that mocked UDFs handles output data of None improperly.
- Fixed a bug where `DataFrame.with_column_renamed` ignores attributes from parent DataFrames after join operations.
- Fixed a bug that integer precision of large value gets lost when converted to pandas DataFrame.
- Fixed a bug that the schema of datetime object is wrong when create DataFrame from a pandas DataFrame.
- Fixed a bug in the implementation of `Column.equal_nan` where null data is handled incorrectly.
- Fixed a bug where `DataFrame.drop` ignore attributes from parent DataFrames after join operations.
- Fixed a bug in mocked function `date_part` where Column type is set wrong.
- Fixed a bug where `DataFrameWriter.save_as_table` does not raise exceptions when inserting null data into non-nullable columns.
- Fixed a bug in the implementation of `DataFrameWriter.save_as_table` where
  - Append or Truncate fails when incoming data has different schema than existing table.
  - Truncate fails when incoming data does not specify columns that are nullable.

#### Improvements

- Removed dependency check for `pyarrow` as it is not used.
- Improved target type coverage of `Column.cast`, adding support for casting to boolean and all integral types.
- Aligned error experience when calling UDFs and stored procedures.
- Added appropriate error messages for `is_permanent` and `anonymous` options in UDFs and stored procedures registration to make it more clear that those features are not yet supported.
- File read operation with unsupported options and values now raises `NotImplementedError` instead of warnings and unclear error information.

## 1.17.0 (2024-05-21)

### Snowpark Python API Updates

#### New Features

- Added support to add a comment on tables and views using the functions listed below:
  - `DataFrameWriter.save_as_table`
  - `DataFrame.create_or_replace_view`
  - `DataFrame.create_or_replace_temp_view`
  - `DataFrame.create_or_replace_dynamic_table`

#### Improvements

- Improved error message to remind users to set `{"infer_schema": True}` when reading CSV file without specifying its schema.

### Snowpark pandas API Updates

#### New Features

- Start of Public Preview of Snowpark pandas API. Refer to the [Snowpark pandas API Docs](https://docs.snowflake.com/developer-guide/snowpark/python/snowpark-pandas) for more details.

### Snowpark Local Testing Updates

#### New Features

- Added support for NumericType and VariantType data conversion in the mocked function `to_timestamp_ltz`, `to_timestamp_ntz`, `to_timestamp_tz` and `to_timestamp`.
- Added support for DecimalType, BinaryType, ArrayType, MapType, TimestampType, DateType and TimeType data conversion in the mocked function `to_char`.
- Added support for the following APIs:
  - snowflake.snowpark.functions:
    - to_varchar
  - snowflake.snowpark.DataFrame:
    - pivot
  - snowflake.snowpark.Session:
    - cancel_all
- Introduced a new exception class `snowflake.snowpark.mock.exceptions.SnowparkLocalTestingException`.
- Added support for casting to FloatType

#### Bug Fixes

- Fixed a bug that stored procedure and UDF should not remove imports already in the `sys.path` during the clean-up step.
- Fixed a bug that when processing datetime format, the fractional second part is not handled properly.
- Fixed a bug that on Windows platform that file operations was unable to properly handle file separator in directory name.
- Fixed a bug that on Windows platform that when reading a pandas dataframe, IntervalType column with integer data can not be processed.
- Fixed a bug that prevented users from being able to select multiple columns with the same alias.
- Fixed a bug that `Session.get_current_[schema|database|role|user|account|warehouse]` returns upper-cased identifiers when identifiers are quoted.
- Fixed a bug that function `substr` and `substring` can not handle 0-based `start_expr`.

#### Improvements

- Standardized the error experience by raising `SnowparkLocalTestingException` in error cases which is on par with `SnowparkSQLException` raised in non-local execution.
- Improved error experience of `Session.write_pandas` method that `NotImplementError` will be raised when called.
- Aligned error experience with reusing a closed session in non-local execution.

## 1.16.0 (2024-05-07)

### New Features

- Support stored procedure register with packages given as Python modules.
- Added snowflake.snowpark.Session.lineage.trace to explore data lineage of snowfake objects.
- Added support for structured type schema parsing.

### Bug Fixes

- Fixed a bug when inferring schema, single quotes are added to stage files already have single quotes.

### Local Testing Updates

#### New Features

- Added support for StringType, TimestampType and VariantType data conversion in the mocked function `to_date`.
- Added support for the following APIs:
  - snowflake.snowpark.functions
    - get
    - concat
    - concat_ws

#### Bug Fixes

- Fixed a bug that caused `NaT` and `NaN` values to not be recognized.
- Fixed a bug where, when inferring a schema, single quotes were added to stage files that already had single quotes.
- Fixed a bug where `DataFrameReader.csv` was unable to handle quoted values containing a delimiter.
- Fixed a bug that when there is `None` value in an arithmetic calculation, the output should remain `None` instead of `math.nan`.
- Fixed a bug in function `sum` and `covar_pop` that when there is `math.nan` in the data, the output should also be `math.nan`.
- Fixed a bug that stage operation can not handle directories.
- Fixed a bug that `DataFrame.to_pandas` should take Snowflake numeric types with precision 38 as `int64`.

## 1.15.0 (2024-04-24)

### New Features

- Added `truncate` save mode in `DataFrameWrite` to overwrite existing tables by truncating the underlying table instead of dropping it.
- Added telemetry to calculate query plan height and number of duplicate nodes during collect operations.
- Added the functions below to unload data from a `DataFrame` into one or more files in a stage:
  - `DataFrame.write.json`
  - `DataFrame.write.csv`
  - `DataFrame.write.parquet`
- Added distributed tracing using open telemetry APIs for action functions in `DataFrame` and `DataFrameWriter`:
  - snowflake.snowpark.DataFrame:
    - collect
    - collect_nowait
    - to_pandas
    - count
    - show
  - snowflake.snowpark.DataFrameWriter:
    - save_as_table
- Added support for snow:// URLs to `snowflake.snowpark.Session.file.get` and `snowflake.snowpark.Session.file.get_stream`
- Added support to register stored procedures and UDxFs with a `comment`.
- UDAF client support is ready for public preview. Please stay tuned for the Snowflake announcement of UDAF public preview.
- Added support for dynamic pivot.  This feature is currently in private preview.

### Improvements

- Improved the generated query performance for both compilation and execution by converting duplicate subqueries to Common Table Expressions (CTEs). It is still an experimental feature not enabled by default, and can be enabled by setting `session.cte_optimization_enabled` to `True`.

### Bug Fixes

- Fixed a bug where `statement_params` was not passed to query executions that register stored procedures and user defined functions.
- Fixed a bug causing `snowflake.snowpark.Session.file.get_stream` to fail for quoted stage locations.
- Fixed a bug that an internal type hint in `utils.py` might raise AttributeError in case the underlying module can not be found.

### Local Testing Updates

#### New Features

- Added support for registering UDFs and stored procedures.
- Added support for the following APIs:
  - snowflake.snowpark.Session:
    - file.put
    - file.put_stream
    - file.get
    - file.get_stream
    - read.json
    - add_import
    - remove_import
    - get_imports
    - clear_imports
    - add_packages
    - add_requirements
    - clear_packages
    - remove_package
    - udf.register
    - udf.register_from_file
    - sproc.register
    - sproc.register_from_file
  - snowflake.snowpark.functions
    - current_database
    - current_session
    - date_trunc
    - object_construct
    - object_construct_keep_null
    - pow
    - sqrt
    - udf
    - sproc
- Added support for StringType, TimestampType and VariantType data conversion in the mocked function `to_time`.

#### Bug Fixes

- Fixed a bug that null filled columns for constant functions.
- Fixed a bug that implementation of to_object, to_array and to_binary to better handle null inputs.
- Fixed a bug that timestamp data comparison can not handle year beyond 2262.
- Fixed a bug that `Session.builder.getOrCreate` should return the created mock session.

## 1.14.0 (2024-03-20)

### New Features

- Added support for creating vectorized UDTFs with `process` method.
- Added support for dataframe functions:
  - to_timestamp_ltz
  - to_timestamp_ntz
  - to_timestamp_tz
  - locate
- Added support for ASOF JOIN type.
- Added support for the following local testing APIs:
  - snowflake.snowpark.functions:
    - to_double
    - to_timestamp
    - to_timestamp_ltz
    - to_timestamp_ntz
    - to_timestamp_tz
    - greatest
    - least
    - convert_timezone
    - dateadd
    - date_part
  - snowflake.snowpark.Session:
    - get_current_account
    - get_current_warehouse
    - get_current_role
    - use_schema
    - use_warehouse
    - use_database
    - use_role

### Bug Fixes

- Fixed a bug in `SnowflakePlanBuilder` that `save_as_table` does not filter column that name start with '$' and follow by number correctly.
- Fixed a bug that statement parameters may have no effect when resolving imports and packages.
- Fixed bugs in local testing:
  - LEFT ANTI and LEFT SEMI joins drop rows with null values.
  - DataFrameReader.csv incorrectly parses data when the optional parameter `field_optionally_enclosed_by` is specified.
  - Column.regexp only considers the first entry when `pattern` is a `Column`.
  - Table.update raises `KeyError` when updating null values in the rows.
  - VARIANT columns raise errors at `DataFrame.collect`.
  - `count_distinct` does not work correctly when counting.
  - Null values in integer columns raise `TypeError`.

### Improvements

- Added telemetry to local testing.
- Improved the error message of `DataFrameReader` to raise `FileNotFound` error when reading a path that does not exist or when there are no files under the path.

## 1.13.0 (2024-02-26)

### New Features

- Added support for an optional `date_part` argument in function `last_day`.
- `SessionBuilder.app_name` will set the query_tag after the session is created.
- Added support for the following local testing functions:
  - current_timestamp
  - current_date
  - current_time
  - strip_null_value
  - upper
  - lower
  - length
  - initcap

### Improvements

- Added cleanup logic at interpreter shutdown to close all active sessions.
- Closing sessions within stored procedures now is a no-op logging a warning instead of raising an error.

### Bug Fixes

- Fixed a bug in `DataFrame.to_local_iterator` where the iterator could yield wrong results if another query is executed before the iterator finishes due to wrong isolation level. For details, please see #945.
- Fixed a bug that truncated table names in error messages while running a plan with local testing enabled.
- Fixed a bug that `Session.range` returns empty result when the range is large.

## 1.12.1 (2024-02-08)

### Improvements

- Use `split_blocks=True` by default during `to_pandas` conversion, for optimal memory allocation. This parameter is passed to `pyarrow.Table.to_pandas`, which enables `PyArrow` to split the memory allocation into smaller, more manageable blocks instead of allocating a single contiguous block. This results in better memory management when dealing with larger datasets.

### Bug Fixes

- Fixed a bug in `DataFrame.to_pandas` that caused an error when evaluating on a Dataframe with an `IntergerType` column with null values.

## 1.12.0 (2024-01-30)

### New Features

- Exposed `statement_params` in `StoredProcedure.__call__`.
- Added two optional arguments to `Session.add_import`.
  - `chunk_size`: The number of bytes to hash per chunk of the uploaded files.
  - `whole_file_hash`: By default only the first chunk of the uploaded import is hashed to save time. When this is set to True each uploaded file is fully hashed instead.
- Added parameters `external_access_integrations` and `secrets` when creating a UDAF from Snowpark Python to allow integration with external access.
- Added a new method `Session.append_query_tag`. Allows an additional tag to be added to the current query tag by appending it as a comma separated value.
- Added a new method `Session.update_query_tag`. Allows updates to a JSON encoded dictionary query tag.
- `SessionBuilder.getOrCreate` will now attempt to replace the singleton it returns when token expiration has been detected.
- Added support for new functions in `snowflake.snowpark.functions`:
  - `array_except`
  - `create_map`
  - `sign`/`signum`
- Added the following functions to `DataFrame.analytics`:
  - Added the `moving_agg` function in `DataFrame.analytics` to enable moving aggregations like sums and averages with multiple window sizes.
  - Added the `cummulative_agg` function in `DataFrame.analytics` to enable commulative aggregations like sums and averages on multiple columns.
  - Added the `compute_lag` and `compute_lead` functions in `DataFrame.analytics` for enabling lead and lag calculations on multiple columns.
  - Added the `time_series_agg` function in `DataFrame.analytics` to enable time series aggregations like sums and averages with multiple time windows.

### Bug Fixes

- Fixed a bug in `DataFrame.na.fill` that caused Boolean values to erroneously override integer values.
- Fixed a bug in `Session.create_dataframe` where the Snowpark DataFrames created using pandas DataFrames were not inferring the type for timestamp columns correctly. The behavior is as follows:
  - Earlier timestamp columns without a timezone would be converted to nanosecond epochs and inferred as `LongType()`, but will now be correctly maintained as timestamp values and be inferred as `TimestampType(TimestampTimeZone.NTZ)`.
  - Earlier timestamp columns with a timezone would be inferred as `TimestampType(TimestampTimeZone.NTZ)` and loose timezone information but will now be correctly inferred as `TimestampType(TimestampTimeZone.LTZ)` and timezone information is retained correctly.
  - Set session parameter `PYTHON_SNOWPARK_USE_LOGICAL_TYPE_FOR_CREATE_DATAFRAME` to revert back to old behavior. It is recommended that you update your code to align with correct behavior because the parameter will be removed in the future.
- Fixed a bug that `DataFrame.to_pandas` gets decimal type when scale is not 0, and creates an object dtype in `pandas`. Instead, we cast the value to a float64 type.
- Fixed bugs that wrongly flattened the generated SQL when one of the following happens:
  - `DataFrame.filter()` is called after `DataFrame.sort().limit()`.
  - `DataFrame.sort()` or `filter()` is called on a DataFrame that already has a window function or sequence-dependent data generator column.
    For instance, `df.select("a", seq1().alias("b")).select("a", "b").sort("a")` won't flatten the sort clause anymore.
  - a window or sequence-dependent data generator column is used after `DataFrame.limit()`. For instance, `df.limit(10).select(row_number().over())` won't flatten the limit and select in the generated SQL.
- Fixed a bug where aliasing a DataFrame column raised an error when the DataFame was copied from another DataFrame with an aliased column. For instance,

  ```python
  df = df.select(col("a").alias("b"))
  df = copy(df)
  df.select(col("b").alias("c"))  # threw an error. Now it's fixed.
  ```

- Fixed a bug in `Session.create_dataframe` that the non-nullable field in a schema is not respected for boolean type. Note that this fix is only effective when the user has the privilege to create a temp table.
- Fixed a bug in SQL simplifier where non-select statements in `session.sql` dropped a SQL query when used with `limit()`.
- Fixed a bug that raised an exception when session parameter `ERROR_ON_NONDETERMINISTIC_UPDATE` is true.

### Behavior Changes (API Compatible)

- When parsing data types during a `to_pandas` operation, we rely on GS precision value to fix precision issues for large integer values. This may affect users where a column that was earlier returned as `int8` gets returned as `int64`. Users can fix this by explicitly specifying precision values for their return column.
- Aligned behavior for `Session.call` in case of table stored procedures where running `Session.call` would not trigger stored procedure unless a `collect()` operation was performed.
- `StoredProcedureRegistration` will now automatically add `snowflake-snowpark-python` as a package dependency. The added dependency will be on the client's local version of the library and an error is thrown if the server cannot support that version.

## 1.11.1 (2023-12-07)

### Bug Fixes

- Fixed a bug that numpy should not be imported at the top level of mock module.
- Added support for these new functions in `snowflake.snowpark.functions`:
  - `from_utc_timestamp`
  - `to_utc_timestamp`

## 1.11.0 (2023-12-05)

### New Features

- Add the `conn_error` attribute to `SnowflakeSQLException` that stores the whole underlying exception from `snowflake-connector-python`.
- Added support for `RelationalGroupedDataframe.pivot()` to access `pivot` in the following pattern `Dataframe.group_by(...).pivot(...)`.
- Added experimental feature: Local Testing Mode, which allows you to create and operate on Snowpark Python DataFrames locally without connecting to a Snowflake account. You can use the local testing framework to test your DataFrame operations locally, on your development machine or in a CI (continuous integration) pipeline, before deploying code changes to your account.

- Added support for `arrays_to_object` new functions in `snowflake.snowpark.functions`.
- Added support for the vector data type.

### Dependency Updates

- Bumped cloudpickle dependency to work with `cloudpickle==2.2.1`
- Updated ``snowflake-connector-python`` to `3.4.0`.

### Bug Fixes

- DataFrame column names quoting check now supports newline characters.
- Fix a bug where a DataFrame generated by `session.read.with_metadata` creates inconsistent table when doing `df.write.save_as_table`.

## 1.10.0 (2023-11-03)

### New Features

- Added support for managing case sensitivity in `DataFrame.to_local_iterator()`.
- Added support for specifying vectorized UDTF's input column names by using the optional parameter `input_names` in `UDTFRegistration.register/register_file` and `functions.pandas_udtf`. By default, `RelationalGroupedDataFrame.applyInPandas` will infer the column names from current dataframe schema.
- Add `sql_error_code` and `raw_message` attributes to `SnowflakeSQLException` when it is caused by a SQL exception.

### Bug Fixes

- Fixed a bug in `DataFrame.to_pandas()` where converting snowpark dataframes to pandas dataframes was losing precision on integers with more than 19 digits.
- Fixed a bug that `session.add_packages` can not handle requirement specifier that contains project name with underscore and version.
- Fixed a bug in `DataFrame.limit()` when `offset` is used and the parent `DataFrame` uses `limit`. Now the `offset` won't impact the parent DataFrame's `limit`.
- Fixed a bug in `DataFrame.write.save_as_table` where dataframes created from read api could not save data into snowflake because of invalid column name `$1`.

### Behavior change

- Changed the behavior of `date_format`:
  - The `format` argument changed from optional to required.
  - The returned result changed from a date object to a date-formatted string.
- When a window function, or a sequence-dependent data generator (`normal`, `zipf`, `uniform`, `seq1`, `seq2`, `seq4`, `seq8`) function is used, the sort and filter operation will no longer be flattened when generating the query.

## 1.9.0 (2023-10-13)

### New Features

- Added support for the Python 3.11 runtime environment.

### Dependency updates

- Added back the dependency of `typing-extensions`.

### Bug Fixes

- Fixed a bug where imports from permanent stage locations were ignored for temporary stored procedures, UDTFs, UDFs, and UDAFs.
- Revert back to using CTAS (create table as select) statement for `Dataframe.writer.save_as_table` which does not need insert permission for writing tables.

### New Features
- Support `PythonObjJSONEncoder` json-serializable objects for `ARRAY` and `OBJECT` literals.

## 1.8.0 (2023-09-14)

### New Features

- Added support for VOLATILE/IMMUTABLE keyword when registering UDFs.
- Added support for specifying clustering keys when saving dataframes using `DataFrame.save_as_table`.
- Accept `Iterable` objects input for `schema` when creating dataframes using `Session.create_dataframe`.
- Added the property `DataFrame.session` to return a `Session` object.
- Added the property `Session.session_id` to return an integer that represents session ID.
- Added the property `Session.connection` to return a `SnowflakeConnection` object .

- Added support for creating a Snowpark session from a configuration file or environment variables.

### Dependency updates

- Updated ``snowflake-connector-python`` to 3.2.0.

### Bug Fixes

- Fixed a bug where automatic package upload would raise `ValueError` even when compatible package version were added in `session.add_packages`.
- Fixed a bug where table stored procedures were not registered correctly when using `register_from_file`.
- Fixed a bug where dataframe joins failed with `invalid_identifier` error.
- Fixed a bug where `DataFrame.copy` disables SQL simplfier for the returned copy.
- Fixed a bug where `session.sql().select()` would fail if any parameters are specified to `session.sql()`

## 1.7.0 (2023-08-28)

### New Features

- Added parameters `external_access_integrations` and `secrets` when creating a UDF, UDTF or Stored Procedure from Snowpark Python to allow integration with external access.
- Added support for these new functions in `snowflake.snowpark.functions`:
  - `array_flatten`
  - `flatten`
- Added support for `apply_in_pandas` in `snowflake.snowpark.relational_grouped_dataframe`.
- Added support for replicating your local Python environment on Snowflake via `Session.replicate_local_environment`.

### Bug Fixes

- Fixed a bug where `session.create_dataframe` fails to properly set nullable columns where nullability was affected by order or data was given.
- Fixed a bug where `DataFrame.select` could not identify and alias columns in presence of table functions when output columns of table function overlapped with columns in dataframe.

### Behavior Changes

- When creating stored procedures, UDFs, UDTFs, UDAFs with parameter `is_permanent=False` will now create temporary objects even when `stage_name` is provided. The default value of `is_permanent` is `False` which is why if this value is not explicitly set to `True` for permanent objects, users will notice a change in behavior.
- `types.StructField` now enquotes column identifier by default.

## 1.6.1 (2023-08-02)

### New Features

- Added support for these new functions in `snowflake.snowpark.functions`:
  - `array_sort`
  - `sort_array`
  - `array_min`
  - `array_max`
  - `explode_outer`
- Added support for pure Python packages specified via `Session.add_requirements` or `Session.add_packages`. They are now usable in stored procedures and UDFs even if packages are not present on the Snowflake Anaconda channel.
  - Added Session parameter `custom_packages_upload_enabled` and `custom_packages_force_upload_enabled` to enable the support for pure Python packages feature mentioned above. Both parameters default to `False`.
- Added support for specifying package requirements by passing a Conda environment yaml file to `Session.add_requirements`.
- Added support for asynchronous execution of multi-query dataframes that contain binding variables.
- Added support for renaming multiple columns in `DataFrame.rename`.
- Added support for Geometry datatypes.
- Added support for `params` in `session.sql()` in stored procedures.
- Added support for user-defined aggregate functions (UDAFs). This feature is currently in private preview.
- Added support for vectorized UDTFs (user-defined table functions). This feature is currently in public preview.
- Added support for Snowflake Timestamp variants (i.e., `TIMESTAMP_NTZ`, `TIMESTAMP_LTZ`, `TIMESTAMP_TZ`)
  - Added `TimestampTimezone` as an argument in `TimestampType` constructor.
  - Added type hints `NTZ`, `LTZ`, `TZ` and `Timestamp` to annotate functions when registering UDFs.

### Improvements

- Removed redundant dependency `typing-extensions`.
- `DataFrame.cache_result` now creates temp table fully qualified names under current database and current schema.

### Bug Fixes

- Fixed a bug where type check happens on pandas before it is imported.
- Fixed a bug when creating a UDF from `numpy.ufunc`.
- Fixed a bug where `DataFrame.union` was not generating the correct `Selectable.schema_query` when SQL simplifier is enabled.

### Behavior Changes

- `DataFrameWriter.save_as_table` now respects the `nullable` field of the schema provided by the user or the inferred schema based on data from user input.

### Dependency updates

- Updated ``snowflake-connector-python`` to 3.0.4.

## 1.5.1 (2023-06-20)

### New Features

- Added support for the Python 3.10 runtime environment.

## 1.5.0 (2023-06-09)

### Behavior Changes

- Aggregation results, from functions such as `DataFrame.agg` and `DataFrame.describe`, no longer strip away non-printing characters from column names.

### New Features

- Added support for the Python 3.9 runtime environment.
- Added support for new functions in `snowflake.snowpark.functions`:
  - `array_generate_range`
  - `array_unique_agg`
  - `collect_set`
  - `sequence`
- Added support for registering and calling stored procedures with `TABLE` return type.
- Added support for parameter `length` in `StringType()` to specify the maximum number of characters that can be stored by the column.
- Added the alias `functions.element_at()` for `functions.get()`.
- Added the alias `Column.contains` for `functions.contains`.
- Added experimental feature `DataFrame.alias`.
- Added support for querying metadata columns from stage when creating `DataFrame` using `DataFrameReader`.
- Added support for `StructType.add` to append more fields to existing `StructType` objects.
- Added support for parameter `execute_as` in `StoredProcedureRegistration.register_from_file()` to specify stored procedure caller rights.

### Bug Fixes

- Fixed a bug where the `Dataframe.join_table_function` did not run all of the necessary queries to set up the join table function when SQL simplifier was enabled.
- Fixed type hint declaration for custom types - `ColumnOrName`, `ColumnOrLiteralStr`, `ColumnOrSqlExpr`, `LiteralType` and `ColumnOrLiteral` that were breaking `mypy` checks.
- Fixed a bug where `DataFrameWriter.save_as_table` and `DataFrame.copy_into_table` failed to parse fully qualified table names.

## 1.4.0 (2023-04-24)

### New Features

- Added support for `session.getOrCreate`.
- Added support for alias `Column.getField`.
- Added support for new functions in `snowflake.snowpark.functions`:
  - `date_add` and `date_sub` to make add and subtract operations easier.
  - `daydiff`
  - `explode`
  - `array_distinct`.
  - `regexp_extract`.
  - `struct`.
  - `format_number`.
  - `bround`.
  - `substring_index`
- Added parameter `skip_upload_on_content_match` when creating UDFs, UDTFs and stored procedures using `register_from_file` to skip uploading files to a stage if the same version of the files are already on the stage.
- Added support for `DataFrameWriter.save_as_table` method to take table names that contain dots.
- Flattened generated SQL when `DataFrame.filter()` or `DataFrame.order_by()` is followed by a projection statement (e.g. `DataFrame.select()`, `DataFrame.with_column()`).
- Added support for creating dynamic tables _(in private preview)_ using `Dataframe.create_or_replace_dynamic_table`.
- Added an optional argument `params` in `session.sql()` to support binding variables. Note that this is not supported in stored procedures yet.

### Bug Fixes

- Fixed a bug in `strtok_to_array` where an exception was thrown when a delimiter was passed in.
- Fixed a bug in `session.add_import` where the module had the same namespace as other dependencies.

## 1.3.0 (2023-03-28)

### New Features

- Added support for `delimiters` parameter in `functions.initcap()`.
- Added support for `functions.hash()` to accept a variable number of input expressions.
- Added API `Session.RuntimeConfig` for getting/setting/checking the mutability of any runtime configuration.
- Added support managing case sensitivity in `Row` results from `DataFrame.collect` using `case_sensitive` parameter.
- Added API `Session.conf` for getting, setting or checking the mutability of any runtime configuration.
- Added support for managing case sensitivity in `Row` results from `DataFrame.collect` using `case_sensitive` parameter.
- Added indexer support for `snowflake.snowpark.types.StructType`.
- Added a keyword argument `log_on_exception` to `Dataframe.collect` and `Dataframe.collect_no_wait` to optionally disable error logging for SQL exceptions.

### Bug Fixes

- Fixed a bug where a DataFrame set operation(`DataFrame.substract`, `DataFrame.union`, etc.) being called after another DataFrame set operation and `DataFrame.select` or `DataFrame.with_column` throws an exception.
- Fixed a bug where chained sort statements are overwritten by the SQL simplifier.

### Improvements

- Simplified JOIN queries to use constant subquery aliases (`SNOWPARK_LEFT`, `SNOWPARK_RIGHT`) by default. Users can disable this at runtime with `session.conf.set('use_constant_subquery_alias', False)` to use randomly generated alias names instead.
- Allowed specifying statement parameters in `session.call()`.
- Enabled the uploading of large pandas DataFrames in stored procedures by defaulting to a chunk size of 100,000 rows.

## 1.2.0 (2023-03-02)

### New Features

- Added support for displaying source code as comments in the generated scripts when registering stored procedures. This
  is enabled by default, turn off by specifying `source_code_display=False` at registration.
- Added a parameter `if_not_exists` when creating a UDF, UDTF or Stored Procedure from Snowpark Python to ignore creating the specified function or procedure if it already exists.
- Accept integers when calling `snowflake.snowpark.functions.get` to extract value from array.
- Added `functions.reverse` in functions to open access to Snowflake built-in function
  [reverse](https://docs.snowflake.com/en/sql-reference/functions/reverse).
- Added parameter `require_scoped_url` in snowflake.snowflake.files.SnowflakeFile.open() `(in Private Preview)` to replace `is_owner_file` is marked for deprecation.

### Bug Fixes

- Fixed a bug that overwrote `paramstyle` to `qmark` when creating a Snowpark session.
- Fixed a bug where `df.join(..., how="cross")` fails with `SnowparkJoinException: (1112): Unsupported using join type 'Cross'`.
- Fixed a bug where querying a `DataFrame` column created from chained function calls used a wrong column name.

## 1.1.0 (2023-01-26)

### New Features:

- Added `asc`, `asc_nulls_first`, `asc_nulls_last`, `desc`, `desc_nulls_first`, `desc_nulls_last`, `date_part` and `unix_timestamp` in functions.
- Added the property `DataFrame.dtypes` to return a list of column name and data type pairs.
- Added the following aliases:
  - `functions.expr()` for `functions.sql_expr()`.
  - `functions.date_format()` for `functions.to_date()`.
  - `functions.monotonically_increasing_id()` for `functions.seq8()`
  - `functions.from_unixtime()` for `functions.to_timestamp()`

### Bug Fixes:

- Fixed a bug in SQL simplifier that didn’t handle Column alias and join well in some cases. See https://github.com/snowflakedb/snowpark-python/issues/658 for details.
- Fixed a bug in SQL simplifier that generated wrong column names for function calls, NaN and INF.

### Improvements

- The session parameter `PYTHON_SNOWPARK_USE_SQL_SIMPLIFIER` is `True` after Snowflake 7.3 was released. In snowpark-python, `session.sql_simplifier_enabled` reads the value of `PYTHON_SNOWPARK_USE_SQL_SIMPLIFIER` by default, meaning that the SQL simplfier is enabled by default after the Snowflake 7.3 release. To turn this off, set `PYTHON_SNOWPARK_USE_SQL_SIMPLIFIER` in Snowflake to `False` or run `session.sql_simplifier_enabled = False` from Snowpark. It is recommended to use the SQL simplifier because it helps to generate more concise SQL.

## 1.0.0 (2022-11-01)

### New Features

- Added `Session.generator()` to create a new `DataFrame` using the Generator table function.
- Added a parameter `secure` to the functions that create a secure UDF or UDTF.

## 0.12.0 (2022-10-14)

### New Features

- Added new APIs for async job:
  - `Session.create_async_job()` to create an `AsyncJob` instance from a query id.
  - `AsyncJob.result()` now accepts argument `result_type` to return the results in different formats.
  - `AsyncJob.to_df()` returns a `DataFrame` built from the result of this asynchronous job.
  - `AsyncJob.query()` returns the SQL text of the executed query.
- `DataFrame.agg()` and `RelationalGroupedDataFrame.agg()` now accept variable-length arguments.
- Added parameters `lsuffix` and `rsuffix` to `DataFram.join()` and `DataFrame.cross_join()` to conveniently rename overlapping columns.
- Added `Table.drop_table()` so you can drop the temp table after `DataFrame.cache_result()`. `Table` is also a context manager so you can use the `with` statement to drop the cache temp table after use.
- Added `Session.use_secondary_roles()`.
- Added functions `first_value()` and `last_value()`. (contributed by @chasleslr)
- Added `on` as an alias for `using_columns` and `how` as an alias for `join_type` in `DataFrame.join()`.

### Bug Fixes

- Fixed a bug in `Session.create_dataframe()` that raised an error when `schema` names had special characters.
- Fixed a bug in which options set in `Session.read.option()` were not passed to `DataFrame.copy_into_table()` as default values.
- Fixed a bug in which `DataFrame.copy_into_table()` raises an error when a copy option has single quotes in the value.

## 0.11.0 (2022-09-28)

### Behavior Changes

- `Session.add_packages()` now raises `ValueError` when the version of a package cannot be found in Snowflake Anaconda channel. Previously, `Session.add_packages()` succeeded, and a `SnowparkSQLException` exception was raised later in the UDF/SP registration step.

### New Features:

- Added method `FileOperation.get_stream()` to support downloading stage files as stream.
- Added support in `functions.ntiles()` to accept int argument.
- Added the following aliases:
  - `functions.call_function()` for `functions.call_builtin()`.
  - `functions.function()` for `functions.builtin()`.
  - `DataFrame.order_by()` for `DataFrame.sort()`
  - `DataFrame.orderBy()` for `DataFrame.sort()`
- Improved `DataFrame.cache_result()` to return a more accurate `Table` class instead of a `DataFrame` class.
- Added support to allow `session` as the first argument when calling `StoredProcedure`.

### Improvements

- Improved nested query generation by flattening queries when applicable.
  - This improvement could be enabled by setting `Session.sql_simplifier_enabled = True`.
  - `DataFrame.select()`, `DataFrame.with_column()`, `DataFrame.drop()` and other select-related APIs have more flattened SQLs.
  - `DataFrame.union()`, `DataFrame.union_all()`, `DataFrame.except_()`, `DataFrame.intersect()`, `DataFrame.union_by_name()` have flattened SQLs generated when multiple set operators are chained.
- Improved type annotations for async job APIs.

### Bug Fixes

- Fixed a bug in which `Table.update()`, `Table.delete()`, `Table.merge()` try to reference a temp table that does not exist.

## 0.10.0 (2022-09-16)

### New Features:

- Added experimental APIs for evaluating Snowpark dataframes with asynchronous queries:
  - Added keyword argument `block` to the following action APIs on Snowpark dataframes (which execute queries) to allow asynchronous evaluations:
    - `DataFrame.collect()`, `DataFrame.to_local_iterator()`, `DataFrame.to_pandas()`, `DataFrame.to_pandas_batches()`, `DataFrame.count()`, `DataFrame.first()`.
    - `DataFrameWriter.save_as_table()`, `DataFrameWriter.copy_into_location()`.
    - `Table.delete()`, `Table.update()`, `Table.merge()`.
  - Added method `DataFrame.collect_nowait()` to allow asynchronous evaluations.
  - Added class `AsyncJob` to retrieve results from asynchronously executed queries and check their status.
- Added support for `table_type` in `Session.write_pandas()`. You can now choose from these `table_type` options: `"temporary"`, `"temp"`, and `"transient"`.
- Added support for using Python structured data (`list`, `tuple` and `dict`) as literal values in Snowpark.
- Added keyword argument `execute_as` to `functions.sproc()` and `session.sproc.register()` to allow registering a stored procedure as a caller or owner.
- Added support for specifying a pre-configured file format when reading files from a stage in Snowflake.

### Improvements:

- Added support for displaying details of a Snowpark session.

### Bug Fixes:

- Fixed a bug in which `DataFrame.copy_into_table()` and `DataFrameWriter.save_as_table()` mistakenly created a new table if the table name is fully qualified, and the table already exists.

### Deprecations:

- Deprecated keyword argument `create_temp_table` in `Session.write_pandas()`.
- Deprecated invoking UDFs using arguments wrapped in a Python list or tuple. You can use variable-length arguments without a list or tuple.

### Dependency updates

- Updated ``snowflake-connector-python`` to 2.7.12.

## 0.9.0 (2022-08-30)

### New Features:

- Added support for displaying source code as comments in the generated scripts when registering UDFs.
  This feature is turned on by default. To turn it off, pass the new keyword argument `source_code_display` as `False` when calling `register()` or `@udf()`.
- Added support for calling table functions from `DataFrame.select()`, `DataFrame.with_column()` and `DataFrame.with_columns()` which now take parameters of type `table_function.TableFunctionCall` for columns.
- Added keyword argument `overwrite` to `session.write_pandas()` to allow overwriting contents of a Snowflake table with that of a pandas DataFrame.
- Added keyword argument `column_order` to `df.write.save_as_table()` to specify the matching rules when inserting data into table in append mode.
- Added method `FileOperation.put_stream()` to upload local files to a stage via file stream.
- Added methods `TableFunctionCall.alias()` and `TableFunctionCall.as_()` to allow aliasing the names of columns that come from the output of table function joins.
- Added function `get_active_session()` in module `snowflake.snowpark.context` to get the current active Snowpark session.

### Bug Fixes:

- Fixed a bug in which batch insert should not raise an error when `statement_params` is not passed to the function.
- Fixed a bug in which column names should be quoted when `session.create_dataframe()` is called with dicts and a given schema.
- Fixed a bug in which creation of table should be skipped if the table already exists and is in append mode when calling `df.write.save_as_table()`.
- Fixed a bug in which third-party packages with underscores cannot be added when registering UDFs.

### Improvements:

- Improved function `function.uniform()` to infer the types of inputs `max_` and `min_` and cast the limits to `IntegerType` or `FloatType` correspondingly.

## 0.8.0 (2022-07-22)

### New Features:

- Added keyword only argument `statement_params` to the following methods to allow for specifying statement level parameters:
  - `collect`, `to_local_iterator`, `to_pandas`, `to_pandas_batches`,
    `count`, `copy_into_table`, `show`, `create_or_replace_view`, `create_or_replace_temp_view`, `first`, `cache_result`
    and `random_split` on class `snowflake.snowpark.Dateframe`.
  - `update`, `delete` and `merge` on class `snowflake.snowpark.Table`.
  - `save_as_table` and `copy_into_location` on class `snowflake.snowpark.DataFrameWriter`.
  - `approx_quantile`, `statement_params`, `cov` and `crosstab` on class `snowflake.snowpark.DataFrameStatFunctions`.
  - `register` and `register_from_file` on class `snowflake.snowpark.udf.UDFRegistration`.
  - `register` and `register_from_file` on class `snowflake.snowpark.udtf.UDTFRegistration`.
  - `register` and `register_from_file` on class `snowflake.snowpark.stored_procedure.StoredProcedureRegistration`.
  - `udf`, `udtf` and `sproc` in `snowflake.snowpark.functions`.
- Added support for `Column` as an input argument to `session.call()`.
- Added support for `table_type` in `df.write.save_as_table()`. You can now choose from these `table_type` options: `"temporary"`, `"temp"`, and `"transient"`.

### Improvements:

- Added validation of object name in `session.use_*` methods.
- Updated the query tag in SQL to escape it when it has special characters.
- Added a check to see if Anaconda terms are acknowledged when adding missing packages.

### Bug Fixes:

- Fixed the limited length of the string column in `session.create_dataframe()`.
- Fixed a bug in which `session.create_dataframe()` mistakenly converted 0 and `False` to `None` when the input data was only a list.
- Fixed a bug in which calling `session.create_dataframe()` using a large local dataset sometimes created a temp table twice.
- Aligned the definition of `function.trim()` with the SQL function definition.
- Fixed an issue where snowpark-python would hang when using the Python system-defined (built-in function) `sum` vs. the Snowpark `function.sum()`.

### Deprecations:

- Deprecated keyword argument `create_temp_table` in `df.write.save_as_table()`.

## 0.7.0 (2022-05-25)

### New Features:

- Added support for user-defined table functions (UDTFs).
  - Use function `snowflake.snowpark.functions.udtf()` to register a UDTF, or use it as a decorator to register the UDTF.
    - You can also use `Session.udtf.register()` to register a UDTF.
  - Use `Session.udtf.register_from_file()` to register a UDTF from a Python file.
- Updated APIs to query a table function, including both Snowflake built-in table functions and UDTFs.
  - Use function `snowflake.snowpark.functions.table_function()` to create a callable representing a table function and use it to call the table function in a query.
  - Alternatively, use function `snowflake.snowpark.functions.call_table_function()` to call a table function.
  - Added support for `over` clause that specifies `partition by` and `order by` when lateral joining a table function.
  - Updated `Session.table_function()` and `DataFrame.join_table_function()` to accept `TableFunctionCall` instances.

### Breaking Changes:

- When creating a function with `functions.udf()` and `functions.sproc()`, you can now specify an empty list for the `imports` or `packages` argument to indicate that no import or package is used for this UDF or stored procedure. Previously, specifying an empty list meant that the function would use session-level imports or packages.
- Improved the `__repr__` implementation of data types in `types.py`. The unused `type_name` property has been removed.
- Added a Snowpark-specific exception class for SQL errors. This replaces the previous `ProgrammingError` from the Python connector.

### Improvements:

- Added a lock to a UDF or UDTF when it is called for the first time per thread.
- Improved the error message for pickling errors that occurred during UDF creation.
- Included the query ID when logging the failed query.

### Bug Fixes:

- Fixed a bug in which non-integral data (such as timestamps) was occasionally converted to integer when calling `DataFrame.to_pandas()`.
- Fixed a bug in which `DataFrameReader.parquet()` failed to read a parquet file when its column contained spaces.
- Fixed a bug in which `DataFrame.copy_into_table()` failed when the dataframe is created by reading a file with inferred schemas.

### Deprecations

`Session.flatten()` and `DataFrame.flatten()`.

### Dependency Updates:

- Restricted the version of `cloudpickle` <= `2.0.0`.

## 0.6.0 (2022-04-27)

### New Features:

- Added support for vectorized UDFs with the input as a pandas DataFrame or pandas Series and the output as a pandas Series. This improves the performance of UDFs in Snowpark.
- Added support for inferring the schema of a DataFrame by default when it is created by reading a Parquet, Avro, or ORC file in the stage.
- Added functions `current_session()`, `current_statement()`, `current_user()`, `current_version()`, `current_warehouse()`, `date_from_parts()`, `date_trunc()`, `dayname()`, `dayofmonth()`, `dayofweek()`, `dayofyear()`, `grouping()`, `grouping_id()`, `hour()`, `last_day()`, `minute()`, `next_day()`, `previous_day()`, `second()`, `month()`, `monthname()`, `quarter()`, `year()`, `current_database()`, `current_role()`, `current_schema()`, `current_schemas()`, `current_region()`, `current_avaliable_roles()`, `add_months()`, `any_value()`, `bitnot()`, `bitshiftleft()`, `bitshiftright()`, `convert_timezone()`, `uniform()`, `strtok_to_array()`, `sysdate()`, `time_from_parts()`,  `timestamp_from_parts()`, `timestamp_ltz_from_parts()`, `timestamp_ntz_from_parts()`, `timestamp_tz_from_parts()`, `weekofyear()`, `percentile_cont()` to `snowflake.snowflake.functions`.

### Breaking Changes:

- Expired deprecations:
  - Removed the following APIs that were deprecated in 0.4.0: `DataFrame.groupByGroupingSets()`, `DataFrame.naturalJoin()`, `DataFrame.joinTableFunction`, `DataFrame.withColumns()`, `Session.getImports()`, `Session.addImport()`, `Session.removeImport()`, `Session.clearImports()`, `Session.getSessionStage()`, `Session.getDefaultDatabase()`, `Session.getDefaultSchema()`, `Session.getCurrentDatabase()`, `Session.getCurrentSchema()`, `Session.getFullyQualifiedCurrentSchema()`.

### Improvements:

- Added support for creating an empty `DataFrame` with a specific schema using the `Session.create_dataframe()` method.
- Changed the logging level from `INFO` to `DEBUG` for several logs (e.g., the executed query) when evaluating a dataframe.
- Improved the error message when failing to create a UDF due to pickle errors.

### Bug Fixes:

- Removed pandas hard dependencies in the `Session.create_dataframe()` method.

### Dependency Updates:

- Added `typing-extension` as a new dependency with the version >= `4.1.0`.

## 0.5.0 (2022-03-22)

### New Features

- Added stored procedures API.
  - Added `Session.sproc` property and `sproc()` to `snowflake.snowpark.functions`, so you can register stored procedures.
  - Added `Session.call` to call stored procedures by name.
- Added `UDFRegistration.register_from_file()` to allow registering UDFs from Python source files or zip files directly.
- Added `UDFRegistration.describe()` to describe a UDF.
- Added `DataFrame.random_split()` to provide a way to randomly split a dataframe.
- Added functions `md5()`, `sha1()`, `sha2()`, `ascii()`, `initcap()`, `length()`, `lower()`, `lpad()`, `ltrim()`, `rpad()`, `rtrim()`, `repeat()`, `soundex()`, `regexp_count()`, `replace()`, `charindex()`, `collate()`, `collation()`, `insert()`, `left()`, `right()`, `endswith()` to `snowflake.snowpark.functions`.
- Allowed `call_udf()` to accept literal values.
- Provided a `distinct` keyword in `array_agg()`.

### Bug Fixes:

- Fixed an issue that caused `DataFrame.to_pandas()` to have a string column if `Column.cast(IntegerType())` was used.
- Fixed a bug in `DataFrame.describe()` when there is more than one string column.

## 0.4.0 (2022-02-15)

### New Features

- You can now specify which Anaconda packages to use when defining UDFs.
  - Added `add_packages()`, `get_packages()`, `clear_packages()`, and `remove_package()`, to class `Session`.
  - Added `add_requirements()` to `Session` so you can use a requirements file to specify which packages this session will use.
  - Added parameter `packages` to function `snowflake.snowpark.functions.udf()` and method `UserDefinedFunction.register()` to indicate UDF-level Anaconda package dependencies when creating a UDF.
  - Added parameter `imports` to `snowflake.snowpark.functions.udf()` and `UserDefinedFunction.register()` to specify UDF-level code imports.
- Added a parameter `session` to function `udf()` and `UserDefinedFunction.register()` so you can specify which session to use to create a UDF if you have multiple sessions.
- Added types `Geography` and `Variant` to `snowflake.snowpark.types` to be used as type hints for Geography and Variant data when defining a UDF.
- Added support for Geography geoJSON data.
- Added `Table`, a subclass of `DataFrame` for table operations:
  - Methods `update` and `delete` update and delete rows of a table in Snowflake.
  - Method `merge` merges data from a `DataFrame` to a `Table`.
  - Override method `DataFrame.sample()` with an additional parameter `seed`, which works on tables but not on view and sub-queries.
- Added `DataFrame.to_local_iterator()` and `DataFrame.to_pandas_batches()` to allow getting results from an iterator when the result set returned from the Snowflake database is too large.
- Added `DataFrame.cache_result()` for caching the operations performed on a `DataFrame` in a temporary table.
  Subsequent operations on the original `DataFrame` have no effect on the cached result `DataFrame`.
- Added property `DataFrame.queries` to get SQL queries that will be executed to evaluate the `DataFrame`.
- Added `Session.query_history()` as a context manager to track SQL queries executed on a session, including all SQL queries to evaluate `DataFrame`s created from a session. Both query ID and query text are recorded.
- You can now create a `Session` instance from an existing established `snowflake.connector.SnowflakeConnection`. Use parameter `connection` in `Session.builder.configs()`.
- Added `use_database()`, `use_schema()`, `use_warehouse()`, and `use_role()` to class `Session` to switch database/schema/warehouse/role after a session is created.
- Added `DataFrameWriter.copy_into_table()` to unload a `DataFrame` to stage files.
- Added `DataFrame.unpivot()`.
- Added `Column.within_group()` for sorting the rows by columns with some aggregation functions.
- Added functions `listagg()`, `mode()`, `div0()`, `acos()`, `asin()`, `atan()`, `atan2()`, `cos()`, `cosh()`, `sin()`, `sinh()`, `tan()`, `tanh()`, `degrees()`, `radians()`, `round()`, `trunc()`, and `factorial()` to `snowflake.snowflake.functions`.
- Added an optional argument `ignore_nulls` in function `lead()` and `lag()`.
- The `condition` parameter of function `when()` and `iff()` now accepts SQL expressions.

### Improvements

- All function and method names have been renamed to use the snake case naming style, which is more Pythonic. For convenience, some camel case names are kept as aliases to the snake case APIs. It is recommended to use the snake case APIs.
  - Deprecated these methods on class `Session` and replaced them with their snake case equivalents: `getImports()`, `addImports()`, `removeImport()`, `clearImports()`, `getSessionStage()`, `getDefaultSchema()`, `getDefaultSchema()`, `getCurrentDatabase()`, `getFullyQualifiedCurrentSchema()`.
  - Deprecated these methods on class `DataFrame` and replaced them with their snake case equivalents: `groupingByGroupingSets()`, `naturalJoin()`, `withColumns()`, `joinTableFunction()`.
- Property `DataFrame.columns` is now consistent with `DataFrame.schema.names` and the Snowflake database `Identifier Requirements`.
- `Column.__bool__()` now raises a `TypeError`. This will ban the use of logical operators `and`, `or`, `not` on `Column` object, for instance `col("a") > 1 and col("b") > 2` will raise the `TypeError`. Use `(col("a") > 1) & (col("b") > 2)` instead.
- Changed `PutResult` and `GetResult` to subclass `NamedTuple`.
- Fixed a bug which raised an error when the local path or stage location has a space or other special characters.
- Changed `DataFrame.describe()` so that non-numeric and non-string columns are ignored instead of raising an exception.

### Dependency updates

- Updated ``snowflake-connector-python`` to 2.7.4.

## 0.3.0 (2022-01-09)

### New Features

- Added `Column.isin()`, with an alias `Column.in_()`.
- Added `Column.try_cast()`, which is a special version of `cast()`. It tries to cast a string expression to other types and returns `null` if the cast is not possible.
- Added `Column.startswith()` and `Column.substr()` to process string columns.
- `Column.cast()` now also accepts a `str` value to indicate the cast type in addition to a `DataType` instance.
- Added `DataFrame.describe()` to summarize stats of a `DataFrame`.
- Added `DataFrame.explain()` to print the query plan of a `DataFrame`.
- `DataFrame.filter()` and `DataFrame.select_expr()` now accepts a sql expression.
- Added a new `bool` parameter `create_temp_table` to methods `DataFrame.saveAsTable()` and `Session.write_pandas()` to optionally create a temp table.
- Added `DataFrame.minus()` and `DataFrame.subtract()` as aliases to `DataFrame.except_()`.
- Added `regexp_replace()`, `concat()`, `concat_ws()`, `to_char()`, `current_timestamp()`, `current_date()`, `current_time()`, `months_between()`, `cast()`, `try_cast()`, `greatest()`, `least()`, and `hash()` to module `snowflake.snowpark.functions`.

### Bug Fixes

- Fixed an issue where `Session.createDataFrame(pandas_df)` and `Session.write_pandas(pandas_df)` raise an exception when the `pandas DataFrame` has spaces in the column name.
- `DataFrame.copy_into_table()` sometimes prints an `error` level log entry while it actually works. It's fixed now.
- Fixed an API docs issue where some `DataFrame` APIs are missing from the docs.

### Dependency updates

- Update ``snowflake-connector-python`` to 2.7.2, which upgrades ``pyarrow`` dependency to 6.0.x. Refer to the [python connector 2.7.2 release notes](https://pypi.org/project/snowflake-connector-python/2.7.2/) for more details.

## 0.2.0 (2021-12-02)

### New Features

- Updated the `Session.createDataFrame()` method for creating a `DataFrame` from a pandas DataFrame.
- Added the `Session.write_pandas()` method for writing a `pandas DataFrame` to a table in Snowflake and getting a `Snowpark DataFrame` object back.
- Added new classes and methods for calling window functions.
- Added the new functions `cume_dist()`, to find the cumulative distribution of a value with regard to other values within a window partition,
  and `row_number()`, which returns a unique row number for each row within a window partition.
- Added functions for computing statistics for DataFrames in the `DataFrameStatFunctions` class.
- Added functions for handling missing values in a DataFrame in the `DataFrameNaFunctions` class.
- Added new methods `rollup()`, `cube()`, and `pivot()` to the `DataFrame` class.
- Added the `GroupingSets` class, which you can use with the DataFrame groupByGroupingSets method to perform a SQL GROUP BY GROUPING SETS.
- Added the new `FileOperation(session)`
  class that you can use to upload and download files to and from a stage.
- Added the `DataFrame.copy_into_table()`
  method for loading data from files in a stage into a table.
- In CASE expressions, the functions `when()` and `otherwise()`
  now accept Python types in addition to `Column` objects.
- When you register a UDF you can now optionally set the `replace` parameter to `True` to overwrite an existing UDF with the same name.

### Improvements

- UDFs are now compressed before they are uploaded to the server. This makes them about 10 times smaller, which can help
  when you are using large ML model files.
- When the size of a UDF is less than 8196 bytes, it will be uploaded as in-line code instead of uploaded to a stage.

### Bug Fixes

- Fixed an issue where the statement `df.select(when(col("a") == 1, 4).otherwise(col("a"))), [Row(4), Row(2), Row(3)]` raised an exception.
- Fixed an issue where `df.toPandas()` raised an exception when a DataFrame was created from large local data.

## 0.1.0 (2021-10-26)

Start of Private Preview<|MERGE_RESOLUTION|>--- conflicted
+++ resolved
@@ -41,11 +41,8 @@
 
 #### Bug Fixes
 
-<<<<<<< HEAD
 - Fixed a bug where column aliases were incorrectly resolved in `DataFrame.join`, causing errors when selecting columns from a joined DataFrame.
-=======
 - Fixed a bug where `Table.update` and `Table.merge` could fail if the target table's index was not the default `RangeIndex`.
->>>>>>> 30422aa9
 
 ## 1.24.0 (2024-10-28)
 

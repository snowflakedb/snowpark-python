# Release History

## 1.19.0 (TBD)

### Snowpark Python API Updates

#### Improvements

### Snowpark pandas API Updates

#### New Features

<<<<<<< HEAD
#### Bug Fixes

- Fixed bug where `values` is set to `index` when `index` and `columns` contain all columns in DataFrame during `pivot_table`.

#### Improvements

- Expand support for DataFrames with no rows in `DataFrame.pivot_table` to achieve parity with vanilla pandas.
=======
- Added partial support for `DataFrame.pct_change` and `Series.pct_change` without the `freq` and `limit` parameters.

#### Bug Fixes

- Fixed a bug that causes output of GroupBy.aggregate's columns to be ordered incorrectly.

#### Improvements

- Added support for named aggregations in `DataFrame.aggregate` and `Series.aggregate` with `axis=0`.
- `pd.read_csv` reads using the native pandas CSV parser, then uploads data to snowflake using parquet. This enables most of the parameters supported by `read_csv` including date parsing and numeric conversions. Uploading via parquet is roughly twice as fast as uploading via CSV.
>>>>>>> 3f11e703

## 1.18.0 (2024-05-28)

### Snowpark Python API Updates

#### Improvements

- Improved error message to remind users set `{"infer_schema": True}` when reading csv file without specifying its schema.
- Improved error handling for `Session.create_dataframe` when called with more than 512 rows and using `format` or `pyformat` `paramstyle`.

### Snowpark pandas API Updates

#### New Features

- Added `DataFrame.cache_result` and `Series.cache_result` methods for users to persist DataFrames and Series to a temporary table lasting the duration of the session to improve latency of subsequent operations.

#### Bug Fixes

#### Improvements

- Added partial support for `DataFrame.pivot_table` with no `index` parameter, as well as for `margins` parameter.
- Updated the signature of `DataFrame.shift`/`Series.shift`/`DataFrameGroupBy.shift`/`SeriesGroupBy.shift` to match pandas 2.2.1. Snowpark pandas does not yet support the newly-added `suffix` argument, or sequence values of `periods`.
- Re-added support for `Series.str.split`.

#### Bug Fixes

- Fixed how we support mixed columns for string methods (`Series.str.*`).

### Snowpark Local Testing Updates

#### New Features

- Added support for the following DataFrameReader read options to file formats `csv` and `json`:
  - PURGE
  - PATTERN
  - INFER_SCHEMA with value being `False`
  - ENCODING with value being `UTF8`
- Added support for `DataFrame.analytics.moving_agg` and `DataFrame.analytics.cumulative_agg_agg`.
- Added support for `if_not_exists` parameter during UDF and stored procedure registration.

#### Bug Fixes

- Fixed a bug that when processing time format, fractional second part is not handled properly.
- Fixed a bug that caused function calls on `*` to fail.
- Fixed a bug that prevented creation of map and struct type objects.
- Fixed a bug that function `date_add` was unable to handle some numeric types.
- Fixed a bug that `TimestampType` casting resulted in incorrect data.
- Fixed a bug that caused `DecimalType` data to have incorrect precision in some cases.
- Fixed a bug where referencing missing table or view raises confusing `IndexError`.
- Fixed a bug that mocked function `to_timestamp_ntz` can not handle None data.
- Fixed a bug that mocked UDFs handles output data of None improperly.
- Fixed a bug where `DataFrame.with_column_renamed` ignores attributes from parent DataFrames after join operations.
- Fixed a bug that integer precision of large value gets lost when converted to pandas DataFrame.
- Fixed a bug that the schema of datetime object is wrong when create DataFrame from a pandas DataFrame.
- Fixed a bug in the implementation of `Column.equal_nan` where null data is handled incorrectly.
- Fixed a bug where `DataFrame.drop` ignore attributes from parent DataFrames after join operations.
- Fixed a bug in mocked function `date_part` where Column type is set wrong.
- Fixed a bug where `DataFrameWriter.save_as_table` does not raise exceptions when inserting null data into non-nullable columns.
- Fixed a bug in the implementation of `DataFrameWriter.save_as_table` where
  - Append or Truncate fails when incoming data has different schema than existing table.
  - Truncate fails when incoming data does not specify columns that are nullable.

#### Improvements

- Removed dependency check for `pyarrow` as it is not used.
- Improved target type coverage of `Column.cast`, adding support for casting to boolean and all integral types.
- Aligned error experience when calling UDFs and stored procedures.
- Added appropriate error messages for `is_permanent` and `anonymous` options in UDFs and stored procedures registration to make it more clear that those features are not yet supported.
- File read operation with unsupported options and values now raises `NotImplementedError` instead of warnings and unclear error information.

## 1.17.0 (2024-05-21)

### Snowpark Python API Updates

#### New Features

- Added support to add a comment on tables and views using the functions listed below:
  - `DataFrameWriter.save_as_table`
  - `DataFrame.create_or_replace_view`
  - `DataFrame.create_or_replace_temp_view`
  - `DataFrame.create_or_replace_dynamic_table`

#### Improvements

- Improved error message to remind users to set `{"infer_schema": True}` when reading CSV file without specifying its schema.

### Snowpark pandas API Updates

#### New Features

- Start of Public Preview of Snowpark pandas API. Refer to the [Snowpark pandas API Docs](https://docs.snowflake.com/LIMITEDACCESS/snowpark-pandas) for more details.

### Snowpark Local Testing Updates

#### New Features

- Added support for NumericType and VariantType data conversion in the mocked function `to_timestamp_ltz`, `to_timestamp_ntz`, `to_timestamp_tz` and `to_timestamp`.
- Added support for DecimalType, BinaryType, ArrayType, MapType, TimestampType, DateType and TimeType data conversion in the mocked function `to_char`.
- Added support for the following APIs:
  - snowflake.snowpark.functions:
    - to_varchar
  - snowflake.snowpark.DataFrame:
    - pivot
  - snowflake.snowpark.Session:
    - cancel_all
- Introduced a new exception class `snowflake.snowpark.mock.exceptions.SnowparkLocalTestingException`.
- Added support for casting to FloatType

#### Bug Fixes

- Fixed a bug that stored procedure and UDF should not remove imports already in the `sys.path` during the clean-up step.
- Fixed a bug that when processing datetime format, the fractional second part is not handled properly.
- Fixed a bug that on Windows platform that file operations was unable to properly handle file separator in directory name.
- Fixed a bug that on Windows platform that when reading a pandas dataframe, IntervalType column with integer data can not be processed.
- Fixed a bug that prevented users from being able to select multiple columns with the same alias.
- Fixed a bug that `Session.get_current_[schema|database|role|user|account|warehouse]` returns upper-cased identifiers when identifiers are quoted.
- Fixed a bug that function `substr` and `substring` can not handle 0-based `start_expr`.

#### Improvements

- Standardized the error experience by raising `SnowparkLocalTestingException` in error cases which is on par with `SnowparkSQLException` raised in non-local execution.
- Improved error experience of `Session.write_pandas` method that `NotImplementError` will be raised when called.
- Aligned error experience with reusing a closed session in non-local execution.

## 1.16.0 (2024-05-07)

### New Features

- Support stored procedure register with packages given as Python modules.
- Added snowflake.snowpark.Session.lineage.trace to explore data lineage of snowfake objects.
- Added support for structured type schema parsing.

### Bug Fixes

- Fixed a bug when inferring schema, single quotes are added to stage files already have single quotes.

### Local Testing Updates

#### New Features

- Added support for StringType, TimestampType and VariantType data conversion in the mocked function `to_date`.
- Added support for the following APIs:
  - snowflake.snowpark.functions
    - get
    - concat
    - concat_ws

#### Bug Fixes

- Fixed a bug that caused `NaT` and `NaN` values to not be recognized.
- Fixed a bug where, when inferring a schema, single quotes were added to stage files that already had single quotes.
- Fixed a bug where `DataFrameReader.csv` was unable to handle quoted values containing a delimiter.
- Fixed a bug that when there is `None` value in an arithmetic calculation, the output should remain `None` instead of `math.nan`.
- Fixed a bug in function `sum` and `covar_pop` that when there is `math.nan` in the data, the output should also be `math.nan`.
- Fixed a bug that stage operation can not handle directories.
- Fixed a bug that `DataFrame.to_pandas` should take Snowflake numeric types with precision 38 as `int64`.

## 1.15.0 (2024-04-24)

### New Features

- Added `truncate` save mode in `DataFrameWrite` to overwrite existing tables by truncating the underlying table instead of dropping it.
- Added telemetry to calculate query plan height and number of duplicate nodes during collect operations.
- Added the functions below to unload data from a `DataFrame` into one or more files in a stage:
  - `DataFrame.write.json`
  - `DataFrame.write.csv`
  - `DataFrame.write.parquet`
- Added distributed tracing using open telemetry APIs for action functions in `DataFrame` and `DataFrameWriter`:
  - snowflake.snowpark.DataFrame:
    - collect
    - collect_nowait
    - to_pandas
    - count
    - show
  - snowflake.snowpark.DataFrameWriter:
    - save_as_table
- Added support for snow:// URLs to `snowflake.snowpark.Session.file.get` and `snowflake.snowpark.Session.file.get_stream`
- Added support to register stored procedures and UDxFs with a `comment`.
- UDAF client support is ready for public preview. Please stay tuned for the Snowflake announcement of UDAF public preview.
- Added support for dynamic pivot.  This feature is currently in private preview.

### Improvements

- Improved the generated query performance for both compilation and execution by converting duplicate subqueries to Common Table Expressions (CTEs). It is still an experimental feature not enabled by default, and can be enabled by setting `session.cte_optimization_enabled` to `True`.

### Bug Fixes

- Fixed a bug where `statement_params` was not passed to query executions that register stored procedures and user defined functions.
- Fixed a bug causing `snowflake.snowpark.Session.file.get_stream` to fail for quoted stage locations.
- Fixed a bug that an internal type hint in `utils.py` might raise AttributeError in case the underlying module can not be found.

### Local Testing Updates

#### New Features

- Added support for registering UDFs and stored procedures.
- Added support for the following APIs:
  - snowflake.snowpark.Session:
    - file.put
    - file.put_stream
    - file.get
    - file.get_stream
    - read.json
    - add_import
    - remove_import
    - get_imports
    - clear_imports
    - add_packages
    - add_requirements
    - clear_packages
    - remove_package
    - udf.register
    - udf.register_from_file
    - sproc.register
    - sproc.register_from_file
  - snowflake.snowpark.functions
    - current_database
    - current_session
    - date_trunc
    - object_construct
    - object_construct_keep_null
    - pow
    - sqrt
    - udf
    - sproc
- Added support for StringType, TimestampType and VariantType data conversion in the mocked function `to_time`.

#### Bug Fixes

- Fixed a bug that null filled columns for constant functions.
- Fixed a bug that implementation of to_object, to_array and to_binary to better handle null inputs.
- Fixed a bug that timestamp data comparison can not handle year beyond 2262.
- Fixed a bug that `Session.builder.getOrCreate` should return the created mock session.

## 1.14.0 (2024-03-20)

### New Features

- Added support for creating vectorized UDTFs with `process` method.
- Added support for dataframe functions:
  - to_timestamp_ltz
  - to_timestamp_ntz
  - to_timestamp_tz
  - locate
- Added support for ASOF JOIN type.
- Added support for the following local testing APIs:
  - snowflake.snowpark.functions:
    - to_double
    - to_timestamp
    - to_timestamp_ltz
    - to_timestamp_ntz
    - to_timestamp_tz
    - greatest
    - least
    - convert_timezone
    - dateadd
    - date_part
  - snowflake.snowpark.Session:
    - get_current_account
    - get_current_warehouse
    - get_current_role
    - use_schema
    - use_warehouse
    - use_database
    - use_role

### Bug Fixes

- Fixed a bug in `SnowflakePlanBuilder` that `save_as_table` does not filter column that name start with '$' and follow by number correctly.
- Fixed a bug that statement parameters may have no effect when resolving imports and packages.
- Fixed bugs in local testing:
  - LEFT ANTI and LEFT SEMI joins drop rows with null values.
  - DataFrameReader.csv incorrectly parses data when the optional parameter `field_optionally_enclosed_by` is specified.
  - Column.regexp only considers the first entry when `pattern` is a `Column`.
  - Table.update raises `KeyError` when updating null values in the rows.
  - VARIANT columns raise errors at `DataFrame.collect`.
  - `count_distinct` does not work correctly when counting.
  - Null values in integer columns raise `TypeError`.

### Improvements

- Added telemetry to local testing.
- Improved the error message of `DataFrameReader` to raise `FileNotFound` error when reading a path that does not exist or when there are no files under the path.

## 1.13.0 (2024-02-26)

### New Features

- Added support for an optional `date_part` argument in function `last_day`.
- `SessionBuilder.app_name` will set the query_tag after the session is created.
- Added support for the following local testing functions:
  - current_timestamp
  - current_date
  - current_time
  - strip_null_value
  - upper
  - lower
  - length
  - initcap

### Improvements

- Added cleanup logic at interpreter shutdown to close all active sessions.
- Closing sessions within stored procedures now is a no-op logging a warning instead of raising an error.

### Bug Fixes

- Fixed a bug in `DataFrame.to_local_iterator` where the iterator could yield wrong results if another query is executed before the iterator finishes due to wrong isolation level. For details, please see #945.
- Fixed a bug that truncated table names in error messages while running a plan with local testing enabled.
- Fixed a bug that `Session.range` returns empty result when the range is large.

## 1.12.1 (2024-02-08)

### Improvements

- Use `split_blocks=True` by default during `to_pandas` conversion, for optimal memory allocation. This parameter is passed to `pyarrow.Table.to_pandas`, which enables `PyArrow` to split the memory allocation into smaller, more manageable blocks instead of allocating a single contiguous block. This results in better memory management when dealing with larger datasets.

### Bug Fixes

- Fixed a bug in `DataFrame.to_pandas` that caused an error when evaluating on a Dataframe with an `IntergerType` column with null values.

## 1.12.0 (2024-01-30)

### New Features

- Exposed `statement_params` in `StoredProcedure.__call__`.
- Added two optional arguments to `Session.add_import`.
  - `chunk_size`: The number of bytes to hash per chunk of the uploaded files.
  - `whole_file_hash`: By default only the first chunk of the uploaded import is hashed to save time. When this is set to True each uploaded file is fully hashed instead.
- Added parameters `external_access_integrations` and `secrets` when creating a UDAF from Snowpark Python to allow integration with external access.
- Added a new method `Session.append_query_tag`. Allows an additional tag to be added to the current query tag by appending it as a comma separated value.
- Added a new method `Session.update_query_tag`. Allows updates to a JSON encoded dictionary query tag.
- `SessionBuilder.getOrCreate` will now attempt to replace the singleton it returns when token expiration has been detected.
- Added support for new functions in `snowflake.snowpark.functions`:
  - `array_except`
  - `create_map`
  - `sign`/`signum`
- Added the following functions to `DataFrame.analytics`:
  - Added the `moving_agg` function in `DataFrame.analytics` to enable moving aggregations like sums and averages with multiple window sizes.
  - Added the `cummulative_agg` function in `DataFrame.analytics` to enable commulative aggregations like sums and averages on multiple columns.
  - Added the `compute_lag` and `compute_lead` functions in `DataFrame.analytics` for enabling lead and lag calculations on multiple columns.
  - Added the `time_series_agg` function in `DataFrame.analytics` to enable time series aggregations like sums and averages with multiple time windows.

### Bug Fixes

- Fixed a bug in `DataFrame.na.fill` that caused Boolean values to erroneously override integer values.
- Fixed a bug in `Session.create_dataframe` where the Snowpark DataFrames created using pandas DataFrames were not inferring the type for timestamp columns correctly. The behavior is as follows:
  - Earlier timestamp columns without a timezone would be converted to nanosecond epochs and inferred as `LongType()`, but will now be correctly maintained as timestamp values and be inferred as `TimestampType(TimestampTimeZone.NTZ)`.
  - Earlier timestamp columns with a timezone would be inferred as `TimestampType(TimestampTimeZone.NTZ)` and loose timezone information but will now be correctly inferred as `TimestampType(TimestampTimeZone.LTZ)` and timezone information is retained correctly.
  - Set session parameter `PYTHON_SNOWPARK_USE_LOGICAL_TYPE_FOR_CREATE_DATAFRAME` to revert back to old behavior. It is recommended that you update your code to align with correct behavior because the parameter will be removed in the future.
- Fixed a bug that `DataFrame.to_pandas` gets decimal type when scale is not 0, and creates an object dtype in `pandas`. Instead, we cast the value to a float64 type.
- Fixed bugs that wrongly flattened the generated SQL when one of the following happens:
  - `DataFrame.filter()` is called after `DataFrame.sort().limit()`.
  - `DataFrame.sort()` or `filter()` is called on a DataFrame that already has a window function or sequence-dependent data generator column.
    For instance, `df.select("a", seq1().alias("b")).select("a", "b").sort("a")` won't flatten the sort clause anymore.
  - a window or sequence-dependent data generator column is used after `DataFrame.limit()`. For instance, `df.limit(10).select(row_number().over())` won't flatten the limit and select in the generated SQL.
- Fixed a bug where aliasing a DataFrame column raised an error when the DataFame was copied from another DataFrame with an aliased column. For instance,

  ```python
  df = df.select(col("a").alias("b"))
  df = copy(df)
  df.select(col("b").alias("c"))  # threw an error. Now it's fixed.
  ```

- Fixed a bug in `Session.create_dataframe` that the non-nullable field in a schema is not respected for boolean type. Note that this fix is only effective when the user has the privilege to create a temp table.
- Fixed a bug in SQL simplifier where non-select statements in `session.sql` dropped a SQL query when used with `limit()`.
- Fixed a bug that raised an exception when session parameter `ERROR_ON_NONDETERMINISTIC_UPDATE` is true.

### Behavior Changes (API Compatible)

- When parsing data types during a `to_pandas` operation, we rely on GS precision value to fix precision issues for large integer values. This may affect users where a column that was earlier returned as `int8` gets returned as `int64`. Users can fix this by explicitly specifying precision values for their return column.
- Aligned behavior for `Session.call` in case of table stored procedures where running `Session.call` would not trigger stored procedure unless a `collect()` operation was performed.
- `StoredProcedureRegistration` will now automatically add `snowflake-snowpark-python` as a package dependency. The added dependency will be on the client's local version of the library and an error is thrown if the server cannot support that version.

## 1.11.1 (2023-12-07)

### Bug Fixes

- Fixed a bug that numpy should not be imported at the top level of mock module.
- Added support for these new functions in `snowflake.snowpark.functions`:
  - `from_utc_timestamp`
  - `to_utc_timestamp`

## 1.11.0 (2023-12-05)

### New Features

- Add the `conn_error` attribute to `SnowflakeSQLException` that stores the whole underlying exception from `snowflake-connector-python`.
- Added support for `RelationalGroupedDataframe.pivot()` to access `pivot` in the following pattern `Dataframe.group_by(...).pivot(...)`.
- Added experimental feature: Local Testing Mode, which allows you to create and operate on Snowpark Python DataFrames locally without connecting to a Snowflake account. You can use the local testing framework to test your DataFrame operations locally, on your development machine or in a CI (continuous integration) pipeline, before deploying code changes to your account.

- Added support for `arrays_to_object` new functions in `snowflake.snowpark.functions`.
- Added support for the vector data type.

### Dependency Updates

- Bumped cloudpickle dependency to work with `cloudpickle==2.2.1`
- Updated ``snowflake-connector-python`` to `3.4.0`.

### Bug Fixes

- DataFrame column names quoting check now supports newline characters.
- Fix a bug where a DataFrame generated by `session.read.with_metadata` creates inconsistent table when doing `df.write.save_as_table`.

## 1.10.0 (2023-11-03)

### New Features

- Added support for managing case sensitivity in `DataFrame.to_local_iterator()`.
- Added support for specifying vectorized UDTF's input column names by using the optional parameter `input_names` in `UDTFRegistration.register/register_file` and `functions.pandas_udtf`. By default, `RelationalGroupedDataFrame.applyInPandas` will infer the column names from current dataframe schema.
- Add `sql_error_code` and `raw_message` attributes to `SnowflakeSQLException` when it is caused by a SQL exception.

### Bug Fixes

- Fixed a bug in `DataFrame.to_pandas()` where converting snowpark dataframes to pandas dataframes was losing precision on integers with more than 19 digits.
- Fixed a bug that `session.add_packages` can not handle requirement specifier that contains project name with underscore and version.
- Fixed a bug in `DataFrame.limit()` when `offset` is used and the parent `DataFrame` uses `limit`. Now the `offset` won't impact the parent DataFrame's `limit`.
- Fixed a bug in `DataFrame.write.save_as_table` where dataframes created from read api could not save data into snowflake because of invalid column name `$1`.

### Behavior change

- Changed the behavior of `date_format`:
  - The `format` argument changed from optional to required.
  - The returned result changed from a date object to a date-formatted string.
- When a window function, or a sequence-dependent data generator (`normal`, `zipf`, `uniform`, `seq1`, `seq2`, `seq4`, `seq8`) function is used, the sort and filter operation will no longer be flattened when generating the query.

## 1.9.0 (2023-10-13)

### New Features

- Added support for the Python 3.11 runtime environment.

### Dependency updates

- Added back the dependency of `typing-extensions`.

### Bug Fixes

- Fixed a bug where imports from permanent stage locations were ignored for temporary stored procedures, UDTFs, UDFs, and UDAFs.
- Revert back to using CTAS (create table as select) statement for `Dataframe.writer.save_as_table` which does not need insert permission for writing tables.

### New Features
- Support `PythonObjJSONEncoder` json-serializable objects for `ARRAY` and `OBJECT` literals.

## 1.8.0 (2023-09-14)

### New Features

- Added support for VOLATILE/IMMUTABLE keyword when registering UDFs.
- Added support for specifying clustering keys when saving dataframes using `DataFrame.save_as_table`.
- Accept `Iterable` objects input for `schema` when creating dataframes using `Session.create_dataframe`.
- Added the property `DataFrame.session` to return a `Session` object.
- Added the property `Session.session_id` to return an integer that represents session ID.
- Added the property `Session.connection` to return a `SnowflakeConnection` object .

- Added support for creating a Snowpark session from a configuration file or environment variables.

### Dependency updates

- Updated ``snowflake-connector-python`` to 3.2.0.

### Bug Fixes

- Fixed a bug where automatic package upload would raise `ValueError` even when compatible package version were added in `session.add_packages`.
- Fixed a bug where table stored procedures were not registered correctly when using `register_from_file`.
- Fixed a bug where dataframe joins failed with `invalid_identifier` error.
- Fixed a bug where `DataFrame.copy` disables SQL simplfier for the returned copy.
- Fixed a bug where `session.sql().select()` would fail if any parameters are specified to `session.sql()`

## 1.7.0 (2023-08-28)

### New Features

- Added parameters `external_access_integrations` and `secrets` when creating a UDF, UDTF or Stored Procedure from Snowpark Python to allow integration with external access.
- Added support for these new functions in `snowflake.snowpark.functions`:
  - `array_flatten`
  - `flatten`
- Added support for `apply_in_pandas` in `snowflake.snowpark.relational_grouped_dataframe`.
- Added support for replicating your local Python environment on Snowflake via `Session.replicate_local_environment`.

### Bug Fixes

- Fixed a bug where `session.create_dataframe` fails to properly set nullable columns where nullability was affected by order or data was given.
- Fixed a bug where `DataFrame.select` could not identify and alias columns in presence of table functions when output columns of table function overlapped with columns in dataframe.

### Behavior Changes

- When creating stored procedures, UDFs, UDTFs, UDAFs with parameter `is_permanent=False` will now create temporary objects even when `stage_name` is provided. The default value of `is_permanent` is `False` which is why if this value is not explicitly set to `True` for permanent objects, users will notice a change in behavior.
- `types.StructField` now enquotes column identifier by default.

## 1.6.1 (2023-08-02)

### New Features

- Added support for these new functions in `snowflake.snowpark.functions`:
  - `array_sort`
  - `sort_array`
  - `array_min`
  - `array_max`
  - `explode_outer`
- Added support for pure Python packages specified via `Session.add_requirements` or `Session.add_packages`. They are now usable in stored procedures and UDFs even if packages are not present on the Snowflake Anaconda channel.
  - Added Session parameter `custom_packages_upload_enabled` and `custom_packages_force_upload_enabled` to enable the support for pure Python packages feature mentioned above. Both parameters default to `False`.
- Added support for specifying package requirements by passing a Conda environment yaml file to `Session.add_requirements`.
- Added support for asynchronous execution of multi-query dataframes that contain binding variables.
- Added support for renaming multiple columns in `DataFrame.rename`.
- Added support for Geometry datatypes.
- Added support for `params` in `session.sql()` in stored procedures.
- Added support for user-defined aggregate functions (UDAFs). This feature is currently in private preview.
- Added support for vectorized UDTFs (user-defined table functions). This feature is currently in public preview.
- Added support for Snowflake Timestamp variants (i.e., `TIMESTAMP_NTZ`, `TIMESTAMP_LTZ`, `TIMESTAMP_TZ`)
  - Added `TimestampTimezone` as an argument in `TimestampType` constructor.
  - Added type hints `NTZ`, `LTZ`, `TZ` and `Timestamp` to annotate functions when registering UDFs.

### Improvements

- Removed redundant dependency `typing-extensions`.
- `DataFrame.cache_result` now creates temp table fully qualified names under current database and current schema.

### Bug Fixes

- Fixed a bug where type check happens on pandas before it is imported.
- Fixed a bug when creating a UDF from `numpy.ufunc`.
- Fixed a bug where `DataFrame.union` was not generating the correct `Selectable.schema_query` when SQL simplifier is enabled.

### Behavior Changes

- `DataFrameWriter.save_as_table` now respects the `nullable` field of the schema provided by the user or the inferred schema based on data from user input.

### Dependency updates

- Updated ``snowflake-connector-python`` to 3.0.4.

## 1.5.1 (2023-06-20)

### New Features

- Added support for the Python 3.10 runtime environment.

## 1.5.0 (2023-06-09)

### Behavior Changes

- Aggregation results, from functions such as `DataFrame.agg` and `DataFrame.describe`, no longer strip away non-printing characters from column names.

### New Features

- Added support for the Python 3.9 runtime environment.
- Added support for new functions in `snowflake.snowpark.functions`:
  - `array_generate_range`
  - `array_unique_agg`
  - `collect_set`
  - `sequence`
- Added support for registering and calling stored procedures with `TABLE` return type.
- Added support for parameter `length` in `StringType()` to specify the maximum number of characters that can be stored by the column.
- Added the alias `functions.element_at()` for `functions.get()`.
- Added the alias `Column.contains` for `functions.contains`.
- Added experimental feature `DataFrame.alias`.
- Added support for querying metadata columns from stage when creating `DataFrame` using `DataFrameReader`.
- Added support for `StructType.add` to append more fields to existing `StructType` objects.
- Added support for parameter `execute_as` in `StoredProcedureRegistration.register_from_file()` to specify stored procedure caller rights.

### Bug Fixes

- Fixed a bug where the `Dataframe.join_table_function` did not run all of the necessary queries to set up the join table function when SQL simplifier was enabled.
- Fixed type hint declaration for custom types - `ColumnOrName`, `ColumnOrLiteralStr`, `ColumnOrSqlExpr`, `LiteralType` and `ColumnOrLiteral` that were breaking `mypy` checks.
- Fixed a bug where `DataFrameWriter.save_as_table` and `DataFrame.copy_into_table` failed to parse fully qualified table names.

## 1.4.0 (2023-04-24)

### New Features

- Added support for `session.getOrCreate`.
- Added support for alias `Column.getField`.
- Added support for new functions in `snowflake.snowpark.functions`:
  - `date_add` and `date_sub` to make add and subtract operations easier.
  - `daydiff`
  - `explode`
  - `array_distinct`.
  - `regexp_extract`.
  - `struct`.
  - `format_number`.
  - `bround`.
  - `substring_index`
- Added parameter `skip_upload_on_content_match` when creating UDFs, UDTFs and stored procedures using `register_from_file` to skip uploading files to a stage if the same version of the files are already on the stage.
- Added support for `DataFrameWriter.save_as_table` method to take table names that contain dots.
- Flattened generated SQL when `DataFrame.filter()` or `DataFrame.order_by()` is followed by a projection statement (e.g. `DataFrame.select()`, `DataFrame.with_column()`).
- Added support for creating dynamic tables _(in private preview)_ using `Dataframe.create_or_replace_dynamic_table`.
- Added an optional argument `params` in `session.sql()` to support binding variables. Note that this is not supported in stored procedures yet.

### Bug Fixes

- Fixed a bug in `strtok_to_array` where an exception was thrown when a delimiter was passed in.
- Fixed a bug in `session.add_import` where the module had the same namespace as other dependencies.

## 1.3.0 (2023-03-28)

### New Features

- Added support for `delimiters` parameter in `functions.initcap()`.
- Added support for `functions.hash()` to accept a variable number of input expressions.
- Added API `Session.RuntimeConfig` for getting/setting/checking the mutability of any runtime configuration.
- Added support managing case sensitivity in `Row` results from `DataFrame.collect` using `case_sensitive` parameter.
- Added API `Session.conf` for getting, setting or checking the mutability of any runtime configuration.
- Added support for managing case sensitivity in `Row` results from `DataFrame.collect` using `case_sensitive` parameter.
- Added indexer support for `snowflake.snowpark.types.StructType`.
- Added a keyword argument `log_on_exception` to `Dataframe.collect` and `Dataframe.collect_no_wait` to optionally disable error logging for SQL exceptions.

### Bug Fixes

- Fixed a bug where a DataFrame set operation(`DataFrame.substract`, `DataFrame.union`, etc.) being called after another DataFrame set operation and `DataFrame.select` or `DataFrame.with_column` throws an exception.
- Fixed a bug where chained sort statements are overwritten by the SQL simplifier.

### Improvements

- Simplified JOIN queries to use constant subquery aliases (`SNOWPARK_LEFT`, `SNOWPARK_RIGHT`) by default. Users can disable this at runtime with `session.conf.set('use_constant_subquery_alias', False)` to use randomly generated alias names instead.
- Allowed specifying statement parameters in `session.call()`.
- Enabled the uploading of large pandas DataFrames in stored procedures by defaulting to a chunk size of 100,000 rows.

## 1.2.0 (2023-03-02)

### New Features

- Added support for displaying source code as comments in the generated scripts when registering stored procedures. This
  is enabled by default, turn off by specifying `source_code_display=False` at registration.
- Added a parameter `if_not_exists` when creating a UDF, UDTF or Stored Procedure from Snowpark Python to ignore creating the specified function or procedure if it already exists.
- Accept integers when calling `snowflake.snowpark.functions.get` to extract value from array.
- Added `functions.reverse` in functions to open access to Snowflake built-in function
  [reverse](https://docs.snowflake.com/en/sql-reference/functions/reverse).
- Added parameter `require_scoped_url` in snowflake.snowflake.files.SnowflakeFile.open() `(in Private Preview)` to replace `is_owner_file` is marked for deprecation.

### Bug Fixes

- Fixed a bug that overwrote `paramstyle` to `qmark` when creating a Snowpark session.
- Fixed a bug where `df.join(..., how="cross")` fails with `SnowparkJoinException: (1112): Unsupported using join type 'Cross'`.
- Fixed a bug where querying a `DataFrame` column created from chained function calls used a wrong column name.

## 1.1.0 (2023-01-26)

### New Features:

- Added `asc`, `asc_nulls_first`, `asc_nulls_last`, `desc`, `desc_nulls_first`, `desc_nulls_last`, `date_part` and `unix_timestamp` in functions.
- Added the property `DataFrame.dtypes` to return a list of column name and data type pairs.
- Added the following aliases:
  - `functions.expr()` for `functions.sql_expr()`.
  - `functions.date_format()` for `functions.to_date()`.
  - `functions.monotonically_increasing_id()` for `functions.seq8()`
  - `functions.from_unixtime()` for `functions.to_timestamp()`

### Bug Fixes:

- Fixed a bug in SQL simplifier that didn’t handle Column alias and join well in some cases. See https://github.com/snowflakedb/snowpark-python/issues/658 for details.
- Fixed a bug in SQL simplifier that generated wrong column names for function calls, NaN and INF.

### Improvements

- The session parameter `PYTHON_SNOWPARK_USE_SQL_SIMPLIFIER` is `True` after Snowflake 7.3 was released. In snowpark-python, `session.sql_simplifier_enabled` reads the value of `PYTHON_SNOWPARK_USE_SQL_SIMPLIFIER` by default, meaning that the SQL simplfier is enabled by default after the Snowflake 7.3 release. To turn this off, set `PYTHON_SNOWPARK_USE_SQL_SIMPLIFIER` in Snowflake to `False` or run `session.sql_simplifier_enabled = False` from Snowpark. It is recommended to use the SQL simplifier because it helps to generate more concise SQL.

## 1.0.0 (2022-11-01)

### New Features

- Added `Session.generator()` to create a new `DataFrame` using the Generator table function.
- Added a parameter `secure` to the functions that create a secure UDF or UDTF.

## 0.12.0 (2022-10-14)

### New Features

- Added new APIs for async job:
  - `Session.create_async_job()` to create an `AsyncJob` instance from a query id.
  - `AsyncJob.result()` now accepts argument `result_type` to return the results in different formats.
  - `AsyncJob.to_df()` returns a `DataFrame` built from the result of this asynchronous job.
  - `AsyncJob.query()` returns the SQL text of the executed query.
- `DataFrame.agg()` and `RelationalGroupedDataFrame.agg()` now accept variable-length arguments.
- Added parameters `lsuffix` and `rsuffix` to `DataFram.join()` and `DataFrame.cross_join()` to conveniently rename overlapping columns.
- Added `Table.drop_table()` so you can drop the temp table after `DataFrame.cache_result()`. `Table` is also a context manager so you can use the `with` statement to drop the cache temp table after use.
- Added `Session.use_secondary_roles()`.
- Added functions `first_value()` and `last_value()`. (contributed by @chasleslr)
- Added `on` as an alias for `using_columns` and `how` as an alias for `join_type` in `DataFrame.join()`.

### Bug Fixes

- Fixed a bug in `Session.create_dataframe()` that raised an error when `schema` names had special characters.
- Fixed a bug in which options set in `Session.read.option()` were not passed to `DataFrame.copy_into_table()` as default values.
- Fixed a bug in which `DataFrame.copy_into_table()` raises an error when a copy option has single quotes in the value.

## 0.11.0 (2022-09-28)

### Behavior Changes

- `Session.add_packages()` now raises `ValueError` when the version of a package cannot be found in Snowflake Anaconda channel. Previously, `Session.add_packages()` succeeded, and a `SnowparkSQLException` exception was raised later in the UDF/SP registration step.

### New Features:

- Added method `FileOperation.get_stream()` to support downloading stage files as stream.
- Added support in `functions.ntiles()` to accept int argument.
- Added the following aliases:
  - `functions.call_function()` for `functions.call_builtin()`.
  - `functions.function()` for `functions.builtin()`.
  - `DataFrame.order_by()` for `DataFrame.sort()`
  - `DataFrame.orderBy()` for `DataFrame.sort()`
- Improved `DataFrame.cache_result()` to return a more accurate `Table` class instead of a `DataFrame` class.
- Added support to allow `session` as the first argument when calling `StoredProcedure`.

### Improvements

- Improved nested query generation by flattening queries when applicable.
  - This improvement could be enabled by setting `Session.sql_simplifier_enabled = True`.
  - `DataFrame.select()`, `DataFrame.with_column()`, `DataFrame.drop()` and other select-related APIs have more flattened SQLs.
  - `DataFrame.union()`, `DataFrame.union_all()`, `DataFrame.except_()`, `DataFrame.intersect()`, `DataFrame.union_by_name()` have flattened SQLs generated when multiple set operators are chained.
- Improved type annotations for async job APIs.

### Bug Fixes

- Fixed a bug in which `Table.update()`, `Table.delete()`, `Table.merge()` try to reference a temp table that does not exist.

## 0.10.0 (2022-09-16)

### New Features:

- Added experimental APIs for evaluating Snowpark dataframes with asynchronous queries:
  - Added keyword argument `block` to the following action APIs on Snowpark dataframes (which execute queries) to allow asynchronous evaluations:
    - `DataFrame.collect()`, `DataFrame.to_local_iterator()`, `DataFrame.to_pandas()`, `DataFrame.to_pandas_batches()`, `DataFrame.count()`, `DataFrame.first()`.
    - `DataFrameWriter.save_as_table()`, `DataFrameWriter.copy_into_location()`.
    - `Table.delete()`, `Table.update()`, `Table.merge()`.
  - Added method `DataFrame.collect_nowait()` to allow asynchronous evaluations.
  - Added class `AsyncJob` to retrieve results from asynchronously executed queries and check their status.
- Added support for `table_type` in `Session.write_pandas()`. You can now choose from these `table_type` options: `"temporary"`, `"temp"`, and `"transient"`.
- Added support for using Python structured data (`list`, `tuple` and `dict`) as literal values in Snowpark.
- Added keyword argument `execute_as` to `functions.sproc()` and `session.sproc.register()` to allow registering a stored procedure as a caller or owner.
- Added support for specifying a pre-configured file format when reading files from a stage in Snowflake.

### Improvements:

- Added support for displaying details of a Snowpark session.

### Bug Fixes:

- Fixed a bug in which `DataFrame.copy_into_table()` and `DataFrameWriter.save_as_table()` mistakenly created a new table if the table name is fully qualified, and the table already exists.

### Deprecations:

- Deprecated keyword argument `create_temp_table` in `Session.write_pandas()`.
- Deprecated invoking UDFs using arguments wrapped in a Python list or tuple. You can use variable-length arguments without a list or tuple.

### Dependency updates

- Updated ``snowflake-connector-python`` to 2.7.12.

## 0.9.0 (2022-08-30)

### New Features:

- Added support for displaying source code as comments in the generated scripts when registering UDFs.
  This feature is turned on by default. To turn it off, pass the new keyword argument `source_code_display` as `False` when calling `register()` or `@udf()`.
- Added support for calling table functions from `DataFrame.select()`, `DataFrame.with_column()` and `DataFrame.with_columns()` which now take parameters of type `table_function.TableFunctionCall` for columns.
- Added keyword argument `overwrite` to `session.write_pandas()` to allow overwriting contents of a Snowflake table with that of a pandas DataFrame.
- Added keyword argument `column_order` to `df.write.save_as_table()` to specify the matching rules when inserting data into table in append mode.
- Added method `FileOperation.put_stream()` to upload local files to a stage via file stream.
- Added methods `TableFunctionCall.alias()` and `TableFunctionCall.as_()` to allow aliasing the names of columns that come from the output of table function joins.
- Added function `get_active_session()` in module `snowflake.snowpark.context` to get the current active Snowpark session.

### Bug Fixes:

- Fixed a bug in which batch insert should not raise an error when `statement_params` is not passed to the function.
- Fixed a bug in which column names should be quoted when `session.create_dataframe()` is called with dicts and a given schema.
- Fixed a bug in which creation of table should be skipped if the table already exists and is in append mode when calling `df.write.save_as_table()`.
- Fixed a bug in which third-party packages with underscores cannot be added when registering UDFs.

### Improvements:

- Improved function `function.uniform()` to infer the types of inputs `max_` and `min_` and cast the limits to `IntegerType` or `FloatType` correspondingly.

## 0.8.0 (2022-07-22)

### New Features:

- Added keyword only argument `statement_params` to the following methods to allow for specifying statement level parameters:
  - `collect`, `to_local_iterator`, `to_pandas`, `to_pandas_batches`,
    `count`, `copy_into_table`, `show`, `create_or_replace_view`, `create_or_replace_temp_view`, `first`, `cache_result`
    and `random_split` on class `snowflake.snowpark.Dateframe`.
  - `update`, `delete` and `merge` on class `snowflake.snowpark.Table`.
  - `save_as_table` and `copy_into_location` on class `snowflake.snowpark.DataFrameWriter`.
  - `approx_quantile`, `statement_params`, `cov` and `crosstab` on class `snowflake.snowpark.DataFrameStatFunctions`.
  - `register` and `register_from_file` on class `snowflake.snowpark.udf.UDFRegistration`.
  - `register` and `register_from_file` on class `snowflake.snowpark.udtf.UDTFRegistration`.
  - `register` and `register_from_file` on class `snowflake.snowpark.stored_procedure.StoredProcedureRegistration`.
  - `udf`, `udtf` and `sproc` in `snowflake.snowpark.functions`.
- Added support for `Column` as an input argument to `session.call()`.
- Added support for `table_type` in `df.write.save_as_table()`. You can now choose from these `table_type` options: `"temporary"`, `"temp"`, and `"transient"`.

### Improvements:

- Added validation of object name in `session.use_*` methods.
- Updated the query tag in SQL to escape it when it has special characters.
- Added a check to see if Anaconda terms are acknowledged when adding missing packages.

### Bug Fixes:

- Fixed the limited length of the string column in `session.create_dataframe()`.
- Fixed a bug in which `session.create_dataframe()` mistakenly converted 0 and `False` to `None` when the input data was only a list.
- Fixed a bug in which calling `session.create_dataframe()` using a large local dataset sometimes created a temp table twice.
- Aligned the definition of `function.trim()` with the SQL function definition.
- Fixed an issue where snowpark-python would hang when using the Python system-defined (built-in function) `sum` vs. the Snowpark `function.sum()`.

### Deprecations:

- Deprecated keyword argument `create_temp_table` in `df.write.save_as_table()`.

## 0.7.0 (2022-05-25)

### New Features:

- Added support for user-defined table functions (UDTFs).
  - Use function `snowflake.snowpark.functions.udtf()` to register a UDTF, or use it as a decorator to register the UDTF.
    - You can also use `Session.udtf.register()` to register a UDTF.
  - Use `Session.udtf.register_from_file()` to register a UDTF from a Python file.
- Updated APIs to query a table function, including both Snowflake built-in table functions and UDTFs.
  - Use function `snowflake.snowpark.functions.table_function()` to create a callable representing a table function and use it to call the table function in a query.
  - Alternatively, use function `snowflake.snowpark.functions.call_table_function()` to call a table function.
  - Added support for `over` clause that specifies `partition by` and `order by` when lateral joining a table function.
  - Updated `Session.table_function()` and `DataFrame.join_table_function()` to accept `TableFunctionCall` instances.

### Breaking Changes:

- When creating a function with `functions.udf()` and `functions.sproc()`, you can now specify an empty list for the `imports` or `packages` argument to indicate that no import or package is used for this UDF or stored procedure. Previously, specifying an empty list meant that the function would use session-level imports or packages.
- Improved the `__repr__` implementation of data types in `types.py`. The unused `type_name` property has been removed.
- Added a Snowpark-specific exception class for SQL errors. This replaces the previous `ProgrammingError` from the Python connector.

### Improvements:

- Added a lock to a UDF or UDTF when it is called for the first time per thread.
- Improved the error message for pickling errors that occurred during UDF creation.
- Included the query ID when logging the failed query.

### Bug Fixes:

- Fixed a bug in which non-integral data (such as timestamps) was occasionally converted to integer when calling `DataFrame.to_pandas()`.
- Fixed a bug in which `DataFrameReader.parquet()` failed to read a parquet file when its column contained spaces.
- Fixed a bug in which `DataFrame.copy_into_table()` failed when the dataframe is created by reading a file with inferred schemas.

### Deprecations

`Session.flatten()` and `DataFrame.flatten()`.

### Dependency Updates:

- Restricted the version of `cloudpickle` <= `2.0.0`.

## 0.6.0 (2022-04-27)

### New Features:

- Added support for vectorized UDFs with the input as a pandas DataFrame or pandas Series and the output as a pandas Series. This improves the performance of UDFs in Snowpark.
- Added support for inferring the schema of a DataFrame by default when it is created by reading a Parquet, Avro, or ORC file in the stage.
- Added functions `current_session()`, `current_statement()`, `current_user()`, `current_version()`, `current_warehouse()`, `date_from_parts()`, `date_trunc()`, `dayname()`, `dayofmonth()`, `dayofweek()`, `dayofyear()`, `grouping()`, `grouping_id()`, `hour()`, `last_day()`, `minute()`, `next_day()`, `previous_day()`, `second()`, `month()`, `monthname()`, `quarter()`, `year()`, `current_database()`, `current_role()`, `current_schema()`, `current_schemas()`, `current_region()`, `current_avaliable_roles()`, `add_months()`, `any_value()`, `bitnot()`, `bitshiftleft()`, `bitshiftright()`, `convert_timezone()`, `uniform()`, `strtok_to_array()`, `sysdate()`, `time_from_parts()`,  `timestamp_from_parts()`, `timestamp_ltz_from_parts()`, `timestamp_ntz_from_parts()`, `timestamp_tz_from_parts()`, `weekofyear()`, `percentile_cont()` to `snowflake.snowflake.functions`.

### Breaking Changes:

- Expired deprecations:
  - Removed the following APIs that were deprecated in 0.4.0: `DataFrame.groupByGroupingSets()`, `DataFrame.naturalJoin()`, `DataFrame.joinTableFunction`, `DataFrame.withColumns()`, `Session.getImports()`, `Session.addImport()`, `Session.removeImport()`, `Session.clearImports()`, `Session.getSessionStage()`, `Session.getDefaultDatabase()`, `Session.getDefaultSchema()`, `Session.getCurrentDatabase()`, `Session.getCurrentSchema()`, `Session.getFullyQualifiedCurrentSchema()`.

### Improvements:

- Added support for creating an empty `DataFrame` with a specific schema using the `Session.create_dataframe()` method.
- Changed the logging level from `INFO` to `DEBUG` for several logs (e.g., the executed query) when evaluating a dataframe.
- Improved the error message when failing to create a UDF due to pickle errors.

### Bug Fixes:

- Removed pandas hard dependencies in the `Session.create_dataframe()` method.

### Dependency Updates:

- Added `typing-extension` as a new dependency with the version >= `4.1.0`.

## 0.5.0 (2022-03-22)

### New Features

- Added stored procedures API.
  - Added `Session.sproc` property and `sproc()` to `snowflake.snowpark.functions`, so you can register stored procedures.
  - Added `Session.call` to call stored procedures by name.
- Added `UDFRegistration.register_from_file()` to allow registering UDFs from Python source files or zip files directly.
- Added `UDFRegistration.describe()` to describe a UDF.
- Added `DataFrame.random_split()` to provide a way to randomly split a dataframe.
- Added functions `md5()`, `sha1()`, `sha2()`, `ascii()`, `initcap()`, `length()`, `lower()`, `lpad()`, `ltrim()`, `rpad()`, `rtrim()`, `repeat()`, `soundex()`, `regexp_count()`, `replace()`, `charindex()`, `collate()`, `collation()`, `insert()`, `left()`, `right()`, `endswith()` to `snowflake.snowpark.functions`.
- Allowed `call_udf()` to accept literal values.
- Provided a `distinct` keyword in `array_agg()`.

### Bug Fixes:

- Fixed an issue that caused `DataFrame.to_pandas()` to have a string column if `Column.cast(IntegerType())` was used.
- Fixed a bug in `DataFrame.describe()` when there is more than one string column.

## 0.4.0 (2022-02-15)

### New Features

- You can now specify which Anaconda packages to use when defining UDFs.
  - Added `add_packages()`, `get_packages()`, `clear_packages()`, and `remove_package()`, to class `Session`.
  - Added `add_requirements()` to `Session` so you can use a requirements file to specify which packages this session will use.
  - Added parameter `packages` to function `snowflake.snowpark.functions.udf()` and method `UserDefinedFunction.register()` to indicate UDF-level Anaconda package dependencies when creating a UDF.
  - Added parameter `imports` to `snowflake.snowpark.functions.udf()` and `UserDefinedFunction.register()` to specify UDF-level code imports.
- Added a parameter `session` to function `udf()` and `UserDefinedFunction.register()` so you can specify which session to use to create a UDF if you have multiple sessions.
- Added types `Geography` and `Variant` to `snowflake.snowpark.types` to be used as type hints for Geography and Variant data when defining a UDF.
- Added support for Geography geoJSON data.
- Added `Table`, a subclass of `DataFrame` for table operations:
  - Methods `update` and `delete` update and delete rows of a table in Snowflake.
  - Method `merge` merges data from a `DataFrame` to a `Table`.
  - Override method `DataFrame.sample()` with an additional parameter `seed`, which works on tables but not on view and sub-queries.
- Added `DataFrame.to_local_iterator()` and `DataFrame.to_pandas_batches()` to allow getting results from an iterator when the result set returned from the Snowflake database is too large.
- Added `DataFrame.cache_result()` for caching the operations performed on a `DataFrame` in a temporary table.
  Subsequent operations on the original `DataFrame` have no effect on the cached result `DataFrame`.
- Added property `DataFrame.queries` to get SQL queries that will be executed to evaluate the `DataFrame`.
- Added `Session.query_history()` as a context manager to track SQL queries executed on a session, including all SQL queries to evaluate `DataFrame`s created from a session. Both query ID and query text are recorded.
- You can now create a `Session` instance from an existing established `snowflake.connector.SnowflakeConnection`. Use parameter `connection` in `Session.builder.configs()`.
- Added `use_database()`, `use_schema()`, `use_warehouse()`, and `use_role()` to class `Session` to switch database/schema/warehouse/role after a session is created.
- Added `DataFrameWriter.copy_into_table()` to unload a `DataFrame` to stage files.
- Added `DataFrame.unpivot()`.
- Added `Column.within_group()` for sorting the rows by columns with some aggregation functions.
- Added functions `listagg()`, `mode()`, `div0()`, `acos()`, `asin()`, `atan()`, `atan2()`, `cos()`, `cosh()`, `sin()`, `sinh()`, `tan()`, `tanh()`, `degrees()`, `radians()`, `round()`, `trunc()`, and `factorial()` to `snowflake.snowflake.functions`.
- Added an optional argument `ignore_nulls` in function `lead()` and `lag()`.
- The `condition` parameter of function `when()` and `iff()` now accepts SQL expressions.

### Improvements

- All function and method names have been renamed to use the snake case naming style, which is more Pythonic. For convenience, some camel case names are kept as aliases to the snake case APIs. It is recommended to use the snake case APIs.
  - Deprecated these methods on class `Session` and replaced them with their snake case equivalents: `getImports()`, `addImports()`, `removeImport()`, `clearImports()`, `getSessionStage()`, `getDefaultSchema()`, `getDefaultSchema()`, `getCurrentDatabase()`, `getFullyQualifiedCurrentSchema()`.
  - Deprecated these methods on class `DataFrame` and replaced them with their snake case equivalents: `groupingByGroupingSets()`, `naturalJoin()`, `withColumns()`, `joinTableFunction()`.
- Property `DataFrame.columns` is now consistent with `DataFrame.schema.names` and the Snowflake database `Identifier Requirements`.
- `Column.__bool__()` now raises a `TypeError`. This will ban the use of logical operators `and`, `or`, `not` on `Column` object, for instance `col("a") > 1 and col("b") > 2` will raise the `TypeError`. Use `(col("a") > 1) & (col("b") > 2)` instead.
- Changed `PutResult` and `GetResult` to subclass `NamedTuple`.
- Fixed a bug which raised an error when the local path or stage location has a space or other special characters.
- Changed `DataFrame.describe()` so that non-numeric and non-string columns are ignored instead of raising an exception.

### Dependency updates

- Updated ``snowflake-connector-python`` to 2.7.4.

## 0.3.0 (2022-01-09)

### New Features

- Added `Column.isin()`, with an alias `Column.in_()`.
- Added `Column.try_cast()`, which is a special version of `cast()`. It tries to cast a string expression to other types and returns `null` if the cast is not possible.
- Added `Column.startswith()` and `Column.substr()` to process string columns.
- `Column.cast()` now also accepts a `str` value to indicate the cast type in addition to a `DataType` instance.
- Added `DataFrame.describe()` to summarize stats of a `DataFrame`.
- Added `DataFrame.explain()` to print the query plan of a `DataFrame`.
- `DataFrame.filter()` and `DataFrame.select_expr()` now accepts a sql expression.
- Added a new `bool` parameter `create_temp_table` to methods `DataFrame.saveAsTable()` and `Session.write_pandas()` to optionally create a temp table.
- Added `DataFrame.minus()` and `DataFrame.subtract()` as aliases to `DataFrame.except_()`.
- Added `regexp_replace()`, `concat()`, `concat_ws()`, `to_char()`, `current_timestamp()`, `current_date()`, `current_time()`, `months_between()`, `cast()`, `try_cast()`, `greatest()`, `least()`, and `hash()` to module `snowflake.snowpark.functions`.

### Bug Fixes

- Fixed an issue where `Session.createDataFrame(pandas_df)` and `Session.write_pandas(pandas_df)` raise an exception when the `pandas DataFrame` has spaces in the column name.
- `DataFrame.copy_into_table()` sometimes prints an `error` level log entry while it actually works. It's fixed now.
- Fixed an API docs issue where some `DataFrame` APIs are missing from the docs.

### Dependency updates

- Update ``snowflake-connector-python`` to 2.7.2, which upgrades ``pyarrow`` dependency to 6.0.x. Refer to the [python connector 2.7.2 release notes](https://pypi.org/project/snowflake-connector-python/2.7.2/) for more details.

## 0.2.0 (2021-12-02)

### New Features

- Updated the `Session.createDataFrame()` method for creating a `DataFrame` from a pandas DataFrame.
- Added the `Session.write_pandas()` method for writing a `pandas DataFrame` to a table in Snowflake and getting a `Snowpark DataFrame` object back.
- Added new classes and methods for calling window functions.
- Added the new functions `cume_dist()`, to find the cumulative distribution of a value with regard to other values within a window partition,
  and `row_number()`, which returns a unique row number for each row within a window partition.
- Added functions for computing statistics for DataFrames in the `DataFrameStatFunctions` class.
- Added functions for handling missing values in a DataFrame in the `DataFrameNaFunctions` class.
- Added new methods `rollup()`, `cube()`, and `pivot()` to the `DataFrame` class.
- Added the `GroupingSets` class, which you can use with the DataFrame groupByGroupingSets method to perform a SQL GROUP BY GROUPING SETS.
- Added the new `FileOperation(session)`
  class that you can use to upload and download files to and from a stage.
- Added the `DataFrame.copy_into_table()`
  method for loading data from files in a stage into a table.
- In CASE expressions, the functions `when()` and `otherwise()`
  now accept Python types in addition to `Column` objects.
- When you register a UDF you can now optionally set the `replace` parameter to `True` to overwrite an existing UDF with the same name.

### Improvements

- UDFs are now compressed before they are uploaded to the server. This makes them about 10 times smaller, which can help
  when you are using large ML model files.
- When the size of a UDF is less than 8196 bytes, it will be uploaded as in-line code instead of uploaded to a stage.

### Bug Fixes

- Fixed an issue where the statement `df.select(when(col("a") == 1, 4).otherwise(col("a"))), [Row(4), Row(2), Row(3)]` raised an exception.
- Fixed an issue where `df.toPandas()` raised an exception when a DataFrame was created from large local data.

## 0.1.0 (2021-10-26)

Start of Private Preview<|MERGE_RESOLUTION|>--- conflicted
+++ resolved
@@ -10,26 +10,18 @@
 
 #### New Features
 
-<<<<<<< HEAD
+- Added partial support for `DataFrame.pct_change` and `Series.pct_change` without the `freq` and `limit` parameters.
+
 #### Bug Fixes
 
+- Fixed a bug that causes output of GroupBy.aggregate's columns to be ordered incorrectly.
 - Fixed bug where `values` is set to `index` when `index` and `columns` contain all columns in DataFrame during `pivot_table`.
-
-#### Improvements
-
-- Expand support for DataFrames with no rows in `DataFrame.pivot_table` to achieve parity with vanilla pandas.
-=======
-- Added partial support for `DataFrame.pct_change` and `Series.pct_change` without the `freq` and `limit` parameters.
-
-#### Bug Fixes
-
-- Fixed a bug that causes output of GroupBy.aggregate's columns to be ordered incorrectly.
 
 #### Improvements
 
 - Added support for named aggregations in `DataFrame.aggregate` and `Series.aggregate` with `axis=0`.
 - `pd.read_csv` reads using the native pandas CSV parser, then uploads data to snowflake using parquet. This enables most of the parameters supported by `read_csv` including date parsing and numeric conversions. Uploading via parquet is roughly twice as fast as uploading via CSV.
->>>>>>> 3f11e703
+- Expand support for DataFrames with no rows in `pd.pivot_table` and `DataFrame.pivot_table` to achieve parity with vanilla pandas.
 
 ## 1.18.0 (2024-05-28)
 

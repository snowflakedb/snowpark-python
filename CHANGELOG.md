# Release History

## 1.43.0 (YYYY-MM-DD)

### Snowpark Python API Updates

#### New Features

- Added support for `Session.client_telemetry`.
- Added support for `Session.udf_profiler`.
- Added support for `functions.ai_translate`.

#### Improvements

- Enhanced `DataFrame.sort()` to support `ORDER BY ALL` when no columns are specified.
- Catalog API now uses SQL commands instead of SnowAPI calls. This new implementation is more reliable now.

#### Dependency Updates

- Catalog API no longer uses types declared in `snowflake.core` and therefore this dependency was removed.

### Snowpark pandas API Updates

#### New Features

- Added support for `Dataframe.groupby.rolling()`.
- Added support for mapping `np.percentile` with DataFrame and Series inputs to `Series.quantile`.
- Added support for setting the `random_state` parameter to an integer when calling `DataFrame.sample` or `Series.sample`.

#### Improvements

- Enhanced autoswitching functionality from Snowflake to native pandas for methods with unsupported argument combinations:
  - `shift()` with `suffix` or non-integer `periods` parameters
  - `sort_index()` with `axis=1` or `key` parameters
  - `sort_values()` with `axis=1`
  - `melt()` with `col_level` parameter
  - `apply()` with `result_type` parameter for DataFrame
  - `pivot_table()` with `sort=True`, non-string `index` list, non-string `columns` list, non-string `values` list, or `aggfunc` dict with non-string values
  - `fillna()` with `downcast` parameter or using `limit` together with `value`
  - `dropna()` with `axis=1`
  - `asfreq()` with `how` parameter, `fill_value` parameter, `normalize=True`, or `freq` parameter being week, month, quarter, or year
  - `groupby()` with `axis=1`, `by!=None and level!=None`, or by containing any non-pandas hashable labels.
  - `groupby_fillna()` with `downcast` parameter
  - `groupby_first()` with `min_count>1`
  - `groupby_last()` with `min_count>1`
<<<<<<< HEAD
  - `groupby_shift()` with `freq` parameter
=======
  - `shift()` with `freq` parameter
- Slightly improved the performance of `agg`, `nunique`, `describe`, and related methods on 1-column DataFrame and Series objects.
>>>>>>> 5adff56d

#### Bug Fixes

- Fixed a bug in `DataFrameGroupBy.agg` where func is a list of tuples used to set the names of the output columns.
- Fixed a bug where converting a modin datetime index with a timezone to a numpy array with `np.asarray` would cause a `TypeError`.
- Fixed a bug where `Series.isin` with a Series argument matched index labels instead of the row position.

#### Improvements

- Add support for the following in faster pandas:
  - `groupby.apply`
  - `groupby.nunique`
  - `groupby.size`
  - `concat`
  - `copy`
  - `str.isdigit`
  - `str.islower`
  - `str.isupper`
  - `str.istitle`
  - `str.lower`
  - `str.upper`
  - `str.title`
  - `str.match`
  - `str.capitalize`
  - `str.__getitem__`
  - `str.center`
  - `str.count`
  - `str.get`
  - `str.pad`
  - `str.len`
  - `str.ljust`
  - `str.rjust`  
  - `str.split`  
  - `str.replace`  
  - `str.strip`  
  - `str.lstrip`  
  - `str.rstrip`  
  - `str.translate`  
  - `dt.tz_localize`
  - `dt.tz_convert`
  - `dt.ceil`
  - `dt.round`
  - `dt.floor`
  - `dt.normalize`
  - `dt.month_name`
  - `dt.day_name`
  - `dt.strftime`  
  - `rolling.min`
  - `rolling.max`
  - `rolling.count`
  - `rolling.sum`
  - `rolling.mean`
  - `rolling.std`
  - `rolling.var`
  - `rolling.sem`
  - `rolling.corr`
  - `expanding.min`
  - `expanding.max`
  - `expanding.count`
  - `expanding.sum`
  - `expanding.mean`
  - `expanding.std`
  - `expanding.var`
  - `expanding.sem`
- Make faster pandas disabled by default (opt-in instead of opt-out).

## 1.42.0 (2025-10-28)

### Snowpark Python API Updates

#### New Features

- Snowpark python DB-api is now generally available. Access this feature with `DataFrameReader.dbapi()` to read data from a database table or query into a DataFrame using a DBAPI connection.

## 1.41.0 (2025-10-23)

### Snowpark Python API Updates

#### New Features

- Added a new function `service` in `snowflake.snowpark.functions` that allows users to create a callable representing a Snowpark Container Services (SPCS) service.
- Added `connection_parameters` parameter to `DataFrameReader.dbapi()` (PuPr) method to allow passing keyword arguments to the `create_connection` callable.
- Added support for `Session.begin_transaction`, `Session.commit` and `Session.rollback`.
- Added support for the following functions in `functions.py`:
  - Geospatial functions:
    - `st_interpolate`
    - `st_intersection`
    - `st_intersection_agg`
    - `st_intersects`
    - `st_isvalid`
    - `st_length`
    - `st_makegeompoint`
    - `st_makeline`
    - `st_makepolygon`
    - `st_makepolygonoriented`
    - `st_disjoint`
    - `st_distance`
    - `st_dwithin`
    - `st_endpoint`
    - `st_envelope`
    - `st_geohash`
    - `st_geomfromgeohash`
    - `st_geompointfromgeohash`
    - `st_hausdorffdistance`
    - `st_makepoint`
    - `st_npoints`
    - `st_perimeter`
    - `st_pointn`
    - `st_setsrid`
    - `st_simplify`
    - `st_srid`
    - `st_startpoint`
    - `st_symdifference`
    - `st_transform`
    - `st_union`
    - `st_union_agg`
    - `st_within`
    - `st_x`
    - `st_xmax`
    - `st_xmin`
    - `st_y`
    - `st_ymax`
    - `st_ymin`
    - `st_geogfromgeohash`
    - `st_geogpointfromgeohash`
    - `st_geographyfromwkb`
    - `st_geographyfromwkt`
    - `st_geometryfromwkb`
    - `st_geometryfromwkt`
    - `try_to_geography`
    - `try_to_geometry`

#### Improvements

- Added a parameter to enable and disable automatic column name aliasing for `interval_day_time_from_parts` and `interval_year_month_from_parts` functions.

#### Bug Fixes

- Fixed a bug that `DataFrameReader.xml` fails to parse XML files with undeclared namespaces when `ignoreNamespace` is `True`.
- Added a fix for floating point precision discrepancies in `interval_day_time_from_parts`.
- Fixed a bug where writing Snowpark pandas dataframes on the pandas backend with a column multiindex to Snowflake with `to_snowflake` would raise `KeyError`.
- Fixed a bug that `DataFrameReader.dbapi` (PuPr) is not compatible with oracledb 3.4.0.
- Fixed a bug where `modin` would unintentionally be imported during session initialization in some scenarios.
- Fixed a bug where `session.udf|udtf|udaf|sproc.register` failed when an extra session argument was passed. These methods do not expect a session argument; please remove it if provided.

#### Improvements

- The default maximum length for inferred StringType columns during schema inference in `DataFrameReader.dbapi` is now increased from 16MB to 128MB in parquet file based ingestion.

#### Dependency Updates

- Updated dependency of `snowflake-connector-python>=3.17,<5.0.0`.

### Snowpark pandas API Updates

#### New Features

- Added support for the `dtypes` parameter of `pd.get_dummies`
- Added support for `nunique` in `df.pivot_table`, `df.agg` and other places where aggregate functions can be used.
- Added support for `DataFrame.interpolate` and `Series.interpolate` with the "linear", "ffill"/"pad", and "backfill"/bfill" methods. These use the SQL `INTERPOLATE_LINEAR`, `INTERPOLATE_FFILL`, and `INTERPOLATE_BFILL` functions (PuPr).

#### Improvements

- Improved performance of `Series.to_snowflake` and `pd.to_snowflake(series)` for large data by uploading data via a parquet file. You can control the dataset size at which Snowpark pandas switches to parquet with the variable `modin.config.PandasToSnowflakeParquetThresholdBytes`.
- Enhanced autoswitching functionality from Snowflake to native Pandas for methods with unsupported argument combinations:
  - `get_dummies()` with `dummy_na=True`, `drop_first=True`, or custom `dtype` parameters
  - `cumsum()`, `cummin()`, `cummax()` with `axis=1` (column-wise operations)
  - `skew()` with `axis=1` or `numeric_only=False` parameters
  - `round()` with `decimals` parameter as a Series
  - `corr()` with `method!=pearson` parameter
- Set `cte_optimization_enabled` to True for all Snowpark pandas sessions.
- Add support for the following in faster pandas:
  - `isin`
  - `isna`
  - `isnull`
  - `notna`
  - `notnull`
  - `str.contains`
  - `str.startswith`
  - `str.endswith`
  - `str.slice`
  - `dt.date`
  - `dt.time`
  - `dt.hour`
  - `dt.minute`
  - `dt.second`
  - `dt.microsecond`
  - `dt.nanosecond`
  - `dt.year`
  - `dt.month`
  - `dt.day`
  - `dt.quarter`
  - `dt.is_month_start`
  - `dt.is_month_end`
  - `dt.is_quarter_start`
  - `dt.is_quarter_end`
  - `dt.is_year_start`
  - `dt.is_year_end`
  - `dt.is_leap_year`
  - `dt.days_in_month`
  - `dt.daysinmonth`
  - `sort_values`
  - `loc` (setting columns)
  - `to_datetime`
  - `rename`
  - `drop`
  - `invert`
  - `duplicated`
  - `iloc`
  - `head`
  - `columns` (e.g., df.columns = ["A", "B"])
  - `agg`
  - `min`
  - `max`
  - `count`
  - `sum`
  - `mean`
  - `median`
  - `std`
  - `var`
  - `groupby.agg`
  - `groupby.min`
  - `groupby.max`
  - `groupby.count`
  - `groupby.sum`
  - `groupby.mean`
  - `groupby.median`
  - `groupby.std`
  - `groupby.var`
  - `drop_duplicates`
- Reuse row count from the relaxed query compiler in `get_axis_len`.

#### Bug Fixes

- Fixed a bug where the row count was not getting cached in the ordered dataframe each time count_rows() is called.

## 1.40.0 (2025-10-02)

### Snowpark Python API Updates

#### New Features

- Added a new module `snowflake.snowpark.secrets` that provides Python wrappers for accessing Snowflake Secrets within Python UDFs and stored procedures that execute inside Snowflake.
  - `get_generic_secret_string`
  - `get_oauth_access_token`
  - `get_secret_type`
  - `get_username_password`
  - `get_cloud_provider_token`

- Added support for the following scalar functions in `functions.py`:
    - Conditional expression functions:
      - `booland`
      - `boolnot`
      - `boolor`
      - `boolxor`
      - `boolor_agg`
      - `decode`
      - `greatest_ignore_nulls`
      - `least_ignore_nulls`
      - `nullif`
      - `nvl2`
      - `regr_valx`

    - Semi-structured and structured date functions:
      - `array_remove_at`
      - `as_boolean`
      - `map_delete`
      - `map_insert`
      - `map_pick`
      - `map_size`

    - String & binary functions:
      - `chr`
      - `hex_decode_binary`

    - Numeric functions:
      - `div0null`

    - Differential privacy functions:
      - `dp_interval_high`
      - `dp_interval_low`

    - Context functions:
      - `last_query_id`
      - `last_transaction`

    - Geospatial functions:
      - `h3_cell_to_boundary`
      - `h3_cell_to_children`
      - `h3_cell_to_children_string`
      - `h3_cell_to_parent`
      - `h3_cell_to_point`
      - `h3_compact_cells`
      - `h3_compact_cells_strings`
      - `h3_coverage`
      - `h3_coverage_strings`
      - `h3_get_resolution`
      - `h3_grid_disk`
      - `h3_grid_distance`
      - `h3_int_to_string`
      - `h3_polygon_to_cells`
      - `h3_polygon_to_cells_strings`
      - `h3_string_to_int`
      - `h3_try_grid_path`
      - `h3_try_polygon_to_cells`
      - `h3_try_polygon_to_cells_strings`
      - `h3_uncompact_cells`
      - `h3_uncompact_cells_strings`
      - `haversine`
      - `h3_grid_path`
      - `h3_is_pentagon`
      - `h3_is_valid_cell`
      - `h3_latlng_to_cell`
      - `h3_latlng_to_cell_string`
      - `h3_point_to_cell`
      - `h3_point_to_cell_string`
      - `h3_try_coverage`
      - `h3_try_coverage_strings`
      - `h3_try_grid_distance`
      - `st_area`
      - `st_asewkb`
      - `st_asewkt`
      - `st_asgeojson`
      - `st_aswkb`
      - `st_aswkt`
      - `st_azimuth`
      - `st_buffer`
      - `st_centroid`
      - `st_collect`
      - `st_contains`
      - `st_coveredby`
      - `st_covers`
      - `st_difference`
      - `st_dimension`

#### Bug Fixes

- Fixed a bug that `DataFrame.limit()` fail if there is parameter binding in the executed SQL when used in non-stored-procedure/udxf environment.
- Added an experimental fix for a bug in schema query generation that could cause invalid sql to be generated when using nested structured types.
- Fixed multiple bugs in `DataFrameReader.dbapi` (PuPr):
  - Fixed UDTF ingestion failure with `pyodbc` driver caused by unprocessed row data.
  - Fixed SQL Server query input failure due to incorrect select query generation.
  - Fixed UDTF ingestion not preserving column nullability in the output schema.
  - Fixed an issue that caused the program to hang during multithreaded Parquet based ingestion when a data fetching error occurred.
  - Fixed a bug in schema parsing when custom schema strings used upper-cased data type names (NUMERIC, NUMBER, DECIMAL, VARCHAR, STRING, TEXT).
- Fixed a bug in `Session.create_dataframe` where schema string parsing failed when using upper-cased data type names (e.g., NUMERIC, NUMBER, DECIMAL, VARCHAR, STRING, TEXT).

#### Improvements

- Improved `DataFrameReader.dbapi`(PuPr) that dbapi will not retry on non-retryable error such as SQL syntax error on external data source query.
- Removed unnecessary warnings about local package version mismatch when using `session.read.option('rowTag', <tag_name>).xml(<stage_file_path>)` or `xpath` functions.
- Improved `DataFrameReader.dbapi` (PuPr) reading performance by setting the default `fetch_size` parameter value to 100000.
- Improved error message for XSD validation failure when reading XML files using `session.read.option('rowValidationXSDPath', <xsd_path>).xml(<stage_file_path>)`.

### Snowpark pandas API Updates

#### Dependency Updates

- Updated the supported `modin` versions to >=0.36.0 and <0.38.0 (was previously >= 0.35.0 and <0.37.0).

#### New Features
- Added support for `DataFrame.query` for dataframes with single-level indexes.
- Added support for `DataFrameGroupby.__len__` and `SeriesGroupBy.__len__`.

#### Improvements

- Hybrid execution mode is now enabled by default. Certain operations on smaller data will now automatically execute in native pandas in-memory. Use `from modin.config import AutoSwitchBackend; AutoSwitchBackend.disable()` to turn this off and force all execution to occur in Snowflake.
- Added a session parameter `pandas_hybrid_execution_enabled` to enable/disable hybrid execution as an alternative to using `AutoSwitchBackend`.
- Removed an unnecessary `SHOW OBJECTS` query issued from `read_snowflake` under certain conditions.
- When hybrid execution is enabled, `pd.merge`, `pd.concat`, `DataFrame.merge`, and `DataFrame.join` may now move arguments to backends other than those among the function arguments.
- Improved performance of `DataFrame.to_snowflake` and `pd.to_snowflake(dataframe)` for large data by uploading data via a parquet file. You can control the dataset size at which Snowpark pandas switches to parquet with the variable `modin.config.PandasToSnowflakeParquetThresholdBytes`.

## 1.39.1 (2025-09-25)

### Snowpark Python API Updates

#### Bug Fixes


- Added an experimental fix for a bug in schema query generation that could cause invalid sql to be generated when using nested structured types.


## 1.39.0 (2025-09-17)

### Snowpark Python API Updates

#### New Features

- Added support for unstructured data engineering in Snowpark, powered by Snowflake AISQL and Cortex functions:
  - `DataFrame.ai.complete`: Generate per-row LLM completions from prompts built over columns and files.
  - `DataFrame.ai.filter`: Keep rows where an AI classifier returns TRUE for the given predicate.
  - `DataFrame.ai.agg`: Reduce a text column into one result using a natural-language task description.
  - `RelationalGroupedDataFrame.ai_agg`: Perform the same natural-language aggregation per group.
  - `DataFrame.ai.classify`: Assign single or multiple labels from given categories to text or images.
  - `DataFrame.ai.similarity`: Compute cosine-based similarity scores between two columns via embeddings.
  - `DataFrame.ai.sentiment`: Extract overall and aspect-level sentiment from text into JSON.
  - `DataFrame.ai.embed`: Generate VECTOR embeddings for text or images using configurable models.
  - `DataFrame.ai.summarize_agg`: Aggregate and produce a single comprehensive summary over many rows.
  - `DataFrame.ai.transcribe`: Transcribe audio files to text with optional timestamps and speaker labels.
  - `DataFrame.ai.parse_document`: OCR/layout-parse documents or images into structured JSON.
  - `DataFrame.ai.extract`: Pull structured fields from text or files using a response schema.
  - `DataFrame.ai.count_tokens`: Estimate token usage for a given model and input text per row.
  - `DataFrame.ai.split_text_markdown_header`: Split Markdown into hierarchical header-aware chunks.
  - `DataFrame.ai.split_text_recursive_character`: Split text into size-bounded chunks using recursive separators.
  - `DataFrameReader.file`: Create a DataFrame containing all files from a stage as FILE data type for downstream unstructured data processing.
- Added a new datatype `YearMonthIntervalType` that allows users to create intervals for datetime operations.
- Added a new function `interval_year_month_from_parts` that allows users to easily create `YearMonthIntervalType` without using SQL.
- Added a new datatype `DayTimeIntervalType` that allows users to create intervals for datetime operations.
- Added a new function `interval_day_time_from_parts` that allows users to easily create `DayTimeIntervalType` without using SQL.
- Added support for `FileOperation.list` to list files in a stage with metadata.
- Added support for `FileOperation.remove` to remove files in a stage.
- Added an option to specify `copy_grants` for the following `DataFrame` APIs:
  - `create_or_replace_view`
  - `create_or_replace_temp_view`
  - `create_or_replace_dynamic_table`
- Added a new function `snowflake.snowpark.functions.vectorized` that allows users to mark a function as vectorized UDF.
- Added support for parameter `use_vectorized_scanner` in function `Session.write_pandas()`.
- Added support for parameter `session_init_statement` in udtf ingestion of `DataFrameReader.jdbc`(PrPr).
- Added support for the following scalar functions in `functions.py`:
  - `getdate`
  - `getvariable`
  - `invoker_role`
  - `invoker_share`
  - `is_application_role_in_session`
  - `is_database_role_in_session`
  - `is_granted_to_invoker_role`
  - `is_role_in_session`
  - `localtime`
  - `systimestamp`

#### Bug Fixes

- Fixed a bug that `query_timeout` does not work in udtf ingestion of `DataFrameReader.jdbc`(PrPr).

#### Deprecations

- Deprecated warnings will be triggered when using snowpark-python with Python 3.9. For more details, please refer to https://docs.snowflake.com/en/developer-guide/python-runtime-support-policy.

#### Dependency Updates

#### Improvements

- Unsupported types in `DataFrameReader.dbapi`(PuPr) are ingested as `StringType` now.
- Improved error message to list available columns when dataframe cannot resolve given column name.
- Added a new option `cacheResult` to `DataFrameReader.xml` that allows users to cache the result of the XML reader to a temporary table after calling `xml`. It helps improve performance when subsequent operations are performed on the same DataFrame.

### Snowpark pandas API Updates
- Added support for `DataFrame.eval()` for dataframes with single-level indexes.

#### New Features

#### Improvements

- Downgraded to level `logging.DEBUG - 1` the log message saying that the
  Snowpark `DataFrame` reference of an internal `DataFrameReference` object
  has changed.
- Eliminate duplicate parameter check queries for casing status when retrieving the session.
- Retrieve dataframe row counts through object metadata to avoid a COUNT(\*) query (performance)
- Added support for applying Snowflake Cortex function `Complete`.
- Introduce faster pandas: Improved performance by deferring row position computation.
  - The following operations are currently supported and can benefit from the optimization: `read_snowflake`, `repr`, `loc`, `reset_index`, `merge`, and binary operations.
  - If a lazy object (e.g., DataFrame or Series) depends on a mix of supported and unsupported operations, the optimization will not be used.
- Updated the error message for when Snowpark pandas is referenced within apply.
- Added a session parameter `dummy_row_pos_optimization_enabled` to enable/disable dummy row position optimization in faster pandas.

#### Dependency Updates

- Updated the supported `modin` versions to >=0.35.0 and <0.37.0 (was previously >= 0.34.0 and <0.36.0).

#### Bug Fixes

- Fixed an issue with drop_duplicates where the same data source could be read multiple times in the same query but in a different order each time, resulting in missing rows in the final result. The fix ensures that the data source is read only once.
- Fixed a bug with hybrid execution mode where an `AssertionError` was unexpectedly raised by certain indexing operations.

### Snowpark Local Testing Updates

#### New Features

- Added support to allow patching `functions.ai_complete`.

## 1.38.0 (2025-09-04)

### Snowpark Python API Updates

#### New Features

- Added support for the following AI-powered functions in `functions.py`:
  - `ai_extract`
  - `ai_parse_document`
  - `ai_transcribe`
- Added time travel support for querying historical data:
  - `Session.table()` now supports time travel parameters: `time_travel_mode`, `statement`, `offset`, `timestamp`, `timestamp_type`, and `stream`.
  - `DataFrameReader.table()` supports the same time travel parameters as direct arguments.
  - `DataFrameReader` supports time travel via option chaining (e.g., `session.read.option("time_travel_mode", "at").option("offset", -60).table("my_table")`).
- Added support for specifying the following parameters to `DataFrameWriter.copy_into_location` for validation and writing data to external locations:
    - `validation_mode`
    - `storage_integration`
    - `credentials`
    - `encryption`
- Added support for `Session.directory` and `Session.read.directory` to retrieve the list of all files on a stage with metadata.
- Added support for `DataFrameReader.jdbc`(PrPr) that allows ingesting external data source with jdbc driver.
- Added support for `FileOperation.copy_files` to copy files from a source location to an output stage.
- Added support for the following scalar functions in `functions.py`:
  - `all_user_names`
  - `bitand`
  - `bitand_agg`
  - `bitor`
  - `bitor_agg`
  - `bitxor`
  - `bitxor_agg`
  - `current_account_name`
  - `current_client`
  - `current_ip_address`
  - `current_role_type`
  - `current_organization_name`
  - `current_organization_user`
  - `current_secondary_roles`
  - `current_transaction`
  - `getbit`

#### Bug Fixes

- Fixed the repr of TimestampType to match the actual subtype it represents.
- Fixed a bug in `DataFrameReader.dbapi` that udtf ingestion does not work in stored procedure.
- Fixed a bug in schema inference that caused incorrect stage prefixes to be used.

#### Improvements

- Enhanced error handling in `DataFrameReader.dbapi` thread-based ingestion to prevent unnecessary operations, which improves resource efficiency.
- Bumped cloudpickle dependency to also support `cloudpickle==3.1.1` in addition to previous versions.
- Improved `DataFrameReader.dbapi` (PuPr) ingestion performance for PostgreSQL and MySQL by using server side cursor to fetch data.

### Snowpark pandas API Updates

#### New Features
- Completed support for `pd.read_snowflake()`, `pd.to_iceberg()`,
  `pd.to_pandas()`, `pd.to_snowpark()`, `pd.to_snowflake()`,
  `DataFrame.to_iceberg()`, `DataFrame.to_pandas()`, `DataFrame.to_snowpark()`,
  `DataFrame.to_snowflake()`, `Series.to_iceberg()`, `Series.to_pandas()`,
  `Series.to_snowpark()`, and `Series.to_snowflake()` on the "Pandas" and "Ray"
  backends. Previously, only some of these functions and methods were supported
  on the Pandas backend.
- Added support for `Index.get_level_values()`.

#### Improvements
- Set the default transfer limit in hybrid execution for data leaving Snowflake to 100k, which can be overridden with the SnowflakePandasTransferThreshold environment variable. This configuration is appropriate for scenarios with two available engines, "Pandas" and "Snowflake" on relational workloads.
- Improve import error message by adding `--upgrade` to `pip install "snowflake-snowpark-python[modin]"` in the error message.
- Reduce the telemetry messages from the modin client by pre-aggregating into 5 second windows and only keeping a narrow band of metrics which are useful for tracking hybrid execution and native pandas performance.
- Set the initial row count only when hybrid execution is enabled. This reduces the number of queries issued for many workloads.
- Add a new test parameter for integration tests to enable hybrid execution.

#### Bug Fixes
- Raised `NotImplementedError` instead of `AttributeError` on attempting to call
  Snowflake extension functions/methods `to_dynamic_table()`, `cache_result()`,
  `to_view()`, `create_or_replace_dynamic_table()`, and
  `create_or_replace_view()` on dataframes or series using the pandas or ray
  backends.

## 1.37.0 (2025-08-18)

### Snowpark Python API Updates

#### New Features

- Added support for the following `xpath` functions in `functions.py`:
  - `xpath`
  - `xpath_string`
  - `xpath_boolean`
  - `xpath_int`
  - `xpath_float`
  - `xpath_double`
  - `xpath_long`
  - `xpath_short`
- Added support for parameter `use_vectorized_scanner` in function `Session.write_arrow()`.
- Dataframe profiler adds the following information about each query: describe query time, execution time, and sql query text. To view this information, call session.dataframe_profiler.enable() and call get_execution_profile on a dataframe.
- Added support for `DataFrame.col_ilike`.
- Added support for non-blocking stored procedure calls that return `AsyncJob` objects.
  - Added `block: bool = True` parameter to `Session.call()`. When `block=False`, returns an `AsyncJob` instead of blocking until completion.
  - Added `block: bool = True` parameter to `StoredProcedure.__call__()` for async support across both named and anonymous stored procedures.
  - Added `Session.call_nowait()` that is equivalent to `Session.call(block=False)`.

#### Bug Fixes

- Fixed a bug in CTE optimization stage where `deepcopy` of internal plans would cause a memory spike when a dataframe is created locally using `session.create_dataframe()` using a large input data.
- Fixed a bug in `DataFrameReader.parquet` where the `ignore_case` option in the `infer_schema_options` was not respected.
- Fixed a bug that `to_pandas()` has different format of column name when query result format is set to 'JSON' and 'ARROW'.

#### Deprecations
- Deprecated `pkg_resources`.

#### Dependency Updates

- Added a dependency on `protobuf<6.32`

### Snowpark pandas API Updates

#### New Features

- Added support for efficient transfer of data between Snowflake and Ray with the `DataFrame.set_backend` method. The installed version of `modin` must be at least 0.35.0, and `ray` must be installed.

#### Improvements

#### Dependency Updates

- Updated the supported `modin` versions to >=0.34.0 and <0.36.0 (was previously >= 0.33.0 and <0.35.0).
- Added support for pandas 2.3 when the installed `modin` version is at least 0.35.0.

#### Bug Fixes

- Fixed an issue in hybrid execution mode (PrPr) where `pd.to_datetime` and `pd.to_timedelta` would unexpectedly raise `IndexError`.
- Fixed a bug where `pd.explain_switch` would raise `IndexError` or return `None` if called before any potential switch operations were performed.
- Fixed a bug where calling `pd.concat(axis=0)` on a dataframe with the default, positional index and a dataframe with a different index would produce invalid SQL.

## 1.36.0 (2025-08-05)

### Snowpark Python API Updates

#### New Features

- `Session.create_dataframe` now accepts keyword arguments that are forwarded to the internal call to `Session.write_pandas` or `Session.write_arrow` when creating a DataFrame from a pandas DataFrame or a pyarrow Table.
- Added new APIs for `AsyncJob`:
  - `AsyncJob.is_failed()` returns a `bool` indicating if a job has failed. Can be used in combination with `AsyncJob.is_done()` to determine if a job is finished and errored.
  - `AsyncJob.status()` returns a string representing the current query status (e.g., "RUNNING", "SUCCESS", "FAILED_WITH_ERROR") for detailed monitoring without calling `result()`.
- Added a dataframe profiler. To use, you can call get_execution_profile() on your desired dataframe. This profiler reports the queries executed to evaluate a dataframe, and statistics about each of the query operators. Currently an experimental feature
- Added support for the following functions in `functions.py`:
  - `ai_sentiment`
- Updated the interface for experimental feature `context.configure_development_features`. All development features are disabled by default unless explicitly enabled by the user.

### Snowpark pandas API Updates

#### New Features

#### Improvements
- Hybrid execution row estimate improvements and a reduction of eager calls.
- Add a new configuration variable to control transfer costs out of Snowflake when using hybrid execution.
- Added support for creating permanent and immutable UDFs/UDTFs with `DataFrame/Series/GroupBy.apply`, `map`, and `transform` by passing the `snowflake_udf_params` keyword argument. See documentation for details.
- Added support for mapping np.unique to DataFrame and Series inputs using pd.unique.

#### Bug Fixes

- Fixed an issue where Snowpark pandas plugin would unconditionally disable `AutoSwitchBackend` even when users had explicitly configured it via environment variables or programmatically.

## 1.35.0 (2025-07-24)

### Snowpark Python API Updates

#### New Features

- Added support for the following functions in `functions.py`:
  - `ai_embed`
  - `try_parse_json`

#### Bug Fixes

- Fixed a bug in `DataFrameReader.dbapi` (PrPr) that `dbapi` fail in python stored procedure with process exit with code 1.
- Fixed a bug in `DataFrameReader.dbapi` (PrPr) that `custom_schema` accept illegal schema.
- Fixed a bug in `DataFrameReader.dbapi` (PrPr) that `custom_schema` does not work when connecting to Postgres and Mysql.
- Fixed a bug in schema inference that would cause it to fail for external stages.

#### Improvements

- Improved `query` parameter in `DataFrameReader.dbapi` (PrPr) so that parentheses are not needed around the query.
- Improved error experience in `DataFrameReader.dbapi` (PrPr) when exception happen during inferring schema of target data source.


### Snowpark Local Testing Updates

#### New Features

- Added local testing support for reading files with `SnowflakeFile` using local file paths, the Snow URL semantic (snow://...), local testing framework stages, and Snowflake stages (@stage/file_path).

### Snowpark pandas API Updates

#### New Features

- Added support for `DataFrame.boxplot`.

#### Improvements

- Reduced the number of UDFs/UDTFs created by repeated calls to `apply` or `map` with the same arguments on Snowpark pandas objects.
- Added an example for reading a file from a stage in the docstring for `pd.read_excel`.
- Implemented more efficient data transfer between the Snowflake and Ray backends of Modin (requires modin>=0.35.0 to use).

#### Bug Fixes

- Added an upper bound to the row estimation when the cartesian product from an align or join results in a very large number. This mitigates a performance regression.
- Fix a `pd.read_excel` bug when reading files inside stage inner directory.

## 1.34.0 (2025-07-15)

### Snowpark Python API Updates

#### New Features

- Added a new option `TRY_CAST` to `DataFrameReader`. When `TRY_CAST` is True columns are wrapped in a `TRY_CAST` statement rather than a hard cast when loading data.
- Added a new option `USE_RELAXED_TYPES` to the `INFER_SCHEMA_OPTIONS` of `DataFrameReader`. When set to True this option casts all strings to max length strings and all numeric types to `DoubleType`.
- Added debuggability improvements to eagerly validate dataframe schema metadata. Enable it using `snowflake.snowpark.context.configure_development_features()`.
- Added a new function `snowflake.snowpark.dataframe.map_in_pandas` that allows users map a function across a dataframe. The mapping function takes an iterator of pandas dataframes as input and provides one as output.
- Added a ttl cache to describe queries. Repeated queries in a 15 second interval will use the cached value rather than requery Snowflake.
- Added a parameter `fetch_with_process` to `DataFrameReader.dbapi` (PrPr) to enable multiprocessing for parallel data fetching in local ingestion. By default, local ingestion uses multithreading. Multiprocessing may improve performance for CPU-bound tasks like Parquet file generation.
- Added a new function `snowflake.snowpark.functions.model` that allows users to call methods of a model.

#### Improvements

- Added support for row validation using XSD schema using `rowValidationXSDPath` option when reading XML files with a row tag using `rowTag` option.
- Improved SQL generation for `session.table().sample()` to generate a flat SQL statement.
- Added support for complex column expression as input for `functions.explode`.
- Added debuggability improvements to show which Python lines an SQL compilation error corresponds to. Enable it using `snowflake.snowpark.context.configure_development_features()`. This feature also depends on AST collection to be enabled in the session which can be done using `session.ast_enabled = True`.
- Set enforce_ordering=True when calling `to_snowpark_pandas()` from a snowpark dataframe containing DML/DDL queries instead of throwing a NotImplementedError.

#### Bug Fixes

- Fixed a bug caused by redundant validation when creating an iceberg table.
- Fixed a bug in `DataFrameReader.dbapi` (PrPr) where closing the cursor or connection could unexpectedly raise an error and terminate the program.
- Fixed ambiguous column errors when using table functions in `DataFrame.select()` that have output columns matching the input DataFrame's columns. This improvement works when dataframe columns are provided as `Column` objects.
- Fixed a bug where having a NULL in a column with DecimalTypes would cast the column to FloatTypes instead and lead to precision loss.

### Snowpark Local Testing Updates

#### Bug Fixes

- Fixed a bug when processing windowed functions that lead to incorrect indexing in results.
- When a scalar numeric is passed to fillna we will ignore non-numeric columns instead of producing an error.

### Snowpark pandas API Updates

#### New Features

- Added support for `DataFrame.to_excel` and `Series.to_excel`.
- Added support for `pd.read_feather`, `pd.read_orc`, and `pd.read_stata`.
- Added support for `pd.explain_switch()` to return debugging information on hybrid execution decisions.
- Support `pd.read_snowflake` when the global modin backend is `Pandas`.
- Added support for `pd.to_dynamic_table`, `pd.to_iceberg`, and `pd.to_view`.

#### Improvements

- Added modin telemetry on API calls and hybrid engine switches.
- Show more helpful error messages to Snowflake Notebook users when the `modin` or `pandas` version does not match our requirements.
- Added a data type guard to the cost functions for hybrid execution mode (PrPr) which checks for data type compatibility.
- Added automatic switching to the pandas backend in hybrid execution mode (PrPr) for many methods that are not directly implemented in Snowpark pandas.
- Set the 'type' and other standard fields for Snowpark pandas telemetry.

#### Dependency Updates

- Added tqdm and ipywidgets as dependencies so that progress bars appear when switching between modin backends.
- Updated the supported `modin` versions to >=0.33.0 and <0.35.0 (was previously >= 0.32.0 and <0.34.0).

#### Bug Fixes

- Fixed a bug in hybrid execution mode (PrPr) where certain Series operations would raise `TypeError: numpy.ndarray object is not callable`.
- Fixed a bug in hybrid execution mode (PrPr) where calling numpy operations like `np.where` on modin objects with the Pandas backend would raise an `AttributeError`. This fix requires `modin` version 0.34.0 or newer.
- Fixed issue in `df.melt` where the resulting values have an additional suffix applied.

## 1.33.0 (2025-06-19)

### Snowpark Python API Updates

#### New Features

- Added support for MySQL in `DataFrameWriter.dbapi` (PrPr) for both Parquet and UDTF-based ingestion.
- Added support for PostgreSQL in `DataFrameReader.dbapi` (PrPr) for both Parquet and UDTF-based ingestion.
- Added support for Databricks in `DataFrameWriter.dbapi` (PrPr) for UDTF-based ingestion.
- Added support to `DataFrameReader` to enable use of `PATTERN` when reading files with `INFER_SCHEMA` enabled.
- Added support for the following AI-powered functions in `functions.py`:
  - `ai_complete`
  - `ai_similarity`
  - `ai_summarize_agg` (originally `summarize_agg`)
  - different config options for `ai_classify`
- Added support for more options when reading XML files with a row tag using `rowTag` option:
  - Added support for removing namespace prefixes from col names using `ignoreNamespace` option.
  - Added support for specifying the prefix for the attribute column in the result table using `attributePrefix` option.
  - Added support for excluding attributes from the XML element using `excludeAttributes` option.
  - Added support for specifying the column name for the value when there are attributes in an element that has no child elements using `valueTag` option.
  - Added support for specifying the value to treat as a ``null`` value using `nullValue` option.
  - Added support for specifying the character encoding of the XML file using `charset` option.
  - Added support for ignoring surrounding whitespace in the XML element using `ignoreSurroundingWhitespace` option.
- Added support for parameter `return_dataframe` in `Session.call`, which can be used to set the return type of the functions to a `DataFrame` object.
- Added a new argument to `Dataframe.describe` called `strings_include_math_stats` that triggers `stddev` and `mean` to be calculated for String columns.
- Added support for retrieving `Edge.properties` when retrieving lineage from `DGQL` in `DataFrame.lineage.trace`.
- Added a parameter `table_exists` to `DataFrameWriter.save_as_table` that allows specifying if a table already exists. This allows skipping a table lookup that can be expensive.

#### Bug Fixes

- Fixed a bug in `DataFrameReader.dbapi` (PrPr) where the `create_connection` defined as local function was incompatible with multiprocessing.
- Fixed a bug in `DataFrameReader.dbapi` (PrPr) where databricks `TIMESTAMP` type was converted to Snowflake `TIMESTAMP_NTZ` type which should be `TIMESTAMP_LTZ` type.
- Fixed a bug in `DataFrameReader.json` where repeated reads with the same reader object would create incorrectly quoted columns.
- Fixed a bug in `DataFrame.to_pandas()` that would drop column names when converting a dataframe that did not originate from a select statement.
- Fixed a bug that `DataFrame.create_or_replace_dynamic_table` raises error when the dataframe contains a UDTF and `SELECT *` in UDTF not being parsed correctly.
- Fixed a bug where casted columns could not be used in the values-clause of in functions.

#### Improvements

- Improved the error message for `Session.write_pandas()` and `Session.create_dataframe()` when the input pandas DataFrame does not have a column.
- Improved `DataFrame.select` when the arguments contain a table function with output columns that collide with columns of current dataframe. With the improvement, if user provides non-colliding columns in `df.select("col1", "col2", table_func(...))` as string arguments, then the query generated by snowpark client will not raise ambiguous column error.
- Improved `DataFrameReader.dbapi` (PrPr) to use in-memory Parquet-based ingestion for better performance and security.
- Improved `DataFrameReader.dbapi` (PrPr) to use `MATCH_BY_COLUMN_NAME=CASE_SENSITIVE` in copy into table operation.

### Snowpark Local Testing Updates

#### New Features

- Added support for snow urls (snow://) in local file testing.

#### Bug Fixes

- Fixed a bug in `Column.isin` that would cause incorrect filtering on joined or previously filtered data.
- Fixed a bug in `snowflake.snowpark.functions.concat_ws` that would cause results to have an incorrect index.

### Snowpark pandas API Updates

#### Dependency Updates

- Updated `modin` dependency constraint from 0.32.0 to >=0.32.0, <0.34.0. The latest version tested with Snowpark pandas is `modin` 0.33.1.

#### New Features

- Added support for **Hybrid Execution (PrPr)**. By running `from modin.config import AutoSwitchBackend; AutoSwitchBackend.enable()`, Snowpark pandas will automatically choose whether to run certain pandas operations locally or on Snowflake. This feature is disabled by default.

#### Improvements

- Set the default value of the `index` parameter to `False` for `DataFrame.to_view`, `Series.to_view`, `DataFrame.to_dynamic_table`, and `Series.to_dynamic_table`.
- Added `iceberg_version` option to table creation functions.
- Reduced query count for many operations, including `insert`, `repr`, and `groupby`, that previously issued a query to retrieve the input data's size.

#### Bug Fixes

- Fixed a bug in `Series.where` when the `other` parameter is an unnamed `Series`.


## 1.32.0 (2025-05-15)

### Snowpark Python API Updates

#### Improvements

- Invoking snowflake system procedures does not invoke an additional `describe procedure` call to check the return type of the procedure.
- Added support for `Session.create_dataframe()` with the stage URL and FILE data type.
- Added support for different modes for dealing with corrupt XML records when reading an XML file using `session.read.option('mode', <mode>), option('rowTag', <tag_name>).xml(<stage_file_path>)`. Currently `PERMISSIVE`, `DROPMALFORMED` and `FAILFAST` are supported.
- Improved the error message of the XML reader when the specified row tag is not found in the file.
- Improved query generation for `Dataframe.drop` to use `SELECT * EXCLUDE ()` to exclude the dropped columns. To enable this feature, set `session.conf.set("use_simplified_query_generation", True)`.
- Added support for `VariantType` to `StructType.from_json`

#### Bug Fixes

- Fixed a bug in `DataFrameWriter.dbapi` (PrPr) that unicode or double-quoted column name in external database causes error because not quoted correctly.
- Fixed a bug where named fields in nested OBJECT data could cause errors when containing spaces.
- Fixed a bug duplicated `native_app_params` parameters in register udaf function.

### Snowpark Local Testing Updates

#### Bug Fixes

- Fixed a bug in `snowflake.snowpark.functions.rank` that would cause sort direction to not be respected.
- Fixed a bug in `snowflake.snowpark.functions.to_timestamp_*` that would cause incorrect results on filtered data.

### Snowpark pandas API Updates

#### New Features

- Added support for dict values in `Series.str.get`, `Series.str.slice`, and `Series.str.__getitem__` (`Series.str[...]`).
- Added support for `DataFrame.to_html`.
- Added support for `DataFrame.to_string` and `Series.to_string`.
- Added support for reading files from S3 buckets using `pd.read_csv`.
- Added `ENFORCE_EXISTING_FILE_FORMAT` option to the `DataFrameReader`, which allows to read a dataframe only based on an existing file format object when used together with `FORMAT_NAME`.

#### Improvements

- Make `iceberg_config` a required parameter for `DataFrame.to_iceberg` and `Series.to_iceberg`.

## 1.31.1 (2025-05-05)

### Snowpark Python API Updates

#### Bug Fixes

- Updated conda build configuration to deprecate Python 3.8 support, preventing installation in incompatible environments.

## 1.31.0 (2025-04-24)

### Snowpark Python API Updates

#### New Features

- Added support for `restricted caller` permission of `execute_as` argument in `StoredProcedure.register()`.
- Added support for non-select statement in `DataFrame.to_pandas()`.
- Added support for `artifact_repository` parameter to `Session.add_packages`, `Session.add_requirements`, `Session.get_packages`, `Session.remove_package`, and `Session.clear_packages`.
- Added support for reading an XML file using a row tag by `session.read.option('rowTag', <tag_name>).xml(<stage_file_path>)` (experimental).
  - Each XML record is extracted as a separate row.
  - Each field within that record becomes a separate column of type VARIANT, which can be further queried using dot notation, e.g., `col(a.b.c)`.
- Added updates to `DataFrameReader.dbapi` (PrPr):
  - Added `fetch_merge_count` parameter for optimizing performance by merging multiple fetched data into a single Parquet file.
  - Added support for Databricks.
  - Added support for ingestion with Snowflake UDTF.
- Added support for the following AI-powered functions in `functions.py` (Private Preview):
  - `prompt`
  - `ai_filter` (added support for `prompt()` function and image files, and changed the second argument name from `expr` to `file`)
  - `ai_classify`

#### Improvements

- Renamed the `relaxed_ordering` param into `enforce_ordering` for `DataFrame.to_snowpark_pandas`. Also the new default values is `enforce_ordering=False` which has the opposite effect of the previous default value, `relaxed_ordering=False`.
- Improved `DataFrameReader.dbapi` (PrPr) reading performance by setting the default `fetch_size` parameter value to 1000.
- Improve the error message for invalid identifier SQL error by suggesting the potentially matching identifiers.
- Reduced the number of describe queries issued when creating a DataFrame from a Snowflake table using `session.table`.
- Improved performance and accuracy of `DataFrameAnalyticsFunctions.time_series_agg()`.

#### Bug Fixes

- Fixed a bug in `DataFrame.group_by().pivot().agg` when the pivot column and aggregate column are the same.
- Fixed a bug in `DataFrameReader.dbapi` (PrPr) where a `TypeError` was raised when `create_connection` returned a connection object of an unsupported driver type.
- Fixed a bug where `df.limit(0)` call would not properly apply.
- Fixed a bug in `DataFrameWriter.save_as_table` that caused reserved names to throw errors when using append mode.

#### Deprecations

- Deprecated support for Python3.8.
- Deprecated argument `sliding_interval` in `DataFrameAnalyticsFunctions.time_series_agg()`.

### Snowpark Local Testing Updates

#### New Features

- Added support for Interval expression to `Window.range_between`.
- Added support for `array_construct` function.

#### Bug Fixes

- Fixed a bug in local testing where transient `__pycache__` directory was unintentionally copied during stored procedure execution via import.
- Fixed a bug in local testing that created incorrect result for `Column.like` calls.
- Fixed a bug in local testing that caused `Column.getItem` and `snowpark.snowflake.functions.get` to raise `IndexError` rather than return null.
- Fixed a bug in local testing where `df.limit(0)` call would not properly apply.
- Fixed a bug in local testing where a `Table.merge` into an empty table would cause an exception.

### Snowpark pandas API Updates

#### Dependency Updates

- Updated `modin` from 0.30.1 to 0.32.0.
- Added support for `numpy` 2.0 and above.

#### New Features

- Added support for `DataFrame.create_or_replace_view` and `Series.create_or_replace_view`.
- Added support for `DataFrame.create_or_replace_dynamic_table` and `Series.create_or_replace_dynamic_table`.
- Added support for `DataFrame.to_view` and `Series.to_view`.
- Added support for `DataFrame.to_dynamic_table` and `Series.to_dynamic_table`.
- Added support for `DataFrame.groupby.resample` for aggregations `max`, `mean`, `median`, `min`, and `sum`.
- Added support for reading stage files using:
  - `pd.read_excel`
  - `pd.read_html`
  - `pd.read_pickle`
  - `pd.read_sas`
  - `pd.read_xml`
- Added support for `DataFrame.to_iceberg` and `Series.to_iceberg`.
- Added support for dict values in `Series.str.len`.

#### Improvements

- Improve performance of `DataFrame.groupby.apply` and `Series.groupby.apply` by avoiding expensive pivot step.
- Added estimate for row count upper bound to `OrderedDataFrame` to enable better engine switching. This could potentially result in increased query counts.
- Renamed the `relaxed_ordering` param into `enforce_ordering` for `pd.read_snowflake`. Also the new default value is `enforce_ordering=False` which has the opposite effect of the previous default value, `relaxed_ordering=False`.

#### Bug Fixes

- Fixed a bug for `pd.read_snowflake` when reading iceberg tables and `enforce_ordering=True`.

## 1.30.0 (2025-03-27)

### Snowpark Python API Updates

#### New Features

- Added Support for relaxed consistency and ordering guarantees in `Dataframe.to_snowpark_pandas` by introducing the new parameter `relaxed_ordering`.
- `DataFrameReader.dbapi` (PrPr) now accepts a list of strings for the session_init_statement parameter, allowing multiple SQL statements to be executed during session initialization.

#### Improvements

- Improved query generation for `Dataframe.stat.sample_by` to generate a single flat query that scales well with large `fractions` dictionary compared to older method of creating a UNION ALL subquery for each key in `fractions`. To enable this feature, set `session.conf.set("use_simplified_query_generation", True)`.
- Improved performance of `DataFrameReader.dbapi` by enable vectorized option when copy parquet file into table.
- Improved query generation for `DataFrame.random_split` in the following ways. They can be enabled by setting `session.conf.set("use_simplified_query_generation", True)`:
  - Removed the need to `cache_result` in the internal implementation of the input dataframe resulting in a pure lazy dataframe operation.
  - The `seed` argument now behaves as expected with repeatable results across multiple calls and sessions.
- `DataFrame.fillna` and `DataFrame.replace` now both support fitting `int` and `float` into `Decimal` columns if `include_decimal` is set to True.
- Added documentation for the following UDF and stored procedure functions in `files.py` as a result of their General Availability.
  - `SnowflakeFile.write`
  - `SnowflakeFile.writelines`
  - `SnowflakeFile.writeable`
- Minor documentation changes for `SnowflakeFile` and `SnowflakeFile.open()`

#### Bug Fixes

- Fixed a bug for the following functions that raised errors `.cast()` is applied to their output
  - `from_json`
  - `size`

### Snowpark Local Testing Updates

#### Bug Fixes

- Fixed a bug in aggregation that caused empty groups to still produce rows.
- Fixed a bug in `Dataframe.except_` that would cause rows to be incorrectly dropped.
- Fixed a bug that caused `to_timestamp` to fail when casting filtered columns.

### Snowpark pandas API Updates

#### New Features

- Added support for list values in `Series.str.__getitem__` (`Series.str[...]`).
- Added support for `pd.Grouper` objects in group by operations. When `freq` is specified, the default values of the `sort`, `closed`, `label`, and `convention` arguments are supported; `origin` is supported when it is `start` or `start_day`.
- Added support for relaxed consistency and ordering guarantees in `pd.read_snowflake` for both named data sources (e.g., tables and views) and query data sources by introducing the new parameter `relaxed_ordering`.

#### Improvements

- Raise a warning whenever `QUOTED_IDENTIFIERS_IGNORE_CASE` is found to be set, ask user to unset it.
- Improved how a missing `index_label` in `DataFrame.to_snowflake` and `Series.to_snowflake` is handled when `index=True`. Instead of raising a `ValueError`, system-defined labels are used for the index columns.
- Improved error message for `groupby or DataFrame or Series.agg` when the function name is not supported.

## 1.29.1 (2025-03-12)

### Snowpark Python API Updates

#### Bug Fixes

- Fixed a bug in `DataFrameReader.dbapi` (PrPr) that prevents usage in stored procedure and snowbooks.

## 1.29.0 (2025-03-05)

### Snowpark Python API Updates

#### New Features

- Added support for the following AI-powered functions in `functions.py` (Private Preview):
  - `ai_filter`
  - `ai_agg`
  - `summarize_agg`
- Added support for the new FILE SQL type support, with the following related functions in `functions.py` (Private Preview):
  - `fl_get_content_type`
  - `fl_get_etag`
  - `fl_get_file_type`
  - `fl_get_last_modified`
  - `fl_get_relative_path`
  - `fl_get_scoped_file_url`
  - `fl_get_size`
  - `fl_get_stage`
  - `fl_get_stage_file_url`
  - `fl_is_audio`
  - `fl_is_compressed`
  - `fl_is_document`
  - `fl_is_image`
  - `fl_is_video`
- Added support for importing third-party packages from PyPi using Artifact Repository (Private Preview):
  - Use keyword arguments `artifact_repository` and `artifact_repository_packages` to specify your artifact repository and packages respectively when registering stored procedures or user defined functions.
  - Supported APIs are:
    - `Session.sproc.register`
    - `Session.udf.register`
    - `Session.udaf.register`
    - `Session.udtf.register`
    - `functions.sproc`
    - `functions.udf`
    - `functions.udaf`
    - `functions.udtf`
    - `functions.pandas_udf`
    - `functions.pandas_udtf`

#### Bug Fixes

- Fixed a bug where creating a Dataframe with large number of values raised `Unsupported feature 'SCOPED_TEMPORARY'.` error if thread-safe session was disabled.
- Fixed a bug where `df.describe` raised internal SQL execution error when the dataframe is created from reading a stage file and CTE optimization is enabled.
- Fixed a bug where `df.order_by(A).select(B).distinct()` would generate invalid SQL when simplified query generation was enabled using `session.conf.set("use_simplified_query_generation", True)`.
- Disabled simplified query generation by default.

#### Improvements

- Improved version validation warnings for `snowflake-snowpark-python` package compatibility when registering stored procedures. Now, warnings are only triggered if the major or minor version does not match, while bugfix version differences no longer generate warnings.
- Bumped cloudpickle dependency to also support `cloudpickle==3.0.0` in addition to previous versions.

### Snowpark Local Testing Updates

#### New Features

- Added support for literal values to `range_between` window function.

### Snowpark pandas API Updates

#### New Features

- Added support for list values in `Series.str.slice`.
- Added support for applying Snowflake Cortex functions `ClassifyText`, `Translate`, and `ExtractAnswer`.
- Added support for `Series.hist`.

#### Improvements

- Improved performance of `DataFrame.groupby.transform` and `Series.groupby.transform` by avoiding expensive pivot step.
- Improve error message for `pd.to_snowflake`, `DataFrame.to_snowflake`, and `Series.to_snowflake` when the table does not exist.
- Improve readability of docstring for the `if_exists` parameter in `pd.to_snowflake`, `DataFrame.to_snowflake`, and `Series.to_snowflake`.
- Improve error message for all pandas functions that use UDFs with Snowpark objects.

#### Bug Fixes

- Fixed a bug in `Series.rename_axis` where an `AttributeError` was being raised.
- Fixed a bug where `pd.get_dummies` didn't ignore NULL/NaN values by default.
- Fixed a bug where repeated calls to `pd.get_dummies` results in 'Duplicated column name error'.
- Fixed a bug in `pd.get_dummies` where passing list of columns generated incorrect column labels in output DataFrame.
- Update `pd.get_dummies` to return bool values instead of int.

## 1.28.0 (2025-02-20)

### Snowpark Python API Updates

#### New Features

- Added support for the following functions in `functions.py`
  - `normal`
  - `randn`
- Added support for `allow_missing_columns` parameter to `Dataframe.union_by_name` and `Dataframe.union_all_by_name`.

#### Improvements

- Improved query generation for `Dataframe.distinct` to generate `SELECT DISTINCT` instead of `SELECT` with `GROUP BY` all columns. To disable this feature, set `session.conf.set("use_simplified_query_generation", False)`.

#### Deprecations

- Deprecated Snowpark Python function `snowflake_cortex_summarize`. Users can install snowflake-ml-python and use the snowflake.cortex.summarize function instead.
- Deprecated Snowpark Python function `snowflake_cortex_sentiment`. Users can install snowflake-ml-python and use the snowflake.cortex.sentiment function instead.

#### Bug Fixes

- Fixed a bug where session-level query tag was overwritten by a stacktrace for dataframes that generate multiple queries. Now, the query tag will only be set to the stacktrace if `session.conf.set("collect_stacktrace_in_query_tag", True)`.
- Fixed a bug in `Session._write_pandas` where it was erroneously passing `use_logical_type` parameter to `Session._write_modin_pandas_helper` when writing a Snowpark pandas object.
- Fixed a bug in options sql generation that could cause multiple values to be formatted incorrectly.
- Fixed a bug in `Session.catalog` where empty strings for database or schema were not handled correctly and were generating erroneous sql statements.

#### Experimental Features

- Added support for writing pyarrow Tables to Snowflake tables.

### Snowpark pandas API Updates

#### New Features

- Added support for applying Snowflake Cortex functions `Summarize` and `Sentiment`.
- Added support for list values in `Series.str.get`.

#### Bug Fixes

- Fixed a bug in `apply` where kwargs were not being correctly passed into the applied function.

### Snowpark Local Testing Updates

#### New Features
- Added support for the following functions
    - `hour`
    - `minute`
- Added support for NULL_IF parameter to csv reader.
- Added support for `date_format`, `datetime_format`, and `timestamp_format` options when loading csvs.

#### Bug Fixes

- Fixed a bug in Dataframe.join that caused columns to have incorrect typing.
- Fixed a bug in when statements that caused incorrect results in the otherwise clause.


## 1.27.0 (2025-02-03)

### Snowpark Python API Updates

#### New Features

- Added support for the following functions in `functions.py`
  - `array_reverse`
  - `divnull`
  - `map_cat`
  - `map_contains_key`
  - `map_keys`
  - `nullifzero`
  - `snowflake_cortex_sentiment`
  - `acosh`
  - `asinh`
  - `atanh`
  - `bit_length`
  - `bitmap_bit_position`
  - `bitmap_bucket_number`
  - `bitmap_construct_agg`
  - `bitshiftright_unsigned`
  - `cbrt`
  - `equal_null`
  - `from_json`
  - `ifnull`
  - `localtimestamp`
  - `max_by`
  - `min_by`
  - `nth_value`
  - `nvl`
  - `octet_length`
  - `position`
  - `regr_avgx`
  - `regr_avgy`
  - `regr_count`
  - `regr_intercept`
  - `regr_r2`
  - `regr_slope`
  - `regr_sxx`
  - `regr_sxy`
  - `regr_syy`
  - `try_to_binary`
  - `base64`
  - `base64_decode_string`
  - `base64_encode`
  - `editdistance`
  - `hex`
  - `hex_encode`
  - `instr`
  - `log1p`
  - `log2`
  - `log10`
  - `percentile_approx`
  - `unbase64`
- Added support for `seed` argument in `DataFrame.stat.sample_by`. Note that it only supports a `Table` object, and will be ignored for a `DataFrame` object.
- Added support for specifying a schema string (including implicit struct syntax) when calling `DataFrame.create_dataframe`.
- Added support for `DataFrameWriter.insert_into/insertInto`. This method also supports local testing mode.
- Added support for `DataFrame.create_temp_view` to create a temporary view. It will fail if the view already exists.
- Added support for multiple columns in the functions `map_cat` and `map_concat`.
- Added an option `keep_column_order` for keeping original column order in `DataFrame.with_column` and `DataFrame.with_columns`.
- Added options to column casts that allow renaming or adding fields in StructType columns.
- Added support for `contains_null` parameter to ArrayType.
- Added support for creating a temporary view via `DataFrame.create_or_replace_temp_view` from a DataFrame created by reading a file from a stage.
- Added support for `value_contains_null` parameter to MapType.
- Added support for using `Column` object in `Column.in_` and `functions.in_`.
- Added `interactive` to telemetry that indicates whether the current environment is an interactive one.
- Allow `session.file.get` in a Native App to read file paths starting with `/` from the current version
- Added support for multiple aggregation functions after `DataFrame.pivot`.

#### Experimental Features

- Added `Catalog` class to manage snowflake objects. It can be accessed via `Session.catalog`.
  - `snowflake.core` is a dependency required for this feature.
- Allow user input schema when reading JSON file on stage.
- Added support for specifying a schema string (including implicit struct syntax) when calling `DataFrame.create_dataframe`.

#### Improvements

- Updated README.md to include instructions on how to verify package signatures using `cosign`.

#### Bug Fixes

- Fixed a bug in local testing mode that caused a column to contain None when it should contain 0.
- Fixed a bug in `StructField.from_json` that prevented TimestampTypes with `tzinfo` from being parsed correctly.
- Fixed a bug in function `date_format` that caused an error when the input column was date type or timestamp type.
- Fixed a bug in dataframe that null value can be inserted in a non-nullable column.
- Fixed a bug in `replace` and `lit` which raised type hint assertion error when passing `Column` expression objects.
- Fixed a bug in `pandas_udf` and `pandas_udtf` where `session` parameter was erroneously ignored.
- Fixed a bug that raised incorrect type conversion error for system function called through `session.call`.

### Snowpark pandas API Updates

#### New Features

- Added support for `Series.str.ljust` and `Series.str.rjust`.
- Added support for `Series.str.center`.
- Added support for `Series.str.pad`.
- Added support for applying Snowpark Python function `snowflake_cortex_sentiment`.
- Added support for `DataFrame.map`.
- Added support for `DataFrame.from_dict` and `DataFrame.from_records`.
- Added support for mixed case field names in struct type columns.
- Added support for `SeriesGroupBy.unique`
- Added support for `Series.dt.strftime` with the following directives:
  - %d: Day of the month as a zero-padded decimal number.
  - %m: Month as a zero-padded decimal number.
  - %Y: Year with century as a decimal number.
  - %H: Hour (24-hour clock) as a zero-padded decimal number.
  - %M: Minute as a zero-padded decimal number.
  - %S: Second as a zero-padded decimal number.
  - %f: Microsecond as a decimal number, zero-padded to 6 digits.
  - %j: Day of the year as a zero-padded decimal number.
  - %X: Locale’s appropriate time representation.
  - %%: A literal '%' character.
- Added support for `Series.between`.
- Added support for `include_groups=False` in `DataFrameGroupBy.apply`.
- Added support for `expand=True` in `Series.str.split`.
- Added support for `DataFrame.pop` and `Series.pop`.
- Added support for `first` and `last` in `DataFrameGroupBy.agg` and `SeriesGroupBy.agg`.
- Added support for `Index.drop_duplicates`.
- Added support for aggregations `"count"`, `"median"`, `np.median`,
  `"skew"`, `"std"`, `np.std` `"var"`, and `np.var` in
  `pd.pivot_table()`, `DataFrame.pivot_table()`, and `pd.crosstab()`.

#### Improvements
- Improve performance of `DataFrame.map`, `Series.apply` and `Series.map` methods by mapping numpy functions to snowpark functions if possible.
- Added documentation for `DataFrame.map`.
- Improve performance of `DataFrame.apply` by mapping numpy functions to snowpark functions if possible.
- Added documentation on the extent of Snowpark pandas interoperability with scikit-learn.
- Infer return type of functions in `Series.map`, `Series.apply` and `DataFrame.map` if type-hint is not provided.
- Added `call_count` to telemetry that counts method calls including interchange protocol calls.

## 1.26.0 (2024-12-05)

### Snowpark Python API Updates

#### New Features

- Added support for property `version` and class method `get_active_session` for `Session` class.
- Added new methods and variables to enhance data type handling and JSON serialization/deserialization:
  - To `DataType`, its derived classes, and `StructField`:
    - `type_name`: Returns the type name of the data.
    - `simple_string`: Provides a simple string representation of the data.
    - `json_value`: Returns the data as a JSON-compatible value.
    - `json`: Converts the data to a JSON string.
  - To `ArrayType`, `MapType`, `StructField`, `PandasSeriesType`, `PandasDataFrameType` and `StructType`:
    - `from_json`: Enables these types to be created from JSON data.
  - To `MapType`:
    - `keyType`: keys of the map
    - `valueType`: values of the map
- Added support for method `appName` in `SessionBuilder`.
- Added support for `include_nulls` argument in `DataFrame.unpivot`.
- Added support for following functions in `functions.py`:
  - `size` to get size of array, object, or map columns.
  - `collect_list` an alias of `array_agg`.
  - `substring` makes `len` argument optional.
- Added parameter `ast_enabled` to session for internal usage (default: `False`).

#### Improvements

- Added support for specifying the following to `DataFrame.create_or_replace_dynamic_table`:
  - `iceberg_config` A dictionary that can hold the following iceberg configuration options:
    - `external_volume`
    - `catalog`
    - `base_location`
    - `catalog_sync`
    - `storage_serialization_policy`
- Added support for nested data types to `DataFrame.print_schema`
- Added support for `level` parameter to `DataFrame.print_schema`
- Improved flexibility of `DataFrameReader` and `DataFrameWriter` API by adding support for the following:
  - Added `format` method to `DataFrameReader` and `DataFrameWriter` to specify file format when loading or unloading results.
  - Added `load` method to `DataFrameReader` to work in conjunction with `format`.
  - Added `save` method to `DataFrameWriter` to work in conjunction with `format`.
  - Added support to read keyword arguments to `options` method for `DataFrameReader` and `DataFrameWriter`.
- Relaxed the cloudpickle dependency for Python 3.11 to simplify build requirements. However, for Python 3.11, `cloudpickle==2.2.1` remains the only supported version.

#### Bug Fixes

- Removed warnings that dynamic pivot features were in private preview, because
  dynamic pivot is now generally available.
- Fixed a bug in `session.read.options` where `False` Boolean values were incorrectly parsed as `True` in the generated file format.

#### Dependency Updates

- Added a runtime dependency on `python-dateutil`.

### Snowpark pandas API Updates

#### New Features

- Added partial support for `Series.map` when `arg` is a pandas `Series` or a
  `collections.abc.Mapping`. No support for instances of `dict` that implement
  `__missing__` but are not instances of `collections.defaultdict`.
- Added support for `DataFrame.align` and `Series.align` for `axis=1` and `axis=None`.
- Added support for `pd.json_normalize`.
- Added support for `GroupBy.pct_change` with `axis=0`, `freq=None`, and `limit=None`.
- Added support for `DataFrameGroupBy.__iter__` and `SeriesGroupBy.__iter__`.
- Added support for `np.sqrt`, `np.trunc`, `np.floor`, numpy trig functions, `np.exp`, `np.abs`, `np.positive` and `np.negative`.
- Added partial support for the dataframe interchange protocol method
  `DataFrame.__dataframe__()`.

#### Bug Fixes

- Fixed a bug in `df.loc` where setting a single column from a series results in unexpected `None` values.

#### Improvements

- Use UNPIVOT INCLUDE NULLS for unpivot operations in pandas instead of sentinel values.
- Improved documentation for pd.read_excel.

## 1.25.0 (2024-11-14)

### Snowpark Python API Updates

#### New Features

- Added the following new functions in `snowflake.snowpark.dataframe`:
  - `map`
- Added support for passing parameter `include_error` to `Session.query_history` to record queries that have error during execution.

#### Improvements

- When target stage is not set in profiler, a default stage from `Session.get_session_stage` is used instead of raising `SnowparkSQLException`.
- Allowed lower case or mixed case input when calling `Session.stored_procedure_profiler.set_active_profiler`.
- Added distributed tracing using open telemetry APIs for action function in `DataFrame`:
  - `cache_result`
- Removed opentelemetry warning from logging.

#### Bug Fixes

- Fixed the pre-action and post-action query propagation when `In` expression were used in selects.
- Fixed a bug that raised error `AttributeError` while calling `Session.stored_procedure_profiler.get_output` when `Session.stored_procedure_profiler` is disabled.

#### Dependency Updates

- Added a dependency on `protobuf>=5.28` and `tzlocal` at runtime.
- Added a dependency on `protoc-wheel-0` for the development profile.
- Require `snowflake-connector-python>=3.12.0, <4.0.0` (was `>=3.10.0`).

### Snowpark pandas API Updates

#### Dependency Updates

- Updated `modin` from 0.28.1 to 0.30.1.
- Added support for all `pandas` 2.2.x versions.

#### New Features

- Added support for `Index.to_numpy`.
- Added support for `DataFrame.align` and `Series.align` for `axis=0`.
- Added support for `size` in `GroupBy.aggregate`, `DataFrame.aggregate`, and `Series.aggregate`.
- Added support for `snowflake.snowpark.functions.window`
- Added support for `pd.read_pickle` (Uses native pandas for processing).
- Added support for `pd.read_html` (Uses native pandas for processing).
- Added support for `pd.read_xml` (Uses native pandas for processing).
- Added support for aggregation functions `"size"` and `len` in `GroupBy.aggregate`, `DataFrame.aggregate`, and `Series.aggregate`.
- Added support for list values in `Series.str.len`.

#### Bug Fixes

- Fixed a bug where aggregating a single-column dataframe with a single callable function (e.g. `pd.DataFrame([0]).agg(np.mean)`) would fail to transpose the result.
- Fixed bugs where `DataFrame.dropna()` would:
  - Treat an empty `subset` (e.g. `[]`) as if it specified all columns instead of no columns.
  - Raise a `TypeError` for a scalar `subset` instead of filtering on just that column.
  - Raise a `ValueError` for a `subset` of type `pandas.Index` instead of filtering on the columns in the index.
- Disable creation of scoped read only table to mitigate Disable creation of scoped read only table to mitigate `TableNotFoundError` when using dynamic pivot in notebook environment.
- Fixed a bug when concat dataframe or series objects are coming from the same dataframe when axis = 1.

#### Improvements

- Improve np.where with scalar x value by eliminating unnecessary join and temp table creation.
- Improve get_dummies performance by flattening the pivot with join.
- Improve align performance when aligning on row position column by removing unnecessary window functions.



### Snowpark Local Testing Updates

#### New Features

- Added support for patching functions that are unavailable in the `snowflake.snowpark.functions` module.
- Added support for `snowflake.snowpark.functions.any_value`

#### Bug Fixes

- Fixed a bug where `Table.update` could not handle `VariantType`, `MapType`, and `ArrayType` data types.
- Fixed a bug where column aliases were incorrectly resolved in `DataFrame.join`, causing errors when selecting columns from a joined DataFrame.
- Fixed a bug where `Table.update` and `Table.merge` could fail if the target table's index was not the default `RangeIndex`.

## 1.24.0 (2024-10-28)

### Snowpark Python API Updates

#### New Features

- Updated `Session` class to be thread-safe. This allows concurrent DataFrame transformations, DataFrame actions, UDF and stored procedure registration, and concurrent file uploads when using the same `Session` object.
  - The feature is disabled by default and can be enabled by setting `FEATURE_THREAD_SAFE_PYTHON_SESSION` to `True` for account.
  - Updating session configurations, like changing database or schema, when multiple threads are using the session may lead to unexpected behavior.
  - When enabled, some internally created temporary table names returned from `DataFrame.queries` API are not deterministic, and may be different when DataFrame actions are executed. This does not affect explicit user-created temporary tables.
- Added support for 'Service' domain to `session.lineage.trace` API.
- Added support for `copy_grants` parameter when registering UDxF and stored procedures.
- Added support for the following methods in `DataFrameWriter` to support daisy-chaining:
  - `option`
  - `options`
  - `partition_by`
- Added support for `snowflake_cortex_summarize`.

#### Improvements

- Improved the following new capability for function `snowflake.snowpark.functions.array_remove` it is now possible to use in python.
- Disables sql simplification when sort is performed after limit.
  - Previously, `df.sort().limit()` and `df.limit().sort()` generates the same query with sort in front of limit. Now, `df.limit().sort()` will generate query that reads `df.limit().sort()`.
  - Improve performance of generated query for `df.limit().sort()`, because limit stops table scanning as soon as the number of records is satisfied.
- Added a client side error message for when an invalid stage location is passed to DataFrame read functions.

#### Bug Fixes

- Fixed a bug where the automatic cleanup of temporary tables could interfere with the results of async query execution.
- Fixed a bug in `DataFrame.analytics.time_series_agg` function to handle multiple data points in same sliding interval.
- Fixed a bug that created inconsistent casing in field names of structured objects in iceberg schemas.

#### Deprecations

- Deprecated warnings will be triggered when using snowpark-python with Python 3.8. For more details, please refer to https://docs.snowflake.com/en/developer-guide/python-runtime-support-policy.

### Snowpark pandas API Updates

#### New Features

- Added support for `np.subtract`, `np.multiply`, `np.divide`, and `np.true_divide`.
- Added support for tracking usages of `__array_ufunc__`.
- Added numpy compatibility support for `np.float_power`, `np.mod`, `np.remainder`, `np.greater`, `np.greater_equal`, `np.less`, `np.less_equal`, `np.not_equal`, and `np.equal`.
- Added numpy compatibility support for `np.log`, `np.log2`, and `np.log10`
- Added support for `DataFrameGroupBy.bfill`, `SeriesGroupBy.bfill`, `DataFrameGroupBy.ffill`, and `SeriesGroupBy.ffill`.
- Added support for `on` parameter with `Resampler`.
- Added support for timedelta inputs in `value_counts()`.
- Added support for applying Snowpark Python function `snowflake_cortex_summarize`.
- Added support for `DataFrame.attrs` and `Series.attrs`.
- Added support for `DataFrame.style`.
- Added numpy compatibility support for `np.full_like`

#### Improvements

- Improved generated SQL query for `head` and `iloc` when the row key is a slice.
- Improved error message when passing an unknown timezone to `tz_convert` and `tz_localize` in `Series`, `DataFrame`, `Series.dt`, and `DatetimeIndex`.
- Improved documentation for `tz_convert` and `tz_localize` in `Series`, `DataFrame`, `Series.dt`, and `DatetimeIndex` to specify the supported timezone formats.
- Added additional kwargs support for `df.apply` and `series.apply` ( as well as `map` and `applymap` ) when using snowpark functions. This allows for some position independent compatibility between apply and functions where the first argument is not a pandas object.
- Improved generated SQL query for `iloc` and `iat` when the row key is a scalar.
- Removed all joins in `iterrows`.
- Improved documentation for `Series.map` to reflect the unsupported features.
- Added support for `np.may_share_memory` which is used internally by many scikit-learn functions. This method will always return false when called with a Snowpark pandas object.

#### Bug Fixes

- Fixed a bug where `DataFrame` and `Series` `pct_change()` would raise `TypeError` when input contained timedelta columns.
- Fixed a bug where `replace()` would sometimes propagate `Timedelta` types incorrectly through `replace()`. Instead raise `NotImplementedError` for `replace()` on `Timedelta`.
- Fixed a bug where `DataFrame` and `Series` `round()` would raise `AssertionError` for `Timedelta` columns. Instead raise `NotImplementedError` for `round()` on `Timedelta`.
- Fixed a bug where `reindex` fails when the new index is a Series with non-overlapping types from the original index.
- Fixed a bug where calling `__getitem__` on a DataFrameGroupBy object always returned a DataFrameGroupBy object if `as_index=False`.
- Fixed a bug where inserting timedelta values into an existing column would silently convert the values to integers instead of raising `NotImplementedError`.
- Fixed a bug where `DataFrame.shift()` on axis=0 and axis=1 would fail to propagate timedelta types.
- `DataFrame.abs()`, `DataFrame.__neg__()`, `DataFrame.stack()`, and `DataFrame.unstack()` now raise `NotImplementedError` for timedelta inputs instead of failing to propagate timedelta types.

### Snowpark Local Testing Updates

#### Bug Fixes

- Fixed a bug where `DataFrame.alias` raises `KeyError` for input column name.
- Fixed a bug where `to_csv` on Snowflake stage fails when data contains empty strings.

## 1.23.0 (2024-10-09)

### Snowpark Python API Updates

#### New Features

- Added the following new functions in `snowflake.snowpark.functions`:
  - `make_interval`
- Added support for using Snowflake Interval constants with `Window.range_between()` when the order by column is TIMESTAMP or DATE type.
- Added support for file writes. This feature is currently in private preview.
- Added `thread_id` to `QueryRecord` to track the thread id submitting the query history.
- Added support for `Session.stored_procedure_profiler`.

#### Improvements

#### Bug Fixes

- Fixed a bug where registering a stored procedure or UDxF with type hints would give a warning `'NoneType' has no len() when trying to read default values from function`.

### Snowpark pandas API Updates

#### New Features

- Added support for `TimedeltaIndex.mean` method.
- Added support for some cases of aggregating `Timedelta` columns on `axis=0` with `agg` or `aggregate`.
- Added support for `by`, `left_by`, `right_by`, `left_index`, and `right_index` for `pd.merge_asof`.
- Added support for passing parameter `include_describe` to `Session.query_history`.
- Added support for `DatetimeIndex.mean` and `DatetimeIndex.std` methods.
- Added support for `Resampler.asfreq`, `Resampler.indices`, `Resampler.nunique`, and `Resampler.quantile`.
- Added support for `resample` frequency `W`, `ME`, `YE` with `closed = "left"`.
- Added support for `DataFrame.rolling.corr` and `Series.rolling.corr` for `pairwise = False` and int `window`.
- Added support for string time-based `window` and `min_periods = None` for `Rolling`.
- Added support for `DataFrameGroupBy.fillna` and `SeriesGroupBy.fillna`.
- Added support for constructing `Series` and `DataFrame` objects with the lazy `Index` object as `data`, `index`, and `columns` arguments.
- Added support for constructing `Series` and `DataFrame` objects with `index` and `column` values not present in `DataFrame`/`Series` `data`.
- Added support for `pd.read_sas` (Uses native pandas for processing).
- Added support for applying `rolling().count()` and `expanding().count()` to `Timedelta` series and columns.
- Added support for `tz` in both `pd.date_range` and `pd.bdate_range`.
- Added support for `Series.items`.
- Added support for `errors="ignore"` in `pd.to_datetime`.
- Added support for `DataFrame.tz_localize` and `Series.tz_localize`.
- Added support for `DataFrame.tz_convert` and `Series.tz_convert`.
- Added support for applying Snowpark Python functions (e.g., `sin`) in `Series.map`, `Series.apply`, `DataFrame.apply` and `DataFrame.applymap`.

#### Improvements

- Improved `to_pandas` to persist the original timezone offset for TIMESTAMP_TZ type.
- Improved `dtype` results for TIMESTAMP_TZ type to show correct timezone offset.
- Improved `dtype` results for TIMESTAMP_LTZ type to show correct timezone.
- Improved error message when passing non-bool value to `numeric_only` for groupby aggregations.
- Removed unnecessary warning about sort algorithm in `sort_values`.
- Use SCOPED object for internal create temp tables. The SCOPED objects will be stored sproc scoped if created within stored sproc, otherwise will be session scoped, and the object will be automatically cleaned at the end of the scope.
- Improved warning messages for operations that lead to materialization with inadvertent slowness.
- Removed unnecessary warning message about `convert_dtype` in `Series.apply`.

#### Bug Fixes

- Fixed a bug where an `Index` object created from a `Series`/`DataFrame` incorrectly updates the `Series`/`DataFrame`'s index name after an inplace update has been applied to the original `Series`/`DataFrame`.
- Suppressed an unhelpful `SettingWithCopyWarning` that sometimes appeared when printing `Timedelta` columns.
- Fixed `inplace` argument for `Series` objects derived from other `Series` objects.
- Fixed a bug where `Series.sort_values` failed if series name overlapped with index column name.
- Fixed a bug where transposing a dataframe would map `Timedelta` index levels to integer column levels.
- Fixed a bug where `Resampler` methods on timedelta columns would produce integer results.
- Fixed a bug where `pd.to_numeric()` would leave `Timedelta` inputs as `Timedelta` instead of converting them to integers.
- Fixed `loc` set when setting a single row, or multiple rows, of a DataFrame with a Series value.

### Snowpark Local Testing Updates

#### Bug Fixes

- Fixed a bug where nullable columns were annotated wrongly.
- Fixed a bug where the `date_add` and `date_sub` functions failed for `NULL` values.
- Fixed a bug where `equal_null` could fail inside a merge statement.
- Fixed a bug where `row_number` could fail inside a Window function.
- Fixed a bug where updates could fail when the source is the result of a join.


## 1.22.1 (2024-09-11)
This is a re-release of 1.22.0. Please refer to the 1.22.0 release notes for detailed release content.


## 1.22.0 (2024-09-10)

### Snowpark Python API Updates

### New Features

- Added the following new functions in `snowflake.snowpark.functions`:
  - `array_remove`
  - `ln`

#### Improvements

- Improved documentation for `Session.write_pandas` by making `use_logical_type` option more explicit.
- Added support for specifying the following to `DataFrameWriter.save_as_table`:
  - `enable_schema_evolution`
  - `data_retention_time`
  - `max_data_extension_time`
  - `change_tracking`
  - `copy_grants`
  - `iceberg_config` A dicitionary that can hold the following iceberg configuration options:
      - `external_volume`
      - `catalog`
      - `base_location`
      - `catalog_sync`
      - `storage_serialization_policy`
- Added support for specifying the following to `DataFrameWriter.copy_into_table`:
  - `iceberg_config` A dicitionary that can hold the following iceberg configuration options:
      - `external_volume`
      - `catalog`
      - `base_location`
      - `catalog_sync`
      - `storage_serialization_policy`
- Added support for specifying the following parameters to `DataFrame.create_or_replace_dynamic_table`:
  - `mode`
  - `refresh_mode`
  - `initialize`
  - `clustering_keys`
  - `is_transient`
  - `data_retention_time`
  - `max_data_extension_time`

#### Bug Fixes

- Fixed a bug in `session.read.csv` that caused an error when setting `PARSE_HEADER = True` in an externally defined file format.
- Fixed a bug in query generation from set operations that allowed generation of duplicate queries when children have common subqueries.
- Fixed a bug in `session.get_session_stage` that referenced a non-existing stage after switching database or schema.
- Fixed a bug where calling `DataFrame.to_snowpark_pandas` without explicitly initializing the Snowpark pandas plugin caused an error.
- Fixed a bug where using the `explode` function in dynamic table creation caused a SQL compilation error due to improper boolean type casting on the `outer` parameter.

### Snowpark Local Testing Updates

#### New Features

- Added support for type coercion when passing columns as input to UDF calls.
- Added support for `Index.identical`.

#### Bug Fixes

- Fixed a bug where the truncate mode in `DataFrameWriter.save_as_table` incorrectly handled DataFrames containing only a subset of columns from the existing table.
- Fixed a bug where function `to_timestamp` does not set the default timezone of the column datatype.

### Snowpark pandas API Updates

#### New Features

- Added limited support for the `Timedelta` type, including the following features. Snowpark pandas will raise `NotImplementedError` for unsupported `Timedelta` use cases.
  - supporting tracking the Timedelta type through `copy`, `cache_result`, `shift`, `sort_index`, `assign`, `bfill`, `ffill`, `fillna`, `compare`, `diff`, `drop`, `dropna`, `duplicated`, `empty`, `equals`, `insert`, `isin`, `isna`, `items`, `iterrows`, `join`, `len`, `mask`, `melt`, `merge`, `nlargest`, `nsmallest`, `to_pandas`.
  - converting non-timedelta to timedelta via `astype`.
  - `NotImplementedError` will be raised for the rest of methods that do not support `Timedelta`.
  - support for subtracting two timestamps to get a Timedelta.
  - support indexing with Timedelta data columns.
  - support for adding or subtracting timestamps and `Timedelta`.
  - support for binary arithmetic between two `Timedelta` values.
  - support for binary arithmetic and comparisons between `Timedelta` values and numeric values.
  - support for lazy `TimedeltaIndex`.
  - support for `pd.to_timedelta`.
  - support for `GroupBy` aggregations `min`, `max`, `mean`, `idxmax`, `idxmin`, `std`, `sum`, `median`, `count`, `any`, `all`, `size`, `nunique`, `head`, `tail`, `aggregate`.
  - support for `GroupBy` filtrations `first` and `last`.
  - support for `TimedeltaIndex` attributes: `days`, `seconds`, `microseconds` and `nanoseconds`.
  - support for `diff` with timestamp columns on `axis=0` and `axis=1`
  - support for `TimedeltaIndex` methods: `ceil`, `floor` and `round`.
  - support for `TimedeltaIndex.total_seconds` method.
- Added support for index's arithmetic and comparison operators.
- Added support for `Series.dt.round`.
- Added documentation pages for `DatetimeIndex`.
- Added support for `Index.name`, `Index.names`, `Index.rename`, and `Index.set_names`.
- Added support for `Index.__repr__`.
- Added support for `DatetimeIndex.month_name` and `DatetimeIndex.day_name`.
- Added support for `Series.dt.weekday`, `Series.dt.time`, and `DatetimeIndex.time`.
- Added support for `Index.min` and `Index.max`.
- Added support for `pd.merge_asof`.
- Added support for `Series.dt.normalize` and `DatetimeIndex.normalize`.
- Added support for `Index.is_boolean`, `Index.is_integer`, `Index.is_floating`, `Index.is_numeric`, and `Index.is_object`.
- Added support for `DatetimeIndex.round`, `DatetimeIndex.floor` and `DatetimeIndex.ceil`.
- Added support for `Series.dt.days_in_month` and `Series.dt.daysinmonth`.
- Added support for `DataFrameGroupBy.value_counts` and `SeriesGroupBy.value_counts`.
- Added support for `Series.is_monotonic_increasing` and `Series.is_monotonic_decreasing`.
- Added support for `Index.is_monotonic_increasing` and `Index.is_monotonic_decreasing`.
- Added support for `pd.crosstab`.
- Added support for `pd.bdate_range` and included business frequency support (B, BME, BMS, BQE, BQS, BYE, BYS) for both `pd.date_range` and `pd.bdate_range`.
- Added support for lazy `Index` objects  as `labels` in `DataFrame.reindex` and `Series.reindex`.
- Added support for `Series.dt.days`, `Series.dt.seconds`, `Series.dt.microseconds`, and `Series.dt.nanoseconds`.
- Added support for creating a `DatetimeIndex` from an `Index` of numeric or string type.
- Added support for string indexing with `Timedelta` objects.
- Added support for `Series.dt.total_seconds` method.
- Added support for `DataFrame.apply(axis=0)`.
- Added support for `Series.dt.tz_convert` and `Series.dt.tz_localize`.
- Added support for `DatetimeIndex.tz_convert` and `DatetimeIndex.tz_localize`.

#### Improvements

- Improve concat, join performance when operations are performed on series coming from the same dataframe by avoiding unnecessary joins.
- Refactored `quoted_identifier_to_snowflake_type` to avoid making metadata queries if the types have been cached locally.
- Improved `pd.to_datetime` to handle all local input cases.
- Create a lazy index from another lazy index without pulling data to client.
- Raised `NotImplementedError` for Index bitwise operators.
- Display a more clear error message when `Index.names` is set to a non-like-like object.
- Raise a warning whenever MultiIndex values are pulled in locally.
- Improve warning message for `pd.read_snowflake` include the creation reason when temp table creation is triggered.
- Improve performance for `DataFrame.set_index`, or setting `DataFrame.index` or `Series.index` by avoiding checks require eager evaluation. As a consequence, when the new index that does not match the current `Series`/`DataFrame` object length, a `ValueError` is no longer raised. Instead, when the `Series`/`DataFrame` object is longer than the provided index, the `Series`/`DataFrame`'s new index is filled with `NaN` values for the "extra" elements. Otherwise, the extra values in the provided index are ignored.
- Properly raise `NotImplementedError` when ambiguous/nonexistent are non-string in `ceil`/`floor`/`round`.

#### Bug Fixes

- Stopped ignoring nanoseconds in `pd.Timedelta` scalars.
- Fixed AssertionError in tree of binary operations.
- Fixed bug in `Series.dt.isocalendar` using a named Series
- Fixed `inplace` argument for Series objects derived from DataFrame columns.
- Fixed a bug where `Series.reindex` and `DataFrame.reindex` did not update the result index's name correctly.
- Fixed a bug where `Series.take` did not error when `axis=1` was specified.


## 1.21.1 (2024-09-05)

### Snowpark Python API Updates

#### Bug Fixes

- Fixed a bug where using `to_pandas_batches` with async jobs caused an error due to improper handling of waiting for asynchronous query completion.

## 1.21.0 (2024-08-19)

### Snowpark Python API Updates

#### New Features

- Added support for `snowflake.snowpark.testing.assert_dataframe_equal` that is a utility function to check the equality of two Snowpark DataFrames.

#### Improvements

- Added support server side string size limitations.
- Added support to create and invoke stored procedures, UDFs and UDTFs with optional arguments.
- Added support for column lineage in the DataFrame.lineage.trace API.
- Added support for passing `INFER_SCHEMA` options to `DataFrameReader` via `INFER_SCHEMA_OPTIONS`.
- Added support for passing `parameters` parameter to `Column.rlike` and `Column.regexp`.
- Added support for automatically cleaning up temporary tables created by `df.cache_result()` in the current session, when the DataFrame is no longer referenced (i.e., gets garbage collected). It is still an experimental feature not enabled by default, and can be enabled by setting `session.auto_clean_up_temp_table_enabled` to `True`.
- Added support for string literals to the `fmt` parameter of `snowflake.snowpark.functions.to_date`.
- Added support for system$reference function.

#### Bug Fixes

- Fixed a bug where SQL generated for selecting `*` column has an incorrect subquery.
- Fixed a bug in `DataFrame.to_pandas_batches` where the iterator could throw an error if certain transformation is made to the pandas dataframe due to wrong isolation level.
- Fixed a bug in `DataFrame.lineage.trace` to split the quoted feature view's name and version correctly.
- Fixed a bug in `Column.isin` that caused invalid sql generation when passed an empty list.
- Fixed a bug that fails to raise NotImplementedError while setting cell with list like item.

### Snowpark Local Testing Updates

#### New Features

- Added support for the following APIs:
  - snowflake.snowpark.functions
    - `rank`
    - `dense_rank`
    - `percent_rank`
    - `cume_dist`
    - `ntile`
    - `datediff`
    - `array_agg`
  - snowflake.snowpark.column.Column.within_group
- Added support for parsing flags in regex statements for mocked plans. This maintains parity with the `rlike` and `regexp` changes above.

#### Bug Fixes

- Fixed a bug where Window Functions LEAD and LAG do not handle option `ignore_nulls` properly.
- Fixed a bug where values were not populated into the result DataFrame during the insertion of table merge operation.

#### Improvements

- Fix pandas FutureWarning about integer indexing.

### Snowpark pandas API Updates

#### New Features

- Added support for `DataFrame.backfill`, `DataFrame.bfill`, `Series.backfill`, and `Series.bfill`.
- Added support for `DataFrame.compare` and `Series.compare` with default parameters.
- Added support for `Series.dt.microsecond` and `Series.dt.nanosecond`.
- Added support for `Index.is_unique` and `Index.has_duplicates`.
- Added support for `Index.equals`.
- Added support for `Index.value_counts`.
- Added support for `Series.dt.day_name` and `Series.dt.month_name`.
- Added support for indexing on Index, e.g., `df.index[:10]`.
- Added support for `DataFrame.unstack` and `Series.unstack`.
- Added support for `DataFrame.asfreq` and `Series.asfreq`.
- Added support for `Series.dt.is_month_start` and `Series.dt.is_month_end`.
- Added support for `Index.all` and `Index.any`.
- Added support for `Series.dt.is_year_start` and `Series.dt.is_year_end`.
- Added support for `Series.dt.is_quarter_start` and `Series.dt.is_quarter_end`.
- Added support for lazy `DatetimeIndex`.
- Added support for `Series.argmax` and `Series.argmin`.
- Added support for `Series.dt.is_leap_year`.
- Added support for `DataFrame.items`.
- Added support for `Series.dt.floor` and `Series.dt.ceil`.
- Added support for `Index.reindex`.
- Added support for `DatetimeIndex` properties: `year`, `month`, `day`, `hour`, `minute`, `second`, `microsecond`,
    `nanosecond`, `date`, `dayofyear`, `day_of_year`, `dayofweek`, `day_of_week`, `weekday`, `quarter`,
    `is_month_start`, `is_month_end`, `is_quarter_start`, `is_quarter_end`, `is_year_start`, `is_year_end`
    and `is_leap_year`.
- Added support for `Resampler.fillna` and `Resampler.bfill`.
- Added limited support for the `Timedelta` type, including creating `Timedelta` columns and `to_pandas`.
- Added support for `Index.argmax` and `Index.argmin`.

#### Improvements

- Removed the public preview warning message when importing Snowpark pandas.
- Removed unnecessary count query from `SnowflakeQueryCompiler.is_series_like` method.
- `Dataframe.columns` now returns native pandas Index object instead of Snowpark Index object.
- Refactor and introduce `query_compiler` argument in `Index` constructor to create `Index` from query compiler.
- `pd.to_datetime` now returns a DatetimeIndex object instead of a Series object.
- `pd.date_range` now returns a DatetimeIndex object instead of a Series object.

#### Bug Fixes

- Made passing an unsupported aggregation function to `pivot_table` raise `NotImplementedError` instead of `KeyError`.
- Removed axis labels and callable names from error messages and telemetry about unsupported aggregations.
- Fixed AssertionError in `Series.drop_duplicates` and `DataFrame.drop_duplicates` when called after `sort_values`.
- Fixed a bug in `Index.to_frame` where the result frame's column name may be wrong where name is unspecified.
- Fixed a bug where some Index docstrings are ignored.
- Fixed a bug in `Series.reset_index(drop=True)` where the result name may be wrong.
- Fixed a bug in `Groupby.first/last` ordering by the correct columns in the underlying window expression.

## 1.20.0 (2024-07-17)

### Snowpark Python API Updates

#### Improvements

- Added distributed tracing using open telemetry APIs for table stored procedure function in `DataFrame`:
  - `_execute_and_get_query_id`
- Added support for the `arrays_zip` function.
- Improves performance for binary column expression and `df._in` by avoiding unnecessary cast for numeric values. You can enable this optimization by setting `session.eliminate_numeric_sql_value_cast_enabled = True`.
- Improved error message for `write_pandas` when the target table does not exist and `auto_create_table=False`.
- Added open telemetry tracing on UDxF functions in Snowpark.
- Added open telemetry tracing on stored procedure registration in Snowpark.
- Added a new optional parameter called `format_json` to the `Session.SessionBuilder.app_name` function that sets the app name in the `Session.query_tag` in JSON format. By default, this parameter is set to `False`.

#### Bug Fixes
- Fixed a bug where SQL generated for `lag(x, 0)` was incorrect and failed with error message `argument 1 to function LAG needs to be constant, found 'SYSTEM$NULL_TO_FIXED(null)'`.

### Snowpark Local Testing Updates

#### New Features

- Added support for the following APIs:
  - snowflake.snowpark.functions
    - random
- Added new parameters to `patch` function when registering a mocked function:
  - `distinct` allows an alternate function to be specified for when a sql function should be distinct.
  - `pass_column_index` passes a named parameter `column_index` to the mocked function that contains the pandas.Index for the input data.
  - `pass_row_index` passes a named parameter `row_index` to the mocked function that is the 0 indexed row number the function is currently operating on.
  - `pass_input_data` passes a named parameter `input_data` to the mocked function that contains the entire input dataframe for the current expression.
  - Added support for the `column_order` parameter to method `DataFrameWriter.save_as_table`.


#### Bug Fixes
- Fixed a bug that caused DecimalType columns to be incorrectly truncated to integer precision when used in BinaryExpressions.

### Snowpark pandas API Updates

#### New Features
- Added support for `DataFrameGroupBy.all`, `SeriesGroupBy.all`, `DataFrameGroupBy.any`, and `SeriesGroupBy.any`.
- Added support for `DataFrame.nlargest`, `DataFrame.nsmallest`, `Series.nlargest` and `Series.nsmallest`.
- Added support for `replace` and `frac > 1` in `DataFrame.sample` and `Series.sample`.
- Added support for `read_excel` (Uses local pandas for processing)
- Added support for `Series.at`, `Series.iat`, `DataFrame.at`, and `DataFrame.iat`.
- Added support for `Series.dt.isocalendar`.
- Added support for `Series.case_when` except when condition or replacement is callable.
- Added documentation pages for `Index` and its APIs.
- Added support for `DataFrame.assign`.
- Added support for `DataFrame.stack`.
- Added support for `DataFrame.pivot` and `pd.pivot`.
- Added support for `DataFrame.to_csv` and `Series.to_csv`.
- Added partial support for `Series.str.translate` where the values in the `table` are single-codepoint strings.
- Added support for `DataFrame.corr`.
- Allow `df.plot()` and `series.plot()` to be called, materializing the data into the local client
- Added support for `DataFrameGroupBy` and `SeriesGroupBy` aggregations `first` and `last`
- Added support for `DataFrameGroupBy.get_group`.
- Added support for `limit` parameter when `method` parameter is used in `fillna`.
- Added partial support for `Series.str.translate` where the values in the `table` are single-codepoint strings.
- Added support for `DataFrame.corr`.
- Added support for `DataFrame.equals` and `Series.equals`.
- Added support for `DataFrame.reindex` and `Series.reindex`.
- Added support for `Index.astype`.
- Added support for `Index.unique` and `Index.nunique`.
- Added support for `Index.sort_values`.

#### Bug Fixes
- Fixed an issue when using np.where and df.where when the scalar 'other' is the literal 0.
- Fixed a bug regarding precision loss when converting to Snowpark pandas `DataFrame` or `Series` with `dtype=np.uint64`.
- Fixed bug where `values` is set to `index` when `index` and `columns` contain all columns in DataFrame during `pivot_table`.

#### Improvements
- Added support for `Index.copy()`
- Added support for Index APIs: `dtype`, `values`, `item()`, `tolist()`, `to_series()` and `to_frame()`
- Expand support for DataFrames with no rows in `pd.pivot_table` and `DataFrame.pivot_table`.
- Added support for `inplace` parameter in `DataFrame.sort_index` and `Series.sort_index`.


## 1.19.0 (2024-06-25)

### Snowpark Python API Updates

#### New Features

- Added support for `to_boolean` function.
- Added documentation pages for Index and its APIs.

#### Bug Fixes

- Fixed a bug where python stored procedure with table return type fails when run in a task.
- Fixed a bug where df.dropna fails due to `RecursionError: maximum recursion depth exceeded` when the DataFrame has more than 500 columns.
- Fixed a bug where `AsyncJob.result("no_result")` doesn't wait for the query to finish execution.


### Snowpark Local Testing Updates

#### New Features

- Added support for the `strict` parameter when registering UDFs and Stored Procedures.

#### Bug Fixes

- Fixed a bug in convert_timezone that made the setting the source_timezone parameter return an error.
- Fixed a bug where creating DataFrame with empty data of type `DateType` raises `AttributeError`.
- Fixed a bug that table merge fails when update clause exists but no update takes place.
- Fixed a bug in mock implementation of `to_char` that raises `IndexError` when incoming column has nonconsecutive row index.
- Fixed a bug in handling of `CaseExpr` expressions that raises `IndexError` when incoming column has nonconsecutive row index.
- Fixed a bug in implementation of `Column.like` that raises `IndexError` when incoming column has nonconsecutive row index.

#### Improvements

- Added support for type coercion in the implementation of DataFrame.replace, DataFrame.dropna and the mock function `iff`.

### Snowpark pandas API Updates

#### New Features

- Added partial support for `DataFrame.pct_change` and `Series.pct_change` without the `freq` and `limit` parameters.
- Added support for `Series.str.get`.
- Added support for `Series.dt.dayofweek`, `Series.dt.day_of_week`, `Series.dt.dayofyear`, and `Series.dt.day_of_year`.
- Added support for `Series.str.__getitem__` (`Series.str[...]`).
- Added support for `Series.str.lstrip` and `Series.str.rstrip`.
- Added support for `DataFrameGroupBy.size` and `SeriesGroupBy.size`.
- Added support for `DataFrame.expanding` and `Series.expanding` for aggregations `count`, `sum`, `min`, `max`, `mean`, `std`, `var`, and `sem` with `axis=0`.
- Added support for `DataFrame.rolling` and `Series.rolling` for aggregation `count` with `axis=0`.
- Added support for `Series.str.match`.
- Added support for `DataFrame.resample` and `Series.resample` for aggregations `size`, `first`, and `last`.
- Added support for `DataFrameGroupBy.all`, `SeriesGroupBy.all`, `DataFrameGroupBy.any`, and `SeriesGroupBy.any`.
- Added support for `DataFrame.nlargest`, `DataFrame.nsmallest`, `Series.nlargest` and `Series.nsmallest`.
- Added support for `replace` and `frac > 1` in `DataFrame.sample` and `Series.sample`.
- Added support for `read_excel` (Uses local pandas for processing)
- Added support for `Series.at`, `Series.iat`, `DataFrame.at`, and `DataFrame.iat`.
- Added support for `Series.dt.isocalendar`.
- Added support for `Series.case_when` except when condition or replacement is callable.
- Added documentation pages for `Index` and its APIs.
- Added support for `DataFrame.assign`.
- Added support for `DataFrame.stack`.
- Added support for `DataFrame.pivot` and `pd.pivot`.
- Added support for `DataFrame.to_csv` and `Series.to_csv`.
- Added support for `Index.T`.

#### Bug Fixes

- Fixed a bug that causes output of GroupBy.aggregate's columns to be ordered incorrectly.
- Fixed a bug where `DataFrame.describe` on a frame with duplicate columns of differing dtypes could cause an error or incorrect results.
- Fixed a bug in `DataFrame.rolling` and `Series.rolling` so `window=0` now throws `NotImplementedError` instead of `ValueError`

#### Improvements

- Added support for named aggregations in `DataFrame.aggregate` and `Series.aggregate` with `axis=0`.
- `pd.read_csv` reads using the native pandas CSV parser, then uploads data to snowflake using parquet. This enables most of the parameters supported by `read_csv` including date parsing and numeric conversions. Uploading via parquet is roughly twice as fast as uploading via CSV.
- Initial work to support an `pd.Index` directly in Snowpark pandas. Support for `pd.Index` as a first-class component of Snowpark pandas is coming soon.
- Added a lazy index constructor and support for `len`, `shape`, `size`, `empty`, `to_pandas()` and `names`. For `df.index`, Snowpark pandas creates a lazy index object.
- For `df.columns`, Snowpark pandas supports a non-lazy version of an `Index` since the data is already stored locally.

## 1.18.0 (2024-05-28)

### Snowpark Python API Updates

#### Improvements

- Improved error message to remind users set `{"infer_schema": True}` when reading csv file without specifying its schema.
- Improved error handling for `Session.create_dataframe` when called with more than 512 rows and using `format` or `pyformat` `paramstyle`.

### Snowpark pandas API Updates

#### New Features

- Added `DataFrame.cache_result` and `Series.cache_result` methods for users to persist DataFrames and Series to a temporary table lasting the duration of the session to improve latency of subsequent operations.

#### Bug Fixes

#### Improvements

- Added partial support for `DataFrame.pivot_table` with no `index` parameter, as well as for `margins` parameter.
- Updated the signature of `DataFrame.shift`/`Series.shift`/`DataFrameGroupBy.shift`/`SeriesGroupBy.shift` to match pandas 2.2.1. Snowpark pandas does not yet support the newly-added `suffix` argument, or sequence values of `periods`.
- Re-added support for `Series.str.split`.

#### Bug Fixes

- Fixed how we support mixed columns for string methods (`Series.str.*`).

### Snowpark Local Testing Updates

#### New Features

- Added support for the following DataFrameReader read options to file formats `csv` and `json`:
  - PURGE
  - PATTERN
  - INFER_SCHEMA with value being `False`
  - ENCODING with value being `UTF8`
- Added support for `DataFrame.analytics.moving_agg` and `DataFrame.analytics.cumulative_agg_agg`.
- Added support for `if_not_exists` parameter during UDF and stored procedure registration.

#### Bug Fixes

- Fixed a bug that when processing time format, fractional second part is not handled properly.
- Fixed a bug that caused function calls on `*` to fail.
- Fixed a bug that prevented creation of map and struct type objects.
- Fixed a bug that function `date_add` was unable to handle some numeric types.
- Fixed a bug that `TimestampType` casting resulted in incorrect data.
- Fixed a bug that caused `DecimalType` data to have incorrect precision in some cases.
- Fixed a bug where referencing missing table or view raises confusing `IndexError`.
- Fixed a bug that mocked function `to_timestamp_ntz` can not handle None data.
- Fixed a bug that mocked UDFs handles output data of None improperly.
- Fixed a bug where `DataFrame.with_column_renamed` ignores attributes from parent DataFrames after join operations.
- Fixed a bug that integer precision of large value gets lost when converted to pandas DataFrame.
- Fixed a bug that the schema of datetime object is wrong when create DataFrame from a pandas DataFrame.
- Fixed a bug in the implementation of `Column.equal_nan` where null data is handled incorrectly.
- Fixed a bug where `DataFrame.drop` ignore attributes from parent DataFrames after join operations.
- Fixed a bug in mocked function `date_part` where Column type is set wrong.
- Fixed a bug where `DataFrameWriter.save_as_table` does not raise exceptions when inserting null data into non-nullable columns.
- Fixed a bug in the implementation of `DataFrameWriter.save_as_table` where
  - Append or Truncate fails when incoming data has different schema than existing table.
  - Truncate fails when incoming data does not specify columns that are nullable.

#### Improvements

- Removed dependency check for `pyarrow` as it is not used.
- Improved target type coverage of `Column.cast`, adding support for casting to boolean and all integral types.
- Aligned error experience when calling UDFs and stored procedures.
- Added appropriate error messages for `is_permanent` and `anonymous` options in UDFs and stored procedures registration to make it more clear that those features are not yet supported.
- File read operation with unsupported options and values now raises `NotImplementedError` instead of warnings and unclear error information.

## 1.17.0 (2024-05-21)

### Snowpark Python API Updates

#### New Features

- Added support to add a comment on tables and views using the functions listed below:
  - `DataFrameWriter.save_as_table`
  - `DataFrame.create_or_replace_view`
  - `DataFrame.create_or_replace_temp_view`
  - `DataFrame.create_or_replace_dynamic_table`

#### Improvements

- Improved error message to remind users to set `{"infer_schema": True}` when reading CSV file without specifying its schema.

### Snowpark pandas API Updates

#### New Features

- Start of Public Preview of Snowpark pandas API. Refer to the [Snowpark pandas API Docs](https://docs.snowflake.com/developer-guide/snowpark/python/snowpark-pandas) for more details.

### Snowpark Local Testing Updates

#### New Features

- Added support for NumericType and VariantType data conversion in the mocked function `to_timestamp_ltz`, `to_timestamp_ntz`, `to_timestamp_tz` and `to_timestamp`.
- Added support for DecimalType, BinaryType, ArrayType, MapType, TimestampType, DateType and TimeType data conversion in the mocked function `to_char`.
- Added support for the following APIs:
  - snowflake.snowpark.functions:
    - to_varchar
  - snowflake.snowpark.DataFrame:
    - pivot
  - snowflake.snowpark.Session:
    - cancel_all
- Introduced a new exception class `snowflake.snowpark.mock.exceptions.SnowparkLocalTestingException`.
- Added support for casting to FloatType

#### Bug Fixes

- Fixed a bug that stored procedure and UDF should not remove imports already in the `sys.path` during the clean-up step.
- Fixed a bug that when processing datetime format, the fractional second part is not handled properly.
- Fixed a bug that on Windows platform that file operations was unable to properly handle file separator in directory name.
- Fixed a bug that on Windows platform that when reading a pandas dataframe, IntervalType column with integer data can not be processed.
- Fixed a bug that prevented users from being able to select multiple columns with the same alias.
- Fixed a bug that `Session.get_current_[schema|database|role|user|account|warehouse]` returns upper-cased identifiers when identifiers are quoted.
- Fixed a bug that function `substr` and `substring` can not handle 0-based `start_expr`.

#### Improvements

- Standardized the error experience by raising `SnowparkLocalTestingException` in error cases which is on par with `SnowparkSQLException` raised in non-local execution.
- Improved error experience of `Session.write_pandas` method that `NotImplementError` will be raised when called.
- Aligned error experience with reusing a closed session in non-local execution.

## 1.16.0 (2024-05-07)

### New Features

- Support stored procedure register with packages given as Python modules.
- Added snowflake.snowpark.Session.lineage.trace to explore data lineage of snowfake objects.
- Added support for structured type schema parsing.

### Bug Fixes

- Fixed a bug when inferring schema, single quotes are added to stage files already have single quotes.

### Local Testing Updates

#### New Features

- Added support for StringType, TimestampType and VariantType data conversion in the mocked function `to_date`.
- Added support for the following APIs:
  - snowflake.snowpark.functions
    - get
    - concat
    - concat_ws

#### Bug Fixes

- Fixed a bug that caused `NaT` and `NaN` values to not be recognized.
- Fixed a bug where, when inferring a schema, single quotes were added to stage files that already had single quotes.
- Fixed a bug where `DataFrameReader.csv` was unable to handle quoted values containing a delimiter.
- Fixed a bug that when there is `None` value in an arithmetic calculation, the output should remain `None` instead of `math.nan`.
- Fixed a bug in function `sum` and `covar_pop` that when there is `math.nan` in the data, the output should also be `math.nan`.
- Fixed a bug that stage operation can not handle directories.
- Fixed a bug that `DataFrame.to_pandas` should take Snowflake numeric types with precision 38 as `int64`.

## 1.15.0 (2024-04-24)

### New Features

- Added `truncate` save mode in `DataFrameWrite` to overwrite existing tables by truncating the underlying table instead of dropping it.
- Added telemetry to calculate query plan height and number of duplicate nodes during collect operations.
- Added the functions below to unload data from a `DataFrame` into one or more files in a stage:
  - `DataFrame.write.json`
  - `DataFrame.write.csv`
  - `DataFrame.write.parquet`
- Added distributed tracing using open telemetry APIs for action functions in `DataFrame` and `DataFrameWriter`:
  - snowflake.snowpark.DataFrame:
    - collect
    - collect_nowait
    - to_pandas
    - count
    - show
  - snowflake.snowpark.DataFrameWriter:
    - save_as_table
- Added support for snow:// URLs to `snowflake.snowpark.Session.file.get` and `snowflake.snowpark.Session.file.get_stream`
- Added support to register stored procedures and UDxFs with a `comment`.
- UDAF client support is ready for public preview. Please stay tuned for the Snowflake announcement of UDAF public preview.
- Added support for dynamic pivot.  This feature is currently in private preview.

### Improvements

- Improved the generated query performance for both compilation and execution by converting duplicate subqueries to Common Table Expressions (CTEs). It is still an experimental feature not enabled by default, and can be enabled by setting `session.cte_optimization_enabled` to `True`.

### Bug Fixes

- Fixed a bug where `statement_params` was not passed to query executions that register stored procedures and user defined functions.
- Fixed a bug causing `snowflake.snowpark.Session.file.get_stream` to fail for quoted stage locations.
- Fixed a bug that an internal type hint in `utils.py` might raise AttributeError in case the underlying module can not be found.

### Local Testing Updates

#### New Features

- Added support for registering UDFs and stored procedures.
- Added support for the following APIs:
  - snowflake.snowpark.Session:
    - file.put
    - file.put_stream
    - file.get
    - file.get_stream
    - read.json
    - add_import
    - remove_import
    - get_imports
    - clear_imports
    - add_packages
    - add_requirements
    - clear_packages
    - remove_package
    - udf.register
    - udf.register_from_file
    - sproc.register
    - sproc.register_from_file
  - snowflake.snowpark.functions
    - current_database
    - current_session
    - date_trunc
    - object_construct
    - object_construct_keep_null
    - pow
    - sqrt
    - udf
    - sproc
- Added support for StringType, TimestampType and VariantType data conversion in the mocked function `to_time`.

#### Bug Fixes

- Fixed a bug that null filled columns for constant functions.
- Fixed a bug that implementation of to_object, to_array and to_binary to better handle null inputs.
- Fixed a bug that timestamp data comparison can not handle year beyond 2262.
- Fixed a bug that `Session.builder.getOrCreate` should return the created mock session.

## 1.14.0 (2024-03-20)

### New Features

- Added support for creating vectorized UDTFs with `process` method.
- Added support for dataframe functions:
  - to_timestamp_ltz
  - to_timestamp_ntz
  - to_timestamp_tz
  - locate
- Added support for ASOF JOIN type.
- Added support for the following local testing APIs:
  - snowflake.snowpark.functions:
    - to_double
    - to_timestamp
    - to_timestamp_ltz
    - to_timestamp_ntz
    - to_timestamp_tz
    - greatest
    - least
    - convert_timezone
    - dateadd
    - date_part
  - snowflake.snowpark.Session:
    - get_current_account
    - get_current_warehouse
    - get_current_role
    - use_schema
    - use_warehouse
    - use_database
    - use_role

### Bug Fixes

- Fixed a bug in `SnowflakePlanBuilder` that `save_as_table` does not filter column that name start with '$' and follow by number correctly.
- Fixed a bug that statement parameters may have no effect when resolving imports and packages.
- Fixed bugs in local testing:
  - LEFT ANTI and LEFT SEMI joins drop rows with null values.
  - DataFrameReader.csv incorrectly parses data when the optional parameter `field_optionally_enclosed_by` is specified.
  - Column.regexp only considers the first entry when `pattern` is a `Column`.
  - Table.update raises `KeyError` when updating null values in the rows.
  - VARIANT columns raise errors at `DataFrame.collect`.
  - `count_distinct` does not work correctly when counting.
  - Null values in integer columns raise `TypeError`.

### Improvements

- Added telemetry to local testing.
- Improved the error message of `DataFrameReader` to raise `FileNotFound` error when reading a path that does not exist or when there are no files under the path.

## 1.13.0 (2024-02-26)

### New Features

- Added support for an optional `date_part` argument in function `last_day`.
- `SessionBuilder.app_name` will set the query_tag after the session is created.
- Added support for the following local testing functions:
  - current_timestamp
  - current_date
  - current_time
  - strip_null_value
  - upper
  - lower
  - length
  - initcap

### Improvements

- Added cleanup logic at interpreter shutdown to close all active sessions.
- Closing sessions within stored procedures now is a no-op logging a warning instead of raising an error.

### Bug Fixes

- Fixed a bug in `DataFrame.to_local_iterator` where the iterator could yield wrong results if another query is executed before the iterator finishes due to wrong isolation level. For details, please see #945.
- Fixed a bug that truncated table names in error messages while running a plan with local testing enabled.
- Fixed a bug that `Session.range` returns empty result when the range is large.

## 1.12.1 (2024-02-08)

### Improvements

- Use `split_blocks=True` by default during `to_pandas` conversion, for optimal memory allocation. This parameter is passed to `pyarrow.Table.to_pandas`, which enables `PyArrow` to split the memory allocation into smaller, more manageable blocks instead of allocating a single contiguous block. This results in better memory management when dealing with larger datasets.

### Bug Fixes

- Fixed a bug in `DataFrame.to_pandas` that caused an error when evaluating on a Dataframe with an `IntergerType` column with null values.

## 1.12.0 (2024-01-30)

### New Features

- Exposed `statement_params` in `StoredProcedure.__call__`.
- Added two optional arguments to `Session.add_import`.
  - `chunk_size`: The number of bytes to hash per chunk of the uploaded files.
  - `whole_file_hash`: By default only the first chunk of the uploaded import is hashed to save time. When this is set to True each uploaded file is fully hashed instead.
- Added parameters `external_access_integrations` and `secrets` when creating a UDAF from Snowpark Python to allow integration with external access.
- Added a new method `Session.append_query_tag`. Allows an additional tag to be added to the current query tag by appending it as a comma separated value.
- Added a new method `Session.update_query_tag`. Allows updates to a JSON encoded dictionary query tag.
- `SessionBuilder.getOrCreate` will now attempt to replace the singleton it returns when token expiration has been detected.
- Added support for new functions in `snowflake.snowpark.functions`:
  - `array_except`
  - `create_map`
  - `sign`/`signum`
- Added the following functions to `DataFrame.analytics`:
  - Added the `moving_agg` function in `DataFrame.analytics` to enable moving aggregations like sums and averages with multiple window sizes.
  - Added the `cummulative_agg` function in `DataFrame.analytics` to enable commulative aggregations like sums and averages on multiple columns.
  - Added the `compute_lag` and `compute_lead` functions in `DataFrame.analytics` for enabling lead and lag calculations on multiple columns.
  - Added the `time_series_agg` function in `DataFrame.analytics` to enable time series aggregations like sums and averages with multiple time windows.

### Bug Fixes

- Fixed a bug in `DataFrame.na.fill` that caused Boolean values to erroneously override integer values.
- Fixed a bug in `Session.create_dataframe` where the Snowpark DataFrames created using pandas DataFrames were not inferring the type for timestamp columns correctly. The behavior is as follows:
  - Earlier timestamp columns without a timezone would be converted to nanosecond epochs and inferred as `LongType()`, but will now be correctly maintained as timestamp values and be inferred as `TimestampType(TimestampTimeZone.NTZ)`.
  - Earlier timestamp columns with a timezone would be inferred as `TimestampType(TimestampTimeZone.NTZ)` and loose timezone information but will now be correctly inferred as `TimestampType(TimestampTimeZone.LTZ)` and timezone information is retained correctly.
  - Set session parameter `PYTHON_SNOWPARK_USE_LOGICAL_TYPE_FOR_CREATE_DATAFRAME` to revert back to old behavior. It is recommended that you update your code to align with correct behavior because the parameter will be removed in the future.
- Fixed a bug that `DataFrame.to_pandas` gets decimal type when scale is not 0, and creates an object dtype in `pandas`. Instead, we cast the value to a float64 type.
- Fixed bugs that wrongly flattened the generated SQL when one of the following happens:
  - `DataFrame.filter()` is called after `DataFrame.sort().limit()`.
  - `DataFrame.sort()` or `filter()` is called on a DataFrame that already has a window function or sequence-dependent data generator column.
    For instance, `df.select("a", seq1().alias("b")).select("a", "b").sort("a")` won't flatten the sort clause anymore.
  - a window or sequence-dependent data generator column is used after `DataFrame.limit()`. For instance, `df.limit(10).select(row_number().over())` won't flatten the limit and select in the generated SQL.
- Fixed a bug where aliasing a DataFrame column raised an error when the DataFame was copied from another DataFrame with an aliased column. For instance,

  ```python
  df = df.select(col("a").alias("b"))
  df = copy(df)
  df.select(col("b").alias("c"))  # threw an error. Now it's fixed.
  ```

- Fixed a bug in `Session.create_dataframe` that the non-nullable field in a schema is not respected for boolean type. Note that this fix is only effective when the user has the privilege to create a temp table.
- Fixed a bug in SQL simplifier where non-select statements in `session.sql` dropped a SQL query when used with `limit()`.
- Fixed a bug that raised an exception when session parameter `ERROR_ON_NONDETERMINISTIC_UPDATE` is true.

### Behavior Changes (API Compatible)

- When parsing data types during a `to_pandas` operation, we rely on GS precision value to fix precision issues for large integer values. This may affect users where a column that was earlier returned as `int8` gets returned as `int64`. Users can fix this by explicitly specifying precision values for their return column.
- Aligned behavior for `Session.call` in case of table stored procedures where running `Session.call` would not trigger stored procedure unless a `collect()` operation was performed.
- `StoredProcedureRegistration` will now automatically add `snowflake-snowpark-python` as a package dependency. The added dependency will be on the client's local version of the library and an error is thrown if the server cannot support that version.

## 1.11.1 (2023-12-07)

### Bug Fixes

- Fixed a bug that numpy should not be imported at the top level of mock module.
- Added support for these new functions in `snowflake.snowpark.functions`:
  - `from_utc_timestamp`
  - `to_utc_timestamp`

## 1.11.0 (2023-12-05)

### New Features

- Add the `conn_error` attribute to `SnowflakeSQLException` that stores the whole underlying exception from `snowflake-connector-python`.
- Added support for `RelationalGroupedDataframe.pivot()` to access `pivot` in the following pattern `Dataframe.group_by(...).pivot(...)`.
- Added experimental feature: Local Testing Mode, which allows you to create and operate on Snowpark Python DataFrames locally without connecting to a Snowflake account. You can use the local testing framework to test your DataFrame operations locally, on your development machine or in a CI (continuous integration) pipeline, before deploying code changes to your account.

- Added support for `arrays_to_object` new functions in `snowflake.snowpark.functions`.
- Added support for the vector data type.

### Dependency Updates

- Bumped cloudpickle dependency to work with `cloudpickle==2.2.1`
- Updated ``snowflake-connector-python`` to `3.4.0`.

### Bug Fixes

- DataFrame column names quoting check now supports newline characters.
- Fix a bug where a DataFrame generated by `session.read.with_metadata` creates inconsistent table when doing `df.write.save_as_table`.

## 1.10.0 (2023-11-03)

### New Features

- Added support for managing case sensitivity in `DataFrame.to_local_iterator()`.
- Added support for specifying vectorized UDTF's input column names by using the optional parameter `input_names` in `UDTFRegistration.register/register_file` and `functions.pandas_udtf`. By default, `RelationalGroupedDataFrame.applyInPandas` will infer the column names from current dataframe schema.
- Add `sql_error_code` and `raw_message` attributes to `SnowflakeSQLException` when it is caused by a SQL exception.

### Bug Fixes

- Fixed a bug in `DataFrame.to_pandas()` where converting snowpark dataframes to pandas dataframes was losing precision on integers with more than 19 digits.
- Fixed a bug that `session.add_packages` can not handle requirement specifier that contains project name with underscore and version.
- Fixed a bug in `DataFrame.limit()` when `offset` is used and the parent `DataFrame` uses `limit`. Now the `offset` won't impact the parent DataFrame's `limit`.
- Fixed a bug in `DataFrame.write.save_as_table` where dataframes created from read api could not save data into snowflake because of invalid column name `$1`.

### Behavior change

- Changed the behavior of `date_format`:
  - The `format` argument changed from optional to required.
  - The returned result changed from a date object to a date-formatted string.
- When a window function, or a sequence-dependent data generator (`normal`, `zipf`, `uniform`, `seq1`, `seq2`, `seq4`, `seq8`) function is used, the sort and filter operation will no longer be flattened when generating the query.

## 1.9.0 (2023-10-13)

### New Features

- Added support for the Python 3.11 runtime environment.

### Dependency updates

- Added back the dependency of `typing-extensions`.

### Bug Fixes

- Fixed a bug where imports from permanent stage locations were ignored for temporary stored procedures, UDTFs, UDFs, and UDAFs.
- Revert back to using CTAS (create table as select) statement for `Dataframe.writer.save_as_table` which does not need insert permission for writing tables.

### New Features
- Support `PythonObjJSONEncoder` json-serializable objects for `ARRAY` and `OBJECT` literals.

## 1.8.0 (2023-09-14)

### New Features

- Added support for VOLATILE/IMMUTABLE keyword when registering UDFs.
- Added support for specifying clustering keys when saving dataframes using `DataFrame.save_as_table`.
- Accept `Iterable` objects input for `schema` when creating dataframes using `Session.create_dataframe`.
- Added the property `DataFrame.session` to return a `Session` object.
- Added the property `Session.session_id` to return an integer that represents session ID.
- Added the property `Session.connection` to return a `SnowflakeConnection` object .

- Added support for creating a Snowpark session from a configuration file or environment variables.

### Dependency updates

- Updated ``snowflake-connector-python`` to 3.2.0.

### Bug Fixes

- Fixed a bug where automatic package upload would raise `ValueError` even when compatible package version were added in `session.add_packages`.
- Fixed a bug where table stored procedures were not registered correctly when using `register_from_file`.
- Fixed a bug where dataframe joins failed with `invalid_identifier` error.
- Fixed a bug where `DataFrame.copy` disables SQL simplfier for the returned copy.
- Fixed a bug where `session.sql().select()` would fail if any parameters are specified to `session.sql()`

## 1.7.0 (2023-08-28)

### New Features

- Added parameters `external_access_integrations` and `secrets` when creating a UDF, UDTF or Stored Procedure from Snowpark Python to allow integration with external access.
- Added support for these new functions in `snowflake.snowpark.functions`:
  - `array_flatten`
  - `flatten`
- Added support for `apply_in_pandas` in `snowflake.snowpark.relational_grouped_dataframe`.
- Added support for replicating your local Python environment on Snowflake via `Session.replicate_local_environment`.

### Bug Fixes

- Fixed a bug where `session.create_dataframe` fails to properly set nullable columns where nullability was affected by order or data was given.
- Fixed a bug where `DataFrame.select` could not identify and alias columns in presence of table functions when output columns of table function overlapped with columns in dataframe.

### Behavior Changes

- When creating stored procedures, UDFs, UDTFs, UDAFs with parameter `is_permanent=False` will now create temporary objects even when `stage_name` is provided. The default value of `is_permanent` is `False` which is why if this value is not explicitly set to `True` for permanent objects, users will notice a change in behavior.
- `types.StructField` now enquotes column identifier by default.

## 1.6.1 (2023-08-02)

### New Features

- Added support for these new functions in `snowflake.snowpark.functions`:
  - `array_sort`
  - `sort_array`
  - `array_min`
  - `array_max`
  - `explode_outer`
- Added support for pure Python packages specified via `Session.add_requirements` or `Session.add_packages`. They are now usable in stored procedures and UDFs even if packages are not present on the Snowflake Anaconda channel.
  - Added Session parameter `custom_packages_upload_enabled` and `custom_packages_force_upload_enabled` to enable the support for pure Python packages feature mentioned above. Both parameters default to `False`.
- Added support for specifying package requirements by passing a Conda environment yaml file to `Session.add_requirements`.
- Added support for asynchronous execution of multi-query dataframes that contain binding variables.
- Added support for renaming multiple columns in `DataFrame.rename`.
- Added support for Geometry datatypes.
- Added support for `params` in `session.sql()` in stored procedures.
- Added support for user-defined aggregate functions (UDAFs). This feature is currently in private preview.
- Added support for vectorized UDTFs (user-defined table functions). This feature is currently in public preview.
- Added support for Snowflake Timestamp variants (i.e., `TIMESTAMP_NTZ`, `TIMESTAMP_LTZ`, `TIMESTAMP_TZ`)
  - Added `TimestampTimezone` as an argument in `TimestampType` constructor.
  - Added type hints `NTZ`, `LTZ`, `TZ` and `Timestamp` to annotate functions when registering UDFs.

### Improvements

- Removed redundant dependency `typing-extensions`.
- `DataFrame.cache_result` now creates temp table fully qualified names under current database and current schema.

### Bug Fixes

- Fixed a bug where type check happens on pandas before it is imported.
- Fixed a bug when creating a UDF from `numpy.ufunc`.
- Fixed a bug where `DataFrame.union` was not generating the correct `Selectable.schema_query` when SQL simplifier is enabled.

### Behavior Changes

- `DataFrameWriter.save_as_table` now respects the `nullable` field of the schema provided by the user or the inferred schema based on data from user input.

### Dependency updates

- Updated ``snowflake-connector-python`` to 3.0.4.

## 1.5.1 (2023-06-20)

### New Features

- Added support for the Python 3.10 runtime environment.

## 1.5.0 (2023-06-09)

### Behavior Changes

- Aggregation results, from functions such as `DataFrame.agg` and `DataFrame.describe`, no longer strip away non-printing characters from column names.

### New Features

- Added support for the Python 3.9 runtime environment.
- Added support for new functions in `snowflake.snowpark.functions`:
  - `array_generate_range`
  - `array_unique_agg`
  - `collect_set`
  - `sequence`
- Added support for registering and calling stored procedures with `TABLE` return type.
- Added support for parameter `length` in `StringType()` to specify the maximum number of characters that can be stored by the column.
- Added the alias `functions.element_at()` for `functions.get()`.
- Added the alias `Column.contains` for `functions.contains`.
- Added experimental feature `DataFrame.alias`.
- Added support for querying metadata columns from stage when creating `DataFrame` using `DataFrameReader`.
- Added support for `StructType.add` to append more fields to existing `StructType` objects.
- Added support for parameter `execute_as` in `StoredProcedureRegistration.register_from_file()` to specify stored procedure caller rights.

### Bug Fixes

- Fixed a bug where the `Dataframe.join_table_function` did not run all of the necessary queries to set up the join table function when SQL simplifier was enabled.
- Fixed type hint declaration for custom types - `ColumnOrName`, `ColumnOrLiteralStr`, `ColumnOrSqlExpr`, `LiteralType` and `ColumnOrLiteral` that were breaking `mypy` checks.
- Fixed a bug where `DataFrameWriter.save_as_table` and `DataFrame.copy_into_table` failed to parse fully qualified table names.

## 1.4.0 (2023-04-24)

### New Features

- Added support for `session.getOrCreate`.
- Added support for alias `Column.getField`.
- Added support for new functions in `snowflake.snowpark.functions`:
  - `date_add` and `date_sub` to make add and subtract operations easier.
  - `daydiff`
  - `explode`
  - `array_distinct`.
  - `regexp_extract`.
  - `struct`.
  - `format_number`.
  - `bround`.
  - `substring_index`
- Added parameter `skip_upload_on_content_match` when creating UDFs, UDTFs and stored procedures using `register_from_file` to skip uploading files to a stage if the same version of the files are already on the stage.
- Added support for `DataFrameWriter.save_as_table` method to take table names that contain dots.
- Flattened generated SQL when `DataFrame.filter()` or `DataFrame.order_by()` is followed by a projection statement (e.g. `DataFrame.select()`, `DataFrame.with_column()`).
- Added support for creating dynamic tables _(in private preview)_ using `Dataframe.create_or_replace_dynamic_table`.
- Added an optional argument `params` in `session.sql()` to support binding variables. Note that this is not supported in stored procedures yet.

### Bug Fixes

- Fixed a bug in `strtok_to_array` where an exception was thrown when a delimiter was passed in.
- Fixed a bug in `session.add_import` where the module had the same namespace as other dependencies.

## 1.3.0 (2023-03-28)

### New Features

- Added support for `delimiters` parameter in `functions.initcap()`.
- Added support for `functions.hash()` to accept a variable number of input expressions.
- Added API `Session.RuntimeConfig` for getting/setting/checking the mutability of any runtime configuration.
- Added support managing case sensitivity in `Row` results from `DataFrame.collect` using `case_sensitive` parameter.
- Added API `Session.conf` for getting, setting or checking the mutability of any runtime configuration.
- Added support for managing case sensitivity in `Row` results from `DataFrame.collect` using `case_sensitive` parameter.
- Added indexer support for `snowflake.snowpark.types.StructType`.
- Added a keyword argument `log_on_exception` to `Dataframe.collect` and `Dataframe.collect_no_wait` to optionally disable error logging for SQL exceptions.

### Bug Fixes

- Fixed a bug where a DataFrame set operation(`DataFrame.substract`, `DataFrame.union`, etc.) being called after another DataFrame set operation and `DataFrame.select` or `DataFrame.with_column` throws an exception.
- Fixed a bug where chained sort statements are overwritten by the SQL simplifier.

### Improvements

- Simplified JOIN queries to use constant subquery aliases (`SNOWPARK_LEFT`, `SNOWPARK_RIGHT`) by default. Users can disable this at runtime with `session.conf.set('use_constant_subquery_alias', False)` to use randomly generated alias names instead.
- Allowed specifying statement parameters in `session.call()`.
- Enabled the uploading of large pandas DataFrames in stored procedures by defaulting to a chunk size of 100,000 rows.

## 1.2.0 (2023-03-02)

### New Features

- Added support for displaying source code as comments in the generated scripts when registering stored procedures. This
  is enabled by default, turn off by specifying `source_code_display=False` at registration.
- Added a parameter `if_not_exists` when creating a UDF, UDTF or Stored Procedure from Snowpark Python to ignore creating the specified function or procedure if it already exists.
- Accept integers when calling `snowflake.snowpark.functions.get` to extract value from array.
- Added `functions.reverse` in functions to open access to Snowflake built-in function
  [reverse](https://docs.snowflake.com/en/sql-reference/functions/reverse).
- Added parameter `require_scoped_url` in snowflake.snowflake.files.SnowflakeFile.open() `(in Private Preview)` to replace `is_owner_file` is marked for deprecation.

### Bug Fixes

- Fixed a bug that overwrote `paramstyle` to `qmark` when creating a Snowpark session.
- Fixed a bug where `df.join(..., how="cross")` fails with `SnowparkJoinException: (1112): Unsupported using join type 'Cross'`.
- Fixed a bug where querying a `DataFrame` column created from chained function calls used a wrong column name.

## 1.1.0 (2023-01-26)

### New Features:

- Added `asc`, `asc_nulls_first`, `asc_nulls_last`, `desc`, `desc_nulls_first`, `desc_nulls_last`, `date_part` and `unix_timestamp` in functions.
- Added the property `DataFrame.dtypes` to return a list of column name and data type pairs.
- Added the following aliases:
  - `functions.expr()` for `functions.sql_expr()`.
  - `functions.date_format()` for `functions.to_date()`.
  - `functions.monotonically_increasing_id()` for `functions.seq8()`
  - `functions.from_unixtime()` for `functions.to_timestamp()`

### Bug Fixes:

- Fixed a bug in SQL simplifier that didn’t handle Column alias and join well in some cases. See https://github.com/snowflakedb/snowpark-python/issues/658 for details.
- Fixed a bug in SQL simplifier that generated wrong column names for function calls, NaN and INF.

### Improvements

- The session parameter `PYTHON_SNOWPARK_USE_SQL_SIMPLIFIER` is `True` after Snowflake 7.3 was released. In snowpark-python, `session.sql_simplifier_enabled` reads the value of `PYTHON_SNOWPARK_USE_SQL_SIMPLIFIER` by default, meaning that the SQL simplfier is enabled by default after the Snowflake 7.3 release. To turn this off, set `PYTHON_SNOWPARK_USE_SQL_SIMPLIFIER` in Snowflake to `False` or run `session.sql_simplifier_enabled = False` from Snowpark. It is recommended to use the SQL simplifier because it helps to generate more concise SQL.

## 1.0.0 (2022-11-01)

### New Features

- Added `Session.generator()` to create a new `DataFrame` using the Generator table function.
- Added a parameter `secure` to the functions that create a secure UDF or UDTF.

## 0.12.0 (2022-10-14)

### New Features

- Added new APIs for async job:
  - `Session.create_async_job()` to create an `AsyncJob` instance from a query id.
  - `AsyncJob.result()` now accepts argument `result_type` to return the results in different formats.
  - `AsyncJob.to_df()` returns a `DataFrame` built from the result of this asynchronous job.
  - `AsyncJob.query()` returns the SQL text of the executed query.
- `DataFrame.agg()` and `RelationalGroupedDataFrame.agg()` now accept variable-length arguments.
- Added parameters `lsuffix` and `rsuffix` to `DataFram.join()` and `DataFrame.cross_join()` to conveniently rename overlapping columns.
- Added `Table.drop_table()` so you can drop the temp table after `DataFrame.cache_result()`. `Table` is also a context manager so you can use the `with` statement to drop the cache temp table after use.
- Added `Session.use_secondary_roles()`.
- Added functions `first_value()` and `last_value()`. (contributed by @chasleslr)
- Added `on` as an alias for `using_columns` and `how` as an alias for `join_type` in `DataFrame.join()`.

### Bug Fixes

- Fixed a bug in `Session.create_dataframe()` that raised an error when `schema` names had special characters.
- Fixed a bug in which options set in `Session.read.option()` were not passed to `DataFrame.copy_into_table()` as default values.
- Fixed a bug in which `DataFrame.copy_into_table()` raises an error when a copy option has single quotes in the value.

## 0.11.0 (2022-09-28)

### Behavior Changes

- `Session.add_packages()` now raises `ValueError` when the version of a package cannot be found in Snowflake Anaconda channel. Previously, `Session.add_packages()` succeeded, and a `SnowparkSQLException` exception was raised later in the UDF/SP registration step.

### New Features:

- Added method `FileOperation.get_stream()` to support downloading stage files as stream.
- Added support in `functions.ntiles()` to accept int argument.
- Added the following aliases:
  - `functions.call_function()` for `functions.call_builtin()`.
  - `functions.function()` for `functions.builtin()`.
  - `DataFrame.order_by()` for `DataFrame.sort()`
  - `DataFrame.orderBy()` for `DataFrame.sort()`
- Improved `DataFrame.cache_result()` to return a more accurate `Table` class instead of a `DataFrame` class.
- Added support to allow `session` as the first argument when calling `StoredProcedure`.

### Improvements

- Improved nested query generation by flattening queries when applicable.
  - This improvement could be enabled by setting `Session.sql_simplifier_enabled = True`.
  - `DataFrame.select()`, `DataFrame.with_column()`, `DataFrame.drop()` and other select-related APIs have more flattened SQLs.
  - `DataFrame.union()`, `DataFrame.union_all()`, `DataFrame.except_()`, `DataFrame.intersect()`, `DataFrame.union_by_name()` have flattened SQLs generated when multiple set operators are chained.
- Improved type annotations for async job APIs.

### Bug Fixes

- Fixed a bug in which `Table.update()`, `Table.delete()`, `Table.merge()` try to reference a temp table that does not exist.

## 0.10.0 (2022-09-16)

### New Features:

- Added experimental APIs for evaluating Snowpark dataframes with asynchronous queries:
  - Added keyword argument `block` to the following action APIs on Snowpark dataframes (which execute queries) to allow asynchronous evaluations:
    - `DataFrame.collect()`, `DataFrame.to_local_iterator()`, `DataFrame.to_pandas()`, `DataFrame.to_pandas_batches()`, `DataFrame.count()`, `DataFrame.first()`.
    - `DataFrameWriter.save_as_table()`, `DataFrameWriter.copy_into_location()`.
    - `Table.delete()`, `Table.update()`, `Table.merge()`.
  - Added method `DataFrame.collect_nowait()` to allow asynchronous evaluations.
  - Added class `AsyncJob` to retrieve results from asynchronously executed queries and check their status.
- Added support for `table_type` in `Session.write_pandas()`. You can now choose from these `table_type` options: `"temporary"`, `"temp"`, and `"transient"`.
- Added support for using Python structured data (`list`, `tuple` and `dict`) as literal values in Snowpark.
- Added keyword argument `execute_as` to `functions.sproc()` and `session.sproc.register()` to allow registering a stored procedure as a caller or owner.
- Added support for specifying a pre-configured file format when reading files from a stage in Snowflake.

### Improvements:

- Added support for displaying details of a Snowpark session.

### Bug Fixes:

- Fixed a bug in which `DataFrame.copy_into_table()` and `DataFrameWriter.save_as_table()` mistakenly created a new table if the table name is fully qualified, and the table already exists.

### Deprecations:

- Deprecated keyword argument `create_temp_table` in `Session.write_pandas()`.
- Deprecated invoking UDFs using arguments wrapped in a Python list or tuple. You can use variable-length arguments without a list or tuple.

### Dependency updates

- Updated ``snowflake-connector-python`` to 2.7.12.

## 0.9.0 (2022-08-30)

### New Features:

- Added support for displaying source code as comments in the generated scripts when registering UDFs.
  This feature is turned on by default. To turn it off, pass the new keyword argument `source_code_display` as `False` when calling `register()` or `@udf()`.
- Added support for calling table functions from `DataFrame.select()`, `DataFrame.with_column()` and `DataFrame.with_columns()` which now take parameters of type `table_function.TableFunctionCall` for columns.
- Added keyword argument `overwrite` to `session.write_pandas()` to allow overwriting contents of a Snowflake table with that of a pandas DataFrame.
- Added keyword argument `column_order` to `df.write.save_as_table()` to specify the matching rules when inserting data into table in append mode.
- Added method `FileOperation.put_stream()` to upload local files to a stage via file stream.
- Added methods `TableFunctionCall.alias()` and `TableFunctionCall.as_()` to allow aliasing the names of columns that come from the output of table function joins.
- Added function `get_active_session()` in module `snowflake.snowpark.context` to get the current active Snowpark session.

### Bug Fixes:

- Fixed a bug in which batch insert should not raise an error when `statement_params` is not passed to the function.
- Fixed a bug in which column names should be quoted when `session.create_dataframe()` is called with dicts and a given schema.
- Fixed a bug in which creation of table should be skipped if the table already exists and is in append mode when calling `df.write.save_as_table()`.
- Fixed a bug in which third-party packages with underscores cannot be added when registering UDFs.

### Improvements:

- Improved function `function.uniform()` to infer the types of inputs `max_` and `min_` and cast the limits to `IntegerType` or `FloatType` correspondingly.

## 0.8.0 (2022-07-22)

### New Features:

- Added keyword only argument `statement_params` to the following methods to allow for specifying statement level parameters:
  - `collect`, `to_local_iterator`, `to_pandas`, `to_pandas_batches`,
    `count`, `copy_into_table`, `show`, `create_or_replace_view`, `create_or_replace_temp_view`, `first`, `cache_result`
    and `random_split` on class `snowflake.snowpark.Dateframe`.
  - `update`, `delete` and `merge` on class `snowflake.snowpark.Table`.
  - `save_as_table` and `copy_into_location` on class `snowflake.snowpark.DataFrameWriter`.
  - `approx_quantile`, `statement_params`, `cov` and `crosstab` on class `snowflake.snowpark.DataFrameStatFunctions`.
  - `register` and `register_from_file` on class `snowflake.snowpark.udf.UDFRegistration`.
  - `register` and `register_from_file` on class `snowflake.snowpark.udtf.UDTFRegistration`.
  - `register` and `register_from_file` on class `snowflake.snowpark.stored_procedure.StoredProcedureRegistration`.
  - `udf`, `udtf` and `sproc` in `snowflake.snowpark.functions`.
- Added support for `Column` as an input argument to `session.call()`.
- Added support for `table_type` in `df.write.save_as_table()`. You can now choose from these `table_type` options: `"temporary"`, `"temp"`, and `"transient"`.

### Improvements:

- Added validation of object name in `session.use_*` methods.
- Updated the query tag in SQL to escape it when it has special characters.
- Added a check to see if Anaconda terms are acknowledged when adding missing packages.

### Bug Fixes:

- Fixed the limited length of the string column in `session.create_dataframe()`.
- Fixed a bug in which `session.create_dataframe()` mistakenly converted 0 and `False` to `None` when the input data was only a list.
- Fixed a bug in which calling `session.create_dataframe()` using a large local dataset sometimes created a temp table twice.
- Aligned the definition of `function.trim()` with the SQL function definition.
- Fixed an issue where snowpark-python would hang when using the Python system-defined (built-in function) `sum` vs. the Snowpark `function.sum()`.

### Deprecations:

- Deprecated keyword argument `create_temp_table` in `df.write.save_as_table()`.

## 0.7.0 (2022-05-25)

### New Features:

- Added support for user-defined table functions (UDTFs).
  - Use function `snowflake.snowpark.functions.udtf()` to register a UDTF, or use it as a decorator to register the UDTF.
    - You can also use `Session.udtf.register()` to register a UDTF.
  - Use `Session.udtf.register_from_file()` to register a UDTF from a Python file.
- Updated APIs to query a table function, including both Snowflake built-in table functions and UDTFs.
  - Use function `snowflake.snowpark.functions.table_function()` to create a callable representing a table function and use it to call the table function in a query.
  - Alternatively, use function `snowflake.snowpark.functions.call_table_function()` to call a table function.
  - Added support for `over` clause that specifies `partition by` and `order by` when lateral joining a table function.
  - Updated `Session.table_function()` and `DataFrame.join_table_function()` to accept `TableFunctionCall` instances.

### Breaking Changes:

- When creating a function with `functions.udf()` and `functions.sproc()`, you can now specify an empty list for the `imports` or `packages` argument to indicate that no import or package is used for this UDF or stored procedure. Previously, specifying an empty list meant that the function would use session-level imports or packages.
- Improved the `__repr__` implementation of data types in `types.py`. The unused `type_name` property has been removed.
- Added a Snowpark-specific exception class for SQL errors. This replaces the previous `ProgrammingError` from the Python connector.

### Improvements:

- Added a lock to a UDF or UDTF when it is called for the first time per thread.
- Improved the error message for pickling errors that occurred during UDF creation.
- Included the query ID when logging the failed query.

### Bug Fixes:

- Fixed a bug in which non-integral data (such as timestamps) was occasionally converted to integer when calling `DataFrame.to_pandas()`.
- Fixed a bug in which `DataFrameReader.parquet()` failed to read a parquet file when its column contained spaces.
- Fixed a bug in which `DataFrame.copy_into_table()` failed when the dataframe is created by reading a file with inferred schemas.

### Deprecations

`Session.flatten()` and `DataFrame.flatten()`.

### Dependency Updates:

- Restricted the version of `cloudpickle` <= `2.0.0`.

## 0.6.0 (2022-04-27)

### New Features:

- Added support for vectorized UDFs with the input as a pandas DataFrame or pandas Series and the output as a pandas Series. This improves the performance of UDFs in Snowpark.
- Added support for inferring the schema of a DataFrame by default when it is created by reading a Parquet, Avro, or ORC file in the stage.
- Added functions `current_session()`, `current_statement()`, `current_user()`, `current_version()`, `current_warehouse()`, `date_from_parts()`, `date_trunc()`, `dayname()`, `dayofmonth()`, `dayofweek()`, `dayofyear()`, `grouping()`, `grouping_id()`, `hour()`, `last_day()`, `minute()`, `next_day()`, `previous_day()`, `second()`, `month()`, `monthname()`, `quarter()`, `year()`, `current_database()`, `current_role()`, `current_schema()`, `current_schemas()`, `current_region()`, `current_avaliable_roles()`, `add_months()`, `any_value()`, `bitnot()`, `bitshiftleft()`, `bitshiftright()`, `convert_timezone()`, `uniform()`, `strtok_to_array()`, `sysdate()`, `time_from_parts()`,  `timestamp_from_parts()`, `timestamp_ltz_from_parts()`, `timestamp_ntz_from_parts()`, `timestamp_tz_from_parts()`, `weekofyear()`, `percentile_cont()` to `snowflake.snowflake.functions`.

### Breaking Changes:

- Expired deprecations:
  - Removed the following APIs that were deprecated in 0.4.0: `DataFrame.groupByGroupingSets()`, `DataFrame.naturalJoin()`, `DataFrame.joinTableFunction`, `DataFrame.withColumns()`, `Session.getImports()`, `Session.addImport()`, `Session.removeImport()`, `Session.clearImports()`, `Session.getSessionStage()`, `Session.getDefaultDatabase()`, `Session.getDefaultSchema()`, `Session.getCurrentDatabase()`, `Session.getCurrentSchema()`, `Session.getFullyQualifiedCurrentSchema()`.

### Improvements:

- Added support for creating an empty `DataFrame` with a specific schema using the `Session.create_dataframe()` method.
- Changed the logging level from `INFO` to `DEBUG` for several logs (e.g., the executed query) when evaluating a dataframe.
- Improved the error message when failing to create a UDF due to pickle errors.

### Bug Fixes:

- Removed pandas hard dependencies in the `Session.create_dataframe()` method.

### Dependency Updates:

- Added `typing-extension` as a new dependency with the version >= `4.1.0`.

## 0.5.0 (2022-03-22)

### New Features

- Added stored procedures API.
  - Added `Session.sproc` property and `sproc()` to `snowflake.snowpark.functions`, so you can register stored procedures.
  - Added `Session.call` to call stored procedures by name.
- Added `UDFRegistration.register_from_file()` to allow registering UDFs from Python source files or zip files directly.
- Added `UDFRegistration.describe()` to describe a UDF.
- Added `DataFrame.random_split()` to provide a way to randomly split a dataframe.
- Added functions `md5()`, `sha1()`, `sha2()`, `ascii()`, `initcap()`, `length()`, `lower()`, `lpad()`, `ltrim()`, `rpad()`, `rtrim()`, `repeat()`, `soundex()`, `regexp_count()`, `replace()`, `charindex()`, `collate()`, `collation()`, `insert()`, `left()`, `right()`, `endswith()` to `snowflake.snowpark.functions`.
- Allowed `call_udf()` to accept literal values.
- Provided a `distinct` keyword in `array_agg()`.

### Bug Fixes:

- Fixed an issue that caused `DataFrame.to_pandas()` to have a string column if `Column.cast(IntegerType())` was used.
- Fixed a bug in `DataFrame.describe()` when there is more than one string column.

## 0.4.0 (2022-02-15)

### New Features

- You can now specify which Anaconda packages to use when defining UDFs.
  - Added `add_packages()`, `get_packages()`, `clear_packages()`, and `remove_package()`, to class `Session`.
  - Added `add_requirements()` to `Session` so you can use a requirements file to specify which packages this session will use.
  - Added parameter `packages` to function `snowflake.snowpark.functions.udf()` and method `UserDefinedFunction.register()` to indicate UDF-level Anaconda package dependencies when creating a UDF.
  - Added parameter `imports` to `snowflake.snowpark.functions.udf()` and `UserDefinedFunction.register()` to specify UDF-level code imports.
- Added a parameter `session` to function `udf()` and `UserDefinedFunction.register()` so you can specify which session to use to create a UDF if you have multiple sessions.
- Added types `Geography` and `Variant` to `snowflake.snowpark.types` to be used as type hints for Geography and Variant data when defining a UDF.
- Added support for Geography geoJSON data.
- Added `Table`, a subclass of `DataFrame` for table operations:
  - Methods `update` and `delete` update and delete rows of a table in Snowflake.
  - Method `merge` merges data from a `DataFrame` to a `Table`.
  - Override method `DataFrame.sample()` with an additional parameter `seed`, which works on tables but not on view and sub-queries.
- Added `DataFrame.to_local_iterator()` and `DataFrame.to_pandas_batches()` to allow getting results from an iterator when the result set returned from the Snowflake database is too large.
- Added `DataFrame.cache_result()` for caching the operations performed on a `DataFrame` in a temporary table.
  Subsequent operations on the original `DataFrame` have no effect on the cached result `DataFrame`.
- Added property `DataFrame.queries` to get SQL queries that will be executed to evaluate the `DataFrame`.
- Added `Session.query_history()` as a context manager to track SQL queries executed on a session, including all SQL queries to evaluate `DataFrame`s created from a session. Both query ID and query text are recorded.
- You can now create a `Session` instance from an existing established `snowflake.connector.SnowflakeConnection`. Use parameter `connection` in `Session.builder.configs()`.
- Added `use_database()`, `use_schema()`, `use_warehouse()`, and `use_role()` to class `Session` to switch database/schema/warehouse/role after a session is created.
- Added `DataFrameWriter.copy_into_table()` to unload a `DataFrame` to stage files.
- Added `DataFrame.unpivot()`.
- Added `Column.within_group()` for sorting the rows by columns with some aggregation functions.
- Added functions `listagg()`, `mode()`, `div0()`, `acos()`, `asin()`, `atan()`, `atan2()`, `cos()`, `cosh()`, `sin()`, `sinh()`, `tan()`, `tanh()`, `degrees()`, `radians()`, `round()`, `trunc()`, and `factorial()` to `snowflake.snowflake.functions`.
- Added an optional argument `ignore_nulls` in function `lead()` and `lag()`.
- The `condition` parameter of function `when()` and `iff()` now accepts SQL expressions.

### Improvements

- All function and method names have been renamed to use the snake case naming style, which is more Pythonic. For convenience, some camel case names are kept as aliases to the snake case APIs. It is recommended to use the snake case APIs.
  - Deprecated these methods on class `Session` and replaced them with their snake case equivalents: `getImports()`, `addImports()`, `removeImport()`, `clearImports()`, `getSessionStage()`, `getDefaultSchema()`, `getDefaultSchema()`, `getCurrentDatabase()`, `getFullyQualifiedCurrentSchema()`.
  - Deprecated these methods on class `DataFrame` and replaced them with their snake case equivalents: `groupingByGroupingSets()`, `naturalJoin()`, `withColumns()`, `joinTableFunction()`.
- Property `DataFrame.columns` is now consistent with `DataFrame.schema.names` and the Snowflake database `Identifier Requirements`.
- `Column.__bool__()` now raises a `TypeError`. This will ban the use of logical operators `and`, `or`, `not` on `Column` object, for instance `col("a") > 1 and col("b") > 2` will raise the `TypeError`. Use `(col("a") > 1) & (col("b") > 2)` instead.
- Changed `PutResult` and `GetResult` to subclass `NamedTuple`.
- Fixed a bug which raised an error when the local path or stage location has a space or other special characters.
- Changed `DataFrame.describe()` so that non-numeric and non-string columns are ignored instead of raising an exception.

### Dependency updates

- Updated ``snowflake-connector-python`` to 2.7.4.

## 0.3.0 (2022-01-09)

### New Features

- Added `Column.isin()`, with an alias `Column.in_()`.
- Added `Column.try_cast()`, which is a special version of `cast()`. It tries to cast a string expression to other types and returns `null` if the cast is not possible.
- Added `Column.startswith()` and `Column.substr()` to process string columns.
- `Column.cast()` now also accepts a `str` value to indicate the cast type in addition to a `DataType` instance.
- Added `DataFrame.describe()` to summarize stats of a `DataFrame`.
- Added `DataFrame.explain()` to print the query plan of a `DataFrame`.
- `DataFrame.filter()` and `DataFrame.select_expr()` now accepts a sql expression.
- Added a new `bool` parameter `create_temp_table` to methods `DataFrame.saveAsTable()` and `Session.write_pandas()` to optionally create a temp table.
- Added `DataFrame.minus()` and `DataFrame.subtract()` as aliases to `DataFrame.except_()`.
- Added `regexp_replace()`, `concat()`, `concat_ws()`, `to_char()`, `current_timestamp()`, `current_date()`, `current_time()`, `months_between()`, `cast()`, `try_cast()`, `greatest()`, `least()`, and `hash()` to module `snowflake.snowpark.functions`.

### Bug Fixes

- Fixed an issue where `Session.createDataFrame(pandas_df)` and `Session.write_pandas(pandas_df)` raise an exception when the `pandas DataFrame` has spaces in the column name.
- `DataFrame.copy_into_table()` sometimes prints an `error` level log entry while it actually works. It's fixed now.
- Fixed an API docs issue where some `DataFrame` APIs are missing from the docs.

### Dependency updates

- Update ``snowflake-connector-python`` to 2.7.2, which upgrades ``pyarrow`` dependency to 6.0.x. Refer to the [python connector 2.7.2 release notes](https://pypi.org/project/snowflake-connector-python/2.7.2/) for more details.

## 0.2.0 (2021-12-02)

### New Features

- Updated the `Session.createDataFrame()` method for creating a `DataFrame` from a pandas DataFrame.
- Added the `Session.write_pandas()` method for writing a `pandas DataFrame` to a table in Snowflake and getting a `Snowpark DataFrame` object back.
- Added new classes and methods for calling window functions.
- Added the new functions `cume_dist()`, to find the cumulative distribution of a value with regard to other values within a window partition,
  and `row_number()`, which returns a unique row number for each row within a window partition.
- Added functions for computing statistics for DataFrames in the `DataFrameStatFunctions` class.
- Added functions for handling missing values in a DataFrame in the `DataFrameNaFunctions` class.
- Added new methods `rollup()`, `cube()`, and `pivot()` to the `DataFrame` class.
- Added the `GroupingSets` class, which you can use with the DataFrame groupByGroupingSets method to perform a SQL GROUP BY GROUPING SETS.
- Added the new `FileOperation(session)`
  class that you can use to upload and download files to and from a stage.
- Added the `DataFrame.copy_into_table()`
  method for loading data from files in a stage into a table.
- In CASE expressions, the functions `when()` and `otherwise()`
  now accept Python types in addition to `Column` objects.
- When you register a UDF you can now optionally set the `replace` parameter to `True` to overwrite an existing UDF with the same name.

### Improvements

- UDFs are now compressed before they are uploaded to the server. This makes them about 10 times smaller, which can help
  when you are using large ML model files.
- When the size of a UDF is less than 8196 bytes, it will be uploaded as in-line code instead of uploaded to a stage.

### Bug Fixes

- Fixed an issue where the statement `df.select(when(col("a") == 1, 4).otherwise(col("a"))), [Row(4), Row(2), Row(3)]` raised an exception.
- Fixed an issue where `df.toPandas()` raised an exception when a DataFrame was created from large local data.

## 0.1.0 (2021-10-26)

Start of Private Preview<|MERGE_RESOLUTION|>--- conflicted
+++ resolved
@@ -43,12 +43,8 @@
   - `groupby_fillna()` with `downcast` parameter
   - `groupby_first()` with `min_count>1`
   - `groupby_last()` with `min_count>1`
-<<<<<<< HEAD
   - `groupby_shift()` with `freq` parameter
-=======
-  - `shift()` with `freq` parameter
 - Slightly improved the performance of `agg`, `nunique`, `describe`, and related methods on 1-column DataFrame and Series objects.
->>>>>>> 5adff56d
 
 #### Bug Fixes
 

# Release History

## 1.23.0 (TBD)

### Snowpark Python API Updates

#### New Features

- Added the following new functions in `snowflake.snowpark.functions`:
  - `make_interval`
- Added support for using Snowflake Interval constants with `Window.range_between()` when the order by column is TIMESTAMP or DATE type.
- Added support for file writes. This feature is currently in private preview.
- Added support for `DataFrameGroupBy.fillna` and `SeriesGroupBy.fillna`.
- Added support for constructing `Series` and `DataFrame` objects with the lazy `Index` object as `data`, `index`, and `columns` arguments.
- Added support for constructing `Series` and `DataFrame` objects with `index` and `column` values not present in `DataFrame`/`Series` `data`.
- Added `thread_id` to `QueryRecord` to track the thread id submitting the query history.
- 
#### Improvements

#### Bug Fixes

### Snowpark pandas API Updates

#### New Features

- Added support for `TimedeltaIndex.mean` method.
- Added support for some cases of aggregating `Timedelta` columns on `axis=0` with `agg` or `aggregate`.
- Added support for `by`, `left_by`, `right_by`, `left_index`, and `right_index` for `pd.merge_asof`.
- Added support for passing parameter `include_describe` to `Session.query_history`.
- Added support for `DatetimeIndex.mean` and `DatetimeIndex.std` methods.
- Added support for `Resampler.asfreq`, `Resampler.nunique`, and `Resampler.quantile`.
- Added support for `resample` frequency `W`, `ME`, `YE` with `closed = "left"`.
- Added support for `DataFrame.rolling.corr` and `Series.rolling.corr` for `pairwise = False` and int `window`.
- Added support for string time-based `window` and `min_periods = None` for `Rolling`.
- Added support for `pd.read_sas` (Uses native pandas for processing).
- Added support for applying `rolling().count()` and `expanding().count()` to `Timedelta` series and columns.
- Added support for `tz` in both `pd.date_range` and `pd.bdate_range`.
- Added support for `Series.items`.
<<<<<<< HEAD
- Added support for `DataFrame.tz_localize` and `Series.tz_localize`.
=======
- Added support for `errors="ignore"` in `pd.to_datetime`.
>>>>>>> 028ff09a

#### Improvements

- Improved `to_pandas` to persist the original timezone offset for TIMESTAMP_TZ type.
- Improved `dtype` results for TIMESTAMP_TZ type to show correct timezone offset.
- Improved `dtype` results for TIMESTAMP_LTZ type to show correct timezone.
- Improved error message when passing non-bool value to `numeric_only` for groupby aggregations.
- Removed unnecessary warning about sort algorithm in `sort_values`.
- Use SCOPED object for internal create temp tables. The SCOPED objects will be stored sproc scoped if created within stored sproc, otherwise will be session scoped, and the object will be automatically cleaned at the end of the scope.
- Improved warning messages for operations that lead to materialization with inadvertent slowness.
- Removed unnecessary warning message about `convert_dtype` in `Series.apply`.

#### Bug Fixes

- Fixed a bug where an `Index` object created from a `Series`/`DataFrame` incorrectly updates the `Series`/`DataFrame`'s index name after an inplace update has been applied to the original `Series`/`DataFrame`.
- Suppressed an unhelpful `SettingWithCopyWarning` that sometimes appeared when printing `Timedelta` columns.
- Fixed `inplace` argument for `Series` objects derived from other `Series` objects.
- Fixed a bug where `Series.sort_values` failed if series name overlapped with index column name.
- Fixed a bug where transposing a dataframe would map `Timedelta` index levels to integer column levels.
- Fixed a bug where `Resampler` methods on timedelta columns would produce integer results.
- Fixed a bug where `pd.to_numeric()` would leave `Timedelta` inputs as `Timedelta` instead of converting them to integers.

## 1.22.1 (2024-09-11)
This is a re-release of 1.22.0. Please refer to the 1.22.0 release notes for detailed release content.


## 1.22.0 (2024-09-10)

### Snowpark Python API Updates

### New Features

- Added the following new functions in `snowflake.snowpark.functions`:
  - `array_remove`
  - `ln`

#### Improvements

- Improved documentation for `Session.write_pandas` by making `use_logical_type` option more explicit.
- Added support for specifying the following to `DataFrameWriter.save_as_table`:
  - `enable_schema_evolution`
  - `data_retention_time`
  - `max_data_extension_time`
  - `change_tracking`
  - `copy_grants`
  - `iceberg_config` A dicitionary that can hold the following iceberg configuration options:
      - `external_volume`
      - `catalog`
      - `base_location`
      - `catalog_sync`
      - `storage_serialization_policy`
- Added support for specifying the following to `DataFrameWriter.copy_into_table`:
  - `iceberg_config` A dicitionary that can hold the following iceberg configuration options:
      - `external_volume`
      - `catalog`
      - `base_location`
      - `catalog_sync`
      - `storage_serialization_policy`
- Added support for specifying the following parameters to `DataFrame.create_or_replace_dynamic_table`:
  - `mode`
  - `refresh_mode`
  - `initialize`
  - `clustering_keys`
  - `is_transient`
  - `data_retention_time`
  - `max_data_extension_time`

#### Bug Fixes

- Fixed a bug in `session.read.csv` that caused an error when setting `PARSE_HEADER = True` in an externally defined file format.
- Fixed a bug in query generation from set operations that allowed generation of duplicate queries when children have common subqueries.
- Fixed a bug in `session.get_session_stage` that referenced a non-existing stage after switching database or schema.
- Fixed a bug where calling `DataFrame.to_snowpark_pandas` without explicitly initializing the Snowpark pandas plugin caused an error.
- Fixed a bug where using the `explode` function in dynamic table creation caused a SQL compilation error due to improper boolean type casting on the `outer` parameter.

### Snowpark Local Testing Updates

#### New Features

- Added support for type coercion when passing columns as input to UDF calls.
- Added support for `Index.identical`.

#### Bug Fixes

- Fixed a bug where the truncate mode in `DataFrameWriter.save_as_table` incorrectly handled DataFrames containing only a subset of columns from the existing table.
- Fixed a bug where function `to_timestamp` does not set the default timezone of the column datatype.

### Snowpark pandas API Updates

#### New Features

- Added limited support for the `Timedelta` type, including the following features. Snowpark pandas will raise `NotImplementedError` for unsupported `Timedelta` use cases.
  - supporting tracking the Timedelta type through `copy`, `cache_result`, `shift`, `sort_index`, `assign`, `bfill`, `ffill`, `fillna`, `compare`, `diff`, `drop`, `dropna`, `duplicated`, `empty`, `equals`, `insert`, `isin`, `isna`, `items`, `iterrows`, `join`, `len`, `mask`, `melt`, `merge`, `nlargest`, `nsmallest`, `to_pandas`.
  - converting non-timedelta to timedelta via `astype`.
  - `NotImplementedError` will be raised for the rest of methods that do not support `Timedelta`.
  - support for subtracting two timestamps to get a Timedelta.
  - support indexing with Timedelta data columns.
  - support for adding or subtracting timestamps and `Timedelta`.
  - support for binary arithmetic between two `Timedelta` values.
  - support for binary arithmetic and comparisons between `Timedelta` values and numeric values.
  - support for lazy `TimedeltaIndex`.
  - support for `pd.to_timedelta`.
  - support for `GroupBy` aggregations `min`, `max`, `mean`, `idxmax`, `idxmin`, `std`, `sum`, `median`, `count`, `any`, `all`, `size`, `nunique`, `head`, `tail`, `aggregate`.
  - support for `GroupBy` filtrations `first` and `last`.
  - support for `TimedeltaIndex` attributes: `days`, `seconds`, `microseconds` and `nanoseconds`.
  - support for `diff` with timestamp columns on `axis=0` and `axis=1`
  - support for `TimedeltaIndex` methods: `ceil`, `floor` and `round`.
  - support for `TimedeltaIndex.total_seconds` method.
- Added support for index's arithmetic and comparison operators.
- Added support for `Series.dt.round`.
- Added documentation pages for `DatetimeIndex`.
- Added support for `Index.name`, `Index.names`, `Index.rename`, and `Index.set_names`.
- Added support for `Index.__repr__`.
- Added support for `DatetimeIndex.month_name` and `DatetimeIndex.day_name`.
- Added support for `Series.dt.weekday`, `Series.dt.time`, and `DatetimeIndex.time`.
- Added support for `Index.min` and `Index.max`.
- Added support for `pd.merge_asof`.
- Added support for `Series.dt.normalize` and `DatetimeIndex.normalize`.
- Added support for `Index.is_boolean`, `Index.is_integer`, `Index.is_floating`, `Index.is_numeric`, and `Index.is_object`.
- Added support for `DatetimeIndex.round`, `DatetimeIndex.floor` and `DatetimeIndex.ceil`.
- Added support for `Series.dt.days_in_month` and `Series.dt.daysinmonth`.
- Added support for `DataFrameGroupBy.value_counts` and `SeriesGroupBy.value_counts`.
- Added support for `Series.is_monotonic_increasing` and `Series.is_monotonic_decreasing`.
- Added support for `Index.is_monotonic_increasing` and `Index.is_monotonic_decreasing`.
- Added support for `pd.crosstab`.
- Added support for `pd.bdate_range` and included business frequency support (B, BME, BMS, BQE, BQS, BYE, BYS) for both `pd.date_range` and `pd.bdate_range`.
- Added support for lazy `Index` objects  as `labels` in `DataFrame.reindex` and `Series.reindex`.
- Added support for `Series.dt.days`, `Series.dt.seconds`, `Series.dt.microseconds`, and `Series.dt.nanoseconds`.
- Added support for creating a `DatetimeIndex` from an `Index` of numeric or string type.
- Added support for string indexing with `Timedelta` objects.
- Added support for `Series.dt.total_seconds` method.
- Added support for `DataFrame.apply(axis=0)`.
- Added support for `Series.dt.tz_convert` and `Series.dt.tz_localize`.
- Added support for `DatetimeIndex.tz_convert` and `DatetimeIndex.tz_localize`.

#### Improvements

- Improve concat, join performance when operations are performed on series coming from the same dataframe by avoiding unnecessary joins.
- Refactored `quoted_identifier_to_snowflake_type` to avoid making metadata queries if the types have been cached locally.
- Improved `pd.to_datetime` to handle all local input cases. 
- Create a lazy index from another lazy index without pulling data to client.
- Raised `NotImplementedError` for Index bitwise operators.
- Display a more clear error message when `Index.names` is set to a non-like-like object.
- Raise a warning whenever MultiIndex values are pulled in locally.
- Improve warning message for `pd.read_snowflake` include the creation reason when temp table creation is triggered.
- Improve performance for `DataFrame.set_index`, or setting `DataFrame.index` or `Series.index` by avoiding checks require eager evaluation. As a consequence, when the new index that does not match the current `Series`/`DataFrame` object length, a `ValueError` is no longer raised. Instead, when the `Series`/`DataFrame` object is longer than the provided index, the `Series`/`DataFrame`'s new index is filled with `NaN` values for the "extra" elements. Otherwise, the extra values in the provided index are ignored.
- Properly raise `NotImplementedError` when ambiguous/nonexistent are non-string in `ceil`/`floor`/`round`.

#### Bug Fixes

- Stopped ignoring nanoseconds in `pd.Timedelta` scalars.
- Fixed AssertionError in tree of binary operations.
- Fixed bug in `Series.dt.isocalendar` using a named Series
- Fixed `inplace` argument for Series objects derived from DataFrame columns.
- Fixed a bug where `Series.reindex` and `DataFrame.reindex` did not update the result index's name correctly.
- Fixed a bug where `Series.take` did not error when `axis=1` was specified.


## 1.21.1 (2024-09-05)

### Snowpark Python API Updates

#### Bug Fixes

- Fixed a bug where using `to_pandas_batches` with async jobs caused an error due to improper handling of waiting for asynchronous query completion.

## 1.21.0 (2024-08-19)

### Snowpark Python API Updates

#### New Features

- Added support for `snowflake.snowpark.testing.assert_dataframe_equal` that is a utility function to check the equality of two Snowpark DataFrames.

#### Improvements

- Added support server side string size limitations.
- Added support to create and invoke stored procedures, UDFs and UDTFs with optional arguments.
- Added support for column lineage in the DataFrame.lineage.trace API.
- Added support for passing `INFER_SCHEMA` options to `DataFrameReader` via `INFER_SCHEMA_OPTIONS`.
- Added support for passing `parameters` parameter to `Column.rlike` and `Column.regexp`.
- Added support for automatically cleaning up temporary tables created by `df.cache_result()` in the current session, when the DataFrame is no longer referenced (i.e., gets garbage collected). It is still an experimental feature not enabled by default, and can be enabled by setting `session.auto_clean_up_temp_table_enabled` to `True`.
- Added support for string literals to the `fmt` parameter of `snowflake.snowpark.functions.to_date`.
- Added support for system$reference function.

#### Bug Fixes

- Fixed a bug where SQL generated for selecting `*` column has an incorrect subquery.
- Fixed a bug in `DataFrame.to_pandas_batches` where the iterator could throw an error if certain transformation is made to the pandas dataframe due to wrong isolation level.
- Fixed a bug in `DataFrame.lineage.trace` to split the quoted feature view's name and version correctly.
- Fixed a bug in `Column.isin` that caused invalid sql generation when passed an empty list.
- Fixed a bug that fails to raise NotImplementedError while setting cell with list like item.

### Snowpark Local Testing Updates

#### New Features

- Added support for the following APIs:
  - snowflake.snowpark.functions
    - `rank`
    - `dense_rank`
    - `percent_rank`
    - `cume_dist`
    - `ntile`
    - `datediff`
    - `array_agg`
  - snowflake.snowpark.column.Column.within_group
- Added support for parsing flags in regex statements for mocked plans. This maintains parity with the `rlike` and `regexp` changes above.

#### Bug Fixes

- Fixed a bug where Window Functions LEAD and LAG do not handle option `ignore_nulls` properly.
- Fixed a bug where values were not populated into the result DataFrame during the insertion of table merge operation.

#### Improvements

- Fix pandas FutureWarning about integer indexing.

### Snowpark pandas API Updates

#### New Features

- Added support for `DataFrame.backfill`, `DataFrame.bfill`, `Series.backfill`, and `Series.bfill`.
- Added support for `DataFrame.compare` and `Series.compare` with default parameters.
- Added support for `Series.dt.microsecond` and `Series.dt.nanosecond`.
- Added support for `Index.is_unique` and `Index.has_duplicates`.
- Added support for `Index.equals`.
- Added support for `Index.value_counts`.
- Added support for `Series.dt.day_name` and `Series.dt.month_name`.
- Added support for indexing on Index, e.g., `df.index[:10]`.
- Added support for `DataFrame.unstack` and `Series.unstack`.
- Added support for `DataFrame.asfreq` and `Series.asfreq`.
- Added support for `Series.dt.is_month_start` and `Series.dt.is_month_end`.
- Added support for `Index.all` and `Index.any`.
- Added support for `Series.dt.is_year_start` and `Series.dt.is_year_end`.
- Added support for `Series.dt.is_quarter_start` and `Series.dt.is_quarter_end`.
- Added support for lazy `DatetimeIndex`.
- Added support for `Series.argmax` and `Series.argmin`.
- Added support for `Series.dt.is_leap_year`.
- Added support for `DataFrame.items`.
- Added support for `Series.dt.floor` and `Series.dt.ceil`.
- Added support for `Index.reindex`.
- Added support for `DatetimeIndex` properties: `year`, `month`, `day`, `hour`, `minute`, `second`, `microsecond`,
    `nanosecond`, `date`, `dayofyear`, `day_of_year`, `dayofweek`, `day_of_week`, `weekday`, `quarter`,
    `is_month_start`, `is_month_end`, `is_quarter_start`, `is_quarter_end`, `is_year_start`, `is_year_end`
    and `is_leap_year`.
- Added support for `Resampler.fillna` and `Resampler.bfill`.
- Added limited support for the `Timedelta` type, including creating `Timedelta` columns and `to_pandas`.
- Added support for `Index.argmax` and `Index.argmin`.

#### Improvements

- Removed the public preview warning message when importing Snowpark pandas.
- Removed unnecessary count query from `SnowflakeQueryCompiler.is_series_like` method.
- `Dataframe.columns` now returns native pandas Index object instead of Snowpark Index object.
- Refactor and introduce `query_compiler` argument in `Index` constructor to create `Index` from query compiler.
- `pd.to_datetime` now returns a DatetimeIndex object instead of a Series object.
- `pd.date_range` now returns a DatetimeIndex object instead of a Series object.

#### Bug Fixes

- Made passing an unsupported aggregation function to `pivot_table` raise `NotImplementedError` instead of `KeyError`.
- Removed axis labels and callable names from error messages and telemetry about unsupported aggregations.
- Fixed AssertionError in `Series.drop_duplicates` and `DataFrame.drop_duplicates` when called after `sort_values`.
- Fixed a bug in `Index.to_frame` where the result frame's column name may be wrong where name is unspecified.
- Fixed a bug where some Index docstrings are ignored.
- Fixed a bug in `Series.reset_index(drop=True)` where the result name may be wrong.
- Fixed a bug in `Groupby.first/last` ordering by the correct columns in the underlying window expression.

## 1.20.0 (2024-07-17)

### Snowpark Python API Updates

#### Improvements

- Added distributed tracing using open telemetry APIs for table stored procedure function in `DataFrame`:
  - `_execute_and_get_query_id`
- Added support for the `arrays_zip` function.
- Improves performance for binary column expression and `df._in` by avoiding unnecessary cast for numeric values. You can enable this optimization by setting `session.eliminate_numeric_sql_value_cast_enabled = True`.
- Improved error message for `write_pandas` when the target table does not exist and `auto_create_table=False`.
- Added open telemetry tracing on UDxF functions in Snowpark.
- Added open telemetry tracing on stored procedure registration in Snowpark.
- Added a new optional parameter called `format_json` to the `Session.SessionBuilder.app_name` function that sets the app name in the `Session.query_tag` in JSON format. By default, this parameter is set to `False`.

#### Bug Fixes
- Fixed a bug where SQL generated for `lag(x, 0)` was incorrect and failed with error message `argument 1 to function LAG needs to be constant, found 'SYSTEM$NULL_TO_FIXED(null)'`.

### Snowpark Local Testing Updates

#### New Features

- Added support for the following APIs:
  - snowflake.snowpark.functions
    - random
- Added new parameters to `patch` function when registering a mocked function:
  - `distinct` allows an alternate function to be specified for when a sql function should be distinct.
  - `pass_column_index` passes a named parameter `column_index` to the mocked function that contains the pandas.Index for the input data.
  - `pass_row_index` passes a named parameter `row_index` to the mocked function that is the 0 indexed row number the function is currently operating on.
  - `pass_input_data` passes a named parameter `input_data` to the mocked function that contains the entire input dataframe for the current expression.
  - Added support for the `column_order` parameter to method `DataFrameWriter.save_as_table`.


#### Bug Fixes
- Fixed a bug that caused DecimalType columns to be incorrectly truncated to integer precision when used in BinaryExpressions.

### Snowpark pandas API Updates

#### New Features
- Added support for `DataFrameGroupBy.all`, `SeriesGroupBy.all`, `DataFrameGroupBy.any`, and `SeriesGroupBy.any`.
- Added support for `DataFrame.nlargest`, `DataFrame.nsmallest`, `Series.nlargest` and `Series.nsmallest`.
- Added support for `replace` and `frac > 1` in `DataFrame.sample` and `Series.sample`.
- Added support for `read_excel` (Uses local pandas for processing)
- Added support for `Series.at`, `Series.iat`, `DataFrame.at`, and `DataFrame.iat`.
- Added support for `Series.dt.isocalendar`.
- Added support for `Series.case_when` except when condition or replacement is callable.
- Added documentation pages for `Index` and its APIs.
- Added support for `DataFrame.assign`.
- Added support for `DataFrame.stack`.
- Added support for `DataFrame.pivot` and `pd.pivot`.
- Added support for `DataFrame.to_csv` and `Series.to_csv`.
- Added partial support for `Series.str.translate` where the values in the `table` are single-codepoint strings.
- Added support for `DataFrame.corr`.
- Allow `df.plot()` and `series.plot()` to be called, materializing the data into the local client
- Added support for `DataFrameGroupBy` and `SeriesGroupBy` aggregations `first` and `last`
- Added support for `DataFrameGroupBy.get_group`.
- Added support for `limit` parameter when `method` parameter is used in `fillna`.
- Added partial support for `Series.str.translate` where the values in the `table` are single-codepoint strings.
- Added support for `DataFrame.corr`.
- Added support for `DataFrame.equals` and `Series.equals`.
- Added support for `DataFrame.reindex` and `Series.reindex`.
- Added support for `Index.astype`.
- Added support for `Index.unique` and `Index.nunique`.
- Added support for `Index.sort_values`.

#### Bug Fixes
- Fixed an issue when using np.where and df.where when the scalar 'other' is the literal 0.
- Fixed a bug regarding precision loss when converting to Snowpark pandas `DataFrame` or `Series` with `dtype=np.uint64`.
- Fixed bug where `values` is set to `index` when `index` and `columns` contain all columns in DataFrame during `pivot_table`.

#### Improvements
- Added support for `Index.copy()`
- Added support for Index APIs: `dtype`, `values`, `item()`, `tolist()`, `to_series()` and `to_frame()`
- Expand support for DataFrames with no rows in `pd.pivot_table` and `DataFrame.pivot_table`.
- Added support for `inplace` parameter in `DataFrame.sort_index` and `Series.sort_index`.


## 1.19.0 (2024-06-25)

### Snowpark Python API Updates

#### New Features

- Added support for `to_boolean` function.
- Added documentation pages for Index and its APIs.

#### Bug Fixes

- Fixed a bug where python stored procedure with table return type fails when run in a task.
- Fixed a bug where df.dropna fails due to `RecursionError: maximum recursion depth exceeded` when the DataFrame has more than 500 columns.
- Fixed a bug where `AsyncJob.result("no_result")` doesn't wait for the query to finish execution.


### Snowpark Local Testing Updates

#### New Features

- Added support for the `strict` parameter when registering UDFs and Stored Procedures.

#### Bug Fixes

- Fixed a bug in convert_timezone that made the setting the source_timezone parameter return an error.
- Fixed a bug where creating DataFrame with empty data of type `DateType` raises `AttributeError`.
- Fixed a bug that table merge fails when update clause exists but no update takes place.
- Fixed a bug in mock implementation of `to_char` that raises `IndexError` when incoming column has nonconsecutive row index.
- Fixed a bug in handling of `CaseExpr` expressions that raises `IndexError` when incoming column has nonconsecutive row index.
- Fixed a bug in implementation of `Column.like` that raises `IndexError` when incoming column has nonconsecutive row index.

#### Improvements

- Added support for type coercion in the implementation of DataFrame.replace, DataFrame.dropna and the mock function `iff`.

### Snowpark pandas API Updates

#### New Features

- Added partial support for `DataFrame.pct_change` and `Series.pct_change` without the `freq` and `limit` parameters.
- Added support for `Series.str.get`.
- Added support for `Series.dt.dayofweek`, `Series.dt.day_of_week`, `Series.dt.dayofyear`, and `Series.dt.day_of_year`.
- Added support for `Series.str.__getitem__` (`Series.str[...]`).
- Added support for `Series.str.lstrip` and `Series.str.rstrip`.
- Added support for `DataFrameGroupBy.size` and `SeriesGroupBy.size`.
- Added support for `DataFrame.expanding` and `Series.expanding` for aggregations `count`, `sum`, `min`, `max`, `mean`, `std`, `var`, and `sem` with `axis=0`.
- Added support for `DataFrame.rolling` and `Series.rolling` for aggregation `count` with `axis=0`.
- Added support for `Series.str.match`.
- Added support for `DataFrame.resample` and `Series.resample` for aggregations `size`, `first`, and `last`.
- Added support for `DataFrameGroupBy.all`, `SeriesGroupBy.all`, `DataFrameGroupBy.any`, and `SeriesGroupBy.any`.
- Added support for `DataFrame.nlargest`, `DataFrame.nsmallest`, `Series.nlargest` and `Series.nsmallest`.
- Added support for `replace` and `frac > 1` in `DataFrame.sample` and `Series.sample`.
- Added support for `read_excel` (Uses local pandas for processing)
- Added support for `Series.at`, `Series.iat`, `DataFrame.at`, and `DataFrame.iat`.
- Added support for `Series.dt.isocalendar`.
- Added support for `Series.case_when` except when condition or replacement is callable.
- Added documentation pages for `Index` and its APIs.
- Added support for `DataFrame.assign`.
- Added support for `DataFrame.stack`.
- Added support for `DataFrame.pivot` and `pd.pivot`.
- Added support for `DataFrame.to_csv` and `Series.to_csv`.
- Added support for `Index.T`.

#### Bug Fixes

- Fixed a bug that causes output of GroupBy.aggregate's columns to be ordered incorrectly.
- Fixed a bug where `DataFrame.describe` on a frame with duplicate columns of differing dtypes could cause an error or incorrect results.
- Fixed a bug in `DataFrame.rolling` and `Series.rolling` so `window=0` now throws `NotImplementedError` instead of `ValueError`

#### Improvements

- Added support for named aggregations in `DataFrame.aggregate` and `Series.aggregate` with `axis=0`.
- `pd.read_csv` reads using the native pandas CSV parser, then uploads data to snowflake using parquet. This enables most of the parameters supported by `read_csv` including date parsing and numeric conversions. Uploading via parquet is roughly twice as fast as uploading via CSV.
- Initial work to support an `pd.Index` directly in Snowpark pandas. Support for `pd.Index` as a first-class component of Snowpark pandas is coming soon.
- Added a lazy index constructor and support for `len`, `shape`, `size`, `empty`, `to_pandas()` and `names`. For `df.index`, Snowpark pandas creates a lazy index object.
- For `df.columns`, Snowpark pandas supports a non-lazy version of an `Index` since the data is already stored locally.

## 1.18.0 (2024-05-28)

### Snowpark Python API Updates

#### Improvements

- Improved error message to remind users set `{"infer_schema": True}` when reading csv file without specifying its schema.
- Improved error handling for `Session.create_dataframe` when called with more than 512 rows and using `format` or `pyformat` `paramstyle`.

### Snowpark pandas API Updates

#### New Features

- Added `DataFrame.cache_result` and `Series.cache_result` methods for users to persist DataFrames and Series to a temporary table lasting the duration of the session to improve latency of subsequent operations.

#### Bug Fixes

#### Improvements

- Added partial support for `DataFrame.pivot_table` with no `index` parameter, as well as for `margins` parameter.
- Updated the signature of `DataFrame.shift`/`Series.shift`/`DataFrameGroupBy.shift`/`SeriesGroupBy.shift` to match pandas 2.2.1. Snowpark pandas does not yet support the newly-added `suffix` argument, or sequence values of `periods`.
- Re-added support for `Series.str.split`.

#### Bug Fixes

- Fixed how we support mixed columns for string methods (`Series.str.*`).

### Snowpark Local Testing Updates

#### New Features

- Added support for the following DataFrameReader read options to file formats `csv` and `json`:
  - PURGE
  - PATTERN
  - INFER_SCHEMA with value being `False`
  - ENCODING with value being `UTF8`
- Added support for `DataFrame.analytics.moving_agg` and `DataFrame.analytics.cumulative_agg_agg`.
- Added support for `if_not_exists` parameter during UDF and stored procedure registration.

#### Bug Fixes

- Fixed a bug that when processing time format, fractional second part is not handled properly.
- Fixed a bug that caused function calls on `*` to fail.
- Fixed a bug that prevented creation of map and struct type objects.
- Fixed a bug that function `date_add` was unable to handle some numeric types.
- Fixed a bug that `TimestampType` casting resulted in incorrect data.
- Fixed a bug that caused `DecimalType` data to have incorrect precision in some cases.
- Fixed a bug where referencing missing table or view raises confusing `IndexError`.
- Fixed a bug that mocked function `to_timestamp_ntz` can not handle None data.
- Fixed a bug that mocked UDFs handles output data of None improperly.
- Fixed a bug where `DataFrame.with_column_renamed` ignores attributes from parent DataFrames after join operations.
- Fixed a bug that integer precision of large value gets lost when converted to pandas DataFrame.
- Fixed a bug that the schema of datetime object is wrong when create DataFrame from a pandas DataFrame.
- Fixed a bug in the implementation of `Column.equal_nan` where null data is handled incorrectly.
- Fixed a bug where `DataFrame.drop` ignore attributes from parent DataFrames after join operations.
- Fixed a bug in mocked function `date_part` where Column type is set wrong.
- Fixed a bug where `DataFrameWriter.save_as_table` does not raise exceptions when inserting null data into non-nullable columns.
- Fixed a bug in the implementation of `DataFrameWriter.save_as_table` where
  - Append or Truncate fails when incoming data has different schema than existing table.
  - Truncate fails when incoming data does not specify columns that are nullable.

#### Improvements

- Removed dependency check for `pyarrow` as it is not used.
- Improved target type coverage of `Column.cast`, adding support for casting to boolean and all integral types.
- Aligned error experience when calling UDFs and stored procedures.
- Added appropriate error messages for `is_permanent` and `anonymous` options in UDFs and stored procedures registration to make it more clear that those features are not yet supported.
- File read operation with unsupported options and values now raises `NotImplementedError` instead of warnings and unclear error information.

## 1.17.0 (2024-05-21)

### Snowpark Python API Updates

#### New Features

- Added support to add a comment on tables and views using the functions listed below:
  - `DataFrameWriter.save_as_table`
  - `DataFrame.create_or_replace_view`
  - `DataFrame.create_or_replace_temp_view`
  - `DataFrame.create_or_replace_dynamic_table`

#### Improvements

- Improved error message to remind users to set `{"infer_schema": True}` when reading CSV file without specifying its schema.

### Snowpark pandas API Updates

#### New Features

- Start of Public Preview of Snowpark pandas API. Refer to the [Snowpark pandas API Docs](https://docs.snowflake.com/developer-guide/snowpark/python/snowpark-pandas) for more details.

### Snowpark Local Testing Updates

#### New Features

- Added support for NumericType and VariantType data conversion in the mocked function `to_timestamp_ltz`, `to_timestamp_ntz`, `to_timestamp_tz` and `to_timestamp`.
- Added support for DecimalType, BinaryType, ArrayType, MapType, TimestampType, DateType and TimeType data conversion in the mocked function `to_char`.
- Added support for the following APIs:
  - snowflake.snowpark.functions:
    - to_varchar
  - snowflake.snowpark.DataFrame:
    - pivot
  - snowflake.snowpark.Session:
    - cancel_all
- Introduced a new exception class `snowflake.snowpark.mock.exceptions.SnowparkLocalTestingException`.
- Added support for casting to FloatType

#### Bug Fixes

- Fixed a bug that stored procedure and UDF should not remove imports already in the `sys.path` during the clean-up step.
- Fixed a bug that when processing datetime format, the fractional second part is not handled properly.
- Fixed a bug that on Windows platform that file operations was unable to properly handle file separator in directory name.
- Fixed a bug that on Windows platform that when reading a pandas dataframe, IntervalType column with integer data can not be processed.
- Fixed a bug that prevented users from being able to select multiple columns with the same alias.
- Fixed a bug that `Session.get_current_[schema|database|role|user|account|warehouse]` returns upper-cased identifiers when identifiers are quoted.
- Fixed a bug that function `substr` and `substring` can not handle 0-based `start_expr`.

#### Improvements

- Standardized the error experience by raising `SnowparkLocalTestingException` in error cases which is on par with `SnowparkSQLException` raised in non-local execution.
- Improved error experience of `Session.write_pandas` method that `NotImplementError` will be raised when called.
- Aligned error experience with reusing a closed session in non-local execution.

## 1.16.0 (2024-05-07)

### New Features

- Support stored procedure register with packages given as Python modules.
- Added snowflake.snowpark.Session.lineage.trace to explore data lineage of snowfake objects.
- Added support for structured type schema parsing.

### Bug Fixes

- Fixed a bug when inferring schema, single quotes are added to stage files already have single quotes.

### Local Testing Updates

#### New Features

- Added support for StringType, TimestampType and VariantType data conversion in the mocked function `to_date`.
- Added support for the following APIs:
  - snowflake.snowpark.functions
    - get
    - concat
    - concat_ws

#### Bug Fixes

- Fixed a bug that caused `NaT` and `NaN` values to not be recognized.
- Fixed a bug where, when inferring a schema, single quotes were added to stage files that already had single quotes.
- Fixed a bug where `DataFrameReader.csv` was unable to handle quoted values containing a delimiter.
- Fixed a bug that when there is `None` value in an arithmetic calculation, the output should remain `None` instead of `math.nan`.
- Fixed a bug in function `sum` and `covar_pop` that when there is `math.nan` in the data, the output should also be `math.nan`.
- Fixed a bug that stage operation can not handle directories.
- Fixed a bug that `DataFrame.to_pandas` should take Snowflake numeric types with precision 38 as `int64`.

## 1.15.0 (2024-04-24)

### New Features

- Added `truncate` save mode in `DataFrameWrite` to overwrite existing tables by truncating the underlying table instead of dropping it.
- Added telemetry to calculate query plan height and number of duplicate nodes during collect operations.
- Added the functions below to unload data from a `DataFrame` into one or more files in a stage:
  - `DataFrame.write.json`
  - `DataFrame.write.csv`
  - `DataFrame.write.parquet`
- Added distributed tracing using open telemetry APIs for action functions in `DataFrame` and `DataFrameWriter`:
  - snowflake.snowpark.DataFrame:
    - collect
    - collect_nowait
    - to_pandas
    - count
    - show
  - snowflake.snowpark.DataFrameWriter:
    - save_as_table
- Added support for snow:// URLs to `snowflake.snowpark.Session.file.get` and `snowflake.snowpark.Session.file.get_stream`
- Added support to register stored procedures and UDxFs with a `comment`.
- UDAF client support is ready for public preview. Please stay tuned for the Snowflake announcement of UDAF public preview.
- Added support for dynamic pivot.  This feature is currently in private preview.

### Improvements

- Improved the generated query performance for both compilation and execution by converting duplicate subqueries to Common Table Expressions (CTEs). It is still an experimental feature not enabled by default, and can be enabled by setting `session.cte_optimization_enabled` to `True`.

### Bug Fixes

- Fixed a bug where `statement_params` was not passed to query executions that register stored procedures and user defined functions.
- Fixed a bug causing `snowflake.snowpark.Session.file.get_stream` to fail for quoted stage locations.
- Fixed a bug that an internal type hint in `utils.py` might raise AttributeError in case the underlying module can not be found.

### Local Testing Updates

#### New Features

- Added support for registering UDFs and stored procedures.
- Added support for the following APIs:
  - snowflake.snowpark.Session:
    - file.put
    - file.put_stream
    - file.get
    - file.get_stream
    - read.json
    - add_import
    - remove_import
    - get_imports
    - clear_imports
    - add_packages
    - add_requirements
    - clear_packages
    - remove_package
    - udf.register
    - udf.register_from_file
    - sproc.register
    - sproc.register_from_file
  - snowflake.snowpark.functions
    - current_database
    - current_session
    - date_trunc
    - object_construct
    - object_construct_keep_null
    - pow
    - sqrt
    - udf
    - sproc
- Added support for StringType, TimestampType and VariantType data conversion in the mocked function `to_time`.

#### Bug Fixes

- Fixed a bug that null filled columns for constant functions.
- Fixed a bug that implementation of to_object, to_array and to_binary to better handle null inputs.
- Fixed a bug that timestamp data comparison can not handle year beyond 2262.
- Fixed a bug that `Session.builder.getOrCreate` should return the created mock session.

## 1.14.0 (2024-03-20)

### New Features

- Added support for creating vectorized UDTFs with `process` method.
- Added support for dataframe functions:
  - to_timestamp_ltz
  - to_timestamp_ntz
  - to_timestamp_tz
  - locate
- Added support for ASOF JOIN type.
- Added support for the following local testing APIs:
  - snowflake.snowpark.functions:
    - to_double
    - to_timestamp
    - to_timestamp_ltz
    - to_timestamp_ntz
    - to_timestamp_tz
    - greatest
    - least
    - convert_timezone
    - dateadd
    - date_part
  - snowflake.snowpark.Session:
    - get_current_account
    - get_current_warehouse
    - get_current_role
    - use_schema
    - use_warehouse
    - use_database
    - use_role

### Bug Fixes

- Fixed a bug in `SnowflakePlanBuilder` that `save_as_table` does not filter column that name start with '$' and follow by number correctly.
- Fixed a bug that statement parameters may have no effect when resolving imports and packages.
- Fixed bugs in local testing:
  - LEFT ANTI and LEFT SEMI joins drop rows with null values.
  - DataFrameReader.csv incorrectly parses data when the optional parameter `field_optionally_enclosed_by` is specified.
  - Column.regexp only considers the first entry when `pattern` is a `Column`.
  - Table.update raises `KeyError` when updating null values in the rows.
  - VARIANT columns raise errors at `DataFrame.collect`.
  - `count_distinct` does not work correctly when counting.
  - Null values in integer columns raise `TypeError`.

### Improvements

- Added telemetry to local testing.
- Improved the error message of `DataFrameReader` to raise `FileNotFound` error when reading a path that does not exist or when there are no files under the path.

## 1.13.0 (2024-02-26)

### New Features

- Added support for an optional `date_part` argument in function `last_day`.
- `SessionBuilder.app_name` will set the query_tag after the session is created.
- Added support for the following local testing functions:
  - current_timestamp
  - current_date
  - current_time
  - strip_null_value
  - upper
  - lower
  - length
  - initcap

### Improvements

- Added cleanup logic at interpreter shutdown to close all active sessions.
- Closing sessions within stored procedures now is a no-op logging a warning instead of raising an error.

### Bug Fixes

- Fixed a bug in `DataFrame.to_local_iterator` where the iterator could yield wrong results if another query is executed before the iterator finishes due to wrong isolation level. For details, please see #945.
- Fixed a bug that truncated table names in error messages while running a plan with local testing enabled.
- Fixed a bug that `Session.range` returns empty result when the range is large.

## 1.12.1 (2024-02-08)

### Improvements

- Use `split_blocks=True` by default during `to_pandas` conversion, for optimal memory allocation. This parameter is passed to `pyarrow.Table.to_pandas`, which enables `PyArrow` to split the memory allocation into smaller, more manageable blocks instead of allocating a single contiguous block. This results in better memory management when dealing with larger datasets.

### Bug Fixes

- Fixed a bug in `DataFrame.to_pandas` that caused an error when evaluating on a Dataframe with an `IntergerType` column with null values.

## 1.12.0 (2024-01-30)

### New Features

- Exposed `statement_params` in `StoredProcedure.__call__`.
- Added two optional arguments to `Session.add_import`.
  - `chunk_size`: The number of bytes to hash per chunk of the uploaded files.
  - `whole_file_hash`: By default only the first chunk of the uploaded import is hashed to save time. When this is set to True each uploaded file is fully hashed instead.
- Added parameters `external_access_integrations` and `secrets` when creating a UDAF from Snowpark Python to allow integration with external access.
- Added a new method `Session.append_query_tag`. Allows an additional tag to be added to the current query tag by appending it as a comma separated value.
- Added a new method `Session.update_query_tag`. Allows updates to a JSON encoded dictionary query tag.
- `SessionBuilder.getOrCreate` will now attempt to replace the singleton it returns when token expiration has been detected.
- Added support for new functions in `snowflake.snowpark.functions`:
  - `array_except`
  - `create_map`
  - `sign`/`signum`
- Added the following functions to `DataFrame.analytics`:
  - Added the `moving_agg` function in `DataFrame.analytics` to enable moving aggregations like sums and averages with multiple window sizes.
  - Added the `cummulative_agg` function in `DataFrame.analytics` to enable commulative aggregations like sums and averages on multiple columns.
  - Added the `compute_lag` and `compute_lead` functions in `DataFrame.analytics` for enabling lead and lag calculations on multiple columns.
  - Added the `time_series_agg` function in `DataFrame.analytics` to enable time series aggregations like sums and averages with multiple time windows.

### Bug Fixes

- Fixed a bug in `DataFrame.na.fill` that caused Boolean values to erroneously override integer values.
- Fixed a bug in `Session.create_dataframe` where the Snowpark DataFrames created using pandas DataFrames were not inferring the type for timestamp columns correctly. The behavior is as follows:
  - Earlier timestamp columns without a timezone would be converted to nanosecond epochs and inferred as `LongType()`, but will now be correctly maintained as timestamp values and be inferred as `TimestampType(TimestampTimeZone.NTZ)`.
  - Earlier timestamp columns with a timezone would be inferred as `TimestampType(TimestampTimeZone.NTZ)` and loose timezone information but will now be correctly inferred as `TimestampType(TimestampTimeZone.LTZ)` and timezone information is retained correctly.
  - Set session parameter `PYTHON_SNOWPARK_USE_LOGICAL_TYPE_FOR_CREATE_DATAFRAME` to revert back to old behavior. It is recommended that you update your code to align with correct behavior because the parameter will be removed in the future.
- Fixed a bug that `DataFrame.to_pandas` gets decimal type when scale is not 0, and creates an object dtype in `pandas`. Instead, we cast the value to a float64 type.
- Fixed bugs that wrongly flattened the generated SQL when one of the following happens:
  - `DataFrame.filter()` is called after `DataFrame.sort().limit()`.
  - `DataFrame.sort()` or `filter()` is called on a DataFrame that already has a window function or sequence-dependent data generator column.
    For instance, `df.select("a", seq1().alias("b")).select("a", "b").sort("a")` won't flatten the sort clause anymore.
  - a window or sequence-dependent data generator column is used after `DataFrame.limit()`. For instance, `df.limit(10).select(row_number().over())` won't flatten the limit and select in the generated SQL.
- Fixed a bug where aliasing a DataFrame column raised an error when the DataFame was copied from another DataFrame with an aliased column. For instance,

  ```python
  df = df.select(col("a").alias("b"))
  df = copy(df)
  df.select(col("b").alias("c"))  # threw an error. Now it's fixed.
  ```

- Fixed a bug in `Session.create_dataframe` that the non-nullable field in a schema is not respected for boolean type. Note that this fix is only effective when the user has the privilege to create a temp table.
- Fixed a bug in SQL simplifier where non-select statements in `session.sql` dropped a SQL query when used with `limit()`.
- Fixed a bug that raised an exception when session parameter `ERROR_ON_NONDETERMINISTIC_UPDATE` is true.

### Behavior Changes (API Compatible)

- When parsing data types during a `to_pandas` operation, we rely on GS precision value to fix precision issues for large integer values. This may affect users where a column that was earlier returned as `int8` gets returned as `int64`. Users can fix this by explicitly specifying precision values for their return column.
- Aligned behavior for `Session.call` in case of table stored procedures where running `Session.call` would not trigger stored procedure unless a `collect()` operation was performed.
- `StoredProcedureRegistration` will now automatically add `snowflake-snowpark-python` as a package dependency. The added dependency will be on the client's local version of the library and an error is thrown if the server cannot support that version.

## 1.11.1 (2023-12-07)

### Bug Fixes

- Fixed a bug that numpy should not be imported at the top level of mock module.
- Added support for these new functions in `snowflake.snowpark.functions`:
  - `from_utc_timestamp`
  - `to_utc_timestamp`

## 1.11.0 (2023-12-05)

### New Features

- Add the `conn_error` attribute to `SnowflakeSQLException` that stores the whole underlying exception from `snowflake-connector-python`.
- Added support for `RelationalGroupedDataframe.pivot()` to access `pivot` in the following pattern `Dataframe.group_by(...).pivot(...)`.
- Added experimental feature: Local Testing Mode, which allows you to create and operate on Snowpark Python DataFrames locally without connecting to a Snowflake account. You can use the local testing framework to test your DataFrame operations locally, on your development machine or in a CI (continuous integration) pipeline, before deploying code changes to your account.

- Added support for `arrays_to_object` new functions in `snowflake.snowpark.functions`.
- Added support for the vector data type.

### Dependency Updates

- Bumped cloudpickle dependency to work with `cloudpickle==2.2.1`
- Updated ``snowflake-connector-python`` to `3.4.0`.

### Bug Fixes

- DataFrame column names quoting check now supports newline characters.
- Fix a bug where a DataFrame generated by `session.read.with_metadata` creates inconsistent table when doing `df.write.save_as_table`.

## 1.10.0 (2023-11-03)

### New Features

- Added support for managing case sensitivity in `DataFrame.to_local_iterator()`.
- Added support for specifying vectorized UDTF's input column names by using the optional parameter `input_names` in `UDTFRegistration.register/register_file` and `functions.pandas_udtf`. By default, `RelationalGroupedDataFrame.applyInPandas` will infer the column names from current dataframe schema.
- Add `sql_error_code` and `raw_message` attributes to `SnowflakeSQLException` when it is caused by a SQL exception.

### Bug Fixes

- Fixed a bug in `DataFrame.to_pandas()` where converting snowpark dataframes to pandas dataframes was losing precision on integers with more than 19 digits.
- Fixed a bug that `session.add_packages` can not handle requirement specifier that contains project name with underscore and version.
- Fixed a bug in `DataFrame.limit()` when `offset` is used and the parent `DataFrame` uses `limit`. Now the `offset` won't impact the parent DataFrame's `limit`.
- Fixed a bug in `DataFrame.write.save_as_table` where dataframes created from read api could not save data into snowflake because of invalid column name `$1`.

### Behavior change

- Changed the behavior of `date_format`:
  - The `format` argument changed from optional to required.
  - The returned result changed from a date object to a date-formatted string.
- When a window function, or a sequence-dependent data generator (`normal`, `zipf`, `uniform`, `seq1`, `seq2`, `seq4`, `seq8`) function is used, the sort and filter operation will no longer be flattened when generating the query.

## 1.9.0 (2023-10-13)

### New Features

- Added support for the Python 3.11 runtime environment.

### Dependency updates

- Added back the dependency of `typing-extensions`.

### Bug Fixes

- Fixed a bug where imports from permanent stage locations were ignored for temporary stored procedures, UDTFs, UDFs, and UDAFs.
- Revert back to using CTAS (create table as select) statement for `Dataframe.writer.save_as_table` which does not need insert permission for writing tables.

### New Features
- Support `PythonObjJSONEncoder` json-serializable objects for `ARRAY` and `OBJECT` literals.

## 1.8.0 (2023-09-14)

### New Features

- Added support for VOLATILE/IMMUTABLE keyword when registering UDFs.
- Added support for specifying clustering keys when saving dataframes using `DataFrame.save_as_table`.
- Accept `Iterable` objects input for `schema` when creating dataframes using `Session.create_dataframe`.
- Added the property `DataFrame.session` to return a `Session` object.
- Added the property `Session.session_id` to return an integer that represents session ID.
- Added the property `Session.connection` to return a `SnowflakeConnection` object .

- Added support for creating a Snowpark session from a configuration file or environment variables.

### Dependency updates

- Updated ``snowflake-connector-python`` to 3.2.0.

### Bug Fixes

- Fixed a bug where automatic package upload would raise `ValueError` even when compatible package version were added in `session.add_packages`.
- Fixed a bug where table stored procedures were not registered correctly when using `register_from_file`.
- Fixed a bug where dataframe joins failed with `invalid_identifier` error.
- Fixed a bug where `DataFrame.copy` disables SQL simplfier for the returned copy.
- Fixed a bug where `session.sql().select()` would fail if any parameters are specified to `session.sql()`

## 1.7.0 (2023-08-28)

### New Features

- Added parameters `external_access_integrations` and `secrets` when creating a UDF, UDTF or Stored Procedure from Snowpark Python to allow integration with external access.
- Added support for these new functions in `snowflake.snowpark.functions`:
  - `array_flatten`
  - `flatten`
- Added support for `apply_in_pandas` in `snowflake.snowpark.relational_grouped_dataframe`.
- Added support for replicating your local Python environment on Snowflake via `Session.replicate_local_environment`.

### Bug Fixes

- Fixed a bug where `session.create_dataframe` fails to properly set nullable columns where nullability was affected by order or data was given.
- Fixed a bug where `DataFrame.select` could not identify and alias columns in presence of table functions when output columns of table function overlapped with columns in dataframe.

### Behavior Changes

- When creating stored procedures, UDFs, UDTFs, UDAFs with parameter `is_permanent=False` will now create temporary objects even when `stage_name` is provided. The default value of `is_permanent` is `False` which is why if this value is not explicitly set to `True` for permanent objects, users will notice a change in behavior.
- `types.StructField` now enquotes column identifier by default.

## 1.6.1 (2023-08-02)

### New Features

- Added support for these new functions in `snowflake.snowpark.functions`:
  - `array_sort`
  - `sort_array`
  - `array_min`
  - `array_max`
  - `explode_outer`
- Added support for pure Python packages specified via `Session.add_requirements` or `Session.add_packages`. They are now usable in stored procedures and UDFs even if packages are not present on the Snowflake Anaconda channel.
  - Added Session parameter `custom_packages_upload_enabled` and `custom_packages_force_upload_enabled` to enable the support for pure Python packages feature mentioned above. Both parameters default to `False`.
- Added support for specifying package requirements by passing a Conda environment yaml file to `Session.add_requirements`.
- Added support for asynchronous execution of multi-query dataframes that contain binding variables.
- Added support for renaming multiple columns in `DataFrame.rename`.
- Added support for Geometry datatypes.
- Added support for `params` in `session.sql()` in stored procedures.
- Added support for user-defined aggregate functions (UDAFs). This feature is currently in private preview.
- Added support for vectorized UDTFs (user-defined table functions). This feature is currently in public preview.
- Added support for Snowflake Timestamp variants (i.e., `TIMESTAMP_NTZ`, `TIMESTAMP_LTZ`, `TIMESTAMP_TZ`)
  - Added `TimestampTimezone` as an argument in `TimestampType` constructor.
  - Added type hints `NTZ`, `LTZ`, `TZ` and `Timestamp` to annotate functions when registering UDFs.

### Improvements

- Removed redundant dependency `typing-extensions`.
- `DataFrame.cache_result` now creates temp table fully qualified names under current database and current schema.

### Bug Fixes

- Fixed a bug where type check happens on pandas before it is imported.
- Fixed a bug when creating a UDF from `numpy.ufunc`.
- Fixed a bug where `DataFrame.union` was not generating the correct `Selectable.schema_query` when SQL simplifier is enabled.

### Behavior Changes

- `DataFrameWriter.save_as_table` now respects the `nullable` field of the schema provided by the user or the inferred schema based on data from user input.

### Dependency updates

- Updated ``snowflake-connector-python`` to 3.0.4.

## 1.5.1 (2023-06-20)

### New Features

- Added support for the Python 3.10 runtime environment.

## 1.5.0 (2023-06-09)

### Behavior Changes

- Aggregation results, from functions such as `DataFrame.agg` and `DataFrame.describe`, no longer strip away non-printing characters from column names.

### New Features

- Added support for the Python 3.9 runtime environment.
- Added support for new functions in `snowflake.snowpark.functions`:
  - `array_generate_range`
  - `array_unique_agg`
  - `collect_set`
  - `sequence`
- Added support for registering and calling stored procedures with `TABLE` return type.
- Added support for parameter `length` in `StringType()` to specify the maximum number of characters that can be stored by the column.
- Added the alias `functions.element_at()` for `functions.get()`.
- Added the alias `Column.contains` for `functions.contains`.
- Added experimental feature `DataFrame.alias`.
- Added support for querying metadata columns from stage when creating `DataFrame` using `DataFrameReader`.
- Added support for `StructType.add` to append more fields to existing `StructType` objects.
- Added support for parameter `execute_as` in `StoredProcedureRegistration.register_from_file()` to specify stored procedure caller rights.

### Bug Fixes

- Fixed a bug where the `Dataframe.join_table_function` did not run all of the necessary queries to set up the join table function when SQL simplifier was enabled.
- Fixed type hint declaration for custom types - `ColumnOrName`, `ColumnOrLiteralStr`, `ColumnOrSqlExpr`, `LiteralType` and `ColumnOrLiteral` that were breaking `mypy` checks.
- Fixed a bug where `DataFrameWriter.save_as_table` and `DataFrame.copy_into_table` failed to parse fully qualified table names.

## 1.4.0 (2023-04-24)

### New Features

- Added support for `session.getOrCreate`.
- Added support for alias `Column.getField`.
- Added support for new functions in `snowflake.snowpark.functions`:
  - `date_add` and `date_sub` to make add and subtract operations easier.
  - `daydiff`
  - `explode`
  - `array_distinct`.
  - `regexp_extract`.
  - `struct`.
  - `format_number`.
  - `bround`.
  - `substring_index`
- Added parameter `skip_upload_on_content_match` when creating UDFs, UDTFs and stored procedures using `register_from_file` to skip uploading files to a stage if the same version of the files are already on the stage.
- Added support for `DataFrameWriter.save_as_table` method to take table names that contain dots.
- Flattened generated SQL when `DataFrame.filter()` or `DataFrame.order_by()` is followed by a projection statement (e.g. `DataFrame.select()`, `DataFrame.with_column()`).
- Added support for creating dynamic tables _(in private preview)_ using `Dataframe.create_or_replace_dynamic_table`.
- Added an optional argument `params` in `session.sql()` to support binding variables. Note that this is not supported in stored procedures yet.

### Bug Fixes

- Fixed a bug in `strtok_to_array` where an exception was thrown when a delimiter was passed in.
- Fixed a bug in `session.add_import` where the module had the same namespace as other dependencies.

## 1.3.0 (2023-03-28)

### New Features

- Added support for `delimiters` parameter in `functions.initcap()`.
- Added support for `functions.hash()` to accept a variable number of input expressions.
- Added API `Session.RuntimeConfig` for getting/setting/checking the mutability of any runtime configuration.
- Added support managing case sensitivity in `Row` results from `DataFrame.collect` using `case_sensitive` parameter.
- Added API `Session.conf` for getting, setting or checking the mutability of any runtime configuration.
- Added support for managing case sensitivity in `Row` results from `DataFrame.collect` using `case_sensitive` parameter.
- Added indexer support for `snowflake.snowpark.types.StructType`.
- Added a keyword argument `log_on_exception` to `Dataframe.collect` and `Dataframe.collect_no_wait` to optionally disable error logging for SQL exceptions.

### Bug Fixes

- Fixed a bug where a DataFrame set operation(`DataFrame.substract`, `DataFrame.union`, etc.) being called after another DataFrame set operation and `DataFrame.select` or `DataFrame.with_column` throws an exception.
- Fixed a bug where chained sort statements are overwritten by the SQL simplifier.

### Improvements

- Simplified JOIN queries to use constant subquery aliases (`SNOWPARK_LEFT`, `SNOWPARK_RIGHT`) by default. Users can disable this at runtime with `session.conf.set('use_constant_subquery_alias', False)` to use randomly generated alias names instead.
- Allowed specifying statement parameters in `session.call()`.
- Enabled the uploading of large pandas DataFrames in stored procedures by defaulting to a chunk size of 100,000 rows.

## 1.2.0 (2023-03-02)

### New Features

- Added support for displaying source code as comments in the generated scripts when registering stored procedures. This
  is enabled by default, turn off by specifying `source_code_display=False` at registration.
- Added a parameter `if_not_exists` when creating a UDF, UDTF or Stored Procedure from Snowpark Python to ignore creating the specified function or procedure if it already exists.
- Accept integers when calling `snowflake.snowpark.functions.get` to extract value from array.
- Added `functions.reverse` in functions to open access to Snowflake built-in function
  [reverse](https://docs.snowflake.com/en/sql-reference/functions/reverse).
- Added parameter `require_scoped_url` in snowflake.snowflake.files.SnowflakeFile.open() `(in Private Preview)` to replace `is_owner_file` is marked for deprecation.

### Bug Fixes

- Fixed a bug that overwrote `paramstyle` to `qmark` when creating a Snowpark session.
- Fixed a bug where `df.join(..., how="cross")` fails with `SnowparkJoinException: (1112): Unsupported using join type 'Cross'`.
- Fixed a bug where querying a `DataFrame` column created from chained function calls used a wrong column name.

## 1.1.0 (2023-01-26)

### New Features:

- Added `asc`, `asc_nulls_first`, `asc_nulls_last`, `desc`, `desc_nulls_first`, `desc_nulls_last`, `date_part` and `unix_timestamp` in functions.
- Added the property `DataFrame.dtypes` to return a list of column name and data type pairs.
- Added the following aliases:
  - `functions.expr()` for `functions.sql_expr()`.
  - `functions.date_format()` for `functions.to_date()`.
  - `functions.monotonically_increasing_id()` for `functions.seq8()`
  - `functions.from_unixtime()` for `functions.to_timestamp()`

### Bug Fixes:

- Fixed a bug in SQL simplifier that didn’t handle Column alias and join well in some cases. See https://github.com/snowflakedb/snowpark-python/issues/658 for details.
- Fixed a bug in SQL simplifier that generated wrong column names for function calls, NaN and INF.

### Improvements

- The session parameter `PYTHON_SNOWPARK_USE_SQL_SIMPLIFIER` is `True` after Snowflake 7.3 was released. In snowpark-python, `session.sql_simplifier_enabled` reads the value of `PYTHON_SNOWPARK_USE_SQL_SIMPLIFIER` by default, meaning that the SQL simplfier is enabled by default after the Snowflake 7.3 release. To turn this off, set `PYTHON_SNOWPARK_USE_SQL_SIMPLIFIER` in Snowflake to `False` or run `session.sql_simplifier_enabled = False` from Snowpark. It is recommended to use the SQL simplifier because it helps to generate more concise SQL.

## 1.0.0 (2022-11-01)

### New Features

- Added `Session.generator()` to create a new `DataFrame` using the Generator table function.
- Added a parameter `secure` to the functions that create a secure UDF or UDTF.

## 0.12.0 (2022-10-14)

### New Features

- Added new APIs for async job:
  - `Session.create_async_job()` to create an `AsyncJob` instance from a query id.
  - `AsyncJob.result()` now accepts argument `result_type` to return the results in different formats.
  - `AsyncJob.to_df()` returns a `DataFrame` built from the result of this asynchronous job.
  - `AsyncJob.query()` returns the SQL text of the executed query.
- `DataFrame.agg()` and `RelationalGroupedDataFrame.agg()` now accept variable-length arguments.
- Added parameters `lsuffix` and `rsuffix` to `DataFram.join()` and `DataFrame.cross_join()` to conveniently rename overlapping columns.
- Added `Table.drop_table()` so you can drop the temp table after `DataFrame.cache_result()`. `Table` is also a context manager so you can use the `with` statement to drop the cache temp table after use.
- Added `Session.use_secondary_roles()`.
- Added functions `first_value()` and `last_value()`. (contributed by @chasleslr)
- Added `on` as an alias for `using_columns` and `how` as an alias for `join_type` in `DataFrame.join()`.

### Bug Fixes

- Fixed a bug in `Session.create_dataframe()` that raised an error when `schema` names had special characters.
- Fixed a bug in which options set in `Session.read.option()` were not passed to `DataFrame.copy_into_table()` as default values.
- Fixed a bug in which `DataFrame.copy_into_table()` raises an error when a copy option has single quotes in the value.

## 0.11.0 (2022-09-28)

### Behavior Changes

- `Session.add_packages()` now raises `ValueError` when the version of a package cannot be found in Snowflake Anaconda channel. Previously, `Session.add_packages()` succeeded, and a `SnowparkSQLException` exception was raised later in the UDF/SP registration step.

### New Features:

- Added method `FileOperation.get_stream()` to support downloading stage files as stream.
- Added support in `functions.ntiles()` to accept int argument.
- Added the following aliases:
  - `functions.call_function()` for `functions.call_builtin()`.
  - `functions.function()` for `functions.builtin()`.
  - `DataFrame.order_by()` for `DataFrame.sort()`
  - `DataFrame.orderBy()` for `DataFrame.sort()`
- Improved `DataFrame.cache_result()` to return a more accurate `Table` class instead of a `DataFrame` class.
- Added support to allow `session` as the first argument when calling `StoredProcedure`.

### Improvements

- Improved nested query generation by flattening queries when applicable.
  - This improvement could be enabled by setting `Session.sql_simplifier_enabled = True`.
  - `DataFrame.select()`, `DataFrame.with_column()`, `DataFrame.drop()` and other select-related APIs have more flattened SQLs.
  - `DataFrame.union()`, `DataFrame.union_all()`, `DataFrame.except_()`, `DataFrame.intersect()`, `DataFrame.union_by_name()` have flattened SQLs generated when multiple set operators are chained.
- Improved type annotations for async job APIs.

### Bug Fixes

- Fixed a bug in which `Table.update()`, `Table.delete()`, `Table.merge()` try to reference a temp table that does not exist.

## 0.10.0 (2022-09-16)

### New Features:

- Added experimental APIs for evaluating Snowpark dataframes with asynchronous queries:
  - Added keyword argument `block` to the following action APIs on Snowpark dataframes (which execute queries) to allow asynchronous evaluations:
    - `DataFrame.collect()`, `DataFrame.to_local_iterator()`, `DataFrame.to_pandas()`, `DataFrame.to_pandas_batches()`, `DataFrame.count()`, `DataFrame.first()`.
    - `DataFrameWriter.save_as_table()`, `DataFrameWriter.copy_into_location()`.
    - `Table.delete()`, `Table.update()`, `Table.merge()`.
  - Added method `DataFrame.collect_nowait()` to allow asynchronous evaluations.
  - Added class `AsyncJob` to retrieve results from asynchronously executed queries and check their status.
- Added support for `table_type` in `Session.write_pandas()`. You can now choose from these `table_type` options: `"temporary"`, `"temp"`, and `"transient"`.
- Added support for using Python structured data (`list`, `tuple` and `dict`) as literal values in Snowpark.
- Added keyword argument `execute_as` to `functions.sproc()` and `session.sproc.register()` to allow registering a stored procedure as a caller or owner.
- Added support for specifying a pre-configured file format when reading files from a stage in Snowflake.

### Improvements:

- Added support for displaying details of a Snowpark session.

### Bug Fixes:

- Fixed a bug in which `DataFrame.copy_into_table()` and `DataFrameWriter.save_as_table()` mistakenly created a new table if the table name is fully qualified, and the table already exists.

### Deprecations:

- Deprecated keyword argument `create_temp_table` in `Session.write_pandas()`.
- Deprecated invoking UDFs using arguments wrapped in a Python list or tuple. You can use variable-length arguments without a list or tuple.

### Dependency updates

- Updated ``snowflake-connector-python`` to 2.7.12.

## 0.9.0 (2022-08-30)

### New Features:

- Added support for displaying source code as comments in the generated scripts when registering UDFs.
  This feature is turned on by default. To turn it off, pass the new keyword argument `source_code_display` as `False` when calling `register()` or `@udf()`.
- Added support for calling table functions from `DataFrame.select()`, `DataFrame.with_column()` and `DataFrame.with_columns()` which now take parameters of type `table_function.TableFunctionCall` for columns.
- Added keyword argument `overwrite` to `session.write_pandas()` to allow overwriting contents of a Snowflake table with that of a pandas DataFrame.
- Added keyword argument `column_order` to `df.write.save_as_table()` to specify the matching rules when inserting data into table in append mode.
- Added method `FileOperation.put_stream()` to upload local files to a stage via file stream.
- Added methods `TableFunctionCall.alias()` and `TableFunctionCall.as_()` to allow aliasing the names of columns that come from the output of table function joins.
- Added function `get_active_session()` in module `snowflake.snowpark.context` to get the current active Snowpark session.

### Bug Fixes:

- Fixed a bug in which batch insert should not raise an error when `statement_params` is not passed to the function.
- Fixed a bug in which column names should be quoted when `session.create_dataframe()` is called with dicts and a given schema.
- Fixed a bug in which creation of table should be skipped if the table already exists and is in append mode when calling `df.write.save_as_table()`.
- Fixed a bug in which third-party packages with underscores cannot be added when registering UDFs.

### Improvements:

- Improved function `function.uniform()` to infer the types of inputs `max_` and `min_` and cast the limits to `IntegerType` or `FloatType` correspondingly.

## 0.8.0 (2022-07-22)

### New Features:

- Added keyword only argument `statement_params` to the following methods to allow for specifying statement level parameters:
  - `collect`, `to_local_iterator`, `to_pandas`, `to_pandas_batches`,
    `count`, `copy_into_table`, `show`, `create_or_replace_view`, `create_or_replace_temp_view`, `first`, `cache_result`
    and `random_split` on class `snowflake.snowpark.Dateframe`.
  - `update`, `delete` and `merge` on class `snowflake.snowpark.Table`.
  - `save_as_table` and `copy_into_location` on class `snowflake.snowpark.DataFrameWriter`.
  - `approx_quantile`, `statement_params`, `cov` and `crosstab` on class `snowflake.snowpark.DataFrameStatFunctions`.
  - `register` and `register_from_file` on class `snowflake.snowpark.udf.UDFRegistration`.
  - `register` and `register_from_file` on class `snowflake.snowpark.udtf.UDTFRegistration`.
  - `register` and `register_from_file` on class `snowflake.snowpark.stored_procedure.StoredProcedureRegistration`.
  - `udf`, `udtf` and `sproc` in `snowflake.snowpark.functions`.
- Added support for `Column` as an input argument to `session.call()`.
- Added support for `table_type` in `df.write.save_as_table()`. You can now choose from these `table_type` options: `"temporary"`, `"temp"`, and `"transient"`.

### Improvements:

- Added validation of object name in `session.use_*` methods.
- Updated the query tag in SQL to escape it when it has special characters.
- Added a check to see if Anaconda terms are acknowledged when adding missing packages.

### Bug Fixes:

- Fixed the limited length of the string column in `session.create_dataframe()`.
- Fixed a bug in which `session.create_dataframe()` mistakenly converted 0 and `False` to `None` when the input data was only a list.
- Fixed a bug in which calling `session.create_dataframe()` using a large local dataset sometimes created a temp table twice.
- Aligned the definition of `function.trim()` with the SQL function definition.
- Fixed an issue where snowpark-python would hang when using the Python system-defined (built-in function) `sum` vs. the Snowpark `function.sum()`.

### Deprecations:

- Deprecated keyword argument `create_temp_table` in `df.write.save_as_table()`.

## 0.7.0 (2022-05-25)

### New Features:

- Added support for user-defined table functions (UDTFs).
  - Use function `snowflake.snowpark.functions.udtf()` to register a UDTF, or use it as a decorator to register the UDTF.
    - You can also use `Session.udtf.register()` to register a UDTF.
  - Use `Session.udtf.register_from_file()` to register a UDTF from a Python file.
- Updated APIs to query a table function, including both Snowflake built-in table functions and UDTFs.
  - Use function `snowflake.snowpark.functions.table_function()` to create a callable representing a table function and use it to call the table function in a query.
  - Alternatively, use function `snowflake.snowpark.functions.call_table_function()` to call a table function.
  - Added support for `over` clause that specifies `partition by` and `order by` when lateral joining a table function.
  - Updated `Session.table_function()` and `DataFrame.join_table_function()` to accept `TableFunctionCall` instances.

### Breaking Changes:

- When creating a function with `functions.udf()` and `functions.sproc()`, you can now specify an empty list for the `imports` or `packages` argument to indicate that no import or package is used for this UDF or stored procedure. Previously, specifying an empty list meant that the function would use session-level imports or packages.
- Improved the `__repr__` implementation of data types in `types.py`. The unused `type_name` property has been removed.
- Added a Snowpark-specific exception class for SQL errors. This replaces the previous `ProgrammingError` from the Python connector.

### Improvements:

- Added a lock to a UDF or UDTF when it is called for the first time per thread.
- Improved the error message for pickling errors that occurred during UDF creation.
- Included the query ID when logging the failed query.

### Bug Fixes:

- Fixed a bug in which non-integral data (such as timestamps) was occasionally converted to integer when calling `DataFrame.to_pandas()`.
- Fixed a bug in which `DataFrameReader.parquet()` failed to read a parquet file when its column contained spaces.
- Fixed a bug in which `DataFrame.copy_into_table()` failed when the dataframe is created by reading a file with inferred schemas.

### Deprecations

`Session.flatten()` and `DataFrame.flatten()`.

### Dependency Updates:

- Restricted the version of `cloudpickle` <= `2.0.0`.

## 0.6.0 (2022-04-27)

### New Features:

- Added support for vectorized UDFs with the input as a pandas DataFrame or pandas Series and the output as a pandas Series. This improves the performance of UDFs in Snowpark.
- Added support for inferring the schema of a DataFrame by default when it is created by reading a Parquet, Avro, or ORC file in the stage.
- Added functions `current_session()`, `current_statement()`, `current_user()`, `current_version()`, `current_warehouse()`, `date_from_parts()`, `date_trunc()`, `dayname()`, `dayofmonth()`, `dayofweek()`, `dayofyear()`, `grouping()`, `grouping_id()`, `hour()`, `last_day()`, `minute()`, `next_day()`, `previous_day()`, `second()`, `month()`, `monthname()`, `quarter()`, `year()`, `current_database()`, `current_role()`, `current_schema()`, `current_schemas()`, `current_region()`, `current_avaliable_roles()`, `add_months()`, `any_value()`, `bitnot()`, `bitshiftleft()`, `bitshiftright()`, `convert_timezone()`, `uniform()`, `strtok_to_array()`, `sysdate()`, `time_from_parts()`,  `timestamp_from_parts()`, `timestamp_ltz_from_parts()`, `timestamp_ntz_from_parts()`, `timestamp_tz_from_parts()`, `weekofyear()`, `percentile_cont()` to `snowflake.snowflake.functions`.

### Breaking Changes:

- Expired deprecations:
  - Removed the following APIs that were deprecated in 0.4.0: `DataFrame.groupByGroupingSets()`, `DataFrame.naturalJoin()`, `DataFrame.joinTableFunction`, `DataFrame.withColumns()`, `Session.getImports()`, `Session.addImport()`, `Session.removeImport()`, `Session.clearImports()`, `Session.getSessionStage()`, `Session.getDefaultDatabase()`, `Session.getDefaultSchema()`, `Session.getCurrentDatabase()`, `Session.getCurrentSchema()`, `Session.getFullyQualifiedCurrentSchema()`.

### Improvements:

- Added support for creating an empty `DataFrame` with a specific schema using the `Session.create_dataframe()` method.
- Changed the logging level from `INFO` to `DEBUG` for several logs (e.g., the executed query) when evaluating a dataframe.
- Improved the error message when failing to create a UDF due to pickle errors.

### Bug Fixes:

- Removed pandas hard dependencies in the `Session.create_dataframe()` method.

### Dependency Updates:

- Added `typing-extension` as a new dependency with the version >= `4.1.0`.

## 0.5.0 (2022-03-22)

### New Features

- Added stored procedures API.
  - Added `Session.sproc` property and `sproc()` to `snowflake.snowpark.functions`, so you can register stored procedures.
  - Added `Session.call` to call stored procedures by name.
- Added `UDFRegistration.register_from_file()` to allow registering UDFs from Python source files or zip files directly.
- Added `UDFRegistration.describe()` to describe a UDF.
- Added `DataFrame.random_split()` to provide a way to randomly split a dataframe.
- Added functions `md5()`, `sha1()`, `sha2()`, `ascii()`, `initcap()`, `length()`, `lower()`, `lpad()`, `ltrim()`, `rpad()`, `rtrim()`, `repeat()`, `soundex()`, `regexp_count()`, `replace()`, `charindex()`, `collate()`, `collation()`, `insert()`, `left()`, `right()`, `endswith()` to `snowflake.snowpark.functions`.
- Allowed `call_udf()` to accept literal values.
- Provided a `distinct` keyword in `array_agg()`.

### Bug Fixes:

- Fixed an issue that caused `DataFrame.to_pandas()` to have a string column if `Column.cast(IntegerType())` was used.
- Fixed a bug in `DataFrame.describe()` when there is more than one string column.

## 0.4.0 (2022-02-15)

### New Features

- You can now specify which Anaconda packages to use when defining UDFs.
  - Added `add_packages()`, `get_packages()`, `clear_packages()`, and `remove_package()`, to class `Session`.
  - Added `add_requirements()` to `Session` so you can use a requirements file to specify which packages this session will use.
  - Added parameter `packages` to function `snowflake.snowpark.functions.udf()` and method `UserDefinedFunction.register()` to indicate UDF-level Anaconda package dependencies when creating a UDF.
  - Added parameter `imports` to `snowflake.snowpark.functions.udf()` and `UserDefinedFunction.register()` to specify UDF-level code imports.
- Added a parameter `session` to function `udf()` and `UserDefinedFunction.register()` so you can specify which session to use to create a UDF if you have multiple sessions.
- Added types `Geography` and `Variant` to `snowflake.snowpark.types` to be used as type hints for Geography and Variant data when defining a UDF.
- Added support for Geography geoJSON data.
- Added `Table`, a subclass of `DataFrame` for table operations:
  - Methods `update` and `delete` update and delete rows of a table in Snowflake.
  - Method `merge` merges data from a `DataFrame` to a `Table`.
  - Override method `DataFrame.sample()` with an additional parameter `seed`, which works on tables but not on view and sub-queries.
- Added `DataFrame.to_local_iterator()` and `DataFrame.to_pandas_batches()` to allow getting results from an iterator when the result set returned from the Snowflake database is too large.
- Added `DataFrame.cache_result()` for caching the operations performed on a `DataFrame` in a temporary table.
  Subsequent operations on the original `DataFrame` have no effect on the cached result `DataFrame`.
- Added property `DataFrame.queries` to get SQL queries that will be executed to evaluate the `DataFrame`.
- Added `Session.query_history()` as a context manager to track SQL queries executed on a session, including all SQL queries to evaluate `DataFrame`s created from a session. Both query ID and query text are recorded.
- You can now create a `Session` instance from an existing established `snowflake.connector.SnowflakeConnection`. Use parameter `connection` in `Session.builder.configs()`.
- Added `use_database()`, `use_schema()`, `use_warehouse()`, and `use_role()` to class `Session` to switch database/schema/warehouse/role after a session is created.
- Added `DataFrameWriter.copy_into_table()` to unload a `DataFrame` to stage files.
- Added `DataFrame.unpivot()`.
- Added `Column.within_group()` for sorting the rows by columns with some aggregation functions.
- Added functions `listagg()`, `mode()`, `div0()`, `acos()`, `asin()`, `atan()`, `atan2()`, `cos()`, `cosh()`, `sin()`, `sinh()`, `tan()`, `tanh()`, `degrees()`, `radians()`, `round()`, `trunc()`, and `factorial()` to `snowflake.snowflake.functions`.
- Added an optional argument `ignore_nulls` in function `lead()` and `lag()`.
- The `condition` parameter of function `when()` and `iff()` now accepts SQL expressions.

### Improvements

- All function and method names have been renamed to use the snake case naming style, which is more Pythonic. For convenience, some camel case names are kept as aliases to the snake case APIs. It is recommended to use the snake case APIs.
  - Deprecated these methods on class `Session` and replaced them with their snake case equivalents: `getImports()`, `addImports()`, `removeImport()`, `clearImports()`, `getSessionStage()`, `getDefaultSchema()`, `getDefaultSchema()`, `getCurrentDatabase()`, `getFullyQualifiedCurrentSchema()`.
  - Deprecated these methods on class `DataFrame` and replaced them with their snake case equivalents: `groupingByGroupingSets()`, `naturalJoin()`, `withColumns()`, `joinTableFunction()`.
- Property `DataFrame.columns` is now consistent with `DataFrame.schema.names` and the Snowflake database `Identifier Requirements`.
- `Column.__bool__()` now raises a `TypeError`. This will ban the use of logical operators `and`, `or`, `not` on `Column` object, for instance `col("a") > 1 and col("b") > 2` will raise the `TypeError`. Use `(col("a") > 1) & (col("b") > 2)` instead.
- Changed `PutResult` and `GetResult` to subclass `NamedTuple`.
- Fixed a bug which raised an error when the local path or stage location has a space or other special characters.
- Changed `DataFrame.describe()` so that non-numeric and non-string columns are ignored instead of raising an exception.

### Dependency updates

- Updated ``snowflake-connector-python`` to 2.7.4.

## 0.3.0 (2022-01-09)

### New Features

- Added `Column.isin()`, with an alias `Column.in_()`.
- Added `Column.try_cast()`, which is a special version of `cast()`. It tries to cast a string expression to other types and returns `null` if the cast is not possible.
- Added `Column.startswith()` and `Column.substr()` to process string columns.
- `Column.cast()` now also accepts a `str` value to indicate the cast type in addition to a `DataType` instance.
- Added `DataFrame.describe()` to summarize stats of a `DataFrame`.
- Added `DataFrame.explain()` to print the query plan of a `DataFrame`.
- `DataFrame.filter()` and `DataFrame.select_expr()` now accepts a sql expression.
- Added a new `bool` parameter `create_temp_table` to methods `DataFrame.saveAsTable()` and `Session.write_pandas()` to optionally create a temp table.
- Added `DataFrame.minus()` and `DataFrame.subtract()` as aliases to `DataFrame.except_()`.
- Added `regexp_replace()`, `concat()`, `concat_ws()`, `to_char()`, `current_timestamp()`, `current_date()`, `current_time()`, `months_between()`, `cast()`, `try_cast()`, `greatest()`, `least()`, and `hash()` to module `snowflake.snowpark.functions`.

### Bug Fixes

- Fixed an issue where `Session.createDataFrame(pandas_df)` and `Session.write_pandas(pandas_df)` raise an exception when the `pandas DataFrame` has spaces in the column name.
- `DataFrame.copy_into_table()` sometimes prints an `error` level log entry while it actually works. It's fixed now.
- Fixed an API docs issue where some `DataFrame` APIs are missing from the docs.

### Dependency updates

- Update ``snowflake-connector-python`` to 2.7.2, which upgrades ``pyarrow`` dependency to 6.0.x. Refer to the [python connector 2.7.2 release notes](https://pypi.org/project/snowflake-connector-python/2.7.2/) for more details.

## 0.2.0 (2021-12-02)

### New Features

- Updated the `Session.createDataFrame()` method for creating a `DataFrame` from a pandas DataFrame.
- Added the `Session.write_pandas()` method for writing a `pandas DataFrame` to a table in Snowflake and getting a `Snowpark DataFrame` object back.
- Added new classes and methods for calling window functions.
- Added the new functions `cume_dist()`, to find the cumulative distribution of a value with regard to other values within a window partition,
  and `row_number()`, which returns a unique row number for each row within a window partition.
- Added functions for computing statistics for DataFrames in the `DataFrameStatFunctions` class.
- Added functions for handling missing values in a DataFrame in the `DataFrameNaFunctions` class.
- Added new methods `rollup()`, `cube()`, and `pivot()` to the `DataFrame` class.
- Added the `GroupingSets` class, which you can use with the DataFrame groupByGroupingSets method to perform a SQL GROUP BY GROUPING SETS.
- Added the new `FileOperation(session)`
  class that you can use to upload and download files to and from a stage.
- Added the `DataFrame.copy_into_table()`
  method for loading data from files in a stage into a table.
- In CASE expressions, the functions `when()` and `otherwise()`
  now accept Python types in addition to `Column` objects.
- When you register a UDF you can now optionally set the `replace` parameter to `True` to overwrite an existing UDF with the same name.

### Improvements

- UDFs are now compressed before they are uploaded to the server. This makes them about 10 times smaller, which can help
  when you are using large ML model files.
- When the size of a UDF is less than 8196 bytes, it will be uploaded as in-line code instead of uploaded to a stage.

### Bug Fixes

- Fixed an issue where the statement `df.select(when(col("a") == 1, 4).otherwise(col("a"))), [Row(4), Row(2), Row(3)]` raised an exception.
- Fixed an issue where `df.toPandas()` raised an exception when a DataFrame was created from large local data.

## 0.1.0 (2021-10-26)

Start of Private Preview<|MERGE_RESOLUTION|>--- conflicted
+++ resolved
@@ -36,11 +36,8 @@
 - Added support for applying `rolling().count()` and `expanding().count()` to `Timedelta` series and columns.
 - Added support for `tz` in both `pd.date_range` and `pd.bdate_range`.
 - Added support for `Series.items`.
-<<<<<<< HEAD
+- Added support for `errors="ignore"` in `pd.to_datetime`.
 - Added support for `DataFrame.tz_localize` and `Series.tz_localize`.
-=======
-- Added support for `errors="ignore"` in `pd.to_datetime`.
->>>>>>> 028ff09a
 
 #### Improvements
 

# Release History

<<<<<<< HEAD
## 1.11.0 (TBD)

## New Features

- Added support for `RelationalGroupedDataframe.pivot()` to access `pivot` in the following pattern `Dataframe.group_by(...).pivot(...)`.
=======
## 1.10.1 (TBD)

### Bug Fixes

- DataFrame column names qouting check now supports newline characters.
>>>>>>> 3ca5f765

## 1.10.0 (2023-11-03)

### New Features

- Added support for managing case sensitivity in `DataFrame.to_local_iterator()`.
- Added support for specifying vectorized UDTF's input column names by using the optional parameter `input_names` in `UDTFRegistration.register/register_file` and `functions.pandas_udtf`. By default, `RelationalGroupedDataFrame.applyInPandas` will infer the column names from current dataframe schema.
- Add `sql_error_code` and `raw_message` attributes to `SnowflakeSQLException` when it is caused by a SQL exception.

### Bug Fixes

- Fixed a bug in `DataFrame.to_pandas()` where converting snowpark dataframes to pandas dataframes was losing precision on integers with more than 19 digits.
- Fixed a bug that `session.add_packages` can not handle requirement specifier that contains project name with underscore and version.
- Fixed a bug in `DataFrame.limit()` when `offset` is used and the parent `DataFrame` uses `limit`. Now the `offset` won't impact the parent DataFrame's `limit`.
- Fixed a bug in `DataFrame.write.save_as_table` where dataframes created from read api could not save data into snowflake because of invalid column name `$1`.

### Behavior change

- Changed the behavior of `date_format`:
  - The `format` argument changed from optional to required.
  - The returned result changed from a date object to a date-formatted string.
- When a window function, or a sequence-dependent data generator (`normal`, `zipf`, `uniform`, `seq1`, `seq2`, `seq4`, `seq8`) function is used, the sort and filter operation will no longer be flattened when generating the query.

## 1.9.0 (2023-10-13)

### New Features

- Added support for the Python 3.11 runtime environment.

### Dependency updates

- Added back the dependency of `typing-extensions`.

### Bug Fixes

- Fixed a bug where imports from permanent stage locations were ignored for temporary stored procedures, UDTFs, UDFs, and UDAFs.
- Revert back to using CTAS (create table as select) statement for `Dataframe.writer.save_as_table` which does not need insert permission for writing tables.

### New Features
- Support `PythonObjJSONEncoder` json-serializable objects for `ARRAY` and `OBJECT` literals.

## 1.8.0 (2023-09-14)

### New Features

- Added support for VOLATILE/IMMUTABLE keyword when registering UDFs.
- Added support for specifying clustering keys when saving dataframes using `DataFrame.save_as_table`.
- Accept `Iterable` objects input for `schema` when creating dataframes using `Session.create_dataframe`.
- Added the property `DataFrame.session` to return a `Session` object.
- Added the property `Session.session_id` to return an integer that represents session ID.
- Added the property `Session.connection` to return a `SnowflakeConnection` object .

- Added support for creating a Snowpark session from a configuration file or environment variables.

### Dependency updates

- Updated ``snowflake-connector-python`` to 3.2.0.

### Bug Fixes

- Fixed a bug where automatic package upload would raise `ValueError` even when compatible package version were added in `session.add_packages`.
- Fixed a bug where table stored procedures were not registered correctly when using `register_from_file`.
- Fixed a bug where dataframe joins failed with `invalid_identifier` error.
- Fixed a bug where `DataFrame.copy` disables SQL simplfier for the returned copy.
- Fixed a bug where `session.sql().select()` would fail if any parameters are specified to `session.sql()`

## 1.7.0 (2023-08-28)

### New Features

- Added parameters `external_access_integrations` and `secrets` when creating a UDF, UDTF or Stored Procedure from Snowpark Python to allow integration with external access.
- Added support for these new functions in `snowflake.snowpark.functions`:
  - `array_flatten`
  - `flatten`
- Added support for `apply_in_pandas` in `snowflake.snowpark.relational_grouped_dataframe`.
- Added support for replicating your local Python environment on Snowflake via `Session.replicate_local_environment`.

### Bug Fixes

- Fixed a bug where `session.create_dataframe` fails to properly set nullable columns where nullability was affected by order or data was given.
- Fixed a bug where `DataFrame.select` could not identify and alias columns in presence of table functions when output columns of table function overlapped with columns in dataframe.

### Behavior Changes

- When creating stored procedures, UDFs, UDTFs, UDAFs with parameter `is_permanent=False` will now create temporary objects even when `stage_name` is provided. The default value of `is_permanent` is `False` which is why if this value is not explicitly set to `True` for permanent objects, users will notice a change in behavior.
- `types.StructField` now enquotes column identifier by default.

## 1.6.1 (2023-08-02)

### New Features

- Added support for these new functions in `snowflake.snowpark.functions`:
  - `array_sort`
  - `sort_array`
  - `array_min`
  - `array_max`
  - `explode_outer`
- Added support for pure Python packages specified via `Session.add_requirements` or `Session.add_packages`. They are now usable in stored procedures and UDFs even if packages are not present on the Snowflake Anaconda channel.
  - Added Session parameter `custom_packages_upload_enabled` and `custom_packages_force_upload_enabled` to enable the support for pure Python packages feature mentioned above. Both parameters default to `False`.
- Added support for specifying package requirements by passing a Conda environment yaml file to `Session.add_requirements`.
- Added support for asynchronous execution of multi-query dataframes that contain binding variables.
- Added support for renaming multiple columns in `DataFrame.rename`.
- Added support for Geometry datatypes.
- Added support for `params` in `session.sql()` in stored procedures.
- Added support for user-defined aggregate functions (UDAFs). This feature is currently in private preview.
- Added support for vectorized UDTFs (user-defined table functions). This feature is currently in public preview.
- Added support for Snowflake Timestamp variants (i.e., `TIMESTAMP_NTZ`, `TIMESTAMP_LTZ`, `TIMESTAMP_TZ`)
  - Added `TimestampTimezone` as an argument in `TimestampType` constructor.
  - Added type hints `NTZ`, `LTZ`, `TZ` and `Timestamp` to annotate functions when registering UDFs.

### Improvements

- Removed redundant dependency `typing-extensions`.
- `DataFrame.cache_result` now creates temp table fully qualified names under current database and current schema.

### Bug Fixes

- Fixed a bug where type check happens on pandas before it is imported.
- Fixed a bug when creating a UDF from `numpy.ufunc`.
- Fixed a bug where `DataFrame.union` was not generating the correct `Selectable.schema_query` when SQL simplifier is enabled.

### Behavior Changes

- `DataFrameWriter.save_as_table` now respects the `nullable` field of the schema provided by the user or the inferred schema based on data from user input.

### Dependency updates

- Updated ``snowflake-connector-python`` to 3.0.4.

## 1.5.1 (2023-06-20)

### New Features

- Added support for the Python 3.10 runtime environment.

## 1.5.0 (2023-06-09)

### Behavior Changes

- Aggregation results, from functions such as `DataFrame.agg` and `DataFrame.describe`, no longer strip away non-printing characters from column names.

### New Features

- Added support for the Python 3.9 runtime environment.
- Added support for new functions in `snowflake.snowpark.functions`:
  - `array_generate_range`
  - `array_unique_agg`
  - `collect_set`
  - `sequence`
- Added support for registering and calling stored procedures with `TABLE` return type.
- Added support for parameter `length` in `StringType()` to specify the maximum number of characters that can be stored by the column.
- Added the alias `functions.element_at()` for `functions.get()`.
- Added the alias `Column.contains` for `functions.contains`.
- Added experimental feature `DataFrame.alias`.
- Added support for querying metadata columns from stage when creating `DataFrame` using `DataFrameReader`.
- Added support for `StructType.add` to append more fields to existing `StructType` objects.
- Added support for parameter `execute_as` in `StoredProcedureRegistration.register_from_file()` to specify stored procedure caller rights.

### Bug Fixes

- Fixed a bug where the `Dataframe.join_table_function` did not run all of the necessary queries to set up the join table function when SQL simplifier was enabled.
- Fixed type hint declaration for custom types - `ColumnOrName`, `ColumnOrLiteralStr`, `ColumnOrSqlExpr`, `LiteralType` and `ColumnOrLiteral` that were breaking `mypy` checks.
- Fixed a bug where `DataFrameWriter.save_as_table` and `DataFrame.copy_into_table` failed to parse fully qualified table names.

## 1.4.0 (2023-04-24)

### New Features

- Added support for `session.getOrCreate`.
- Added support for alias `Column.getField`.
- Added support for new functions in `snowflake.snowpark.functions`:
  - `date_add` and `date_sub` to make add and subtract operations easier.
  - `daydiff`
  - `explode`
  - `array_distinct`.
  - `regexp_extract`.
  - `struct`.
  - `format_number`.
  - `bround`.
  - `substring_index`
- Added parameter `skip_upload_on_content_match` when creating UDFs, UDTFs and stored procedures using `register_from_file` to skip uploading files to a stage if the same version of the files are already on the stage.
- Added support for `DataFrameWriter.save_as_table` method to take table names that contain dots.
- Flattened generated SQL when `DataFrame.filter()` or `DataFrame.order_by()` is followed by a projection statement (e.g. `DataFrame.select()`, `DataFrame.with_column()`).
- Added support for creating dynamic tables _(in private preview)_ using `Dataframe.create_or_replace_dynamic_table`.
- Added an optional argument `params` in `session.sql()` to support binding variables. Note that this is not supported in stored procedures yet.

### Bug Fixes

- Fixed a bug in `strtok_to_array` where an exception was thrown when a delimiter was passed in.
- Fixed a bug in `session.add_import` where the module had the same namespace as other dependencies.

## 1.3.0 (2023-03-28)

### New Features

- Added support for `delimiters` parameter in `functions.initcap()`.
- Added support for `functions.hash()` to accept a variable number of input expressions.
- Added API `Session.RuntimeConfig` for getting/setting/checking the mutability of any runtime configuration.
- Added support managing case sensitivity in `Row` results from `DataFrame.collect` using `case_sensitive` parameter.
- Added API `Session.conf` for getting, setting or checking the mutability of any runtime configuration.
- Added support for managing case sensitivity in `Row` results from `DataFrame.collect` using `case_sensitive` parameter.
- Added indexer support for `snowflake.snowpark.types.StructType`.
- Added a keyword argument `log_on_exception` to `Dataframe.collect` and `Dataframe.collect_no_wait` to optionally disable error logging for SQL exceptions.

### Bug Fixes

- Fixed a bug where a DataFrame set operation(`DataFrame.substract`, `DataFrame.union`, etc.) being called after another DataFrame set operation and `DataFrame.select` or `DataFrame.with_column` throws an exception.
- Fixed a bug where chained sort statements are overwritten by the SQL simplifier.

### Improvements

- Simplified JOIN queries to use constant subquery aliases (`SNOWPARK_LEFT`, `SNOWPARK_RIGHT`) by default. Users can disable this at runtime with `session.conf.set('use_constant_subquery_alias', False)` to use randomly generated alias names instead.
- Allowed specifying statement parameters in `session.call()`.
- Enabled the uploading of large pandas DataFrames in stored procedures by defaulting to a chunk size of 100,000 rows.

## 1.2.0 (2023-03-02)

### New Features

- Added support for displaying source code as comments in the generated scripts when registering stored procedures. This
  is enabled by default, turn off by specifying `source_code_display=False` at registration.
- Added a parameter `if_not_exists` when creating a UDF, UDTF or Stored Procedure from Snowpark Python to ignore creating the specified function or procedure if it already exists.
- Accept integers when calling `snowflake.snowpark.functions.get` to extract value from array.
- Added `functions.reverse` in functions to open access to Snowflake built-in function
  [reverse](https://docs.snowflake.com/en/sql-reference/functions/reverse).
- Added parameter `require_scoped_url` in snowflake.snowflake.files.SnowflakeFile.open() `(in Private Preview)` to replace `is_owner_file` is marked for deprecation.

### Bug Fixes

- Fixed a bug that overwrote `paramstyle` to `qmark` when creating a Snowpark session.
- Fixed a bug where `df.join(..., how="cross")` fails with `SnowparkJoinException: (1112): Unsupported using join type 'Cross'`.
- Fixed a bug where querying a `DataFrame` column created from chained function calls used a wrong column name.

## 1.1.0 (2023-01-26)

### New Features:

- Added `asc`, `asc_nulls_first`, `asc_nulls_last`, `desc`, `desc_nulls_first`, `desc_nulls_last`, `date_part` and `unix_timestamp` in functions.
- Added the property `DataFrame.dtypes` to return a list of column name and data type pairs.
- Added the following aliases:
  - `functions.expr()` for `functions.sql_expr()`.
  - `functions.date_format()` for `functions.to_date()`.
  - `functions.monotonically_increasing_id()` for `functions.seq8()`
  - `functions.from_unixtime()` for `functions.to_timestamp()`

### Bug Fixes:

- Fixed a bug in SQL simplifier that didn’t handle Column alias and join well in some cases. See https://github.com/snowflakedb/snowpark-python/issues/658 for details.
- Fixed a bug in SQL simplifier that generated wrong column names for function calls, NaN and INF.

### Improvements

- The session parameter `PYTHON_SNOWPARK_USE_SQL_SIMPLIFIER` is `True` after Snowflake 7.3 was released. In snowpark-python, `session.sql_simplifier_enabled` reads the value of `PYTHON_SNOWPARK_USE_SQL_SIMPLIFIER` by default, meaning that the SQL simplfier is enabled by default after the Snowflake 7.3 release. To turn this off, set `PYTHON_SNOWPARK_USE_SQL_SIMPLIFIER` in Snowflake to `False` or run `session.sql_simplifier_enabled = False` from Snowpark. It is recommended to use the SQL simplifier because it helps to generate more concise SQL.

## 1.0.0 (2022-11-01)

### New Features

- Added `Session.generator()` to create a new `DataFrame` using the Generator table function.
- Added a parameter `secure` to the functions that create a secure UDF or UDTF.

## 0.12.0 (2022-10-14)

### New Features

- Added new APIs for async job:
  - `Session.create_async_job()` to create an `AsyncJob` instance from a query id.
  - `AsyncJob.result()` now accepts argument `result_type` to return the results in different formats.
  - `AsyncJob.to_df()` returns a `DataFrame` built from the result of this asynchronous job.
  - `AsyncJob.query()` returns the SQL text of the executed query.
- `DataFrame.agg()` and `RelationalGroupedDataFrame.agg()` now accept variable-length arguments.
- Added parameters `lsuffix` and `rsuffix` to `DataFram.join()` and `DataFrame.cross_join()` to conveniently rename overlapping columns.
- Added `Table.drop_table()` so you can drop the temp table after `DataFrame.cache_result()`. `Table` is also a context manager so you can use the `with` statement to drop the cache temp table after use.
- Added `Session.use_secondary_roles()`.
- Added functions `first_value()` and `last_value()`. (contributed by @chasleslr)
- Added `on` as an alias for `using_columns` and `how` as an alias for `join_type` in `DataFrame.join()`.

### Bug Fixes

- Fixed a bug in `Session.create_dataframe()` that raised an error when `schema` names had special characters.
- Fixed a bug in which options set in `Session.read.option()` were not passed to `DataFrame.copy_into_table()` as default values.
- Fixed a bug in which `DataFrame.copy_into_table()` raises an error when a copy option has single quotes in the value.

## 0.11.0 (2022-09-28)

### Behavior Changes

- `Session.add_packages()` now raises `ValueError` when the version of a package cannot be found in Snowflake Anaconda channel. Previously, `Session.add_packages()` succeeded, and a `SnowparkSQLException` exception was raised later in the UDF/SP registration step.

### New Features:

- Added method `FileOperation.get_stream()` to support downloading stage files as stream.
- Added support in `functions.ntiles()` to accept int argument.
- Added the following aliases:
  - `functions.call_function()` for `functions.call_builtin()`.
  - `functions.function()` for `functions.builtin()`.
  - `DataFrame.order_by()` for `DataFrame.sort()`
  - `DataFrame.orderBy()` for `DataFrame.sort()`
- Improved `DataFrame.cache_result()` to return a more accurate `Table` class instead of a `DataFrame` class.
- Added support to allow `session` as the first argument when calling `StoredProcedure`.

### Improvements

- Improved nested query generation by flattening queries when applicable.
  - This improvement could be enabled by setting `Session.sql_simplifier_enabled = True`.
  - `DataFrame.select()`, `DataFrame.with_column()`, `DataFrame.drop()` and other select-related APIs have more flattened SQLs.
  - `DataFrame.union()`, `DataFrame.union_all()`, `DataFrame.except_()`, `DataFrame.intersect()`, `DataFrame.union_by_name()` have flattened SQLs generated when multiple set operators are chained.
- Improved type annotations for async job APIs.

### Bug Fixes

- Fixed a bug in which `Table.update()`, `Table.delete()`, `Table.merge()` try to reference a temp table that does not exist.

## 0.10.0 (2022-09-16)

### New Features:

- Added experimental APIs for evaluating Snowpark dataframes with asynchronous queries:
  - Added keyword argument `block` to the following action APIs on Snowpark dataframes (which execute queries) to allow asynchronous evaluations:
    - `DataFrame.collect()`, `DataFrame.to_local_iterator()`, `DataFrame.to_pandas()`, `DataFrame.to_pandas_batches()`, `DataFrame.count()`, `DataFrame.first()`.
    - `DataFrameWriter.save_as_table()`, `DataFrameWriter.copy_into_location()`.
    - `Table.delete()`, `Table.update()`, `Table.merge()`.
  - Added method `DataFrame.collect_nowait()` to allow asynchronous evaluations.
  - Added class `AsyncJob` to retrieve results from asynchronously executed queries and check their status.
- Added support for `table_type` in `Session.write_pandas()`. You can now choose from these `table_type` options: `"temporary"`, `"temp"`, and `"transient"`.
- Added support for using Python structured data (`list`, `tuple` and `dict`) as literal values in Snowpark.
- Added keyword argument `execute_as` to `functions.sproc()` and `session.sproc.register()` to allow registering a stored procedure as a caller or owner.
- Added support for specifying a pre-configured file format when reading files from a stage in Snowflake.

### Improvements:

- Added support for displaying details of a Snowpark session.

### Bug Fixes:

- Fixed a bug in which `DataFrame.copy_into_table()` and `DataFrameWriter.save_as_table()` mistakenly created a new table if the table name is fully qualified, and the table already exists.

### Deprecations:

- Deprecated keyword argument `create_temp_table` in `Session.write_pandas()`.
- Deprecated invoking UDFs using arguments wrapped in a Python list or tuple. You can use variable-length arguments without a list or tuple.

### Dependency updates

- Updated ``snowflake-connector-python`` to 2.7.12.

## 0.9.0 (2022-08-30)

### New Features:

- Added support for displaying source code as comments in the generated scripts when registering UDFs.
  This feature is turned on by default. To turn it off, pass the new keyword argument `source_code_display` as `False` when calling `register()` or `@udf()`.
- Added support for calling table functions from `DataFrame.select()`, `DataFrame.with_column()` and `DataFrame.with_columns()` which now take parameters of type `table_function.TableFunctionCall` for columns.
- Added keyword argument `overwrite` to `session.write_pandas()` to allow overwriting contents of a Snowflake table with that of a Pandas DataFrame.
- Added keyword argument `column_order` to `df.write.save_as_table()` to specify the matching rules when inserting data into table in append mode.
- Added method `FileOperation.put_stream()` to upload local files to a stage via file stream.
- Added methods `TableFunctionCall.alias()` and `TableFunctionCall.as_()` to allow aliasing the names of columns that come from the output of table function joins.
- Added function `get_active_session()` in module `snowflake.snowpark.context` to get the current active Snowpark session.

### Bug Fixes:

- Fixed a bug in which batch insert should not raise an error when `statement_params` is not passed to the function.
- Fixed a bug in which column names should be quoted when `session.create_dataframe()` is called with dicts and a given schema.
- Fixed a bug in which creation of table should be skipped if the table already exists and is in append mode when calling `df.write.save_as_table()`.
- Fixed a bug in which third-party packages with underscores cannot be added when registering UDFs.

### Improvements:

- Improved function `function.uniform()` to infer the types of inputs `max_` and `min_` and cast the limits to `IntegerType` or `FloatType` correspondingly.

## 0.8.0 (2022-07-22)

### New Features:

- Added keyword only argument `statement_params` to the following methods to allow for specifying statement level parameters:
  - `collect`, `to_local_iterator`, `to_pandas`, `to_pandas_batches`,
    `count`, `copy_into_table`, `show`, `create_or_replace_view`, `create_or_replace_temp_view`, `first`, `cache_result`
    and `random_split` on class `snowflake.snowpark.Dateframe`.
  - `update`, `delete` and `merge` on class `snowflake.snowpark.Table`.
  - `save_as_table` and `copy_into_location` on class `snowflake.snowpark.DataFrameWriter`.
  - `approx_quantile`, `statement_params`, `cov` and `crosstab` on class `snowflake.snowpark.DataFrameStatFunctions`.
  - `register` and `register_from_file` on class `snowflake.snowpark.udf.UDFRegistration`.
  - `register` and `register_from_file` on class `snowflake.snowpark.udtf.UDTFRegistration`.
  - `register` and `register_from_file` on class `snowflake.snowpark.stored_procedure.StoredProcedureRegistration`.
  - `udf`, `udtf` and `sproc` in `snowflake.snowpark.functions`.
- Added support for `Column` as an input argument to `session.call()`.
- Added support for `table_type` in `df.write.save_as_table()`. You can now choose from these `table_type` options: `"temporary"`, `"temp"`, and `"transient"`.

### Improvements:

- Added validation of object name in `session.use_*` methods.
- Updated the query tag in SQL to escape it when it has special characters.
- Added a check to see if Anaconda terms are acknowledged when adding missing packages.

### Bug Fixes:

- Fixed the limited length of the string column in `session.create_dataframe()`.
- Fixed a bug in which `session.create_dataframe()` mistakenly converted 0 and `False` to `None` when the input data was only a list.
- Fixed a bug in which calling `session.create_dataframe()` using a large local dataset sometimes created a temp table twice.
- Aligned the definition of `function.trim()` with the SQL function definition.
- Fixed an issue where snowpark-python would hang when using the Python system-defined (built-in function) `sum` vs. the Snowpark `function.sum()`.

### Deprecations:

- Deprecated keyword argument `create_temp_table` in `df.write.save_as_table()`.

## 0.7.0 (2022-05-25)

### New Features:

- Added support for user-defined table functions (UDTFs).
  - Use function `snowflake.snowpark.functions.udtf()` to register a UDTF, or use it as a decorator to register the UDTF.
    - You can also use `Session.udtf.register()` to register a UDTF.
  - Use `Session.udtf.register_from_file()` to register a UDTF from a Python file.
- Updated APIs to query a table function, including both Snowflake built-in table functions and UDTFs.
  - Use function `snowflake.snowpark.functions.table_function()` to create a callable representing a table function and use it to call the table function in a query.
  - Alternatively, use function `snowflake.snowpark.functions.call_table_function()` to call a table function.
  - Added support for `over` clause that specifies `partition by` and `order by` when lateral joining a table function.
  - Updated `Session.table_function()` and `DataFrame.join_table_function()` to accept `TableFunctionCall` instances.

### Breaking Changes:

- When creating a function with `functions.udf()` and `functions.sproc()`, you can now specify an empty list for the `imports` or `packages` argument to indicate that no import or package is used for this UDF or stored procedure. Previously, specifying an empty list meant that the function would use session-level imports or packages.
- Improved the `__repr__` implementation of data types in `types.py`. The unused `type_name` property has been removed.
- Added a Snowpark-specific exception class for SQL errors. This replaces the previous `ProgrammingError` from the Python connector.

### Improvements:

- Added a lock to a UDF or UDTF when it is called for the first time per thread.
- Improved the error message for pickling errors that occurred during UDF creation.
- Included the query ID when logging the failed query.

### Bug Fixes:

- Fixed a bug in which non-integral data (such as timestamps) was occasionally converted to integer when calling `DataFrame.to_pandas()`.
- Fixed a bug in which `DataFrameReader.parquet()` failed to read a parquet file when its column contained spaces.
- Fixed a bug in which `DataFrame.copy_into_table()` failed when the dataframe is created by reading a file with inferred schemas.

### Deprecations

`Session.flatten()` and `DataFrame.flatten()`.

### Dependency Updates:

- Restricted the version of `cloudpickle` <= `2.0.0`.

## 0.6.0 (2022-04-27)

### New Features:

- Added support for vectorized UDFs with the input as a Pandas DataFrame or Pandas Series and the output as a Pandas Series. This improves the performance of UDFs in Snowpark.
- Added support for inferring the schema of a DataFrame by default when it is created by reading a Parquet, Avro, or ORC file in the stage.
- Added functions `current_session()`, `current_statement()`, `current_user()`, `current_version()`, `current_warehouse()`, `date_from_parts()`, `date_trunc()`, `dayname()`, `dayofmonth()`, `dayofweek()`, `dayofyear()`, `grouping()`, `grouping_id()`, `hour()`, `last_day()`, `minute()`, `next_day()`, `previous_day()`, `second()`, `month()`, `monthname()`, `quarter()`, `year()`, `current_database()`, `current_role()`, `current_schema()`, `current_schemas()`, `current_region()`, `current_avaliable_roles()`, `add_months()`, `any_value()`, `bitnot()`, `bitshiftleft()`, `bitshiftright()`, `convert_timezone()`, `uniform()`, `strtok_to_array()`, `sysdate()`, `time_from_parts()`,  `timestamp_from_parts()`, `timestamp_ltz_from_parts()`, `timestamp_ntz_from_parts()`, `timestamp_tz_from_parts()`, `weekofyear()`, `percentile_cont()` to `snowflake.snowflake.functions`.

### Breaking Changes:

- Expired deprecations:
  - Removed the following APIs that were deprecated in 0.4.0: `DataFrame.groupByGroupingSets()`, `DataFrame.naturalJoin()`, `DataFrame.joinTableFunction`, `DataFrame.withColumns()`, `Session.getImports()`, `Session.addImport()`, `Session.removeImport()`, `Session.clearImports()`, `Session.getSessionStage()`, `Session.getDefaultDatabase()`, `Session.getDefaultSchema()`, `Session.getCurrentDatabase()`, `Session.getCurrentSchema()`, `Session.getFullyQualifiedCurrentSchema()`.

### Improvements:

- Added support for creating an empty `DataFrame` with a specific schema using the `Session.create_dataframe()` method.
- Changed the logging level from `INFO` to `DEBUG` for several logs (e.g., the executed query) when evaluating a dataframe.
- Improved the error message when failing to create a UDF due to pickle errors.

### Bug Fixes:

- Removed pandas hard dependencies in the `Session.create_dataframe()` method.

### Dependency Updates:

- Added `typing-extension` as a new dependency with the version >= `4.1.0`.

## 0.5.0 (2022-03-22)

### New Features

- Added stored procedures API.
  - Added `Session.sproc` property and `sproc()` to `snowflake.snowpark.functions`, so you can register stored procedures.
  - Added `Session.call` to call stored procedures by name.
- Added `UDFRegistration.register_from_file()` to allow registering UDFs from Python source files or zip files directly.
- Added `UDFRegistration.describe()` to describe a UDF.
- Added `DataFrame.random_split()` to provide a way to randomly split a dataframe.
- Added functions `md5()`, `sha1()`, `sha2()`, `ascii()`, `initcap()`, `length()`, `lower()`, `lpad()`, `ltrim()`, `rpad()`, `rtrim()`, `repeat()`, `soundex()`, `regexp_count()`, `replace()`, `charindex()`, `collate()`, `collation()`, `insert()`, `left()`, `right()`, `endswith()` to `snowflake.snowpark.functions`.
- Allowed `call_udf()` to accept literal values.
- Provided a `distinct` keyword in `array_agg()`.

### Bug Fixes:

- Fixed an issue that caused `DataFrame.to_pandas()` to have a string column if `Column.cast(IntegerType())` was used.
- Fixed a bug in `DataFrame.describe()` when there is more than one string column.

## 0.4.0 (2022-02-15)

### New Features

- You can now specify which Anaconda packages to use when defining UDFs.
  - Added `add_packages()`, `get_packages()`, `clear_packages()`, and `remove_package()`, to class `Session`.
  - Added `add_requirements()` to `Session` so you can use a requirements file to specify which packages this session will use.
  - Added parameter `packages` to function `snowflake.snowpark.functions.udf()` and method `UserDefinedFunction.register()` to indicate UDF-level Anaconda package dependencies when creating a UDF.
  - Added parameter `imports` to `snowflake.snowpark.functions.udf()` and `UserDefinedFunction.register()` to specify UDF-level code imports.
- Added a parameter `session` to function `udf()` and `UserDefinedFunction.register()` so you can specify which session to use to create a UDF if you have multiple sessions.
- Added types `Geography` and `Variant` to `snowflake.snowpark.types` to be used as type hints for Geography and Variant data when defining a UDF.
- Added support for Geography geoJSON data.
- Added `Table`, a subclass of `DataFrame` for table operations:
  - Methods `update` and `delete` update and delete rows of a table in Snowflake.
  - Method `merge` merges data from a `DataFrame` to a `Table`.
  - Override method `DataFrame.sample()` with an additional parameter `seed`, which works on tables but not on view and sub-queries.
- Added `DataFrame.to_local_iterator()` and `DataFrame.to_pandas_batches()` to allow getting results from an iterator when the result set returned from the Snowflake database is too large.
- Added `DataFrame.cache_result()` for caching the operations performed on a `DataFrame` in a temporary table.
  Subsequent operations on the original `DataFrame` have no effect on the cached result `DataFrame`.
- Added property `DataFrame.queries` to get SQL queries that will be executed to evaluate the `DataFrame`.
- Added `Session.query_history()` as a context manager to track SQL queries executed on a session, including all SQL queries to evaluate `DataFrame`s created from a session. Both query ID and query text are recorded.
- You can now create a `Session` instance from an existing established `snowflake.connector.SnowflakeConnection`. Use parameter `connection` in `Session.builder.configs()`.
- Added `use_database()`, `use_schema()`, `use_warehouse()`, and `use_role()` to class `Session` to switch database/schema/warehouse/role after a session is created.
- Added `DataFrameWriter.copy_into_table()` to unload a `DataFrame` to stage files.
- Added `DataFrame.unpivot()`.
- Added `Column.within_group()` for sorting the rows by columns with some aggregation functions.
- Added functions `listagg()`, `mode()`, `div0()`, `acos()`, `asin()`, `atan()`, `atan2()`, `cos()`, `cosh()`, `sin()`, `sinh()`, `tan()`, `tanh()`, `degrees()`, `radians()`, `round()`, `trunc()`, and `factorial()` to `snowflake.snowflake.functions`.
- Added an optional argument `ignore_nulls` in function `lead()` and `lag()`.
- The `condition` parameter of function `when()` and `iff()` now accepts SQL expressions.

### Improvements

- All function and method names have been renamed to use the snake case naming style, which is more Pythonic. For convenience, some camel case names are kept as aliases to the snake case APIs. It is recommended to use the snake case APIs.
  - Deprecated these methods on class `Session` and replaced them with their snake case equivalents: `getImports()`, `addImports()`, `removeImport()`, `clearImports()`, `getSessionStage()`, `getDefaultSchema()`, `getDefaultSchema()`, `getCurrentDatabase()`, `getFullyQualifiedCurrentSchema()`.
  - Deprecated these methods on class `DataFrame` and replaced them with their snake case equivalents: `groupingByGroupingSets()`, `naturalJoin()`, `withColumns()`, `joinTableFunction()`.
- Property `DataFrame.columns` is now consistent with `DataFrame.schema.names` and the Snowflake database `Identifier Requirements`.
- `Column.__bool__()` now raises a `TypeError`. This will ban the use of logical operators `and`, `or`, `not` on `Column` object, for instance `col("a") > 1 and col("b") > 2` will raise the `TypeError`. Use `(col("a") > 1) & (col("b") > 2)` instead.
- Changed `PutResult` and `GetResult` to subclass `NamedTuple`.
- Fixed a bug which raised an error when the local path or stage location has a space or other special characters.
- Changed `DataFrame.describe()` so that non-numeric and non-string columns are ignored instead of raising an exception.

### Dependency updates

- Updated ``snowflake-connector-python`` to 2.7.4.

## 0.3.0 (2022-01-09)

### New Features

- Added `Column.isin()`, with an alias `Column.in_()`.
- Added `Column.try_cast()`, which is a special version of `cast()`. It tries to cast a string expression to other types and returns `null` if the cast is not possible.
- Added `Column.startswith()` and `Column.substr()` to process string columns.
- `Column.cast()` now also accepts a `str` value to indicate the cast type in addition to a `DataType` instance.
- Added `DataFrame.describe()` to summarize stats of a `DataFrame`.
- Added `DataFrame.explain()` to print the query plan of a `DataFrame`.
- `DataFrame.filter()` and `DataFrame.select_expr()` now accepts a sql expression.
- Added a new `bool` parameter `create_temp_table` to methods `DataFrame.saveAsTable()` and `Session.write_pandas()` to optionally create a temp table.
- Added `DataFrame.minus()` and `DataFrame.subtract()` as aliases to `DataFrame.except_()`.
- Added `regexp_replace()`, `concat()`, `concat_ws()`, `to_char()`, `current_timestamp()`, `current_date()`, `current_time()`, `months_between()`, `cast()`, `try_cast()`, `greatest()`, `least()`, and `hash()` to module `snowflake.snowpark.functions`.

### Bug Fixes

- Fixed an issue where `Session.createDataFrame(pandas_df)` and `Session.write_pandas(pandas_df)` raise an exception when the `Pandas DataFrame` has spaces in the column name.
- `DataFrame.copy_into_table()` sometimes prints an `error` level log entry while it actually works. It's fixed now.
- Fixed an API docs issue where some `DataFrame` APIs are missing from the docs.

### Dependency updates

- Update ``snowflake-connector-python`` to 2.7.2, which upgrades ``pyarrow`` dependency to 6.0.x. Refer to the [python connector 2.7.2 release notes](https://pypi.org/project/snowflake-connector-python/2.7.2/) for more details.

## 0.2.0 (2021-12-02)

### New Features

- Updated the `Session.createDataFrame()` method for creating a `DataFrame` from a Pandas DataFrame.
- Added the `Session.write_pandas()` method for writing a `Pandas DataFrame` to a table in Snowflake and getting a `Snowpark DataFrame` object back.
- Added new classes and methods for calling window functions.
- Added the new functions `cume_dist()`, to find the cumulative distribution of a value with regard to other values within a window partition,
  and `row_number()`, which returns a unique row number for each row within a window partition.
- Added functions for computing statistics for DataFrames in the `DataFrameStatFunctions` class.
- Added functions for handling missing values in a DataFrame in the `DataFrameNaFunctions` class.
- Added new methods `rollup()`, `cube()`, and `pivot()` to the `DataFrame` class.
- Added the `GroupingSets` class, which you can use with the DataFrame groupByGroupingSets method to perform a SQL GROUP BY GROUPING SETS.
- Added the new `FileOperation(session)`
  class that you can use to upload and download files to and from a stage.
- Added the `DataFrame.copy_into_table()`
  method for loading data from files in a stage into a table.
- In CASE expressions, the functions `when()` and `otherwise()`
  now accept Python types in addition to `Column` objects.
- When you register a UDF you can now optionally set the `replace` parameter to `True` to overwrite an existing UDF with the same name.

### Improvements

- UDFs are now compressed before they are uploaded to the server. This makes them about 10 times smaller, which can help
  when you are using large ML model files.
- When the size of a UDF is less than 8196 bytes, it will be uploaded as in-line code instead of uploaded to a stage.

### Bug Fixes

- Fixed an issue where the statement `df.select(when(col("a") == 1, 4).otherwise(col("a"))), [Row(4), Row(2), Row(3)]` raised an exception.
- Fixed an issue where `df.toPandas()` raised an exception when a DataFrame was created from large local data.

## 0.1.0 (2021-10-26)

Start of Private Preview<|MERGE_RESOLUTION|>--- conflicted
+++ resolved
@@ -1,18 +1,14 @@
 # Release History
 
-<<<<<<< HEAD
 ## 1.11.0 (TBD)
 
 ## New Features
 
 - Added support for `RelationalGroupedDataframe.pivot()` to access `pivot` in the following pattern `Dataframe.group_by(...).pivot(...)`.
-=======
-## 1.10.1 (TBD)
 
 ### Bug Fixes
 
 - DataFrame column names qouting check now supports newline characters.
->>>>>>> 3ca5f765
 
 ## 1.10.0 (2023-11-03)
 

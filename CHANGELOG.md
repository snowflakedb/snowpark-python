# Release History

## 1.24.0 (TBD)

### Snowpark Python API Updates

<<<<<<< HEAD
- Added support for the following methods in `DataFrameWriter` to support daisy-chaining:
  - `option`
  - `options`
  - `partition_by`
- Updated `Session` class to be thread-safe. This allows concurrent dataframe transformations, dataframe actions, UDF and store procedure registration, and concurrent file uploads.

=======
>>>>>>> a5093df4
#### New Features

- Added support for 'Service' domain to `session.lineage.trace` API.
- Added support for `copy_grants` parameter when registering UDxF and stored procedures.

#### Improvements

- Disables sql simplification when sort is performed after limit. 
  - Previously, `df.sort().limit()` and `df.limit().sort()` generates the same query with sort in front of limit. Now, `df.limit().sort()` will generate query that reads `df.limit().sort()`.
  - Improve performance of generated query for `df.limit().sort()`, because limit stops table scanning as soon as the number of records is satisfied.

#### Bug Fixes

- Fixed a bug where the automatic cleanup of temporary tables could interfere with the results of async query execution.

### Snowpark pandas API Updates

#### New Features

- Added support for `np.subtract`, `np.multiply`, `np.divide`, and `np.true_divide`.
- Added support for tracking usages of `__array_ufunc__`.
- Added numpy compatibility support for `np.float_power`, `np.mod`, `np.remainder`, `np.greater`, `np.greater_equal`, `np.less`, `np.less_equal`, `np.not_equal`, and `np.equal`.
- Added support for `DataFrameGroupBy.bfill`, `SeriesGroupBy.bfill`, `DataFrameGroupBy.ffill`, and `SeriesGroupBy.ffill`.
- Added support for `on` parameter with `Resampler`.

#### Improvements

- Improved generated SQL query for `head` and `iloc` when the row key is a slice.
- Improved error message when passing an unknown timezone to `tz_convert` and `tz_localize` in `Series`, `DataFrame`, `Series.dt`, and `DatetimeIndex`.
- Improved documentation for `tz_convert` and `tz_localize` in `Series`, `DataFrame`, `Series.dt`, and `DatetimeIndex` to specify the supported timezone formats.
- Improved generated SQL query for `iloc` and `iat` when the row key is a scalar.
- Removed all joins in `iterrows`.

#### Bug Fixes

- Fixed a bug where `DataFrame` and `Series` `pct_change()` would raise `TypeError` when input contained timedelta columns.
- Fixed a bug where `replace()` would sometimes propagate `Timedelta` types incorrectly through `replace()`. Instead raise `NotImplementedError` for `replace()` on `Timedelta`.
- Fixed a bug where `DataFrame` and `Series` `round()` would raise `AssertionError` for `Timedelta` columns. Instead raise `NotImplementedError` for `round()` on `Timedelta`.
- Fixed a bug where `reindex` fails when the new index is a Series with non-overlapping types from the original index.
- Fixed a bug where calling `__getitem__` on a DataFrameGroupBy object always returned a DataFrameGroupBy object if `as_index=False`.

### Snowpark Local Testing Updates

#### Bug Fixes

- Fixed a bug where `DataFrame.alias` raises `KeyError` for input column name.

## 1.23.0 (2024-10-09)

### Snowpark Python API Updates

#### New Features

- Added the following new functions in `snowflake.snowpark.functions`:
  - `make_interval`
- Added support for using Snowflake Interval constants with `Window.range_between()` when the order by column is TIMESTAMP or DATE type.
- Added support for file writes. This feature is currently in private preview.
- Added `thread_id` to `QueryRecord` to track the thread id submitting the query history.
- Added support for `Session.stored_procedure_profiler`.

#### Improvements

#### Bug Fixes

- Fixed a bug where registering a stored procedure or UDxF with type hints would give a warning `'NoneType' has no len() when trying to read default values from function`.

### Snowpark pandas API Updates

#### New Features

- Added support for `TimedeltaIndex.mean` method.
- Added support for some cases of aggregating `Timedelta` columns on `axis=0` with `agg` or `aggregate`.
- Added support for `by`, `left_by`, `right_by`, `left_index`, and `right_index` for `pd.merge_asof`.
- Added support for passing parameter `include_describe` to `Session.query_history`.
- Added support for `DatetimeIndex.mean` and `DatetimeIndex.std` methods.
- Added support for `Resampler.asfreq`, `Resampler.indices`, `Resampler.nunique`, and `Resampler.quantile`.
- Added support for `resample` frequency `W`, `ME`, `YE` with `closed = "left"`.
- Added support for `DataFrame.rolling.corr` and `Series.rolling.corr` for `pairwise = False` and int `window`.
- Added support for string time-based `window` and `min_periods = None` for `Rolling`.
- Added support for `DataFrameGroupBy.fillna` and `SeriesGroupBy.fillna`.
- Added support for constructing `Series` and `DataFrame` objects with the lazy `Index` object as `data`, `index`, and `columns` arguments.
- Added support for constructing `Series` and `DataFrame` objects with `index` and `column` values not present in `DataFrame`/`Series` `data`.
- Added support for `pd.read_sas` (Uses native pandas for processing).
- Added support for applying `rolling().count()` and `expanding().count()` to `Timedelta` series and columns.
- Added support for `tz` in both `pd.date_range` and `pd.bdate_range`.
- Added support for `Series.items`.
- Added support for `errors="ignore"` in `pd.to_datetime`.
- Added support for `DataFrame.tz_localize` and `Series.tz_localize`.
- Added support for `DataFrame.tz_convert` and `Series.tz_convert`.
- Added support for applying Snowpark Python functions (e.g., `sin`) in `Series.map`, `Series.apply`, `DataFrame.apply` and `DataFrame.applymap`.

#### Improvements

- Improved `to_pandas` to persist the original timezone offset for TIMESTAMP_TZ type.
- Improved `dtype` results for TIMESTAMP_TZ type to show correct timezone offset.
- Improved `dtype` results for TIMESTAMP_LTZ type to show correct timezone.
- Improved error message when passing non-bool value to `numeric_only` for groupby aggregations.
- Removed unnecessary warning about sort algorithm in `sort_values`.
- Use SCOPED object for internal create temp tables. The SCOPED objects will be stored sproc scoped if created within stored sproc, otherwise will be session scoped, and the object will be automatically cleaned at the end of the scope.
- Improved warning messages for operations that lead to materialization with inadvertent slowness.
- Removed unnecessary warning message about `convert_dtype` in `Series.apply`.

#### Bug Fixes

- Fixed a bug where an `Index` object created from a `Series`/`DataFrame` incorrectly updates the `Series`/`DataFrame`'s index name after an inplace update has been applied to the original `Series`/`DataFrame`.
- Suppressed an unhelpful `SettingWithCopyWarning` that sometimes appeared when printing `Timedelta` columns.
- Fixed `inplace` argument for `Series` objects derived from other `Series` objects.
- Fixed a bug where `Series.sort_values` failed if series name overlapped with index column name.
- Fixed a bug where transposing a dataframe would map `Timedelta` index levels to integer column levels.
- Fixed a bug where `Resampler` methods on timedelta columns would produce integer results.
- Fixed a bug where `pd.to_numeric()` would leave `Timedelta` inputs as `Timedelta` instead of converting them to integers.
- Fixed `loc` set when setting a single row, or multiple rows, of a DataFrame with a Series value.

### Snowpark Local Testing Updates

#### Bug Fixes

- Fixed a bug where nullable columns were annotated wrongly.
- Fixed a bug where the `date_add` and `date_sub` functions failed for `NULL` values.
- Fixed a bug where `equal_null` could fail inside a merge statement.
- Fixed a bug where `row_number` could fail inside a Window function.
- Fixed a bug where updates could fail when the source is the result of a join.


## 1.22.1 (2024-09-11)
This is a re-release of 1.22.0. Please refer to the 1.22.0 release notes for detailed release content.


## 1.22.0 (2024-09-10)

### Snowpark Python API Updates

### New Features

- Added the following new functions in `snowflake.snowpark.functions`:
  - `array_remove`
  - `ln`

#### Improvements

- Improved documentation for `Session.write_pandas` by making `use_logical_type` option more explicit.
- Added support for specifying the following to `DataFrameWriter.save_as_table`:
  - `enable_schema_evolution`
  - `data_retention_time`
  - `max_data_extension_time`
  - `change_tracking`
  - `copy_grants`
  - `iceberg_config` A dicitionary that can hold the following iceberg configuration options:
      - `external_volume`
      - `catalog`
      - `base_location`
      - `catalog_sync`
      - `storage_serialization_policy`
- Added support for specifying the following to `DataFrameWriter.copy_into_table`:
  - `iceberg_config` A dicitionary that can hold the following iceberg configuration options:
      - `external_volume`
      - `catalog`
      - `base_location`
      - `catalog_sync`
      - `storage_serialization_policy`
- Added support for specifying the following parameters to `DataFrame.create_or_replace_dynamic_table`:
  - `mode`
  - `refresh_mode`
  - `initialize`
  - `clustering_keys`
  - `is_transient`
  - `data_retention_time`
  - `max_data_extension_time`

#### Bug Fixes

- Fixed a bug in `session.read.csv` that caused an error when setting `PARSE_HEADER = True` in an externally defined file format.
- Fixed a bug in query generation from set operations that allowed generation of duplicate queries when children have common subqueries.
- Fixed a bug in `session.get_session_stage` that referenced a non-existing stage after switching database or schema.
- Fixed a bug where calling `DataFrame.to_snowpark_pandas` without explicitly initializing the Snowpark pandas plugin caused an error.
- Fixed a bug where using the `explode` function in dynamic table creation caused a SQL compilation error due to improper boolean type casting on the `outer` parameter.

### Snowpark Local Testing Updates

#### New Features

- Added support for type coercion when passing columns as input to UDF calls.
- Added support for `Index.identical`.

#### Bug Fixes

- Fixed a bug where the truncate mode in `DataFrameWriter.save_as_table` incorrectly handled DataFrames containing only a subset of columns from the existing table.
- Fixed a bug where function `to_timestamp` does not set the default timezone of the column datatype.

### Snowpark pandas API Updates

#### New Features

- Added limited support for the `Timedelta` type, including the following features. Snowpark pandas will raise `NotImplementedError` for unsupported `Timedelta` use cases.
  - supporting tracking the Timedelta type through `copy`, `cache_result`, `shift`, `sort_index`, `assign`, `bfill`, `ffill`, `fillna`, `compare`, `diff`, `drop`, `dropna`, `duplicated`, `empty`, `equals`, `insert`, `isin`, `isna`, `items`, `iterrows`, `join`, `len`, `mask`, `melt`, `merge`, `nlargest`, `nsmallest`, `to_pandas`.
  - converting non-timedelta to timedelta via `astype`.
  - `NotImplementedError` will be raised for the rest of methods that do not support `Timedelta`.
  - support for subtracting two timestamps to get a Timedelta.
  - support indexing with Timedelta data columns.
  - support for adding or subtracting timestamps and `Timedelta`.
  - support for binary arithmetic between two `Timedelta` values.
  - support for binary arithmetic and comparisons between `Timedelta` values and numeric values.
  - support for lazy `TimedeltaIndex`.
  - support for `pd.to_timedelta`.
  - support for `GroupBy` aggregations `min`, `max`, `mean`, `idxmax`, `idxmin`, `std`, `sum`, `median`, `count`, `any`, `all`, `size`, `nunique`, `head`, `tail`, `aggregate`.
  - support for `GroupBy` filtrations `first` and `last`.
  - support for `TimedeltaIndex` attributes: `days`, `seconds`, `microseconds` and `nanoseconds`.
  - support for `diff` with timestamp columns on `axis=0` and `axis=1`
  - support for `TimedeltaIndex` methods: `ceil`, `floor` and `round`.
  - support for `TimedeltaIndex.total_seconds` method.
- Added support for index's arithmetic and comparison operators.
- Added support for `Series.dt.round`.
- Added documentation pages for `DatetimeIndex`.
- Added support for `Index.name`, `Index.names`, `Index.rename`, and `Index.set_names`.
- Added support for `Index.__repr__`.
- Added support for `DatetimeIndex.month_name` and `DatetimeIndex.day_name`.
- Added support for `Series.dt.weekday`, `Series.dt.time`, and `DatetimeIndex.time`.
- Added support for `Index.min` and `Index.max`.
- Added support for `pd.merge_asof`.
- Added support for `Series.dt.normalize` and `DatetimeIndex.normalize`.
- Added support for `Index.is_boolean`, `Index.is_integer`, `Index.is_floating`, `Index.is_numeric`, and `Index.is_object`.
- Added support for `DatetimeIndex.round`, `DatetimeIndex.floor` and `DatetimeIndex.ceil`.
- Added support for `Series.dt.days_in_month` and `Series.dt.daysinmonth`.
- Added support for `DataFrameGroupBy.value_counts` and `SeriesGroupBy.value_counts`.
- Added support for `Series.is_monotonic_increasing` and `Series.is_monotonic_decreasing`.
- Added support for `Index.is_monotonic_increasing` and `Index.is_monotonic_decreasing`.
- Added support for `pd.crosstab`.
- Added support for `pd.bdate_range` and included business frequency support (B, BME, BMS, BQE, BQS, BYE, BYS) for both `pd.date_range` and `pd.bdate_range`.
- Added support for lazy `Index` objects  as `labels` in `DataFrame.reindex` and `Series.reindex`.
- Added support for `Series.dt.days`, `Series.dt.seconds`, `Series.dt.microseconds`, and `Series.dt.nanoseconds`.
- Added support for creating a `DatetimeIndex` from an `Index` of numeric or string type.
- Added support for string indexing with `Timedelta` objects.
- Added support for `Series.dt.total_seconds` method.
- Added support for `DataFrame.apply(axis=0)`.
- Added support for `Series.dt.tz_convert` and `Series.dt.tz_localize`.
- Added support for `DatetimeIndex.tz_convert` and `DatetimeIndex.tz_localize`.

#### Improvements

- Improve concat, join performance when operations are performed on series coming from the same dataframe by avoiding unnecessary joins.
- Refactored `quoted_identifier_to_snowflake_type` to avoid making metadata queries if the types have been cached locally.
- Improved `pd.to_datetime` to handle all local input cases.
- Create a lazy index from another lazy index without pulling data to client.
- Raised `NotImplementedError` for Index bitwise operators.
- Display a more clear error message when `Index.names` is set to a non-like-like object.
- Raise a warning whenever MultiIndex values are pulled in locally.
- Improve warning message for `pd.read_snowflake` include the creation reason when temp table creation is triggered.
- Improve performance for `DataFrame.set_index`, or setting `DataFrame.index` or `Series.index` by avoiding checks require eager evaluation. As a consequence, when the new index that does not match the current `Series`/`DataFrame` object length, a `ValueError` is no longer raised. Instead, when the `Series`/`DataFrame` object is longer than the provided index, the `Series`/`DataFrame`'s new index is filled with `NaN` values for the "extra" elements. Otherwise, the extra values in the provided index are ignored.
- Properly raise `NotImplementedError` when ambiguous/nonexistent are non-string in `ceil`/`floor`/`round`.

#### Bug Fixes

- Stopped ignoring nanoseconds in `pd.Timedelta` scalars.
- Fixed AssertionError in tree of binary operations.
- Fixed bug in `Series.dt.isocalendar` using a named Series
- Fixed `inplace` argument for Series objects derived from DataFrame columns.
- Fixed a bug where `Series.reindex` and `DataFrame.reindex` did not update the result index's name correctly.
- Fixed a bug where `Series.take` did not error when `axis=1` was specified.


## 1.21.1 (2024-09-05)

### Snowpark Python API Updates

#### Bug Fixes

- Fixed a bug where using `to_pandas_batches` with async jobs caused an error due to improper handling of waiting for asynchronous query completion.

## 1.21.0 (2024-08-19)

### Snowpark Python API Updates

#### New Features

- Added support for `snowflake.snowpark.testing.assert_dataframe_equal` that is a utility function to check the equality of two Snowpark DataFrames.

#### Improvements

- Added support server side string size limitations.
- Added support to create and invoke stored procedures, UDFs and UDTFs with optional arguments.
- Added support for column lineage in the DataFrame.lineage.trace API.
- Added support for passing `INFER_SCHEMA` options to `DataFrameReader` via `INFER_SCHEMA_OPTIONS`.
- Added support for passing `parameters` parameter to `Column.rlike` and `Column.regexp`.
- Added support for automatically cleaning up temporary tables created by `df.cache_result()` in the current session, when the DataFrame is no longer referenced (i.e., gets garbage collected). It is still an experimental feature not enabled by default, and can be enabled by setting `session.auto_clean_up_temp_table_enabled` to `True`.
- Added support for string literals to the `fmt` parameter of `snowflake.snowpark.functions.to_date`.
- Added support for system$reference function.

#### Bug Fixes

- Fixed a bug where SQL generated for selecting `*` column has an incorrect subquery.
- Fixed a bug in `DataFrame.to_pandas_batches` where the iterator could throw an error if certain transformation is made to the pandas dataframe due to wrong isolation level.
- Fixed a bug in `DataFrame.lineage.trace` to split the quoted feature view's name and version correctly.
- Fixed a bug in `Column.isin` that caused invalid sql generation when passed an empty list.
- Fixed a bug that fails to raise NotImplementedError while setting cell with list like item.

### Snowpark Local Testing Updates

#### New Features

- Added support for the following APIs:
  - snowflake.snowpark.functions
    - `rank`
    - `dense_rank`
    - `percent_rank`
    - `cume_dist`
    - `ntile`
    - `datediff`
    - `array_agg`
  - snowflake.snowpark.column.Column.within_group
- Added support for parsing flags in regex statements for mocked plans. This maintains parity with the `rlike` and `regexp` changes above.

#### Bug Fixes

- Fixed a bug where Window Functions LEAD and LAG do not handle option `ignore_nulls` properly.
- Fixed a bug where values were not populated into the result DataFrame during the insertion of table merge operation.

#### Improvements

- Fix pandas FutureWarning about integer indexing.

### Snowpark pandas API Updates

#### New Features

- Added support for `DataFrame.backfill`, `DataFrame.bfill`, `Series.backfill`, and `Series.bfill`.
- Added support for `DataFrame.compare` and `Series.compare` with default parameters.
- Added support for `Series.dt.microsecond` and `Series.dt.nanosecond`.
- Added support for `Index.is_unique` and `Index.has_duplicates`.
- Added support for `Index.equals`.
- Added support for `Index.value_counts`.
- Added support for `Series.dt.day_name` and `Series.dt.month_name`.
- Added support for indexing on Index, e.g., `df.index[:10]`.
- Added support for `DataFrame.unstack` and `Series.unstack`.
- Added support for `DataFrame.asfreq` and `Series.asfreq`.
- Added support for `Series.dt.is_month_start` and `Series.dt.is_month_end`.
- Added support for `Index.all` and `Index.any`.
- Added support for `Series.dt.is_year_start` and `Series.dt.is_year_end`.
- Added support for `Series.dt.is_quarter_start` and `Series.dt.is_quarter_end`.
- Added support for lazy `DatetimeIndex`.
- Added support for `Series.argmax` and `Series.argmin`.
- Added support for `Series.dt.is_leap_year`.
- Added support for `DataFrame.items`.
- Added support for `Series.dt.floor` and `Series.dt.ceil`.
- Added support for `Index.reindex`.
- Added support for `DatetimeIndex` properties: `year`, `month`, `day`, `hour`, `minute`, `second`, `microsecond`,
    `nanosecond`, `date`, `dayofyear`, `day_of_year`, `dayofweek`, `day_of_week`, `weekday`, `quarter`,
    `is_month_start`, `is_month_end`, `is_quarter_start`, `is_quarter_end`, `is_year_start`, `is_year_end`
    and `is_leap_year`.
- Added support for `Resampler.fillna` and `Resampler.bfill`.
- Added limited support for the `Timedelta` type, including creating `Timedelta` columns and `to_pandas`.
- Added support for `Index.argmax` and `Index.argmin`.

#### Improvements

- Removed the public preview warning message when importing Snowpark pandas.
- Removed unnecessary count query from `SnowflakeQueryCompiler.is_series_like` method.
- `Dataframe.columns` now returns native pandas Index object instead of Snowpark Index object.
- Refactor and introduce `query_compiler` argument in `Index` constructor to create `Index` from query compiler.
- `pd.to_datetime` now returns a DatetimeIndex object instead of a Series object.
- `pd.date_range` now returns a DatetimeIndex object instead of a Series object.

#### Bug Fixes

- Made passing an unsupported aggregation function to `pivot_table` raise `NotImplementedError` instead of `KeyError`.
- Removed axis labels and callable names from error messages and telemetry about unsupported aggregations.
- Fixed AssertionError in `Series.drop_duplicates` and `DataFrame.drop_duplicates` when called after `sort_values`.
- Fixed a bug in `Index.to_frame` where the result frame's column name may be wrong where name is unspecified.
- Fixed a bug where some Index docstrings are ignored.
- Fixed a bug in `Series.reset_index(drop=True)` where the result name may be wrong.
- Fixed a bug in `Groupby.first/last` ordering by the correct columns in the underlying window expression.

## 1.20.0 (2024-07-17)

### Snowpark Python API Updates

#### Improvements

- Added distributed tracing using open telemetry APIs for table stored procedure function in `DataFrame`:
  - `_execute_and_get_query_id`
- Added support for the `arrays_zip` function.
- Improves performance for binary column expression and `df._in` by avoiding unnecessary cast for numeric values. You can enable this optimization by setting `session.eliminate_numeric_sql_value_cast_enabled = True`.
- Improved error message for `write_pandas` when the target table does not exist and `auto_create_table=False`.
- Added open telemetry tracing on UDxF functions in Snowpark.
- Added open telemetry tracing on stored procedure registration in Snowpark.
- Added a new optional parameter called `format_json` to the `Session.SessionBuilder.app_name` function that sets the app name in the `Session.query_tag` in JSON format. By default, this parameter is set to `False`.

#### Bug Fixes
- Fixed a bug where SQL generated for `lag(x, 0)` was incorrect and failed with error message `argument 1 to function LAG needs to be constant, found 'SYSTEM$NULL_TO_FIXED(null)'`.

### Snowpark Local Testing Updates

#### New Features

- Added support for the following APIs:
  - snowflake.snowpark.functions
    - random
- Added new parameters to `patch` function when registering a mocked function:
  - `distinct` allows an alternate function to be specified for when a sql function should be distinct.
  - `pass_column_index` passes a named parameter `column_index` to the mocked function that contains the pandas.Index for the input data.
  - `pass_row_index` passes a named parameter `row_index` to the mocked function that is the 0 indexed row number the function is currently operating on.
  - `pass_input_data` passes a named parameter `input_data` to the mocked function that contains the entire input dataframe for the current expression.
  - Added support for the `column_order` parameter to method `DataFrameWriter.save_as_table`.


#### Bug Fixes
- Fixed a bug that caused DecimalType columns to be incorrectly truncated to integer precision when used in BinaryExpressions.

### Snowpark pandas API Updates

#### New Features
- Added support for `DataFrameGroupBy.all`, `SeriesGroupBy.all`, `DataFrameGroupBy.any`, and `SeriesGroupBy.any`.
- Added support for `DataFrame.nlargest`, `DataFrame.nsmallest`, `Series.nlargest` and `Series.nsmallest`.
- Added support for `replace` and `frac > 1` in `DataFrame.sample` and `Series.sample`.
- Added support for `read_excel` (Uses local pandas for processing)
- Added support for `Series.at`, `Series.iat`, `DataFrame.at`, and `DataFrame.iat`.
- Added support for `Series.dt.isocalendar`.
- Added support for `Series.case_when` except when condition or replacement is callable.
- Added documentation pages for `Index` and its APIs.
- Added support for `DataFrame.assign`.
- Added support for `DataFrame.stack`.
- Added support for `DataFrame.pivot` and `pd.pivot`.
- Added support for `DataFrame.to_csv` and `Series.to_csv`.
- Added partial support for `Series.str.translate` where the values in the `table` are single-codepoint strings.
- Added support for `DataFrame.corr`.
- Allow `df.plot()` and `series.plot()` to be called, materializing the data into the local client
- Added support for `DataFrameGroupBy` and `SeriesGroupBy` aggregations `first` and `last`
- Added support for `DataFrameGroupBy.get_group`.
- Added support for `limit` parameter when `method` parameter is used in `fillna`.
- Added partial support for `Series.str.translate` where the values in the `table` are single-codepoint strings.
- Added support for `DataFrame.corr`.
- Added support for `DataFrame.equals` and `Series.equals`.
- Added support for `DataFrame.reindex` and `Series.reindex`.
- Added support for `Index.astype`.
- Added support for `Index.unique` and `Index.nunique`.
- Added support for `Index.sort_values`.

#### Bug Fixes
- Fixed an issue when using np.where and df.where when the scalar 'other' is the literal 0.
- Fixed a bug regarding precision loss when converting to Snowpark pandas `DataFrame` or `Series` with `dtype=np.uint64`.
- Fixed bug where `values` is set to `index` when `index` and `columns` contain all columns in DataFrame during `pivot_table`.

#### Improvements
- Added support for `Index.copy()`
- Added support for Index APIs: `dtype`, `values`, `item()`, `tolist()`, `to_series()` and `to_frame()`
- Expand support for DataFrames with no rows in `pd.pivot_table` and `DataFrame.pivot_table`.
- Added support for `inplace` parameter in `DataFrame.sort_index` and `Series.sort_index`.


## 1.19.0 (2024-06-25)

### Snowpark Python API Updates

#### New Features

- Added support for `to_boolean` function.
- Added documentation pages for Index and its APIs.

#### Bug Fixes

- Fixed a bug where python stored procedure with table return type fails when run in a task.
- Fixed a bug where df.dropna fails due to `RecursionError: maximum recursion depth exceeded` when the DataFrame has more than 500 columns.
- Fixed a bug where `AsyncJob.result("no_result")` doesn't wait for the query to finish execution.


### Snowpark Local Testing Updates

#### New Features

- Added support for the `strict` parameter when registering UDFs and Stored Procedures.

#### Bug Fixes

- Fixed a bug in convert_timezone that made the setting the source_timezone parameter return an error.
- Fixed a bug where creating DataFrame with empty data of type `DateType` raises `AttributeError`.
- Fixed a bug that table merge fails when update clause exists but no update takes place.
- Fixed a bug in mock implementation of `to_char` that raises `IndexError` when incoming column has nonconsecutive row index.
- Fixed a bug in handling of `CaseExpr` expressions that raises `IndexError` when incoming column has nonconsecutive row index.
- Fixed a bug in implementation of `Column.like` that raises `IndexError` when incoming column has nonconsecutive row index.

#### Improvements

- Added support for type coercion in the implementation of DataFrame.replace, DataFrame.dropna and the mock function `iff`.

### Snowpark pandas API Updates

#### New Features

- Added partial support for `DataFrame.pct_change` and `Series.pct_change` without the `freq` and `limit` parameters.
- Added support for `Series.str.get`.
- Added support for `Series.dt.dayofweek`, `Series.dt.day_of_week`, `Series.dt.dayofyear`, and `Series.dt.day_of_year`.
- Added support for `Series.str.__getitem__` (`Series.str[...]`).
- Added support for `Series.str.lstrip` and `Series.str.rstrip`.
- Added support for `DataFrameGroupBy.size` and `SeriesGroupBy.size`.
- Added support for `DataFrame.expanding` and `Series.expanding` for aggregations `count`, `sum`, `min`, `max`, `mean`, `std`, `var`, and `sem` with `axis=0`.
- Added support for `DataFrame.rolling` and `Series.rolling` for aggregation `count` with `axis=0`.
- Added support for `Series.str.match`.
- Added support for `DataFrame.resample` and `Series.resample` for aggregations `size`, `first`, and `last`.
- Added support for `DataFrameGroupBy.all`, `SeriesGroupBy.all`, `DataFrameGroupBy.any`, and `SeriesGroupBy.any`.
- Added support for `DataFrame.nlargest`, `DataFrame.nsmallest`, `Series.nlargest` and `Series.nsmallest`.
- Added support for `replace` and `frac > 1` in `DataFrame.sample` and `Series.sample`.
- Added support for `read_excel` (Uses local pandas for processing)
- Added support for `Series.at`, `Series.iat`, `DataFrame.at`, and `DataFrame.iat`.
- Added support for `Series.dt.isocalendar`.
- Added support for `Series.case_when` except when condition or replacement is callable.
- Added documentation pages for `Index` and its APIs.
- Added support for `DataFrame.assign`.
- Added support for `DataFrame.stack`.
- Added support for `DataFrame.pivot` and `pd.pivot`.
- Added support for `DataFrame.to_csv` and `Series.to_csv`.
- Added support for `Index.T`.

#### Bug Fixes

- Fixed a bug that causes output of GroupBy.aggregate's columns to be ordered incorrectly.
- Fixed a bug where `DataFrame.describe` on a frame with duplicate columns of differing dtypes could cause an error or incorrect results.
- Fixed a bug in `DataFrame.rolling` and `Series.rolling` so `window=0` now throws `NotImplementedError` instead of `ValueError`

#### Improvements

- Added support for named aggregations in `DataFrame.aggregate` and `Series.aggregate` with `axis=0`.
- `pd.read_csv` reads using the native pandas CSV parser, then uploads data to snowflake using parquet. This enables most of the parameters supported by `read_csv` including date parsing and numeric conversions. Uploading via parquet is roughly twice as fast as uploading via CSV.
- Initial work to support an `pd.Index` directly in Snowpark pandas. Support for `pd.Index` as a first-class component of Snowpark pandas is coming soon.
- Added a lazy index constructor and support for `len`, `shape`, `size`, `empty`, `to_pandas()` and `names`. For `df.index`, Snowpark pandas creates a lazy index object.
- For `df.columns`, Snowpark pandas supports a non-lazy version of an `Index` since the data is already stored locally.

## 1.18.0 (2024-05-28)

### Snowpark Python API Updates

#### Improvements

- Improved error message to remind users set `{"infer_schema": True}` when reading csv file without specifying its schema.
- Improved error handling for `Session.create_dataframe` when called with more than 512 rows and using `format` or `pyformat` `paramstyle`.

### Snowpark pandas API Updates

#### New Features

- Added `DataFrame.cache_result` and `Series.cache_result` methods for users to persist DataFrames and Series to a temporary table lasting the duration of the session to improve latency of subsequent operations.

#### Bug Fixes

#### Improvements

- Added partial support for `DataFrame.pivot_table` with no `index` parameter, as well as for `margins` parameter.
- Updated the signature of `DataFrame.shift`/`Series.shift`/`DataFrameGroupBy.shift`/`SeriesGroupBy.shift` to match pandas 2.2.1. Snowpark pandas does not yet support the newly-added `suffix` argument, or sequence values of `periods`.
- Re-added support for `Series.str.split`.

#### Bug Fixes

- Fixed how we support mixed columns for string methods (`Series.str.*`).

### Snowpark Local Testing Updates

#### New Features

- Added support for the following DataFrameReader read options to file formats `csv` and `json`:
  - PURGE
  - PATTERN
  - INFER_SCHEMA with value being `False`
  - ENCODING with value being `UTF8`
- Added support for `DataFrame.analytics.moving_agg` and `DataFrame.analytics.cumulative_agg_agg`.
- Added support for `if_not_exists` parameter during UDF and stored procedure registration.

#### Bug Fixes

- Fixed a bug that when processing time format, fractional second part is not handled properly.
- Fixed a bug that caused function calls on `*` to fail.
- Fixed a bug that prevented creation of map and struct type objects.
- Fixed a bug that function `date_add` was unable to handle some numeric types.
- Fixed a bug that `TimestampType` casting resulted in incorrect data.
- Fixed a bug that caused `DecimalType` data to have incorrect precision in some cases.
- Fixed a bug where referencing missing table or view raises confusing `IndexError`.
- Fixed a bug that mocked function `to_timestamp_ntz` can not handle None data.
- Fixed a bug that mocked UDFs handles output data of None improperly.
- Fixed a bug where `DataFrame.with_column_renamed` ignores attributes from parent DataFrames after join operations.
- Fixed a bug that integer precision of large value gets lost when converted to pandas DataFrame.
- Fixed a bug that the schema of datetime object is wrong when create DataFrame from a pandas DataFrame.
- Fixed a bug in the implementation of `Column.equal_nan` where null data is handled incorrectly.
- Fixed a bug where `DataFrame.drop` ignore attributes from parent DataFrames after join operations.
- Fixed a bug in mocked function `date_part` where Column type is set wrong.
- Fixed a bug where `DataFrameWriter.save_as_table` does not raise exceptions when inserting null data into non-nullable columns.
- Fixed a bug in the implementation of `DataFrameWriter.save_as_table` where
  - Append or Truncate fails when incoming data has different schema than existing table.
  - Truncate fails when incoming data does not specify columns that are nullable.

#### Improvements

- Removed dependency check for `pyarrow` as it is not used.
- Improved target type coverage of `Column.cast`, adding support for casting to boolean and all integral types.
- Aligned error experience when calling UDFs and stored procedures.
- Added appropriate error messages for `is_permanent` and `anonymous` options in UDFs and stored procedures registration to make it more clear that those features are not yet supported.
- File read operation with unsupported options and values now raises `NotImplementedError` instead of warnings and unclear error information.

## 1.17.0 (2024-05-21)

### Snowpark Python API Updates

#### New Features

- Added support to add a comment on tables and views using the functions listed below:
  - `DataFrameWriter.save_as_table`
  - `DataFrame.create_or_replace_view`
  - `DataFrame.create_or_replace_temp_view`
  - `DataFrame.create_or_replace_dynamic_table`

#### Improvements

- Improved error message to remind users to set `{"infer_schema": True}` when reading CSV file without specifying its schema.

### Snowpark pandas API Updates

#### New Features

- Start of Public Preview of Snowpark pandas API. Refer to the [Snowpark pandas API Docs](https://docs.snowflake.com/developer-guide/snowpark/python/snowpark-pandas) for more details.

### Snowpark Local Testing Updates

#### New Features

- Added support for NumericType and VariantType data conversion in the mocked function `to_timestamp_ltz`, `to_timestamp_ntz`, `to_timestamp_tz` and `to_timestamp`.
- Added support for DecimalType, BinaryType, ArrayType, MapType, TimestampType, DateType and TimeType data conversion in the mocked function `to_char`.
- Added support for the following APIs:
  - snowflake.snowpark.functions:
    - to_varchar
  - snowflake.snowpark.DataFrame:
    - pivot
  - snowflake.snowpark.Session:
    - cancel_all
- Introduced a new exception class `snowflake.snowpark.mock.exceptions.SnowparkLocalTestingException`.
- Added support for casting to FloatType

#### Bug Fixes

- Fixed a bug that stored procedure and UDF should not remove imports already in the `sys.path` during the clean-up step.
- Fixed a bug that when processing datetime format, the fractional second part is not handled properly.
- Fixed a bug that on Windows platform that file operations was unable to properly handle file separator in directory name.
- Fixed a bug that on Windows platform that when reading a pandas dataframe, IntervalType column with integer data can not be processed.
- Fixed a bug that prevented users from being able to select multiple columns with the same alias.
- Fixed a bug that `Session.get_current_[schema|database|role|user|account|warehouse]` returns upper-cased identifiers when identifiers are quoted.
- Fixed a bug that function `substr` and `substring` can not handle 0-based `start_expr`.

#### Improvements

- Standardized the error experience by raising `SnowparkLocalTestingException` in error cases which is on par with `SnowparkSQLException` raised in non-local execution.
- Improved error experience of `Session.write_pandas` method that `NotImplementError` will be raised when called.
- Aligned error experience with reusing a closed session in non-local execution.

## 1.16.0 (2024-05-07)

### New Features

- Support stored procedure register with packages given as Python modules.
- Added snowflake.snowpark.Session.lineage.trace to explore data lineage of snowfake objects.
- Added support for structured type schema parsing.

### Bug Fixes

- Fixed a bug when inferring schema, single quotes are added to stage files already have single quotes.

### Local Testing Updates

#### New Features

- Added support for StringType, TimestampType and VariantType data conversion in the mocked function `to_date`.
- Added support for the following APIs:
  - snowflake.snowpark.functions
    - get
    - concat
    - concat_ws

#### Bug Fixes

- Fixed a bug that caused `NaT` and `NaN` values to not be recognized.
- Fixed a bug where, when inferring a schema, single quotes were added to stage files that already had single quotes.
- Fixed a bug where `DataFrameReader.csv` was unable to handle quoted values containing a delimiter.
- Fixed a bug that when there is `None` value in an arithmetic calculation, the output should remain `None` instead of `math.nan`.
- Fixed a bug in function `sum` and `covar_pop` that when there is `math.nan` in the data, the output should also be `math.nan`.
- Fixed a bug that stage operation can not handle directories.
- Fixed a bug that `DataFrame.to_pandas` should take Snowflake numeric types with precision 38 as `int64`.

## 1.15.0 (2024-04-24)

### New Features

- Added `truncate` save mode in `DataFrameWrite` to overwrite existing tables by truncating the underlying table instead of dropping it.
- Added telemetry to calculate query plan height and number of duplicate nodes during collect operations.
- Added the functions below to unload data from a `DataFrame` into one or more files in a stage:
  - `DataFrame.write.json`
  - `DataFrame.write.csv`
  - `DataFrame.write.parquet`
- Added distributed tracing using open telemetry APIs for action functions in `DataFrame` and `DataFrameWriter`:
  - snowflake.snowpark.DataFrame:
    - collect
    - collect_nowait
    - to_pandas
    - count
    - show
  - snowflake.snowpark.DataFrameWriter:
    - save_as_table
- Added support for snow:// URLs to `snowflake.snowpark.Session.file.get` and `snowflake.snowpark.Session.file.get_stream`
- Added support to register stored procedures and UDxFs with a `comment`.
- UDAF client support is ready for public preview. Please stay tuned for the Snowflake announcement of UDAF public preview.
- Added support for dynamic pivot.  This feature is currently in private preview.

### Improvements

- Improved the generated query performance for both compilation and execution by converting duplicate subqueries to Common Table Expressions (CTEs). It is still an experimental feature not enabled by default, and can be enabled by setting `session.cte_optimization_enabled` to `True`.

### Bug Fixes

- Fixed a bug where `statement_params` was not passed to query executions that register stored procedures and user defined functions.
- Fixed a bug causing `snowflake.snowpark.Session.file.get_stream` to fail for quoted stage locations.
- Fixed a bug that an internal type hint in `utils.py` might raise AttributeError in case the underlying module can not be found.

### Local Testing Updates

#### New Features

- Added support for registering UDFs and stored procedures.
- Added support for the following APIs:
  - snowflake.snowpark.Session:
    - file.put
    - file.put_stream
    - file.get
    - file.get_stream
    - read.json
    - add_import
    - remove_import
    - get_imports
    - clear_imports
    - add_packages
    - add_requirements
    - clear_packages
    - remove_package
    - udf.register
    - udf.register_from_file
    - sproc.register
    - sproc.register_from_file
  - snowflake.snowpark.functions
    - current_database
    - current_session
    - date_trunc
    - object_construct
    - object_construct_keep_null
    - pow
    - sqrt
    - udf
    - sproc
- Added support for StringType, TimestampType and VariantType data conversion in the mocked function `to_time`.

#### Bug Fixes

- Fixed a bug that null filled columns for constant functions.
- Fixed a bug that implementation of to_object, to_array and to_binary to better handle null inputs.
- Fixed a bug that timestamp data comparison can not handle year beyond 2262.
- Fixed a bug that `Session.builder.getOrCreate` should return the created mock session.

## 1.14.0 (2024-03-20)

### New Features

- Added support for creating vectorized UDTFs with `process` method.
- Added support for dataframe functions:
  - to_timestamp_ltz
  - to_timestamp_ntz
  - to_timestamp_tz
  - locate
- Added support for ASOF JOIN type.
- Added support for the following local testing APIs:
  - snowflake.snowpark.functions:
    - to_double
    - to_timestamp
    - to_timestamp_ltz
    - to_timestamp_ntz
    - to_timestamp_tz
    - greatest
    - least
    - convert_timezone
    - dateadd
    - date_part
  - snowflake.snowpark.Session:
    - get_current_account
    - get_current_warehouse
    - get_current_role
    - use_schema
    - use_warehouse
    - use_database
    - use_role

### Bug Fixes

- Fixed a bug in `SnowflakePlanBuilder` that `save_as_table` does not filter column that name start with '$' and follow by number correctly.
- Fixed a bug that statement parameters may have no effect when resolving imports and packages.
- Fixed bugs in local testing:
  - LEFT ANTI and LEFT SEMI joins drop rows with null values.
  - DataFrameReader.csv incorrectly parses data when the optional parameter `field_optionally_enclosed_by` is specified.
  - Column.regexp only considers the first entry when `pattern` is a `Column`.
  - Table.update raises `KeyError` when updating null values in the rows.
  - VARIANT columns raise errors at `DataFrame.collect`.
  - `count_distinct` does not work correctly when counting.
  - Null values in integer columns raise `TypeError`.

### Improvements

- Added telemetry to local testing.
- Improved the error message of `DataFrameReader` to raise `FileNotFound` error when reading a path that does not exist or when there are no files under the path.

## 1.13.0 (2024-02-26)

### New Features

- Added support for an optional `date_part` argument in function `last_day`.
- `SessionBuilder.app_name` will set the query_tag after the session is created.
- Added support for the following local testing functions:
  - current_timestamp
  - current_date
  - current_time
  - strip_null_value
  - upper
  - lower
  - length
  - initcap

### Improvements

- Added cleanup logic at interpreter shutdown to close all active sessions.
- Closing sessions within stored procedures now is a no-op logging a warning instead of raising an error.

### Bug Fixes

- Fixed a bug in `DataFrame.to_local_iterator` where the iterator could yield wrong results if another query is executed before the iterator finishes due to wrong isolation level. For details, please see #945.
- Fixed a bug that truncated table names in error messages while running a plan with local testing enabled.
- Fixed a bug that `Session.range` returns empty result when the range is large.

## 1.12.1 (2024-02-08)

### Improvements

- Use `split_blocks=True` by default during `to_pandas` conversion, for optimal memory allocation. This parameter is passed to `pyarrow.Table.to_pandas`, which enables `PyArrow` to split the memory allocation into smaller, more manageable blocks instead of allocating a single contiguous block. This results in better memory management when dealing with larger datasets.

### Bug Fixes

- Fixed a bug in `DataFrame.to_pandas` that caused an error when evaluating on a Dataframe with an `IntergerType` column with null values.

## 1.12.0 (2024-01-30)

### New Features

- Exposed `statement_params` in `StoredProcedure.__call__`.
- Added two optional arguments to `Session.add_import`.
  - `chunk_size`: The number of bytes to hash per chunk of the uploaded files.
  - `whole_file_hash`: By default only the first chunk of the uploaded import is hashed to save time. When this is set to True each uploaded file is fully hashed instead.
- Added parameters `external_access_integrations` and `secrets` when creating a UDAF from Snowpark Python to allow integration with external access.
- Added a new method `Session.append_query_tag`. Allows an additional tag to be added to the current query tag by appending it as a comma separated value.
- Added a new method `Session.update_query_tag`. Allows updates to a JSON encoded dictionary query tag.
- `SessionBuilder.getOrCreate` will now attempt to replace the singleton it returns when token expiration has been detected.
- Added support for new functions in `snowflake.snowpark.functions`:
  - `array_except`
  - `create_map`
  - `sign`/`signum`
- Added the following functions to `DataFrame.analytics`:
  - Added the `moving_agg` function in `DataFrame.analytics` to enable moving aggregations like sums and averages with multiple window sizes.
  - Added the `cummulative_agg` function in `DataFrame.analytics` to enable commulative aggregations like sums and averages on multiple columns.
  - Added the `compute_lag` and `compute_lead` functions in `DataFrame.analytics` for enabling lead and lag calculations on multiple columns.
  - Added the `time_series_agg` function in `DataFrame.analytics` to enable time series aggregations like sums and averages with multiple time windows.

### Bug Fixes

- Fixed a bug in `DataFrame.na.fill` that caused Boolean values to erroneously override integer values.
- Fixed a bug in `Session.create_dataframe` where the Snowpark DataFrames created using pandas DataFrames were not inferring the type for timestamp columns correctly. The behavior is as follows:
  - Earlier timestamp columns without a timezone would be converted to nanosecond epochs and inferred as `LongType()`, but will now be correctly maintained as timestamp values and be inferred as `TimestampType(TimestampTimeZone.NTZ)`.
  - Earlier timestamp columns with a timezone would be inferred as `TimestampType(TimestampTimeZone.NTZ)` and loose timezone information but will now be correctly inferred as `TimestampType(TimestampTimeZone.LTZ)` and timezone information is retained correctly.
  - Set session parameter `PYTHON_SNOWPARK_USE_LOGICAL_TYPE_FOR_CREATE_DATAFRAME` to revert back to old behavior. It is recommended that you update your code to align with correct behavior because the parameter will be removed in the future.
- Fixed a bug that `DataFrame.to_pandas` gets decimal type when scale is not 0, and creates an object dtype in `pandas`. Instead, we cast the value to a float64 type.
- Fixed bugs that wrongly flattened the generated SQL when one of the following happens:
  - `DataFrame.filter()` is called after `DataFrame.sort().limit()`.
  - `DataFrame.sort()` or `filter()` is called on a DataFrame that already has a window function or sequence-dependent data generator column.
    For instance, `df.select("a", seq1().alias("b")).select("a", "b").sort("a")` won't flatten the sort clause anymore.
  - a window or sequence-dependent data generator column is used after `DataFrame.limit()`. For instance, `df.limit(10).select(row_number().over())` won't flatten the limit and select in the generated SQL.
- Fixed a bug where aliasing a DataFrame column raised an error when the DataFame was copied from another DataFrame with an aliased column. For instance,

  ```python
  df = df.select(col("a").alias("b"))
  df = copy(df)
  df.select(col("b").alias("c"))  # threw an error. Now it's fixed.
  ```

- Fixed a bug in `Session.create_dataframe` that the non-nullable field in a schema is not respected for boolean type. Note that this fix is only effective when the user has the privilege to create a temp table.
- Fixed a bug in SQL simplifier where non-select statements in `session.sql` dropped a SQL query when used with `limit()`.
- Fixed a bug that raised an exception when session parameter `ERROR_ON_NONDETERMINISTIC_UPDATE` is true.

### Behavior Changes (API Compatible)

- When parsing data types during a `to_pandas` operation, we rely on GS precision value to fix precision issues for large integer values. This may affect users where a column that was earlier returned as `int8` gets returned as `int64`. Users can fix this by explicitly specifying precision values for their return column.
- Aligned behavior for `Session.call` in case of table stored procedures where running `Session.call` would not trigger stored procedure unless a `collect()` operation was performed.
- `StoredProcedureRegistration` will now automatically add `snowflake-snowpark-python` as a package dependency. The added dependency will be on the client's local version of the library and an error is thrown if the server cannot support that version.

## 1.11.1 (2023-12-07)

### Bug Fixes

- Fixed a bug that numpy should not be imported at the top level of mock module.
- Added support for these new functions in `snowflake.snowpark.functions`:
  - `from_utc_timestamp`
  - `to_utc_timestamp`

## 1.11.0 (2023-12-05)

### New Features

- Add the `conn_error` attribute to `SnowflakeSQLException` that stores the whole underlying exception from `snowflake-connector-python`.
- Added support for `RelationalGroupedDataframe.pivot()` to access `pivot` in the following pattern `Dataframe.group_by(...).pivot(...)`.
- Added experimental feature: Local Testing Mode, which allows you to create and operate on Snowpark Python DataFrames locally without connecting to a Snowflake account. You can use the local testing framework to test your DataFrame operations locally, on your development machine or in a CI (continuous integration) pipeline, before deploying code changes to your account.

- Added support for `arrays_to_object` new functions in `snowflake.snowpark.functions`.
- Added support for the vector data type.

### Dependency Updates

- Bumped cloudpickle dependency to work with `cloudpickle==2.2.1`
- Updated ``snowflake-connector-python`` to `3.4.0`.

### Bug Fixes

- DataFrame column names quoting check now supports newline characters.
- Fix a bug where a DataFrame generated by `session.read.with_metadata` creates inconsistent table when doing `df.write.save_as_table`.

## 1.10.0 (2023-11-03)

### New Features

- Added support for managing case sensitivity in `DataFrame.to_local_iterator()`.
- Added support for specifying vectorized UDTF's input column names by using the optional parameter `input_names` in `UDTFRegistration.register/register_file` and `functions.pandas_udtf`. By default, `RelationalGroupedDataFrame.applyInPandas` will infer the column names from current dataframe schema.
- Add `sql_error_code` and `raw_message` attributes to `SnowflakeSQLException` when it is caused by a SQL exception.

### Bug Fixes

- Fixed a bug in `DataFrame.to_pandas()` where converting snowpark dataframes to pandas dataframes was losing precision on integers with more than 19 digits.
- Fixed a bug that `session.add_packages` can not handle requirement specifier that contains project name with underscore and version.
- Fixed a bug in `DataFrame.limit()` when `offset` is used and the parent `DataFrame` uses `limit`. Now the `offset` won't impact the parent DataFrame's `limit`.
- Fixed a bug in `DataFrame.write.save_as_table` where dataframes created from read api could not save data into snowflake because of invalid column name `$1`.

### Behavior change

- Changed the behavior of `date_format`:
  - The `format` argument changed from optional to required.
  - The returned result changed from a date object to a date-formatted string.
- When a window function, or a sequence-dependent data generator (`normal`, `zipf`, `uniform`, `seq1`, `seq2`, `seq4`, `seq8`) function is used, the sort and filter operation will no longer be flattened when generating the query.

## 1.9.0 (2023-10-13)

### New Features

- Added support for the Python 3.11 runtime environment.

### Dependency updates

- Added back the dependency of `typing-extensions`.

### Bug Fixes

- Fixed a bug where imports from permanent stage locations were ignored for temporary stored procedures, UDTFs, UDFs, and UDAFs.
- Revert back to using CTAS (create table as select) statement for `Dataframe.writer.save_as_table` which does not need insert permission for writing tables.

### New Features
- Support `PythonObjJSONEncoder` json-serializable objects for `ARRAY` and `OBJECT` literals.

## 1.8.0 (2023-09-14)

### New Features

- Added support for VOLATILE/IMMUTABLE keyword when registering UDFs.
- Added support for specifying clustering keys when saving dataframes using `DataFrame.save_as_table`.
- Accept `Iterable` objects input for `schema` when creating dataframes using `Session.create_dataframe`.
- Added the property `DataFrame.session` to return a `Session` object.
- Added the property `Session.session_id` to return an integer that represents session ID.
- Added the property `Session.connection` to return a `SnowflakeConnection` object .

- Added support for creating a Snowpark session from a configuration file or environment variables.

### Dependency updates

- Updated ``snowflake-connector-python`` to 3.2.0.

### Bug Fixes

- Fixed a bug where automatic package upload would raise `ValueError` even when compatible package version were added in `session.add_packages`.
- Fixed a bug where table stored procedures were not registered correctly when using `register_from_file`.
- Fixed a bug where dataframe joins failed with `invalid_identifier` error.
- Fixed a bug where `DataFrame.copy` disables SQL simplfier for the returned copy.
- Fixed a bug where `session.sql().select()` would fail if any parameters are specified to `session.sql()`

## 1.7.0 (2023-08-28)

### New Features

- Added parameters `external_access_integrations` and `secrets` when creating a UDF, UDTF or Stored Procedure from Snowpark Python to allow integration with external access.
- Added support for these new functions in `snowflake.snowpark.functions`:
  - `array_flatten`
  - `flatten`
- Added support for `apply_in_pandas` in `snowflake.snowpark.relational_grouped_dataframe`.
- Added support for replicating your local Python environment on Snowflake via `Session.replicate_local_environment`.

### Bug Fixes

- Fixed a bug where `session.create_dataframe` fails to properly set nullable columns where nullability was affected by order or data was given.
- Fixed a bug where `DataFrame.select` could not identify and alias columns in presence of table functions when output columns of table function overlapped with columns in dataframe.

### Behavior Changes

- When creating stored procedures, UDFs, UDTFs, UDAFs with parameter `is_permanent=False` will now create temporary objects even when `stage_name` is provided. The default value of `is_permanent` is `False` which is why if this value is not explicitly set to `True` for permanent objects, users will notice a change in behavior.
- `types.StructField` now enquotes column identifier by default.

## 1.6.1 (2023-08-02)

### New Features

- Added support for these new functions in `snowflake.snowpark.functions`:
  - `array_sort`
  - `sort_array`
  - `array_min`
  - `array_max`
  - `explode_outer`
- Added support for pure Python packages specified via `Session.add_requirements` or `Session.add_packages`. They are now usable in stored procedures and UDFs even if packages are not present on the Snowflake Anaconda channel.
  - Added Session parameter `custom_packages_upload_enabled` and `custom_packages_force_upload_enabled` to enable the support for pure Python packages feature mentioned above. Both parameters default to `False`.
- Added support for specifying package requirements by passing a Conda environment yaml file to `Session.add_requirements`.
- Added support for asynchronous execution of multi-query dataframes that contain binding variables.
- Added support for renaming multiple columns in `DataFrame.rename`.
- Added support for Geometry datatypes.
- Added support for `params` in `session.sql()` in stored procedures.
- Added support for user-defined aggregate functions (UDAFs). This feature is currently in private preview.
- Added support for vectorized UDTFs (user-defined table functions). This feature is currently in public preview.
- Added support for Snowflake Timestamp variants (i.e., `TIMESTAMP_NTZ`, `TIMESTAMP_LTZ`, `TIMESTAMP_TZ`)
  - Added `TimestampTimezone` as an argument in `TimestampType` constructor.
  - Added type hints `NTZ`, `LTZ`, `TZ` and `Timestamp` to annotate functions when registering UDFs.

### Improvements

- Removed redundant dependency `typing-extensions`.
- `DataFrame.cache_result` now creates temp table fully qualified names under current database and current schema.

### Bug Fixes

- Fixed a bug where type check happens on pandas before it is imported.
- Fixed a bug when creating a UDF from `numpy.ufunc`.
- Fixed a bug where `DataFrame.union` was not generating the correct `Selectable.schema_query` when SQL simplifier is enabled.

### Behavior Changes

- `DataFrameWriter.save_as_table` now respects the `nullable` field of the schema provided by the user or the inferred schema based on data from user input.

### Dependency updates

- Updated ``snowflake-connector-python`` to 3.0.4.

## 1.5.1 (2023-06-20)

### New Features

- Added support for the Python 3.10 runtime environment.

## 1.5.0 (2023-06-09)

### Behavior Changes

- Aggregation results, from functions such as `DataFrame.agg` and `DataFrame.describe`, no longer strip away non-printing characters from column names.

### New Features

- Added support for the Python 3.9 runtime environment.
- Added support for new functions in `snowflake.snowpark.functions`:
  - `array_generate_range`
  - `array_unique_agg`
  - `collect_set`
  - `sequence`
- Added support for registering and calling stored procedures with `TABLE` return type.
- Added support for parameter `length` in `StringType()` to specify the maximum number of characters that can be stored by the column.
- Added the alias `functions.element_at()` for `functions.get()`.
- Added the alias `Column.contains` for `functions.contains`.
- Added experimental feature `DataFrame.alias`.
- Added support for querying metadata columns from stage when creating `DataFrame` using `DataFrameReader`.
- Added support for `StructType.add` to append more fields to existing `StructType` objects.
- Added support for parameter `execute_as` in `StoredProcedureRegistration.register_from_file()` to specify stored procedure caller rights.

### Bug Fixes

- Fixed a bug where the `Dataframe.join_table_function` did not run all of the necessary queries to set up the join table function when SQL simplifier was enabled.
- Fixed type hint declaration for custom types - `ColumnOrName`, `ColumnOrLiteralStr`, `ColumnOrSqlExpr`, `LiteralType` and `ColumnOrLiteral` that were breaking `mypy` checks.
- Fixed a bug where `DataFrameWriter.save_as_table` and `DataFrame.copy_into_table` failed to parse fully qualified table names.

## 1.4.0 (2023-04-24)

### New Features

- Added support for `session.getOrCreate`.
- Added support for alias `Column.getField`.
- Added support for new functions in `snowflake.snowpark.functions`:
  - `date_add` and `date_sub` to make add and subtract operations easier.
  - `daydiff`
  - `explode`
  - `array_distinct`.
  - `regexp_extract`.
  - `struct`.
  - `format_number`.
  - `bround`.
  - `substring_index`
- Added parameter `skip_upload_on_content_match` when creating UDFs, UDTFs and stored procedures using `register_from_file` to skip uploading files to a stage if the same version of the files are already on the stage.
- Added support for `DataFrameWriter.save_as_table` method to take table names that contain dots.
- Flattened generated SQL when `DataFrame.filter()` or `DataFrame.order_by()` is followed by a projection statement (e.g. `DataFrame.select()`, `DataFrame.with_column()`).
- Added support for creating dynamic tables _(in private preview)_ using `Dataframe.create_or_replace_dynamic_table`.
- Added an optional argument `params` in `session.sql()` to support binding variables. Note that this is not supported in stored procedures yet.

### Bug Fixes

- Fixed a bug in `strtok_to_array` where an exception was thrown when a delimiter was passed in.
- Fixed a bug in `session.add_import` where the module had the same namespace as other dependencies.

## 1.3.0 (2023-03-28)

### New Features

- Added support for `delimiters` parameter in `functions.initcap()`.
- Added support for `functions.hash()` to accept a variable number of input expressions.
- Added API `Session.RuntimeConfig` for getting/setting/checking the mutability of any runtime configuration.
- Added support managing case sensitivity in `Row` results from `DataFrame.collect` using `case_sensitive` parameter.
- Added API `Session.conf` for getting, setting or checking the mutability of any runtime configuration.
- Added support for managing case sensitivity in `Row` results from `DataFrame.collect` using `case_sensitive` parameter.
- Added indexer support for `snowflake.snowpark.types.StructType`.
- Added a keyword argument `log_on_exception` to `Dataframe.collect` and `Dataframe.collect_no_wait` to optionally disable error logging for SQL exceptions.

### Bug Fixes

- Fixed a bug where a DataFrame set operation(`DataFrame.substract`, `DataFrame.union`, etc.) being called after another DataFrame set operation and `DataFrame.select` or `DataFrame.with_column` throws an exception.
- Fixed a bug where chained sort statements are overwritten by the SQL simplifier.

### Improvements

- Simplified JOIN queries to use constant subquery aliases (`SNOWPARK_LEFT`, `SNOWPARK_RIGHT`) by default. Users can disable this at runtime with `session.conf.set('use_constant_subquery_alias', False)` to use randomly generated alias names instead.
- Allowed specifying statement parameters in `session.call()`.
- Enabled the uploading of large pandas DataFrames in stored procedures by defaulting to a chunk size of 100,000 rows.

## 1.2.0 (2023-03-02)

### New Features

- Added support for displaying source code as comments in the generated scripts when registering stored procedures. This
  is enabled by default, turn off by specifying `source_code_display=False` at registration.
- Added a parameter `if_not_exists` when creating a UDF, UDTF or Stored Procedure from Snowpark Python to ignore creating the specified function or procedure if it already exists.
- Accept integers when calling `snowflake.snowpark.functions.get` to extract value from array.
- Added `functions.reverse` in functions to open access to Snowflake built-in function
  [reverse](https://docs.snowflake.com/en/sql-reference/functions/reverse).
- Added parameter `require_scoped_url` in snowflake.snowflake.files.SnowflakeFile.open() `(in Private Preview)` to replace `is_owner_file` is marked for deprecation.

### Bug Fixes

- Fixed a bug that overwrote `paramstyle` to `qmark` when creating a Snowpark session.
- Fixed a bug where `df.join(..., how="cross")` fails with `SnowparkJoinException: (1112): Unsupported using join type 'Cross'`.
- Fixed a bug where querying a `DataFrame` column created from chained function calls used a wrong column name.

## 1.1.0 (2023-01-26)

### New Features:

- Added `asc`, `asc_nulls_first`, `asc_nulls_last`, `desc`, `desc_nulls_first`, `desc_nulls_last`, `date_part` and `unix_timestamp` in functions.
- Added the property `DataFrame.dtypes` to return a list of column name and data type pairs.
- Added the following aliases:
  - `functions.expr()` for `functions.sql_expr()`.
  - `functions.date_format()` for `functions.to_date()`.
  - `functions.monotonically_increasing_id()` for `functions.seq8()`
  - `functions.from_unixtime()` for `functions.to_timestamp()`

### Bug Fixes:

- Fixed a bug in SQL simplifier that didn’t handle Column alias and join well in some cases. See https://github.com/snowflakedb/snowpark-python/issues/658 for details.
- Fixed a bug in SQL simplifier that generated wrong column names for function calls, NaN and INF.

### Improvements

- The session parameter `PYTHON_SNOWPARK_USE_SQL_SIMPLIFIER` is `True` after Snowflake 7.3 was released. In snowpark-python, `session.sql_simplifier_enabled` reads the value of `PYTHON_SNOWPARK_USE_SQL_SIMPLIFIER` by default, meaning that the SQL simplfier is enabled by default after the Snowflake 7.3 release. To turn this off, set `PYTHON_SNOWPARK_USE_SQL_SIMPLIFIER` in Snowflake to `False` or run `session.sql_simplifier_enabled = False` from Snowpark. It is recommended to use the SQL simplifier because it helps to generate more concise SQL.

## 1.0.0 (2022-11-01)

### New Features

- Added `Session.generator()` to create a new `DataFrame` using the Generator table function.
- Added a parameter `secure` to the functions that create a secure UDF or UDTF.

## 0.12.0 (2022-10-14)

### New Features

- Added new APIs for async job:
  - `Session.create_async_job()` to create an `AsyncJob` instance from a query id.
  - `AsyncJob.result()` now accepts argument `result_type` to return the results in different formats.
  - `AsyncJob.to_df()` returns a `DataFrame` built from the result of this asynchronous job.
  - `AsyncJob.query()` returns the SQL text of the executed query.
- `DataFrame.agg()` and `RelationalGroupedDataFrame.agg()` now accept variable-length arguments.
- Added parameters `lsuffix` and `rsuffix` to `DataFram.join()` and `DataFrame.cross_join()` to conveniently rename overlapping columns.
- Added `Table.drop_table()` so you can drop the temp table after `DataFrame.cache_result()`. `Table` is also a context manager so you can use the `with` statement to drop the cache temp table after use.
- Added `Session.use_secondary_roles()`.
- Added functions `first_value()` and `last_value()`. (contributed by @chasleslr)
- Added `on` as an alias for `using_columns` and `how` as an alias for `join_type` in `DataFrame.join()`.

### Bug Fixes

- Fixed a bug in `Session.create_dataframe()` that raised an error when `schema` names had special characters.
- Fixed a bug in which options set in `Session.read.option()` were not passed to `DataFrame.copy_into_table()` as default values.
- Fixed a bug in which `DataFrame.copy_into_table()` raises an error when a copy option has single quotes in the value.

## 0.11.0 (2022-09-28)

### Behavior Changes

- `Session.add_packages()` now raises `ValueError` when the version of a package cannot be found in Snowflake Anaconda channel. Previously, `Session.add_packages()` succeeded, and a `SnowparkSQLException` exception was raised later in the UDF/SP registration step.

### New Features:

- Added method `FileOperation.get_stream()` to support downloading stage files as stream.
- Added support in `functions.ntiles()` to accept int argument.
- Added the following aliases:
  - `functions.call_function()` for `functions.call_builtin()`.
  - `functions.function()` for `functions.builtin()`.
  - `DataFrame.order_by()` for `DataFrame.sort()`
  - `DataFrame.orderBy()` for `DataFrame.sort()`
- Improved `DataFrame.cache_result()` to return a more accurate `Table` class instead of a `DataFrame` class.
- Added support to allow `session` as the first argument when calling `StoredProcedure`.

### Improvements

- Improved nested query generation by flattening queries when applicable.
  - This improvement could be enabled by setting `Session.sql_simplifier_enabled = True`.
  - `DataFrame.select()`, `DataFrame.with_column()`, `DataFrame.drop()` and other select-related APIs have more flattened SQLs.
  - `DataFrame.union()`, `DataFrame.union_all()`, `DataFrame.except_()`, `DataFrame.intersect()`, `DataFrame.union_by_name()` have flattened SQLs generated when multiple set operators are chained.
- Improved type annotations for async job APIs.

### Bug Fixes

- Fixed a bug in which `Table.update()`, `Table.delete()`, `Table.merge()` try to reference a temp table that does not exist.

## 0.10.0 (2022-09-16)

### New Features:

- Added experimental APIs for evaluating Snowpark dataframes with asynchronous queries:
  - Added keyword argument `block` to the following action APIs on Snowpark dataframes (which execute queries) to allow asynchronous evaluations:
    - `DataFrame.collect()`, `DataFrame.to_local_iterator()`, `DataFrame.to_pandas()`, `DataFrame.to_pandas_batches()`, `DataFrame.count()`, `DataFrame.first()`.
    - `DataFrameWriter.save_as_table()`, `DataFrameWriter.copy_into_location()`.
    - `Table.delete()`, `Table.update()`, `Table.merge()`.
  - Added method `DataFrame.collect_nowait()` to allow asynchronous evaluations.
  - Added class `AsyncJob` to retrieve results from asynchronously executed queries and check their status.
- Added support for `table_type` in `Session.write_pandas()`. You can now choose from these `table_type` options: `"temporary"`, `"temp"`, and `"transient"`.
- Added support for using Python structured data (`list`, `tuple` and `dict`) as literal values in Snowpark.
- Added keyword argument `execute_as` to `functions.sproc()` and `session.sproc.register()` to allow registering a stored procedure as a caller or owner.
- Added support for specifying a pre-configured file format when reading files from a stage in Snowflake.

### Improvements:

- Added support for displaying details of a Snowpark session.

### Bug Fixes:

- Fixed a bug in which `DataFrame.copy_into_table()` and `DataFrameWriter.save_as_table()` mistakenly created a new table if the table name is fully qualified, and the table already exists.

### Deprecations:

- Deprecated keyword argument `create_temp_table` in `Session.write_pandas()`.
- Deprecated invoking UDFs using arguments wrapped in a Python list or tuple. You can use variable-length arguments without a list or tuple.

### Dependency updates

- Updated ``snowflake-connector-python`` to 2.7.12.

## 0.9.0 (2022-08-30)

### New Features:

- Added support for displaying source code as comments in the generated scripts when registering UDFs.
  This feature is turned on by default. To turn it off, pass the new keyword argument `source_code_display` as `False` when calling `register()` or `@udf()`.
- Added support for calling table functions from `DataFrame.select()`, `DataFrame.with_column()` and `DataFrame.with_columns()` which now take parameters of type `table_function.TableFunctionCall` for columns.
- Added keyword argument `overwrite` to `session.write_pandas()` to allow overwriting contents of a Snowflake table with that of a pandas DataFrame.
- Added keyword argument `column_order` to `df.write.save_as_table()` to specify the matching rules when inserting data into table in append mode.
- Added method `FileOperation.put_stream()` to upload local files to a stage via file stream.
- Added methods `TableFunctionCall.alias()` and `TableFunctionCall.as_()` to allow aliasing the names of columns that come from the output of table function joins.
- Added function `get_active_session()` in module `snowflake.snowpark.context` to get the current active Snowpark session.

### Bug Fixes:

- Fixed a bug in which batch insert should not raise an error when `statement_params` is not passed to the function.
- Fixed a bug in which column names should be quoted when `session.create_dataframe()` is called with dicts and a given schema.
- Fixed a bug in which creation of table should be skipped if the table already exists and is in append mode when calling `df.write.save_as_table()`.
- Fixed a bug in which third-party packages with underscores cannot be added when registering UDFs.

### Improvements:

- Improved function `function.uniform()` to infer the types of inputs `max_` and `min_` and cast the limits to `IntegerType` or `FloatType` correspondingly.

## 0.8.0 (2022-07-22)

### New Features:

- Added keyword only argument `statement_params` to the following methods to allow for specifying statement level parameters:
  - `collect`, `to_local_iterator`, `to_pandas`, `to_pandas_batches`,
    `count`, `copy_into_table`, `show`, `create_or_replace_view`, `create_or_replace_temp_view`, `first`, `cache_result`
    and `random_split` on class `snowflake.snowpark.Dateframe`.
  - `update`, `delete` and `merge` on class `snowflake.snowpark.Table`.
  - `save_as_table` and `copy_into_location` on class `snowflake.snowpark.DataFrameWriter`.
  - `approx_quantile`, `statement_params`, `cov` and `crosstab` on class `snowflake.snowpark.DataFrameStatFunctions`.
  - `register` and `register_from_file` on class `snowflake.snowpark.udf.UDFRegistration`.
  - `register` and `register_from_file` on class `snowflake.snowpark.udtf.UDTFRegistration`.
  - `register` and `register_from_file` on class `snowflake.snowpark.stored_procedure.StoredProcedureRegistration`.
  - `udf`, `udtf` and `sproc` in `snowflake.snowpark.functions`.
- Added support for `Column` as an input argument to `session.call()`.
- Added support for `table_type` in `df.write.save_as_table()`. You can now choose from these `table_type` options: `"temporary"`, `"temp"`, and `"transient"`.

### Improvements:

- Added validation of object name in `session.use_*` methods.
- Updated the query tag in SQL to escape it when it has special characters.
- Added a check to see if Anaconda terms are acknowledged when adding missing packages.

### Bug Fixes:

- Fixed the limited length of the string column in `session.create_dataframe()`.
- Fixed a bug in which `session.create_dataframe()` mistakenly converted 0 and `False` to `None` when the input data was only a list.
- Fixed a bug in which calling `session.create_dataframe()` using a large local dataset sometimes created a temp table twice.
- Aligned the definition of `function.trim()` with the SQL function definition.
- Fixed an issue where snowpark-python would hang when using the Python system-defined (built-in function) `sum` vs. the Snowpark `function.sum()`.

### Deprecations:

- Deprecated keyword argument `create_temp_table` in `df.write.save_as_table()`.

## 0.7.0 (2022-05-25)

### New Features:

- Added support for user-defined table functions (UDTFs).
  - Use function `snowflake.snowpark.functions.udtf()` to register a UDTF, or use it as a decorator to register the UDTF.
    - You can also use `Session.udtf.register()` to register a UDTF.
  - Use `Session.udtf.register_from_file()` to register a UDTF from a Python file.
- Updated APIs to query a table function, including both Snowflake built-in table functions and UDTFs.
  - Use function `snowflake.snowpark.functions.table_function()` to create a callable representing a table function and use it to call the table function in a query.
  - Alternatively, use function `snowflake.snowpark.functions.call_table_function()` to call a table function.
  - Added support for `over` clause that specifies `partition by` and `order by` when lateral joining a table function.
  - Updated `Session.table_function()` and `DataFrame.join_table_function()` to accept `TableFunctionCall` instances.

### Breaking Changes:

- When creating a function with `functions.udf()` and `functions.sproc()`, you can now specify an empty list for the `imports` or `packages` argument to indicate that no import or package is used for this UDF or stored procedure. Previously, specifying an empty list meant that the function would use session-level imports or packages.
- Improved the `__repr__` implementation of data types in `types.py`. The unused `type_name` property has been removed.
- Added a Snowpark-specific exception class for SQL errors. This replaces the previous `ProgrammingError` from the Python connector.

### Improvements:

- Added a lock to a UDF or UDTF when it is called for the first time per thread.
- Improved the error message for pickling errors that occurred during UDF creation.
- Included the query ID when logging the failed query.

### Bug Fixes:

- Fixed a bug in which non-integral data (such as timestamps) was occasionally converted to integer when calling `DataFrame.to_pandas()`.
- Fixed a bug in which `DataFrameReader.parquet()` failed to read a parquet file when its column contained spaces.
- Fixed a bug in which `DataFrame.copy_into_table()` failed when the dataframe is created by reading a file with inferred schemas.

### Deprecations

`Session.flatten()` and `DataFrame.flatten()`.

### Dependency Updates:

- Restricted the version of `cloudpickle` <= `2.0.0`.

## 0.6.0 (2022-04-27)

### New Features:

- Added support for vectorized UDFs with the input as a pandas DataFrame or pandas Series and the output as a pandas Series. This improves the performance of UDFs in Snowpark.
- Added support for inferring the schema of a DataFrame by default when it is created by reading a Parquet, Avro, or ORC file in the stage.
- Added functions `current_session()`, `current_statement()`, `current_user()`, `current_version()`, `current_warehouse()`, `date_from_parts()`, `date_trunc()`, `dayname()`, `dayofmonth()`, `dayofweek()`, `dayofyear()`, `grouping()`, `grouping_id()`, `hour()`, `last_day()`, `minute()`, `next_day()`, `previous_day()`, `second()`, `month()`, `monthname()`, `quarter()`, `year()`, `current_database()`, `current_role()`, `current_schema()`, `current_schemas()`, `current_region()`, `current_avaliable_roles()`, `add_months()`, `any_value()`, `bitnot()`, `bitshiftleft()`, `bitshiftright()`, `convert_timezone()`, `uniform()`, `strtok_to_array()`, `sysdate()`, `time_from_parts()`,  `timestamp_from_parts()`, `timestamp_ltz_from_parts()`, `timestamp_ntz_from_parts()`, `timestamp_tz_from_parts()`, `weekofyear()`, `percentile_cont()` to `snowflake.snowflake.functions`.

### Breaking Changes:

- Expired deprecations:
  - Removed the following APIs that were deprecated in 0.4.0: `DataFrame.groupByGroupingSets()`, `DataFrame.naturalJoin()`, `DataFrame.joinTableFunction`, `DataFrame.withColumns()`, `Session.getImports()`, `Session.addImport()`, `Session.removeImport()`, `Session.clearImports()`, `Session.getSessionStage()`, `Session.getDefaultDatabase()`, `Session.getDefaultSchema()`, `Session.getCurrentDatabase()`, `Session.getCurrentSchema()`, `Session.getFullyQualifiedCurrentSchema()`.

### Improvements:

- Added support for creating an empty `DataFrame` with a specific schema using the `Session.create_dataframe()` method.
- Changed the logging level from `INFO` to `DEBUG` for several logs (e.g., the executed query) when evaluating a dataframe.
- Improved the error message when failing to create a UDF due to pickle errors.

### Bug Fixes:

- Removed pandas hard dependencies in the `Session.create_dataframe()` method.

### Dependency Updates:

- Added `typing-extension` as a new dependency with the version >= `4.1.0`.

## 0.5.0 (2022-03-22)

### New Features

- Added stored procedures API.
  - Added `Session.sproc` property and `sproc()` to `snowflake.snowpark.functions`, so you can register stored procedures.
  - Added `Session.call` to call stored procedures by name.
- Added `UDFRegistration.register_from_file()` to allow registering UDFs from Python source files or zip files directly.
- Added `UDFRegistration.describe()` to describe a UDF.
- Added `DataFrame.random_split()` to provide a way to randomly split a dataframe.
- Added functions `md5()`, `sha1()`, `sha2()`, `ascii()`, `initcap()`, `length()`, `lower()`, `lpad()`, `ltrim()`, `rpad()`, `rtrim()`, `repeat()`, `soundex()`, `regexp_count()`, `replace()`, `charindex()`, `collate()`, `collation()`, `insert()`, `left()`, `right()`, `endswith()` to `snowflake.snowpark.functions`.
- Allowed `call_udf()` to accept literal values.
- Provided a `distinct` keyword in `array_agg()`.

### Bug Fixes:

- Fixed an issue that caused `DataFrame.to_pandas()` to have a string column if `Column.cast(IntegerType())` was used.
- Fixed a bug in `DataFrame.describe()` when there is more than one string column.

## 0.4.0 (2022-02-15)

### New Features

- You can now specify which Anaconda packages to use when defining UDFs.
  - Added `add_packages()`, `get_packages()`, `clear_packages()`, and `remove_package()`, to class `Session`.
  - Added `add_requirements()` to `Session` so you can use a requirements file to specify which packages this session will use.
  - Added parameter `packages` to function `snowflake.snowpark.functions.udf()` and method `UserDefinedFunction.register()` to indicate UDF-level Anaconda package dependencies when creating a UDF.
  - Added parameter `imports` to `snowflake.snowpark.functions.udf()` and `UserDefinedFunction.register()` to specify UDF-level code imports.
- Added a parameter `session` to function `udf()` and `UserDefinedFunction.register()` so you can specify which session to use to create a UDF if you have multiple sessions.
- Added types `Geography` and `Variant` to `snowflake.snowpark.types` to be used as type hints for Geography and Variant data when defining a UDF.
- Added support for Geography geoJSON data.
- Added `Table`, a subclass of `DataFrame` for table operations:
  - Methods `update` and `delete` update and delete rows of a table in Snowflake.
  - Method `merge` merges data from a `DataFrame` to a `Table`.
  - Override method `DataFrame.sample()` with an additional parameter `seed`, which works on tables but not on view and sub-queries.
- Added `DataFrame.to_local_iterator()` and `DataFrame.to_pandas_batches()` to allow getting results from an iterator when the result set returned from the Snowflake database is too large.
- Added `DataFrame.cache_result()` for caching the operations performed on a `DataFrame` in a temporary table.
  Subsequent operations on the original `DataFrame` have no effect on the cached result `DataFrame`.
- Added property `DataFrame.queries` to get SQL queries that will be executed to evaluate the `DataFrame`.
- Added `Session.query_history()` as a context manager to track SQL queries executed on a session, including all SQL queries to evaluate `DataFrame`s created from a session. Both query ID and query text are recorded.
- You can now create a `Session` instance from an existing established `snowflake.connector.SnowflakeConnection`. Use parameter `connection` in `Session.builder.configs()`.
- Added `use_database()`, `use_schema()`, `use_warehouse()`, and `use_role()` to class `Session` to switch database/schema/warehouse/role after a session is created.
- Added `DataFrameWriter.copy_into_table()` to unload a `DataFrame` to stage files.
- Added `DataFrame.unpivot()`.
- Added `Column.within_group()` for sorting the rows by columns with some aggregation functions.
- Added functions `listagg()`, `mode()`, `div0()`, `acos()`, `asin()`, `atan()`, `atan2()`, `cos()`, `cosh()`, `sin()`, `sinh()`, `tan()`, `tanh()`, `degrees()`, `radians()`, `round()`, `trunc()`, and `factorial()` to `snowflake.snowflake.functions`.
- Added an optional argument `ignore_nulls` in function `lead()` and `lag()`.
- The `condition` parameter of function `when()` and `iff()` now accepts SQL expressions.

### Improvements

- All function and method names have been renamed to use the snake case naming style, which is more Pythonic. For convenience, some camel case names are kept as aliases to the snake case APIs. It is recommended to use the snake case APIs.
  - Deprecated these methods on class `Session` and replaced them with their snake case equivalents: `getImports()`, `addImports()`, `removeImport()`, `clearImports()`, `getSessionStage()`, `getDefaultSchema()`, `getDefaultSchema()`, `getCurrentDatabase()`, `getFullyQualifiedCurrentSchema()`.
  - Deprecated these methods on class `DataFrame` and replaced them with their snake case equivalents: `groupingByGroupingSets()`, `naturalJoin()`, `withColumns()`, `joinTableFunction()`.
- Property `DataFrame.columns` is now consistent with `DataFrame.schema.names` and the Snowflake database `Identifier Requirements`.
- `Column.__bool__()` now raises a `TypeError`. This will ban the use of logical operators `and`, `or`, `not` on `Column` object, for instance `col("a") > 1 and col("b") > 2` will raise the `TypeError`. Use `(col("a") > 1) & (col("b") > 2)` instead.
- Changed `PutResult` and `GetResult` to subclass `NamedTuple`.
- Fixed a bug which raised an error when the local path or stage location has a space or other special characters.
- Changed `DataFrame.describe()` so that non-numeric and non-string columns are ignored instead of raising an exception.

### Dependency updates

- Updated ``snowflake-connector-python`` to 2.7.4.

## 0.3.0 (2022-01-09)

### New Features

- Added `Column.isin()`, with an alias `Column.in_()`.
- Added `Column.try_cast()`, which is a special version of `cast()`. It tries to cast a string expression to other types and returns `null` if the cast is not possible.
- Added `Column.startswith()` and `Column.substr()` to process string columns.
- `Column.cast()` now also accepts a `str` value to indicate the cast type in addition to a `DataType` instance.
- Added `DataFrame.describe()` to summarize stats of a `DataFrame`.
- Added `DataFrame.explain()` to print the query plan of a `DataFrame`.
- `DataFrame.filter()` and `DataFrame.select_expr()` now accepts a sql expression.
- Added a new `bool` parameter `create_temp_table` to methods `DataFrame.saveAsTable()` and `Session.write_pandas()` to optionally create a temp table.
- Added `DataFrame.minus()` and `DataFrame.subtract()` as aliases to `DataFrame.except_()`.
- Added `regexp_replace()`, `concat()`, `concat_ws()`, `to_char()`, `current_timestamp()`, `current_date()`, `current_time()`, `months_between()`, `cast()`, `try_cast()`, `greatest()`, `least()`, and `hash()` to module `snowflake.snowpark.functions`.

### Bug Fixes

- Fixed an issue where `Session.createDataFrame(pandas_df)` and `Session.write_pandas(pandas_df)` raise an exception when the `pandas DataFrame` has spaces in the column name.
- `DataFrame.copy_into_table()` sometimes prints an `error` level log entry while it actually works. It's fixed now.
- Fixed an API docs issue where some `DataFrame` APIs are missing from the docs.

### Dependency updates

- Update ``snowflake-connector-python`` to 2.7.2, which upgrades ``pyarrow`` dependency to 6.0.x. Refer to the [python connector 2.7.2 release notes](https://pypi.org/project/snowflake-connector-python/2.7.2/) for more details.

## 0.2.0 (2021-12-02)

### New Features

- Updated the `Session.createDataFrame()` method for creating a `DataFrame` from a pandas DataFrame.
- Added the `Session.write_pandas()` method for writing a `pandas DataFrame` to a table in Snowflake and getting a `Snowpark DataFrame` object back.
- Added new classes and methods for calling window functions.
- Added the new functions `cume_dist()`, to find the cumulative distribution of a value with regard to other values within a window partition,
  and `row_number()`, which returns a unique row number for each row within a window partition.
- Added functions for computing statistics for DataFrames in the `DataFrameStatFunctions` class.
- Added functions for handling missing values in a DataFrame in the `DataFrameNaFunctions` class.
- Added new methods `rollup()`, `cube()`, and `pivot()` to the `DataFrame` class.
- Added the `GroupingSets` class, which you can use with the DataFrame groupByGroupingSets method to perform a SQL GROUP BY GROUPING SETS.
- Added the new `FileOperation(session)`
  class that you can use to upload and download files to and from a stage.
- Added the `DataFrame.copy_into_table()`
  method for loading data from files in a stage into a table.
- In CASE expressions, the functions `when()` and `otherwise()`
  now accept Python types in addition to `Column` objects.
- When you register a UDF you can now optionally set the `replace` parameter to `True` to overwrite an existing UDF with the same name.

### Improvements

- UDFs are now compressed before they are uploaded to the server. This makes them about 10 times smaller, which can help
  when you are using large ML model files.
- When the size of a UDF is less than 8196 bytes, it will be uploaded as in-line code instead of uploaded to a stage.

### Bug Fixes

- Fixed an issue where the statement `df.select(when(col("a") == 1, 4).otherwise(col("a"))), [Row(4), Row(2), Row(3)]` raised an exception.
- Fixed an issue where `df.toPandas()` raised an exception when a DataFrame was created from large local data.

## 0.1.0 (2021-10-26)

Start of Private Preview<|MERGE_RESOLUTION|>--- conflicted
+++ resolved
@@ -4,19 +4,14 @@
 
 ### Snowpark Python API Updates
 
-<<<<<<< HEAD
+#### New Features
+
+- Added support for 'Service' domain to `session.lineage.trace` API.
+- Added support for `copy_grants` parameter when registering UDxF and stored procedures.
 - Added support for the following methods in `DataFrameWriter` to support daisy-chaining:
   - `option`
   - `options`
   - `partition_by`
-- Updated `Session` class to be thread-safe. This allows concurrent dataframe transformations, dataframe actions, UDF and store procedure registration, and concurrent file uploads.
-
-=======
->>>>>>> a5093df4
-#### New Features
-
-- Added support for 'Service' domain to `session.lineage.trace` API.
-- Added support for `copy_grants` parameter when registering UDxF and stored procedures.
 
 #### Improvements
 

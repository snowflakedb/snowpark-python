# Release History

## 1.43.0 (YYYY-MM-DD)

### Snowpark Python API Updates

#### New Features

- Added support for `Session.client_telemetry`.
- Added support for `Session.udf_profiler`.
- Added support for `functions.ai_translate`.
- Added support for the following functions in `functions.py`:
<<<<<<< HEAD
  - String & binary functions:
    - `strtok`
    - `try_base64_decode_binary`
    - `try_base64_decode_string`
    - `try_hex_decode_binary`
    - `try_hex_decode_string`
    - `unicode`
    - `uuid_string`
=======
    - String and Binary functions:
      - `base64_decode_binary`
      - `compress`
      - `decompress_binary`
      - `decompress_string`
      - `md5_binary`
      - `md5_number_lower64`
      - `md5_number_upper64`
      - `sha1_binary`
      - `sha2_binary`
      - `soundex_p123`
>>>>>>> e64dbc9e

#### Improvements

- Enhanced `DataFrame.sort()` to support `ORDER BY ALL` when no columns are specified.
- Catalog API now uses SQL commands instead of SnowAPI calls. This new implementation is more reliable now.

#### Dependency Updates

- Catalog API no longer uses types declared in `snowflake.core` and therefore this dependency was removed.

### Snowpark pandas API Updates

#### New Features

- Added support for `Dataframe.groupby.rolling()`.
- Added support for mapping `np.percentile` with DataFrame and Series inputs to `Series.quantile`.
- Added support for setting the `random_state` parameter to an integer when calling `DataFrame.sample` or `Series.sample`.

#### Improvements

- Enhanced autoswitching functionality from Snowflake to native pandas for methods with unsupported argument combinations:
  - `shift()` with `suffix` or non-integer `periods` parameters
  - `sort_index()` with `axis=1` or `key` parameters
  - `sort_values()` with `axis=1`
  - `melt()` with `col_level` parameter
  - `apply()` with `result_type` parameter for DataFrame
  - `pivot_table()` with `sort=True`, non-string `index` list, non-string `columns` list, non-string `values` list, or `aggfunc` dict with non-string values
  - `fillna()` with `downcast` parameter or using `limit` together with `value`
  - `dropna()` with `axis=1`
  - `groupby()` with `axis=1`, `by!=None and level!=None`, or by containing any non-pandas hashable labels.
  - `groupby_fillna()` with `downcast` parameter
  - `groupby_first()` with `min_count>1`
  - `groupby_last()` with `min_count>1`
  - `shift()` with `freq` parameter
- Slightly improved the performance of `agg`, `nunique`, `describe`, and related methods on 1-column DataFrame and Series objects.

#### Bug Fixes

- Fixed a bug in `DataFrameGroupBy.agg` where func is a list of tuples used to set the names of the output columns.
- Fixed a bug where converting a modin datetime index with a timezone to a numpy array with `np.asarray` would cause a `TypeError`.
- Fixed a bug where `Series.isin` with a Series argument matched index labels instead of the row position.

#### Improvements

- Add support for the following in faster pandas:
  - `groupby.apply`
  - `groupby.nunique`
  - `groupby.size`
  - `concat`
  - `copy`
  - `str.isdigit`
  - `str.islower`
  - `str.isupper`
  - `str.istitle`
  - `str.lower`
  - `str.upper`
  - `str.title`
  - `str.match`
  - `str.capitalize`
  - `str.__getitem__`
  - `str.center`
  - `str.count`
  - `str.get`
  - `str.pad`
  - `str.len`
  - `str.ljust`
  - `str.rjust`  
  - `str.split`  
  - `str.replace`  
  - `str.strip`  
  - `str.lstrip`  
  - `str.rstrip`  
  - `str.translate`  
  - `dt.tz_localize`
  - `dt.tz_convert`
  - `dt.ceil`
  - `dt.round`
  - `dt.floor`
  - `dt.normalize`
  - `dt.month_name`
  - `dt.day_name`
  - `dt.strftime`  
  - `rolling.min`
  - `rolling.max`
  - `rolling.count`
  - `rolling.sum`
  - `rolling.mean`
  - `rolling.std`
  - `rolling.var`
  - `rolling.sem`
  - `rolling.corr`
  - `expanding.min`
  - `expanding.max`
  - `expanding.count`
  - `expanding.sum`
  - `expanding.mean`
  - `expanding.std`
  - `expanding.var`
  - `expanding.sem`
- Make faster pandas disabled by default (opt-in instead of opt-out).

## 1.42.0 (2025-10-28)

### Snowpark Python API Updates

#### New Features

- Snowpark python DB-api is now generally available. Access this feature with `DataFrameReader.dbapi()` to read data from a database table or query into a DataFrame using a DBAPI connection.

## 1.41.0 (2025-10-23)

### Snowpark Python API Updates

#### New Features

- Added a new function `service` in `snowflake.snowpark.functions` that allows users to create a callable representing a Snowpark Container Services (SPCS) service.
- Added `connection_parameters` parameter to `DataFrameReader.dbapi()` (PuPr) method to allow passing keyword arguments to the `create_connection` callable.
- Added support for `Session.begin_transaction`, `Session.commit` and `Session.rollback`.
- Added support for the following functions in `functions.py`:
  - Geospatial functions:
    - `st_interpolate`
    - `st_intersection`
    - `st_intersection_agg`
    - `st_intersects`
    - `st_isvalid`
    - `st_length`
    - `st_makegeompoint`
    - `st_makeline`
    - `st_makepolygon`
    - `st_makepolygonoriented`
    - `st_disjoint`
    - `st_distance`
    - `st_dwithin`
    - `st_endpoint`
    - `st_envelope`
    - `st_geohash`
    - `st_geomfromgeohash`
    - `st_geompointfromgeohash`
    - `st_hausdorffdistance`
    - `st_makepoint`
    - `st_npoints`
    - `st_perimeter`
    - `st_pointn`
    - `st_setsrid`
    - `st_simplify`
    - `st_srid`
    - `st_startpoint`
    - `st_symdifference`
    - `st_transform`
    - `st_union`
    - `st_union_agg`
    - `st_within`
    - `st_x`
    - `st_xmax`
    - `st_xmin`
    - `st_y`
    - `st_ymax`
    - `st_ymin`
    - `st_geogfromgeohash`
    - `st_geogpointfromgeohash`
    - `st_geographyfromwkb`
    - `st_geographyfromwkt`
    - `st_geometryfromwkb`
    - `st_geometryfromwkt`
    - `try_to_geography`
    - `try_to_geometry`

#### Improvements

- Added a parameter to enable and disable automatic column name aliasing for `interval_day_time_from_parts` and `interval_year_month_from_parts` functions.

#### Bug Fixes

- Fixed a bug that `DataFrameReader.xml` fails to parse XML files with undeclared namespaces when `ignoreNamespace` is `True`.
- Added a fix for floating point precision discrepancies in `interval_day_time_from_parts`.
- Fixed a bug where writing Snowpark pandas dataframes on the pandas backend with a column multiindex to Snowflake with `to_snowflake` would raise `KeyError`.
- Fixed a bug that `DataFrameReader.dbapi` (PuPr) is not compatible with oracledb 3.4.0.
- Fixed a bug where `modin` would unintentionally be imported during session initialization in some scenarios.
- Fixed a bug where `session.udf|udtf|udaf|sproc.register` failed when an extra session argument was passed. These methods do not expect a session argument; please remove it if provided.

#### Improvements

- The default maximum length for inferred StringType columns during schema inference in `DataFrameReader.dbapi` is now increased from 16MB to 128MB in parquet file based ingestion.

#### Dependency Updates

- Updated dependency of `snowflake-connector-python>=3.17,<5.0.0`.

### Snowpark pandas API Updates

#### New Features

- Added support for the `dtypes` parameter of `pd.get_dummies`
- Added support for `nunique` in `df.pivot_table`, `df.agg` and other places where aggregate functions can be used.
- Added support for `DataFrame.interpolate` and `Series.interpolate` with the "linear", "ffill"/"pad", and "backfill"/bfill" methods. These use the SQL `INTERPOLATE_LINEAR`, `INTERPOLATE_FFILL`, and `INTERPOLATE_BFILL` functions (PuPr).

#### Improvements

- Improved performance of `Series.to_snowflake` and `pd.to_snowflake(series)` for large data by uploading data via a parquet file. You can control the dataset size at which Snowpark pandas switches to parquet with the variable `modin.config.PandasToSnowflakeParquetThresholdBytes`.
- Enhanced autoswitching functionality from Snowflake to native Pandas for methods with unsupported argument combinations:
  - `get_dummies()` with `dummy_na=True`, `drop_first=True`, or custom `dtype` parameters
  - `cumsum()`, `cummin()`, `cummax()` with `axis=1` (column-wise operations)
  - `skew()` with `axis=1` or `numeric_only=False` parameters
  - `round()` with `decimals` parameter as a Series
  - `corr()` with `method!=pearson` parameter
- Set `cte_optimization_enabled` to True for all Snowpark pandas sessions.
- Add support for the following in faster pandas:
  - `isin`
  - `isna`
  - `isnull`
  - `notna`
  - `notnull`
  - `str.contains`
  - `str.startswith`
  - `str.endswith`
  - `str.slice`
  - `dt.date`
  - `dt.time`
  - `dt.hour`
  - `dt.minute`
  - `dt.second`
  - `dt.microsecond`
  - `dt.nanosecond`
  - `dt.year`
  - `dt.month`
  - `dt.day`
  - `dt.quarter`
  - `dt.is_month_start`
  - `dt.is_month_end`
  - `dt.is_quarter_start`
  - `dt.is_quarter_end`
  - `dt.is_year_start`
  - `dt.is_year_end`
  - `dt.is_leap_year`
  - `dt.days_in_month`
  - `dt.daysinmonth`
  - `sort_values`
  - `loc` (setting columns)
  - `to_datetime`
  - `rename`
  - `drop`
  - `invert`
  - `duplicated`
  - `iloc`
  - `head`
  - `columns` (e.g., df.columns = ["A", "B"])
  - `agg`
  - `min`
  - `max`
  - `count`
  - `sum`
  - `mean`
  - `median`
  - `std`
  - `var`
  - `groupby.agg`
  - `groupby.min`
  - `groupby.max`
  - `groupby.count`
  - `groupby.sum`
  - `groupby.mean`
  - `groupby.median`
  - `groupby.std`
  - `groupby.var`
  - `drop_duplicates`
- Reuse row count from the relaxed query compiler in `get_axis_len`.

#### Bug Fixes

- Fixed a bug where the row count was not getting cached in the ordered dataframe each time count_rows() is called.

## 1.40.0 (2025-10-02)

### Snowpark Python API Updates

#### New Features

- Added a new module `snowflake.snowpark.secrets` that provides Python wrappers for accessing Snowflake Secrets within Python UDFs and stored procedures that execute inside Snowflake.
  - `get_generic_secret_string`
  - `get_oauth_access_token`
  - `get_secret_type`
  - `get_username_password`
  - `get_cloud_provider_token`

- Added support for the following scalar functions in `functions.py`:
    - Conditional expression functions:
      - `booland`
      - `boolnot`
      - `boolor`
      - `boolxor`
      - `boolor_agg`
      - `decode`
      - `greatest_ignore_nulls`
      - `least_ignore_nulls`
      - `nullif`
      - `nvl2`
      - `regr_valx`

    - Semi-structured and structured date functions:
      - `array_remove_at`
      - `as_boolean`
      - `map_delete`
      - `map_insert`
      - `map_pick`
      - `map_size`

    - String & binary functions:
      - `chr`
      - `hex_decode_binary`

    - Numeric functions:
      - `div0null`

    - Differential privacy functions:
      - `dp_interval_high`
      - `dp_interval_low`

    - Context functions:
      - `last_query_id`
      - `last_transaction`

    - Geospatial functions:
      - `h3_cell_to_boundary`
      - `h3_cell_to_children`
      - `h3_cell_to_children_string`
      - `h3_cell_to_parent`
      - `h3_cell_to_point`
      - `h3_compact_cells`
      - `h3_compact_cells_strings`
      - `h3_coverage`
      - `h3_coverage_strings`
      - `h3_get_resolution`
      - `h3_grid_disk`
      - `h3_grid_distance`
      - `h3_int_to_string`
      - `h3_polygon_to_cells`
      - `h3_polygon_to_cells_strings`
      - `h3_string_to_int`
      - `h3_try_grid_path`
      - `h3_try_polygon_to_cells`
      - `h3_try_polygon_to_cells_strings`
      - `h3_uncompact_cells`
      - `h3_uncompact_cells_strings`
      - `haversine`
      - `h3_grid_path`
      - `h3_is_pentagon`
      - `h3_is_valid_cell`
      - `h3_latlng_to_cell`
      - `h3_latlng_to_cell_string`
      - `h3_point_to_cell`
      - `h3_point_to_cell_string`
      - `h3_try_coverage`
      - `h3_try_coverage_strings`
      - `h3_try_grid_distance`
      - `st_area`
      - `st_asewkb`
      - `st_asewkt`
      - `st_asgeojson`
      - `st_aswkb`
      - `st_aswkt`
      - `st_azimuth`
      - `st_buffer`
      - `st_centroid`
      - `st_collect`
      - `st_contains`
      - `st_coveredby`
      - `st_covers`
      - `st_difference`
      - `st_dimension`

#### Bug Fixes

- Fixed a bug that `DataFrame.limit()` fail if there is parameter binding in the executed SQL when used in non-stored-procedure/udxf environment.
- Added an experimental fix for a bug in schema query generation that could cause invalid sql to be generated when using nested structured types.
- Fixed multiple bugs in `DataFrameReader.dbapi` (PuPr):
  - Fixed UDTF ingestion failure with `pyodbc` driver caused by unprocessed row data.
  - Fixed SQL Server query input failure due to incorrect select query generation.
  - Fixed UDTF ingestion not preserving column nullability in the output schema.
  - Fixed an issue that caused the program to hang during multithreaded Parquet based ingestion when a data fetching error occurred.
  - Fixed a bug in schema parsing when custom schema strings used upper-cased data type names (NUMERIC, NUMBER, DECIMAL, VARCHAR, STRING, TEXT).
- Fixed a bug in `Session.create_dataframe` where schema string parsing failed when using upper-cased data type names (e.g., NUMERIC, NUMBER, DECIMAL, VARCHAR, STRING, TEXT).

#### Improvements

- Improved `DataFrameReader.dbapi`(PuPr) that dbapi will not retry on non-retryable error such as SQL syntax error on external data source query.
- Removed unnecessary warnings about local package version mismatch when using `session.read.option('rowTag', <tag_name>).xml(<stage_file_path>)` or `xpath` functions.
- Improved `DataFrameReader.dbapi` (PuPr) reading performance by setting the default `fetch_size` parameter value to 100000.
- Improved error message for XSD validation failure when reading XML files using `session.read.option('rowValidationXSDPath', <xsd_path>).xml(<stage_file_path>)`.

### Snowpark pandas API Updates

#### Dependency Updates

- Updated the supported `modin` versions to >=0.36.0 and <0.38.0 (was previously >= 0.35.0 and <0.37.0).

#### New Features
- Added support for `DataFrame.query` for dataframes with single-level indexes.
- Added support for `DataFrameGroupby.__len__` and `SeriesGroupBy.__len__`.

#### Improvements

- Hybrid execution mode is now enabled by default. Certain operations on smaller data will now automatically execute in native pandas in-memory. Use `from modin.config import AutoSwitchBackend; AutoSwitchBackend.disable()` to turn this off and force all execution to occur in Snowflake.
- Added a session parameter `pandas_hybrid_execution_enabled` to enable/disable hybrid execution as an alternative to using `AutoSwitchBackend`.
- Removed an unnecessary `SHOW OBJECTS` query issued from `read_snowflake` under certain conditions.
- When hybrid execution is enabled, `pd.merge`, `pd.concat`, `DataFrame.merge`, and `DataFrame.join` may now move arguments to backends other than those among the function arguments.
- Improved performance of `DataFrame.to_snowflake` and `pd.to_snowflake(dataframe)` for large data by uploading data via a parquet file. You can control the dataset size at which Snowpark pandas switches to parquet with the variable `modin.config.PandasToSnowflakeParquetThresholdBytes`.

## 1.39.1 (2025-09-25)

### Snowpark Python API Updates

#### Bug Fixes


- Added an experimental fix for a bug in schema query generation that could cause invalid sql to be generated when using nested structured types.


## 1.39.0 (2025-09-17)

### Snowpark Python API Updates

#### New Features

- Added support for unstructured data engineering in Snowpark, powered by Snowflake AISQL and Cortex functions:
  - `DataFrame.ai.complete`: Generate per-row LLM completions from prompts built over columns and files.
  - `DataFrame.ai.filter`: Keep rows where an AI classifier returns TRUE for the given predicate.
  - `DataFrame.ai.agg`: Reduce a text column into one result using a natural-language task description.
  - `RelationalGroupedDataFrame.ai_agg`: Perform the same natural-language aggregation per group.
  - `DataFrame.ai.classify`: Assign single or multiple labels from given categories to text or images.
  - `DataFrame.ai.similarity`: Compute cosine-based similarity scores between two columns via embeddings.
  - `DataFrame.ai.sentiment`: Extract overall and aspect-level sentiment from text into JSON.
  - `DataFrame.ai.embed`: Generate VECTOR embeddings for text or images using configurable models.
  - `DataFrame.ai.summarize_agg`: Aggregate and produce a single comprehensive summary over many rows.
  - `DataFrame.ai.transcribe`: Transcribe audio files to text with optional timestamps and speaker labels.
  - `DataFrame.ai.parse_document`: OCR/layout-parse documents or images into structured JSON.
  - `DataFrame.ai.extract`: Pull structured fields from text or files using a response schema.
  - `DataFrame.ai.count_tokens`: Estimate token usage for a given model and input text per row.
  - `DataFrame.ai.split_text_markdown_header`: Split Markdown into hierarchical header-aware chunks.
  - `DataFrame.ai.split_text_recursive_character`: Split text into size-bounded chunks using recursive separators.
  - `DataFrameReader.file`: Create a DataFrame containing all files from a stage as FILE data type for downstream unstructured data processing.
- Added a new datatype `YearMonthIntervalType` that allows users to create intervals for datetime operations.
- Added a new function `interval_year_month_from_parts` that allows users to easily create `YearMonthIntervalType` without using SQL.
- Added a new datatype `DayTimeIntervalType` that allows users to create intervals for datetime operations.
- Added a new function `interval_day_time_from_parts` that allows users to easily create `DayTimeIntervalType` without using SQL.
- Added support for `FileOperation.list` to list files in a stage with metadata.
- Added support for `FileOperation.remove` to remove files in a stage.
- Added an option to specify `copy_grants` for the following `DataFrame` APIs:
  - `create_or_replace_view`
  - `create_or_replace_temp_view`
  - `create_or_replace_dynamic_table`
- Added a new function `snowflake.snowpark.functions.vectorized` that allows users to mark a function as vectorized UDF.
- Added support for parameter `use_vectorized_scanner` in function `Session.write_pandas()`.
- Added support for parameter `session_init_statement` in udtf ingestion of `DataFrameReader.jdbc`(PrPr).
- Added support for the following scalar functions in `functions.py`:
  - `getdate`
  - `getvariable`
  - `invoker_role`
  - `invoker_share`
  - `is_application_role_in_session`
  - `is_database_role_in_session`
  - `is_granted_to_invoker_role`
  - `is_role_in_session`
  - `localtime`
  - `systimestamp`

#### Bug Fixes

- Fixed a bug that `query_timeout` does not work in udtf ingestion of `DataFrameReader.jdbc`(PrPr).

#### Deprecations

- Deprecated warnings will be triggered when using snowpark-python with Python 3.9. For more details, please refer to https://docs.snowflake.com/en/developer-guide/python-runtime-support-policy.

#### Dependency Updates

#### Improvements

- Unsupported types in `DataFrameReader.dbapi`(PuPr) are ingested as `StringType` now.
- Improved error message to list available columns when dataframe cannot resolve given column name.
- Added a new option `cacheResult` to `DataFrameReader.xml` that allows users to cache the result of the XML reader to a temporary table after calling `xml`. It helps improve performance when subsequent operations are performed on the same DataFrame.

### Snowpark pandas API Updates
- Added support for `DataFrame.eval()` for dataframes with single-level indexes.

#### New Features

#### Improvements

- Downgraded to level `logging.DEBUG - 1` the log message saying that the
  Snowpark `DataFrame` reference of an internal `DataFrameReference` object
  has changed.
- Eliminate duplicate parameter check queries for casing status when retrieving the session.
- Retrieve dataframe row counts through object metadata to avoid a COUNT(\*) query (performance)
- Added support for applying Snowflake Cortex function `Complete`.
- Introduce faster pandas: Improved performance by deferring row position computation.
  - The following operations are currently supported and can benefit from the optimization: `read_snowflake`, `repr`, `loc`, `reset_index`, `merge`, and binary operations.
  - If a lazy object (e.g., DataFrame or Series) depends on a mix of supported and unsupported operations, the optimization will not be used.
- Updated the error message for when Snowpark pandas is referenced within apply.
- Added a session parameter `dummy_row_pos_optimization_enabled` to enable/disable dummy row position optimization in faster pandas.

#### Dependency Updates

- Updated the supported `modin` versions to >=0.35.0 and <0.37.0 (was previously >= 0.34.0 and <0.36.0).

#### Bug Fixes

- Fixed an issue with drop_duplicates where the same data source could be read multiple times in the same query but in a different order each time, resulting in missing rows in the final result. The fix ensures that the data source is read only once.
- Fixed a bug with hybrid execution mode where an `AssertionError` was unexpectedly raised by certain indexing operations.

### Snowpark Local Testing Updates

#### New Features

- Added support to allow patching `functions.ai_complete`.

## 1.38.0 (2025-09-04)

### Snowpark Python API Updates

#### New Features

- Added support for the following AI-powered functions in `functions.py`:
  - `ai_extract`
  - `ai_parse_document`
  - `ai_transcribe`
- Added time travel support for querying historical data:
  - `Session.table()` now supports time travel parameters: `time_travel_mode`, `statement`, `offset`, `timestamp`, `timestamp_type`, and `stream`.
  - `DataFrameReader.table()` supports the same time travel parameters as direct arguments.
  - `DataFrameReader` supports time travel via option chaining (e.g., `session.read.option("time_travel_mode", "at").option("offset", -60).table("my_table")`).
- Added support for specifying the following parameters to `DataFrameWriter.copy_into_location` for validation and writing data to external locations:
    - `validation_mode`
    - `storage_integration`
    - `credentials`
    - `encryption`
- Added support for `Session.directory` and `Session.read.directory` to retrieve the list of all files on a stage with metadata.
- Added support for `DataFrameReader.jdbc`(PrPr) that allows ingesting external data source with jdbc driver.
- Added support for `FileOperation.copy_files` to copy files from a source location to an output stage.
- Added support for the following scalar functions in `functions.py`:
  - `all_user_names`
  - `bitand`
  - `bitand_agg`
  - `bitor`
  - `bitor_agg`
  - `bitxor`
  - `bitxor_agg`
  - `current_account_name`
  - `current_client`
  - `current_ip_address`
  - `current_role_type`
  - `current_organization_name`
  - `current_organization_user`
  - `current_secondary_roles`
  - `current_transaction`
  - `getbit`

#### Bug Fixes

- Fixed the repr of TimestampType to match the actual subtype it represents.
- Fixed a bug in `DataFrameReader.dbapi` that udtf ingestion does not work in stored procedure.
- Fixed a bug in schema inference that caused incorrect stage prefixes to be used.

#### Improvements

- Enhanced error handling in `DataFrameReader.dbapi` thread-based ingestion to prevent unnecessary operations, which improves resource efficiency.
- Bumped cloudpickle dependency to also support `cloudpickle==3.1.1` in addition to previous versions.
- Improved `DataFrameReader.dbapi` (PuPr) ingestion performance for PostgreSQL and MySQL by using server side cursor to fetch data.

### Snowpark pandas API Updates

#### New Features
- Completed support for `pd.read_snowflake()`, `pd.to_iceberg()`,
  `pd.to_pandas()`, `pd.to_snowpark()`, `pd.to_snowflake()`,
  `DataFrame.to_iceberg()`, `DataFrame.to_pandas()`, `DataFrame.to_snowpark()`,
  `DataFrame.to_snowflake()`, `Series.to_iceberg()`, `Series.to_pandas()`,
  `Series.to_snowpark()`, and `Series.to_snowflake()` on the "Pandas" and "Ray"
  backends. Previously, only some of these functions and methods were supported
  on the Pandas backend.
- Added support for `Index.get_level_values()`.

#### Improvements
- Set the default transfer limit in hybrid execution for data leaving Snowflake to 100k, which can be overridden with the SnowflakePandasTransferThreshold environment variable. This configuration is appropriate for scenarios with two available engines, "Pandas" and "Snowflake" on relational workloads.
- Improve import error message by adding `--upgrade` to `pip install "snowflake-snowpark-python[modin]"` in the error message.
- Reduce the telemetry messages from the modin client by pre-aggregating into 5 second windows and only keeping a narrow band of metrics which are useful for tracking hybrid execution and native pandas performance.
- Set the initial row count only when hybrid execution is enabled. This reduces the number of queries issued for many workloads.
- Add a new test parameter for integration tests to enable hybrid execution.

#### Bug Fixes
- Raised `NotImplementedError` instead of `AttributeError` on attempting to call
  Snowflake extension functions/methods `to_dynamic_table()`, `cache_result()`,
  `to_view()`, `create_or_replace_dynamic_table()`, and
  `create_or_replace_view()` on dataframes or series using the pandas or ray
  backends.

## 1.37.0 (2025-08-18)

### Snowpark Python API Updates

#### New Features

- Added support for the following `xpath` functions in `functions.py`:
  - `xpath`
  - `xpath_string`
  - `xpath_boolean`
  - `xpath_int`
  - `xpath_float`
  - `xpath_double`
  - `xpath_long`
  - `xpath_short`
- Added support for parameter `use_vectorized_scanner` in function `Session.write_arrow()`.
- Dataframe profiler adds the following information about each query: describe query time, execution time, and sql query text. To view this information, call session.dataframe_profiler.enable() and call get_execution_profile on a dataframe.
- Added support for `DataFrame.col_ilike`.
- Added support for non-blocking stored procedure calls that return `AsyncJob` objects.
  - Added `block: bool = True` parameter to `Session.call()`. When `block=False`, returns an `AsyncJob` instead of blocking until completion.
  - Added `block: bool = True` parameter to `StoredProcedure.__call__()` for async support across both named and anonymous stored procedures.
  - Added `Session.call_nowait()` that is equivalent to `Session.call(block=False)`.

#### Bug Fixes

- Fixed a bug in CTE optimization stage where `deepcopy` of internal plans would cause a memory spike when a dataframe is created locally using `session.create_dataframe()` using a large input data.
- Fixed a bug in `DataFrameReader.parquet` where the `ignore_case` option in the `infer_schema_options` was not respected.
- Fixed a bug that `to_pandas()` has different format of column name when query result format is set to 'JSON' and 'ARROW'.

#### Deprecations
- Deprecated `pkg_resources`.

#### Dependency Updates

- Added a dependency on `protobuf<6.32`

### Snowpark pandas API Updates

#### New Features

- Added support for efficient transfer of data between Snowflake and Ray with the `DataFrame.set_backend` method. The installed version of `modin` must be at least 0.35.0, and `ray` must be installed.

#### Improvements

#### Dependency Updates

- Updated the supported `modin` versions to >=0.34.0 and <0.36.0 (was previously >= 0.33.0 and <0.35.0).
- Added support for pandas 2.3 when the installed `modin` version is at least 0.35.0.

#### Bug Fixes

- Fixed an issue in hybrid execution mode (PrPr) where `pd.to_datetime` and `pd.to_timedelta` would unexpectedly raise `IndexError`.
- Fixed a bug where `pd.explain_switch` would raise `IndexError` or return `None` if called before any potential switch operations were performed.
- Fixed a bug where calling `pd.concat(axis=0)` on a dataframe with the default, positional index and a dataframe with a different index would produce invalid SQL.

## 1.36.0 (2025-08-05)

### Snowpark Python API Updates

#### New Features

- `Session.create_dataframe` now accepts keyword arguments that are forwarded to the internal call to `Session.write_pandas` or `Session.write_arrow` when creating a DataFrame from a pandas DataFrame or a pyarrow Table.
- Added new APIs for `AsyncJob`:
  - `AsyncJob.is_failed()` returns a `bool` indicating if a job has failed. Can be used in combination with `AsyncJob.is_done()` to determine if a job is finished and errored.
  - `AsyncJob.status()` returns a string representing the current query status (e.g., "RUNNING", "SUCCESS", "FAILED_WITH_ERROR") for detailed monitoring without calling `result()`.
- Added a dataframe profiler. To use, you can call get_execution_profile() on your desired dataframe. This profiler reports the queries executed to evaluate a dataframe, and statistics about each of the query operators. Currently an experimental feature
- Added support for the following functions in `functions.py`:
  - `ai_sentiment`
- Updated the interface for experimental feature `context.configure_development_features`. All development features are disabled by default unless explicitly enabled by the user.

### Snowpark pandas API Updates

#### New Features

#### Improvements
- Hybrid execution row estimate improvements and a reduction of eager calls.
- Add a new configuration variable to control transfer costs out of Snowflake when using hybrid execution.
- Added support for creating permanent and immutable UDFs/UDTFs with `DataFrame/Series/GroupBy.apply`, `map`, and `transform` by passing the `snowflake_udf_params` keyword argument. See documentation for details.
- Added support for mapping np.unique to DataFrame and Series inputs using pd.unique.

#### Bug Fixes

- Fixed an issue where Snowpark pandas plugin would unconditionally disable `AutoSwitchBackend` even when users had explicitly configured it via environment variables or programmatically.

## 1.35.0 (2025-07-24)

### Snowpark Python API Updates

#### New Features

- Added support for the following functions in `functions.py`:
  - `ai_embed`
  - `try_parse_json`

#### Bug Fixes

- Fixed a bug in `DataFrameReader.dbapi` (PrPr) that `dbapi` fail in python stored procedure with process exit with code 1.
- Fixed a bug in `DataFrameReader.dbapi` (PrPr) that `custom_schema` accept illegal schema.
- Fixed a bug in `DataFrameReader.dbapi` (PrPr) that `custom_schema` does not work when connecting to Postgres and Mysql.
- Fixed a bug in schema inference that would cause it to fail for external stages.

#### Improvements

- Improved `query` parameter in `DataFrameReader.dbapi` (PrPr) so that parentheses are not needed around the query.
- Improved error experience in `DataFrameReader.dbapi` (PrPr) when exception happen during inferring schema of target data source.


### Snowpark Local Testing Updates

#### New Features

- Added local testing support for reading files with `SnowflakeFile` using local file paths, the Snow URL semantic (snow://...), local testing framework stages, and Snowflake stages (@stage/file_path).

### Snowpark pandas API Updates

#### New Features

- Added support for `DataFrame.boxplot`.

#### Improvements

- Reduced the number of UDFs/UDTFs created by repeated calls to `apply` or `map` with the same arguments on Snowpark pandas objects.
- Added an example for reading a file from a stage in the docstring for `pd.read_excel`.
- Implemented more efficient data transfer between the Snowflake and Ray backends of Modin (requires modin>=0.35.0 to use).

#### Bug Fixes

- Added an upper bound to the row estimation when the cartesian product from an align or join results in a very large number. This mitigates a performance regression.
- Fix a `pd.read_excel` bug when reading files inside stage inner directory.

## 1.34.0 (2025-07-15)

### Snowpark Python API Updates

#### New Features

- Added a new option `TRY_CAST` to `DataFrameReader`. When `TRY_CAST` is True columns are wrapped in a `TRY_CAST` statement rather than a hard cast when loading data.
- Added a new option `USE_RELAXED_TYPES` to the `INFER_SCHEMA_OPTIONS` of `DataFrameReader`. When set to True this option casts all strings to max length strings and all numeric types to `DoubleType`.
- Added debuggability improvements to eagerly validate dataframe schema metadata. Enable it using `snowflake.snowpark.context.configure_development_features()`.
- Added a new function `snowflake.snowpark.dataframe.map_in_pandas` that allows users map a function across a dataframe. The mapping function takes an iterator of pandas dataframes as input and provides one as output.
- Added a ttl cache to describe queries. Repeated queries in a 15 second interval will use the cached value rather than requery Snowflake.
- Added a parameter `fetch_with_process` to `DataFrameReader.dbapi` (PrPr) to enable multiprocessing for parallel data fetching in local ingestion. By default, local ingestion uses multithreading. Multiprocessing may improve performance for CPU-bound tasks like Parquet file generation.
- Added a new function `snowflake.snowpark.functions.model` that allows users to call methods of a model.

#### Improvements

- Added support for row validation using XSD schema using `rowValidationXSDPath` option when reading XML files with a row tag using `rowTag` option.
- Improved SQL generation for `session.table().sample()` to generate a flat SQL statement.
- Added support for complex column expression as input for `functions.explode`.
- Added debuggability improvements to show which Python lines an SQL compilation error corresponds to. Enable it using `snowflake.snowpark.context.configure_development_features()`. This feature also depends on AST collection to be enabled in the session which can be done using `session.ast_enabled = True`.
- Set enforce_ordering=True when calling `to_snowpark_pandas()` from a snowpark dataframe containing DML/DDL queries instead of throwing a NotImplementedError.

#### Bug Fixes

- Fixed a bug caused by redundant validation when creating an iceberg table.
- Fixed a bug in `DataFrameReader.dbapi` (PrPr) where closing the cursor or connection could unexpectedly raise an error and terminate the program.
- Fixed ambiguous column errors when using table functions in `DataFrame.select()` that have output columns matching the input DataFrame's columns. This improvement works when dataframe columns are provided as `Column` objects.
- Fixed a bug where having a NULL in a column with DecimalTypes would cast the column to FloatTypes instead and lead to precision loss.

### Snowpark Local Testing Updates

#### Bug Fixes

- Fixed a bug when processing windowed functions that lead to incorrect indexing in results.
- When a scalar numeric is passed to fillna we will ignore non-numeric columns instead of producing an error.

### Snowpark pandas API Updates

#### New Features

- Added support for `DataFrame.to_excel` and `Series.to_excel`.
- Added support for `pd.read_feather`, `pd.read_orc`, and `pd.read_stata`.
- Added support for `pd.explain_switch()` to return debugging information on hybrid execution decisions.
- Support `pd.read_snowflake` when the global modin backend is `Pandas`.
- Added support for `pd.to_dynamic_table`, `pd.to_iceberg`, and `pd.to_view`.

#### Improvements

- Added modin telemetry on API calls and hybrid engine switches.
- Show more helpful error messages to Snowflake Notebook users when the `modin` or `pandas` version does not match our requirements.
- Added a data type guard to the cost functions for hybrid execution mode (PrPr) which checks for data type compatibility.
- Added automatic switching to the pandas backend in hybrid execution mode (PrPr) for many methods that are not directly implemented in Snowpark pandas.
- Set the 'type' and other standard fields for Snowpark pandas telemetry.

#### Dependency Updates

- Added tqdm and ipywidgets as dependencies so that progress bars appear when switching between modin backends.
- Updated the supported `modin` versions to >=0.33.0 and <0.35.0 (was previously >= 0.32.0 and <0.34.0).

#### Bug Fixes

- Fixed a bug in hybrid execution mode (PrPr) where certain Series operations would raise `TypeError: numpy.ndarray object is not callable`.
- Fixed a bug in hybrid execution mode (PrPr) where calling numpy operations like `np.where` on modin objects with the Pandas backend would raise an `AttributeError`. This fix requires `modin` version 0.34.0 or newer.
- Fixed issue in `df.melt` where the resulting values have an additional suffix applied.

## 1.33.0 (2025-06-19)

### Snowpark Python API Updates

#### New Features

- Added support for MySQL in `DataFrameWriter.dbapi` (PrPr) for both Parquet and UDTF-based ingestion.
- Added support for PostgreSQL in `DataFrameReader.dbapi` (PrPr) for both Parquet and UDTF-based ingestion.
- Added support for Databricks in `DataFrameWriter.dbapi` (PrPr) for UDTF-based ingestion.
- Added support to `DataFrameReader` to enable use of `PATTERN` when reading files with `INFER_SCHEMA` enabled.
- Added support for the following AI-powered functions in `functions.py`:
  - `ai_complete`
  - `ai_similarity`
  - `ai_summarize_agg` (originally `summarize_agg`)
  - different config options for `ai_classify`
- Added support for more options when reading XML files with a row tag using `rowTag` option:
  - Added support for removing namespace prefixes from col names using `ignoreNamespace` option.
  - Added support for specifying the prefix for the attribute column in the result table using `attributePrefix` option.
  - Added support for excluding attributes from the XML element using `excludeAttributes` option.
  - Added support for specifying the column name for the value when there are attributes in an element that has no child elements using `valueTag` option.
  - Added support for specifying the value to treat as a ``null`` value using `nullValue` option.
  - Added support for specifying the character encoding of the XML file using `charset` option.
  - Added support for ignoring surrounding whitespace in the XML element using `ignoreSurroundingWhitespace` option.
- Added support for parameter `return_dataframe` in `Session.call`, which can be used to set the return type of the functions to a `DataFrame` object.
- Added a new argument to `Dataframe.describe` called `strings_include_math_stats` that triggers `stddev` and `mean` to be calculated for String columns.
- Added support for retrieving `Edge.properties` when retrieving lineage from `DGQL` in `DataFrame.lineage.trace`.
- Added a parameter `table_exists` to `DataFrameWriter.save_as_table` that allows specifying if a table already exists. This allows skipping a table lookup that can be expensive.

#### Bug Fixes

- Fixed a bug in `DataFrameReader.dbapi` (PrPr) where the `create_connection` defined as local function was incompatible with multiprocessing.
- Fixed a bug in `DataFrameReader.dbapi` (PrPr) where databricks `TIMESTAMP` type was converted to Snowflake `TIMESTAMP_NTZ` type which should be `TIMESTAMP_LTZ` type.
- Fixed a bug in `DataFrameReader.json` where repeated reads with the same reader object would create incorrectly quoted columns.
- Fixed a bug in `DataFrame.to_pandas()` that would drop column names when converting a dataframe that did not originate from a select statement.
- Fixed a bug that `DataFrame.create_or_replace_dynamic_table` raises error when the dataframe contains a UDTF and `SELECT *` in UDTF not being parsed correctly.
- Fixed a bug where casted columns could not be used in the values-clause of in functions.

#### Improvements

- Improved the error message for `Session.write_pandas()` and `Session.create_dataframe()` when the input pandas DataFrame does not have a column.
- Improved `DataFrame.select` when the arguments contain a table function with output columns that collide with columns of current dataframe. With the improvement, if user provides non-colliding columns in `df.select("col1", "col2", table_func(...))` as string arguments, then the query generated by snowpark client will not raise ambiguous column error.
- Improved `DataFrameReader.dbapi` (PrPr) to use in-memory Parquet-based ingestion for better performance and security.
- Improved `DataFrameReader.dbapi` (PrPr) to use `MATCH_BY_COLUMN_NAME=CASE_SENSITIVE` in copy into table operation.

### Snowpark Local Testing Updates

#### New Features

- Added support for snow urls (snow://) in local file testing.

#### Bug Fixes

- Fixed a bug in `Column.isin` that would cause incorrect filtering on joined or previously filtered data.
- Fixed a bug in `snowflake.snowpark.functions.concat_ws` that would cause results to have an incorrect index.

### Snowpark pandas API Updates

#### Dependency Updates

- Updated `modin` dependency constraint from 0.32.0 to >=0.32.0, <0.34.0. The latest version tested with Snowpark pandas is `modin` 0.33.1.

#### New Features

- Added support for **Hybrid Execution (PrPr)**. By running `from modin.config import AutoSwitchBackend; AutoSwitchBackend.enable()`, Snowpark pandas will automatically choose whether to run certain pandas operations locally or on Snowflake. This feature is disabled by default.

#### Improvements

- Set the default value of the `index` parameter to `False` for `DataFrame.to_view`, `Series.to_view`, `DataFrame.to_dynamic_table`, and `Series.to_dynamic_table`.
- Added `iceberg_version` option to table creation functions.
- Reduced query count for many operations, including `insert`, `repr`, and `groupby`, that previously issued a query to retrieve the input data's size.

#### Bug Fixes

- Fixed a bug in `Series.where` when the `other` parameter is an unnamed `Series`.


## 1.32.0 (2025-05-15)

### Snowpark Python API Updates

#### Improvements

- Invoking snowflake system procedures does not invoke an additional `describe procedure` call to check the return type of the procedure.
- Added support for `Session.create_dataframe()` with the stage URL and FILE data type.
- Added support for different modes for dealing with corrupt XML records when reading an XML file using `session.read.option('mode', <mode>), option('rowTag', <tag_name>).xml(<stage_file_path>)`. Currently `PERMISSIVE`, `DROPMALFORMED` and `FAILFAST` are supported.
- Improved the error message of the XML reader when the specified row tag is not found in the file.
- Improved query generation for `Dataframe.drop` to use `SELECT * EXCLUDE ()` to exclude the dropped columns. To enable this feature, set `session.conf.set("use_simplified_query_generation", True)`.
- Added support for `VariantType` to `StructType.from_json`

#### Bug Fixes

- Fixed a bug in `DataFrameWriter.dbapi` (PrPr) that unicode or double-quoted column name in external database causes error because not quoted correctly.
- Fixed a bug where named fields in nested OBJECT data could cause errors when containing spaces.
- Fixed a bug duplicated `native_app_params` parameters in register udaf function.

### Snowpark Local Testing Updates

#### Bug Fixes

- Fixed a bug in `snowflake.snowpark.functions.rank` that would cause sort direction to not be respected.
- Fixed a bug in `snowflake.snowpark.functions.to_timestamp_*` that would cause incorrect results on filtered data.

### Snowpark pandas API Updates

#### New Features

- Added support for dict values in `Series.str.get`, `Series.str.slice`, and `Series.str.__getitem__` (`Series.str[...]`).
- Added support for `DataFrame.to_html`.
- Added support for `DataFrame.to_string` and `Series.to_string`.
- Added support for reading files from S3 buckets using `pd.read_csv`.
- Added `ENFORCE_EXISTING_FILE_FORMAT` option to the `DataFrameReader`, which allows to read a dataframe only based on an existing file format object when used together with `FORMAT_NAME`.

#### Improvements

- Make `iceberg_config` a required parameter for `DataFrame.to_iceberg` and `Series.to_iceberg`.

## 1.31.1 (2025-05-05)

### Snowpark Python API Updates

#### Bug Fixes

- Updated conda build configuration to deprecate Python 3.8 support, preventing installation in incompatible environments.

## 1.31.0 (2025-04-24)

### Snowpark Python API Updates

#### New Features

- Added support for `restricted caller` permission of `execute_as` argument in `StoredProcedure.register()`.
- Added support for non-select statement in `DataFrame.to_pandas()`.
- Added support for `artifact_repository` parameter to `Session.add_packages`, `Session.add_requirements`, `Session.get_packages`, `Session.remove_package`, and `Session.clear_packages`.
- Added support for reading an XML file using a row tag by `session.read.option('rowTag', <tag_name>).xml(<stage_file_path>)` (experimental).
  - Each XML record is extracted as a separate row.
  - Each field within that record becomes a separate column of type VARIANT, which can be further queried using dot notation, e.g., `col(a.b.c)`.
- Added updates to `DataFrameReader.dbapi` (PrPr):
  - Added `fetch_merge_count` parameter for optimizing performance by merging multiple fetched data into a single Parquet file.
  - Added support for Databricks.
  - Added support for ingestion with Snowflake UDTF.
- Added support for the following AI-powered functions in `functions.py` (Private Preview):
  - `prompt`
  - `ai_filter` (added support for `prompt()` function and image files, and changed the second argument name from `expr` to `file`)
  - `ai_classify`

#### Improvements

- Renamed the `relaxed_ordering` param into `enforce_ordering` for `DataFrame.to_snowpark_pandas`. Also the new default values is `enforce_ordering=False` which has the opposite effect of the previous default value, `relaxed_ordering=False`.
- Improved `DataFrameReader.dbapi` (PrPr) reading performance by setting the default `fetch_size` parameter value to 1000.
- Improve the error message for invalid identifier SQL error by suggesting the potentially matching identifiers.
- Reduced the number of describe queries issued when creating a DataFrame from a Snowflake table using `session.table`.
- Improved performance and accuracy of `DataFrameAnalyticsFunctions.time_series_agg()`.

#### Bug Fixes

- Fixed a bug in `DataFrame.group_by().pivot().agg` when the pivot column and aggregate column are the same.
- Fixed a bug in `DataFrameReader.dbapi` (PrPr) where a `TypeError` was raised when `create_connection` returned a connection object of an unsupported driver type.
- Fixed a bug where `df.limit(0)` call would not properly apply.
- Fixed a bug in `DataFrameWriter.save_as_table` that caused reserved names to throw errors when using append mode.

#### Deprecations

- Deprecated support for Python3.8.
- Deprecated argument `sliding_interval` in `DataFrameAnalyticsFunctions.time_series_agg()`.

### Snowpark Local Testing Updates

#### New Features

- Added support for Interval expression to `Window.range_between`.
- Added support for `array_construct` function.

#### Bug Fixes

- Fixed a bug in local testing where transient `__pycache__` directory was unintentionally copied during stored procedure execution via import.
- Fixed a bug in local testing that created incorrect result for `Column.like` calls.
- Fixed a bug in local testing that caused `Column.getItem` and `snowpark.snowflake.functions.get` to raise `IndexError` rather than return null.
- Fixed a bug in local testing where `df.limit(0)` call would not properly apply.
- Fixed a bug in local testing where a `Table.merge` into an empty table would cause an exception.

### Snowpark pandas API Updates

#### Dependency Updates

- Updated `modin` from 0.30.1 to 0.32.0.
- Added support for `numpy` 2.0 and above.

#### New Features

- Added support for `DataFrame.create_or_replace_view` and `Series.create_or_replace_view`.
- Added support for `DataFrame.create_or_replace_dynamic_table` and `Series.create_or_replace_dynamic_table`.
- Added support for `DataFrame.to_view` and `Series.to_view`.
- Added support for `DataFrame.to_dynamic_table` and `Series.to_dynamic_table`.
- Added support for `DataFrame.groupby.resample` for aggregations `max`, `mean`, `median`, `min`, and `sum`.
- Added support for reading stage files using:
  - `pd.read_excel`
  - `pd.read_html`
  - `pd.read_pickle`
  - `pd.read_sas`
  - `pd.read_xml`
- Added support for `DataFrame.to_iceberg` and `Series.to_iceberg`.
- Added support for dict values in `Series.str.len`.

#### Improvements

- Improve performance of `DataFrame.groupby.apply` and `Series.groupby.apply` by avoiding expensive pivot step.
- Added estimate for row count upper bound to `OrderedDataFrame` to enable better engine switching. This could potentially result in increased query counts.
- Renamed the `relaxed_ordering` param into `enforce_ordering` for `pd.read_snowflake`. Also the new default value is `enforce_ordering=False` which has the opposite effect of the previous default value, `relaxed_ordering=False`.

#### Bug Fixes

- Fixed a bug for `pd.read_snowflake` when reading iceberg tables and `enforce_ordering=True`.

## 1.30.0 (2025-03-27)

### Snowpark Python API Updates

#### New Features

- Added Support for relaxed consistency and ordering guarantees in `Dataframe.to_snowpark_pandas` by introducing the new parameter `relaxed_ordering`.
- `DataFrameReader.dbapi` (PrPr) now accepts a list of strings for the session_init_statement parameter, allowing multiple SQL statements to be executed during session initialization.

#### Improvements

- Improved query generation for `Dataframe.stat.sample_by` to generate a single flat query that scales well with large `fractions` dictionary compared to older method of creating a UNION ALL subquery for each key in `fractions`. To enable this feature, set `session.conf.set("use_simplified_query_generation", True)`.
- Improved performance of `DataFrameReader.dbapi` by enable vectorized option when copy parquet file into table.
- Improved query generation for `DataFrame.random_split` in the following ways. They can be enabled by setting `session.conf.set("use_simplified_query_generation", True)`:
  - Removed the need to `cache_result` in the internal implementation of the input dataframe resulting in a pure lazy dataframe operation.
  - The `seed` argument now behaves as expected with repeatable results across multiple calls and sessions.
- `DataFrame.fillna` and `DataFrame.replace` now both support fitting `int` and `float` into `Decimal` columns if `include_decimal` is set to True.
- Added documentation for the following UDF and stored procedure functions in `files.py` as a result of their General Availability.
  - `SnowflakeFile.write`
  - `SnowflakeFile.writelines`
  - `SnowflakeFile.writeable`
- Minor documentation changes for `SnowflakeFile` and `SnowflakeFile.open()`

#### Bug Fixes

- Fixed a bug for the following functions that raised errors `.cast()` is applied to their output
  - `from_json`
  - `size`

### Snowpark Local Testing Updates

#### Bug Fixes

- Fixed a bug in aggregation that caused empty groups to still produce rows.
- Fixed a bug in `Dataframe.except_` that would cause rows to be incorrectly dropped.
- Fixed a bug that caused `to_timestamp` to fail when casting filtered columns.

### Snowpark pandas API Updates

#### New Features

- Added support for list values in `Series.str.__getitem__` (`Series.str[...]`).
- Added support for `pd.Grouper` objects in group by operations. When `freq` is specified, the default values of the `sort`, `closed`, `label`, and `convention` arguments are supported; `origin` is supported when it is `start` or `start_day`.
- Added support for relaxed consistency and ordering guarantees in `pd.read_snowflake` for both named data sources (e.g., tables and views) and query data sources by introducing the new parameter `relaxed_ordering`.

#### Improvements

- Raise a warning whenever `QUOTED_IDENTIFIERS_IGNORE_CASE` is found to be set, ask user to unset it.
- Improved how a missing `index_label` in `DataFrame.to_snowflake` and `Series.to_snowflake` is handled when `index=True`. Instead of raising a `ValueError`, system-defined labels are used for the index columns.
- Improved error message for `groupby or DataFrame or Series.agg` when the function name is not supported.

## 1.29.1 (2025-03-12)

### Snowpark Python API Updates

#### Bug Fixes

- Fixed a bug in `DataFrameReader.dbapi` (PrPr) that prevents usage in stored procedure and snowbooks.

## 1.29.0 (2025-03-05)

### Snowpark Python API Updates

#### New Features

- Added support for the following AI-powered functions in `functions.py` (Private Preview):
  - `ai_filter`
  - `ai_agg`
  - `summarize_agg`
- Added support for the new FILE SQL type support, with the following related functions in `functions.py` (Private Preview):
  - `fl_get_content_type`
  - `fl_get_etag`
  - `fl_get_file_type`
  - `fl_get_last_modified`
  - `fl_get_relative_path`
  - `fl_get_scoped_file_url`
  - `fl_get_size`
  - `fl_get_stage`
  - `fl_get_stage_file_url`
  - `fl_is_audio`
  - `fl_is_compressed`
  - `fl_is_document`
  - `fl_is_image`
  - `fl_is_video`
- Added support for importing third-party packages from PyPi using Artifact Repository (Private Preview):
  - Use keyword arguments `artifact_repository` and `artifact_repository_packages` to specify your artifact repository and packages respectively when registering stored procedures or user defined functions.
  - Supported APIs are:
    - `Session.sproc.register`
    - `Session.udf.register`
    - `Session.udaf.register`
    - `Session.udtf.register`
    - `functions.sproc`
    - `functions.udf`
    - `functions.udaf`
    - `functions.udtf`
    - `functions.pandas_udf`
    - `functions.pandas_udtf`

#### Bug Fixes

- Fixed a bug where creating a Dataframe with large number of values raised `Unsupported feature 'SCOPED_TEMPORARY'.` error if thread-safe session was disabled.
- Fixed a bug where `df.describe` raised internal SQL execution error when the dataframe is created from reading a stage file and CTE optimization is enabled.
- Fixed a bug where `df.order_by(A).select(B).distinct()` would generate invalid SQL when simplified query generation was enabled using `session.conf.set("use_simplified_query_generation", True)`.
- Disabled simplified query generation by default.

#### Improvements

- Improved version validation warnings for `snowflake-snowpark-python` package compatibility when registering stored procedures. Now, warnings are only triggered if the major or minor version does not match, while bugfix version differences no longer generate warnings.
- Bumped cloudpickle dependency to also support `cloudpickle==3.0.0` in addition to previous versions.

### Snowpark Local Testing Updates

#### New Features

- Added support for literal values to `range_between` window function.

### Snowpark pandas API Updates

#### New Features

- Added support for list values in `Series.str.slice`.
- Added support for applying Snowflake Cortex functions `ClassifyText`, `Translate`, and `ExtractAnswer`.
- Added support for `Series.hist`.

#### Improvements

- Improved performance of `DataFrame.groupby.transform` and `Series.groupby.transform` by avoiding expensive pivot step.
- Improve error message for `pd.to_snowflake`, `DataFrame.to_snowflake`, and `Series.to_snowflake` when the table does not exist.
- Improve readability of docstring for the `if_exists` parameter in `pd.to_snowflake`, `DataFrame.to_snowflake`, and `Series.to_snowflake`.
- Improve error message for all pandas functions that use UDFs with Snowpark objects.

#### Bug Fixes

- Fixed a bug in `Series.rename_axis` where an `AttributeError` was being raised.
- Fixed a bug where `pd.get_dummies` didn't ignore NULL/NaN values by default.
- Fixed a bug where repeated calls to `pd.get_dummies` results in 'Duplicated column name error'.
- Fixed a bug in `pd.get_dummies` where passing list of columns generated incorrect column labels in output DataFrame.
- Update `pd.get_dummies` to return bool values instead of int.

## 1.28.0 (2025-02-20)

### Snowpark Python API Updates

#### New Features

- Added support for the following functions in `functions.py`
  - `normal`
  - `randn`
- Added support for `allow_missing_columns` parameter to `Dataframe.union_by_name` and `Dataframe.union_all_by_name`.

#### Improvements

- Improved query generation for `Dataframe.distinct` to generate `SELECT DISTINCT` instead of `SELECT` with `GROUP BY` all columns. To disable this feature, set `session.conf.set("use_simplified_query_generation", False)`.

#### Deprecations

- Deprecated Snowpark Python function `snowflake_cortex_summarize`. Users can install snowflake-ml-python and use the snowflake.cortex.summarize function instead.
- Deprecated Snowpark Python function `snowflake_cortex_sentiment`. Users can install snowflake-ml-python and use the snowflake.cortex.sentiment function instead.

#### Bug Fixes

- Fixed a bug where session-level query tag was overwritten by a stacktrace for dataframes that generate multiple queries. Now, the query tag will only be set to the stacktrace if `session.conf.set("collect_stacktrace_in_query_tag", True)`.
- Fixed a bug in `Session._write_pandas` where it was erroneously passing `use_logical_type` parameter to `Session._write_modin_pandas_helper` when writing a Snowpark pandas object.
- Fixed a bug in options sql generation that could cause multiple values to be formatted incorrectly.
- Fixed a bug in `Session.catalog` where empty strings for database or schema were not handled correctly and were generating erroneous sql statements.

#### Experimental Features

- Added support for writing pyarrow Tables to Snowflake tables.

### Snowpark pandas API Updates

#### New Features

- Added support for applying Snowflake Cortex functions `Summarize` and `Sentiment`.
- Added support for list values in `Series.str.get`.

#### Bug Fixes

- Fixed a bug in `apply` where kwargs were not being correctly passed into the applied function.

### Snowpark Local Testing Updates

#### New Features
- Added support for the following functions
    - `hour`
    - `minute`
- Added support for NULL_IF parameter to csv reader.
- Added support for `date_format`, `datetime_format`, and `timestamp_format` options when loading csvs.

#### Bug Fixes

- Fixed a bug in Dataframe.join that caused columns to have incorrect typing.
- Fixed a bug in when statements that caused incorrect results in the otherwise clause.


## 1.27.0 (2025-02-03)

### Snowpark Python API Updates

#### New Features

- Added support for the following functions in `functions.py`
  - `array_reverse`
  - `divnull`
  - `map_cat`
  - `map_contains_key`
  - `map_keys`
  - `nullifzero`
  - `snowflake_cortex_sentiment`
  - `acosh`
  - `asinh`
  - `atanh`
  - `bit_length`
  - `bitmap_bit_position`
  - `bitmap_bucket_number`
  - `bitmap_construct_agg`
  - `bitshiftright_unsigned`
  - `cbrt`
  - `equal_null`
  - `from_json`
  - `ifnull`
  - `localtimestamp`
  - `max_by`
  - `min_by`
  - `nth_value`
  - `nvl`
  - `octet_length`
  - `position`
  - `regr_avgx`
  - `regr_avgy`
  - `regr_count`
  - `regr_intercept`
  - `regr_r2`
  - `regr_slope`
  - `regr_sxx`
  - `regr_sxy`
  - `regr_syy`
  - `try_to_binary`
  - `base64`
  - `base64_decode_string`
  - `base64_encode`
  - `editdistance`
  - `hex`
  - `hex_encode`
  - `instr`
  - `log1p`
  - `log2`
  - `log10`
  - `percentile_approx`
  - `unbase64`
- Added support for `seed` argument in `DataFrame.stat.sample_by`. Note that it only supports a `Table` object, and will be ignored for a `DataFrame` object.
- Added support for specifying a schema string (including implicit struct syntax) when calling `DataFrame.create_dataframe`.
- Added support for `DataFrameWriter.insert_into/insertInto`. This method also supports local testing mode.
- Added support for `DataFrame.create_temp_view` to create a temporary view. It will fail if the view already exists.
- Added support for multiple columns in the functions `map_cat` and `map_concat`.
- Added an option `keep_column_order` for keeping original column order in `DataFrame.with_column` and `DataFrame.with_columns`.
- Added options to column casts that allow renaming or adding fields in StructType columns.
- Added support for `contains_null` parameter to ArrayType.
- Added support for creating a temporary view via `DataFrame.create_or_replace_temp_view` from a DataFrame created by reading a file from a stage.
- Added support for `value_contains_null` parameter to MapType.
- Added support for using `Column` object in `Column.in_` and `functions.in_`.
- Added `interactive` to telemetry that indicates whether the current environment is an interactive one.
- Allow `session.file.get` in a Native App to read file paths starting with `/` from the current version
- Added support for multiple aggregation functions after `DataFrame.pivot`.

#### Experimental Features

- Added `Catalog` class to manage snowflake objects. It can be accessed via `Session.catalog`.
  - `snowflake.core` is a dependency required for this feature.
- Allow user input schema when reading JSON file on stage.
- Added support for specifying a schema string (including implicit struct syntax) when calling `DataFrame.create_dataframe`.

#### Improvements

- Updated README.md to include instructions on how to verify package signatures using `cosign`.

#### Bug Fixes

- Fixed a bug in local testing mode that caused a column to contain None when it should contain 0.
- Fixed a bug in `StructField.from_json` that prevented TimestampTypes with `tzinfo` from being parsed correctly.
- Fixed a bug in function `date_format` that caused an error when the input column was date type or timestamp type.
- Fixed a bug in dataframe that null value can be inserted in a non-nullable column.
- Fixed a bug in `replace` and `lit` which raised type hint assertion error when passing `Column` expression objects.
- Fixed a bug in `pandas_udf` and `pandas_udtf` where `session` parameter was erroneously ignored.
- Fixed a bug that raised incorrect type conversion error for system function called through `session.call`.

### Snowpark pandas API Updates

#### New Features

- Added support for `Series.str.ljust` and `Series.str.rjust`.
- Added support for `Series.str.center`.
- Added support for `Series.str.pad`.
- Added support for applying Snowpark Python function `snowflake_cortex_sentiment`.
- Added support for `DataFrame.map`.
- Added support for `DataFrame.from_dict` and `DataFrame.from_records`.
- Added support for mixed case field names in struct type columns.
- Added support for `SeriesGroupBy.unique`
- Added support for `Series.dt.strftime` with the following directives:
  - %d: Day of the month as a zero-padded decimal number.
  - %m: Month as a zero-padded decimal number.
  - %Y: Year with century as a decimal number.
  - %H: Hour (24-hour clock) as a zero-padded decimal number.
  - %M: Minute as a zero-padded decimal number.
  - %S: Second as a zero-padded decimal number.
  - %f: Microsecond as a decimal number, zero-padded to 6 digits.
  - %j: Day of the year as a zero-padded decimal number.
  - %X: Locale’s appropriate time representation.
  - %%: A literal '%' character.
- Added support for `Series.between`.
- Added support for `include_groups=False` in `DataFrameGroupBy.apply`.
- Added support for `expand=True` in `Series.str.split`.
- Added support for `DataFrame.pop` and `Series.pop`.
- Added support for `first` and `last` in `DataFrameGroupBy.agg` and `SeriesGroupBy.agg`.
- Added support for `Index.drop_duplicates`.
- Added support for aggregations `"count"`, `"median"`, `np.median`,
  `"skew"`, `"std"`, `np.std` `"var"`, and `np.var` in
  `pd.pivot_table()`, `DataFrame.pivot_table()`, and `pd.crosstab()`.

#### Improvements
- Improve performance of `DataFrame.map`, `Series.apply` and `Series.map` methods by mapping numpy functions to snowpark functions if possible.
- Added documentation for `DataFrame.map`.
- Improve performance of `DataFrame.apply` by mapping numpy functions to snowpark functions if possible.
- Added documentation on the extent of Snowpark pandas interoperability with scikit-learn.
- Infer return type of functions in `Series.map`, `Series.apply` and `DataFrame.map` if type-hint is not provided.
- Added `call_count` to telemetry that counts method calls including interchange protocol calls.

## 1.26.0 (2024-12-05)

### Snowpark Python API Updates

#### New Features

- Added support for property `version` and class method `get_active_session` for `Session` class.
- Added new methods and variables to enhance data type handling and JSON serialization/deserialization:
  - To `DataType`, its derived classes, and `StructField`:
    - `type_name`: Returns the type name of the data.
    - `simple_string`: Provides a simple string representation of the data.
    - `json_value`: Returns the data as a JSON-compatible value.
    - `json`: Converts the data to a JSON string.
  - To `ArrayType`, `MapType`, `StructField`, `PandasSeriesType`, `PandasDataFrameType` and `StructType`:
    - `from_json`: Enables these types to be created from JSON data.
  - To `MapType`:
    - `keyType`: keys of the map
    - `valueType`: values of the map
- Added support for method `appName` in `SessionBuilder`.
- Added support for `include_nulls` argument in `DataFrame.unpivot`.
- Added support for following functions in `functions.py`:
  - `size` to get size of array, object, or map columns.
  - `collect_list` an alias of `array_agg`.
  - `substring` makes `len` argument optional.
- Added parameter `ast_enabled` to session for internal usage (default: `False`).

#### Improvements

- Added support for specifying the following to `DataFrame.create_or_replace_dynamic_table`:
  - `iceberg_config` A dictionary that can hold the following iceberg configuration options:
    - `external_volume`
    - `catalog`
    - `base_location`
    - `catalog_sync`
    - `storage_serialization_policy`
- Added support for nested data types to `DataFrame.print_schema`
- Added support for `level` parameter to `DataFrame.print_schema`
- Improved flexibility of `DataFrameReader` and `DataFrameWriter` API by adding support for the following:
  - Added `format` method to `DataFrameReader` and `DataFrameWriter` to specify file format when loading or unloading results.
  - Added `load` method to `DataFrameReader` to work in conjunction with `format`.
  - Added `save` method to `DataFrameWriter` to work in conjunction with `format`.
  - Added support to read keyword arguments to `options` method for `DataFrameReader` and `DataFrameWriter`.
- Relaxed the cloudpickle dependency for Python 3.11 to simplify build requirements. However, for Python 3.11, `cloudpickle==2.2.1` remains the only supported version.

#### Bug Fixes

- Removed warnings that dynamic pivot features were in private preview, because
  dynamic pivot is now generally available.
- Fixed a bug in `session.read.options` where `False` Boolean values were incorrectly parsed as `True` in the generated file format.

#### Dependency Updates

- Added a runtime dependency on `python-dateutil`.

### Snowpark pandas API Updates

#### New Features

- Added partial support for `Series.map` when `arg` is a pandas `Series` or a
  `collections.abc.Mapping`. No support for instances of `dict` that implement
  `__missing__` but are not instances of `collections.defaultdict`.
- Added support for `DataFrame.align` and `Series.align` for `axis=1` and `axis=None`.
- Added support for `pd.json_normalize`.
- Added support for `GroupBy.pct_change` with `axis=0`, `freq=None`, and `limit=None`.
- Added support for `DataFrameGroupBy.__iter__` and `SeriesGroupBy.__iter__`.
- Added support for `np.sqrt`, `np.trunc`, `np.floor`, numpy trig functions, `np.exp`, `np.abs`, `np.positive` and `np.negative`.
- Added partial support for the dataframe interchange protocol method
  `DataFrame.__dataframe__()`.

#### Bug Fixes

- Fixed a bug in `df.loc` where setting a single column from a series results in unexpected `None` values.

#### Improvements

- Use UNPIVOT INCLUDE NULLS for unpivot operations in pandas instead of sentinel values.
- Improved documentation for pd.read_excel.

## 1.25.0 (2024-11-14)

### Snowpark Python API Updates

#### New Features

- Added the following new functions in `snowflake.snowpark.dataframe`:
  - `map`
- Added support for passing parameter `include_error` to `Session.query_history` to record queries that have error during execution.

#### Improvements

- When target stage is not set in profiler, a default stage from `Session.get_session_stage` is used instead of raising `SnowparkSQLException`.
- Allowed lower case or mixed case input when calling `Session.stored_procedure_profiler.set_active_profiler`.
- Added distributed tracing using open telemetry APIs for action function in `DataFrame`:
  - `cache_result`
- Removed opentelemetry warning from logging.

#### Bug Fixes

- Fixed the pre-action and post-action query propagation when `In` expression were used in selects.
- Fixed a bug that raised error `AttributeError` while calling `Session.stored_procedure_profiler.get_output` when `Session.stored_procedure_profiler` is disabled.

#### Dependency Updates

- Added a dependency on `protobuf>=5.28` and `tzlocal` at runtime.
- Added a dependency on `protoc-wheel-0` for the development profile.
- Require `snowflake-connector-python>=3.12.0, <4.0.0` (was `>=3.10.0`).

### Snowpark pandas API Updates

#### Dependency Updates

- Updated `modin` from 0.28.1 to 0.30.1.
- Added support for all `pandas` 2.2.x versions.

#### New Features

- Added support for `Index.to_numpy`.
- Added support for `DataFrame.align` and `Series.align` for `axis=0`.
- Added support for `size` in `GroupBy.aggregate`, `DataFrame.aggregate`, and `Series.aggregate`.
- Added support for `snowflake.snowpark.functions.window`
- Added support for `pd.read_pickle` (Uses native pandas for processing).
- Added support for `pd.read_html` (Uses native pandas for processing).
- Added support for `pd.read_xml` (Uses native pandas for processing).
- Added support for aggregation functions `"size"` and `len` in `GroupBy.aggregate`, `DataFrame.aggregate`, and `Series.aggregate`.
- Added support for list values in `Series.str.len`.

#### Bug Fixes

- Fixed a bug where aggregating a single-column dataframe with a single callable function (e.g. `pd.DataFrame([0]).agg(np.mean)`) would fail to transpose the result.
- Fixed bugs where `DataFrame.dropna()` would:
  - Treat an empty `subset` (e.g. `[]`) as if it specified all columns instead of no columns.
  - Raise a `TypeError` for a scalar `subset` instead of filtering on just that column.
  - Raise a `ValueError` for a `subset` of type `pandas.Index` instead of filtering on the columns in the index.
- Disable creation of scoped read only table to mitigate Disable creation of scoped read only table to mitigate `TableNotFoundError` when using dynamic pivot in notebook environment.
- Fixed a bug when concat dataframe or series objects are coming from the same dataframe when axis = 1.

#### Improvements

- Improve np.where with scalar x value by eliminating unnecessary join and temp table creation.
- Improve get_dummies performance by flattening the pivot with join.
- Improve align performance when aligning on row position column by removing unnecessary window functions.



### Snowpark Local Testing Updates

#### New Features

- Added support for patching functions that are unavailable in the `snowflake.snowpark.functions` module.
- Added support for `snowflake.snowpark.functions.any_value`

#### Bug Fixes

- Fixed a bug where `Table.update` could not handle `VariantType`, `MapType`, and `ArrayType` data types.
- Fixed a bug where column aliases were incorrectly resolved in `DataFrame.join`, causing errors when selecting columns from a joined DataFrame.
- Fixed a bug where `Table.update` and `Table.merge` could fail if the target table's index was not the default `RangeIndex`.

## 1.24.0 (2024-10-28)

### Snowpark Python API Updates

#### New Features

- Updated `Session` class to be thread-safe. This allows concurrent DataFrame transformations, DataFrame actions, UDF and stored procedure registration, and concurrent file uploads when using the same `Session` object.
  - The feature is disabled by default and can be enabled by setting `FEATURE_THREAD_SAFE_PYTHON_SESSION` to `True` for account.
  - Updating session configurations, like changing database or schema, when multiple threads are using the session may lead to unexpected behavior.
  - When enabled, some internally created temporary table names returned from `DataFrame.queries` API are not deterministic, and may be different when DataFrame actions are executed. This does not affect explicit user-created temporary tables.
- Added support for 'Service' domain to `session.lineage.trace` API.
- Added support for `copy_grants` parameter when registering UDxF and stored procedures.
- Added support for the following methods in `DataFrameWriter` to support daisy-chaining:
  - `option`
  - `options`
  - `partition_by`
- Added support for `snowflake_cortex_summarize`.

#### Improvements

- Improved the following new capability for function `snowflake.snowpark.functions.array_remove` it is now possible to use in python.
- Disables sql simplification when sort is performed after limit.
  - Previously, `df.sort().limit()` and `df.limit().sort()` generates the same query with sort in front of limit. Now, `df.limit().sort()` will generate query that reads `df.limit().sort()`.
  - Improve performance of generated query for `df.limit().sort()`, because limit stops table scanning as soon as the number of records is satisfied.
- Added a client side error message for when an invalid stage location is passed to DataFrame read functions.

#### Bug Fixes

- Fixed a bug where the automatic cleanup of temporary tables could interfere with the results of async query execution.
- Fixed a bug in `DataFrame.analytics.time_series_agg` function to handle multiple data points in same sliding interval.
- Fixed a bug that created inconsistent casing in field names of structured objects in iceberg schemas.

#### Deprecations

- Deprecated warnings will be triggered when using snowpark-python with Python 3.8. For more details, please refer to https://docs.snowflake.com/en/developer-guide/python-runtime-support-policy.

### Snowpark pandas API Updates

#### New Features

- Added support for `np.subtract`, `np.multiply`, `np.divide`, and `np.true_divide`.
- Added support for tracking usages of `__array_ufunc__`.
- Added numpy compatibility support for `np.float_power`, `np.mod`, `np.remainder`, `np.greater`, `np.greater_equal`, `np.less`, `np.less_equal`, `np.not_equal`, and `np.equal`.
- Added numpy compatibility support for `np.log`, `np.log2`, and `np.log10`
- Added support for `DataFrameGroupBy.bfill`, `SeriesGroupBy.bfill`, `DataFrameGroupBy.ffill`, and `SeriesGroupBy.ffill`.
- Added support for `on` parameter with `Resampler`.
- Added support for timedelta inputs in `value_counts()`.
- Added support for applying Snowpark Python function `snowflake_cortex_summarize`.
- Added support for `DataFrame.attrs` and `Series.attrs`.
- Added support for `DataFrame.style`.
- Added numpy compatibility support for `np.full_like`

#### Improvements

- Improved generated SQL query for `head` and `iloc` when the row key is a slice.
- Improved error message when passing an unknown timezone to `tz_convert` and `tz_localize` in `Series`, `DataFrame`, `Series.dt`, and `DatetimeIndex`.
- Improved documentation for `tz_convert` and `tz_localize` in `Series`, `DataFrame`, `Series.dt`, and `DatetimeIndex` to specify the supported timezone formats.
- Added additional kwargs support for `df.apply` and `series.apply` ( as well as `map` and `applymap` ) when using snowpark functions. This allows for some position independent compatibility between apply and functions where the first argument is not a pandas object.
- Improved generated SQL query for `iloc` and `iat` when the row key is a scalar.
- Removed all joins in `iterrows`.
- Improved documentation for `Series.map` to reflect the unsupported features.
- Added support for `np.may_share_memory` which is used internally by many scikit-learn functions. This method will always return false when called with a Snowpark pandas object.

#### Bug Fixes

- Fixed a bug where `DataFrame` and `Series` `pct_change()` would raise `TypeError` when input contained timedelta columns.
- Fixed a bug where `replace()` would sometimes propagate `Timedelta` types incorrectly through `replace()`. Instead raise `NotImplementedError` for `replace()` on `Timedelta`.
- Fixed a bug where `DataFrame` and `Series` `round()` would raise `AssertionError` for `Timedelta` columns. Instead raise `NotImplementedError` for `round()` on `Timedelta`.
- Fixed a bug where `reindex` fails when the new index is a Series with non-overlapping types from the original index.
- Fixed a bug where calling `__getitem__` on a DataFrameGroupBy object always returned a DataFrameGroupBy object if `as_index=False`.
- Fixed a bug where inserting timedelta values into an existing column would silently convert the values to integers instead of raising `NotImplementedError`.
- Fixed a bug where `DataFrame.shift()` on axis=0 and axis=1 would fail to propagate timedelta types.
- `DataFrame.abs()`, `DataFrame.__neg__()`, `DataFrame.stack()`, and `DataFrame.unstack()` now raise `NotImplementedError` for timedelta inputs instead of failing to propagate timedelta types.

### Snowpark Local Testing Updates

#### Bug Fixes

- Fixed a bug where `DataFrame.alias` raises `KeyError` for input column name.
- Fixed a bug where `to_csv` on Snowflake stage fails when data contains empty strings.

## 1.23.0 (2024-10-09)

### Snowpark Python API Updates

#### New Features

- Added the following new functions in `snowflake.snowpark.functions`:
  - `make_interval`
- Added support for using Snowflake Interval constants with `Window.range_between()` when the order by column is TIMESTAMP or DATE type.
- Added support for file writes. This feature is currently in private preview.
- Added `thread_id` to `QueryRecord` to track the thread id submitting the query history.
- Added support for `Session.stored_procedure_profiler`.

#### Improvements

#### Bug Fixes

- Fixed a bug where registering a stored procedure or UDxF with type hints would give a warning `'NoneType' has no len() when trying to read default values from function`.

### Snowpark pandas API Updates

#### New Features

- Added support for `TimedeltaIndex.mean` method.
- Added support for some cases of aggregating `Timedelta` columns on `axis=0` with `agg` or `aggregate`.
- Added support for `by`, `left_by`, `right_by`, `left_index`, and `right_index` for `pd.merge_asof`.
- Added support for passing parameter `include_describe` to `Session.query_history`.
- Added support for `DatetimeIndex.mean` and `DatetimeIndex.std` methods.
- Added support for `Resampler.asfreq`, `Resampler.indices`, `Resampler.nunique`, and `Resampler.quantile`.
- Added support for `resample` frequency `W`, `ME`, `YE` with `closed = "left"`.
- Added support for `DataFrame.rolling.corr` and `Series.rolling.corr` for `pairwise = False` and int `window`.
- Added support for string time-based `window` and `min_periods = None` for `Rolling`.
- Added support for `DataFrameGroupBy.fillna` and `SeriesGroupBy.fillna`.
- Added support for constructing `Series` and `DataFrame` objects with the lazy `Index` object as `data`, `index`, and `columns` arguments.
- Added support for constructing `Series` and `DataFrame` objects with `index` and `column` values not present in `DataFrame`/`Series` `data`.
- Added support for `pd.read_sas` (Uses native pandas for processing).
- Added support for applying `rolling().count()` and `expanding().count()` to `Timedelta` series and columns.
- Added support for `tz` in both `pd.date_range` and `pd.bdate_range`.
- Added support for `Series.items`.
- Added support for `errors="ignore"` in `pd.to_datetime`.
- Added support for `DataFrame.tz_localize` and `Series.tz_localize`.
- Added support for `DataFrame.tz_convert` and `Series.tz_convert`.
- Added support for applying Snowpark Python functions (e.g., `sin`) in `Series.map`, `Series.apply`, `DataFrame.apply` and `DataFrame.applymap`.

#### Improvements

- Improved `to_pandas` to persist the original timezone offset for TIMESTAMP_TZ type.
- Improved `dtype` results for TIMESTAMP_TZ type to show correct timezone offset.
- Improved `dtype` results for TIMESTAMP_LTZ type to show correct timezone.
- Improved error message when passing non-bool value to `numeric_only` for groupby aggregations.
- Removed unnecessary warning about sort algorithm in `sort_values`.
- Use SCOPED object for internal create temp tables. The SCOPED objects will be stored sproc scoped if created within stored sproc, otherwise will be session scoped, and the object will be automatically cleaned at the end of the scope.
- Improved warning messages for operations that lead to materialization with inadvertent slowness.
- Removed unnecessary warning message about `convert_dtype` in `Series.apply`.

#### Bug Fixes

- Fixed a bug where an `Index` object created from a `Series`/`DataFrame` incorrectly updates the `Series`/`DataFrame`'s index name after an inplace update has been applied to the original `Series`/`DataFrame`.
- Suppressed an unhelpful `SettingWithCopyWarning` that sometimes appeared when printing `Timedelta` columns.
- Fixed `inplace` argument for `Series` objects derived from other `Series` objects.
- Fixed a bug where `Series.sort_values` failed if series name overlapped with index column name.
- Fixed a bug where transposing a dataframe would map `Timedelta` index levels to integer column levels.
- Fixed a bug where `Resampler` methods on timedelta columns would produce integer results.
- Fixed a bug where `pd.to_numeric()` would leave `Timedelta` inputs as `Timedelta` instead of converting them to integers.
- Fixed `loc` set when setting a single row, or multiple rows, of a DataFrame with a Series value.

### Snowpark Local Testing Updates

#### Bug Fixes

- Fixed a bug where nullable columns were annotated wrongly.
- Fixed a bug where the `date_add` and `date_sub` functions failed for `NULL` values.
- Fixed a bug where `equal_null` could fail inside a merge statement.
- Fixed a bug where `row_number` could fail inside a Window function.
- Fixed a bug where updates could fail when the source is the result of a join.


## 1.22.1 (2024-09-11)
This is a re-release of 1.22.0. Please refer to the 1.22.0 release notes for detailed release content.


## 1.22.0 (2024-09-10)

### Snowpark Python API Updates

### New Features

- Added the following new functions in `snowflake.snowpark.functions`:
  - `array_remove`
  - `ln`

#### Improvements

- Improved documentation for `Session.write_pandas` by making `use_logical_type` option more explicit.
- Added support for specifying the following to `DataFrameWriter.save_as_table`:
  - `enable_schema_evolution`
  - `data_retention_time`
  - `max_data_extension_time`
  - `change_tracking`
  - `copy_grants`
  - `iceberg_config` A dicitionary that can hold the following iceberg configuration options:
      - `external_volume`
      - `catalog`
      - `base_location`
      - `catalog_sync`
      - `storage_serialization_policy`
- Added support for specifying the following to `DataFrameWriter.copy_into_table`:
  - `iceberg_config` A dicitionary that can hold the following iceberg configuration options:
      - `external_volume`
      - `catalog`
      - `base_location`
      - `catalog_sync`
      - `storage_serialization_policy`
- Added support for specifying the following parameters to `DataFrame.create_or_replace_dynamic_table`:
  - `mode`
  - `refresh_mode`
  - `initialize`
  - `clustering_keys`
  - `is_transient`
  - `data_retention_time`
  - `max_data_extension_time`

#### Bug Fixes

- Fixed a bug in `session.read.csv` that caused an error when setting `PARSE_HEADER = True` in an externally defined file format.
- Fixed a bug in query generation from set operations that allowed generation of duplicate queries when children have common subqueries.
- Fixed a bug in `session.get_session_stage` that referenced a non-existing stage after switching database or schema.
- Fixed a bug where calling `DataFrame.to_snowpark_pandas` without explicitly initializing the Snowpark pandas plugin caused an error.
- Fixed a bug where using the `explode` function in dynamic table creation caused a SQL compilation error due to improper boolean type casting on the `outer` parameter.

### Snowpark Local Testing Updates

#### New Features

- Added support for type coercion when passing columns as input to UDF calls.
- Added support for `Index.identical`.

#### Bug Fixes

- Fixed a bug where the truncate mode in `DataFrameWriter.save_as_table` incorrectly handled DataFrames containing only a subset of columns from the existing table.
- Fixed a bug where function `to_timestamp` does not set the default timezone of the column datatype.

### Snowpark pandas API Updates

#### New Features

- Added limited support for the `Timedelta` type, including the following features. Snowpark pandas will raise `NotImplementedError` for unsupported `Timedelta` use cases.
  - supporting tracking the Timedelta type through `copy`, `cache_result`, `shift`, `sort_index`, `assign`, `bfill`, `ffill`, `fillna`, `compare`, `diff`, `drop`, `dropna`, `duplicated`, `empty`, `equals`, `insert`, `isin`, `isna`, `items`, `iterrows`, `join`, `len`, `mask`, `melt`, `merge`, `nlargest`, `nsmallest`, `to_pandas`.
  - converting non-timedelta to timedelta via `astype`.
  - `NotImplementedError` will be raised for the rest of methods that do not support `Timedelta`.
  - support for subtracting two timestamps to get a Timedelta.
  - support indexing with Timedelta data columns.
  - support for adding or subtracting timestamps and `Timedelta`.
  - support for binary arithmetic between two `Timedelta` values.
  - support for binary arithmetic and comparisons between `Timedelta` values and numeric values.
  - support for lazy `TimedeltaIndex`.
  - support for `pd.to_timedelta`.
  - support for `GroupBy` aggregations `min`, `max`, `mean`, `idxmax`, `idxmin`, `std`, `sum`, `median`, `count`, `any`, `all`, `size`, `nunique`, `head`, `tail`, `aggregate`.
  - support for `GroupBy` filtrations `first` and `last`.
  - support for `TimedeltaIndex` attributes: `days`, `seconds`, `microseconds` and `nanoseconds`.
  - support for `diff` with timestamp columns on `axis=0` and `axis=1`
  - support for `TimedeltaIndex` methods: `ceil`, `floor` and `round`.
  - support for `TimedeltaIndex.total_seconds` method.
- Added support for index's arithmetic and comparison operators.
- Added support for `Series.dt.round`.
- Added documentation pages for `DatetimeIndex`.
- Added support for `Index.name`, `Index.names`, `Index.rename`, and `Index.set_names`.
- Added support for `Index.__repr__`.
- Added support for `DatetimeIndex.month_name` and `DatetimeIndex.day_name`.
- Added support for `Series.dt.weekday`, `Series.dt.time`, and `DatetimeIndex.time`.
- Added support for `Index.min` and `Index.max`.
- Added support for `pd.merge_asof`.
- Added support for `Series.dt.normalize` and `DatetimeIndex.normalize`.
- Added support for `Index.is_boolean`, `Index.is_integer`, `Index.is_floating`, `Index.is_numeric`, and `Index.is_object`.
- Added support for `DatetimeIndex.round`, `DatetimeIndex.floor` and `DatetimeIndex.ceil`.
- Added support for `Series.dt.days_in_month` and `Series.dt.daysinmonth`.
- Added support for `DataFrameGroupBy.value_counts` and `SeriesGroupBy.value_counts`.
- Added support for `Series.is_monotonic_increasing` and `Series.is_monotonic_decreasing`.
- Added support for `Index.is_monotonic_increasing` and `Index.is_monotonic_decreasing`.
- Added support for `pd.crosstab`.
- Added support for `pd.bdate_range` and included business frequency support (B, BME, BMS, BQE, BQS, BYE, BYS) for both `pd.date_range` and `pd.bdate_range`.
- Added support for lazy `Index` objects  as `labels` in `DataFrame.reindex` and `Series.reindex`.
- Added support for `Series.dt.days`, `Series.dt.seconds`, `Series.dt.microseconds`, and `Series.dt.nanoseconds`.
- Added support for creating a `DatetimeIndex` from an `Index` of numeric or string type.
- Added support for string indexing with `Timedelta` objects.
- Added support for `Series.dt.total_seconds` method.
- Added support for `DataFrame.apply(axis=0)`.
- Added support for `Series.dt.tz_convert` and `Series.dt.tz_localize`.
- Added support for `DatetimeIndex.tz_convert` and `DatetimeIndex.tz_localize`.

#### Improvements

- Improve concat, join performance when operations are performed on series coming from the same dataframe by avoiding unnecessary joins.
- Refactored `quoted_identifier_to_snowflake_type` to avoid making metadata queries if the types have been cached locally.
- Improved `pd.to_datetime` to handle all local input cases.
- Create a lazy index from another lazy index without pulling data to client.
- Raised `NotImplementedError` for Index bitwise operators.
- Display a more clear error message when `Index.names` is set to a non-like-like object.
- Raise a warning whenever MultiIndex values are pulled in locally.
- Improve warning message for `pd.read_snowflake` include the creation reason when temp table creation is triggered.
- Improve performance for `DataFrame.set_index`, or setting `DataFrame.index` or `Series.index` by avoiding checks require eager evaluation. As a consequence, when the new index that does not match the current `Series`/`DataFrame` object length, a `ValueError` is no longer raised. Instead, when the `Series`/`DataFrame` object is longer than the provided index, the `Series`/`DataFrame`'s new index is filled with `NaN` values for the "extra" elements. Otherwise, the extra values in the provided index are ignored.
- Properly raise `NotImplementedError` when ambiguous/nonexistent are non-string in `ceil`/`floor`/`round`.

#### Bug Fixes

- Stopped ignoring nanoseconds in `pd.Timedelta` scalars.
- Fixed AssertionError in tree of binary operations.
- Fixed bug in `Series.dt.isocalendar` using a named Series
- Fixed `inplace` argument for Series objects derived from DataFrame columns.
- Fixed a bug where `Series.reindex` and `DataFrame.reindex` did not update the result index's name correctly.
- Fixed a bug where `Series.take` did not error when `axis=1` was specified.


## 1.21.1 (2024-09-05)

### Snowpark Python API Updates

#### Bug Fixes

- Fixed a bug where using `to_pandas_batches` with async jobs caused an error due to improper handling of waiting for asynchronous query completion.

## 1.21.0 (2024-08-19)

### Snowpark Python API Updates

#### New Features

- Added support for `snowflake.snowpark.testing.assert_dataframe_equal` that is a utility function to check the equality of two Snowpark DataFrames.

#### Improvements

- Added support server side string size limitations.
- Added support to create and invoke stored procedures, UDFs and UDTFs with optional arguments.
- Added support for column lineage in the DataFrame.lineage.trace API.
- Added support for passing `INFER_SCHEMA` options to `DataFrameReader` via `INFER_SCHEMA_OPTIONS`.
- Added support for passing `parameters` parameter to `Column.rlike` and `Column.regexp`.
- Added support for automatically cleaning up temporary tables created by `df.cache_result()` in the current session, when the DataFrame is no longer referenced (i.e., gets garbage collected). It is still an experimental feature not enabled by default, and can be enabled by setting `session.auto_clean_up_temp_table_enabled` to `True`.
- Added support for string literals to the `fmt` parameter of `snowflake.snowpark.functions.to_date`.
- Added support for system$reference function.

#### Bug Fixes

- Fixed a bug where SQL generated for selecting `*` column has an incorrect subquery.
- Fixed a bug in `DataFrame.to_pandas_batches` where the iterator could throw an error if certain transformation is made to the pandas dataframe due to wrong isolation level.
- Fixed a bug in `DataFrame.lineage.trace` to split the quoted feature view's name and version correctly.
- Fixed a bug in `Column.isin` that caused invalid sql generation when passed an empty list.
- Fixed a bug that fails to raise NotImplementedError while setting cell with list like item.

### Snowpark Local Testing Updates

#### New Features

- Added support for the following APIs:
  - snowflake.snowpark.functions
    - `rank`
    - `dense_rank`
    - `percent_rank`
    - `cume_dist`
    - `ntile`
    - `datediff`
    - `array_agg`
  - snowflake.snowpark.column.Column.within_group
- Added support for parsing flags in regex statements for mocked plans. This maintains parity with the `rlike` and `regexp` changes above.

#### Bug Fixes

- Fixed a bug where Window Functions LEAD and LAG do not handle option `ignore_nulls` properly.
- Fixed a bug where values were not populated into the result DataFrame during the insertion of table merge operation.

#### Improvements

- Fix pandas FutureWarning about integer indexing.

### Snowpark pandas API Updates

#### New Features

- Added support for `DataFrame.backfill`, `DataFrame.bfill`, `Series.backfill`, and `Series.bfill`.
- Added support for `DataFrame.compare` and `Series.compare` with default parameters.
- Added support for `Series.dt.microsecond` and `Series.dt.nanosecond`.
- Added support for `Index.is_unique` and `Index.has_duplicates`.
- Added support for `Index.equals`.
- Added support for `Index.value_counts`.
- Added support for `Series.dt.day_name` and `Series.dt.month_name`.
- Added support for indexing on Index, e.g., `df.index[:10]`.
- Added support for `DataFrame.unstack` and `Series.unstack`.
- Added support for `DataFrame.asfreq` and `Series.asfreq`.
- Added support for `Series.dt.is_month_start` and `Series.dt.is_month_end`.
- Added support for `Index.all` and `Index.any`.
- Added support for `Series.dt.is_year_start` and `Series.dt.is_year_end`.
- Added support for `Series.dt.is_quarter_start` and `Series.dt.is_quarter_end`.
- Added support for lazy `DatetimeIndex`.
- Added support for `Series.argmax` and `Series.argmin`.
- Added support for `Series.dt.is_leap_year`.
- Added support for `DataFrame.items`.
- Added support for `Series.dt.floor` and `Series.dt.ceil`.
- Added support for `Index.reindex`.
- Added support for `DatetimeIndex` properties: `year`, `month`, `day`, `hour`, `minute`, `second`, `microsecond`,
    `nanosecond`, `date`, `dayofyear`, `day_of_year`, `dayofweek`, `day_of_week`, `weekday`, `quarter`,
    `is_month_start`, `is_month_end`, `is_quarter_start`, `is_quarter_end`, `is_year_start`, `is_year_end`
    and `is_leap_year`.
- Added support for `Resampler.fillna` and `Resampler.bfill`.
- Added limited support for the `Timedelta` type, including creating `Timedelta` columns and `to_pandas`.
- Added support for `Index.argmax` and `Index.argmin`.

#### Improvements

- Removed the public preview warning message when importing Snowpark pandas.
- Removed unnecessary count query from `SnowflakeQueryCompiler.is_series_like` method.
- `Dataframe.columns` now returns native pandas Index object instead of Snowpark Index object.
- Refactor and introduce `query_compiler` argument in `Index` constructor to create `Index` from query compiler.
- `pd.to_datetime` now returns a DatetimeIndex object instead of a Series object.
- `pd.date_range` now returns a DatetimeIndex object instead of a Series object.

#### Bug Fixes

- Made passing an unsupported aggregation function to `pivot_table` raise `NotImplementedError` instead of `KeyError`.
- Removed axis labels and callable names from error messages and telemetry about unsupported aggregations.
- Fixed AssertionError in `Series.drop_duplicates` and `DataFrame.drop_duplicates` when called after `sort_values`.
- Fixed a bug in `Index.to_frame` where the result frame's column name may be wrong where name is unspecified.
- Fixed a bug where some Index docstrings are ignored.
- Fixed a bug in `Series.reset_index(drop=True)` where the result name may be wrong.
- Fixed a bug in `Groupby.first/last` ordering by the correct columns in the underlying window expression.

## 1.20.0 (2024-07-17)

### Snowpark Python API Updates

#### Improvements

- Added distributed tracing using open telemetry APIs for table stored procedure function in `DataFrame`:
  - `_execute_and_get_query_id`
- Added support for the `arrays_zip` function.
- Improves performance for binary column expression and `df._in` by avoiding unnecessary cast for numeric values. You can enable this optimization by setting `session.eliminate_numeric_sql_value_cast_enabled = True`.
- Improved error message for `write_pandas` when the target table does not exist and `auto_create_table=False`.
- Added open telemetry tracing on UDxF functions in Snowpark.
- Added open telemetry tracing on stored procedure registration in Snowpark.
- Added a new optional parameter called `format_json` to the `Session.SessionBuilder.app_name` function that sets the app name in the `Session.query_tag` in JSON format. By default, this parameter is set to `False`.

#### Bug Fixes
- Fixed a bug where SQL generated for `lag(x, 0)` was incorrect and failed with error message `argument 1 to function LAG needs to be constant, found 'SYSTEM$NULL_TO_FIXED(null)'`.

### Snowpark Local Testing Updates

#### New Features

- Added support for the following APIs:
  - snowflake.snowpark.functions
    - random
- Added new parameters to `patch` function when registering a mocked function:
  - `distinct` allows an alternate function to be specified for when a sql function should be distinct.
  - `pass_column_index` passes a named parameter `column_index` to the mocked function that contains the pandas.Index for the input data.
  - `pass_row_index` passes a named parameter `row_index` to the mocked function that is the 0 indexed row number the function is currently operating on.
  - `pass_input_data` passes a named parameter `input_data` to the mocked function that contains the entire input dataframe for the current expression.
  - Added support for the `column_order` parameter to method `DataFrameWriter.save_as_table`.


#### Bug Fixes
- Fixed a bug that caused DecimalType columns to be incorrectly truncated to integer precision when used in BinaryExpressions.

### Snowpark pandas API Updates

#### New Features
- Added support for `DataFrameGroupBy.all`, `SeriesGroupBy.all`, `DataFrameGroupBy.any`, and `SeriesGroupBy.any`.
- Added support for `DataFrame.nlargest`, `DataFrame.nsmallest`, `Series.nlargest` and `Series.nsmallest`.
- Added support for `replace` and `frac > 1` in `DataFrame.sample` and `Series.sample`.
- Added support for `read_excel` (Uses local pandas for processing)
- Added support for `Series.at`, `Series.iat`, `DataFrame.at`, and `DataFrame.iat`.
- Added support for `Series.dt.isocalendar`.
- Added support for `Series.case_when` except when condition or replacement is callable.
- Added documentation pages for `Index` and its APIs.
- Added support for `DataFrame.assign`.
- Added support for `DataFrame.stack`.
- Added support for `DataFrame.pivot` and `pd.pivot`.
- Added support for `DataFrame.to_csv` and `Series.to_csv`.
- Added partial support for `Series.str.translate` where the values in the `table` are single-codepoint strings.
- Added support for `DataFrame.corr`.
- Allow `df.plot()` and `series.plot()` to be called, materializing the data into the local client
- Added support for `DataFrameGroupBy` and `SeriesGroupBy` aggregations `first` and `last`
- Added support for `DataFrameGroupBy.get_group`.
- Added support for `limit` parameter when `method` parameter is used in `fillna`.
- Added partial support for `Series.str.translate` where the values in the `table` are single-codepoint strings.
- Added support for `DataFrame.corr`.
- Added support for `DataFrame.equals` and `Series.equals`.
- Added support for `DataFrame.reindex` and `Series.reindex`.
- Added support for `Index.astype`.
- Added support for `Index.unique` and `Index.nunique`.
- Added support for `Index.sort_values`.

#### Bug Fixes
- Fixed an issue when using np.where and df.where when the scalar 'other' is the literal 0.
- Fixed a bug regarding precision loss when converting to Snowpark pandas `DataFrame` or `Series` with `dtype=np.uint64`.
- Fixed bug where `values` is set to `index` when `index` and `columns` contain all columns in DataFrame during `pivot_table`.

#### Improvements
- Added support for `Index.copy()`
- Added support for Index APIs: `dtype`, `values`, `item()`, `tolist()`, `to_series()` and `to_frame()`
- Expand support for DataFrames with no rows in `pd.pivot_table` and `DataFrame.pivot_table`.
- Added support for `inplace` parameter in `DataFrame.sort_index` and `Series.sort_index`.


## 1.19.0 (2024-06-25)

### Snowpark Python API Updates

#### New Features

- Added support for `to_boolean` function.
- Added documentation pages for Index and its APIs.

#### Bug Fixes

- Fixed a bug where python stored procedure with table return type fails when run in a task.
- Fixed a bug where df.dropna fails due to `RecursionError: maximum recursion depth exceeded` when the DataFrame has more than 500 columns.
- Fixed a bug where `AsyncJob.result("no_result")` doesn't wait for the query to finish execution.


### Snowpark Local Testing Updates

#### New Features

- Added support for the `strict` parameter when registering UDFs and Stored Procedures.

#### Bug Fixes

- Fixed a bug in convert_timezone that made the setting the source_timezone parameter return an error.
- Fixed a bug where creating DataFrame with empty data of type `DateType` raises `AttributeError`.
- Fixed a bug that table merge fails when update clause exists but no update takes place.
- Fixed a bug in mock implementation of `to_char` that raises `IndexError` when incoming column has nonconsecutive row index.
- Fixed a bug in handling of `CaseExpr` expressions that raises `IndexError` when incoming column has nonconsecutive row index.
- Fixed a bug in implementation of `Column.like` that raises `IndexError` when incoming column has nonconsecutive row index.

#### Improvements

- Added support for type coercion in the implementation of DataFrame.replace, DataFrame.dropna and the mock function `iff`.

### Snowpark pandas API Updates

#### New Features

- Added partial support for `DataFrame.pct_change` and `Series.pct_change` without the `freq` and `limit` parameters.
- Added support for `Series.str.get`.
- Added support for `Series.dt.dayofweek`, `Series.dt.day_of_week`, `Series.dt.dayofyear`, and `Series.dt.day_of_year`.
- Added support for `Series.str.__getitem__` (`Series.str[...]`).
- Added support for `Series.str.lstrip` and `Series.str.rstrip`.
- Added support for `DataFrameGroupBy.size` and `SeriesGroupBy.size`.
- Added support for `DataFrame.expanding` and `Series.expanding` for aggregations `count`, `sum`, `min`, `max`, `mean`, `std`, `var`, and `sem` with `axis=0`.
- Added support for `DataFrame.rolling` and `Series.rolling` for aggregation `count` with `axis=0`.
- Added support for `Series.str.match`.
- Added support for `DataFrame.resample` and `Series.resample` for aggregations `size`, `first`, and `last`.
- Added support for `DataFrameGroupBy.all`, `SeriesGroupBy.all`, `DataFrameGroupBy.any`, and `SeriesGroupBy.any`.
- Added support for `DataFrame.nlargest`, `DataFrame.nsmallest`, `Series.nlargest` and `Series.nsmallest`.
- Added support for `replace` and `frac > 1` in `DataFrame.sample` and `Series.sample`.
- Added support for `read_excel` (Uses local pandas for processing)
- Added support for `Series.at`, `Series.iat`, `DataFrame.at`, and `DataFrame.iat`.
- Added support for `Series.dt.isocalendar`.
- Added support for `Series.case_when` except when condition or replacement is callable.
- Added documentation pages for `Index` and its APIs.
- Added support for `DataFrame.assign`.
- Added support for `DataFrame.stack`.
- Added support for `DataFrame.pivot` and `pd.pivot`.
- Added support for `DataFrame.to_csv` and `Series.to_csv`.
- Added support for `Index.T`.

#### Bug Fixes

- Fixed a bug that causes output of GroupBy.aggregate's columns to be ordered incorrectly.
- Fixed a bug where `DataFrame.describe` on a frame with duplicate columns of differing dtypes could cause an error or incorrect results.
- Fixed a bug in `DataFrame.rolling` and `Series.rolling` so `window=0` now throws `NotImplementedError` instead of `ValueError`

#### Improvements

- Added support for named aggregations in `DataFrame.aggregate` and `Series.aggregate` with `axis=0`.
- `pd.read_csv` reads using the native pandas CSV parser, then uploads data to snowflake using parquet. This enables most of the parameters supported by `read_csv` including date parsing and numeric conversions. Uploading via parquet is roughly twice as fast as uploading via CSV.
- Initial work to support an `pd.Index` directly in Snowpark pandas. Support for `pd.Index` as a first-class component of Snowpark pandas is coming soon.
- Added a lazy index constructor and support for `len`, `shape`, `size`, `empty`, `to_pandas()` and `names`. For `df.index`, Snowpark pandas creates a lazy index object.
- For `df.columns`, Snowpark pandas supports a non-lazy version of an `Index` since the data is already stored locally.

## 1.18.0 (2024-05-28)

### Snowpark Python API Updates

#### Improvements

- Improved error message to remind users set `{"infer_schema": True}` when reading csv file without specifying its schema.
- Improved error handling for `Session.create_dataframe` when called with more than 512 rows and using `format` or `pyformat` `paramstyle`.

### Snowpark pandas API Updates

#### New Features

- Added `DataFrame.cache_result` and `Series.cache_result` methods for users to persist DataFrames and Series to a temporary table lasting the duration of the session to improve latency of subsequent operations.

#### Bug Fixes

#### Improvements

- Added partial support for `DataFrame.pivot_table` with no `index` parameter, as well as for `margins` parameter.
- Updated the signature of `DataFrame.shift`/`Series.shift`/`DataFrameGroupBy.shift`/`SeriesGroupBy.shift` to match pandas 2.2.1. Snowpark pandas does not yet support the newly-added `suffix` argument, or sequence values of `periods`.
- Re-added support for `Series.str.split`.

#### Bug Fixes

- Fixed how we support mixed columns for string methods (`Series.str.*`).

### Snowpark Local Testing Updates

#### New Features

- Added support for the following DataFrameReader read options to file formats `csv` and `json`:
  - PURGE
  - PATTERN
  - INFER_SCHEMA with value being `False`
  - ENCODING with value being `UTF8`
- Added support for `DataFrame.analytics.moving_agg` and `DataFrame.analytics.cumulative_agg_agg`.
- Added support for `if_not_exists` parameter during UDF and stored procedure registration.

#### Bug Fixes

- Fixed a bug that when processing time format, fractional second part is not handled properly.
- Fixed a bug that caused function calls on `*` to fail.
- Fixed a bug that prevented creation of map and struct type objects.
- Fixed a bug that function `date_add` was unable to handle some numeric types.
- Fixed a bug that `TimestampType` casting resulted in incorrect data.
- Fixed a bug that caused `DecimalType` data to have incorrect precision in some cases.
- Fixed a bug where referencing missing table or view raises confusing `IndexError`.
- Fixed a bug that mocked function `to_timestamp_ntz` can not handle None data.
- Fixed a bug that mocked UDFs handles output data of None improperly.
- Fixed a bug where `DataFrame.with_column_renamed` ignores attributes from parent DataFrames after join operations.
- Fixed a bug that integer precision of large value gets lost when converted to pandas DataFrame.
- Fixed a bug that the schema of datetime object is wrong when create DataFrame from a pandas DataFrame.
- Fixed a bug in the implementation of `Column.equal_nan` where null data is handled incorrectly.
- Fixed a bug where `DataFrame.drop` ignore attributes from parent DataFrames after join operations.
- Fixed a bug in mocked function `date_part` where Column type is set wrong.
- Fixed a bug where `DataFrameWriter.save_as_table` does not raise exceptions when inserting null data into non-nullable columns.
- Fixed a bug in the implementation of `DataFrameWriter.save_as_table` where
  - Append or Truncate fails when incoming data has different schema than existing table.
  - Truncate fails when incoming data does not specify columns that are nullable.

#### Improvements

- Removed dependency check for `pyarrow` as it is not used.
- Improved target type coverage of `Column.cast`, adding support for casting to boolean and all integral types.
- Aligned error experience when calling UDFs and stored procedures.
- Added appropriate error messages for `is_permanent` and `anonymous` options in UDFs and stored procedures registration to make it more clear that those features are not yet supported.
- File read operation with unsupported options and values now raises `NotImplementedError` instead of warnings and unclear error information.

## 1.17.0 (2024-05-21)

### Snowpark Python API Updates

#### New Features

- Added support to add a comment on tables and views using the functions listed below:
  - `DataFrameWriter.save_as_table`
  - `DataFrame.create_or_replace_view`
  - `DataFrame.create_or_replace_temp_view`
  - `DataFrame.create_or_replace_dynamic_table`

#### Improvements

- Improved error message to remind users to set `{"infer_schema": True}` when reading CSV file without specifying its schema.

### Snowpark pandas API Updates

#### New Features

- Start of Public Preview of Snowpark pandas API. Refer to the [Snowpark pandas API Docs](https://docs.snowflake.com/developer-guide/snowpark/python/snowpark-pandas) for more details.

### Snowpark Local Testing Updates

#### New Features

- Added support for NumericType and VariantType data conversion in the mocked function `to_timestamp_ltz`, `to_timestamp_ntz`, `to_timestamp_tz` and `to_timestamp`.
- Added support for DecimalType, BinaryType, ArrayType, MapType, TimestampType, DateType and TimeType data conversion in the mocked function `to_char`.
- Added support for the following APIs:
  - snowflake.snowpark.functions:
    - to_varchar
  - snowflake.snowpark.DataFrame:
    - pivot
  - snowflake.snowpark.Session:
    - cancel_all
- Introduced a new exception class `snowflake.snowpark.mock.exceptions.SnowparkLocalTestingException`.
- Added support for casting to FloatType

#### Bug Fixes

- Fixed a bug that stored procedure and UDF should not remove imports already in the `sys.path` during the clean-up step.
- Fixed a bug that when processing datetime format, the fractional second part is not handled properly.
- Fixed a bug that on Windows platform that file operations was unable to properly handle file separator in directory name.
- Fixed a bug that on Windows platform that when reading a pandas dataframe, IntervalType column with integer data can not be processed.
- Fixed a bug that prevented users from being able to select multiple columns with the same alias.
- Fixed a bug that `Session.get_current_[schema|database|role|user|account|warehouse]` returns upper-cased identifiers when identifiers are quoted.
- Fixed a bug that function `substr` and `substring` can not handle 0-based `start_expr`.

#### Improvements

- Standardized the error experience by raising `SnowparkLocalTestingException` in error cases which is on par with `SnowparkSQLException` raised in non-local execution.
- Improved error experience of `Session.write_pandas` method that `NotImplementError` will be raised when called.
- Aligned error experience with reusing a closed session in non-local execution.

## 1.16.0 (2024-05-07)

### New Features

- Support stored procedure register with packages given as Python modules.
- Added snowflake.snowpark.Session.lineage.trace to explore data lineage of snowfake objects.
- Added support for structured type schema parsing.

### Bug Fixes

- Fixed a bug when inferring schema, single quotes are added to stage files already have single quotes.

### Local Testing Updates

#### New Features

- Added support for StringType, TimestampType and VariantType data conversion in the mocked function `to_date`.
- Added support for the following APIs:
  - snowflake.snowpark.functions
    - get
    - concat
    - concat_ws

#### Bug Fixes

- Fixed a bug that caused `NaT` and `NaN` values to not be recognized.
- Fixed a bug where, when inferring a schema, single quotes were added to stage files that already had single quotes.
- Fixed a bug where `DataFrameReader.csv` was unable to handle quoted values containing a delimiter.
- Fixed a bug that when there is `None` value in an arithmetic calculation, the output should remain `None` instead of `math.nan`.
- Fixed a bug in function `sum` and `covar_pop` that when there is `math.nan` in the data, the output should also be `math.nan`.
- Fixed a bug that stage operation can not handle directories.
- Fixed a bug that `DataFrame.to_pandas` should take Snowflake numeric types with precision 38 as `int64`.

## 1.15.0 (2024-04-24)

### New Features

- Added `truncate` save mode in `DataFrameWrite` to overwrite existing tables by truncating the underlying table instead of dropping it.
- Added telemetry to calculate query plan height and number of duplicate nodes during collect operations.
- Added the functions below to unload data from a `DataFrame` into one or more files in a stage:
  - `DataFrame.write.json`
  - `DataFrame.write.csv`
  - `DataFrame.write.parquet`
- Added distributed tracing using open telemetry APIs for action functions in `DataFrame` and `DataFrameWriter`:
  - snowflake.snowpark.DataFrame:
    - collect
    - collect_nowait
    - to_pandas
    - count
    - show
  - snowflake.snowpark.DataFrameWriter:
    - save_as_table
- Added support for snow:// URLs to `snowflake.snowpark.Session.file.get` and `snowflake.snowpark.Session.file.get_stream`
- Added support to register stored procedures and UDxFs with a `comment`.
- UDAF client support is ready for public preview. Please stay tuned for the Snowflake announcement of UDAF public preview.
- Added support for dynamic pivot.  This feature is currently in private preview.

### Improvements

- Improved the generated query performance for both compilation and execution by converting duplicate subqueries to Common Table Expressions (CTEs). It is still an experimental feature not enabled by default, and can be enabled by setting `session.cte_optimization_enabled` to `True`.

### Bug Fixes

- Fixed a bug where `statement_params` was not passed to query executions that register stored procedures and user defined functions.
- Fixed a bug causing `snowflake.snowpark.Session.file.get_stream` to fail for quoted stage locations.
- Fixed a bug that an internal type hint in `utils.py` might raise AttributeError in case the underlying module can not be found.

### Local Testing Updates

#### New Features

- Added support for registering UDFs and stored procedures.
- Added support for the following APIs:
  - snowflake.snowpark.Session:
    - file.put
    - file.put_stream
    - file.get
    - file.get_stream
    - read.json
    - add_import
    - remove_import
    - get_imports
    - clear_imports
    - add_packages
    - add_requirements
    - clear_packages
    - remove_package
    - udf.register
    - udf.register_from_file
    - sproc.register
    - sproc.register_from_file
  - snowflake.snowpark.functions
    - current_database
    - current_session
    - date_trunc
    - object_construct
    - object_construct_keep_null
    - pow
    - sqrt
    - udf
    - sproc
- Added support for StringType, TimestampType and VariantType data conversion in the mocked function `to_time`.

#### Bug Fixes

- Fixed a bug that null filled columns for constant functions.
- Fixed a bug that implementation of to_object, to_array and to_binary to better handle null inputs.
- Fixed a bug that timestamp data comparison can not handle year beyond 2262.
- Fixed a bug that `Session.builder.getOrCreate` should return the created mock session.

## 1.14.0 (2024-03-20)

### New Features

- Added support for creating vectorized UDTFs with `process` method.
- Added support for dataframe functions:
  - to_timestamp_ltz
  - to_timestamp_ntz
  - to_timestamp_tz
  - locate
- Added support for ASOF JOIN type.
- Added support for the following local testing APIs:
  - snowflake.snowpark.functions:
    - to_double
    - to_timestamp
    - to_timestamp_ltz
    - to_timestamp_ntz
    - to_timestamp_tz
    - greatest
    - least
    - convert_timezone
    - dateadd
    - date_part
  - snowflake.snowpark.Session:
    - get_current_account
    - get_current_warehouse
    - get_current_role
    - use_schema
    - use_warehouse
    - use_database
    - use_role

### Bug Fixes

- Fixed a bug in `SnowflakePlanBuilder` that `save_as_table` does not filter column that name start with '$' and follow by number correctly.
- Fixed a bug that statement parameters may have no effect when resolving imports and packages.
- Fixed bugs in local testing:
  - LEFT ANTI and LEFT SEMI joins drop rows with null values.
  - DataFrameReader.csv incorrectly parses data when the optional parameter `field_optionally_enclosed_by` is specified.
  - Column.regexp only considers the first entry when `pattern` is a `Column`.
  - Table.update raises `KeyError` when updating null values in the rows.
  - VARIANT columns raise errors at `DataFrame.collect`.
  - `count_distinct` does not work correctly when counting.
  - Null values in integer columns raise `TypeError`.

### Improvements

- Added telemetry to local testing.
- Improved the error message of `DataFrameReader` to raise `FileNotFound` error when reading a path that does not exist or when there are no files under the path.

## 1.13.0 (2024-02-26)

### New Features

- Added support for an optional `date_part` argument in function `last_day`.
- `SessionBuilder.app_name` will set the query_tag after the session is created.
- Added support for the following local testing functions:
  - current_timestamp
  - current_date
  - current_time
  - strip_null_value
  - upper
  - lower
  - length
  - initcap

### Improvements

- Added cleanup logic at interpreter shutdown to close all active sessions.
- Closing sessions within stored procedures now is a no-op logging a warning instead of raising an error.

### Bug Fixes

- Fixed a bug in `DataFrame.to_local_iterator` where the iterator could yield wrong results if another query is executed before the iterator finishes due to wrong isolation level. For details, please see #945.
- Fixed a bug that truncated table names in error messages while running a plan with local testing enabled.
- Fixed a bug that `Session.range` returns empty result when the range is large.

## 1.12.1 (2024-02-08)

### Improvements

- Use `split_blocks=True` by default during `to_pandas` conversion, for optimal memory allocation. This parameter is passed to `pyarrow.Table.to_pandas`, which enables `PyArrow` to split the memory allocation into smaller, more manageable blocks instead of allocating a single contiguous block. This results in better memory management when dealing with larger datasets.

### Bug Fixes

- Fixed a bug in `DataFrame.to_pandas` that caused an error when evaluating on a Dataframe with an `IntergerType` column with null values.

## 1.12.0 (2024-01-30)

### New Features

- Exposed `statement_params` in `StoredProcedure.__call__`.
- Added two optional arguments to `Session.add_import`.
  - `chunk_size`: The number of bytes to hash per chunk of the uploaded files.
  - `whole_file_hash`: By default only the first chunk of the uploaded import is hashed to save time. When this is set to True each uploaded file is fully hashed instead.
- Added parameters `external_access_integrations` and `secrets` when creating a UDAF from Snowpark Python to allow integration with external access.
- Added a new method `Session.append_query_tag`. Allows an additional tag to be added to the current query tag by appending it as a comma separated value.
- Added a new method `Session.update_query_tag`. Allows updates to a JSON encoded dictionary query tag.
- `SessionBuilder.getOrCreate` will now attempt to replace the singleton it returns when token expiration has been detected.
- Added support for new functions in `snowflake.snowpark.functions`:
  - `array_except`
  - `create_map`
  - `sign`/`signum`
- Added the following functions to `DataFrame.analytics`:
  - Added the `moving_agg` function in `DataFrame.analytics` to enable moving aggregations like sums and averages with multiple window sizes.
  - Added the `cummulative_agg` function in `DataFrame.analytics` to enable commulative aggregations like sums and averages on multiple columns.
  - Added the `compute_lag` and `compute_lead` functions in `DataFrame.analytics` for enabling lead and lag calculations on multiple columns.
  - Added the `time_series_agg` function in `DataFrame.analytics` to enable time series aggregations like sums and averages with multiple time windows.

### Bug Fixes

- Fixed a bug in `DataFrame.na.fill` that caused Boolean values to erroneously override integer values.
- Fixed a bug in `Session.create_dataframe` where the Snowpark DataFrames created using pandas DataFrames were not inferring the type for timestamp columns correctly. The behavior is as follows:
  - Earlier timestamp columns without a timezone would be converted to nanosecond epochs and inferred as `LongType()`, but will now be correctly maintained as timestamp values and be inferred as `TimestampType(TimestampTimeZone.NTZ)`.
  - Earlier timestamp columns with a timezone would be inferred as `TimestampType(TimestampTimeZone.NTZ)` and loose timezone information but will now be correctly inferred as `TimestampType(TimestampTimeZone.LTZ)` and timezone information is retained correctly.
  - Set session parameter `PYTHON_SNOWPARK_USE_LOGICAL_TYPE_FOR_CREATE_DATAFRAME` to revert back to old behavior. It is recommended that you update your code to align with correct behavior because the parameter will be removed in the future.
- Fixed a bug that `DataFrame.to_pandas` gets decimal type when scale is not 0, and creates an object dtype in `pandas`. Instead, we cast the value to a float64 type.
- Fixed bugs that wrongly flattened the generated SQL when one of the following happens:
  - `DataFrame.filter()` is called after `DataFrame.sort().limit()`.
  - `DataFrame.sort()` or `filter()` is called on a DataFrame that already has a window function or sequence-dependent data generator column.
    For instance, `df.select("a", seq1().alias("b")).select("a", "b").sort("a")` won't flatten the sort clause anymore.
  - a window or sequence-dependent data generator column is used after `DataFrame.limit()`. For instance, `df.limit(10).select(row_number().over())` won't flatten the limit and select in the generated SQL.
- Fixed a bug where aliasing a DataFrame column raised an error when the DataFame was copied from another DataFrame with an aliased column. For instance,

  ```python
  df = df.select(col("a").alias("b"))
  df = copy(df)
  df.select(col("b").alias("c"))  # threw an error. Now it's fixed.
  ```

- Fixed a bug in `Session.create_dataframe` that the non-nullable field in a schema is not respected for boolean type. Note that this fix is only effective when the user has the privilege to create a temp table.
- Fixed a bug in SQL simplifier where non-select statements in `session.sql` dropped a SQL query when used with `limit()`.
- Fixed a bug that raised an exception when session parameter `ERROR_ON_NONDETERMINISTIC_UPDATE` is true.

### Behavior Changes (API Compatible)

- When parsing data types during a `to_pandas` operation, we rely on GS precision value to fix precision issues for large integer values. This may affect users where a column that was earlier returned as `int8` gets returned as `int64`. Users can fix this by explicitly specifying precision values for their return column.
- Aligned behavior for `Session.call` in case of table stored procedures where running `Session.call` would not trigger stored procedure unless a `collect()` operation was performed.
- `StoredProcedureRegistration` will now automatically add `snowflake-snowpark-python` as a package dependency. The added dependency will be on the client's local version of the library and an error is thrown if the server cannot support that version.

## 1.11.1 (2023-12-07)

### Bug Fixes

- Fixed a bug that numpy should not be imported at the top level of mock module.
- Added support for these new functions in `snowflake.snowpark.functions`:
  - `from_utc_timestamp`
  - `to_utc_timestamp`

## 1.11.0 (2023-12-05)

### New Features

- Add the `conn_error` attribute to `SnowflakeSQLException` that stores the whole underlying exception from `snowflake-connector-python`.
- Added support for `RelationalGroupedDataframe.pivot()` to access `pivot` in the following pattern `Dataframe.group_by(...).pivot(...)`.
- Added experimental feature: Local Testing Mode, which allows you to create and operate on Snowpark Python DataFrames locally without connecting to a Snowflake account. You can use the local testing framework to test your DataFrame operations locally, on your development machine or in a CI (continuous integration) pipeline, before deploying code changes to your account.

- Added support for `arrays_to_object` new functions in `snowflake.snowpark.functions`.
- Added support for the vector data type.

### Dependency Updates

- Bumped cloudpickle dependency to work with `cloudpickle==2.2.1`
- Updated ``snowflake-connector-python`` to `3.4.0`.

### Bug Fixes

- DataFrame column names quoting check now supports newline characters.
- Fix a bug where a DataFrame generated by `session.read.with_metadata` creates inconsistent table when doing `df.write.save_as_table`.

## 1.10.0 (2023-11-03)

### New Features

- Added support for managing case sensitivity in `DataFrame.to_local_iterator()`.
- Added support for specifying vectorized UDTF's input column names by using the optional parameter `input_names` in `UDTFRegistration.register/register_file` and `functions.pandas_udtf`. By default, `RelationalGroupedDataFrame.applyInPandas` will infer the column names from current dataframe schema.
- Add `sql_error_code` and `raw_message` attributes to `SnowflakeSQLException` when it is caused by a SQL exception.

### Bug Fixes

- Fixed a bug in `DataFrame.to_pandas()` where converting snowpark dataframes to pandas dataframes was losing precision on integers with more than 19 digits.
- Fixed a bug that `session.add_packages` can not handle requirement specifier that contains project name with underscore and version.
- Fixed a bug in `DataFrame.limit()` when `offset` is used and the parent `DataFrame` uses `limit`. Now the `offset` won't impact the parent DataFrame's `limit`.
- Fixed a bug in `DataFrame.write.save_as_table` where dataframes created from read api could not save data into snowflake because of invalid column name `$1`.

### Behavior change

- Changed the behavior of `date_format`:
  - The `format` argument changed from optional to required.
  - The returned result changed from a date object to a date-formatted string.
- When a window function, or a sequence-dependent data generator (`normal`, `zipf`, `uniform`, `seq1`, `seq2`, `seq4`, `seq8`) function is used, the sort and filter operation will no longer be flattened when generating the query.

## 1.9.0 (2023-10-13)

### New Features

- Added support for the Python 3.11 runtime environment.

### Dependency updates

- Added back the dependency of `typing-extensions`.

### Bug Fixes

- Fixed a bug where imports from permanent stage locations were ignored for temporary stored procedures, UDTFs, UDFs, and UDAFs.
- Revert back to using CTAS (create table as select) statement for `Dataframe.writer.save_as_table` which does not need insert permission for writing tables.

### New Features
- Support `PythonObjJSONEncoder` json-serializable objects for `ARRAY` and `OBJECT` literals.

## 1.8.0 (2023-09-14)

### New Features

- Added support for VOLATILE/IMMUTABLE keyword when registering UDFs.
- Added support for specifying clustering keys when saving dataframes using `DataFrame.save_as_table`.
- Accept `Iterable` objects input for `schema` when creating dataframes using `Session.create_dataframe`.
- Added the property `DataFrame.session` to return a `Session` object.
- Added the property `Session.session_id` to return an integer that represents session ID.
- Added the property `Session.connection` to return a `SnowflakeConnection` object .

- Added support for creating a Snowpark session from a configuration file or environment variables.

### Dependency updates

- Updated ``snowflake-connector-python`` to 3.2.0.

### Bug Fixes

- Fixed a bug where automatic package upload would raise `ValueError` even when compatible package version were added in `session.add_packages`.
- Fixed a bug where table stored procedures were not registered correctly when using `register_from_file`.
- Fixed a bug where dataframe joins failed with `invalid_identifier` error.
- Fixed a bug where `DataFrame.copy` disables SQL simplfier for the returned copy.
- Fixed a bug where `session.sql().select()` would fail if any parameters are specified to `session.sql()`

## 1.7.0 (2023-08-28)

### New Features

- Added parameters `external_access_integrations` and `secrets` when creating a UDF, UDTF or Stored Procedure from Snowpark Python to allow integration with external access.
- Added support for these new functions in `snowflake.snowpark.functions`:
  - `array_flatten`
  - `flatten`
- Added support for `apply_in_pandas` in `snowflake.snowpark.relational_grouped_dataframe`.
- Added support for replicating your local Python environment on Snowflake via `Session.replicate_local_environment`.

### Bug Fixes

- Fixed a bug where `session.create_dataframe` fails to properly set nullable columns where nullability was affected by order or data was given.
- Fixed a bug where `DataFrame.select` could not identify and alias columns in presence of table functions when output columns of table function overlapped with columns in dataframe.

### Behavior Changes

- When creating stored procedures, UDFs, UDTFs, UDAFs with parameter `is_permanent=False` will now create temporary objects even when `stage_name` is provided. The default value of `is_permanent` is `False` which is why if this value is not explicitly set to `True` for permanent objects, users will notice a change in behavior.
- `types.StructField` now enquotes column identifier by default.

## 1.6.1 (2023-08-02)

### New Features

- Added support for these new functions in `snowflake.snowpark.functions`:
  - `array_sort`
  - `sort_array`
  - `array_min`
  - `array_max`
  - `explode_outer`
- Added support for pure Python packages specified via `Session.add_requirements` or `Session.add_packages`. They are now usable in stored procedures and UDFs even if packages are not present on the Snowflake Anaconda channel.
  - Added Session parameter `custom_packages_upload_enabled` and `custom_packages_force_upload_enabled` to enable the support for pure Python packages feature mentioned above. Both parameters default to `False`.
- Added support for specifying package requirements by passing a Conda environment yaml file to `Session.add_requirements`.
- Added support for asynchronous execution of multi-query dataframes that contain binding variables.
- Added support for renaming multiple columns in `DataFrame.rename`.
- Added support for Geometry datatypes.
- Added support for `params` in `session.sql()` in stored procedures.
- Added support for user-defined aggregate functions (UDAFs). This feature is currently in private preview.
- Added support for vectorized UDTFs (user-defined table functions). This feature is currently in public preview.
- Added support for Snowflake Timestamp variants (i.e., `TIMESTAMP_NTZ`, `TIMESTAMP_LTZ`, `TIMESTAMP_TZ`)
  - Added `TimestampTimezone` as an argument in `TimestampType` constructor.
  - Added type hints `NTZ`, `LTZ`, `TZ` and `Timestamp` to annotate functions when registering UDFs.

### Improvements

- Removed redundant dependency `typing-extensions`.
- `DataFrame.cache_result` now creates temp table fully qualified names under current database and current schema.

### Bug Fixes

- Fixed a bug where type check happens on pandas before it is imported.
- Fixed a bug when creating a UDF from `numpy.ufunc`.
- Fixed a bug where `DataFrame.union` was not generating the correct `Selectable.schema_query` when SQL simplifier is enabled.

### Behavior Changes

- `DataFrameWriter.save_as_table` now respects the `nullable` field of the schema provided by the user or the inferred schema based on data from user input.

### Dependency updates

- Updated ``snowflake-connector-python`` to 3.0.4.

## 1.5.1 (2023-06-20)

### New Features

- Added support for the Python 3.10 runtime environment.

## 1.5.0 (2023-06-09)

### Behavior Changes

- Aggregation results, from functions such as `DataFrame.agg` and `DataFrame.describe`, no longer strip away non-printing characters from column names.

### New Features

- Added support for the Python 3.9 runtime environment.
- Added support for new functions in `snowflake.snowpark.functions`:
  - `array_generate_range`
  - `array_unique_agg`
  - `collect_set`
  - `sequence`
- Added support for registering and calling stored procedures with `TABLE` return type.
- Added support for parameter `length` in `StringType()` to specify the maximum number of characters that can be stored by the column.
- Added the alias `functions.element_at()` for `functions.get()`.
- Added the alias `Column.contains` for `functions.contains`.
- Added experimental feature `DataFrame.alias`.
- Added support for querying metadata columns from stage when creating `DataFrame` using `DataFrameReader`.
- Added support for `StructType.add` to append more fields to existing `StructType` objects.
- Added support for parameter `execute_as` in `StoredProcedureRegistration.register_from_file()` to specify stored procedure caller rights.

### Bug Fixes

- Fixed a bug where the `Dataframe.join_table_function` did not run all of the necessary queries to set up the join table function when SQL simplifier was enabled.
- Fixed type hint declaration for custom types - `ColumnOrName`, `ColumnOrLiteralStr`, `ColumnOrSqlExpr`, `LiteralType` and `ColumnOrLiteral` that were breaking `mypy` checks.
- Fixed a bug where `DataFrameWriter.save_as_table` and `DataFrame.copy_into_table` failed to parse fully qualified table names.

## 1.4.0 (2023-04-24)

### New Features

- Added support for `session.getOrCreate`.
- Added support for alias `Column.getField`.
- Added support for new functions in `snowflake.snowpark.functions`:
  - `date_add` and `date_sub` to make add and subtract operations easier.
  - `daydiff`
  - `explode`
  - `array_distinct`.
  - `regexp_extract`.
  - `struct`.
  - `format_number`.
  - `bround`.
  - `substring_index`
- Added parameter `skip_upload_on_content_match` when creating UDFs, UDTFs and stored procedures using `register_from_file` to skip uploading files to a stage if the same version of the files are already on the stage.
- Added support for `DataFrameWriter.save_as_table` method to take table names that contain dots.
- Flattened generated SQL when `DataFrame.filter()` or `DataFrame.order_by()` is followed by a projection statement (e.g. `DataFrame.select()`, `DataFrame.with_column()`).
- Added support for creating dynamic tables _(in private preview)_ using `Dataframe.create_or_replace_dynamic_table`.
- Added an optional argument `params` in `session.sql()` to support binding variables. Note that this is not supported in stored procedures yet.

### Bug Fixes

- Fixed a bug in `strtok_to_array` where an exception was thrown when a delimiter was passed in.
- Fixed a bug in `session.add_import` where the module had the same namespace as other dependencies.

## 1.3.0 (2023-03-28)

### New Features

- Added support for `delimiters` parameter in `functions.initcap()`.
- Added support for `functions.hash()` to accept a variable number of input expressions.
- Added API `Session.RuntimeConfig` for getting/setting/checking the mutability of any runtime configuration.
- Added support managing case sensitivity in `Row` results from `DataFrame.collect` using `case_sensitive` parameter.
- Added API `Session.conf` for getting, setting or checking the mutability of any runtime configuration.
- Added support for managing case sensitivity in `Row` results from `DataFrame.collect` using `case_sensitive` parameter.
- Added indexer support for `snowflake.snowpark.types.StructType`.
- Added a keyword argument `log_on_exception` to `Dataframe.collect` and `Dataframe.collect_no_wait` to optionally disable error logging for SQL exceptions.

### Bug Fixes

- Fixed a bug where a DataFrame set operation(`DataFrame.substract`, `DataFrame.union`, etc.) being called after another DataFrame set operation and `DataFrame.select` or `DataFrame.with_column` throws an exception.
- Fixed a bug where chained sort statements are overwritten by the SQL simplifier.

### Improvements

- Simplified JOIN queries to use constant subquery aliases (`SNOWPARK_LEFT`, `SNOWPARK_RIGHT`) by default. Users can disable this at runtime with `session.conf.set('use_constant_subquery_alias', False)` to use randomly generated alias names instead.
- Allowed specifying statement parameters in `session.call()`.
- Enabled the uploading of large pandas DataFrames in stored procedures by defaulting to a chunk size of 100,000 rows.

## 1.2.0 (2023-03-02)

### New Features

- Added support for displaying source code as comments in the generated scripts when registering stored procedures. This
  is enabled by default, turn off by specifying `source_code_display=False` at registration.
- Added a parameter `if_not_exists` when creating a UDF, UDTF or Stored Procedure from Snowpark Python to ignore creating the specified function or procedure if it already exists.
- Accept integers when calling `snowflake.snowpark.functions.get` to extract value from array.
- Added `functions.reverse` in functions to open access to Snowflake built-in function
  [reverse](https://docs.snowflake.com/en/sql-reference/functions/reverse).
- Added parameter `require_scoped_url` in snowflake.snowflake.files.SnowflakeFile.open() `(in Private Preview)` to replace `is_owner_file` is marked for deprecation.

### Bug Fixes

- Fixed a bug that overwrote `paramstyle` to `qmark` when creating a Snowpark session.
- Fixed a bug where `df.join(..., how="cross")` fails with `SnowparkJoinException: (1112): Unsupported using join type 'Cross'`.
- Fixed a bug where querying a `DataFrame` column created from chained function calls used a wrong column name.

## 1.1.0 (2023-01-26)

### New Features:

- Added `asc`, `asc_nulls_first`, `asc_nulls_last`, `desc`, `desc_nulls_first`, `desc_nulls_last`, `date_part` and `unix_timestamp` in functions.
- Added the property `DataFrame.dtypes` to return a list of column name and data type pairs.
- Added the following aliases:
  - `functions.expr()` for `functions.sql_expr()`.
  - `functions.date_format()` for `functions.to_date()`.
  - `functions.monotonically_increasing_id()` for `functions.seq8()`
  - `functions.from_unixtime()` for `functions.to_timestamp()`

### Bug Fixes:

- Fixed a bug in SQL simplifier that didn’t handle Column alias and join well in some cases. See https://github.com/snowflakedb/snowpark-python/issues/658 for details.
- Fixed a bug in SQL simplifier that generated wrong column names for function calls, NaN and INF.

### Improvements

- The session parameter `PYTHON_SNOWPARK_USE_SQL_SIMPLIFIER` is `True` after Snowflake 7.3 was released. In snowpark-python, `session.sql_simplifier_enabled` reads the value of `PYTHON_SNOWPARK_USE_SQL_SIMPLIFIER` by default, meaning that the SQL simplfier is enabled by default after the Snowflake 7.3 release. To turn this off, set `PYTHON_SNOWPARK_USE_SQL_SIMPLIFIER` in Snowflake to `False` or run `session.sql_simplifier_enabled = False` from Snowpark. It is recommended to use the SQL simplifier because it helps to generate more concise SQL.

## 1.0.0 (2022-11-01)

### New Features

- Added `Session.generator()` to create a new `DataFrame` using the Generator table function.
- Added a parameter `secure` to the functions that create a secure UDF or UDTF.

## 0.12.0 (2022-10-14)

### New Features

- Added new APIs for async job:
  - `Session.create_async_job()` to create an `AsyncJob` instance from a query id.
  - `AsyncJob.result()` now accepts argument `result_type` to return the results in different formats.
  - `AsyncJob.to_df()` returns a `DataFrame` built from the result of this asynchronous job.
  - `AsyncJob.query()` returns the SQL text of the executed query.
- `DataFrame.agg()` and `RelationalGroupedDataFrame.agg()` now accept variable-length arguments.
- Added parameters `lsuffix` and `rsuffix` to `DataFram.join()` and `DataFrame.cross_join()` to conveniently rename overlapping columns.
- Added `Table.drop_table()` so you can drop the temp table after `DataFrame.cache_result()`. `Table` is also a context manager so you can use the `with` statement to drop the cache temp table after use.
- Added `Session.use_secondary_roles()`.
- Added functions `first_value()` and `last_value()`. (contributed by @chasleslr)
- Added `on` as an alias for `using_columns` and `how` as an alias for `join_type` in `DataFrame.join()`.

### Bug Fixes

- Fixed a bug in `Session.create_dataframe()` that raised an error when `schema` names had special characters.
- Fixed a bug in which options set in `Session.read.option()` were not passed to `DataFrame.copy_into_table()` as default values.
- Fixed a bug in which `DataFrame.copy_into_table()` raises an error when a copy option has single quotes in the value.

## 0.11.0 (2022-09-28)

### Behavior Changes

- `Session.add_packages()` now raises `ValueError` when the version of a package cannot be found in Snowflake Anaconda channel. Previously, `Session.add_packages()` succeeded, and a `SnowparkSQLException` exception was raised later in the UDF/SP registration step.

### New Features:

- Added method `FileOperation.get_stream()` to support downloading stage files as stream.
- Added support in `functions.ntiles()` to accept int argument.
- Added the following aliases:
  - `functions.call_function()` for `functions.call_builtin()`.
  - `functions.function()` for `functions.builtin()`.
  - `DataFrame.order_by()` for `DataFrame.sort()`
  - `DataFrame.orderBy()` for `DataFrame.sort()`
- Improved `DataFrame.cache_result()` to return a more accurate `Table` class instead of a `DataFrame` class.
- Added support to allow `session` as the first argument when calling `StoredProcedure`.

### Improvements

- Improved nested query generation by flattening queries when applicable.
  - This improvement could be enabled by setting `Session.sql_simplifier_enabled = True`.
  - `DataFrame.select()`, `DataFrame.with_column()`, `DataFrame.drop()` and other select-related APIs have more flattened SQLs.
  - `DataFrame.union()`, `DataFrame.union_all()`, `DataFrame.except_()`, `DataFrame.intersect()`, `DataFrame.union_by_name()` have flattened SQLs generated when multiple set operators are chained.
- Improved type annotations for async job APIs.

### Bug Fixes

- Fixed a bug in which `Table.update()`, `Table.delete()`, `Table.merge()` try to reference a temp table that does not exist.

## 0.10.0 (2022-09-16)

### New Features:

- Added experimental APIs for evaluating Snowpark dataframes with asynchronous queries:
  - Added keyword argument `block` to the following action APIs on Snowpark dataframes (which execute queries) to allow asynchronous evaluations:
    - `DataFrame.collect()`, `DataFrame.to_local_iterator()`, `DataFrame.to_pandas()`, `DataFrame.to_pandas_batches()`, `DataFrame.count()`, `DataFrame.first()`.
    - `DataFrameWriter.save_as_table()`, `DataFrameWriter.copy_into_location()`.
    - `Table.delete()`, `Table.update()`, `Table.merge()`.
  - Added method `DataFrame.collect_nowait()` to allow asynchronous evaluations.
  - Added class `AsyncJob` to retrieve results from asynchronously executed queries and check their status.
- Added support for `table_type` in `Session.write_pandas()`. You can now choose from these `table_type` options: `"temporary"`, `"temp"`, and `"transient"`.
- Added support for using Python structured data (`list`, `tuple` and `dict`) as literal values in Snowpark.
- Added keyword argument `execute_as` to `functions.sproc()` and `session.sproc.register()` to allow registering a stored procedure as a caller or owner.
- Added support for specifying a pre-configured file format when reading files from a stage in Snowflake.

### Improvements:

- Added support for displaying details of a Snowpark session.

### Bug Fixes:

- Fixed a bug in which `DataFrame.copy_into_table()` and `DataFrameWriter.save_as_table()` mistakenly created a new table if the table name is fully qualified, and the table already exists.

### Deprecations:

- Deprecated keyword argument `create_temp_table` in `Session.write_pandas()`.
- Deprecated invoking UDFs using arguments wrapped in a Python list or tuple. You can use variable-length arguments without a list or tuple.

### Dependency updates

- Updated ``snowflake-connector-python`` to 2.7.12.

## 0.9.0 (2022-08-30)

### New Features:

- Added support for displaying source code as comments in the generated scripts when registering UDFs.
  This feature is turned on by default. To turn it off, pass the new keyword argument `source_code_display` as `False` when calling `register()` or `@udf()`.
- Added support for calling table functions from `DataFrame.select()`, `DataFrame.with_column()` and `DataFrame.with_columns()` which now take parameters of type `table_function.TableFunctionCall` for columns.
- Added keyword argument `overwrite` to `session.write_pandas()` to allow overwriting contents of a Snowflake table with that of a pandas DataFrame.
- Added keyword argument `column_order` to `df.write.save_as_table()` to specify the matching rules when inserting data into table in append mode.
- Added method `FileOperation.put_stream()` to upload local files to a stage via file stream.
- Added methods `TableFunctionCall.alias()` and `TableFunctionCall.as_()` to allow aliasing the names of columns that come from the output of table function joins.
- Added function `get_active_session()` in module `snowflake.snowpark.context` to get the current active Snowpark session.

### Bug Fixes:

- Fixed a bug in which batch insert should not raise an error when `statement_params` is not passed to the function.
- Fixed a bug in which column names should be quoted when `session.create_dataframe()` is called with dicts and a given schema.
- Fixed a bug in which creation of table should be skipped if the table already exists and is in append mode when calling `df.write.save_as_table()`.
- Fixed a bug in which third-party packages with underscores cannot be added when registering UDFs.

### Improvements:

- Improved function `function.uniform()` to infer the types of inputs `max_` and `min_` and cast the limits to `IntegerType` or `FloatType` correspondingly.

## 0.8.0 (2022-07-22)

### New Features:

- Added keyword only argument `statement_params` to the following methods to allow for specifying statement level parameters:
  - `collect`, `to_local_iterator`, `to_pandas`, `to_pandas_batches`,
    `count`, `copy_into_table`, `show`, `create_or_replace_view`, `create_or_replace_temp_view`, `first`, `cache_result`
    and `random_split` on class `snowflake.snowpark.Dateframe`.
  - `update`, `delete` and `merge` on class `snowflake.snowpark.Table`.
  - `save_as_table` and `copy_into_location` on class `snowflake.snowpark.DataFrameWriter`.
  - `approx_quantile`, `statement_params`, `cov` and `crosstab` on class `snowflake.snowpark.DataFrameStatFunctions`.
  - `register` and `register_from_file` on class `snowflake.snowpark.udf.UDFRegistration`.
  - `register` and `register_from_file` on class `snowflake.snowpark.udtf.UDTFRegistration`.
  - `register` and `register_from_file` on class `snowflake.snowpark.stored_procedure.StoredProcedureRegistration`.
  - `udf`, `udtf` and `sproc` in `snowflake.snowpark.functions`.
- Added support for `Column` as an input argument to `session.call()`.
- Added support for `table_type` in `df.write.save_as_table()`. You can now choose from these `table_type` options: `"temporary"`, `"temp"`, and `"transient"`.

### Improvements:

- Added validation of object name in `session.use_*` methods.
- Updated the query tag in SQL to escape it when it has special characters.
- Added a check to see if Anaconda terms are acknowledged when adding missing packages.

### Bug Fixes:

- Fixed the limited length of the string column in `session.create_dataframe()`.
- Fixed a bug in which `session.create_dataframe()` mistakenly converted 0 and `False` to `None` when the input data was only a list.
- Fixed a bug in which calling `session.create_dataframe()` using a large local dataset sometimes created a temp table twice.
- Aligned the definition of `function.trim()` with the SQL function definition.
- Fixed an issue where snowpark-python would hang when using the Python system-defined (built-in function) `sum` vs. the Snowpark `function.sum()`.

### Deprecations:

- Deprecated keyword argument `create_temp_table` in `df.write.save_as_table()`.

## 0.7.0 (2022-05-25)

### New Features:

- Added support for user-defined table functions (UDTFs).
  - Use function `snowflake.snowpark.functions.udtf()` to register a UDTF, or use it as a decorator to register the UDTF.
    - You can also use `Session.udtf.register()` to register a UDTF.
  - Use `Session.udtf.register_from_file()` to register a UDTF from a Python file.
- Updated APIs to query a table function, including both Snowflake built-in table functions and UDTFs.
  - Use function `snowflake.snowpark.functions.table_function()` to create a callable representing a table function and use it to call the table function in a query.
  - Alternatively, use function `snowflake.snowpark.functions.call_table_function()` to call a table function.
  - Added support for `over` clause that specifies `partition by` and `order by` when lateral joining a table function.
  - Updated `Session.table_function()` and `DataFrame.join_table_function()` to accept `TableFunctionCall` instances.

### Breaking Changes:

- When creating a function with `functions.udf()` and `functions.sproc()`, you can now specify an empty list for the `imports` or `packages` argument to indicate that no import or package is used for this UDF or stored procedure. Previously, specifying an empty list meant that the function would use session-level imports or packages.
- Improved the `__repr__` implementation of data types in `types.py`. The unused `type_name` property has been removed.
- Added a Snowpark-specific exception class for SQL errors. This replaces the previous `ProgrammingError` from the Python connector.

### Improvements:

- Added a lock to a UDF or UDTF when it is called for the first time per thread.
- Improved the error message for pickling errors that occurred during UDF creation.
- Included the query ID when logging the failed query.

### Bug Fixes:

- Fixed a bug in which non-integral data (such as timestamps) was occasionally converted to integer when calling `DataFrame.to_pandas()`.
- Fixed a bug in which `DataFrameReader.parquet()` failed to read a parquet file when its column contained spaces.
- Fixed a bug in which `DataFrame.copy_into_table()` failed when the dataframe is created by reading a file with inferred schemas.

### Deprecations

`Session.flatten()` and `DataFrame.flatten()`.

### Dependency Updates:

- Restricted the version of `cloudpickle` <= `2.0.0`.

## 0.6.0 (2022-04-27)

### New Features:

- Added support for vectorized UDFs with the input as a pandas DataFrame or pandas Series and the output as a pandas Series. This improves the performance of UDFs in Snowpark.
- Added support for inferring the schema of a DataFrame by default when it is created by reading a Parquet, Avro, or ORC file in the stage.
- Added functions `current_session()`, `current_statement()`, `current_user()`, `current_version()`, `current_warehouse()`, `date_from_parts()`, `date_trunc()`, `dayname()`, `dayofmonth()`, `dayofweek()`, `dayofyear()`, `grouping()`, `grouping_id()`, `hour()`, `last_day()`, `minute()`, `next_day()`, `previous_day()`, `second()`, `month()`, `monthname()`, `quarter()`, `year()`, `current_database()`, `current_role()`, `current_schema()`, `current_schemas()`, `current_region()`, `current_avaliable_roles()`, `add_months()`, `any_value()`, `bitnot()`, `bitshiftleft()`, `bitshiftright()`, `convert_timezone()`, `uniform()`, `strtok_to_array()`, `sysdate()`, `time_from_parts()`,  `timestamp_from_parts()`, `timestamp_ltz_from_parts()`, `timestamp_ntz_from_parts()`, `timestamp_tz_from_parts()`, `weekofyear()`, `percentile_cont()` to `snowflake.snowflake.functions`.

### Breaking Changes:

- Expired deprecations:
  - Removed the following APIs that were deprecated in 0.4.0: `DataFrame.groupByGroupingSets()`, `DataFrame.naturalJoin()`, `DataFrame.joinTableFunction`, `DataFrame.withColumns()`, `Session.getImports()`, `Session.addImport()`, `Session.removeImport()`, `Session.clearImports()`, `Session.getSessionStage()`, `Session.getDefaultDatabase()`, `Session.getDefaultSchema()`, `Session.getCurrentDatabase()`, `Session.getCurrentSchema()`, `Session.getFullyQualifiedCurrentSchema()`.

### Improvements:

- Added support for creating an empty `DataFrame` with a specific schema using the `Session.create_dataframe()` method.
- Changed the logging level from `INFO` to `DEBUG` for several logs (e.g., the executed query) when evaluating a dataframe.
- Improved the error message when failing to create a UDF due to pickle errors.

### Bug Fixes:

- Removed pandas hard dependencies in the `Session.create_dataframe()` method.

### Dependency Updates:

- Added `typing-extension` as a new dependency with the version >= `4.1.0`.

## 0.5.0 (2022-03-22)

### New Features

- Added stored procedures API.
  - Added `Session.sproc` property and `sproc()` to `snowflake.snowpark.functions`, so you can register stored procedures.
  - Added `Session.call` to call stored procedures by name.
- Added `UDFRegistration.register_from_file()` to allow registering UDFs from Python source files or zip files directly.
- Added `UDFRegistration.describe()` to describe a UDF.
- Added `DataFrame.random_split()` to provide a way to randomly split a dataframe.
- Added functions `md5()`, `sha1()`, `sha2()`, `ascii()`, `initcap()`, `length()`, `lower()`, `lpad()`, `ltrim()`, `rpad()`, `rtrim()`, `repeat()`, `soundex()`, `regexp_count()`, `replace()`, `charindex()`, `collate()`, `collation()`, `insert()`, `left()`, `right()`, `endswith()` to `snowflake.snowpark.functions`.
- Allowed `call_udf()` to accept literal values.
- Provided a `distinct` keyword in `array_agg()`.

### Bug Fixes:

- Fixed an issue that caused `DataFrame.to_pandas()` to have a string column if `Column.cast(IntegerType())` was used.
- Fixed a bug in `DataFrame.describe()` when there is more than one string column.

## 0.4.0 (2022-02-15)

### New Features

- You can now specify which Anaconda packages to use when defining UDFs.
  - Added `add_packages()`, `get_packages()`, `clear_packages()`, and `remove_package()`, to class `Session`.
  - Added `add_requirements()` to `Session` so you can use a requirements file to specify which packages this session will use.
  - Added parameter `packages` to function `snowflake.snowpark.functions.udf()` and method `UserDefinedFunction.register()` to indicate UDF-level Anaconda package dependencies when creating a UDF.
  - Added parameter `imports` to `snowflake.snowpark.functions.udf()` and `UserDefinedFunction.register()` to specify UDF-level code imports.
- Added a parameter `session` to function `udf()` and `UserDefinedFunction.register()` so you can specify which session to use to create a UDF if you have multiple sessions.
- Added types `Geography` and `Variant` to `snowflake.snowpark.types` to be used as type hints for Geography and Variant data when defining a UDF.
- Added support for Geography geoJSON data.
- Added `Table`, a subclass of `DataFrame` for table operations:
  - Methods `update` and `delete` update and delete rows of a table in Snowflake.
  - Method `merge` merges data from a `DataFrame` to a `Table`.
  - Override method `DataFrame.sample()` with an additional parameter `seed`, which works on tables but not on view and sub-queries.
- Added `DataFrame.to_local_iterator()` and `DataFrame.to_pandas_batches()` to allow getting results from an iterator when the result set returned from the Snowflake database is too large.
- Added `DataFrame.cache_result()` for caching the operations performed on a `DataFrame` in a temporary table.
  Subsequent operations on the original `DataFrame` have no effect on the cached result `DataFrame`.
- Added property `DataFrame.queries` to get SQL queries that will be executed to evaluate the `DataFrame`.
- Added `Session.query_history()` as a context manager to track SQL queries executed on a session, including all SQL queries to evaluate `DataFrame`s created from a session. Both query ID and query text are recorded.
- You can now create a `Session` instance from an existing established `snowflake.connector.SnowflakeConnection`. Use parameter `connection` in `Session.builder.configs()`.
- Added `use_database()`, `use_schema()`, `use_warehouse()`, and `use_role()` to class `Session` to switch database/schema/warehouse/role after a session is created.
- Added `DataFrameWriter.copy_into_table()` to unload a `DataFrame` to stage files.
- Added `DataFrame.unpivot()`.
- Added `Column.within_group()` for sorting the rows by columns with some aggregation functions.
- Added functions `listagg()`, `mode()`, `div0()`, `acos()`, `asin()`, `atan()`, `atan2()`, `cos()`, `cosh()`, `sin()`, `sinh()`, `tan()`, `tanh()`, `degrees()`, `radians()`, `round()`, `trunc()`, and `factorial()` to `snowflake.snowflake.functions`.
- Added an optional argument `ignore_nulls` in function `lead()` and `lag()`.
- The `condition` parameter of function `when()` and `iff()` now accepts SQL expressions.

### Improvements

- All function and method names have been renamed to use the snake case naming style, which is more Pythonic. For convenience, some camel case names are kept as aliases to the snake case APIs. It is recommended to use the snake case APIs.
  - Deprecated these methods on class `Session` and replaced them with their snake case equivalents: `getImports()`, `addImports()`, `removeImport()`, `clearImports()`, `getSessionStage()`, `getDefaultSchema()`, `getDefaultSchema()`, `getCurrentDatabase()`, `getFullyQualifiedCurrentSchema()`.
  - Deprecated these methods on class `DataFrame` and replaced them with their snake case equivalents: `groupingByGroupingSets()`, `naturalJoin()`, `withColumns()`, `joinTableFunction()`.
- Property `DataFrame.columns` is now consistent with `DataFrame.schema.names` and the Snowflake database `Identifier Requirements`.
- `Column.__bool__()` now raises a `TypeError`. This will ban the use of logical operators `and`, `or`, `not` on `Column` object, for instance `col("a") > 1 and col("b") > 2` will raise the `TypeError`. Use `(col("a") > 1) & (col("b") > 2)` instead.
- Changed `PutResult` and `GetResult` to subclass `NamedTuple`.
- Fixed a bug which raised an error when the local path or stage location has a space or other special characters.
- Changed `DataFrame.describe()` so that non-numeric and non-string columns are ignored instead of raising an exception.

### Dependency updates

- Updated ``snowflake-connector-python`` to 2.7.4.

## 0.3.0 (2022-01-09)

### New Features

- Added `Column.isin()`, with an alias `Column.in_()`.
- Added `Column.try_cast()`, which is a special version of `cast()`. It tries to cast a string expression to other types and returns `null` if the cast is not possible.
- Added `Column.startswith()` and `Column.substr()` to process string columns.
- `Column.cast()` now also accepts a `str` value to indicate the cast type in addition to a `DataType` instance.
- Added `DataFrame.describe()` to summarize stats of a `DataFrame`.
- Added `DataFrame.explain()` to print the query plan of a `DataFrame`.
- `DataFrame.filter()` and `DataFrame.select_expr()` now accepts a sql expression.
- Added a new `bool` parameter `create_temp_table` to methods `DataFrame.saveAsTable()` and `Session.write_pandas()` to optionally create a temp table.
- Added `DataFrame.minus()` and `DataFrame.subtract()` as aliases to `DataFrame.except_()`.
- Added `regexp_replace()`, `concat()`, `concat_ws()`, `to_char()`, `current_timestamp()`, `current_date()`, `current_time()`, `months_between()`, `cast()`, `try_cast()`, `greatest()`, `least()`, and `hash()` to module `snowflake.snowpark.functions`.

### Bug Fixes

- Fixed an issue where `Session.createDataFrame(pandas_df)` and `Session.write_pandas(pandas_df)` raise an exception when the `pandas DataFrame` has spaces in the column name.
- `DataFrame.copy_into_table()` sometimes prints an `error` level log entry while it actually works. It's fixed now.
- Fixed an API docs issue where some `DataFrame` APIs are missing from the docs.

### Dependency updates

- Update ``snowflake-connector-python`` to 2.7.2, which upgrades ``pyarrow`` dependency to 6.0.x. Refer to the [python connector 2.7.2 release notes](https://pypi.org/project/snowflake-connector-python/2.7.2/) for more details.

## 0.2.0 (2021-12-02)

### New Features

- Updated the `Session.createDataFrame()` method for creating a `DataFrame` from a pandas DataFrame.
- Added the `Session.write_pandas()` method for writing a `pandas DataFrame` to a table in Snowflake and getting a `Snowpark DataFrame` object back.
- Added new classes and methods for calling window functions.
- Added the new functions `cume_dist()`, to find the cumulative distribution of a value with regard to other values within a window partition,
  and `row_number()`, which returns a unique row number for each row within a window partition.
- Added functions for computing statistics for DataFrames in the `DataFrameStatFunctions` class.
- Added functions for handling missing values in a DataFrame in the `DataFrameNaFunctions` class.
- Added new methods `rollup()`, `cube()`, and `pivot()` to the `DataFrame` class.
- Added the `GroupingSets` class, which you can use with the DataFrame groupByGroupingSets method to perform a SQL GROUP BY GROUPING SETS.
- Added the new `FileOperation(session)`
  class that you can use to upload and download files to and from a stage.
- Added the `DataFrame.copy_into_table()`
  method for loading data from files in a stage into a table.
- In CASE expressions, the functions `when()` and `otherwise()`
  now accept Python types in addition to `Column` objects.
- When you register a UDF you can now optionally set the `replace` parameter to `True` to overwrite an existing UDF with the same name.

### Improvements

- UDFs are now compressed before they are uploaded to the server. This makes them about 10 times smaller, which can help
  when you are using large ML model files.
- When the size of a UDF is less than 8196 bytes, it will be uploaded as in-line code instead of uploaded to a stage.

### Bug Fixes

- Fixed an issue where the statement `df.select(when(col("a") == 1, 4).otherwise(col("a"))), [Row(4), Row(2), Row(3)]` raised an exception.
- Fixed an issue where `df.toPandas()` raised an exception when a DataFrame was created from large local data.

## 0.1.0 (2021-10-26)

Start of Private Preview<|MERGE_RESOLUTION|>--- conflicted
+++ resolved
@@ -10,16 +10,6 @@
 - Added support for `Session.udf_profiler`.
 - Added support for `functions.ai_translate`.
 - Added support for the following functions in `functions.py`:
-<<<<<<< HEAD
-  - String & binary functions:
-    - `strtok`
-    - `try_base64_decode_binary`
-    - `try_base64_decode_string`
-    - `try_hex_decode_binary`
-    - `try_hex_decode_string`
-    - `unicode`
-    - `uuid_string`
-=======
     - String and Binary functions:
       - `base64_decode_binary`
       - `compress`
@@ -31,7 +21,13 @@
       - `sha1_binary`
       - `sha2_binary`
       - `soundex_p123`
->>>>>>> e64dbc9e
+      - `strtok`
+      - `try_base64_decode_binary`
+      - `try_base64_decode_string`
+      - `try_hex_decode_binary`
+      - `try_hex_decode_string`
+      - `unicode`
+      - `uuid_string`
 
 #### Improvements
 

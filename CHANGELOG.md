--- conflicted
+++ resolved
@@ -58,12 +58,8 @@
 - Added support for applying Snowpark Python function `snowflake_cortex_summarize`.
 - Added support for `DataFrame.attrs` and `Series.attrs`.
 - Added support for `DataFrame.style`.
-<<<<<<< HEAD
-- Added support for `DataFrame`/`Series.attrs`
+- Added support for `Index.to_numpy`.
 - Added support for `DataFrame.align` and `Series.align` for `axis=0`.
-=======
-- Added support for `Index.to_numpy`.
->>>>>>> db1b6348
 
 #### Improvements
 

# Release History

## 1.25.0 (TBD)

### Snowpark Python API Updates

#### New Features

- Added the following new functions in `snowflake.snowpark.dataframe`:
  - `map`

#### Dependency Updates

- Added a dependency on `protobuf>=5.28` and `tzlocal` at runtime.
- Added a dependency on `protoc-wheel-0` for the development profile.
- Require `snowflake-connector-python>=3.12.0, <4.0.0` (was `>=3.10.0`).

### Snowpark pandas API Updates

#### Dependency Updates

- Updated `modin` from 0.28.1 to 0.30.1.
- Added support for all `pandas` 2.2.x versions.

#### New Features

- Added support for `Index.to_numpy`.
- Added support for `DataFrame.align` and `Series.align` for `axis=0`.
- Added support for `size` in `GroupBy.aggregate`, `DataFrame.aggregate`, and `Series.aggregate`.
- Added support for `snowflake.snowpark.functions.window`
- Added support for `pd.read_pickle` (Uses native pandas for processing).
- Added support for `pd.read_html` (Uses native pandas for processing).
- Added support for `pd.read_xml` (Uses native pandas for processing).
- Added support for aggregation functions `"size"` and `len` in `GroupBy.aggregate`, `DataFrame.aggregate`, and `Series.aggregate`.

#### Bug Fixes

- Fixed a bug where aggregating a single-column dataframe with a single callable function (e.g. `pd.DataFrame([0]).agg(np.mean)`) would fail to transpose the result.

### Snowpark Local Testing Updates

#### Bug Fixes

<<<<<<< HEAD
- Fixed a bug where `Table.update` could not handle `VariantType`, `MapType`, and `ArrayType` data types.
=======
- Fixed a bug where `Table.update` and `Table.merge` could fail if the target table's index was not the default `RangeIndex`.
>>>>>>> 30422aa9

## 1.24.0 (2024-10-28)

### Snowpark Python API Updates

#### New Features

- Updated `Session` class to be thread-safe. This allows concurrent DataFrame transformations, DataFrame actions, UDF and stored procedure registration, and concurrent file uploads when using the same `Session` object.
  - The feature is disabled by default and can be enabled by setting `FEATURE_THREAD_SAFE_PYTHON_SESSION` to `True` for account.
  - Updating session configurations, like changing database or schema, when multiple threads are using the session may lead to unexpected behavior.
  - When enabled, some internally created temporary table names returned from `DataFrame.queries` API are not deterministic, and may be different when DataFrame actions are executed. This does not affect explicit user-created temporary tables.
- Added support for 'Service' domain to `session.lineage.trace` API.
- Added support for `copy_grants` parameter when registering UDxF and stored procedures.
- Added support for the following methods in `DataFrameWriter` to support daisy-chaining:
  - `option`
  - `options`
  - `partition_by`
- Added support for `snowflake_cortex_summarize`.

#### Improvements

- Improved the following new capability for function `snowflake.snowpark.functions.array_remove` it is now possible to use in python.
- Disables sql simplification when sort is performed after limit.
  - Previously, `df.sort().limit()` and `df.limit().sort()` generates the same query with sort in front of limit. Now, `df.limit().sort()` will generate query that reads `df.limit().sort()`.
  - Improve performance of generated query for `df.limit().sort()`, because limit stops table scanning as soon as the number of records is satisfied.
- Added a client side error message for when an invalid stage location is passed to DataFrame read functions.

#### Bug Fixes

- Fixed a bug where the automatic cleanup of temporary tables could interfere with the results of async query execution.
- Fixed a bug in `DataFrame.analytics.time_series_agg` function to handle multiple data points in same sliding interval.
- Fixed a bug that created inconsistent casing in field names of structured objects in iceberg schemas.

#### Deprecations

- Deprecated warnings will be triggered when using snowpark-python with Python 3.8. For more details, please refer to https://docs.snowflake.com/en/developer-guide/python-runtime-support-policy.

### Snowpark pandas API Updates

#### New Features

- Added support for `np.subtract`, `np.multiply`, `np.divide`, and `np.true_divide`.
- Added support for tracking usages of `__array_ufunc__`.
- Added numpy compatibility support for `np.float_power`, `np.mod`, `np.remainder`, `np.greater`, `np.greater_equal`, `np.less`, `np.less_equal`, `np.not_equal`, and `np.equal`.
- Added numpy compatibility support for `np.log`, `np.log2`, and `np.log10`
- Added support for `DataFrameGroupBy.bfill`, `SeriesGroupBy.bfill`, `DataFrameGroupBy.ffill`, and `SeriesGroupBy.ffill`.
- Added support for `on` parameter with `Resampler`.
- Added support for timedelta inputs in `value_counts()`.
- Added support for applying Snowpark Python function `snowflake_cortex_summarize`.
- Added support for `DataFrame.attrs` and `Series.attrs`.
- Added support for `DataFrame.style`.
- Added numpy compatibility support for `np.full_like`

#### Improvements

- Improved generated SQL query for `head` and `iloc` when the row key is a slice.
- Improved error message when passing an unknown timezone to `tz_convert` and `tz_localize` in `Series`, `DataFrame`, `Series.dt`, and `DatetimeIndex`.
- Improved documentation for `tz_convert` and `tz_localize` in `Series`, `DataFrame`, `Series.dt`, and `DatetimeIndex` to specify the supported timezone formats.
- Added additional kwargs support for `df.apply` and `series.apply` ( as well as `map` and `applymap` ) when using snowpark functions. This allows for some position independent compatibility between apply and functions where the first argument is not a pandas object.
- Improved generated SQL query for `iloc` and `iat` when the row key is a scalar.
- Removed all joins in `iterrows`.
- Improved documentation for `Series.map` to reflect the unsupported features.
- Added support for `np.may_share_memory` which is used internally by many scikit-learn functions. This method will always return false when called with a Snowpark pandas object.

#### Bug Fixes

- Fixed a bug where `DataFrame` and `Series` `pct_change()` would raise `TypeError` when input contained timedelta columns.
- Fixed a bug where `replace()` would sometimes propagate `Timedelta` types incorrectly through `replace()`. Instead raise `NotImplementedError` for `replace()` on `Timedelta`.
- Fixed a bug where `DataFrame` and `Series` `round()` would raise `AssertionError` for `Timedelta` columns. Instead raise `NotImplementedError` for `round()` on `Timedelta`.
- Fixed a bug where `reindex` fails when the new index is a Series with non-overlapping types from the original index.
- Fixed a bug where calling `__getitem__` on a DataFrameGroupBy object always returned a DataFrameGroupBy object if `as_index=False`.
- Fixed a bug where inserting timedelta values into an existing column would silently convert the values to integers instead of raising `NotImplementedError`.
- Fixed a bug where `DataFrame.shift()` on axis=0 and axis=1 would fail to propagate timedelta types.
- `DataFrame.abs()`, `DataFrame.__neg__()`, `DataFrame.stack()`, and `DataFrame.unstack()` now raise `NotImplementedError` for timedelta inputs instead of failing to propagate timedelta types.

### Snowpark Local Testing Updates

#### Bug Fixes

- Fixed a bug where `DataFrame.alias` raises `KeyError` for input column name.
- Fixed a bug where `to_csv` on Snowflake stage fails when data contains empty strings.

## 1.23.0 (2024-10-09)

### Snowpark Python API Updates

#### New Features

- Added the following new functions in `snowflake.snowpark.functions`:
  - `make_interval`
- Added support for using Snowflake Interval constants with `Window.range_between()` when the order by column is TIMESTAMP or DATE type.
- Added support for file writes. This feature is currently in private preview.
- Added `thread_id` to `QueryRecord` to track the thread id submitting the query history.
- Added support for `Session.stored_procedure_profiler`.

#### Improvements

#### Bug Fixes

- Fixed a bug where registering a stored procedure or UDxF with type hints would give a warning `'NoneType' has no len() when trying to read default values from function`.

### Snowpark pandas API Updates

#### New Features

- Added support for `TimedeltaIndex.mean` method.
- Added support for some cases of aggregating `Timedelta` columns on `axis=0` with `agg` or `aggregate`.
- Added support for `by`, `left_by`, `right_by`, `left_index`, and `right_index` for `pd.merge_asof`.
- Added support for passing parameter `include_describe` to `Session.query_history`.
- Added support for `DatetimeIndex.mean` and `DatetimeIndex.std` methods.
- Added support for `Resampler.asfreq`, `Resampler.indices`, `Resampler.nunique`, and `Resampler.quantile`.
- Added support for `resample` frequency `W`, `ME`, `YE` with `closed = "left"`.
- Added support for `DataFrame.rolling.corr` and `Series.rolling.corr` for `pairwise = False` and int `window`.
- Added support for string time-based `window` and `min_periods = None` for `Rolling`.
- Added support for `DataFrameGroupBy.fillna` and `SeriesGroupBy.fillna`.
- Added support for constructing `Series` and `DataFrame` objects with the lazy `Index` object as `data`, `index`, and `columns` arguments.
- Added support for constructing `Series` and `DataFrame` objects with `index` and `column` values not present in `DataFrame`/`Series` `data`.
- Added support for `pd.read_sas` (Uses native pandas for processing).
- Added support for applying `rolling().count()` and `expanding().count()` to `Timedelta` series and columns.
- Added support for `tz` in both `pd.date_range` and `pd.bdate_range`.
- Added support for `Series.items`.
- Added support for `errors="ignore"` in `pd.to_datetime`.
- Added support for `DataFrame.tz_localize` and `Series.tz_localize`.
- Added support for `DataFrame.tz_convert` and `Series.tz_convert`.
- Added support for applying Snowpark Python functions (e.g., `sin`) in `Series.map`, `Series.apply`, `DataFrame.apply` and `DataFrame.applymap`.

#### Improvements

- Improved `to_pandas` to persist the original timezone offset for TIMESTAMP_TZ type.
- Improved `dtype` results for TIMESTAMP_TZ type to show correct timezone offset.
- Improved `dtype` results for TIMESTAMP_LTZ type to show correct timezone.
- Improved error message when passing non-bool value to `numeric_only` for groupby aggregations.
- Removed unnecessary warning about sort algorithm in `sort_values`.
- Use SCOPED object for internal create temp tables. The SCOPED objects will be stored sproc scoped if created within stored sproc, otherwise will be session scoped, and the object will be automatically cleaned at the end of the scope.
- Improved warning messages for operations that lead to materialization with inadvertent slowness.
- Removed unnecessary warning message about `convert_dtype` in `Series.apply`.

#### Bug Fixes

- Fixed a bug where an `Index` object created from a `Series`/`DataFrame` incorrectly updates the `Series`/`DataFrame`'s index name after an inplace update has been applied to the original `Series`/`DataFrame`.
- Suppressed an unhelpful `SettingWithCopyWarning` that sometimes appeared when printing `Timedelta` columns.
- Fixed `inplace` argument for `Series` objects derived from other `Series` objects.
- Fixed a bug where `Series.sort_values` failed if series name overlapped with index column name.
- Fixed a bug where transposing a dataframe would map `Timedelta` index levels to integer column levels.
- Fixed a bug where `Resampler` methods on timedelta columns would produce integer results.
- Fixed a bug where `pd.to_numeric()` would leave `Timedelta` inputs as `Timedelta` instead of converting them to integers.
- Fixed `loc` set when setting a single row, or multiple rows, of a DataFrame with a Series value.

### Snowpark Local Testing Updates

#### Bug Fixes

- Fixed a bug where nullable columns were annotated wrongly.
- Fixed a bug where the `date_add` and `date_sub` functions failed for `NULL` values.
- Fixed a bug where `equal_null` could fail inside a merge statement.
- Fixed a bug where `row_number` could fail inside a Window function.
- Fixed a bug where updates could fail when the source is the result of a join.


## 1.22.1 (2024-09-11)
This is a re-release of 1.22.0. Please refer to the 1.22.0 release notes for detailed release content.


## 1.22.0 (2024-09-10)

### Snowpark Python API Updates

### New Features

- Added the following new functions in `snowflake.snowpark.functions`:
  - `array_remove`
  - `ln`

#### Improvements

- Improved documentation for `Session.write_pandas` by making `use_logical_type` option more explicit.
- Added support for specifying the following to `DataFrameWriter.save_as_table`:
  - `enable_schema_evolution`
  - `data_retention_time`
  - `max_data_extension_time`
  - `change_tracking`
  - `copy_grants`
  - `iceberg_config` A dicitionary that can hold the following iceberg configuration options:
      - `external_volume`
      - `catalog`
      - `base_location`
      - `catalog_sync`
      - `storage_serialization_policy`
- Added support for specifying the following to `DataFrameWriter.copy_into_table`:
  - `iceberg_config` A dicitionary that can hold the following iceberg configuration options:
      - `external_volume`
      - `catalog`
      - `base_location`
      - `catalog_sync`
      - `storage_serialization_policy`
- Added support for specifying the following parameters to `DataFrame.create_or_replace_dynamic_table`:
  - `mode`
  - `refresh_mode`
  - `initialize`
  - `clustering_keys`
  - `is_transient`
  - `data_retention_time`
  - `max_data_extension_time`

#### Bug Fixes

- Fixed a bug in `session.read.csv` that caused an error when setting `PARSE_HEADER = True` in an externally defined file format.
- Fixed a bug in query generation from set operations that allowed generation of duplicate queries when children have common subqueries.
- Fixed a bug in `session.get_session_stage` that referenced a non-existing stage after switching database or schema.
- Fixed a bug where calling `DataFrame.to_snowpark_pandas` without explicitly initializing the Snowpark pandas plugin caused an error.
- Fixed a bug where using the `explode` function in dynamic table creation caused a SQL compilation error due to improper boolean type casting on the `outer` parameter.

### Snowpark Local Testing Updates

#### New Features

- Added support for type coercion when passing columns as input to UDF calls.
- Added support for `Index.identical`.

#### Bug Fixes

- Fixed a bug where the truncate mode in `DataFrameWriter.save_as_table` incorrectly handled DataFrames containing only a subset of columns from the existing table.
- Fixed a bug where function `to_timestamp` does not set the default timezone of the column datatype.

### Snowpark pandas API Updates

#### New Features

- Added limited support for the `Timedelta` type, including the following features. Snowpark pandas will raise `NotImplementedError` for unsupported `Timedelta` use cases.
  - supporting tracking the Timedelta type through `copy`, `cache_result`, `shift`, `sort_index`, `assign`, `bfill`, `ffill`, `fillna`, `compare`, `diff`, `drop`, `dropna`, `duplicated`, `empty`, `equals`, `insert`, `isin`, `isna`, `items`, `iterrows`, `join`, `len`, `mask`, `melt`, `merge`, `nlargest`, `nsmallest`, `to_pandas`.
  - converting non-timedelta to timedelta via `astype`.
  - `NotImplementedError` will be raised for the rest of methods that do not support `Timedelta`.
  - support for subtracting two timestamps to get a Timedelta.
  - support indexing with Timedelta data columns.
  - support for adding or subtracting timestamps and `Timedelta`.
  - support for binary arithmetic between two `Timedelta` values.
  - support for binary arithmetic and comparisons between `Timedelta` values and numeric values.
  - support for lazy `TimedeltaIndex`.
  - support for `pd.to_timedelta`.
  - support for `GroupBy` aggregations `min`, `max`, `mean`, `idxmax`, `idxmin`, `std`, `sum`, `median`, `count`, `any`, `all`, `size`, `nunique`, `head`, `tail`, `aggregate`.
  - support for `GroupBy` filtrations `first` and `last`.
  - support for `TimedeltaIndex` attributes: `days`, `seconds`, `microseconds` and `nanoseconds`.
  - support for `diff` with timestamp columns on `axis=0` and `axis=1`
  - support for `TimedeltaIndex` methods: `ceil`, `floor` and `round`.
  - support for `TimedeltaIndex.total_seconds` method.
- Added support for index's arithmetic and comparison operators.
- Added support for `Series.dt.round`.
- Added documentation pages for `DatetimeIndex`.
- Added support for `Index.name`, `Index.names`, `Index.rename`, and `Index.set_names`.
- Added support for `Index.__repr__`.
- Added support for `DatetimeIndex.month_name` and `DatetimeIndex.day_name`.
- Added support for `Series.dt.weekday`, `Series.dt.time`, and `DatetimeIndex.time`.
- Added support for `Index.min` and `Index.max`.
- Added support for `pd.merge_asof`.
- Added support for `Series.dt.normalize` and `DatetimeIndex.normalize`.
- Added support for `Index.is_boolean`, `Index.is_integer`, `Index.is_floating`, `Index.is_numeric`, and `Index.is_object`.
- Added support for `DatetimeIndex.round`, `DatetimeIndex.floor` and `DatetimeIndex.ceil`.
- Added support for `Series.dt.days_in_month` and `Series.dt.daysinmonth`.
- Added support for `DataFrameGroupBy.value_counts` and `SeriesGroupBy.value_counts`.
- Added support for `Series.is_monotonic_increasing` and `Series.is_monotonic_decreasing`.
- Added support for `Index.is_monotonic_increasing` and `Index.is_monotonic_decreasing`.
- Added support for `pd.crosstab`.
- Added support for `pd.bdate_range` and included business frequency support (B, BME, BMS, BQE, BQS, BYE, BYS) for both `pd.date_range` and `pd.bdate_range`.
- Added support for lazy `Index` objects  as `labels` in `DataFrame.reindex` and `Series.reindex`.
- Added support for `Series.dt.days`, `Series.dt.seconds`, `Series.dt.microseconds`, and `Series.dt.nanoseconds`.
- Added support for creating a `DatetimeIndex` from an `Index` of numeric or string type.
- Added support for string indexing with `Timedelta` objects.
- Added support for `Series.dt.total_seconds` method.
- Added support for `DataFrame.apply(axis=0)`.
- Added support for `Series.dt.tz_convert` and `Series.dt.tz_localize`.
- Added support for `DatetimeIndex.tz_convert` and `DatetimeIndex.tz_localize`.

#### Improvements

- Improve concat, join performance when operations are performed on series coming from the same dataframe by avoiding unnecessary joins.
- Refactored `quoted_identifier_to_snowflake_type` to avoid making metadata queries if the types have been cached locally.
- Improved `pd.to_datetime` to handle all local input cases.
- Create a lazy index from another lazy index without pulling data to client.
- Raised `NotImplementedError` for Index bitwise operators.
- Display a more clear error message when `Index.names` is set to a non-like-like object.
- Raise a warning whenever MultiIndex values are pulled in locally.
- Improve warning message for `pd.read_snowflake` include the creation reason when temp table creation is triggered.
- Improve performance for `DataFrame.set_index`, or setting `DataFrame.index` or `Series.index` by avoiding checks require eager evaluation. As a consequence, when the new index that does not match the current `Series`/`DataFrame` object length, a `ValueError` is no longer raised. Instead, when the `Series`/`DataFrame` object is longer than the provided index, the `Series`/`DataFrame`'s new index is filled with `NaN` values for the "extra" elements. Otherwise, the extra values in the provided index are ignored.
- Properly raise `NotImplementedError` when ambiguous/nonexistent are non-string in `ceil`/`floor`/`round`.

#### Bug Fixes

- Stopped ignoring nanoseconds in `pd.Timedelta` scalars.
- Fixed AssertionError in tree of binary operations.
- Fixed bug in `Series.dt.isocalendar` using a named Series
- Fixed `inplace` argument for Series objects derived from DataFrame columns.
- Fixed a bug where `Series.reindex` and `DataFrame.reindex` did not update the result index's name correctly.
- Fixed a bug where `Series.take` did not error when `axis=1` was specified.


## 1.21.1 (2024-09-05)

### Snowpark Python API Updates

#### Bug Fixes

- Fixed a bug where using `to_pandas_batches` with async jobs caused an error due to improper handling of waiting for asynchronous query completion.

## 1.21.0 (2024-08-19)

### Snowpark Python API Updates

#### New Features

- Added support for `snowflake.snowpark.testing.assert_dataframe_equal` that is a utility function to check the equality of two Snowpark DataFrames.

#### Improvements

- Added support server side string size limitations.
- Added support to create and invoke stored procedures, UDFs and UDTFs with optional arguments.
- Added support for column lineage in the DataFrame.lineage.trace API.
- Added support for passing `INFER_SCHEMA` options to `DataFrameReader` via `INFER_SCHEMA_OPTIONS`.
- Added support for passing `parameters` parameter to `Column.rlike` and `Column.regexp`.
- Added support for automatically cleaning up temporary tables created by `df.cache_result()` in the current session, when the DataFrame is no longer referenced (i.e., gets garbage collected). It is still an experimental feature not enabled by default, and can be enabled by setting `session.auto_clean_up_temp_table_enabled` to `True`.
- Added support for string literals to the `fmt` parameter of `snowflake.snowpark.functions.to_date`.
- Added support for system$reference function.

#### Bug Fixes

- Fixed a bug where SQL generated for selecting `*` column has an incorrect subquery.
- Fixed a bug in `DataFrame.to_pandas_batches` where the iterator could throw an error if certain transformation is made to the pandas dataframe due to wrong isolation level.
- Fixed a bug in `DataFrame.lineage.trace` to split the quoted feature view's name and version correctly.
- Fixed a bug in `Column.isin` that caused invalid sql generation when passed an empty list.
- Fixed a bug that fails to raise NotImplementedError while setting cell with list like item.

### Snowpark Local Testing Updates

#### New Features

- Added support for the following APIs:
  - snowflake.snowpark.functions
    - `rank`
    - `dense_rank`
    - `percent_rank`
    - `cume_dist`
    - `ntile`
    - `datediff`
    - `array_agg`
  - snowflake.snowpark.column.Column.within_group
- Added support for parsing flags in regex statements for mocked plans. This maintains parity with the `rlike` and `regexp` changes above.

#### Bug Fixes

- Fixed a bug where Window Functions LEAD and LAG do not handle option `ignore_nulls` properly.
- Fixed a bug where values were not populated into the result DataFrame during the insertion of table merge operation.

#### Improvements

- Fix pandas FutureWarning about integer indexing.

### Snowpark pandas API Updates

#### New Features

- Added support for `DataFrame.backfill`, `DataFrame.bfill`, `Series.backfill`, and `Series.bfill`.
- Added support for `DataFrame.compare` and `Series.compare` with default parameters.
- Added support for `Series.dt.microsecond` and `Series.dt.nanosecond`.
- Added support for `Index.is_unique` and `Index.has_duplicates`.
- Added support for `Index.equals`.
- Added support for `Index.value_counts`.
- Added support for `Series.dt.day_name` and `Series.dt.month_name`.
- Added support for indexing on Index, e.g., `df.index[:10]`.
- Added support for `DataFrame.unstack` and `Series.unstack`.
- Added support for `DataFrame.asfreq` and `Series.asfreq`.
- Added support for `Series.dt.is_month_start` and `Series.dt.is_month_end`.
- Added support for `Index.all` and `Index.any`.
- Added support for `Series.dt.is_year_start` and `Series.dt.is_year_end`.
- Added support for `Series.dt.is_quarter_start` and `Series.dt.is_quarter_end`.
- Added support for lazy `DatetimeIndex`.
- Added support for `Series.argmax` and `Series.argmin`.
- Added support for `Series.dt.is_leap_year`.
- Added support for `DataFrame.items`.
- Added support for `Series.dt.floor` and `Series.dt.ceil`.
- Added support for `Index.reindex`.
- Added support for `DatetimeIndex` properties: `year`, `month`, `day`, `hour`, `minute`, `second`, `microsecond`,
    `nanosecond`, `date`, `dayofyear`, `day_of_year`, `dayofweek`, `day_of_week`, `weekday`, `quarter`,
    `is_month_start`, `is_month_end`, `is_quarter_start`, `is_quarter_end`, `is_year_start`, `is_year_end`
    and `is_leap_year`.
- Added support for `Resampler.fillna` and `Resampler.bfill`.
- Added limited support for the `Timedelta` type, including creating `Timedelta` columns and `to_pandas`.
- Added support for `Index.argmax` and `Index.argmin`.

#### Improvements

- Removed the public preview warning message when importing Snowpark pandas.
- Removed unnecessary count query from `SnowflakeQueryCompiler.is_series_like` method.
- `Dataframe.columns` now returns native pandas Index object instead of Snowpark Index object.
- Refactor and introduce `query_compiler` argument in `Index` constructor to create `Index` from query compiler.
- `pd.to_datetime` now returns a DatetimeIndex object instead of a Series object.
- `pd.date_range` now returns a DatetimeIndex object instead of a Series object.

#### Bug Fixes

- Made passing an unsupported aggregation function to `pivot_table` raise `NotImplementedError` instead of `KeyError`.
- Removed axis labels and callable names from error messages and telemetry about unsupported aggregations.
- Fixed AssertionError in `Series.drop_duplicates` and `DataFrame.drop_duplicates` when called after `sort_values`.
- Fixed a bug in `Index.to_frame` where the result frame's column name may be wrong where name is unspecified.
- Fixed a bug where some Index docstrings are ignored.
- Fixed a bug in `Series.reset_index(drop=True)` where the result name may be wrong.
- Fixed a bug in `Groupby.first/last` ordering by the correct columns in the underlying window expression.

## 1.20.0 (2024-07-17)

### Snowpark Python API Updates

#### Improvements

- Added distributed tracing using open telemetry APIs for table stored procedure function in `DataFrame`:
  - `_execute_and_get_query_id`
- Added support for the `arrays_zip` function.
- Improves performance for binary column expression and `df._in` by avoiding unnecessary cast for numeric values. You can enable this optimization by setting `session.eliminate_numeric_sql_value_cast_enabled = True`.
- Improved error message for `write_pandas` when the target table does not exist and `auto_create_table=False`.
- Added open telemetry tracing on UDxF functions in Snowpark.
- Added open telemetry tracing on stored procedure registration in Snowpark.
- Added a new optional parameter called `format_json` to the `Session.SessionBuilder.app_name` function that sets the app name in the `Session.query_tag` in JSON format. By default, this parameter is set to `False`.

#### Bug Fixes
- Fixed a bug where SQL generated for `lag(x, 0)` was incorrect and failed with error message `argument 1 to function LAG needs to be constant, found 'SYSTEM$NULL_TO_FIXED(null)'`.

### Snowpark Local Testing Updates

#### New Features

- Added support for the following APIs:
  - snowflake.snowpark.functions
    - random
- Added new parameters to `patch` function when registering a mocked function:
  - `distinct` allows an alternate function to be specified for when a sql function should be distinct.
  - `pass_column_index` passes a named parameter `column_index` to the mocked function that contains the pandas.Index for the input data.
  - `pass_row_index` passes a named parameter `row_index` to the mocked function that is the 0 indexed row number the function is currently operating on.
  - `pass_input_data` passes a named parameter `input_data` to the mocked function that contains the entire input dataframe for the current expression.
  - Added support for the `column_order` parameter to method `DataFrameWriter.save_as_table`.


#### Bug Fixes
- Fixed a bug that caused DecimalType columns to be incorrectly truncated to integer precision when used in BinaryExpressions.

### Snowpark pandas API Updates

#### New Features
- Added support for `DataFrameGroupBy.all`, `SeriesGroupBy.all`, `DataFrameGroupBy.any`, and `SeriesGroupBy.any`.
- Added support for `DataFrame.nlargest`, `DataFrame.nsmallest`, `Series.nlargest` and `Series.nsmallest`.
- Added support for `replace` and `frac > 1` in `DataFrame.sample` and `Series.sample`.
- Added support for `read_excel` (Uses local pandas for processing)
- Added support for `Series.at`, `Series.iat`, `DataFrame.at`, and `DataFrame.iat`.
- Added support for `Series.dt.isocalendar`.
- Added support for `Series.case_when` except when condition or replacement is callable.
- Added documentation pages for `Index` and its APIs.
- Added support for `DataFrame.assign`.
- Added support for `DataFrame.stack`.
- Added support for `DataFrame.pivot` and `pd.pivot`.
- Added support for `DataFrame.to_csv` and `Series.to_csv`.
- Added partial support for `Series.str.translate` where the values in the `table` are single-codepoint strings.
- Added support for `DataFrame.corr`.
- Allow `df.plot()` and `series.plot()` to be called, materializing the data into the local client
- Added support for `DataFrameGroupBy` and `SeriesGroupBy` aggregations `first` and `last`
- Added support for `DataFrameGroupBy.get_group`.
- Added support for `limit` parameter when `method` parameter is used in `fillna`.
- Added partial support for `Series.str.translate` where the values in the `table` are single-codepoint strings.
- Added support for `DataFrame.corr`.
- Added support for `DataFrame.equals` and `Series.equals`.
- Added support for `DataFrame.reindex` and `Series.reindex`.
- Added support for `Index.astype`.
- Added support for `Index.unique` and `Index.nunique`.
- Added support for `Index.sort_values`.

#### Bug Fixes
- Fixed an issue when using np.where and df.where when the scalar 'other' is the literal 0.
- Fixed a bug regarding precision loss when converting to Snowpark pandas `DataFrame` or `Series` with `dtype=np.uint64`.
- Fixed bug where `values` is set to `index` when `index` and `columns` contain all columns in DataFrame during `pivot_table`.

#### Improvements
- Added support for `Index.copy()`
- Added support for Index APIs: `dtype`, `values`, `item()`, `tolist()`, `to_series()` and `to_frame()`
- Expand support for DataFrames with no rows in `pd.pivot_table` and `DataFrame.pivot_table`.
- Added support for `inplace` parameter in `DataFrame.sort_index` and `Series.sort_index`.


## 1.19.0 (2024-06-25)

### Snowpark Python API Updates

#### New Features

- Added support for `to_boolean` function.
- Added documentation pages for Index and its APIs.

#### Bug Fixes

- Fixed a bug where python stored procedure with table return type fails when run in a task.
- Fixed a bug where df.dropna fails due to `RecursionError: maximum recursion depth exceeded` when the DataFrame has more than 500 columns.
- Fixed a bug where `AsyncJob.result("no_result")` doesn't wait for the query to finish execution.


### Snowpark Local Testing Updates

#### New Features

- Added support for the `strict` parameter when registering UDFs and Stored Procedures.

#### Bug Fixes

- Fixed a bug in convert_timezone that made the setting the source_timezone parameter return an error.
- Fixed a bug where creating DataFrame with empty data of type `DateType` raises `AttributeError`.
- Fixed a bug that table merge fails when update clause exists but no update takes place.
- Fixed a bug in mock implementation of `to_char` that raises `IndexError` when incoming column has nonconsecutive row index.
- Fixed a bug in handling of `CaseExpr` expressions that raises `IndexError` when incoming column has nonconsecutive row index.
- Fixed a bug in implementation of `Column.like` that raises `IndexError` when incoming column has nonconsecutive row index.

#### Improvements

- Added support for type coercion in the implementation of DataFrame.replace, DataFrame.dropna and the mock function `iff`.

### Snowpark pandas API Updates

#### New Features

- Added partial support for `DataFrame.pct_change` and `Series.pct_change` without the `freq` and `limit` parameters.
- Added support for `Series.str.get`.
- Added support for `Series.dt.dayofweek`, `Series.dt.day_of_week`, `Series.dt.dayofyear`, and `Series.dt.day_of_year`.
- Added support for `Series.str.__getitem__` (`Series.str[...]`).
- Added support for `Series.str.lstrip` and `Series.str.rstrip`.
- Added support for `DataFrameGroupBy.size` and `SeriesGroupBy.size`.
- Added support for `DataFrame.expanding` and `Series.expanding` for aggregations `count`, `sum`, `min`, `max`, `mean`, `std`, `var`, and `sem` with `axis=0`.
- Added support for `DataFrame.rolling` and `Series.rolling` for aggregation `count` with `axis=0`.
- Added support for `Series.str.match`.
- Added support for `DataFrame.resample` and `Series.resample` for aggregations `size`, `first`, and `last`.
- Added support for `DataFrameGroupBy.all`, `SeriesGroupBy.all`, `DataFrameGroupBy.any`, and `SeriesGroupBy.any`.
- Added support for `DataFrame.nlargest`, `DataFrame.nsmallest`, `Series.nlargest` and `Series.nsmallest`.
- Added support for `replace` and `frac > 1` in `DataFrame.sample` and `Series.sample`.
- Added support for `read_excel` (Uses local pandas for processing)
- Added support for `Series.at`, `Series.iat`, `DataFrame.at`, and `DataFrame.iat`.
- Added support for `Series.dt.isocalendar`.
- Added support for `Series.case_when` except when condition or replacement is callable.
- Added documentation pages for `Index` and its APIs.
- Added support for `DataFrame.assign`.
- Added support for `DataFrame.stack`.
- Added support for `DataFrame.pivot` and `pd.pivot`.
- Added support for `DataFrame.to_csv` and `Series.to_csv`.
- Added support for `Index.T`.

#### Bug Fixes

- Fixed a bug that causes output of GroupBy.aggregate's columns to be ordered incorrectly.
- Fixed a bug where `DataFrame.describe` on a frame with duplicate columns of differing dtypes could cause an error or incorrect results.
- Fixed a bug in `DataFrame.rolling` and `Series.rolling` so `window=0` now throws `NotImplementedError` instead of `ValueError`

#### Improvements

- Added support for named aggregations in `DataFrame.aggregate` and `Series.aggregate` with `axis=0`.
- `pd.read_csv` reads using the native pandas CSV parser, then uploads data to snowflake using parquet. This enables most of the parameters supported by `read_csv` including date parsing and numeric conversions. Uploading via parquet is roughly twice as fast as uploading via CSV.
- Initial work to support an `pd.Index` directly in Snowpark pandas. Support for `pd.Index` as a first-class component of Snowpark pandas is coming soon.
- Added a lazy index constructor and support for `len`, `shape`, `size`, `empty`, `to_pandas()` and `names`. For `df.index`, Snowpark pandas creates a lazy index object.
- For `df.columns`, Snowpark pandas supports a non-lazy version of an `Index` since the data is already stored locally.

## 1.18.0 (2024-05-28)

### Snowpark Python API Updates

#### Improvements

- Improved error message to remind users set `{"infer_schema": True}` when reading csv file without specifying its schema.
- Improved error handling for `Session.create_dataframe` when called with more than 512 rows and using `format` or `pyformat` `paramstyle`.

### Snowpark pandas API Updates

#### New Features

- Added `DataFrame.cache_result` and `Series.cache_result` methods for users to persist DataFrames and Series to a temporary table lasting the duration of the session to improve latency of subsequent operations.

#### Bug Fixes

#### Improvements

- Added partial support for `DataFrame.pivot_table` with no `index` parameter, as well as for `margins` parameter.
- Updated the signature of `DataFrame.shift`/`Series.shift`/`DataFrameGroupBy.shift`/`SeriesGroupBy.shift` to match pandas 2.2.1. Snowpark pandas does not yet support the newly-added `suffix` argument, or sequence values of `periods`.
- Re-added support for `Series.str.split`.

#### Bug Fixes

- Fixed how we support mixed columns for string methods (`Series.str.*`).

### Snowpark Local Testing Updates

#### New Features

- Added support for the following DataFrameReader read options to file formats `csv` and `json`:
  - PURGE
  - PATTERN
  - INFER_SCHEMA with value being `False`
  - ENCODING with value being `UTF8`
- Added support for `DataFrame.analytics.moving_agg` and `DataFrame.analytics.cumulative_agg_agg`.
- Added support for `if_not_exists` parameter during UDF and stored procedure registration.

#### Bug Fixes

- Fixed a bug that when processing time format, fractional second part is not handled properly.
- Fixed a bug that caused function calls on `*` to fail.
- Fixed a bug that prevented creation of map and struct type objects.
- Fixed a bug that function `date_add` was unable to handle some numeric types.
- Fixed a bug that `TimestampType` casting resulted in incorrect data.
- Fixed a bug that caused `DecimalType` data to have incorrect precision in some cases.
- Fixed a bug where referencing missing table or view raises confusing `IndexError`.
- Fixed a bug that mocked function `to_timestamp_ntz` can not handle None data.
- Fixed a bug that mocked UDFs handles output data of None improperly.
- Fixed a bug where `DataFrame.with_column_renamed` ignores attributes from parent DataFrames after join operations.
- Fixed a bug that integer precision of large value gets lost when converted to pandas DataFrame.
- Fixed a bug that the schema of datetime object is wrong when create DataFrame from a pandas DataFrame.
- Fixed a bug in the implementation of `Column.equal_nan` where null data is handled incorrectly.
- Fixed a bug where `DataFrame.drop` ignore attributes from parent DataFrames after join operations.
- Fixed a bug in mocked function `date_part` where Column type is set wrong.
- Fixed a bug where `DataFrameWriter.save_as_table` does not raise exceptions when inserting null data into non-nullable columns.
- Fixed a bug in the implementation of `DataFrameWriter.save_as_table` where
  - Append or Truncate fails when incoming data has different schema than existing table.
  - Truncate fails when incoming data does not specify columns that are nullable.

#### Improvements

- Removed dependency check for `pyarrow` as it is not used.
- Improved target type coverage of `Column.cast`, adding support for casting to boolean and all integral types.
- Aligned error experience when calling UDFs and stored procedures.
- Added appropriate error messages for `is_permanent` and `anonymous` options in UDFs and stored procedures registration to make it more clear that those features are not yet supported.
- File read operation with unsupported options and values now raises `NotImplementedError` instead of warnings and unclear error information.

## 1.17.0 (2024-05-21)

### Snowpark Python API Updates

#### New Features

- Added support to add a comment on tables and views using the functions listed below:
  - `DataFrameWriter.save_as_table`
  - `DataFrame.create_or_replace_view`
  - `DataFrame.create_or_replace_temp_view`
  - `DataFrame.create_or_replace_dynamic_table`

#### Improvements

- Improved error message to remind users to set `{"infer_schema": True}` when reading CSV file without specifying its schema.

### Snowpark pandas API Updates

#### New Features

- Start of Public Preview of Snowpark pandas API. Refer to the [Snowpark pandas API Docs](https://docs.snowflake.com/developer-guide/snowpark/python/snowpark-pandas) for more details.

### Snowpark Local Testing Updates

#### New Features

- Added support for NumericType and VariantType data conversion in the mocked function `to_timestamp_ltz`, `to_timestamp_ntz`, `to_timestamp_tz` and `to_timestamp`.
- Added support for DecimalType, BinaryType, ArrayType, MapType, TimestampType, DateType and TimeType data conversion in the mocked function `to_char`.
- Added support for the following APIs:
  - snowflake.snowpark.functions:
    - to_varchar
  - snowflake.snowpark.DataFrame:
    - pivot
  - snowflake.snowpark.Session:
    - cancel_all
- Introduced a new exception class `snowflake.snowpark.mock.exceptions.SnowparkLocalTestingException`.
- Added support for casting to FloatType

#### Bug Fixes

- Fixed a bug that stored procedure and UDF should not remove imports already in the `sys.path` during the clean-up step.
- Fixed a bug that when processing datetime format, the fractional second part is not handled properly.
- Fixed a bug that on Windows platform that file operations was unable to properly handle file separator in directory name.
- Fixed a bug that on Windows platform that when reading a pandas dataframe, IntervalType column with integer data can not be processed.
- Fixed a bug that prevented users from being able to select multiple columns with the same alias.
- Fixed a bug that `Session.get_current_[schema|database|role|user|account|warehouse]` returns upper-cased identifiers when identifiers are quoted.
- Fixed a bug that function `substr` and `substring` can not handle 0-based `start_expr`.

#### Improvements

- Standardized the error experience by raising `SnowparkLocalTestingException` in error cases which is on par with `SnowparkSQLException` raised in non-local execution.
- Improved error experience of `Session.write_pandas` method that `NotImplementError` will be raised when called.
- Aligned error experience with reusing a closed session in non-local execution.

## 1.16.0 (2024-05-07)

### New Features

- Support stored procedure register with packages given as Python modules.
- Added snowflake.snowpark.Session.lineage.trace to explore data lineage of snowfake objects.
- Added support for structured type schema parsing.

### Bug Fixes

- Fixed a bug when inferring schema, single quotes are added to stage files already have single quotes.

### Local Testing Updates

#### New Features

- Added support for StringType, TimestampType and VariantType data conversion in the mocked function `to_date`.
- Added support for the following APIs:
  - snowflake.snowpark.functions
    - get
    - concat
    - concat_ws

#### Bug Fixes

- Fixed a bug that caused `NaT` and `NaN` values to not be recognized.
- Fixed a bug where, when inferring a schema, single quotes were added to stage files that already had single quotes.
- Fixed a bug where `DataFrameReader.csv` was unable to handle quoted values containing a delimiter.
- Fixed a bug that when there is `None` value in an arithmetic calculation, the output should remain `None` instead of `math.nan`.
- Fixed a bug in function `sum` and `covar_pop` that when there is `math.nan` in the data, the output should also be `math.nan`.
- Fixed a bug that stage operation can not handle directories.
- Fixed a bug that `DataFrame.to_pandas` should take Snowflake numeric types with precision 38 as `int64`.

## 1.15.0 (2024-04-24)

### New Features

- Added `truncate` save mode in `DataFrameWrite` to overwrite existing tables by truncating the underlying table instead of dropping it.
- Added telemetry to calculate query plan height and number of duplicate nodes during collect operations.
- Added the functions below to unload data from a `DataFrame` into one or more files in a stage:
  - `DataFrame.write.json`
  - `DataFrame.write.csv`
  - `DataFrame.write.parquet`
- Added distributed tracing using open telemetry APIs for action functions in `DataFrame` and `DataFrameWriter`:
  - snowflake.snowpark.DataFrame:
    - collect
    - collect_nowait
    - to_pandas
    - count
    - show
  - snowflake.snowpark.DataFrameWriter:
    - save_as_table
- Added support for snow:// URLs to `snowflake.snowpark.Session.file.get` and `snowflake.snowpark.Session.file.get_stream`
- Added support to register stored procedures and UDxFs with a `comment`.
- UDAF client support is ready for public preview. Please stay tuned for the Snowflake announcement of UDAF public preview.
- Added support for dynamic pivot.  This feature is currently in private preview.

### Improvements

- Improved the generated query performance for both compilation and execution by converting duplicate subqueries to Common Table Expressions (CTEs). It is still an experimental feature not enabled by default, and can be enabled by setting `session.cte_optimization_enabled` to `True`.

### Bug Fixes

- Fixed a bug where `statement_params` was not passed to query executions that register stored procedures and user defined functions.
- Fixed a bug causing `snowflake.snowpark.Session.file.get_stream` to fail for quoted stage locations.
- Fixed a bug that an internal type hint in `utils.py` might raise AttributeError in case the underlying module can not be found.

### Local Testing Updates

#### New Features

- Added support for registering UDFs and stored procedures.
- Added support for the following APIs:
  - snowflake.snowpark.Session:
    - file.put
    - file.put_stream
    - file.get
    - file.get_stream
    - read.json
    - add_import
    - remove_import
    - get_imports
    - clear_imports
    - add_packages
    - add_requirements
    - clear_packages
    - remove_package
    - udf.register
    - udf.register_from_file
    - sproc.register
    - sproc.register_from_file
  - snowflake.snowpark.functions
    - current_database
    - current_session
    - date_trunc
    - object_construct
    - object_construct_keep_null
    - pow
    - sqrt
    - udf
    - sproc
- Added support for StringType, TimestampType and VariantType data conversion in the mocked function `to_time`.

#### Bug Fixes

- Fixed a bug that null filled columns for constant functions.
- Fixed a bug that implementation of to_object, to_array and to_binary to better handle null inputs.
- Fixed a bug that timestamp data comparison can not handle year beyond 2262.
- Fixed a bug that `Session.builder.getOrCreate` should return the created mock session.

## 1.14.0 (2024-03-20)

### New Features

- Added support for creating vectorized UDTFs with `process` method.
- Added support for dataframe functions:
  - to_timestamp_ltz
  - to_timestamp_ntz
  - to_timestamp_tz
  - locate
- Added support for ASOF JOIN type.
- Added support for the following local testing APIs:
  - snowflake.snowpark.functions:
    - to_double
    - to_timestamp
    - to_timestamp_ltz
    - to_timestamp_ntz
    - to_timestamp_tz
    - greatest
    - least
    - convert_timezone
    - dateadd
    - date_part
  - snowflake.snowpark.Session:
    - get_current_account
    - get_current_warehouse
    - get_current_role
    - use_schema
    - use_warehouse
    - use_database
    - use_role

### Bug Fixes

- Fixed a bug in `SnowflakePlanBuilder` that `save_as_table` does not filter column that name start with '$' and follow by number correctly.
- Fixed a bug that statement parameters may have no effect when resolving imports and packages.
- Fixed bugs in local testing:
  - LEFT ANTI and LEFT SEMI joins drop rows with null values.
  - DataFrameReader.csv incorrectly parses data when the optional parameter `field_optionally_enclosed_by` is specified.
  - Column.regexp only considers the first entry when `pattern` is a `Column`.
  - Table.update raises `KeyError` when updating null values in the rows.
  - VARIANT columns raise errors at `DataFrame.collect`.
  - `count_distinct` does not work correctly when counting.
  - Null values in integer columns raise `TypeError`.

### Improvements

- Added telemetry to local testing.
- Improved the error message of `DataFrameReader` to raise `FileNotFound` error when reading a path that does not exist or when there are no files under the path.

## 1.13.0 (2024-02-26)

### New Features

- Added support for an optional `date_part` argument in function `last_day`.
- `SessionBuilder.app_name` will set the query_tag after the session is created.
- Added support for the following local testing functions:
  - current_timestamp
  - current_date
  - current_time
  - strip_null_value
  - upper
  - lower
  - length
  - initcap

### Improvements

- Added cleanup logic at interpreter shutdown to close all active sessions.
- Closing sessions within stored procedures now is a no-op logging a warning instead of raising an error.

### Bug Fixes

- Fixed a bug in `DataFrame.to_local_iterator` where the iterator could yield wrong results if another query is executed before the iterator finishes due to wrong isolation level. For details, please see #945.
- Fixed a bug that truncated table names in error messages while running a plan with local testing enabled.
- Fixed a bug that `Session.range` returns empty result when the range is large.

## 1.12.1 (2024-02-08)

### Improvements

- Use `split_blocks=True` by default during `to_pandas` conversion, for optimal memory allocation. This parameter is passed to `pyarrow.Table.to_pandas`, which enables `PyArrow` to split the memory allocation into smaller, more manageable blocks instead of allocating a single contiguous block. This results in better memory management when dealing with larger datasets.

### Bug Fixes

- Fixed a bug in `DataFrame.to_pandas` that caused an error when evaluating on a Dataframe with an `IntergerType` column with null values.

## 1.12.0 (2024-01-30)

### New Features

- Exposed `statement_params` in `StoredProcedure.__call__`.
- Added two optional arguments to `Session.add_import`.
  - `chunk_size`: The number of bytes to hash per chunk of the uploaded files.
  - `whole_file_hash`: By default only the first chunk of the uploaded import is hashed to save time. When this is set to True each uploaded file is fully hashed instead.
- Added parameters `external_access_integrations` and `secrets` when creating a UDAF from Snowpark Python to allow integration with external access.
- Added a new method `Session.append_query_tag`. Allows an additional tag to be added to the current query tag by appending it as a comma separated value.
- Added a new method `Session.update_query_tag`. Allows updates to a JSON encoded dictionary query tag.
- `SessionBuilder.getOrCreate` will now attempt to replace the singleton it returns when token expiration has been detected.
- Added support for new functions in `snowflake.snowpark.functions`:
  - `array_except`
  - `create_map`
  - `sign`/`signum`
- Added the following functions to `DataFrame.analytics`:
  - Added the `moving_agg` function in `DataFrame.analytics` to enable moving aggregations like sums and averages with multiple window sizes.
  - Added the `cummulative_agg` function in `DataFrame.analytics` to enable commulative aggregations like sums and averages on multiple columns.
  - Added the `compute_lag` and `compute_lead` functions in `DataFrame.analytics` for enabling lead and lag calculations on multiple columns.
  - Added the `time_series_agg` function in `DataFrame.analytics` to enable time series aggregations like sums and averages with multiple time windows.

### Bug Fixes

- Fixed a bug in `DataFrame.na.fill` that caused Boolean values to erroneously override integer values.
- Fixed a bug in `Session.create_dataframe` where the Snowpark DataFrames created using pandas DataFrames were not inferring the type for timestamp columns correctly. The behavior is as follows:
  - Earlier timestamp columns without a timezone would be converted to nanosecond epochs and inferred as `LongType()`, but will now be correctly maintained as timestamp values and be inferred as `TimestampType(TimestampTimeZone.NTZ)`.
  - Earlier timestamp columns with a timezone would be inferred as `TimestampType(TimestampTimeZone.NTZ)` and loose timezone information but will now be correctly inferred as `TimestampType(TimestampTimeZone.LTZ)` and timezone information is retained correctly.
  - Set session parameter `PYTHON_SNOWPARK_USE_LOGICAL_TYPE_FOR_CREATE_DATAFRAME` to revert back to old behavior. It is recommended that you update your code to align with correct behavior because the parameter will be removed in the future.
- Fixed a bug that `DataFrame.to_pandas` gets decimal type when scale is not 0, and creates an object dtype in `pandas`. Instead, we cast the value to a float64 type.
- Fixed bugs that wrongly flattened the generated SQL when one of the following happens:
  - `DataFrame.filter()` is called after `DataFrame.sort().limit()`.
  - `DataFrame.sort()` or `filter()` is called on a DataFrame that already has a window function or sequence-dependent data generator column.
    For instance, `df.select("a", seq1().alias("b")).select("a", "b").sort("a")` won't flatten the sort clause anymore.
  - a window or sequence-dependent data generator column is used after `DataFrame.limit()`. For instance, `df.limit(10).select(row_number().over())` won't flatten the limit and select in the generated SQL.
- Fixed a bug where aliasing a DataFrame column raised an error when the DataFame was copied from another DataFrame with an aliased column. For instance,

  ```python
  df = df.select(col("a").alias("b"))
  df = copy(df)
  df.select(col("b").alias("c"))  # threw an error. Now it's fixed.
  ```

- Fixed a bug in `Session.create_dataframe` that the non-nullable field in a schema is not respected for boolean type. Note that this fix is only effective when the user has the privilege to create a temp table.
- Fixed a bug in SQL simplifier where non-select statements in `session.sql` dropped a SQL query when used with `limit()`.
- Fixed a bug that raised an exception when session parameter `ERROR_ON_NONDETERMINISTIC_UPDATE` is true.

### Behavior Changes (API Compatible)

- When parsing data types during a `to_pandas` operation, we rely on GS precision value to fix precision issues for large integer values. This may affect users where a column that was earlier returned as `int8` gets returned as `int64`. Users can fix this by explicitly specifying precision values for their return column.
- Aligned behavior for `Session.call` in case of table stored procedures where running `Session.call` would not trigger stored procedure unless a `collect()` operation was performed.
- `StoredProcedureRegistration` will now automatically add `snowflake-snowpark-python` as a package dependency. The added dependency will be on the client's local version of the library and an error is thrown if the server cannot support that version.

## 1.11.1 (2023-12-07)

### Bug Fixes

- Fixed a bug that numpy should not be imported at the top level of mock module.
- Added support for these new functions in `snowflake.snowpark.functions`:
  - `from_utc_timestamp`
  - `to_utc_timestamp`

## 1.11.0 (2023-12-05)

### New Features

- Add the `conn_error` attribute to `SnowflakeSQLException` that stores the whole underlying exception from `snowflake-connector-python`.
- Added support for `RelationalGroupedDataframe.pivot()` to access `pivot` in the following pattern `Dataframe.group_by(...).pivot(...)`.
- Added experimental feature: Local Testing Mode, which allows you to create and operate on Snowpark Python DataFrames locally without connecting to a Snowflake account. You can use the local testing framework to test your DataFrame operations locally, on your development machine or in a CI (continuous integration) pipeline, before deploying code changes to your account.

- Added support for `arrays_to_object` new functions in `snowflake.snowpark.functions`.
- Added support for the vector data type.

### Dependency Updates

- Bumped cloudpickle dependency to work with `cloudpickle==2.2.1`
- Updated ``snowflake-connector-python`` to `3.4.0`.

### Bug Fixes

- DataFrame column names quoting check now supports newline characters.
- Fix a bug where a DataFrame generated by `session.read.with_metadata` creates inconsistent table when doing `df.write.save_as_table`.

## 1.10.0 (2023-11-03)

### New Features

- Added support for managing case sensitivity in `DataFrame.to_local_iterator()`.
- Added support for specifying vectorized UDTF's input column names by using the optional parameter `input_names` in `UDTFRegistration.register/register_file` and `functions.pandas_udtf`. By default, `RelationalGroupedDataFrame.applyInPandas` will infer the column names from current dataframe schema.
- Add `sql_error_code` and `raw_message` attributes to `SnowflakeSQLException` when it is caused by a SQL exception.

### Bug Fixes

- Fixed a bug in `DataFrame.to_pandas()` where converting snowpark dataframes to pandas dataframes was losing precision on integers with more than 19 digits.
- Fixed a bug that `session.add_packages` can not handle requirement specifier that contains project name with underscore and version.
- Fixed a bug in `DataFrame.limit()` when `offset` is used and the parent `DataFrame` uses `limit`. Now the `offset` won't impact the parent DataFrame's `limit`.
- Fixed a bug in `DataFrame.write.save_as_table` where dataframes created from read api could not save data into snowflake because of invalid column name `$1`.

### Behavior change

- Changed the behavior of `date_format`:
  - The `format` argument changed from optional to required.
  - The returned result changed from a date object to a date-formatted string.
- When a window function, or a sequence-dependent data generator (`normal`, `zipf`, `uniform`, `seq1`, `seq2`, `seq4`, `seq8`) function is used, the sort and filter operation will no longer be flattened when generating the query.

## 1.9.0 (2023-10-13)

### New Features

- Added support for the Python 3.11 runtime environment.

### Dependency updates

- Added back the dependency of `typing-extensions`.

### Bug Fixes

- Fixed a bug where imports from permanent stage locations were ignored for temporary stored procedures, UDTFs, UDFs, and UDAFs.
- Revert back to using CTAS (create table as select) statement for `Dataframe.writer.save_as_table` which does not need insert permission for writing tables.

### New Features
- Support `PythonObjJSONEncoder` json-serializable objects for `ARRAY` and `OBJECT` literals.

## 1.8.0 (2023-09-14)

### New Features

- Added support for VOLATILE/IMMUTABLE keyword when registering UDFs.
- Added support for specifying clustering keys when saving dataframes using `DataFrame.save_as_table`.
- Accept `Iterable` objects input for `schema` when creating dataframes using `Session.create_dataframe`.
- Added the property `DataFrame.session` to return a `Session` object.
- Added the property `Session.session_id` to return an integer that represents session ID.
- Added the property `Session.connection` to return a `SnowflakeConnection` object .

- Added support for creating a Snowpark session from a configuration file or environment variables.

### Dependency updates

- Updated ``snowflake-connector-python`` to 3.2.0.

### Bug Fixes

- Fixed a bug where automatic package upload would raise `ValueError` even when compatible package version were added in `session.add_packages`.
- Fixed a bug where table stored procedures were not registered correctly when using `register_from_file`.
- Fixed a bug where dataframe joins failed with `invalid_identifier` error.
- Fixed a bug where `DataFrame.copy` disables SQL simplfier for the returned copy.
- Fixed a bug where `session.sql().select()` would fail if any parameters are specified to `session.sql()`

## 1.7.0 (2023-08-28)

### New Features

- Added parameters `external_access_integrations` and `secrets` when creating a UDF, UDTF or Stored Procedure from Snowpark Python to allow integration with external access.
- Added support for these new functions in `snowflake.snowpark.functions`:
  - `array_flatten`
  - `flatten`
- Added support for `apply_in_pandas` in `snowflake.snowpark.relational_grouped_dataframe`.
- Added support for replicating your local Python environment on Snowflake via `Session.replicate_local_environment`.

### Bug Fixes

- Fixed a bug where `session.create_dataframe` fails to properly set nullable columns where nullability was affected by order or data was given.
- Fixed a bug where `DataFrame.select` could not identify and alias columns in presence of table functions when output columns of table function overlapped with columns in dataframe.

### Behavior Changes

- When creating stored procedures, UDFs, UDTFs, UDAFs with parameter `is_permanent=False` will now create temporary objects even when `stage_name` is provided. The default value of `is_permanent` is `False` which is why if this value is not explicitly set to `True` for permanent objects, users will notice a change in behavior.
- `types.StructField` now enquotes column identifier by default.

## 1.6.1 (2023-08-02)

### New Features

- Added support for these new functions in `snowflake.snowpark.functions`:
  - `array_sort`
  - `sort_array`
  - `array_min`
  - `array_max`
  - `explode_outer`
- Added support for pure Python packages specified via `Session.add_requirements` or `Session.add_packages`. They are now usable in stored procedures and UDFs even if packages are not present on the Snowflake Anaconda channel.
  - Added Session parameter `custom_packages_upload_enabled` and `custom_packages_force_upload_enabled` to enable the support for pure Python packages feature mentioned above. Both parameters default to `False`.
- Added support for specifying package requirements by passing a Conda environment yaml file to `Session.add_requirements`.
- Added support for asynchronous execution of multi-query dataframes that contain binding variables.
- Added support for renaming multiple columns in `DataFrame.rename`.
- Added support for Geometry datatypes.
- Added support for `params` in `session.sql()` in stored procedures.
- Added support for user-defined aggregate functions (UDAFs). This feature is currently in private preview.
- Added support for vectorized UDTFs (user-defined table functions). This feature is currently in public preview.
- Added support for Snowflake Timestamp variants (i.e., `TIMESTAMP_NTZ`, `TIMESTAMP_LTZ`, `TIMESTAMP_TZ`)
  - Added `TimestampTimezone` as an argument in `TimestampType` constructor.
  - Added type hints `NTZ`, `LTZ`, `TZ` and `Timestamp` to annotate functions when registering UDFs.

### Improvements

- Removed redundant dependency `typing-extensions`.
- `DataFrame.cache_result` now creates temp table fully qualified names under current database and current schema.

### Bug Fixes

- Fixed a bug where type check happens on pandas before it is imported.
- Fixed a bug when creating a UDF from `numpy.ufunc`.
- Fixed a bug where `DataFrame.union` was not generating the correct `Selectable.schema_query` when SQL simplifier is enabled.

### Behavior Changes

- `DataFrameWriter.save_as_table` now respects the `nullable` field of the schema provided by the user or the inferred schema based on data from user input.

### Dependency updates

- Updated ``snowflake-connector-python`` to 3.0.4.

## 1.5.1 (2023-06-20)

### New Features

- Added support for the Python 3.10 runtime environment.

## 1.5.0 (2023-06-09)

### Behavior Changes

- Aggregation results, from functions such as `DataFrame.agg` and `DataFrame.describe`, no longer strip away non-printing characters from column names.

### New Features

- Added support for the Python 3.9 runtime environment.
- Added support for new functions in `snowflake.snowpark.functions`:
  - `array_generate_range`
  - `array_unique_agg`
  - `collect_set`
  - `sequence`
- Added support for registering and calling stored procedures with `TABLE` return type.
- Added support for parameter `length` in `StringType()` to specify the maximum number of characters that can be stored by the column.
- Added the alias `functions.element_at()` for `functions.get()`.
- Added the alias `Column.contains` for `functions.contains`.
- Added experimental feature `DataFrame.alias`.
- Added support for querying metadata columns from stage when creating `DataFrame` using `DataFrameReader`.
- Added support for `StructType.add` to append more fields to existing `StructType` objects.
- Added support for parameter `execute_as` in `StoredProcedureRegistration.register_from_file()` to specify stored procedure caller rights.

### Bug Fixes

- Fixed a bug where the `Dataframe.join_table_function` did not run all of the necessary queries to set up the join table function when SQL simplifier was enabled.
- Fixed type hint declaration for custom types - `ColumnOrName`, `ColumnOrLiteralStr`, `ColumnOrSqlExpr`, `LiteralType` and `ColumnOrLiteral` that were breaking `mypy` checks.
- Fixed a bug where `DataFrameWriter.save_as_table` and `DataFrame.copy_into_table` failed to parse fully qualified table names.

## 1.4.0 (2023-04-24)

### New Features

- Added support for `session.getOrCreate`.
- Added support for alias `Column.getField`.
- Added support for new functions in `snowflake.snowpark.functions`:
  - `date_add` and `date_sub` to make add and subtract operations easier.
  - `daydiff`
  - `explode`
  - `array_distinct`.
  - `regexp_extract`.
  - `struct`.
  - `format_number`.
  - `bround`.
  - `substring_index`
- Added parameter `skip_upload_on_content_match` when creating UDFs, UDTFs and stored procedures using `register_from_file` to skip uploading files to a stage if the same version of the files are already on the stage.
- Added support for `DataFrameWriter.save_as_table` method to take table names that contain dots.
- Flattened generated SQL when `DataFrame.filter()` or `DataFrame.order_by()` is followed by a projection statement (e.g. `DataFrame.select()`, `DataFrame.with_column()`).
- Added support for creating dynamic tables _(in private preview)_ using `Dataframe.create_or_replace_dynamic_table`.
- Added an optional argument `params` in `session.sql()` to support binding variables. Note that this is not supported in stored procedures yet.

### Bug Fixes

- Fixed a bug in `strtok_to_array` where an exception was thrown when a delimiter was passed in.
- Fixed a bug in `session.add_import` where the module had the same namespace as other dependencies.

## 1.3.0 (2023-03-28)

### New Features

- Added support for `delimiters` parameter in `functions.initcap()`.
- Added support for `functions.hash()` to accept a variable number of input expressions.
- Added API `Session.RuntimeConfig` for getting/setting/checking the mutability of any runtime configuration.
- Added support managing case sensitivity in `Row` results from `DataFrame.collect` using `case_sensitive` parameter.
- Added API `Session.conf` for getting, setting or checking the mutability of any runtime configuration.
- Added support for managing case sensitivity in `Row` results from `DataFrame.collect` using `case_sensitive` parameter.
- Added indexer support for `snowflake.snowpark.types.StructType`.
- Added a keyword argument `log_on_exception` to `Dataframe.collect` and `Dataframe.collect_no_wait` to optionally disable error logging for SQL exceptions.

### Bug Fixes

- Fixed a bug where a DataFrame set operation(`DataFrame.substract`, `DataFrame.union`, etc.) being called after another DataFrame set operation and `DataFrame.select` or `DataFrame.with_column` throws an exception.
- Fixed a bug where chained sort statements are overwritten by the SQL simplifier.

### Improvements

- Simplified JOIN queries to use constant subquery aliases (`SNOWPARK_LEFT`, `SNOWPARK_RIGHT`) by default. Users can disable this at runtime with `session.conf.set('use_constant_subquery_alias', False)` to use randomly generated alias names instead.
- Allowed specifying statement parameters in `session.call()`.
- Enabled the uploading of large pandas DataFrames in stored procedures by defaulting to a chunk size of 100,000 rows.

## 1.2.0 (2023-03-02)

### New Features

- Added support for displaying source code as comments in the generated scripts when registering stored procedures. This
  is enabled by default, turn off by specifying `source_code_display=False` at registration.
- Added a parameter `if_not_exists` when creating a UDF, UDTF or Stored Procedure from Snowpark Python to ignore creating the specified function or procedure if it already exists.
- Accept integers when calling `snowflake.snowpark.functions.get` to extract value from array.
- Added `functions.reverse` in functions to open access to Snowflake built-in function
  [reverse](https://docs.snowflake.com/en/sql-reference/functions/reverse).
- Added parameter `require_scoped_url` in snowflake.snowflake.files.SnowflakeFile.open() `(in Private Preview)` to replace `is_owner_file` is marked for deprecation.

### Bug Fixes

- Fixed a bug that overwrote `paramstyle` to `qmark` when creating a Snowpark session.
- Fixed a bug where `df.join(..., how="cross")` fails with `SnowparkJoinException: (1112): Unsupported using join type 'Cross'`.
- Fixed a bug where querying a `DataFrame` column created from chained function calls used a wrong column name.

## 1.1.0 (2023-01-26)

### New Features:

- Added `asc`, `asc_nulls_first`, `asc_nulls_last`, `desc`, `desc_nulls_first`, `desc_nulls_last`, `date_part` and `unix_timestamp` in functions.
- Added the property `DataFrame.dtypes` to return a list of column name and data type pairs.
- Added the following aliases:
  - `functions.expr()` for `functions.sql_expr()`.
  - `functions.date_format()` for `functions.to_date()`.
  - `functions.monotonically_increasing_id()` for `functions.seq8()`
  - `functions.from_unixtime()` for `functions.to_timestamp()`

### Bug Fixes:

- Fixed a bug in SQL simplifier that didn’t handle Column alias and join well in some cases. See https://github.com/snowflakedb/snowpark-python/issues/658 for details.
- Fixed a bug in SQL simplifier that generated wrong column names for function calls, NaN and INF.

### Improvements

- The session parameter `PYTHON_SNOWPARK_USE_SQL_SIMPLIFIER` is `True` after Snowflake 7.3 was released. In snowpark-python, `session.sql_simplifier_enabled` reads the value of `PYTHON_SNOWPARK_USE_SQL_SIMPLIFIER` by default, meaning that the SQL simplfier is enabled by default after the Snowflake 7.3 release. To turn this off, set `PYTHON_SNOWPARK_USE_SQL_SIMPLIFIER` in Snowflake to `False` or run `session.sql_simplifier_enabled = False` from Snowpark. It is recommended to use the SQL simplifier because it helps to generate more concise SQL.

## 1.0.0 (2022-11-01)

### New Features

- Added `Session.generator()` to create a new `DataFrame` using the Generator table function.
- Added a parameter `secure` to the functions that create a secure UDF or UDTF.

## 0.12.0 (2022-10-14)

### New Features

- Added new APIs for async job:
  - `Session.create_async_job()` to create an `AsyncJob` instance from a query id.
  - `AsyncJob.result()` now accepts argument `result_type` to return the results in different formats.
  - `AsyncJob.to_df()` returns a `DataFrame` built from the result of this asynchronous job.
  - `AsyncJob.query()` returns the SQL text of the executed query.
- `DataFrame.agg()` and `RelationalGroupedDataFrame.agg()` now accept variable-length arguments.
- Added parameters `lsuffix` and `rsuffix` to `DataFram.join()` and `DataFrame.cross_join()` to conveniently rename overlapping columns.
- Added `Table.drop_table()` so you can drop the temp table after `DataFrame.cache_result()`. `Table` is also a context manager so you can use the `with` statement to drop the cache temp table after use.
- Added `Session.use_secondary_roles()`.
- Added functions `first_value()` and `last_value()`. (contributed by @chasleslr)
- Added `on` as an alias for `using_columns` and `how` as an alias for `join_type` in `DataFrame.join()`.

### Bug Fixes

- Fixed a bug in `Session.create_dataframe()` that raised an error when `schema` names had special characters.
- Fixed a bug in which options set in `Session.read.option()` were not passed to `DataFrame.copy_into_table()` as default values.
- Fixed a bug in which `DataFrame.copy_into_table()` raises an error when a copy option has single quotes in the value.

## 0.11.0 (2022-09-28)

### Behavior Changes

- `Session.add_packages()` now raises `ValueError` when the version of a package cannot be found in Snowflake Anaconda channel. Previously, `Session.add_packages()` succeeded, and a `SnowparkSQLException` exception was raised later in the UDF/SP registration step.

### New Features:

- Added method `FileOperation.get_stream()` to support downloading stage files as stream.
- Added support in `functions.ntiles()` to accept int argument.
- Added the following aliases:
  - `functions.call_function()` for `functions.call_builtin()`.
  - `functions.function()` for `functions.builtin()`.
  - `DataFrame.order_by()` for `DataFrame.sort()`
  - `DataFrame.orderBy()` for `DataFrame.sort()`
- Improved `DataFrame.cache_result()` to return a more accurate `Table` class instead of a `DataFrame` class.
- Added support to allow `session` as the first argument when calling `StoredProcedure`.

### Improvements

- Improved nested query generation by flattening queries when applicable.
  - This improvement could be enabled by setting `Session.sql_simplifier_enabled = True`.
  - `DataFrame.select()`, `DataFrame.with_column()`, `DataFrame.drop()` and other select-related APIs have more flattened SQLs.
  - `DataFrame.union()`, `DataFrame.union_all()`, `DataFrame.except_()`, `DataFrame.intersect()`, `DataFrame.union_by_name()` have flattened SQLs generated when multiple set operators are chained.
- Improved type annotations for async job APIs.

### Bug Fixes

- Fixed a bug in which `Table.update()`, `Table.delete()`, `Table.merge()` try to reference a temp table that does not exist.

## 0.10.0 (2022-09-16)

### New Features:

- Added experimental APIs for evaluating Snowpark dataframes with asynchronous queries:
  - Added keyword argument `block` to the following action APIs on Snowpark dataframes (which execute queries) to allow asynchronous evaluations:
    - `DataFrame.collect()`, `DataFrame.to_local_iterator()`, `DataFrame.to_pandas()`, `DataFrame.to_pandas_batches()`, `DataFrame.count()`, `DataFrame.first()`.
    - `DataFrameWriter.save_as_table()`, `DataFrameWriter.copy_into_location()`.
    - `Table.delete()`, `Table.update()`, `Table.merge()`.
  - Added method `DataFrame.collect_nowait()` to allow asynchronous evaluations.
  - Added class `AsyncJob` to retrieve results from asynchronously executed queries and check their status.
- Added support for `table_type` in `Session.write_pandas()`. You can now choose from these `table_type` options: `"temporary"`, `"temp"`, and `"transient"`.
- Added support for using Python structured data (`list`, `tuple` and `dict`) as literal values in Snowpark.
- Added keyword argument `execute_as` to `functions.sproc()` and `session.sproc.register()` to allow registering a stored procedure as a caller or owner.
- Added support for specifying a pre-configured file format when reading files from a stage in Snowflake.

### Improvements:

- Added support for displaying details of a Snowpark session.

### Bug Fixes:

- Fixed a bug in which `DataFrame.copy_into_table()` and `DataFrameWriter.save_as_table()` mistakenly created a new table if the table name is fully qualified, and the table already exists.

### Deprecations:

- Deprecated keyword argument `create_temp_table` in `Session.write_pandas()`.
- Deprecated invoking UDFs using arguments wrapped in a Python list or tuple. You can use variable-length arguments without a list or tuple.

### Dependency updates

- Updated ``snowflake-connector-python`` to 2.7.12.

## 0.9.0 (2022-08-30)

### New Features:

- Added support for displaying source code as comments in the generated scripts when registering UDFs.
  This feature is turned on by default. To turn it off, pass the new keyword argument `source_code_display` as `False` when calling `register()` or `@udf()`.
- Added support for calling table functions from `DataFrame.select()`, `DataFrame.with_column()` and `DataFrame.with_columns()` which now take parameters of type `table_function.TableFunctionCall` for columns.
- Added keyword argument `overwrite` to `session.write_pandas()` to allow overwriting contents of a Snowflake table with that of a pandas DataFrame.
- Added keyword argument `column_order` to `df.write.save_as_table()` to specify the matching rules when inserting data into table in append mode.
- Added method `FileOperation.put_stream()` to upload local files to a stage via file stream.
- Added methods `TableFunctionCall.alias()` and `TableFunctionCall.as_()` to allow aliasing the names of columns that come from the output of table function joins.
- Added function `get_active_session()` in module `snowflake.snowpark.context` to get the current active Snowpark session.

### Bug Fixes:

- Fixed a bug in which batch insert should not raise an error when `statement_params` is not passed to the function.
- Fixed a bug in which column names should be quoted when `session.create_dataframe()` is called with dicts and a given schema.
- Fixed a bug in which creation of table should be skipped if the table already exists and is in append mode when calling `df.write.save_as_table()`.
- Fixed a bug in which third-party packages with underscores cannot be added when registering UDFs.

### Improvements:

- Improved function `function.uniform()` to infer the types of inputs `max_` and `min_` and cast the limits to `IntegerType` or `FloatType` correspondingly.

## 0.8.0 (2022-07-22)

### New Features:

- Added keyword only argument `statement_params` to the following methods to allow for specifying statement level parameters:
  - `collect`, `to_local_iterator`, `to_pandas`, `to_pandas_batches`,
    `count`, `copy_into_table`, `show`, `create_or_replace_view`, `create_or_replace_temp_view`, `first`, `cache_result`
    and `random_split` on class `snowflake.snowpark.Dateframe`.
  - `update`, `delete` and `merge` on class `snowflake.snowpark.Table`.
  - `save_as_table` and `copy_into_location` on class `snowflake.snowpark.DataFrameWriter`.
  - `approx_quantile`, `statement_params`, `cov` and `crosstab` on class `snowflake.snowpark.DataFrameStatFunctions`.
  - `register` and `register_from_file` on class `snowflake.snowpark.udf.UDFRegistration`.
  - `register` and `register_from_file` on class `snowflake.snowpark.udtf.UDTFRegistration`.
  - `register` and `register_from_file` on class `snowflake.snowpark.stored_procedure.StoredProcedureRegistration`.
  - `udf`, `udtf` and `sproc` in `snowflake.snowpark.functions`.
- Added support for `Column` as an input argument to `session.call()`.
- Added support for `table_type` in `df.write.save_as_table()`. You can now choose from these `table_type` options: `"temporary"`, `"temp"`, and `"transient"`.

### Improvements:

- Added validation of object name in `session.use_*` methods.
- Updated the query tag in SQL to escape it when it has special characters.
- Added a check to see if Anaconda terms are acknowledged when adding missing packages.

### Bug Fixes:

- Fixed the limited length of the string column in `session.create_dataframe()`.
- Fixed a bug in which `session.create_dataframe()` mistakenly converted 0 and `False` to `None` when the input data was only a list.
- Fixed a bug in which calling `session.create_dataframe()` using a large local dataset sometimes created a temp table twice.
- Aligned the definition of `function.trim()` with the SQL function definition.
- Fixed an issue where snowpark-python would hang when using the Python system-defined (built-in function) `sum` vs. the Snowpark `function.sum()`.

### Deprecations:

- Deprecated keyword argument `create_temp_table` in `df.write.save_as_table()`.

## 0.7.0 (2022-05-25)

### New Features:

- Added support for user-defined table functions (UDTFs).
  - Use function `snowflake.snowpark.functions.udtf()` to register a UDTF, or use it as a decorator to register the UDTF.
    - You can also use `Session.udtf.register()` to register a UDTF.
  - Use `Session.udtf.register_from_file()` to register a UDTF from a Python file.
- Updated APIs to query a table function, including both Snowflake built-in table functions and UDTFs.
  - Use function `snowflake.snowpark.functions.table_function()` to create a callable representing a table function and use it to call the table function in a query.
  - Alternatively, use function `snowflake.snowpark.functions.call_table_function()` to call a table function.
  - Added support for `over` clause that specifies `partition by` and `order by` when lateral joining a table function.
  - Updated `Session.table_function()` and `DataFrame.join_table_function()` to accept `TableFunctionCall` instances.

### Breaking Changes:

- When creating a function with `functions.udf()` and `functions.sproc()`, you can now specify an empty list for the `imports` or `packages` argument to indicate that no import or package is used for this UDF or stored procedure. Previously, specifying an empty list meant that the function would use session-level imports or packages.
- Improved the `__repr__` implementation of data types in `types.py`. The unused `type_name` property has been removed.
- Added a Snowpark-specific exception class for SQL errors. This replaces the previous `ProgrammingError` from the Python connector.

### Improvements:

- Added a lock to a UDF or UDTF when it is called for the first time per thread.
- Improved the error message for pickling errors that occurred during UDF creation.
- Included the query ID when logging the failed query.

### Bug Fixes:

- Fixed a bug in which non-integral data (such as timestamps) was occasionally converted to integer when calling `DataFrame.to_pandas()`.
- Fixed a bug in which `DataFrameReader.parquet()` failed to read a parquet file when its column contained spaces.
- Fixed a bug in which `DataFrame.copy_into_table()` failed when the dataframe is created by reading a file with inferred schemas.

### Deprecations

`Session.flatten()` and `DataFrame.flatten()`.

### Dependency Updates:

- Restricted the version of `cloudpickle` <= `2.0.0`.

## 0.6.0 (2022-04-27)

### New Features:

- Added support for vectorized UDFs with the input as a pandas DataFrame or pandas Series and the output as a pandas Series. This improves the performance of UDFs in Snowpark.
- Added support for inferring the schema of a DataFrame by default when it is created by reading a Parquet, Avro, or ORC file in the stage.
- Added functions `current_session()`, `current_statement()`, `current_user()`, `current_version()`, `current_warehouse()`, `date_from_parts()`, `date_trunc()`, `dayname()`, `dayofmonth()`, `dayofweek()`, `dayofyear()`, `grouping()`, `grouping_id()`, `hour()`, `last_day()`, `minute()`, `next_day()`, `previous_day()`, `second()`, `month()`, `monthname()`, `quarter()`, `year()`, `current_database()`, `current_role()`, `current_schema()`, `current_schemas()`, `current_region()`, `current_avaliable_roles()`, `add_months()`, `any_value()`, `bitnot()`, `bitshiftleft()`, `bitshiftright()`, `convert_timezone()`, `uniform()`, `strtok_to_array()`, `sysdate()`, `time_from_parts()`,  `timestamp_from_parts()`, `timestamp_ltz_from_parts()`, `timestamp_ntz_from_parts()`, `timestamp_tz_from_parts()`, `weekofyear()`, `percentile_cont()` to `snowflake.snowflake.functions`.

### Breaking Changes:

- Expired deprecations:
  - Removed the following APIs that were deprecated in 0.4.0: `DataFrame.groupByGroupingSets()`, `DataFrame.naturalJoin()`, `DataFrame.joinTableFunction`, `DataFrame.withColumns()`, `Session.getImports()`, `Session.addImport()`, `Session.removeImport()`, `Session.clearImports()`, `Session.getSessionStage()`, `Session.getDefaultDatabase()`, `Session.getDefaultSchema()`, `Session.getCurrentDatabase()`, `Session.getCurrentSchema()`, `Session.getFullyQualifiedCurrentSchema()`.

### Improvements:

- Added support for creating an empty `DataFrame` with a specific schema using the `Session.create_dataframe()` method.
- Changed the logging level from `INFO` to `DEBUG` for several logs (e.g., the executed query) when evaluating a dataframe.
- Improved the error message when failing to create a UDF due to pickle errors.

### Bug Fixes:

- Removed pandas hard dependencies in the `Session.create_dataframe()` method.

### Dependency Updates:

- Added `typing-extension` as a new dependency with the version >= `4.1.0`.

## 0.5.0 (2022-03-22)

### New Features

- Added stored procedures API.
  - Added `Session.sproc` property and `sproc()` to `snowflake.snowpark.functions`, so you can register stored procedures.
  - Added `Session.call` to call stored procedures by name.
- Added `UDFRegistration.register_from_file()` to allow registering UDFs from Python source files or zip files directly.
- Added `UDFRegistration.describe()` to describe a UDF.
- Added `DataFrame.random_split()` to provide a way to randomly split a dataframe.
- Added functions `md5()`, `sha1()`, `sha2()`, `ascii()`, `initcap()`, `length()`, `lower()`, `lpad()`, `ltrim()`, `rpad()`, `rtrim()`, `repeat()`, `soundex()`, `regexp_count()`, `replace()`, `charindex()`, `collate()`, `collation()`, `insert()`, `left()`, `right()`, `endswith()` to `snowflake.snowpark.functions`.
- Allowed `call_udf()` to accept literal values.
- Provided a `distinct` keyword in `array_agg()`.

### Bug Fixes:

- Fixed an issue that caused `DataFrame.to_pandas()` to have a string column if `Column.cast(IntegerType())` was used.
- Fixed a bug in `DataFrame.describe()` when there is more than one string column.

## 0.4.0 (2022-02-15)

### New Features

- You can now specify which Anaconda packages to use when defining UDFs.
  - Added `add_packages()`, `get_packages()`, `clear_packages()`, and `remove_package()`, to class `Session`.
  - Added `add_requirements()` to `Session` so you can use a requirements file to specify which packages this session will use.
  - Added parameter `packages` to function `snowflake.snowpark.functions.udf()` and method `UserDefinedFunction.register()` to indicate UDF-level Anaconda package dependencies when creating a UDF.
  - Added parameter `imports` to `snowflake.snowpark.functions.udf()` and `UserDefinedFunction.register()` to specify UDF-level code imports.
- Added a parameter `session` to function `udf()` and `UserDefinedFunction.register()` so you can specify which session to use to create a UDF if you have multiple sessions.
- Added types `Geography` and `Variant` to `snowflake.snowpark.types` to be used as type hints for Geography and Variant data when defining a UDF.
- Added support for Geography geoJSON data.
- Added `Table`, a subclass of `DataFrame` for table operations:
  - Methods `update` and `delete` update and delete rows of a table in Snowflake.
  - Method `merge` merges data from a `DataFrame` to a `Table`.
  - Override method `DataFrame.sample()` with an additional parameter `seed`, which works on tables but not on view and sub-queries.
- Added `DataFrame.to_local_iterator()` and `DataFrame.to_pandas_batches()` to allow getting results from an iterator when the result set returned from the Snowflake database is too large.
- Added `DataFrame.cache_result()` for caching the operations performed on a `DataFrame` in a temporary table.
  Subsequent operations on the original `DataFrame` have no effect on the cached result `DataFrame`.
- Added property `DataFrame.queries` to get SQL queries that will be executed to evaluate the `DataFrame`.
- Added `Session.query_history()` as a context manager to track SQL queries executed on a session, including all SQL queries to evaluate `DataFrame`s created from a session. Both query ID and query text are recorded.
- You can now create a `Session` instance from an existing established `snowflake.connector.SnowflakeConnection`. Use parameter `connection` in `Session.builder.configs()`.
- Added `use_database()`, `use_schema()`, `use_warehouse()`, and `use_role()` to class `Session` to switch database/schema/warehouse/role after a session is created.
- Added `DataFrameWriter.copy_into_table()` to unload a `DataFrame` to stage files.
- Added `DataFrame.unpivot()`.
- Added `Column.within_group()` for sorting the rows by columns with some aggregation functions.
- Added functions `listagg()`, `mode()`, `div0()`, `acos()`, `asin()`, `atan()`, `atan2()`, `cos()`, `cosh()`, `sin()`, `sinh()`, `tan()`, `tanh()`, `degrees()`, `radians()`, `round()`, `trunc()`, and `factorial()` to `snowflake.snowflake.functions`.
- Added an optional argument `ignore_nulls` in function `lead()` and `lag()`.
- The `condition` parameter of function `when()` and `iff()` now accepts SQL expressions.

### Improvements

- All function and method names have been renamed to use the snake case naming style, which is more Pythonic. For convenience, some camel case names are kept as aliases to the snake case APIs. It is recommended to use the snake case APIs.
  - Deprecated these methods on class `Session` and replaced them with their snake case equivalents: `getImports()`, `addImports()`, `removeImport()`, `clearImports()`, `getSessionStage()`, `getDefaultSchema()`, `getDefaultSchema()`, `getCurrentDatabase()`, `getFullyQualifiedCurrentSchema()`.
  - Deprecated these methods on class `DataFrame` and replaced them with their snake case equivalents: `groupingByGroupingSets()`, `naturalJoin()`, `withColumns()`, `joinTableFunction()`.
- Property `DataFrame.columns` is now consistent with `DataFrame.schema.names` and the Snowflake database `Identifier Requirements`.
- `Column.__bool__()` now raises a `TypeError`. This will ban the use of logical operators `and`, `or`, `not` on `Column` object, for instance `col("a") > 1 and col("b") > 2` will raise the `TypeError`. Use `(col("a") > 1) & (col("b") > 2)` instead.
- Changed `PutResult` and `GetResult` to subclass `NamedTuple`.
- Fixed a bug which raised an error when the local path or stage location has a space or other special characters.
- Changed `DataFrame.describe()` so that non-numeric and non-string columns are ignored instead of raising an exception.

### Dependency updates

- Updated ``snowflake-connector-python`` to 2.7.4.

## 0.3.0 (2022-01-09)

### New Features

- Added `Column.isin()`, with an alias `Column.in_()`.
- Added `Column.try_cast()`, which is a special version of `cast()`. It tries to cast a string expression to other types and returns `null` if the cast is not possible.
- Added `Column.startswith()` and `Column.substr()` to process string columns.
- `Column.cast()` now also accepts a `str` value to indicate the cast type in addition to a `DataType` instance.
- Added `DataFrame.describe()` to summarize stats of a `DataFrame`.
- Added `DataFrame.explain()` to print the query plan of a `DataFrame`.
- `DataFrame.filter()` and `DataFrame.select_expr()` now accepts a sql expression.
- Added a new `bool` parameter `create_temp_table` to methods `DataFrame.saveAsTable()` and `Session.write_pandas()` to optionally create a temp table.
- Added `DataFrame.minus()` and `DataFrame.subtract()` as aliases to `DataFrame.except_()`.
- Added `regexp_replace()`, `concat()`, `concat_ws()`, `to_char()`, `current_timestamp()`, `current_date()`, `current_time()`, `months_between()`, `cast()`, `try_cast()`, `greatest()`, `least()`, and `hash()` to module `snowflake.snowpark.functions`.

### Bug Fixes

- Fixed an issue where `Session.createDataFrame(pandas_df)` and `Session.write_pandas(pandas_df)` raise an exception when the `pandas DataFrame` has spaces in the column name.
- `DataFrame.copy_into_table()` sometimes prints an `error` level log entry while it actually works. It's fixed now.
- Fixed an API docs issue where some `DataFrame` APIs are missing from the docs.

### Dependency updates

- Update ``snowflake-connector-python`` to 2.7.2, which upgrades ``pyarrow`` dependency to 6.0.x. Refer to the [python connector 2.7.2 release notes](https://pypi.org/project/snowflake-connector-python/2.7.2/) for more details.

## 0.2.0 (2021-12-02)

### New Features

- Updated the `Session.createDataFrame()` method for creating a `DataFrame` from a pandas DataFrame.
- Added the `Session.write_pandas()` method for writing a `pandas DataFrame` to a table in Snowflake and getting a `Snowpark DataFrame` object back.
- Added new classes and methods for calling window functions.
- Added the new functions `cume_dist()`, to find the cumulative distribution of a value with regard to other values within a window partition,
  and `row_number()`, which returns a unique row number for each row within a window partition.
- Added functions for computing statistics for DataFrames in the `DataFrameStatFunctions` class.
- Added functions for handling missing values in a DataFrame in the `DataFrameNaFunctions` class.
- Added new methods `rollup()`, `cube()`, and `pivot()` to the `DataFrame` class.
- Added the `GroupingSets` class, which you can use with the DataFrame groupByGroupingSets method to perform a SQL GROUP BY GROUPING SETS.
- Added the new `FileOperation(session)`
  class that you can use to upload and download files to and from a stage.
- Added the `DataFrame.copy_into_table()`
  method for loading data from files in a stage into a table.
- In CASE expressions, the functions `when()` and `otherwise()`
  now accept Python types in addition to `Column` objects.
- When you register a UDF you can now optionally set the `replace` parameter to `True` to overwrite an existing UDF with the same name.

### Improvements

- UDFs are now compressed before they are uploaded to the server. This makes them about 10 times smaller, which can help
  when you are using large ML model files.
- When the size of a UDF is less than 8196 bytes, it will be uploaded as in-line code instead of uploaded to a stage.

### Bug Fixes

- Fixed an issue where the statement `df.select(when(col("a") == 1, 4).otherwise(col("a"))), [Row(4), Row(2), Row(3)]` raised an exception.
- Fixed an issue where `df.toPandas()` raised an exception when a DataFrame was created from large local data.

## 0.1.0 (2021-10-26)

Start of Private Preview<|MERGE_RESOLUTION|>--- conflicted
+++ resolved
@@ -41,11 +41,8 @@
 
 #### Bug Fixes
 
-<<<<<<< HEAD
 - Fixed a bug where `Table.update` could not handle `VariantType`, `MapType`, and `ArrayType` data types.
-=======
 - Fixed a bug where `Table.update` and `Table.merge` could fail if the target table's index was not the default `RangeIndex`.
->>>>>>> 30422aa9
 
 ## 1.24.0 (2024-10-28)
 

# Release History

## 1.19.0 (TBD)

### Snowpark Python API Updates

#### Improvements

- Added open telemetry tracing on UDxF functions in snowpark.

#### New Features

- Added support for `to_boolean` function.
- Added documentation pages for `Index` and its APIs.

#### Bug Fixes

- Fixed a bug where python stored procedure with table return type fails when run in a task.
- Fixed a bug where df.dropna fails due to `RecursionError: maximum recursion depth exceeded` when the DataFrame has more than 500 columns.
- Fixed a bug where `AsyncJob.result("no_result")` doesn't wait for the query to finish execution.
- Fixed a bug regarding precision loss when converting to Snowpark pandas `DataFrame` or `Series` with `dtype=np.uint64`.

### Snowpark Local Testing Updates

#### New Features

- Added support for the `strict` parameter when registering UDFs and Stored Procedures.
- Added support for the following APIs:
  - snowflake.snowpark.functions
    - random
- Added new parameters to `patch` function when registering a mocked function:
  - `distinct` allows an alternate function to be specified for when a sql function should be distinct.
  - `pass_column_index` passes a named parameter `column_index` to the mocked function that contains the pandas.Index for the input data.
  - `pass_row_index` passes a named parameter `row_index` to the mocked function that is the 0 indexed row number the function is currently operating on.
  - `pass_input_data` passes a named parameter `input_data` to the mocked function that contains the entire input dataframe for the current expression.

#### Bug Fixes

- Fixed a bug in convert_timezone that made the setting the source_timezone parameter return an error.
- Fixed a bug where creating DataFrame with empty data of type `DateType` raises `AttributeError`.
- Fixed a bug that table merge fails when update clause exists but no update takes place.
- Fixed a bug in mock implementation of `to_char` that raises `IndexError` when incoming column has nonconsecutive row index.
- Fixed a bug in handling of `CaseExpr` expressions that raises `IndexError` when incoming column has nonconsecutive row index.
- Fixed a bug in implementation of `Column.like` that raises `IndexError` when incoming column has nonconsecutive row index.
- Fixed a bug that caused DecimalType columns to be incorrectly truncated to integer precision when used in BinaryExoressions.

#### Improvements

- Added support for type coercion in the implementation of DataFrame.replace, DataFrame.dropna and the mock function `iff`.

### Snowpark pandas API Updates

#### New Features

- Added partial support for `DataFrame.pct_change` and `Series.pct_change` without the `freq` and `limit` parameters.
- Added support for `Series.str.get`.
- Added support for `Series.dt.dayofweek`, `Series.dt.day_of_week`, `Series.dt.dayofyear`, and `Series.dt.day_of_year`.
- Added support for `Series.str.__getitem__` (`Series.str[...]`).
- Added support for `Series.str.lstrip` and `Series.str.rstrip`.
- Added support for `DataFrameGroupBy.size` and `SeriesGroupBy.size`.
- Added support for `DataFrame.expanding` and `Series.expanding` for aggregations `count`, `sum`, `min`, `max`, `mean`, `std`, `var`, and `sem` with `axis=0`.
- Added support for `DataFrame.rolling` and `Series.rolling` for aggregation `count` with `axis=0`.
<<<<<<< HEAD
- Added support for `DataFrameGroupBy.get_group`.
=======
- Added support for `DataFrameGroupBy` and `SeriesGroupBy` aggregations `first` and `last`
>>>>>>> 35beaf85
- Added support for `Series.str.match`.
- Added support for `DataFrame.resample` and `Series.resample` for aggregation `size`.
- Added support for `DataFrameGroupBy.all`, `SeriesGroupBy.all`, `DataFrameGroupBy.any`, and `SeriesGroupBy.any`.
- Added support for `DataFrame.nlargest`, `DataFrame.nsmallest`, `Series.nlargest` and `Series.nsmallest`.

#### Bug Fixes

- Fixed a bug that causes output of GroupBy.aggregate's columns to be ordered incorrectly.
- Fixed a bug where `DataFrame.describe` on a frame with duplicate columns of differing dtypes could cause an error or incorrect results.
- Fixed a bug in `DataFrame.rolling` and `Series.rolling` so `window=0` now throws `NotImplementedError` instead of `ValueError`
- Fixed a bug in `DataFrame` and `Series` with `dtype=np.uint64` resulting in precision errors

#### Improvements

- Added support for named aggregations in `DataFrame.aggregate` and `Series.aggregate` with `axis=0`.
- `pd.read_csv` reads using the native pandas CSV parser, then uploads data to snowflake using parquet. This enables most of the parameters supported by `read_csv` including date parsing and numeric conversions. Uploading via parquet is roughly twice as fast as uploading via CSV.
- Initial work to support an Index directly in Snowpark pandas. Support for Index as a first-class component of Snowpark pandas is coming soon.
- Added lazy index constructor and support for `len`, `shape`, `size`, `empty`, `to_pandas()` and `names`. 
- Added support for `Index.copy()`
- For `df.index`, Snowpark pandas creates a lazy index object. 
- For `df.columns`, Snowpark pandas supports a non-lazy version of an Index since the data is already stored locally

## 1.18.0 (2024-05-28)

### Snowpark Python API Updates

#### Improvements

- Improved error message to remind users set `{"infer_schema": True}` when reading csv file without specifying its schema.
- Improved error handling for `Session.create_dataframe` when called with more than 512 rows and using `format` or `pyformat` `paramstyle`.

### Snowpark pandas API Updates

#### New Features

- Added `DataFrame.cache_result` and `Series.cache_result` methods for users to persist DataFrames and Series to a temporary table lasting the duration of the session to improve latency of subsequent operations.

#### Bug Fixes

#### Improvements

- Added partial support for `DataFrame.pivot_table` with no `index` parameter, as well as for `margins` parameter.
- Updated the signature of `DataFrame.shift`/`Series.shift`/`DataFrameGroupBy.shift`/`SeriesGroupBy.shift` to match pandas 2.2.1. Snowpark pandas does not yet support the newly-added `suffix` argument, or sequence values of `periods`.
- Re-added support for `Series.str.split`.

#### Bug Fixes

- Fixed how we support mixed columns for string methods (`Series.str.*`).

### Snowpark Local Testing Updates

#### New Features

- Added support for the following DataFrameReader read options to file formats `csv` and `json`:
  - PURGE
  - PATTERN
  - INFER_SCHEMA with value being `False`
  - ENCODING with value being `UTF8`
- Added support for `DataFrame.analytics.moving_agg` and `DataFrame.analytics.cumulative_agg_agg`.
- Added support for `if_not_exists` parameter during UDF and stored procedure registration.

#### Bug Fixes

- Fixed a bug that when processing time format, fractional second part is not handled properly.
- Fixed a bug that caused function calls on `*` to fail.
- Fixed a bug that prevented creation of map and struct type objects.
- Fixed a bug that function `date_add` was unable to handle some numeric types.
- Fixed a bug that `TimestampType` casting resulted in incorrect data.
- Fixed a bug that caused `DecimalType` data to have incorrect precision in some cases.
- Fixed a bug where referencing missing table or view raises confusing `IndexError`.
- Fixed a bug that mocked function `to_timestamp_ntz` can not handle None data.
- Fixed a bug that mocked UDFs handles output data of None improperly.
- Fixed a bug where `DataFrame.with_column_renamed` ignores attributes from parent DataFrames after join operations.
- Fixed a bug that integer precision of large value gets lost when converted to pandas DataFrame.
- Fixed a bug that the schema of datetime object is wrong when create DataFrame from a pandas DataFrame.
- Fixed a bug in the implementation of `Column.equal_nan` where null data is handled incorrectly.
- Fixed a bug where `DataFrame.drop` ignore attributes from parent DataFrames after join operations.
- Fixed a bug in mocked function `date_part` where Column type is set wrong.
- Fixed a bug where `DataFrameWriter.save_as_table` does not raise exceptions when inserting null data into non-nullable columns.
- Fixed a bug in the implementation of `DataFrameWriter.save_as_table` where
  - Append or Truncate fails when incoming data has different schema than existing table.
  - Truncate fails when incoming data does not specify columns that are nullable.

#### Improvements

- Removed dependency check for `pyarrow` as it is not used.
- Improved target type coverage of `Column.cast`, adding support for casting to boolean and all integral types.
- Aligned error experience when calling UDFs and stored procedures.
- Added appropriate error messages for `is_permanent` and `anonymous` options in UDFs and stored procedures registration to make it more clear that those features are not yet supported.
- File read operation with unsupported options and values now raises `NotImplementedError` instead of warnings and unclear error information.

## 1.17.0 (2024-05-21)

### Snowpark Python API Updates

#### New Features

- Added support to add a comment on tables and views using the functions listed below:
  - `DataFrameWriter.save_as_table`
  - `DataFrame.create_or_replace_view`
  - `DataFrame.create_or_replace_temp_view`
  - `DataFrame.create_or_replace_dynamic_table`

#### Improvements

- Improved error message to remind users to set `{"infer_schema": True}` when reading CSV file without specifying its schema.

### Snowpark pandas API Updates

#### New Features

- Start of Public Preview of Snowpark pandas API. Refer to the [Snowpark pandas API Docs](https://docs.snowflake.com/developer-guide/snowpark/python/snowpark-pandas) for more details.

### Snowpark Local Testing Updates

#### New Features

- Added support for NumericType and VariantType data conversion in the mocked function `to_timestamp_ltz`, `to_timestamp_ntz`, `to_timestamp_tz` and `to_timestamp`.
- Added support for DecimalType, BinaryType, ArrayType, MapType, TimestampType, DateType and TimeType data conversion in the mocked function `to_char`.
- Added support for the following APIs:
  - snowflake.snowpark.functions:
    - to_varchar
  - snowflake.snowpark.DataFrame:
    - pivot
  - snowflake.snowpark.Session:
    - cancel_all
- Introduced a new exception class `snowflake.snowpark.mock.exceptions.SnowparkLocalTestingException`.
- Added support for casting to FloatType

#### Bug Fixes

- Fixed a bug that stored procedure and UDF should not remove imports already in the `sys.path` during the clean-up step.
- Fixed a bug that when processing datetime format, the fractional second part is not handled properly.
- Fixed a bug that on Windows platform that file operations was unable to properly handle file separator in directory name.
- Fixed a bug that on Windows platform that when reading a pandas dataframe, IntervalType column with integer data can not be processed.
- Fixed a bug that prevented users from being able to select multiple columns with the same alias.
- Fixed a bug that `Session.get_current_[schema|database|role|user|account|warehouse]` returns upper-cased identifiers when identifiers are quoted.
- Fixed a bug that function `substr` and `substring` can not handle 0-based `start_expr`.

#### Improvements

- Standardized the error experience by raising `SnowparkLocalTestingException` in error cases which is on par with `SnowparkSQLException` raised in non-local execution.
- Improved error experience of `Session.write_pandas` method that `NotImplementError` will be raised when called.
- Aligned error experience with reusing a closed session in non-local execution.

## 1.16.0 (2024-05-07)

### New Features

- Support stored procedure register with packages given as Python modules.
- Added snowflake.snowpark.Session.lineage.trace to explore data lineage of snowfake objects.
- Added support for structured type schema parsing.

### Bug Fixes

- Fixed a bug when inferring schema, single quotes are added to stage files already have single quotes.

### Local Testing Updates

#### New Features

- Added support for StringType, TimestampType and VariantType data conversion in the mocked function `to_date`.
- Added support for the following APIs:
  - snowflake.snowpark.functions
    - get
    - concat
    - concat_ws

#### Bug Fixes

- Fixed a bug that caused `NaT` and `NaN` values to not be recognized.
- Fixed a bug where, when inferring a schema, single quotes were added to stage files that already had single quotes.
- Fixed a bug where `DataFrameReader.csv` was unable to handle quoted values containing a delimiter.
- Fixed a bug that when there is `None` value in an arithmetic calculation, the output should remain `None` instead of `math.nan`.
- Fixed a bug in function `sum` and `covar_pop` that when there is `math.nan` in the data, the output should also be `math.nan`.
- Fixed a bug that stage operation can not handle directories.
- Fixed a bug that `DataFrame.to_pandas` should take Snowflake numeric types with precision 38 as `int64`.

## 1.15.0 (2024-04-24)

### New Features

- Added `truncate` save mode in `DataFrameWrite` to overwrite existing tables by truncating the underlying table instead of dropping it.
- Added telemetry to calculate query plan height and number of duplicate nodes during collect operations.
- Added the functions below to unload data from a `DataFrame` into one or more files in a stage:
  - `DataFrame.write.json`
  - `DataFrame.write.csv`
  - `DataFrame.write.parquet`
- Added distributed tracing using open telemetry APIs for action functions in `DataFrame` and `DataFrameWriter`:
  - snowflake.snowpark.DataFrame:
    - collect
    - collect_nowait
    - to_pandas
    - count
    - show
  - snowflake.snowpark.DataFrameWriter:
    - save_as_table
- Added support for snow:// URLs to `snowflake.snowpark.Session.file.get` and `snowflake.snowpark.Session.file.get_stream`
- Added support to register stored procedures and UDxFs with a `comment`.
- UDAF client support is ready for public preview. Please stay tuned for the Snowflake announcement of UDAF public preview.
- Added support for dynamic pivot.  This feature is currently in private preview.

### Improvements

- Improved the generated query performance for both compilation and execution by converting duplicate subqueries to Common Table Expressions (CTEs). It is still an experimental feature not enabled by default, and can be enabled by setting `session.cte_optimization_enabled` to `True`.

### Bug Fixes

- Fixed a bug where `statement_params` was not passed to query executions that register stored procedures and user defined functions.
- Fixed a bug causing `snowflake.snowpark.Session.file.get_stream` to fail for quoted stage locations.
- Fixed a bug that an internal type hint in `utils.py` might raise AttributeError in case the underlying module can not be found.

### Local Testing Updates

#### New Features

- Added support for registering UDFs and stored procedures.
- Added support for the following APIs:
  - snowflake.snowpark.Session:
    - file.put
    - file.put_stream
    - file.get
    - file.get_stream
    - read.json
    - add_import
    - remove_import
    - get_imports
    - clear_imports
    - add_packages
    - add_requirements
    - clear_packages
    - remove_package
    - udf.register
    - udf.register_from_file
    - sproc.register
    - sproc.register_from_file
  - snowflake.snowpark.functions
    - current_database
    - current_session
    - date_trunc
    - object_construct
    - object_construct_keep_null
    - pow
    - sqrt
    - udf
    - sproc
- Added support for StringType, TimestampType and VariantType data conversion in the mocked function `to_time`.

#### Bug Fixes

- Fixed a bug that null filled columns for constant functions.
- Fixed a bug that implementation of to_object, to_array and to_binary to better handle null inputs.
- Fixed a bug that timestamp data comparison can not handle year beyond 2262.
- Fixed a bug that `Session.builder.getOrCreate` should return the created mock session.

## 1.14.0 (2024-03-20)

### New Features

- Added support for creating vectorized UDTFs with `process` method.
- Added support for dataframe functions:
  - to_timestamp_ltz
  - to_timestamp_ntz
  - to_timestamp_tz
  - locate
- Added support for ASOF JOIN type.
- Added support for the following local testing APIs:
  - snowflake.snowpark.functions:
    - to_double
    - to_timestamp
    - to_timestamp_ltz
    - to_timestamp_ntz
    - to_timestamp_tz
    - greatest
    - least
    - convert_timezone
    - dateadd
    - date_part
  - snowflake.snowpark.Session:
    - get_current_account
    - get_current_warehouse
    - get_current_role
    - use_schema
    - use_warehouse
    - use_database
    - use_role

### Bug Fixes

- Fixed a bug in `SnowflakePlanBuilder` that `save_as_table` does not filter column that name start with '$' and follow by number correctly.
- Fixed a bug that statement parameters may have no effect when resolving imports and packages.
- Fixed bugs in local testing:
  - LEFT ANTI and LEFT SEMI joins drop rows with null values.
  - DataFrameReader.csv incorrectly parses data when the optional parameter `field_optionally_enclosed_by` is specified.
  - Column.regexp only considers the first entry when `pattern` is a `Column`.
  - Table.update raises `KeyError` when updating null values in the rows.
  - VARIANT columns raise errors at `DataFrame.collect`.
  - `count_distinct` does not work correctly when counting.
  - Null values in integer columns raise `TypeError`.

### Improvements

- Added telemetry to local testing.
- Improved the error message of `DataFrameReader` to raise `FileNotFound` error when reading a path that does not exist or when there are no files under the path.

## 1.13.0 (2024-02-26)

### New Features

- Added support for an optional `date_part` argument in function `last_day`.
- `SessionBuilder.app_name` will set the query_tag after the session is created.
- Added support for the following local testing functions:
  - current_timestamp
  - current_date
  - current_time
  - strip_null_value
  - upper
  - lower
  - length
  - initcap

### Improvements

- Added cleanup logic at interpreter shutdown to close all active sessions.
- Closing sessions within stored procedures now is a no-op logging a warning instead of raising an error.

### Bug Fixes

- Fixed a bug in `DataFrame.to_local_iterator` where the iterator could yield wrong results if another query is executed before the iterator finishes due to wrong isolation level. For details, please see #945.
- Fixed a bug that truncated table names in error messages while running a plan with local testing enabled.
- Fixed a bug that `Session.range` returns empty result when the range is large.

## 1.12.1 (2024-02-08)

### Improvements

- Use `split_blocks=True` by default during `to_pandas` conversion, for optimal memory allocation. This parameter is passed to `pyarrow.Table.to_pandas`, which enables `PyArrow` to split the memory allocation into smaller, more manageable blocks instead of allocating a single contiguous block. This results in better memory management when dealing with larger datasets.

### Bug Fixes

- Fixed a bug in `DataFrame.to_pandas` that caused an error when evaluating on a Dataframe with an `IntergerType` column with null values.

## 1.12.0 (2024-01-30)

### New Features

- Exposed `statement_params` in `StoredProcedure.__call__`.
- Added two optional arguments to `Session.add_import`.
  - `chunk_size`: The number of bytes to hash per chunk of the uploaded files.
  - `whole_file_hash`: By default only the first chunk of the uploaded import is hashed to save time. When this is set to True each uploaded file is fully hashed instead.
- Added parameters `external_access_integrations` and `secrets` when creating a UDAF from Snowpark Python to allow integration with external access.
- Added a new method `Session.append_query_tag`. Allows an additional tag to be added to the current query tag by appending it as a comma separated value.
- Added a new method `Session.update_query_tag`. Allows updates to a JSON encoded dictionary query tag.
- `SessionBuilder.getOrCreate` will now attempt to replace the singleton it returns when token expiration has been detected.
- Added support for new functions in `snowflake.snowpark.functions`:
  - `array_except`
  - `create_map`
  - `sign`/`signum`
- Added the following functions to `DataFrame.analytics`:
  - Added the `moving_agg` function in `DataFrame.analytics` to enable moving aggregations like sums and averages with multiple window sizes.
  - Added the `cummulative_agg` function in `DataFrame.analytics` to enable commulative aggregations like sums and averages on multiple columns.
  - Added the `compute_lag` and `compute_lead` functions in `DataFrame.analytics` for enabling lead and lag calculations on multiple columns.
  - Added the `time_series_agg` function in `DataFrame.analytics` to enable time series aggregations like sums and averages with multiple time windows.

### Bug Fixes

- Fixed a bug in `DataFrame.na.fill` that caused Boolean values to erroneously override integer values.
- Fixed a bug in `Session.create_dataframe` where the Snowpark DataFrames created using pandas DataFrames were not inferring the type for timestamp columns correctly. The behavior is as follows:
  - Earlier timestamp columns without a timezone would be converted to nanosecond epochs and inferred as `LongType()`, but will now be correctly maintained as timestamp values and be inferred as `TimestampType(TimestampTimeZone.NTZ)`.
  - Earlier timestamp columns with a timezone would be inferred as `TimestampType(TimestampTimeZone.NTZ)` and loose timezone information but will now be correctly inferred as `TimestampType(TimestampTimeZone.LTZ)` and timezone information is retained correctly.
  - Set session parameter `PYTHON_SNOWPARK_USE_LOGICAL_TYPE_FOR_CREATE_DATAFRAME` to revert back to old behavior. It is recommended that you update your code to align with correct behavior because the parameter will be removed in the future.
- Fixed a bug that `DataFrame.to_pandas` gets decimal type when scale is not 0, and creates an object dtype in `pandas`. Instead, we cast the value to a float64 type.
- Fixed bugs that wrongly flattened the generated SQL when one of the following happens:
  - `DataFrame.filter()` is called after `DataFrame.sort().limit()`.
  - `DataFrame.sort()` or `filter()` is called on a DataFrame that already has a window function or sequence-dependent data generator column.
    For instance, `df.select("a", seq1().alias("b")).select("a", "b").sort("a")` won't flatten the sort clause anymore.
  - a window or sequence-dependent data generator column is used after `DataFrame.limit()`. For instance, `df.limit(10).select(row_number().over())` won't flatten the limit and select in the generated SQL.
- Fixed a bug where aliasing a DataFrame column raised an error when the DataFame was copied from another DataFrame with an aliased column. For instance,

  ```python
  df = df.select(col("a").alias("b"))
  df = copy(df)
  df.select(col("b").alias("c"))  # threw an error. Now it's fixed.
  ```

- Fixed a bug in `Session.create_dataframe` that the non-nullable field in a schema is not respected for boolean type. Note that this fix is only effective when the user has the privilege to create a temp table.
- Fixed a bug in SQL simplifier where non-select statements in `session.sql` dropped a SQL query when used with `limit()`.
- Fixed a bug that raised an exception when session parameter `ERROR_ON_NONDETERMINISTIC_UPDATE` is true.

### Behavior Changes (API Compatible)

- When parsing data types during a `to_pandas` operation, we rely on GS precision value to fix precision issues for large integer values. This may affect users where a column that was earlier returned as `int8` gets returned as `int64`. Users can fix this by explicitly specifying precision values for their return column.
- Aligned behavior for `Session.call` in case of table stored procedures where running `Session.call` would not trigger stored procedure unless a `collect()` operation was performed.
- `StoredProcedureRegistration` will now automatically add `snowflake-snowpark-python` as a package dependency. The added dependency will be on the client's local version of the library and an error is thrown if the server cannot support that version.

## 1.11.1 (2023-12-07)

### Bug Fixes

- Fixed a bug that numpy should not be imported at the top level of mock module.
- Added support for these new functions in `snowflake.snowpark.functions`:
  - `from_utc_timestamp`
  - `to_utc_timestamp`

## 1.11.0 (2023-12-05)

### New Features

- Add the `conn_error` attribute to `SnowflakeSQLException` that stores the whole underlying exception from `snowflake-connector-python`.
- Added support for `RelationalGroupedDataframe.pivot()` to access `pivot` in the following pattern `Dataframe.group_by(...).pivot(...)`.
- Added experimental feature: Local Testing Mode, which allows you to create and operate on Snowpark Python DataFrames locally without connecting to a Snowflake account. You can use the local testing framework to test your DataFrame operations locally, on your development machine or in a CI (continuous integration) pipeline, before deploying code changes to your account.

- Added support for `arrays_to_object` new functions in `snowflake.snowpark.functions`.
- Added support for the vector data type.

### Dependency Updates

- Bumped cloudpickle dependency to work with `cloudpickle==2.2.1`
- Updated ``snowflake-connector-python`` to `3.4.0`.

### Bug Fixes

- DataFrame column names quoting check now supports newline characters.
- Fix a bug where a DataFrame generated by `session.read.with_metadata` creates inconsistent table when doing `df.write.save_as_table`.

## 1.10.0 (2023-11-03)

### New Features

- Added support for managing case sensitivity in `DataFrame.to_local_iterator()`.
- Added support for specifying vectorized UDTF's input column names by using the optional parameter `input_names` in `UDTFRegistration.register/register_file` and `functions.pandas_udtf`. By default, `RelationalGroupedDataFrame.applyInPandas` will infer the column names from current dataframe schema.
- Add `sql_error_code` and `raw_message` attributes to `SnowflakeSQLException` when it is caused by a SQL exception.

### Bug Fixes

- Fixed a bug in `DataFrame.to_pandas()` where converting snowpark dataframes to pandas dataframes was losing precision on integers with more than 19 digits.
- Fixed a bug that `session.add_packages` can not handle requirement specifier that contains project name with underscore and version.
- Fixed a bug in `DataFrame.limit()` when `offset` is used and the parent `DataFrame` uses `limit`. Now the `offset` won't impact the parent DataFrame's `limit`.
- Fixed a bug in `DataFrame.write.save_as_table` where dataframes created from read api could not save data into snowflake because of invalid column name `$1`.

### Behavior change

- Changed the behavior of `date_format`:
  - The `format` argument changed from optional to required.
  - The returned result changed from a date object to a date-formatted string.
- When a window function, or a sequence-dependent data generator (`normal`, `zipf`, `uniform`, `seq1`, `seq2`, `seq4`, `seq8`) function is used, the sort and filter operation will no longer be flattened when generating the query.

## 1.9.0 (2023-10-13)

### New Features

- Added support for the Python 3.11 runtime environment.

### Dependency updates

- Added back the dependency of `typing-extensions`.

### Bug Fixes

- Fixed a bug where imports from permanent stage locations were ignored for temporary stored procedures, UDTFs, UDFs, and UDAFs.
- Revert back to using CTAS (create table as select) statement for `Dataframe.writer.save_as_table` which does not need insert permission for writing tables.

### New Features
- Support `PythonObjJSONEncoder` json-serializable objects for `ARRAY` and `OBJECT` literals.

## 1.8.0 (2023-09-14)

### New Features

- Added support for VOLATILE/IMMUTABLE keyword when registering UDFs.
- Added support for specifying clustering keys when saving dataframes using `DataFrame.save_as_table`.
- Accept `Iterable` objects input for `schema` when creating dataframes using `Session.create_dataframe`.
- Added the property `DataFrame.session` to return a `Session` object.
- Added the property `Session.session_id` to return an integer that represents session ID.
- Added the property `Session.connection` to return a `SnowflakeConnection` object .

- Added support for creating a Snowpark session from a configuration file or environment variables.

### Dependency updates

- Updated ``snowflake-connector-python`` to 3.2.0.

### Bug Fixes

- Fixed a bug where automatic package upload would raise `ValueError` even when compatible package version were added in `session.add_packages`.
- Fixed a bug where table stored procedures were not registered correctly when using `register_from_file`.
- Fixed a bug where dataframe joins failed with `invalid_identifier` error.
- Fixed a bug where `DataFrame.copy` disables SQL simplfier for the returned copy.
- Fixed a bug where `session.sql().select()` would fail if any parameters are specified to `session.sql()`

## 1.7.0 (2023-08-28)

### New Features

- Added parameters `external_access_integrations` and `secrets` when creating a UDF, UDTF or Stored Procedure from Snowpark Python to allow integration with external access.
- Added support for these new functions in `snowflake.snowpark.functions`:
  - `array_flatten`
  - `flatten`
- Added support for `apply_in_pandas` in `snowflake.snowpark.relational_grouped_dataframe`.
- Added support for replicating your local Python environment on Snowflake via `Session.replicate_local_environment`.

### Bug Fixes

- Fixed a bug where `session.create_dataframe` fails to properly set nullable columns where nullability was affected by order or data was given.
- Fixed a bug where `DataFrame.select` could not identify and alias columns in presence of table functions when output columns of table function overlapped with columns in dataframe.

### Behavior Changes

- When creating stored procedures, UDFs, UDTFs, UDAFs with parameter `is_permanent=False` will now create temporary objects even when `stage_name` is provided. The default value of `is_permanent` is `False` which is why if this value is not explicitly set to `True` for permanent objects, users will notice a change in behavior.
- `types.StructField` now enquotes column identifier by default.

## 1.6.1 (2023-08-02)

### New Features

- Added support for these new functions in `snowflake.snowpark.functions`:
  - `array_sort`
  - `sort_array`
  - `array_min`
  - `array_max`
  - `explode_outer`
- Added support for pure Python packages specified via `Session.add_requirements` or `Session.add_packages`. They are now usable in stored procedures and UDFs even if packages are not present on the Snowflake Anaconda channel.
  - Added Session parameter `custom_packages_upload_enabled` and `custom_packages_force_upload_enabled` to enable the support for pure Python packages feature mentioned above. Both parameters default to `False`.
- Added support for specifying package requirements by passing a Conda environment yaml file to `Session.add_requirements`.
- Added support for asynchronous execution of multi-query dataframes that contain binding variables.
- Added support for renaming multiple columns in `DataFrame.rename`.
- Added support for Geometry datatypes.
- Added support for `params` in `session.sql()` in stored procedures.
- Added support for user-defined aggregate functions (UDAFs). This feature is currently in private preview.
- Added support for vectorized UDTFs (user-defined table functions). This feature is currently in public preview.
- Added support for Snowflake Timestamp variants (i.e., `TIMESTAMP_NTZ`, `TIMESTAMP_LTZ`, `TIMESTAMP_TZ`)
  - Added `TimestampTimezone` as an argument in `TimestampType` constructor.
  - Added type hints `NTZ`, `LTZ`, `TZ` and `Timestamp` to annotate functions when registering UDFs.

### Improvements

- Removed redundant dependency `typing-extensions`.
- `DataFrame.cache_result` now creates temp table fully qualified names under current database and current schema.

### Bug Fixes

- Fixed a bug where type check happens on pandas before it is imported.
- Fixed a bug when creating a UDF from `numpy.ufunc`.
- Fixed a bug where `DataFrame.union` was not generating the correct `Selectable.schema_query` when SQL simplifier is enabled.

### Behavior Changes

- `DataFrameWriter.save_as_table` now respects the `nullable` field of the schema provided by the user or the inferred schema based on data from user input.

### Dependency updates

- Updated ``snowflake-connector-python`` to 3.0.4.

## 1.5.1 (2023-06-20)

### New Features

- Added support for the Python 3.10 runtime environment.

## 1.5.0 (2023-06-09)

### Behavior Changes

- Aggregation results, from functions such as `DataFrame.agg` and `DataFrame.describe`, no longer strip away non-printing characters from column names.

### New Features

- Added support for the Python 3.9 runtime environment.
- Added support for new functions in `snowflake.snowpark.functions`:
  - `array_generate_range`
  - `array_unique_agg`
  - `collect_set`
  - `sequence`
- Added support for registering and calling stored procedures with `TABLE` return type.
- Added support for parameter `length` in `StringType()` to specify the maximum number of characters that can be stored by the column.
- Added the alias `functions.element_at()` for `functions.get()`.
- Added the alias `Column.contains` for `functions.contains`.
- Added experimental feature `DataFrame.alias`.
- Added support for querying metadata columns from stage when creating `DataFrame` using `DataFrameReader`.
- Added support for `StructType.add` to append more fields to existing `StructType` objects.
- Added support for parameter `execute_as` in `StoredProcedureRegistration.register_from_file()` to specify stored procedure caller rights.

### Bug Fixes

- Fixed a bug where the `Dataframe.join_table_function` did not run all of the necessary queries to set up the join table function when SQL simplifier was enabled.
- Fixed type hint declaration for custom types - `ColumnOrName`, `ColumnOrLiteralStr`, `ColumnOrSqlExpr`, `LiteralType` and `ColumnOrLiteral` that were breaking `mypy` checks.
- Fixed a bug where `DataFrameWriter.save_as_table` and `DataFrame.copy_into_table` failed to parse fully qualified table names.

## 1.4.0 (2023-04-24)

### New Features

- Added support for `session.getOrCreate`.
- Added support for alias `Column.getField`.
- Added support for new functions in `snowflake.snowpark.functions`:
  - `date_add` and `date_sub` to make add and subtract operations easier.
  - `daydiff`
  - `explode`
  - `array_distinct`.
  - `regexp_extract`.
  - `struct`.
  - `format_number`.
  - `bround`.
  - `substring_index`
- Added parameter `skip_upload_on_content_match` when creating UDFs, UDTFs and stored procedures using `register_from_file` to skip uploading files to a stage if the same version of the files are already on the stage.
- Added support for `DataFrameWriter.save_as_table` method to take table names that contain dots.
- Flattened generated SQL when `DataFrame.filter()` or `DataFrame.order_by()` is followed by a projection statement (e.g. `DataFrame.select()`, `DataFrame.with_column()`).
- Added support for creating dynamic tables _(in private preview)_ using `Dataframe.create_or_replace_dynamic_table`.
- Added an optional argument `params` in `session.sql()` to support binding variables. Note that this is not supported in stored procedures yet.

### Bug Fixes

- Fixed a bug in `strtok_to_array` where an exception was thrown when a delimiter was passed in.
- Fixed a bug in `session.add_import` where the module had the same namespace as other dependencies.

## 1.3.0 (2023-03-28)

### New Features

- Added support for `delimiters` parameter in `functions.initcap()`.
- Added support for `functions.hash()` to accept a variable number of input expressions.
- Added API `Session.RuntimeConfig` for getting/setting/checking the mutability of any runtime configuration.
- Added support managing case sensitivity in `Row` results from `DataFrame.collect` using `case_sensitive` parameter.
- Added API `Session.conf` for getting, setting or checking the mutability of any runtime configuration.
- Added support for managing case sensitivity in `Row` results from `DataFrame.collect` using `case_sensitive` parameter.
- Added indexer support for `snowflake.snowpark.types.StructType`.
- Added a keyword argument `log_on_exception` to `Dataframe.collect` and `Dataframe.collect_no_wait` to optionally disable error logging for SQL exceptions.

### Bug Fixes

- Fixed a bug where a DataFrame set operation(`DataFrame.substract`, `DataFrame.union`, etc.) being called after another DataFrame set operation and `DataFrame.select` or `DataFrame.with_column` throws an exception.
- Fixed a bug where chained sort statements are overwritten by the SQL simplifier.

### Improvements

- Simplified JOIN queries to use constant subquery aliases (`SNOWPARK_LEFT`, `SNOWPARK_RIGHT`) by default. Users can disable this at runtime with `session.conf.set('use_constant_subquery_alias', False)` to use randomly generated alias names instead.
- Allowed specifying statement parameters in `session.call()`.
- Enabled the uploading of large pandas DataFrames in stored procedures by defaulting to a chunk size of 100,000 rows.

## 1.2.0 (2023-03-02)

### New Features

- Added support for displaying source code as comments in the generated scripts when registering stored procedures. This
  is enabled by default, turn off by specifying `source_code_display=False` at registration.
- Added a parameter `if_not_exists` when creating a UDF, UDTF or Stored Procedure from Snowpark Python to ignore creating the specified function or procedure if it already exists.
- Accept integers when calling `snowflake.snowpark.functions.get` to extract value from array.
- Added `functions.reverse` in functions to open access to Snowflake built-in function
  [reverse](https://docs.snowflake.com/en/sql-reference/functions/reverse).
- Added parameter `require_scoped_url` in snowflake.snowflake.files.SnowflakeFile.open() `(in Private Preview)` to replace `is_owner_file` is marked for deprecation.

### Bug Fixes

- Fixed a bug that overwrote `paramstyle` to `qmark` when creating a Snowpark session.
- Fixed a bug where `df.join(..., how="cross")` fails with `SnowparkJoinException: (1112): Unsupported using join type 'Cross'`.
- Fixed a bug where querying a `DataFrame` column created from chained function calls used a wrong column name.

## 1.1.0 (2023-01-26)

### New Features:

- Added `asc`, `asc_nulls_first`, `asc_nulls_last`, `desc`, `desc_nulls_first`, `desc_nulls_last`, `date_part` and `unix_timestamp` in functions.
- Added the property `DataFrame.dtypes` to return a list of column name and data type pairs.
- Added the following aliases:
  - `functions.expr()` for `functions.sql_expr()`.
  - `functions.date_format()` for `functions.to_date()`.
  - `functions.monotonically_increasing_id()` for `functions.seq8()`
  - `functions.from_unixtime()` for `functions.to_timestamp()`

### Bug Fixes:

- Fixed a bug in SQL simplifier that didn’t handle Column alias and join well in some cases. See https://github.com/snowflakedb/snowpark-python/issues/658 for details.
- Fixed a bug in SQL simplifier that generated wrong column names for function calls, NaN and INF.

### Improvements

- The session parameter `PYTHON_SNOWPARK_USE_SQL_SIMPLIFIER` is `True` after Snowflake 7.3 was released. In snowpark-python, `session.sql_simplifier_enabled` reads the value of `PYTHON_SNOWPARK_USE_SQL_SIMPLIFIER` by default, meaning that the SQL simplfier is enabled by default after the Snowflake 7.3 release. To turn this off, set `PYTHON_SNOWPARK_USE_SQL_SIMPLIFIER` in Snowflake to `False` or run `session.sql_simplifier_enabled = False` from Snowpark. It is recommended to use the SQL simplifier because it helps to generate more concise SQL.

## 1.0.0 (2022-11-01)

### New Features

- Added `Session.generator()` to create a new `DataFrame` using the Generator table function.
- Added a parameter `secure` to the functions that create a secure UDF or UDTF.

## 0.12.0 (2022-10-14)

### New Features

- Added new APIs for async job:
  - `Session.create_async_job()` to create an `AsyncJob` instance from a query id.
  - `AsyncJob.result()` now accepts argument `result_type` to return the results in different formats.
  - `AsyncJob.to_df()` returns a `DataFrame` built from the result of this asynchronous job.
  - `AsyncJob.query()` returns the SQL text of the executed query.
- `DataFrame.agg()` and `RelationalGroupedDataFrame.agg()` now accept variable-length arguments.
- Added parameters `lsuffix` and `rsuffix` to `DataFram.join()` and `DataFrame.cross_join()` to conveniently rename overlapping columns.
- Added `Table.drop_table()` so you can drop the temp table after `DataFrame.cache_result()`. `Table` is also a context manager so you can use the `with` statement to drop the cache temp table after use.
- Added `Session.use_secondary_roles()`.
- Added functions `first_value()` and `last_value()`. (contributed by @chasleslr)
- Added `on` as an alias for `using_columns` and `how` as an alias for `join_type` in `DataFrame.join()`.

### Bug Fixes

- Fixed a bug in `Session.create_dataframe()` that raised an error when `schema` names had special characters.
- Fixed a bug in which options set in `Session.read.option()` were not passed to `DataFrame.copy_into_table()` as default values.
- Fixed a bug in which `DataFrame.copy_into_table()` raises an error when a copy option has single quotes in the value.

## 0.11.0 (2022-09-28)

### Behavior Changes

- `Session.add_packages()` now raises `ValueError` when the version of a package cannot be found in Snowflake Anaconda channel. Previously, `Session.add_packages()` succeeded, and a `SnowparkSQLException` exception was raised later in the UDF/SP registration step.

### New Features:

- Added method `FileOperation.get_stream()` to support downloading stage files as stream.
- Added support in `functions.ntiles()` to accept int argument.
- Added the following aliases:
  - `functions.call_function()` for `functions.call_builtin()`.
  - `functions.function()` for `functions.builtin()`.
  - `DataFrame.order_by()` for `DataFrame.sort()`
  - `DataFrame.orderBy()` for `DataFrame.sort()`
- Improved `DataFrame.cache_result()` to return a more accurate `Table` class instead of a `DataFrame` class.
- Added support to allow `session` as the first argument when calling `StoredProcedure`.

### Improvements

- Improved nested query generation by flattening queries when applicable.
  - This improvement could be enabled by setting `Session.sql_simplifier_enabled = True`.
  - `DataFrame.select()`, `DataFrame.with_column()`, `DataFrame.drop()` and other select-related APIs have more flattened SQLs.
  - `DataFrame.union()`, `DataFrame.union_all()`, `DataFrame.except_()`, `DataFrame.intersect()`, `DataFrame.union_by_name()` have flattened SQLs generated when multiple set operators are chained.
- Improved type annotations for async job APIs.

### Bug Fixes

- Fixed a bug in which `Table.update()`, `Table.delete()`, `Table.merge()` try to reference a temp table that does not exist.

## 0.10.0 (2022-09-16)

### New Features:

- Added experimental APIs for evaluating Snowpark dataframes with asynchronous queries:
  - Added keyword argument `block` to the following action APIs on Snowpark dataframes (which execute queries) to allow asynchronous evaluations:
    - `DataFrame.collect()`, `DataFrame.to_local_iterator()`, `DataFrame.to_pandas()`, `DataFrame.to_pandas_batches()`, `DataFrame.count()`, `DataFrame.first()`.
    - `DataFrameWriter.save_as_table()`, `DataFrameWriter.copy_into_location()`.
    - `Table.delete()`, `Table.update()`, `Table.merge()`.
  - Added method `DataFrame.collect_nowait()` to allow asynchronous evaluations.
  - Added class `AsyncJob` to retrieve results from asynchronously executed queries and check their status.
- Added support for `table_type` in `Session.write_pandas()`. You can now choose from these `table_type` options: `"temporary"`, `"temp"`, and `"transient"`.
- Added support for using Python structured data (`list`, `tuple` and `dict`) as literal values in Snowpark.
- Added keyword argument `execute_as` to `functions.sproc()` and `session.sproc.register()` to allow registering a stored procedure as a caller or owner.
- Added support for specifying a pre-configured file format when reading files from a stage in Snowflake.

### Improvements:

- Added support for displaying details of a Snowpark session.

### Bug Fixes:

- Fixed a bug in which `DataFrame.copy_into_table()` and `DataFrameWriter.save_as_table()` mistakenly created a new table if the table name is fully qualified, and the table already exists.

### Deprecations:

- Deprecated keyword argument `create_temp_table` in `Session.write_pandas()`.
- Deprecated invoking UDFs using arguments wrapped in a Python list or tuple. You can use variable-length arguments without a list or tuple.

### Dependency updates

- Updated ``snowflake-connector-python`` to 2.7.12.

## 0.9.0 (2022-08-30)

### New Features:

- Added support for displaying source code as comments in the generated scripts when registering UDFs.
  This feature is turned on by default. To turn it off, pass the new keyword argument `source_code_display` as `False` when calling `register()` or `@udf()`.
- Added support for calling table functions from `DataFrame.select()`, `DataFrame.with_column()` and `DataFrame.with_columns()` which now take parameters of type `table_function.TableFunctionCall` for columns.
- Added keyword argument `overwrite` to `session.write_pandas()` to allow overwriting contents of a Snowflake table with that of a pandas DataFrame.
- Added keyword argument `column_order` to `df.write.save_as_table()` to specify the matching rules when inserting data into table in append mode.
- Added method `FileOperation.put_stream()` to upload local files to a stage via file stream.
- Added methods `TableFunctionCall.alias()` and `TableFunctionCall.as_()` to allow aliasing the names of columns that come from the output of table function joins.
- Added function `get_active_session()` in module `snowflake.snowpark.context` to get the current active Snowpark session.

### Bug Fixes:

- Fixed a bug in which batch insert should not raise an error when `statement_params` is not passed to the function.
- Fixed a bug in which column names should be quoted when `session.create_dataframe()` is called with dicts and a given schema.
- Fixed a bug in which creation of table should be skipped if the table already exists and is in append mode when calling `df.write.save_as_table()`.
- Fixed a bug in which third-party packages with underscores cannot be added when registering UDFs.

### Improvements:

- Improved function `function.uniform()` to infer the types of inputs `max_` and `min_` and cast the limits to `IntegerType` or `FloatType` correspondingly.

## 0.8.0 (2022-07-22)

### New Features:

- Added keyword only argument `statement_params` to the following methods to allow for specifying statement level parameters:
  - `collect`, `to_local_iterator`, `to_pandas`, `to_pandas_batches`,
    `count`, `copy_into_table`, `show`, `create_or_replace_view`, `create_or_replace_temp_view`, `first`, `cache_result`
    and `random_split` on class `snowflake.snowpark.Dateframe`.
  - `update`, `delete` and `merge` on class `snowflake.snowpark.Table`.
  - `save_as_table` and `copy_into_location` on class `snowflake.snowpark.DataFrameWriter`.
  - `approx_quantile`, `statement_params`, `cov` and `crosstab` on class `snowflake.snowpark.DataFrameStatFunctions`.
  - `register` and `register_from_file` on class `snowflake.snowpark.udf.UDFRegistration`.
  - `register` and `register_from_file` on class `snowflake.snowpark.udtf.UDTFRegistration`.
  - `register` and `register_from_file` on class `snowflake.snowpark.stored_procedure.StoredProcedureRegistration`.
  - `udf`, `udtf` and `sproc` in `snowflake.snowpark.functions`.
- Added support for `Column` as an input argument to `session.call()`.
- Added support for `table_type` in `df.write.save_as_table()`. You can now choose from these `table_type` options: `"temporary"`, `"temp"`, and `"transient"`.

### Improvements:

- Added validation of object name in `session.use_*` methods.
- Updated the query tag in SQL to escape it when it has special characters.
- Added a check to see if Anaconda terms are acknowledged when adding missing packages.

### Bug Fixes:

- Fixed the limited length of the string column in `session.create_dataframe()`.
- Fixed a bug in which `session.create_dataframe()` mistakenly converted 0 and `False` to `None` when the input data was only a list.
- Fixed a bug in which calling `session.create_dataframe()` using a large local dataset sometimes created a temp table twice.
- Aligned the definition of `function.trim()` with the SQL function definition.
- Fixed an issue where snowpark-python would hang when using the Python system-defined (built-in function) `sum` vs. the Snowpark `function.sum()`.

### Deprecations:

- Deprecated keyword argument `create_temp_table` in `df.write.save_as_table()`.

## 0.7.0 (2022-05-25)

### New Features:

- Added support for user-defined table functions (UDTFs).
  - Use function `snowflake.snowpark.functions.udtf()` to register a UDTF, or use it as a decorator to register the UDTF.
    - You can also use `Session.udtf.register()` to register a UDTF.
  - Use `Session.udtf.register_from_file()` to register a UDTF from a Python file.
- Updated APIs to query a table function, including both Snowflake built-in table functions and UDTFs.
  - Use function `snowflake.snowpark.functions.table_function()` to create a callable representing a table function and use it to call the table function in a query.
  - Alternatively, use function `snowflake.snowpark.functions.call_table_function()` to call a table function.
  - Added support for `over` clause that specifies `partition by` and `order by` when lateral joining a table function.
  - Updated `Session.table_function()` and `DataFrame.join_table_function()` to accept `TableFunctionCall` instances.

### Breaking Changes:

- When creating a function with `functions.udf()` and `functions.sproc()`, you can now specify an empty list for the `imports` or `packages` argument to indicate that no import or package is used for this UDF or stored procedure. Previously, specifying an empty list meant that the function would use session-level imports or packages.
- Improved the `__repr__` implementation of data types in `types.py`. The unused `type_name` property has been removed.
- Added a Snowpark-specific exception class for SQL errors. This replaces the previous `ProgrammingError` from the Python connector.

### Improvements:

- Added a lock to a UDF or UDTF when it is called for the first time per thread.
- Improved the error message for pickling errors that occurred during UDF creation.
- Included the query ID when logging the failed query.

### Bug Fixes:

- Fixed a bug in which non-integral data (such as timestamps) was occasionally converted to integer when calling `DataFrame.to_pandas()`.
- Fixed a bug in which `DataFrameReader.parquet()` failed to read a parquet file when its column contained spaces.
- Fixed a bug in which `DataFrame.copy_into_table()` failed when the dataframe is created by reading a file with inferred schemas.

### Deprecations

`Session.flatten()` and `DataFrame.flatten()`.

### Dependency Updates:

- Restricted the version of `cloudpickle` <= `2.0.0`.

## 0.6.0 (2022-04-27)

### New Features:

- Added support for vectorized UDFs with the input as a pandas DataFrame or pandas Series and the output as a pandas Series. This improves the performance of UDFs in Snowpark.
- Added support for inferring the schema of a DataFrame by default when it is created by reading a Parquet, Avro, or ORC file in the stage.
- Added functions `current_session()`, `current_statement()`, `current_user()`, `current_version()`, `current_warehouse()`, `date_from_parts()`, `date_trunc()`, `dayname()`, `dayofmonth()`, `dayofweek()`, `dayofyear()`, `grouping()`, `grouping_id()`, `hour()`, `last_day()`, `minute()`, `next_day()`, `previous_day()`, `second()`, `month()`, `monthname()`, `quarter()`, `year()`, `current_database()`, `current_role()`, `current_schema()`, `current_schemas()`, `current_region()`, `current_avaliable_roles()`, `add_months()`, `any_value()`, `bitnot()`, `bitshiftleft()`, `bitshiftright()`, `convert_timezone()`, `uniform()`, `strtok_to_array()`, `sysdate()`, `time_from_parts()`,  `timestamp_from_parts()`, `timestamp_ltz_from_parts()`, `timestamp_ntz_from_parts()`, `timestamp_tz_from_parts()`, `weekofyear()`, `percentile_cont()` to `snowflake.snowflake.functions`.

### Breaking Changes:

- Expired deprecations:
  - Removed the following APIs that were deprecated in 0.4.0: `DataFrame.groupByGroupingSets()`, `DataFrame.naturalJoin()`, `DataFrame.joinTableFunction`, `DataFrame.withColumns()`, `Session.getImports()`, `Session.addImport()`, `Session.removeImport()`, `Session.clearImports()`, `Session.getSessionStage()`, `Session.getDefaultDatabase()`, `Session.getDefaultSchema()`, `Session.getCurrentDatabase()`, `Session.getCurrentSchema()`, `Session.getFullyQualifiedCurrentSchema()`.

### Improvements:

- Added support for creating an empty `DataFrame` with a specific schema using the `Session.create_dataframe()` method.
- Changed the logging level from `INFO` to `DEBUG` for several logs (e.g., the executed query) when evaluating a dataframe.
- Improved the error message when failing to create a UDF due to pickle errors.

### Bug Fixes:

- Removed pandas hard dependencies in the `Session.create_dataframe()` method.

### Dependency Updates:

- Added `typing-extension` as a new dependency with the version >= `4.1.0`.

## 0.5.0 (2022-03-22)

### New Features

- Added stored procedures API.
  - Added `Session.sproc` property and `sproc()` to `snowflake.snowpark.functions`, so you can register stored procedures.
  - Added `Session.call` to call stored procedures by name.
- Added `UDFRegistration.register_from_file()` to allow registering UDFs from Python source files or zip files directly.
- Added `UDFRegistration.describe()` to describe a UDF.
- Added `DataFrame.random_split()` to provide a way to randomly split a dataframe.
- Added functions `md5()`, `sha1()`, `sha2()`, `ascii()`, `initcap()`, `length()`, `lower()`, `lpad()`, `ltrim()`, `rpad()`, `rtrim()`, `repeat()`, `soundex()`, `regexp_count()`, `replace()`, `charindex()`, `collate()`, `collation()`, `insert()`, `left()`, `right()`, `endswith()` to `snowflake.snowpark.functions`.
- Allowed `call_udf()` to accept literal values.
- Provided a `distinct` keyword in `array_agg()`.

### Bug Fixes:

- Fixed an issue that caused `DataFrame.to_pandas()` to have a string column if `Column.cast(IntegerType())` was used.
- Fixed a bug in `DataFrame.describe()` when there is more than one string column.

## 0.4.0 (2022-02-15)

### New Features

- You can now specify which Anaconda packages to use when defining UDFs.
  - Added `add_packages()`, `get_packages()`, `clear_packages()`, and `remove_package()`, to class `Session`.
  - Added `add_requirements()` to `Session` so you can use a requirements file to specify which packages this session will use.
  - Added parameter `packages` to function `snowflake.snowpark.functions.udf()` and method `UserDefinedFunction.register()` to indicate UDF-level Anaconda package dependencies when creating a UDF.
  - Added parameter `imports` to `snowflake.snowpark.functions.udf()` and `UserDefinedFunction.register()` to specify UDF-level code imports.
- Added a parameter `session` to function `udf()` and `UserDefinedFunction.register()` so you can specify which session to use to create a UDF if you have multiple sessions.
- Added types `Geography` and `Variant` to `snowflake.snowpark.types` to be used as type hints for Geography and Variant data when defining a UDF.
- Added support for Geography geoJSON data.
- Added `Table`, a subclass of `DataFrame` for table operations:
  - Methods `update` and `delete` update and delete rows of a table in Snowflake.
  - Method `merge` merges data from a `DataFrame` to a `Table`.
  - Override method `DataFrame.sample()` with an additional parameter `seed`, which works on tables but not on view and sub-queries.
- Added `DataFrame.to_local_iterator()` and `DataFrame.to_pandas_batches()` to allow getting results from an iterator when the result set returned from the Snowflake database is too large.
- Added `DataFrame.cache_result()` for caching the operations performed on a `DataFrame` in a temporary table.
  Subsequent operations on the original `DataFrame` have no effect on the cached result `DataFrame`.
- Added property `DataFrame.queries` to get SQL queries that will be executed to evaluate the `DataFrame`.
- Added `Session.query_history()` as a context manager to track SQL queries executed on a session, including all SQL queries to evaluate `DataFrame`s created from a session. Both query ID and query text are recorded.
- You can now create a `Session` instance from an existing established `snowflake.connector.SnowflakeConnection`. Use parameter `connection` in `Session.builder.configs()`.
- Added `use_database()`, `use_schema()`, `use_warehouse()`, and `use_role()` to class `Session` to switch database/schema/warehouse/role after a session is created.
- Added `DataFrameWriter.copy_into_table()` to unload a `DataFrame` to stage files.
- Added `DataFrame.unpivot()`.
- Added `Column.within_group()` for sorting the rows by columns with some aggregation functions.
- Added functions `listagg()`, `mode()`, `div0()`, `acos()`, `asin()`, `atan()`, `atan2()`, `cos()`, `cosh()`, `sin()`, `sinh()`, `tan()`, `tanh()`, `degrees()`, `radians()`, `round()`, `trunc()`, and `factorial()` to `snowflake.snowflake.functions`.
- Added an optional argument `ignore_nulls` in function `lead()` and `lag()`.
- The `condition` parameter of function `when()` and `iff()` now accepts SQL expressions.

### Improvements

- All function and method names have been renamed to use the snake case naming style, which is more Pythonic. For convenience, some camel case names are kept as aliases to the snake case APIs. It is recommended to use the snake case APIs.
  - Deprecated these methods on class `Session` and replaced them with their snake case equivalents: `getImports()`, `addImports()`, `removeImport()`, `clearImports()`, `getSessionStage()`, `getDefaultSchema()`, `getDefaultSchema()`, `getCurrentDatabase()`, `getFullyQualifiedCurrentSchema()`.
  - Deprecated these methods on class `DataFrame` and replaced them with their snake case equivalents: `groupingByGroupingSets()`, `naturalJoin()`, `withColumns()`, `joinTableFunction()`.
- Property `DataFrame.columns` is now consistent with `DataFrame.schema.names` and the Snowflake database `Identifier Requirements`.
- `Column.__bool__()` now raises a `TypeError`. This will ban the use of logical operators `and`, `or`, `not` on `Column` object, for instance `col("a") > 1 and col("b") > 2` will raise the `TypeError`. Use `(col("a") > 1) & (col("b") > 2)` instead.
- Changed `PutResult` and `GetResult` to subclass `NamedTuple`.
- Fixed a bug which raised an error when the local path or stage location has a space or other special characters.
- Changed `DataFrame.describe()` so that non-numeric and non-string columns are ignored instead of raising an exception.

### Dependency updates

- Updated ``snowflake-connector-python`` to 2.7.4.

## 0.3.0 (2022-01-09)

### New Features

- Added `Column.isin()`, with an alias `Column.in_()`.
- Added `Column.try_cast()`, which is a special version of `cast()`. It tries to cast a string expression to other types and returns `null` if the cast is not possible.
- Added `Column.startswith()` and `Column.substr()` to process string columns.
- `Column.cast()` now also accepts a `str` value to indicate the cast type in addition to a `DataType` instance.
- Added `DataFrame.describe()` to summarize stats of a `DataFrame`.
- Added `DataFrame.explain()` to print the query plan of a `DataFrame`.
- `DataFrame.filter()` and `DataFrame.select_expr()` now accepts a sql expression.
- Added a new `bool` parameter `create_temp_table` to methods `DataFrame.saveAsTable()` and `Session.write_pandas()` to optionally create a temp table.
- Added `DataFrame.minus()` and `DataFrame.subtract()` as aliases to `DataFrame.except_()`.
- Added `regexp_replace()`, `concat()`, `concat_ws()`, `to_char()`, `current_timestamp()`, `current_date()`, `current_time()`, `months_between()`, `cast()`, `try_cast()`, `greatest()`, `least()`, and `hash()` to module `snowflake.snowpark.functions`.

### Bug Fixes

- Fixed an issue where `Session.createDataFrame(pandas_df)` and `Session.write_pandas(pandas_df)` raise an exception when the `pandas DataFrame` has spaces in the column name.
- `DataFrame.copy_into_table()` sometimes prints an `error` level log entry while it actually works. It's fixed now.
- Fixed an API docs issue where some `DataFrame` APIs are missing from the docs.

### Dependency updates

- Update ``snowflake-connector-python`` to 2.7.2, which upgrades ``pyarrow`` dependency to 6.0.x. Refer to the [python connector 2.7.2 release notes](https://pypi.org/project/snowflake-connector-python/2.7.2/) for more details.

## 0.2.0 (2021-12-02)

### New Features

- Updated the `Session.createDataFrame()` method for creating a `DataFrame` from a pandas DataFrame.
- Added the `Session.write_pandas()` method for writing a `pandas DataFrame` to a table in Snowflake and getting a `Snowpark DataFrame` object back.
- Added new classes and methods for calling window functions.
- Added the new functions `cume_dist()`, to find the cumulative distribution of a value with regard to other values within a window partition,
  and `row_number()`, which returns a unique row number for each row within a window partition.
- Added functions for computing statistics for DataFrames in the `DataFrameStatFunctions` class.
- Added functions for handling missing values in a DataFrame in the `DataFrameNaFunctions` class.
- Added new methods `rollup()`, `cube()`, and `pivot()` to the `DataFrame` class.
- Added the `GroupingSets` class, which you can use with the DataFrame groupByGroupingSets method to perform a SQL GROUP BY GROUPING SETS.
- Added the new `FileOperation(session)`
  class that you can use to upload and download files to and from a stage.
- Added the `DataFrame.copy_into_table()`
  method for loading data from files in a stage into a table.
- In CASE expressions, the functions `when()` and `otherwise()`
  now accept Python types in addition to `Column` objects.
- When you register a UDF you can now optionally set the `replace` parameter to `True` to overwrite an existing UDF with the same name.

### Improvements

- UDFs are now compressed before they are uploaded to the server. This makes them about 10 times smaller, which can help
  when you are using large ML model files.
- When the size of a UDF is less than 8196 bytes, it will be uploaded as in-line code instead of uploaded to a stage.

### Bug Fixes

- Fixed an issue where the statement `df.select(when(col("a") == 1, 4).otherwise(col("a"))), [Row(4), Row(2), Row(3)]` raised an exception.
- Fixed an issue where `df.toPandas()` raised an exception when a DataFrame was created from large local data.

## 0.1.0 (2021-10-26)

Start of Private Preview<|MERGE_RESOLUTION|>--- conflicted
+++ resolved
@@ -60,11 +60,8 @@
 - Added support for `DataFrameGroupBy.size` and `SeriesGroupBy.size`.
 - Added support for `DataFrame.expanding` and `Series.expanding` for aggregations `count`, `sum`, `min`, `max`, `mean`, `std`, `var`, and `sem` with `axis=0`.
 - Added support for `DataFrame.rolling` and `Series.rolling` for aggregation `count` with `axis=0`.
-<<<<<<< HEAD
 - Added support for `DataFrameGroupBy.get_group`.
-=======
 - Added support for `DataFrameGroupBy` and `SeriesGroupBy` aggregations `first` and `last`
->>>>>>> 35beaf85
 - Added support for `Series.str.match`.
 - Added support for `DataFrame.resample` and `Series.resample` for aggregation `size`.
 - Added support for `DataFrameGroupBy.all`, `SeriesGroupBy.all`, `DataFrameGroupBy.any`, and `SeriesGroupBy.any`.

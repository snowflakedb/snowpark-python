# Release History

## 1.38.0 (YYYY-MM-DD)

### Snowpark Python API Updates

#### New Features

#### Bug Fixes

- Fixed the repr of TimestampType to match the actual subtype it represents.

#### Deprecations

#### Dependency Updates

#### Improvements

- Enhanced error handling in `DataFrameReader.dbapi` thread-based ingestion to prevent unnecessary operations, which improves resource efficiency.

### Snowpark pandas API Updates

#### New Features

#### Improvements
- Set the default transfer limit in hybrid execution for data leaving Snowflake to 100k, which can be overridden with the SnowflakePandasTransferThreshold environment variable. This configuration is appropriate for scenarios with two available engines, "Pandas" and "Snowflake" on relational workloads.
<<<<<<< HEAD
- Improved performance by deferring row position computation. 
  - The following operations are currently supported and can benefit from the optimization: `read_snowflake`, `repr`, `loc`, `reset_index`, `merge`, and binary operations.
  - If a lazy object (e.g., DataFrame or Series) depends on a mix of supported and unsupported operations, the optimization will not be used.

=======
- Improve import error message by adding '--upgrade' to 'pip install "snowflake-snowpark-python[modin]"' in the error message.
>>>>>>> 9f7885dd

#### Dependency Updates
#### Bug Fixes

## 1.37.0 (2025-08-18)

### Snowpark Python API Updates

#### New Features

- Added support for the following `xpath` functions in `functions.py`:
  - `xpath`
  - `xpath_string`
  - `xpath_boolean`
  - `xpath_int`
  - `xpath_float`
  - `xpath_double`
  - `xpath_long`
  - `xpath_short`
- Added support for parameter `use_vectorized_scanner` in function `Session.write_arrow()`.
- Dataframe profiler adds the following information about each query: describe query time, execution time, and sql query text. To view this information, call session.dataframe_profiler.enable() and call get_execution_profile on a dataframe.
- Added support for `DataFrame.col_ilike`.
- Added support for non-blocking stored procedure calls that return `AsyncJob` objects.
  - Added `block: bool = True` parameter to `Session.call()`. When `block=False`, returns an `AsyncJob` instead of blocking until completion.
  - Added `block: bool = True` parameter to `StoredProcedure.__call__()` for async support across both named and anonymous stored procedures.
  - Added `Session.call_nowait()` that is equivalent to `Session.call(block=False)`.

#### Bug Fixes

- Fixed a bug in CTE optimization stage where `deepcopy` of internal plans would cause a memory spike when a dataframe is created locally using `session.create_dataframe()` using a large input data.
- Fixed a bug in `DataFrameReader.parquet` where the `ignore_case` option in the `infer_schema_options` was not respected.
- Fixed a bug that `to_pandas()` has different format of column name when query result format is set to 'JSON' and 'ARROW'.

#### Deprecations
- Deprecated `pkg_resources`.

#### Dependency Updates

- Added a dependency on `protobuf<6.32`

### Snowpark pandas API Updates

#### New Features

- Added support for efficient transfer of data between Snowflake and Ray with the `DataFrame.set_backend` method. The installed version of `modin` must be at least 0.35.0, and `ray` must be installed.

#### Improvements

#### Dependency Updates

- Updated the supported `modin` versions to >=0.34.0 and <0.36.0 (was previously >= 0.33.0 and <0.35.0).
- Added support for pandas 2.3 when the installed `modin` version is at least 0.35.0.

#### Bug Fixes

- Fixed an issue in hybrid execution mode (PrPr) where `pd.to_datetime` and `pd.to_timedelta` would unexpectedly raise `IndexError`.
- Fixed a bug where `pd.explain_switch` would raise `IndexError` or return `None` if called before any potential switch operations were performed.
- Fixed a bug where calling `pd.concat(axis=0)` on a dataframe with the default, positional index and a dataframe with a different index would produce invalid SQL.

## 1.36.0 (2025-08-05)

### Snowpark Python API Updates

#### New Features

- `Session.create_dataframe` now accepts keyword arguments that are forwarded to the internal call to `Session.write_pandas` or `Session.write_arrow` when creating a DataFrame from a pandas DataFrame or a pyarrow Table.
- Added new APIs for `AsyncJob`:
  - `AsyncJob.is_failed()` returns a `bool` indicating if a job has failed. Can be used in combination with `AsyncJob.is_done()` to determine if a job is finished and errored.
  - `AsyncJob.status()` returns a string representing the current query status (e.g., "RUNNING", "SUCCESS", "FAILED_WITH_ERROR") for detailed monitoring without calling `result()`.
- Added a dataframe profiler. To use, you can call get_execution_profile() on your desired dataframe. This profiler reports the queries executed to evaluate a dataframe, and statistics about each of the query operators. Currently an experimental feature
- Added support for the following functions in `functions.py`:
  - `ai_sentiment`
- Updated the interface for experimental feature `context.configure_development_features`. All development features are disabled by default unless explicitly enabled by the user.

### Snowpark pandas API Updates

#### New Features

#### Improvements
- Hybrid execution row estimate improvements and a reduction of eager calls.
- Add a new configuration variable to control transfer costs out of Snowflake when using hybrid execution.
- Added support for creating permanent and immutable UDFs/UDTFs with `DataFrame/Series/GroupBy.apply`, `map`, and `transform` by passing the `snowflake_udf_params` keyword argument. See documentation for details.
- Added support for mapping np.unique to DataFrame and Series inputs using pd.unique.

#### Bug Fixes

- Fixed an issue where Snowpark pandas plugin would unconditionally disable `AutoSwitchBackend` even when users had explicitly configured it via environment variables or programmatically.

## 1.35.0 (2025-07-24)

### Snowpark Python API Updates

#### New Features

- Added support for the following functions in `functions.py`:
  - `ai_embed`
  - `try_parse_json`

#### Bug Fixes

- Fixed a bug in `DataFrameReader.dbapi` (PrPr) that `dbapi` fail in python stored procedure with process exit with code 1.
- Fixed a bug in `DataFrameReader.dbapi` (PrPr) that `custom_schema` accept illegal schema.
- Fixed a bug in `DataFrameReader.dbapi` (PrPr) that `custom_schema` does not work when connecting to Postgres and Mysql.
- Fixed a bug in schema inference that would cause it to fail for external stages.

#### Improvements

- Improved `query` parameter in `DataFrameReader.dbapi` (PrPr) so that parentheses are not needed around the query.
- Improved error experience in `DataFrameReader.dbapi` (PrPr) when exception happen during inferring schema of target data source.


### Snowpark Local Testing Updates

#### New Features

- Added local testing support for reading files with `SnowflakeFile` using local file paths, the Snow URL semantic (snow://...), local testing framework stages, and Snowflake stages (@stage/file_path).

### Snowpark pandas API Updates

#### New Features

- Added support for `DataFrame.boxplot`.

#### Improvements

- Reduced the number of UDFs/UDTFs created by repeated calls to `apply` or `map` with the same arguments on Snowpark pandas objects.
- Added an example for reading a file from a stage in the docstring for `pd.read_excel`.
- Implemented more efficient data transfer between the Snowflake and Ray backends of Modin (requires modin>=0.35.0 to use).

#### Bug Fixes

- Added an upper bound to the row estimation when the cartesian product from an align or join results in a very large number. This mitigates a performance regression.
- Fix a `pd.read_excel` bug when reading files inside stage inner directory.

## 1.34.0 (2025-07-15)

### Snowpark Python API Updates

#### New Features

- Added a new option `TRY_CAST` to `DataFrameReader`. When `TRY_CAST` is True columns are wrapped in a `TRY_CAST` statement rather than a hard cast when loading data.
- Added a new option `USE_RELAXED_TYPES` to the `INFER_SCHEMA_OPTIONS` of `DataFrameReader`. When set to True this option casts all strings to max length strings and all numeric types to `DoubleType`.
- Added debuggability improvements to eagerly validate dataframe schema metadata. Enable it using `snowflake.snowpark.context.configure_development_features()`.
- Added a new function `snowflake.snowpark.dataframe.map_in_pandas` that allows users map a function across a dataframe. The mapping function takes an iterator of pandas dataframes as input and provides one as output.
- Added a ttl cache to describe queries. Repeated queries in a 15 second interval will use the cached value rather than requery Snowflake.
- Added a parameter `fetch_with_process` to `DataFrameReader.dbapi` (PrPr) to enable multiprocessing for parallel data fetching in local ingestion. By default, local ingestion uses multithreading. Multiprocessing may improve performance for CPU-bound tasks like Parquet file generation.
- Added a new function `snowflake.snowpark.functions.model` that allows users to call methods of a model.

#### Improvements

- Added support for row validation using XSD schema using `rowValidationXSDPath` option when reading XML files with a row tag using `rowTag` option.
- Improved SQL generation for `session.table().sample()` to generate a flat SQL statement.
- Added support for complex column expression as input for `functions.explode`.
- Added debuggability improvements to show which Python lines an SQL compilation error corresponds to. Enable it using `snowflake.snowpark.context.configure_development_features()`. This feature also depends on AST collection to be enabled in the session which can be done using `session.ast_enabled = True`.
- Set enforce_ordering=True when calling `to_snowpark_pandas()` from a snowpark dataframe containing DML/DDL queries instead of throwing a NotImplementedError.

#### Bug Fixes

- Fixed a bug caused by redundant validation when creating an iceberg table.
- Fixed a bug in `DataFrameReader.dbapi` (PrPr) where closing the cursor or connection could unexpectedly raise an error and terminate the program.
- Fixed ambiguous column errors when using table functions in `DataFrame.select()` that have output columns matching the input DataFrame's columns. This improvement works when dataframe columns are provided as `Column` objects.
- Fixed a bug where having a NULL in a column with DecimalTypes would cast the column to FloatTypes instead and lead to precision loss.

### Snowpark Local Testing Updates

#### Bug Fixes

- Fixed a bug when processing windowed functions that lead to incorrect indexing in results.
- When a scalar numeric is passed to fillna we will ignore non-numeric columns instead of producing an error.

### Snowpark pandas API Updates

#### New Features

- Added support for `DataFrame.to_excel` and `Series.to_excel`.
- Added support for `pd.read_feather`, `pd.read_orc`, and `pd.read_stata`.
- Added support for `pd.explain_switch()` to return debugging information on hybrid execution decisions.
- Support `pd.read_snowflake` when the global modin backend is `Pandas`.
- Added support for `pd.to_dynamic_table`, `pd.to_iceberg`, and `pd.to_view`.

#### Improvements

- Added modin telemetry on API calls and hybrid engine switches.
- Show more helpful error messages to Snowflake Notebook users when the `modin` or `pandas` version does not match our requirements.
- Added a data type guard to the cost functions for hybrid execution mode (PrPr) which checks for data type compatibility.
- Added automatic switching to the pandas backend in hybrid execution mode (PrPr) for many methods that are not directly implemented in Snowpark pandas.
- Set the 'type' and other standard fields for Snowpark pandas telemetry.

#### Dependency Updates

- Added tqdm and ipywidgets as dependencies so that progress bars appear when switching between modin backends.
- Updated the supported `modin` versions to >=0.33.0 and <0.35.0 (was previously >= 0.32.0 and <0.34.0).

#### Bug Fixes

- Fixed a bug in hybrid execution mode (PrPr) where certain Series operations would raise `TypeError: numpy.ndarray object is not callable`.
- Fixed a bug in hybrid execution mode (PrPr) where calling numpy operations like `np.where` on modin objects with the Pandas backend would raise an `AttributeError`. This fix requires `modin` version 0.34.0 or newer.
- Fixed issue in `df.melt` where the resulting values have an additional suffix applied.

## 1.33.0 (2025-06-19)

### Snowpark Python API Updates

#### New Features

- Added support for MySQL in `DataFrameWriter.dbapi` (PrPr) for both Parquet and UDTF-based ingestion.
- Added support for PostgreSQL in `DataFrameReader.dbapi` (PrPr) for both Parquet and UDTF-based ingestion.
- Added support for Databricks in `DataFrameWriter.dbapi` (PrPr) for UDTF-based ingestion.
- Added support to `DataFrameReader` to enable use of `PATTERN` when reading files with `INFER_SCHEMA` enabled.
- Added support for the following AI-powered functions in `functions.py`:
  - `ai_complete`
  - `ai_similarity`
  - `ai_summarize_agg` (originally `summarize_agg`)
  - different config options for `ai_classify`
- Added support for more options when reading XML files with a row tag using `rowTag` option:
  - Added support for removing namespace prefixes from col names using `ignoreNamespace` option.
  - Added support for specifying the prefix for the attribute column in the result table using `attributePrefix` option.
  - Added support for excluding attributes from the XML element using `excludeAttributes` option.
  - Added support for specifying the column name for the value when there are attributes in an element that has no child elements using `valueTag` option.
  - Added support for specifying the value to treat as a ``null`` value using `nullValue` option.
  - Added support for specifying the character encoding of the XML file using `charset` option.
  - Added support for ignoring surrounding whitespace in the XML element using `ignoreSurroundingWhitespace` option.
- Added support for parameter `return_dataframe` in `Session.call`, which can be used to set the return type of the functions to a `DataFrame` object.
- Added a new argument to `Dataframe.describe` called `strings_include_math_stats` that triggers `stddev` and `mean` to be calculated for String columns.
- Added support for retrieving `Edge.properties` when retrieving lineage from `DGQL` in `DataFrame.lineage.trace`.
- Added a parameter `table_exists` to `DataFrameWriter.save_as_table` that allows specifying if a table already exists. This allows skipping a table lookup that can be expensive.

#### Bug Fixes

- Fixed a bug in `DataFrameReader.dbapi` (PrPr) where the `create_connection` defined as local function was incompatible with multiprocessing.
- Fixed a bug in `DataFrameReader.dbapi` (PrPr) where databricks `TIMESTAMP` type was converted to Snowflake `TIMESTAMP_NTZ` type which should be `TIMESTAMP_LTZ` type.
- Fixed a bug in `DataFrameReader.json` where repeated reads with the same reader object would create incorrectly quoted columns.
- Fixed a bug in `DataFrame.to_pandas()` that would drop column names when converting a dataframe that did not originate from a select statement.
- Fixed a bug that `DataFrame.create_or_replace_dynamic_table` raises error when the dataframe contains a UDTF and `SELECT *` in UDTF not being parsed correctly.
- Fixed a bug where casted columns could not be used in the values-clause of in functions.

#### Improvements

- Improved the error message for `Session.write_pandas()` and `Session.create_dataframe()` when the input pandas DataFrame does not have a column.
- Improved `DataFrame.select` when the arguments contain a table function with output columns that collide with columns of current dataframe. With the improvement, if user provides non-colliding columns in `df.select("col1", "col2", table_func(...))` as string arguments, then the query generated by snowpark client will not raise ambiguous column error.
- Improved `DataFrameReader.dbapi` (PrPr) to use in-memory Parquet-based ingestion for better performance and security.
- Improved `DataFrameReader.dbapi` (PrPr) to use `MATCH_BY_COLUMN_NAME=CASE_SENSITIVE` in copy into table operation.

### Snowpark Local Testing Updates

#### New Features

- Added support for snow urls (snow://) in local file testing.

#### Bug Fixes

- Fixed a bug in `Column.isin` that would cause incorrect filtering on joined or previously filtered data.
- Fixed a bug in `snowflake.snowpark.functions.concat_ws` that would cause results to have an incorrect index.

### Snowpark pandas API Updates

#### Dependency Updates

- Updated `modin` dependency constraint from 0.32.0 to >=0.32.0, <0.34.0. The latest version tested with Snowpark pandas is `modin` 0.33.1.

#### New Features

- Added support for **Hybrid Execution (PrPr)**. By running `from modin.config import AutoSwitchBackend; AutoSwitchBackend.enable()`, Snowpark pandas will automatically choose whether to run certain pandas operations locally or on Snowflake. This feature is disabled by default.

#### Improvements

- Set the default value of the `index` parameter to `False` for `DataFrame.to_view`, `Series.to_view`, `DataFrame.to_dynamic_table`, and `Series.to_dynamic_table`.
- Added `iceberg_version` option to table creation functions.
- Reduced query count for many operations, including `insert`, `repr`, and `groupby`, that previously issued a query to retrieve the input data's size.

#### Bug Fixes

- Fixed a bug in `Series.where` when the `other` parameter is an unnamed `Series`.


## 1.32.0 (2025-05-15)

### Snowpark Python API Updates

#### Improvements

- Invoking snowflake system procedures does not invoke an additional `describe procedure` call to check the return type of the procedure.
- Added support for `Session.create_dataframe()` with the stage URL and FILE data type.
- Added support for different modes for dealing with corrupt XML records when reading an XML file using `session.read.option('mode', <mode>), option('rowTag', <tag_name>).xml(<stage_file_path>)`. Currently `PERMISSIVE`, `DROPMALFORMED` and `FAILFAST` are supported.
- Improved the error message of the XML reader when the specified row tag is not found in the file.
- Improved query generation for `Dataframe.drop` to use `SELECT * EXCLUDE ()` to exclude the dropped columns. To enable this feature, set `session.conf.set("use_simplified_query_generation", True)`.
- Added support for `VariantType` to `StructType.from_json`

#### Bug Fixes

- Fixed a bug in `DataFrameWriter.dbapi` (PrPr) that unicode or double-quoted column name in external database causes error because not quoted correctly.
- Fixed a bug where named fields in nested OBJECT data could cause errors when containing spaces.
- Fixed a bug duplicated `native_app_params` parameters in register udaf function.

### Snowpark Local Testing Updates

#### Bug Fixes

- Fixed a bug in `snowflake.snowpark.functions.rank` that would cause sort direction to not be respected.
- Fixed a bug in `snowflake.snowpark.functions.to_timestamp_*` that would cause incorrect results on filtered data.

### Snowpark pandas API Updates

#### New Features

- Added support for dict values in `Series.str.get`, `Series.str.slice`, and `Series.str.__getitem__` (`Series.str[...]`).
- Added support for `DataFrame.to_html`.
- Added support for `DataFrame.to_string` and `Series.to_string`.
- Added support for reading files from S3 buckets using `pd.read_csv`.
- Added `ENFORCE_EXISTING_FILE_FORMAT` option to the `DataFrameReader`, which allows to read a dataframe only based on an existing file format object when used together with `FORMAT_NAME`.

#### Improvements

- Make `iceberg_config` a required parameter for `DataFrame.to_iceberg` and `Series.to_iceberg`.

## 1.31.1 (2025-05-05)

### Snowpark Python API Updates

#### Bug Fixes

- Updated conda build configuration to deprecate Python 3.8 support, preventing installation in incompatible environments.

## 1.31.0 (2025-04-24)

### Snowpark Python API Updates

#### New Features

- Added support for `restricted caller` permission of `execute_as` argument in `StoredProcedure.register()`.
- Added support for non-select statement in `DataFrame.to_pandas()`.
- Added support for `artifact_repository` parameter to `Session.add_packages`, `Session.add_requirements`, `Session.get_packages`, `Session.remove_package`, and `Session.clear_packages`.
- Added support for reading an XML file using a row tag by `session.read.option('rowTag', <tag_name>).xml(<stage_file_path>)` (experimental).
  - Each XML record is extracted as a separate row.
  - Each field within that record becomes a separate column of type VARIANT, which can be further queried using dot notation, e.g., `col(a.b.c)`.
- Added updates to `DataFrameReader.dbapi` (PrPr):
  - Added `fetch_merge_count` parameter for optimizing performance by merging multiple fetched data into a single Parquet file.
  - Added support for Databricks.
  - Added support for ingestion with Snowflake UDTF.
- Added support for the following AI-powered functions in `functions.py` (Private Preview):
  - `prompt`
  - `ai_filter` (added support for `prompt()` function and image files, and changed the second argument name from `expr` to `file`)
  - `ai_classify`

#### Improvements

- Renamed the `relaxed_ordering` param into `enforce_ordering` for `DataFrame.to_snowpark_pandas`. Also the new default values is `enforce_ordering=False` which has the opposite effect of the previous default value, `relaxed_ordering=False`.
- Improved `DataFrameReader.dbapi` (PrPr) reading performance by setting the default `fetch_size` parameter value to 1000.
- Improve the error message for invalid identifier SQL error by suggesting the potentially matching identifiers.
- Reduced the number of describe queries issued when creating a DataFrame from a Snowflake table using `session.table`.
- Improved performance and accuracy of `DataFrameAnalyticsFunctions.time_series_agg()`.

#### Bug Fixes

- Fixed a bug in `DataFrame.group_by().pivot().agg` when the pivot column and aggregate column are the same.
- Fixed a bug in `DataFrameReader.dbapi` (PrPr) where a `TypeError` was raised when `create_connection` returned a connection object of an unsupported driver type.
- Fixed a bug where `df.limit(0)` call would not properly apply.
- Fixed a bug in `DataFrameWriter.save_as_table` that caused reserved names to throw errors when using append mode.

#### Deprecations

- Deprecated support for Python3.8.
- Deprecated argument `sliding_interval` in `DataFrameAnalyticsFunctions.time_series_agg()`.

### Snowpark Local Testing Updates

#### New Features

- Added support for Interval expression to `Window.range_between`.
- Added support for `array_construct` function.

#### Bug Fixes

- Fixed a bug in local testing where transient `__pycache__` directory was unintentionally copied during stored procedure execution via import.
- Fixed a bug in local testing that created incorrect result for `Column.like` calls.
- Fixed a bug in local testing that caused `Column.getItem` and `snowpark.snowflake.functions.get` to raise `IndexError` rather than return null.
- Fixed a bug in local testing where `df.limit(0)` call would not properly apply.
- Fixed a bug in local testing where a `Table.merge` into an empty table would cause an exception.

### Snowpark pandas API Updates

#### Dependency Updates

- Updated `modin` from 0.30.1 to 0.32.0.
- Added support for `numpy` 2.0 and above.

#### New Features

- Added support for `DataFrame.create_or_replace_view` and `Series.create_or_replace_view`.
- Added support for `DataFrame.create_or_replace_dynamic_table` and `Series.create_or_replace_dynamic_table`.
- Added support for `DataFrame.to_view` and `Series.to_view`.
- Added support for `DataFrame.to_dynamic_table` and `Series.to_dynamic_table`.
- Added support for `DataFrame.groupby.resample` for aggregations `max`, `mean`, `median`, `min`, and `sum`.
- Added support for reading stage files using:
  - `pd.read_excel`
  - `pd.read_html`
  - `pd.read_pickle`
  - `pd.read_sas`
  - `pd.read_xml`
- Added support for `DataFrame.to_iceberg` and `Series.to_iceberg`.
- Added support for dict values in `Series.str.len`.

#### Improvements

- Improve performance of `DataFrame.groupby.apply` and `Series.groupby.apply` by avoiding expensive pivot step.
- Added estimate for row count upper bound to `OrderedDataFrame` to enable better engine switching. This could potentially result in increased query counts.
- Renamed the `relaxed_ordering` param into `enforce_ordering` for `pd.read_snowflake`. Also the new default value is `enforce_ordering=False` which has the opposite effect of the previous default value, `relaxed_ordering=False`.

#### Bug Fixes

- Fixed a bug for `pd.read_snowflake` when reading iceberg tables and `enforce_ordering=True`.

## 1.30.0 (2025-03-27)

### Snowpark Python API Updates

#### New Features

- Added Support for relaxed consistency and ordering guarantees in `Dataframe.to_snowpark_pandas` by introducing the new parameter `relaxed_ordering`.
- `DataFrameReader.dbapi` (PrPr) now accepts a list of strings for the session_init_statement parameter, allowing multiple SQL statements to be executed during session initialization.

#### Improvements

- Improved query generation for `Dataframe.stat.sample_by` to generate a single flat query that scales well with large `fractions` dictionary compared to older method of creating a UNION ALL subquery for each key in `fractions`. To enable this feature, set `session.conf.set("use_simplified_query_generation", True)`.
- Improved performance of `DataFrameReader.dbapi` by enable vectorized option when copy parquet file into table.
- Improved query generation for `DataFrame.random_split` in the following ways. They can be enabled by setting `session.conf.set("use_simplified_query_generation", True)`:
  - Removed the need to `cache_result` in the internal implementation of the input dataframe resulting in a pure lazy dataframe operation.
  - The `seed` argument now behaves as expected with repeatable results across multiple calls and sessions.
- `DataFrame.fillna` and `DataFrame.replace` now both support fitting `int` and `float` into `Decimal` columns if `include_decimal` is set to True.
- Added documentation for the following UDF and stored procedure functions in `files.py` as a result of their General Availability.
  - `SnowflakeFile.write`
  - `SnowflakeFile.writelines`
  - `SnowflakeFile.writeable`
- Minor documentation changes for `SnowflakeFile` and `SnowflakeFile.open()`

#### Bug Fixes

- Fixed a bug for the following functions that raised errors `.cast()` is applied to their output
  - `from_json`
  - `size`

### Snowpark Local Testing Updates

#### Bug Fixes

- Fixed a bug in aggregation that caused empty groups to still produce rows.
- Fixed a bug in `Dataframe.except_` that would cause rows to be incorrectly dropped.
- Fixed a bug that caused `to_timestamp` to fail when casting filtered columns.

### Snowpark pandas API Updates

#### New Features

- Added support for list values in `Series.str.__getitem__` (`Series.str[...]`).
- Added support for `pd.Grouper` objects in group by operations. When `freq` is specified, the default values of the `sort`, `closed`, `label`, and `convention` arguments are supported; `origin` is supported when it is `start` or `start_day`.
- Added support for relaxed consistency and ordering guarantees in `pd.read_snowflake` for both named data sources (e.g., tables and views) and query data sources by introducing the new parameter `relaxed_ordering`.

#### Improvements

- Raise a warning whenever `QUOTED_IDENTIFIERS_IGNORE_CASE` is found to be set, ask user to unset it.
- Improved how a missing `index_label` in `DataFrame.to_snowflake` and `Series.to_snowflake` is handled when `index=True`. Instead of raising a `ValueError`, system-defined labels are used for the index columns.
- Improved error message for `groupby or DataFrame or Series.agg` when the function name is not supported.

## 1.29.1 (2025-03-12)

### Snowpark Python API Updates

#### Bug Fixes

- Fixed a bug in `DataFrameReader.dbapi` (PrPr) that prevents usage in stored procedure and snowbooks.

## 1.29.0 (2025-03-05)

### Snowpark Python API Updates

#### New Features

- Added support for the following AI-powered functions in `functions.py` (Private Preview):
  - `ai_filter`
  - `ai_agg`
  - `summarize_agg`
- Added support for the new FILE SQL type support, with the following related functions in `functions.py` (Private Preview):
  - `fl_get_content_type`
  - `fl_get_etag`
  - `fl_get_file_type`
  - `fl_get_last_modified`
  - `fl_get_relative_path`
  - `fl_get_scoped_file_url`
  - `fl_get_size`
  - `fl_get_stage`
  - `fl_get_stage_file_url`
  - `fl_is_audio`
  - `fl_is_compressed`
  - `fl_is_document`
  - `fl_is_image`
  - `fl_is_video`
- Added support for importing third-party packages from PyPi using Artifact Repository (Private Preview):
  - Use keyword arguments `artifact_repository` and `artifact_repository_packages` to specify your artifact repository and packages respectively when registering stored procedures or user defined functions.
  - Supported APIs are:
    - `Session.sproc.register`
    - `Session.udf.register`
    - `Session.udaf.register`
    - `Session.udtf.register`
    - `functions.sproc`
    - `functions.udf`
    - `functions.udaf`
    - `functions.udtf`
    - `functions.pandas_udf`
    - `functions.pandas_udtf`

#### Bug Fixes

- Fixed a bug where creating a Dataframe with large number of values raised `Unsupported feature 'SCOPED_TEMPORARY'.` error if thread-safe session was disabled.
- Fixed a bug where `df.describe` raised internal SQL execution error when the dataframe is created from reading a stage file and CTE optimization is enabled.
- Fixed a bug where `df.order_by(A).select(B).distinct()` would generate invalid SQL when simplified query generation was enabled using `session.conf.set("use_simplified_query_generation", True)`.
- Disabled simplified query generation by default.

#### Improvements

- Improved version validation warnings for `snowflake-snowpark-python` package compatibility when registering stored procedures. Now, warnings are only triggered if the major or minor version does not match, while bugfix version differences no longer generate warnings.
- Bumped cloudpickle dependency to also support `cloudpickle==3.0.0` in addition to previous versions.

### Snowpark Local Testing Updates

#### New Features

- Added support for literal values to `range_between` window function.

### Snowpark pandas API Updates

#### New Features

- Added support for list values in `Series.str.slice`.
- Added support for applying Snowflake Cortex functions `ClassifyText`, `Translate`, and `ExtractAnswer`.
- Added support for `Series.hist`.

#### Improvements

- Improved performance of `DataFrame.groupby.transform` and `Series.groupby.transform` by avoiding expensive pivot step.
- Improve error message for `pd.to_snowflake`, `DataFrame.to_snowflake`, and `Series.to_snowflake` when the table does not exist.
- Improve readability of docstring for the `if_exists` parameter in `pd.to_snowflake`, `DataFrame.to_snowflake`, and `Series.to_snowflake`.
- Improve error message for all pandas functions that use UDFs with Snowpark objects.

#### Bug Fixes

- Fixed a bug in `Series.rename_axis` where an `AttributeError` was being raised.
- Fixed a bug where `pd.get_dummies` didn't ignore NULL/NaN values by default.
- Fixed a bug where repeated calls to `pd.get_dummies` results in 'Duplicated column name error'.
- Fixed a bug in `pd.get_dummies` where passing list of columns generated incorrect column labels in output DataFrame.
- Update `pd.get_dummies` to return bool values instead of int.

## 1.28.0 (2025-02-20)

### Snowpark Python API Updates

#### New Features

- Added support for the following functions in `functions.py`
  - `normal`
  - `randn`
- Added support for `allow_missing_columns` parameter to `Dataframe.union_by_name` and `Dataframe.union_all_by_name`.

#### Improvements

- Improved query generation for `Dataframe.distinct` to generate `SELECT DISTINCT` instead of `SELECT` with `GROUP BY` all columns. To disable this feature, set `session.conf.set("use_simplified_query_generation", False)`.

#### Deprecations

- Deprecated Snowpark Python function `snowflake_cortex_summarize`. Users can install snowflake-ml-python and use the snowflake.cortex.summarize function instead.
- Deprecated Snowpark Python function `snowflake_cortex_sentiment`. Users can install snowflake-ml-python and use the snowflake.cortex.sentiment function instead.

#### Bug Fixes

- Fixed a bug where session-level query tag was overwritten by a stacktrace for dataframes that generate multiple queries. Now, the query tag will only be set to the stacktrace if `session.conf.set("collect_stacktrace_in_query_tag", True)`.
- Fixed a bug in `Session._write_pandas` where it was erroneously passing `use_logical_type` parameter to `Session._write_modin_pandas_helper` when writing a Snowpark pandas object.
- Fixed a bug in options sql generation that could cause multiple values to be formatted incorrectly.
- Fixed a bug in `Session.catalog` where empty strings for database or schema were not handled correctly and were generating erroneous sql statements.

#### Experimental Features

- Added support for writing pyarrow Tables to Snowflake tables.

### Snowpark pandas API Updates

#### New Features

- Added support for applying Snowflake Cortex functions `Summarize` and `Sentiment`.
- Added support for list values in `Series.str.get`.

#### Bug Fixes

- Fixed a bug in `apply` where kwargs were not being correctly passed into the applied function.

### Snowpark Local Testing Updates

#### New Features
- Added support for the following functions
    - `hour`
    - `minute`
- Added support for NULL_IF parameter to csv reader.
- Added support for `date_format`, `datetime_format`, and `timestamp_format` options when loading csvs.

#### Bug Fixes

- Fixed a bug in Dataframe.join that caused columns to have incorrect typing.
- Fixed a bug in when statements that caused incorrect results in the otherwise clause.


## 1.27.0 (2025-02-03)

### Snowpark Python API Updates

#### New Features

- Added support for the following functions in `functions.py`
  - `array_reverse`
  - `divnull`
  - `map_cat`
  - `map_contains_key`
  - `map_keys`
  - `nullifzero`
  - `snowflake_cortex_sentiment`
  - `acosh`
  - `asinh`
  - `atanh`
  - `bit_length`
  - `bitmap_bit_position`
  - `bitmap_bucket_number`
  - `bitmap_construct_agg`
  - `bitshiftright_unsigned`
  - `cbrt`
  - `equal_null`
  - `from_json`
  - `ifnull`
  - `localtimestamp`
  - `max_by`
  - `min_by`
  - `nth_value`
  - `nvl`
  - `octet_length`
  - `position`
  - `regr_avgx`
  - `regr_avgy`
  - `regr_count`
  - `regr_intercept`
  - `regr_r2`
  - `regr_slope`
  - `regr_sxx`
  - `regr_sxy`
  - `regr_syy`
  - `try_to_binary`
  - `base64`
  - `base64_decode_string`
  - `base64_encode`
  - `editdistance`
  - `hex`
  - `hex_encode`
  - `instr`
  - `log1p`
  - `log2`
  - `log10`
  - `percentile_approx`
  - `unbase64`
- Added support for `seed` argument in `DataFrame.stat.sample_by`. Note that it only supports a `Table` object, and will be ignored for a `DataFrame` object.
- Added support for specifying a schema string (including implicit struct syntax) when calling `DataFrame.create_dataframe`.
- Added support for `DataFrameWriter.insert_into/insertInto`. This method also supports local testing mode.
- Added support for `DataFrame.create_temp_view` to create a temporary view. It will fail if the view already exists.
- Added support for multiple columns in the functions `map_cat` and `map_concat`.
- Added an option `keep_column_order` for keeping original column order in `DataFrame.with_column` and `DataFrame.with_columns`.
- Added options to column casts that allow renaming or adding fields in StructType columns.
- Added support for `contains_null` parameter to ArrayType.
- Added support for creating a temporary view via `DataFrame.create_or_replace_temp_view` from a DataFrame created by reading a file from a stage.
- Added support for `value_contains_null` parameter to MapType.
- Added support for using `Column` object in `Column.in_` and `functions.in_`.
- Added `interactive` to telemetry that indicates whether the current environment is an interactive one.
- Allow `session.file.get` in a Native App to read file paths starting with `/` from the current version
- Added support for multiple aggregation functions after `DataFrame.pivot`.

#### Experimental Features

- Added `Catalog` class to manage snowflake objects. It can be accessed via `Session.catalog`.
  - `snowflake.core` is a dependency required for this feature.
- Allow user input schema when reading JSON file on stage.
- Added support for specifying a schema string (including implicit struct syntax) when calling `DataFrame.create_dataframe`.

#### Improvements

- Updated README.md to include instructions on how to verify package signatures using `cosign`.

#### Bug Fixes

- Fixed a bug in local testing mode that caused a column to contain None when it should contain 0.
- Fixed a bug in `StructField.from_json` that prevented TimestampTypes with `tzinfo` from being parsed correctly.
- Fixed a bug in function `date_format` that caused an error when the input column was date type or timestamp type.
- Fixed a bug in dataframe that null value can be inserted in a non-nullable column.
- Fixed a bug in `replace` and `lit` which raised type hint assertion error when passing `Column` expression objects.
- Fixed a bug in `pandas_udf` and `pandas_udtf` where `session` parameter was erroneously ignored.
- Fixed a bug that raised incorrect type conversion error for system function called through `session.call`.

### Snowpark pandas API Updates

#### New Features

- Added support for `Series.str.ljust` and `Series.str.rjust`.
- Added support for `Series.str.center`.
- Added support for `Series.str.pad`.
- Added support for applying Snowpark Python function `snowflake_cortex_sentiment`.
- Added support for `DataFrame.map`.
- Added support for `DataFrame.from_dict` and `DataFrame.from_records`.
- Added support for mixed case field names in struct type columns.
- Added support for `SeriesGroupBy.unique`
- Added support for `Series.dt.strftime` with the following directives:
  - %d: Day of the month as a zero-padded decimal number.
  - %m: Month as a zero-padded decimal number.
  - %Y: Year with century as a decimal number.
  - %H: Hour (24-hour clock) as a zero-padded decimal number.
  - %M: Minute as a zero-padded decimal number.
  - %S: Second as a zero-padded decimal number.
  - %f: Microsecond as a decimal number, zero-padded to 6 digits.
  - %j: Day of the year as a zero-padded decimal number.
  - %X: Locale’s appropriate time representation.
  - %%: A literal '%' character.
- Added support for `Series.between`.
- Added support for `include_groups=False` in `DataFrameGroupBy.apply`.
- Added support for `expand=True` in `Series.str.split`.
- Added support for `DataFrame.pop` and `Series.pop`.
- Added support for `first` and `last` in `DataFrameGroupBy.agg` and `SeriesGroupBy.agg`.
- Added support for `Index.drop_duplicates`.
- Added support for aggregations `"count"`, `"median"`, `np.median`,
  `"skew"`, `"std"`, `np.std` `"var"`, and `np.var` in
  `pd.pivot_table()`, `DataFrame.pivot_table()`, and `pd.crosstab()`.

#### Improvements
- Improve performance of `DataFrame.map`, `Series.apply` and `Series.map` methods by mapping numpy functions to snowpark functions if possible.
- Added documentation for `DataFrame.map`.
- Improve performance of `DataFrame.apply` by mapping numpy functions to snowpark functions if possible.
- Added documentation on the extent of Snowpark pandas interoperability with scikit-learn.
- Infer return type of functions in `Series.map`, `Series.apply` and `DataFrame.map` if type-hint is not provided.
- Added `call_count` to telemetry that counts method calls including interchange protocol calls.

## 1.26.0 (2024-12-05)

### Snowpark Python API Updates

#### New Features

- Added support for property `version` and class method `get_active_session` for `Session` class.
- Added new methods and variables to enhance data type handling and JSON serialization/deserialization:
  - To `DataType`, its derived classes, and `StructField`:
    - `type_name`: Returns the type name of the data.
    - `simple_string`: Provides a simple string representation of the data.
    - `json_value`: Returns the data as a JSON-compatible value.
    - `json`: Converts the data to a JSON string.
  - To `ArrayType`, `MapType`, `StructField`, `PandasSeriesType`, `PandasDataFrameType` and `StructType`:
    - `from_json`: Enables these types to be created from JSON data.
  - To `MapType`:
    - `keyType`: keys of the map
    - `valueType`: values of the map
- Added support for method `appName` in `SessionBuilder`.
- Added support for `include_nulls` argument in `DataFrame.unpivot`.
- Added support for following functions in `functions.py`:
  - `size` to get size of array, object, or map columns.
  - `collect_list` an alias of `array_agg`.
  - `substring` makes `len` argument optional.
- Added parameter `ast_enabled` to session for internal usage (default: `False`).

#### Improvements

- Added support for specifying the following to `DataFrame.create_or_replace_dynamic_table`:
  - `iceberg_config` A dictionary that can hold the following iceberg configuration options:
    - `external_volume`
    - `catalog`
    - `base_location`
    - `catalog_sync`
    - `storage_serialization_policy`
- Added support for nested data types to `DataFrame.print_schema`
- Added support for `level` parameter to `DataFrame.print_schema`
- Improved flexibility of `DataFrameReader` and `DataFrameWriter` API by adding support for the following:
  - Added `format` method to `DataFrameReader` and `DataFrameWriter` to specify file format when loading or unloading results.
  - Added `load` method to `DataFrameReader` to work in conjunction with `format`.
  - Added `save` method to `DataFrameWriter` to work in conjunction with `format`.
  - Added support to read keyword arguments to `options` method for `DataFrameReader` and `DataFrameWriter`.
- Relaxed the cloudpickle dependency for Python 3.11 to simplify build requirements. However, for Python 3.11, `cloudpickle==2.2.1` remains the only supported version.

#### Bug Fixes

- Removed warnings that dynamic pivot features were in private preview, because
  dynamic pivot is now generally available.
- Fixed a bug in `session.read.options` where `False` Boolean values were incorrectly parsed as `True` in the generated file format.

#### Dependency Updates

- Added a runtime dependency on `python-dateutil`.

### Snowpark pandas API Updates

#### New Features

- Added partial support for `Series.map` when `arg` is a pandas `Series` or a
  `collections.abc.Mapping`. No support for instances of `dict` that implement
  `__missing__` but are not instances of `collections.defaultdict`.
- Added support for `DataFrame.align` and `Series.align` for `axis=1` and `axis=None`.
- Added support for `pd.json_normalize`.
- Added support for `GroupBy.pct_change` with `axis=0`, `freq=None`, and `limit=None`.
- Added support for `DataFrameGroupBy.__iter__` and `SeriesGroupBy.__iter__`.
- Added support for `np.sqrt`, `np.trunc`, `np.floor`, numpy trig functions, `np.exp`, `np.abs`, `np.positive` and `np.negative`.
- Added partial support for the dataframe interchange protocol method
  `DataFrame.__dataframe__()`.

#### Bug Fixes

- Fixed a bug in `df.loc` where setting a single column from a series results in unexpected `None` values.

#### Improvements

- Use UNPIVOT INCLUDE NULLS for unpivot operations in pandas instead of sentinel values.
- Improved documentation for pd.read_excel.

## 1.25.0 (2024-11-14)

### Snowpark Python API Updates

#### New Features

- Added the following new functions in `snowflake.snowpark.dataframe`:
  - `map`
- Added support for passing parameter `include_error` to `Session.query_history` to record queries that have error during execution.

#### Improvements

- When target stage is not set in profiler, a default stage from `Session.get_session_stage` is used instead of raising `SnowparkSQLException`.
- Allowed lower case or mixed case input when calling `Session.stored_procedure_profiler.set_active_profiler`.
- Added distributed tracing using open telemetry APIs for action function in `DataFrame`:
  - `cache_result`
- Removed opentelemetry warning from logging.

#### Bug Fixes

- Fixed the pre-action and post-action query propagation when `In` expression were used in selects.
- Fixed a bug that raised error `AttributeError` while calling `Session.stored_procedure_profiler.get_output` when `Session.stored_procedure_profiler` is disabled.

#### Dependency Updates

- Added a dependency on `protobuf>=5.28` and `tzlocal` at runtime.
- Added a dependency on `protoc-wheel-0` for the development profile.
- Require `snowflake-connector-python>=3.12.0, <4.0.0` (was `>=3.10.0`).

### Snowpark pandas API Updates

#### Dependency Updates

- Updated `modin` from 0.28.1 to 0.30.1.
- Added support for all `pandas` 2.2.x versions.

#### New Features

- Added support for `Index.to_numpy`.
- Added support for `DataFrame.align` and `Series.align` for `axis=0`.
- Added support for `size` in `GroupBy.aggregate`, `DataFrame.aggregate`, and `Series.aggregate`.
- Added support for `snowflake.snowpark.functions.window`
- Added support for `pd.read_pickle` (Uses native pandas for processing).
- Added support for `pd.read_html` (Uses native pandas for processing).
- Added support for `pd.read_xml` (Uses native pandas for processing).
- Added support for aggregation functions `"size"` and `len` in `GroupBy.aggregate`, `DataFrame.aggregate`, and `Series.aggregate`.
- Added support for list values in `Series.str.len`.

#### Bug Fixes

- Fixed a bug where aggregating a single-column dataframe with a single callable function (e.g. `pd.DataFrame([0]).agg(np.mean)`) would fail to transpose the result.
- Fixed bugs where `DataFrame.dropna()` would:
  - Treat an empty `subset` (e.g. `[]`) as if it specified all columns instead of no columns.
  - Raise a `TypeError` for a scalar `subset` instead of filtering on just that column.
  - Raise a `ValueError` for a `subset` of type `pandas.Index` instead of filtering on the columns in the index.
- Disable creation of scoped read only table to mitigate Disable creation of scoped read only table to mitigate `TableNotFoundError` when using dynamic pivot in notebook environment.
- Fixed a bug when concat dataframe or series objects are coming from the same dataframe when axis = 1.

#### Improvements

- Improve np.where with scalar x value by eliminating unnecessary join and temp table creation.
- Improve get_dummies performance by flattening the pivot with join.
- Improve align performance when aligning on row position column by removing unnecessary window functions.



### Snowpark Local Testing Updates

#### New Features

- Added support for patching functions that are unavailable in the `snowflake.snowpark.functions` module.
- Added support for `snowflake.snowpark.functions.any_value`

#### Bug Fixes

- Fixed a bug where `Table.update` could not handle `VariantType`, `MapType`, and `ArrayType` data types.
- Fixed a bug where column aliases were incorrectly resolved in `DataFrame.join`, causing errors when selecting columns from a joined DataFrame.
- Fixed a bug where `Table.update` and `Table.merge` could fail if the target table's index was not the default `RangeIndex`.

## 1.24.0 (2024-10-28)

### Snowpark Python API Updates

#### New Features

- Updated `Session` class to be thread-safe. This allows concurrent DataFrame transformations, DataFrame actions, UDF and stored procedure registration, and concurrent file uploads when using the same `Session` object.
  - The feature is disabled by default and can be enabled by setting `FEATURE_THREAD_SAFE_PYTHON_SESSION` to `True` for account.
  - Updating session configurations, like changing database or schema, when multiple threads are using the session may lead to unexpected behavior.
  - When enabled, some internally created temporary table names returned from `DataFrame.queries` API are not deterministic, and may be different when DataFrame actions are executed. This does not affect explicit user-created temporary tables.
- Added support for 'Service' domain to `session.lineage.trace` API.
- Added support for `copy_grants` parameter when registering UDxF and stored procedures.
- Added support for the following methods in `DataFrameWriter` to support daisy-chaining:
  - `option`
  - `options`
  - `partition_by`
- Added support for `snowflake_cortex_summarize`.

#### Improvements

- Improved the following new capability for function `snowflake.snowpark.functions.array_remove` it is now possible to use in python.
- Disables sql simplification when sort is performed after limit.
  - Previously, `df.sort().limit()` and `df.limit().sort()` generates the same query with sort in front of limit. Now, `df.limit().sort()` will generate query that reads `df.limit().sort()`.
  - Improve performance of generated query for `df.limit().sort()`, because limit stops table scanning as soon as the number of records is satisfied.
- Added a client side error message for when an invalid stage location is passed to DataFrame read functions.

#### Bug Fixes

- Fixed a bug where the automatic cleanup of temporary tables could interfere with the results of async query execution.
- Fixed a bug in `DataFrame.analytics.time_series_agg` function to handle multiple data points in same sliding interval.
- Fixed a bug that created inconsistent casing in field names of structured objects in iceberg schemas.

#### Deprecations

- Deprecated warnings will be triggered when using snowpark-python with Python 3.8. For more details, please refer to https://docs.snowflake.com/en/developer-guide/python-runtime-support-policy.

### Snowpark pandas API Updates

#### New Features

- Added support for `np.subtract`, `np.multiply`, `np.divide`, and `np.true_divide`.
- Added support for tracking usages of `__array_ufunc__`.
- Added numpy compatibility support for `np.float_power`, `np.mod`, `np.remainder`, `np.greater`, `np.greater_equal`, `np.less`, `np.less_equal`, `np.not_equal`, and `np.equal`.
- Added numpy compatibility support for `np.log`, `np.log2`, and `np.log10`
- Added support for `DataFrameGroupBy.bfill`, `SeriesGroupBy.bfill`, `DataFrameGroupBy.ffill`, and `SeriesGroupBy.ffill`.
- Added support for `on` parameter with `Resampler`.
- Added support for timedelta inputs in `value_counts()`.
- Added support for applying Snowpark Python function `snowflake_cortex_summarize`.
- Added support for `DataFrame.attrs` and `Series.attrs`.
- Added support for `DataFrame.style`.
- Added numpy compatibility support for `np.full_like`

#### Improvements

- Improved generated SQL query for `head` and `iloc` when the row key is a slice.
- Improved error message when passing an unknown timezone to `tz_convert` and `tz_localize` in `Series`, `DataFrame`, `Series.dt`, and `DatetimeIndex`.
- Improved documentation for `tz_convert` and `tz_localize` in `Series`, `DataFrame`, `Series.dt`, and `DatetimeIndex` to specify the supported timezone formats.
- Added additional kwargs support for `df.apply` and `series.apply` ( as well as `map` and `applymap` ) when using snowpark functions. This allows for some position independent compatibility between apply and functions where the first argument is not a pandas object.
- Improved generated SQL query for `iloc` and `iat` when the row key is a scalar.
- Removed all joins in `iterrows`.
- Improved documentation for `Series.map` to reflect the unsupported features.
- Added support for `np.may_share_memory` which is used internally by many scikit-learn functions. This method will always return false when called with a Snowpark pandas object.

#### Bug Fixes

- Fixed a bug where `DataFrame` and `Series` `pct_change()` would raise `TypeError` when input contained timedelta columns.
- Fixed a bug where `replace()` would sometimes propagate `Timedelta` types incorrectly through `replace()`. Instead raise `NotImplementedError` for `replace()` on `Timedelta`.
- Fixed a bug where `DataFrame` and `Series` `round()` would raise `AssertionError` for `Timedelta` columns. Instead raise `NotImplementedError` for `round()` on `Timedelta`.
- Fixed a bug where `reindex` fails when the new index is a Series with non-overlapping types from the original index.
- Fixed a bug where calling `__getitem__` on a DataFrameGroupBy object always returned a DataFrameGroupBy object if `as_index=False`.
- Fixed a bug where inserting timedelta values into an existing column would silently convert the values to integers instead of raising `NotImplementedError`.
- Fixed a bug where `DataFrame.shift()` on axis=0 and axis=1 would fail to propagate timedelta types.
- `DataFrame.abs()`, `DataFrame.__neg__()`, `DataFrame.stack()`, and `DataFrame.unstack()` now raise `NotImplementedError` for timedelta inputs instead of failing to propagate timedelta types.

### Snowpark Local Testing Updates

#### Bug Fixes

- Fixed a bug where `DataFrame.alias` raises `KeyError` for input column name.
- Fixed a bug where `to_csv` on Snowflake stage fails when data contains empty strings.

## 1.23.0 (2024-10-09)

### Snowpark Python API Updates

#### New Features

- Added the following new functions in `snowflake.snowpark.functions`:
  - `make_interval`
- Added support for using Snowflake Interval constants with `Window.range_between()` when the order by column is TIMESTAMP or DATE type.
- Added support for file writes. This feature is currently in private preview.
- Added `thread_id` to `QueryRecord` to track the thread id submitting the query history.
- Added support for `Session.stored_procedure_profiler`.

#### Improvements

#### Bug Fixes

- Fixed a bug where registering a stored procedure or UDxF with type hints would give a warning `'NoneType' has no len() when trying to read default values from function`.

### Snowpark pandas API Updates

#### New Features

- Added support for `TimedeltaIndex.mean` method.
- Added support for some cases of aggregating `Timedelta` columns on `axis=0` with `agg` or `aggregate`.
- Added support for `by`, `left_by`, `right_by`, `left_index`, and `right_index` for `pd.merge_asof`.
- Added support for passing parameter `include_describe` to `Session.query_history`.
- Added support for `DatetimeIndex.mean` and `DatetimeIndex.std` methods.
- Added support for `Resampler.asfreq`, `Resampler.indices`, `Resampler.nunique`, and `Resampler.quantile`.
- Added support for `resample` frequency `W`, `ME`, `YE` with `closed = "left"`.
- Added support for `DataFrame.rolling.corr` and `Series.rolling.corr` for `pairwise = False` and int `window`.
- Added support for string time-based `window` and `min_periods = None` for `Rolling`.
- Added support for `DataFrameGroupBy.fillna` and `SeriesGroupBy.fillna`.
- Added support for constructing `Series` and `DataFrame` objects with the lazy `Index` object as `data`, `index`, and `columns` arguments.
- Added support for constructing `Series` and `DataFrame` objects with `index` and `column` values not present in `DataFrame`/`Series` `data`.
- Added support for `pd.read_sas` (Uses native pandas for processing).
- Added support for applying `rolling().count()` and `expanding().count()` to `Timedelta` series and columns.
- Added support for `tz` in both `pd.date_range` and `pd.bdate_range`.
- Added support for `Series.items`.
- Added support for `errors="ignore"` in `pd.to_datetime`.
- Added support for `DataFrame.tz_localize` and `Series.tz_localize`.
- Added support for `DataFrame.tz_convert` and `Series.tz_convert`.
- Added support for applying Snowpark Python functions (e.g., `sin`) in `Series.map`, `Series.apply`, `DataFrame.apply` and `DataFrame.applymap`.

#### Improvements

- Improved `to_pandas` to persist the original timezone offset for TIMESTAMP_TZ type.
- Improved `dtype` results for TIMESTAMP_TZ type to show correct timezone offset.
- Improved `dtype` results for TIMESTAMP_LTZ type to show correct timezone.
- Improved error message when passing non-bool value to `numeric_only` for groupby aggregations.
- Removed unnecessary warning about sort algorithm in `sort_values`.
- Use SCOPED object for internal create temp tables. The SCOPED objects will be stored sproc scoped if created within stored sproc, otherwise will be session scoped, and the object will be automatically cleaned at the end of the scope.
- Improved warning messages for operations that lead to materialization with inadvertent slowness.
- Removed unnecessary warning message about `convert_dtype` in `Series.apply`.

#### Bug Fixes

- Fixed a bug where an `Index` object created from a `Series`/`DataFrame` incorrectly updates the `Series`/`DataFrame`'s index name after an inplace update has been applied to the original `Series`/`DataFrame`.
- Suppressed an unhelpful `SettingWithCopyWarning` that sometimes appeared when printing `Timedelta` columns.
- Fixed `inplace` argument for `Series` objects derived from other `Series` objects.
- Fixed a bug where `Series.sort_values` failed if series name overlapped with index column name.
- Fixed a bug where transposing a dataframe would map `Timedelta` index levels to integer column levels.
- Fixed a bug where `Resampler` methods on timedelta columns would produce integer results.
- Fixed a bug where `pd.to_numeric()` would leave `Timedelta` inputs as `Timedelta` instead of converting them to integers.
- Fixed `loc` set when setting a single row, or multiple rows, of a DataFrame with a Series value.

### Snowpark Local Testing Updates

#### Bug Fixes

- Fixed a bug where nullable columns were annotated wrongly.
- Fixed a bug where the `date_add` and `date_sub` functions failed for `NULL` values.
- Fixed a bug where `equal_null` could fail inside a merge statement.
- Fixed a bug where `row_number` could fail inside a Window function.
- Fixed a bug where updates could fail when the source is the result of a join.


## 1.22.1 (2024-09-11)
This is a re-release of 1.22.0. Please refer to the 1.22.0 release notes for detailed release content.


## 1.22.0 (2024-09-10)

### Snowpark Python API Updates

### New Features

- Added the following new functions in `snowflake.snowpark.functions`:
  - `array_remove`
  - `ln`

#### Improvements

- Improved documentation for `Session.write_pandas` by making `use_logical_type` option more explicit.
- Added support for specifying the following to `DataFrameWriter.save_as_table`:
  - `enable_schema_evolution`
  - `data_retention_time`
  - `max_data_extension_time`
  - `change_tracking`
  - `copy_grants`
  - `iceberg_config` A dicitionary that can hold the following iceberg configuration options:
      - `external_volume`
      - `catalog`
      - `base_location`
      - `catalog_sync`
      - `storage_serialization_policy`
- Added support for specifying the following to `DataFrameWriter.copy_into_table`:
  - `iceberg_config` A dicitionary that can hold the following iceberg configuration options:
      - `external_volume`
      - `catalog`
      - `base_location`
      - `catalog_sync`
      - `storage_serialization_policy`
- Added support for specifying the following parameters to `DataFrame.create_or_replace_dynamic_table`:
  - `mode`
  - `refresh_mode`
  - `initialize`
  - `clustering_keys`
  - `is_transient`
  - `data_retention_time`
  - `max_data_extension_time`

#### Bug Fixes

- Fixed a bug in `session.read.csv` that caused an error when setting `PARSE_HEADER = True` in an externally defined file format.
- Fixed a bug in query generation from set operations that allowed generation of duplicate queries when children have common subqueries.
- Fixed a bug in `session.get_session_stage` that referenced a non-existing stage after switching database or schema.
- Fixed a bug where calling `DataFrame.to_snowpark_pandas` without explicitly initializing the Snowpark pandas plugin caused an error.
- Fixed a bug where using the `explode` function in dynamic table creation caused a SQL compilation error due to improper boolean type casting on the `outer` parameter.

### Snowpark Local Testing Updates

#### New Features

- Added support for type coercion when passing columns as input to UDF calls.
- Added support for `Index.identical`.

#### Bug Fixes

- Fixed a bug where the truncate mode in `DataFrameWriter.save_as_table` incorrectly handled DataFrames containing only a subset of columns from the existing table.
- Fixed a bug where function `to_timestamp` does not set the default timezone of the column datatype.

### Snowpark pandas API Updates

#### New Features

- Added limited support for the `Timedelta` type, including the following features. Snowpark pandas will raise `NotImplementedError` for unsupported `Timedelta` use cases.
  - supporting tracking the Timedelta type through `copy`, `cache_result`, `shift`, `sort_index`, `assign`, `bfill`, `ffill`, `fillna`, `compare`, `diff`, `drop`, `dropna`, `duplicated`, `empty`, `equals`, `insert`, `isin`, `isna`, `items`, `iterrows`, `join`, `len`, `mask`, `melt`, `merge`, `nlargest`, `nsmallest`, `to_pandas`.
  - converting non-timedelta to timedelta via `astype`.
  - `NotImplementedError` will be raised for the rest of methods that do not support `Timedelta`.
  - support for subtracting two timestamps to get a Timedelta.
  - support indexing with Timedelta data columns.
  - support for adding or subtracting timestamps and `Timedelta`.
  - support for binary arithmetic between two `Timedelta` values.
  - support for binary arithmetic and comparisons between `Timedelta` values and numeric values.
  - support for lazy `TimedeltaIndex`.
  - support for `pd.to_timedelta`.
  - support for `GroupBy` aggregations `min`, `max`, `mean`, `idxmax`, `idxmin`, `std`, `sum`, `median`, `count`, `any`, `all`, `size`, `nunique`, `head`, `tail`, `aggregate`.
  - support for `GroupBy` filtrations `first` and `last`.
  - support for `TimedeltaIndex` attributes: `days`, `seconds`, `microseconds` and `nanoseconds`.
  - support for `diff` with timestamp columns on `axis=0` and `axis=1`
  - support for `TimedeltaIndex` methods: `ceil`, `floor` and `round`.
  - support for `TimedeltaIndex.total_seconds` method.
- Added support for index's arithmetic and comparison operators.
- Added support for `Series.dt.round`.
- Added documentation pages for `DatetimeIndex`.
- Added support for `Index.name`, `Index.names`, `Index.rename`, and `Index.set_names`.
- Added support for `Index.__repr__`.
- Added support for `DatetimeIndex.month_name` and `DatetimeIndex.day_name`.
- Added support for `Series.dt.weekday`, `Series.dt.time`, and `DatetimeIndex.time`.
- Added support for `Index.min` and `Index.max`.
- Added support for `pd.merge_asof`.
- Added support for `Series.dt.normalize` and `DatetimeIndex.normalize`.
- Added support for `Index.is_boolean`, `Index.is_integer`, `Index.is_floating`, `Index.is_numeric`, and `Index.is_object`.
- Added support for `DatetimeIndex.round`, `DatetimeIndex.floor` and `DatetimeIndex.ceil`.
- Added support for `Series.dt.days_in_month` and `Series.dt.daysinmonth`.
- Added support for `DataFrameGroupBy.value_counts` and `SeriesGroupBy.value_counts`.
- Added support for `Series.is_monotonic_increasing` and `Series.is_monotonic_decreasing`.
- Added support for `Index.is_monotonic_increasing` and `Index.is_monotonic_decreasing`.
- Added support for `pd.crosstab`.
- Added support for `pd.bdate_range` and included business frequency support (B, BME, BMS, BQE, BQS, BYE, BYS) for both `pd.date_range` and `pd.bdate_range`.
- Added support for lazy `Index` objects  as `labels` in `DataFrame.reindex` and `Series.reindex`.
- Added support for `Series.dt.days`, `Series.dt.seconds`, `Series.dt.microseconds`, and `Series.dt.nanoseconds`.
- Added support for creating a `DatetimeIndex` from an `Index` of numeric or string type.
- Added support for string indexing with `Timedelta` objects.
- Added support for `Series.dt.total_seconds` method.
- Added support for `DataFrame.apply(axis=0)`.
- Added support for `Series.dt.tz_convert` and `Series.dt.tz_localize`.
- Added support for `DatetimeIndex.tz_convert` and `DatetimeIndex.tz_localize`.

#### Improvements

- Improve concat, join performance when operations are performed on series coming from the same dataframe by avoiding unnecessary joins.
- Refactored `quoted_identifier_to_snowflake_type` to avoid making metadata queries if the types have been cached locally.
- Improved `pd.to_datetime` to handle all local input cases.
- Create a lazy index from another lazy index without pulling data to client.
- Raised `NotImplementedError` for Index bitwise operators.
- Display a more clear error message when `Index.names` is set to a non-like-like object.
- Raise a warning whenever MultiIndex values are pulled in locally.
- Improve warning message for `pd.read_snowflake` include the creation reason when temp table creation is triggered.
- Improve performance for `DataFrame.set_index`, or setting `DataFrame.index` or `Series.index` by avoiding checks require eager evaluation. As a consequence, when the new index that does not match the current `Series`/`DataFrame` object length, a `ValueError` is no longer raised. Instead, when the `Series`/`DataFrame` object is longer than the provided index, the `Series`/`DataFrame`'s new index is filled with `NaN` values for the "extra" elements. Otherwise, the extra values in the provided index are ignored.
- Properly raise `NotImplementedError` when ambiguous/nonexistent are non-string in `ceil`/`floor`/`round`.

#### Bug Fixes

- Stopped ignoring nanoseconds in `pd.Timedelta` scalars.
- Fixed AssertionError in tree of binary operations.
- Fixed bug in `Series.dt.isocalendar` using a named Series
- Fixed `inplace` argument for Series objects derived from DataFrame columns.
- Fixed a bug where `Series.reindex` and `DataFrame.reindex` did not update the result index's name correctly.
- Fixed a bug where `Series.take` did not error when `axis=1` was specified.


## 1.21.1 (2024-09-05)

### Snowpark Python API Updates

#### Bug Fixes

- Fixed a bug where using `to_pandas_batches` with async jobs caused an error due to improper handling of waiting for asynchronous query completion.

## 1.21.0 (2024-08-19)

### Snowpark Python API Updates

#### New Features

- Added support for `snowflake.snowpark.testing.assert_dataframe_equal` that is a utility function to check the equality of two Snowpark DataFrames.

#### Improvements

- Added support server side string size limitations.
- Added support to create and invoke stored procedures, UDFs and UDTFs with optional arguments.
- Added support for column lineage in the DataFrame.lineage.trace API.
- Added support for passing `INFER_SCHEMA` options to `DataFrameReader` via `INFER_SCHEMA_OPTIONS`.
- Added support for passing `parameters` parameter to `Column.rlike` and `Column.regexp`.
- Added support for automatically cleaning up temporary tables created by `df.cache_result()` in the current session, when the DataFrame is no longer referenced (i.e., gets garbage collected). It is still an experimental feature not enabled by default, and can be enabled by setting `session.auto_clean_up_temp_table_enabled` to `True`.
- Added support for string literals to the `fmt` parameter of `snowflake.snowpark.functions.to_date`.
- Added support for system$reference function.

#### Bug Fixes

- Fixed a bug where SQL generated for selecting `*` column has an incorrect subquery.
- Fixed a bug in `DataFrame.to_pandas_batches` where the iterator could throw an error if certain transformation is made to the pandas dataframe due to wrong isolation level.
- Fixed a bug in `DataFrame.lineage.trace` to split the quoted feature view's name and version correctly.
- Fixed a bug in `Column.isin` that caused invalid sql generation when passed an empty list.
- Fixed a bug that fails to raise NotImplementedError while setting cell with list like item.

### Snowpark Local Testing Updates

#### New Features

- Added support for the following APIs:
  - snowflake.snowpark.functions
    - `rank`
    - `dense_rank`
    - `percent_rank`
    - `cume_dist`
    - `ntile`
    - `datediff`
    - `array_agg`
  - snowflake.snowpark.column.Column.within_group
- Added support for parsing flags in regex statements for mocked plans. This maintains parity with the `rlike` and `regexp` changes above.

#### Bug Fixes

- Fixed a bug where Window Functions LEAD and LAG do not handle option `ignore_nulls` properly.
- Fixed a bug where values were not populated into the result DataFrame during the insertion of table merge operation.

#### Improvements

- Fix pandas FutureWarning about integer indexing.

### Snowpark pandas API Updates

#### New Features

- Added support for `DataFrame.backfill`, `DataFrame.bfill`, `Series.backfill`, and `Series.bfill`.
- Added support for `DataFrame.compare` and `Series.compare` with default parameters.
- Added support for `Series.dt.microsecond` and `Series.dt.nanosecond`.
- Added support for `Index.is_unique` and `Index.has_duplicates`.
- Added support for `Index.equals`.
- Added support for `Index.value_counts`.
- Added support for `Series.dt.day_name` and `Series.dt.month_name`.
- Added support for indexing on Index, e.g., `df.index[:10]`.
- Added support for `DataFrame.unstack` and `Series.unstack`.
- Added support for `DataFrame.asfreq` and `Series.asfreq`.
- Added support for `Series.dt.is_month_start` and `Series.dt.is_month_end`.
- Added support for `Index.all` and `Index.any`.
- Added support for `Series.dt.is_year_start` and `Series.dt.is_year_end`.
- Added support for `Series.dt.is_quarter_start` and `Series.dt.is_quarter_end`.
- Added support for lazy `DatetimeIndex`.
- Added support for `Series.argmax` and `Series.argmin`.
- Added support for `Series.dt.is_leap_year`.
- Added support for `DataFrame.items`.
- Added support for `Series.dt.floor` and `Series.dt.ceil`.
- Added support for `Index.reindex`.
- Added support for `DatetimeIndex` properties: `year`, `month`, `day`, `hour`, `minute`, `second`, `microsecond`,
    `nanosecond`, `date`, `dayofyear`, `day_of_year`, `dayofweek`, `day_of_week`, `weekday`, `quarter`,
    `is_month_start`, `is_month_end`, `is_quarter_start`, `is_quarter_end`, `is_year_start`, `is_year_end`
    and `is_leap_year`.
- Added support for `Resampler.fillna` and `Resampler.bfill`.
- Added limited support for the `Timedelta` type, including creating `Timedelta` columns and `to_pandas`.
- Added support for `Index.argmax` and `Index.argmin`.

#### Improvements

- Removed the public preview warning message when importing Snowpark pandas.
- Removed unnecessary count query from `SnowflakeQueryCompiler.is_series_like` method.
- `Dataframe.columns` now returns native pandas Index object instead of Snowpark Index object.
- Refactor and introduce `query_compiler` argument in `Index` constructor to create `Index` from query compiler.
- `pd.to_datetime` now returns a DatetimeIndex object instead of a Series object.
- `pd.date_range` now returns a DatetimeIndex object instead of a Series object.

#### Bug Fixes

- Made passing an unsupported aggregation function to `pivot_table` raise `NotImplementedError` instead of `KeyError`.
- Removed axis labels and callable names from error messages and telemetry about unsupported aggregations.
- Fixed AssertionError in `Series.drop_duplicates` and `DataFrame.drop_duplicates` when called after `sort_values`.
- Fixed a bug in `Index.to_frame` where the result frame's column name may be wrong where name is unspecified.
- Fixed a bug where some Index docstrings are ignored.
- Fixed a bug in `Series.reset_index(drop=True)` where the result name may be wrong.
- Fixed a bug in `Groupby.first/last` ordering by the correct columns in the underlying window expression.

## 1.20.0 (2024-07-17)

### Snowpark Python API Updates

#### Improvements

- Added distributed tracing using open telemetry APIs for table stored procedure function in `DataFrame`:
  - `_execute_and_get_query_id`
- Added support for the `arrays_zip` function.
- Improves performance for binary column expression and `df._in` by avoiding unnecessary cast for numeric values. You can enable this optimization by setting `session.eliminate_numeric_sql_value_cast_enabled = True`.
- Improved error message for `write_pandas` when the target table does not exist and `auto_create_table=False`.
- Added open telemetry tracing on UDxF functions in Snowpark.
- Added open telemetry tracing on stored procedure registration in Snowpark.
- Added a new optional parameter called `format_json` to the `Session.SessionBuilder.app_name` function that sets the app name in the `Session.query_tag` in JSON format. By default, this parameter is set to `False`.

#### Bug Fixes
- Fixed a bug where SQL generated for `lag(x, 0)` was incorrect and failed with error message `argument 1 to function LAG needs to be constant, found 'SYSTEM$NULL_TO_FIXED(null)'`.

### Snowpark Local Testing Updates

#### New Features

- Added support for the following APIs:
  - snowflake.snowpark.functions
    - random
- Added new parameters to `patch` function when registering a mocked function:
  - `distinct` allows an alternate function to be specified for when a sql function should be distinct.
  - `pass_column_index` passes a named parameter `column_index` to the mocked function that contains the pandas.Index for the input data.
  - `pass_row_index` passes a named parameter `row_index` to the mocked function that is the 0 indexed row number the function is currently operating on.
  - `pass_input_data` passes a named parameter `input_data` to the mocked function that contains the entire input dataframe for the current expression.
  - Added support for the `column_order` parameter to method `DataFrameWriter.save_as_table`.


#### Bug Fixes
- Fixed a bug that caused DecimalType columns to be incorrectly truncated to integer precision when used in BinaryExpressions.

### Snowpark pandas API Updates

#### New Features
- Added support for `DataFrameGroupBy.all`, `SeriesGroupBy.all`, `DataFrameGroupBy.any`, and `SeriesGroupBy.any`.
- Added support for `DataFrame.nlargest`, `DataFrame.nsmallest`, `Series.nlargest` and `Series.nsmallest`.
- Added support for `replace` and `frac > 1` in `DataFrame.sample` and `Series.sample`.
- Added support for `read_excel` (Uses local pandas for processing)
- Added support for `Series.at`, `Series.iat`, `DataFrame.at`, and `DataFrame.iat`.
- Added support for `Series.dt.isocalendar`.
- Added support for `Series.case_when` except when condition or replacement is callable.
- Added documentation pages for `Index` and its APIs.
- Added support for `DataFrame.assign`.
- Added support for `DataFrame.stack`.
- Added support for `DataFrame.pivot` and `pd.pivot`.
- Added support for `DataFrame.to_csv` and `Series.to_csv`.
- Added partial support for `Series.str.translate` where the values in the `table` are single-codepoint strings.
- Added support for `DataFrame.corr`.
- Allow `df.plot()` and `series.plot()` to be called, materializing the data into the local client
- Added support for `DataFrameGroupBy` and `SeriesGroupBy` aggregations `first` and `last`
- Added support for `DataFrameGroupBy.get_group`.
- Added support for `limit` parameter when `method` parameter is used in `fillna`.
- Added partial support for `Series.str.translate` where the values in the `table` are single-codepoint strings.
- Added support for `DataFrame.corr`.
- Added support for `DataFrame.equals` and `Series.equals`.
- Added support for `DataFrame.reindex` and `Series.reindex`.
- Added support for `Index.astype`.
- Added support for `Index.unique` and `Index.nunique`.
- Added support for `Index.sort_values`.

#### Bug Fixes
- Fixed an issue when using np.where and df.where when the scalar 'other' is the literal 0.
- Fixed a bug regarding precision loss when converting to Snowpark pandas `DataFrame` or `Series` with `dtype=np.uint64`.
- Fixed bug where `values` is set to `index` when `index` and `columns` contain all columns in DataFrame during `pivot_table`.

#### Improvements
- Added support for `Index.copy()`
- Added support for Index APIs: `dtype`, `values`, `item()`, `tolist()`, `to_series()` and `to_frame()`
- Expand support for DataFrames with no rows in `pd.pivot_table` and `DataFrame.pivot_table`.
- Added support for `inplace` parameter in `DataFrame.sort_index` and `Series.sort_index`.


## 1.19.0 (2024-06-25)

### Snowpark Python API Updates

#### New Features

- Added support for `to_boolean` function.
- Added documentation pages for Index and its APIs.

#### Bug Fixes

- Fixed a bug where python stored procedure with table return type fails when run in a task.
- Fixed a bug where df.dropna fails due to `RecursionError: maximum recursion depth exceeded` when the DataFrame has more than 500 columns.
- Fixed a bug where `AsyncJob.result("no_result")` doesn't wait for the query to finish execution.


### Snowpark Local Testing Updates

#### New Features

- Added support for the `strict` parameter when registering UDFs and Stored Procedures.

#### Bug Fixes

- Fixed a bug in convert_timezone that made the setting the source_timezone parameter return an error.
- Fixed a bug where creating DataFrame with empty data of type `DateType` raises `AttributeError`.
- Fixed a bug that table merge fails when update clause exists but no update takes place.
- Fixed a bug in mock implementation of `to_char` that raises `IndexError` when incoming column has nonconsecutive row index.
- Fixed a bug in handling of `CaseExpr` expressions that raises `IndexError` when incoming column has nonconsecutive row index.
- Fixed a bug in implementation of `Column.like` that raises `IndexError` when incoming column has nonconsecutive row index.

#### Improvements

- Added support for type coercion in the implementation of DataFrame.replace, DataFrame.dropna and the mock function `iff`.

### Snowpark pandas API Updates

#### New Features

- Added partial support for `DataFrame.pct_change` and `Series.pct_change` without the `freq` and `limit` parameters.
- Added support for `Series.str.get`.
- Added support for `Series.dt.dayofweek`, `Series.dt.day_of_week`, `Series.dt.dayofyear`, and `Series.dt.day_of_year`.
- Added support for `Series.str.__getitem__` (`Series.str[...]`).
- Added support for `Series.str.lstrip` and `Series.str.rstrip`.
- Added support for `DataFrameGroupBy.size` and `SeriesGroupBy.size`.
- Added support for `DataFrame.expanding` and `Series.expanding` for aggregations `count`, `sum`, `min`, `max`, `mean`, `std`, `var`, and `sem` with `axis=0`.
- Added support for `DataFrame.rolling` and `Series.rolling` for aggregation `count` with `axis=0`.
- Added support for `Series.str.match`.
- Added support for `DataFrame.resample` and `Series.resample` for aggregations `size`, `first`, and `last`.
- Added support for `DataFrameGroupBy.all`, `SeriesGroupBy.all`, `DataFrameGroupBy.any`, and `SeriesGroupBy.any`.
- Added support for `DataFrame.nlargest`, `DataFrame.nsmallest`, `Series.nlargest` and `Series.nsmallest`.
- Added support for `replace` and `frac > 1` in `DataFrame.sample` and `Series.sample`.
- Added support for `read_excel` (Uses local pandas for processing)
- Added support for `Series.at`, `Series.iat`, `DataFrame.at`, and `DataFrame.iat`.
- Added support for `Series.dt.isocalendar`.
- Added support for `Series.case_when` except when condition or replacement is callable.
- Added documentation pages for `Index` and its APIs.
- Added support for `DataFrame.assign`.
- Added support for `DataFrame.stack`.
- Added support for `DataFrame.pivot` and `pd.pivot`.
- Added support for `DataFrame.to_csv` and `Series.to_csv`.
- Added support for `Index.T`.

#### Bug Fixes

- Fixed a bug that causes output of GroupBy.aggregate's columns to be ordered incorrectly.
- Fixed a bug where `DataFrame.describe` on a frame with duplicate columns of differing dtypes could cause an error or incorrect results.
- Fixed a bug in `DataFrame.rolling` and `Series.rolling` so `window=0` now throws `NotImplementedError` instead of `ValueError`

#### Improvements

- Added support for named aggregations in `DataFrame.aggregate` and `Series.aggregate` with `axis=0`.
- `pd.read_csv` reads using the native pandas CSV parser, then uploads data to snowflake using parquet. This enables most of the parameters supported by `read_csv` including date parsing and numeric conversions. Uploading via parquet is roughly twice as fast as uploading via CSV.
- Initial work to support an `pd.Index` directly in Snowpark pandas. Support for `pd.Index` as a first-class component of Snowpark pandas is coming soon.
- Added a lazy index constructor and support for `len`, `shape`, `size`, `empty`, `to_pandas()` and `names`. For `df.index`, Snowpark pandas creates a lazy index object.
- For `df.columns`, Snowpark pandas supports a non-lazy version of an `Index` since the data is already stored locally.

## 1.18.0 (2024-05-28)

### Snowpark Python API Updates

#### Improvements

- Improved error message to remind users set `{"infer_schema": True}` when reading csv file without specifying its schema.
- Improved error handling for `Session.create_dataframe` when called with more than 512 rows and using `format` or `pyformat` `paramstyle`.

### Snowpark pandas API Updates

#### New Features

- Added `DataFrame.cache_result` and `Series.cache_result` methods for users to persist DataFrames and Series to a temporary table lasting the duration of the session to improve latency of subsequent operations.

#### Bug Fixes

#### Improvements

- Added partial support for `DataFrame.pivot_table` with no `index` parameter, as well as for `margins` parameter.
- Updated the signature of `DataFrame.shift`/`Series.shift`/`DataFrameGroupBy.shift`/`SeriesGroupBy.shift` to match pandas 2.2.1. Snowpark pandas does not yet support the newly-added `suffix` argument, or sequence values of `periods`.
- Re-added support for `Series.str.split`.

#### Bug Fixes

- Fixed how we support mixed columns for string methods (`Series.str.*`).

### Snowpark Local Testing Updates

#### New Features

- Added support for the following DataFrameReader read options to file formats `csv` and `json`:
  - PURGE
  - PATTERN
  - INFER_SCHEMA with value being `False`
  - ENCODING with value being `UTF8`
- Added support for `DataFrame.analytics.moving_agg` and `DataFrame.analytics.cumulative_agg_agg`.
- Added support for `if_not_exists` parameter during UDF and stored procedure registration.

#### Bug Fixes

- Fixed a bug that when processing time format, fractional second part is not handled properly.
- Fixed a bug that caused function calls on `*` to fail.
- Fixed a bug that prevented creation of map and struct type objects.
- Fixed a bug that function `date_add` was unable to handle some numeric types.
- Fixed a bug that `TimestampType` casting resulted in incorrect data.
- Fixed a bug that caused `DecimalType` data to have incorrect precision in some cases.
- Fixed a bug where referencing missing table or view raises confusing `IndexError`.
- Fixed a bug that mocked function `to_timestamp_ntz` can not handle None data.
- Fixed a bug that mocked UDFs handles output data of None improperly.
- Fixed a bug where `DataFrame.with_column_renamed` ignores attributes from parent DataFrames after join operations.
- Fixed a bug that integer precision of large value gets lost when converted to pandas DataFrame.
- Fixed a bug that the schema of datetime object is wrong when create DataFrame from a pandas DataFrame.
- Fixed a bug in the implementation of `Column.equal_nan` where null data is handled incorrectly.
- Fixed a bug where `DataFrame.drop` ignore attributes from parent DataFrames after join operations.
- Fixed a bug in mocked function `date_part` where Column type is set wrong.
- Fixed a bug where `DataFrameWriter.save_as_table` does not raise exceptions when inserting null data into non-nullable columns.
- Fixed a bug in the implementation of `DataFrameWriter.save_as_table` where
  - Append or Truncate fails when incoming data has different schema than existing table.
  - Truncate fails when incoming data does not specify columns that are nullable.

#### Improvements

- Removed dependency check for `pyarrow` as it is not used.
- Improved target type coverage of `Column.cast`, adding support for casting to boolean and all integral types.
- Aligned error experience when calling UDFs and stored procedures.
- Added appropriate error messages for `is_permanent` and `anonymous` options in UDFs and stored procedures registration to make it more clear that those features are not yet supported.
- File read operation with unsupported options and values now raises `NotImplementedError` instead of warnings and unclear error information.

## 1.17.0 (2024-05-21)

### Snowpark Python API Updates

#### New Features

- Added support to add a comment on tables and views using the functions listed below:
  - `DataFrameWriter.save_as_table`
  - `DataFrame.create_or_replace_view`
  - `DataFrame.create_or_replace_temp_view`
  - `DataFrame.create_or_replace_dynamic_table`

#### Improvements

- Improved error message to remind users to set `{"infer_schema": True}` when reading CSV file without specifying its schema.

### Snowpark pandas API Updates

#### New Features

- Start of Public Preview of Snowpark pandas API. Refer to the [Snowpark pandas API Docs](https://docs.snowflake.com/developer-guide/snowpark/python/snowpark-pandas) for more details.

### Snowpark Local Testing Updates

#### New Features

- Added support for NumericType and VariantType data conversion in the mocked function `to_timestamp_ltz`, `to_timestamp_ntz`, `to_timestamp_tz` and `to_timestamp`.
- Added support for DecimalType, BinaryType, ArrayType, MapType, TimestampType, DateType and TimeType data conversion in the mocked function `to_char`.
- Added support for the following APIs:
  - snowflake.snowpark.functions:
    - to_varchar
  - snowflake.snowpark.DataFrame:
    - pivot
  - snowflake.snowpark.Session:
    - cancel_all
- Introduced a new exception class `snowflake.snowpark.mock.exceptions.SnowparkLocalTestingException`.
- Added support for casting to FloatType

#### Bug Fixes

- Fixed a bug that stored procedure and UDF should not remove imports already in the `sys.path` during the clean-up step.
- Fixed a bug that when processing datetime format, the fractional second part is not handled properly.
- Fixed a bug that on Windows platform that file operations was unable to properly handle file separator in directory name.
- Fixed a bug that on Windows platform that when reading a pandas dataframe, IntervalType column with integer data can not be processed.
- Fixed a bug that prevented users from being able to select multiple columns with the same alias.
- Fixed a bug that `Session.get_current_[schema|database|role|user|account|warehouse]` returns upper-cased identifiers when identifiers are quoted.
- Fixed a bug that function `substr` and `substring` can not handle 0-based `start_expr`.

#### Improvements

- Standardized the error experience by raising `SnowparkLocalTestingException` in error cases which is on par with `SnowparkSQLException` raised in non-local execution.
- Improved error experience of `Session.write_pandas` method that `NotImplementError` will be raised when called.
- Aligned error experience with reusing a closed session in non-local execution.

## 1.16.0 (2024-05-07)

### New Features

- Support stored procedure register with packages given as Python modules.
- Added snowflake.snowpark.Session.lineage.trace to explore data lineage of snowfake objects.
- Added support for structured type schema parsing.

### Bug Fixes

- Fixed a bug when inferring schema, single quotes are added to stage files already have single quotes.

### Local Testing Updates

#### New Features

- Added support for StringType, TimestampType and VariantType data conversion in the mocked function `to_date`.
- Added support for the following APIs:
  - snowflake.snowpark.functions
    - get
    - concat
    - concat_ws

#### Bug Fixes

- Fixed a bug that caused `NaT` and `NaN` values to not be recognized.
- Fixed a bug where, when inferring a schema, single quotes were added to stage files that already had single quotes.
- Fixed a bug where `DataFrameReader.csv` was unable to handle quoted values containing a delimiter.
- Fixed a bug that when there is `None` value in an arithmetic calculation, the output should remain `None` instead of `math.nan`.
- Fixed a bug in function `sum` and `covar_pop` that when there is `math.nan` in the data, the output should also be `math.nan`.
- Fixed a bug that stage operation can not handle directories.
- Fixed a bug that `DataFrame.to_pandas` should take Snowflake numeric types with precision 38 as `int64`.

## 1.15.0 (2024-04-24)

### New Features

- Added `truncate` save mode in `DataFrameWrite` to overwrite existing tables by truncating the underlying table instead of dropping it.
- Added telemetry to calculate query plan height and number of duplicate nodes during collect operations.
- Added the functions below to unload data from a `DataFrame` into one or more files in a stage:
  - `DataFrame.write.json`
  - `DataFrame.write.csv`
  - `DataFrame.write.parquet`
- Added distributed tracing using open telemetry APIs for action functions in `DataFrame` and `DataFrameWriter`:
  - snowflake.snowpark.DataFrame:
    - collect
    - collect_nowait
    - to_pandas
    - count
    - show
  - snowflake.snowpark.DataFrameWriter:
    - save_as_table
- Added support for snow:// URLs to `snowflake.snowpark.Session.file.get` and `snowflake.snowpark.Session.file.get_stream`
- Added support to register stored procedures and UDxFs with a `comment`.
- UDAF client support is ready for public preview. Please stay tuned for the Snowflake announcement of UDAF public preview.
- Added support for dynamic pivot.  This feature is currently in private preview.

### Improvements

- Improved the generated query performance for both compilation and execution by converting duplicate subqueries to Common Table Expressions (CTEs). It is still an experimental feature not enabled by default, and can be enabled by setting `session.cte_optimization_enabled` to `True`.

### Bug Fixes

- Fixed a bug where `statement_params` was not passed to query executions that register stored procedures and user defined functions.
- Fixed a bug causing `snowflake.snowpark.Session.file.get_stream` to fail for quoted stage locations.
- Fixed a bug that an internal type hint in `utils.py` might raise AttributeError in case the underlying module can not be found.

### Local Testing Updates

#### New Features

- Added support for registering UDFs and stored procedures.
- Added support for the following APIs:
  - snowflake.snowpark.Session:
    - file.put
    - file.put_stream
    - file.get
    - file.get_stream
    - read.json
    - add_import
    - remove_import
    - get_imports
    - clear_imports
    - add_packages
    - add_requirements
    - clear_packages
    - remove_package
    - udf.register
    - udf.register_from_file
    - sproc.register
    - sproc.register_from_file
  - snowflake.snowpark.functions
    - current_database
    - current_session
    - date_trunc
    - object_construct
    - object_construct_keep_null
    - pow
    - sqrt
    - udf
    - sproc
- Added support for StringType, TimestampType and VariantType data conversion in the mocked function `to_time`.

#### Bug Fixes

- Fixed a bug that null filled columns for constant functions.
- Fixed a bug that implementation of to_object, to_array and to_binary to better handle null inputs.
- Fixed a bug that timestamp data comparison can not handle year beyond 2262.
- Fixed a bug that `Session.builder.getOrCreate` should return the created mock session.

## 1.14.0 (2024-03-20)

### New Features

- Added support for creating vectorized UDTFs with `process` method.
- Added support for dataframe functions:
  - to_timestamp_ltz
  - to_timestamp_ntz
  - to_timestamp_tz
  - locate
- Added support for ASOF JOIN type.
- Added support for the following local testing APIs:
  - snowflake.snowpark.functions:
    - to_double
    - to_timestamp
    - to_timestamp_ltz
    - to_timestamp_ntz
    - to_timestamp_tz
    - greatest
    - least
    - convert_timezone
    - dateadd
    - date_part
  - snowflake.snowpark.Session:
    - get_current_account
    - get_current_warehouse
    - get_current_role
    - use_schema
    - use_warehouse
    - use_database
    - use_role

### Bug Fixes

- Fixed a bug in `SnowflakePlanBuilder` that `save_as_table` does not filter column that name start with '$' and follow by number correctly.
- Fixed a bug that statement parameters may have no effect when resolving imports and packages.
- Fixed bugs in local testing:
  - LEFT ANTI and LEFT SEMI joins drop rows with null values.
  - DataFrameReader.csv incorrectly parses data when the optional parameter `field_optionally_enclosed_by` is specified.
  - Column.regexp only considers the first entry when `pattern` is a `Column`.
  - Table.update raises `KeyError` when updating null values in the rows.
  - VARIANT columns raise errors at `DataFrame.collect`.
  - `count_distinct` does not work correctly when counting.
  - Null values in integer columns raise `TypeError`.

### Improvements

- Added telemetry to local testing.
- Improved the error message of `DataFrameReader` to raise `FileNotFound` error when reading a path that does not exist or when there are no files under the path.

## 1.13.0 (2024-02-26)

### New Features

- Added support for an optional `date_part` argument in function `last_day`.
- `SessionBuilder.app_name` will set the query_tag after the session is created.
- Added support for the following local testing functions:
  - current_timestamp
  - current_date
  - current_time
  - strip_null_value
  - upper
  - lower
  - length
  - initcap

### Improvements

- Added cleanup logic at interpreter shutdown to close all active sessions.
- Closing sessions within stored procedures now is a no-op logging a warning instead of raising an error.

### Bug Fixes

- Fixed a bug in `DataFrame.to_local_iterator` where the iterator could yield wrong results if another query is executed before the iterator finishes due to wrong isolation level. For details, please see #945.
- Fixed a bug that truncated table names in error messages while running a plan with local testing enabled.
- Fixed a bug that `Session.range` returns empty result when the range is large.

## 1.12.1 (2024-02-08)

### Improvements

- Use `split_blocks=True` by default during `to_pandas` conversion, for optimal memory allocation. This parameter is passed to `pyarrow.Table.to_pandas`, which enables `PyArrow` to split the memory allocation into smaller, more manageable blocks instead of allocating a single contiguous block. This results in better memory management when dealing with larger datasets.

### Bug Fixes

- Fixed a bug in `DataFrame.to_pandas` that caused an error when evaluating on a Dataframe with an `IntergerType` column with null values.

## 1.12.0 (2024-01-30)

### New Features

- Exposed `statement_params` in `StoredProcedure.__call__`.
- Added two optional arguments to `Session.add_import`.
  - `chunk_size`: The number of bytes to hash per chunk of the uploaded files.
  - `whole_file_hash`: By default only the first chunk of the uploaded import is hashed to save time. When this is set to True each uploaded file is fully hashed instead.
- Added parameters `external_access_integrations` and `secrets` when creating a UDAF from Snowpark Python to allow integration with external access.
- Added a new method `Session.append_query_tag`. Allows an additional tag to be added to the current query tag by appending it as a comma separated value.
- Added a new method `Session.update_query_tag`. Allows updates to a JSON encoded dictionary query tag.
- `SessionBuilder.getOrCreate` will now attempt to replace the singleton it returns when token expiration has been detected.
- Added support for new functions in `snowflake.snowpark.functions`:
  - `array_except`
  - `create_map`
  - `sign`/`signum`
- Added the following functions to `DataFrame.analytics`:
  - Added the `moving_agg` function in `DataFrame.analytics` to enable moving aggregations like sums and averages with multiple window sizes.
  - Added the `cummulative_agg` function in `DataFrame.analytics` to enable commulative aggregations like sums and averages on multiple columns.
  - Added the `compute_lag` and `compute_lead` functions in `DataFrame.analytics` for enabling lead and lag calculations on multiple columns.
  - Added the `time_series_agg` function in `DataFrame.analytics` to enable time series aggregations like sums and averages with multiple time windows.

### Bug Fixes

- Fixed a bug in `DataFrame.na.fill` that caused Boolean values to erroneously override integer values.
- Fixed a bug in `Session.create_dataframe` where the Snowpark DataFrames created using pandas DataFrames were not inferring the type for timestamp columns correctly. The behavior is as follows:
  - Earlier timestamp columns without a timezone would be converted to nanosecond epochs and inferred as `LongType()`, but will now be correctly maintained as timestamp values and be inferred as `TimestampType(TimestampTimeZone.NTZ)`.
  - Earlier timestamp columns with a timezone would be inferred as `TimestampType(TimestampTimeZone.NTZ)` and loose timezone information but will now be correctly inferred as `TimestampType(TimestampTimeZone.LTZ)` and timezone information is retained correctly.
  - Set session parameter `PYTHON_SNOWPARK_USE_LOGICAL_TYPE_FOR_CREATE_DATAFRAME` to revert back to old behavior. It is recommended that you update your code to align with correct behavior because the parameter will be removed in the future.
- Fixed a bug that `DataFrame.to_pandas` gets decimal type when scale is not 0, and creates an object dtype in `pandas`. Instead, we cast the value to a float64 type.
- Fixed bugs that wrongly flattened the generated SQL when one of the following happens:
  - `DataFrame.filter()` is called after `DataFrame.sort().limit()`.
  - `DataFrame.sort()` or `filter()` is called on a DataFrame that already has a window function or sequence-dependent data generator column.
    For instance, `df.select("a", seq1().alias("b")).select("a", "b").sort("a")` won't flatten the sort clause anymore.
  - a window or sequence-dependent data generator column is used after `DataFrame.limit()`. For instance, `df.limit(10).select(row_number().over())` won't flatten the limit and select in the generated SQL.
- Fixed a bug where aliasing a DataFrame column raised an error when the DataFame was copied from another DataFrame with an aliased column. For instance,

  ```python
  df = df.select(col("a").alias("b"))
  df = copy(df)
  df.select(col("b").alias("c"))  # threw an error. Now it's fixed.
  ```

- Fixed a bug in `Session.create_dataframe` that the non-nullable field in a schema is not respected for boolean type. Note that this fix is only effective when the user has the privilege to create a temp table.
- Fixed a bug in SQL simplifier where non-select statements in `session.sql` dropped a SQL query when used with `limit()`.
- Fixed a bug that raised an exception when session parameter `ERROR_ON_NONDETERMINISTIC_UPDATE` is true.

### Behavior Changes (API Compatible)

- When parsing data types during a `to_pandas` operation, we rely on GS precision value to fix precision issues for large integer values. This may affect users where a column that was earlier returned as `int8` gets returned as `int64`. Users can fix this by explicitly specifying precision values for their return column.
- Aligned behavior for `Session.call` in case of table stored procedures where running `Session.call` would not trigger stored procedure unless a `collect()` operation was performed.
- `StoredProcedureRegistration` will now automatically add `snowflake-snowpark-python` as a package dependency. The added dependency will be on the client's local version of the library and an error is thrown if the server cannot support that version.

## 1.11.1 (2023-12-07)

### Bug Fixes

- Fixed a bug that numpy should not be imported at the top level of mock module.
- Added support for these new functions in `snowflake.snowpark.functions`:
  - `from_utc_timestamp`
  - `to_utc_timestamp`

## 1.11.0 (2023-12-05)

### New Features

- Add the `conn_error` attribute to `SnowflakeSQLException` that stores the whole underlying exception from `snowflake-connector-python`.
- Added support for `RelationalGroupedDataframe.pivot()` to access `pivot` in the following pattern `Dataframe.group_by(...).pivot(...)`.
- Added experimental feature: Local Testing Mode, which allows you to create and operate on Snowpark Python DataFrames locally without connecting to a Snowflake account. You can use the local testing framework to test your DataFrame operations locally, on your development machine or in a CI (continuous integration) pipeline, before deploying code changes to your account.

- Added support for `arrays_to_object` new functions in `snowflake.snowpark.functions`.
- Added support for the vector data type.

### Dependency Updates

- Bumped cloudpickle dependency to work with `cloudpickle==2.2.1`
- Updated ``snowflake-connector-python`` to `3.4.0`.

### Bug Fixes

- DataFrame column names quoting check now supports newline characters.
- Fix a bug where a DataFrame generated by `session.read.with_metadata` creates inconsistent table when doing `df.write.save_as_table`.

## 1.10.0 (2023-11-03)

### New Features

- Added support for managing case sensitivity in `DataFrame.to_local_iterator()`.
- Added support for specifying vectorized UDTF's input column names by using the optional parameter `input_names` in `UDTFRegistration.register/register_file` and `functions.pandas_udtf`. By default, `RelationalGroupedDataFrame.applyInPandas` will infer the column names from current dataframe schema.
- Add `sql_error_code` and `raw_message` attributes to `SnowflakeSQLException` when it is caused by a SQL exception.

### Bug Fixes

- Fixed a bug in `DataFrame.to_pandas()` where converting snowpark dataframes to pandas dataframes was losing precision on integers with more than 19 digits.
- Fixed a bug that `session.add_packages` can not handle requirement specifier that contains project name with underscore and version.
- Fixed a bug in `DataFrame.limit()` when `offset` is used and the parent `DataFrame` uses `limit`. Now the `offset` won't impact the parent DataFrame's `limit`.
- Fixed a bug in `DataFrame.write.save_as_table` where dataframes created from read api could not save data into snowflake because of invalid column name `$1`.

### Behavior change

- Changed the behavior of `date_format`:
  - The `format` argument changed from optional to required.
  - The returned result changed from a date object to a date-formatted string.
- When a window function, or a sequence-dependent data generator (`normal`, `zipf`, `uniform`, `seq1`, `seq2`, `seq4`, `seq8`) function is used, the sort and filter operation will no longer be flattened when generating the query.

## 1.9.0 (2023-10-13)

### New Features

- Added support for the Python 3.11 runtime environment.

### Dependency updates

- Added back the dependency of `typing-extensions`.

### Bug Fixes

- Fixed a bug where imports from permanent stage locations were ignored for temporary stored procedures, UDTFs, UDFs, and UDAFs.
- Revert back to using CTAS (create table as select) statement for `Dataframe.writer.save_as_table` which does not need insert permission for writing tables.

### New Features
- Support `PythonObjJSONEncoder` json-serializable objects for `ARRAY` and `OBJECT` literals.

## 1.8.0 (2023-09-14)

### New Features

- Added support for VOLATILE/IMMUTABLE keyword when registering UDFs.
- Added support for specifying clustering keys when saving dataframes using `DataFrame.save_as_table`.
- Accept `Iterable` objects input for `schema` when creating dataframes using `Session.create_dataframe`.
- Added the property `DataFrame.session` to return a `Session` object.
- Added the property `Session.session_id` to return an integer that represents session ID.
- Added the property `Session.connection` to return a `SnowflakeConnection` object .

- Added support for creating a Snowpark session from a configuration file or environment variables.

### Dependency updates

- Updated ``snowflake-connector-python`` to 3.2.0.

### Bug Fixes

- Fixed a bug where automatic package upload would raise `ValueError` even when compatible package version were added in `session.add_packages`.
- Fixed a bug where table stored procedures were not registered correctly when using `register_from_file`.
- Fixed a bug where dataframe joins failed with `invalid_identifier` error.
- Fixed a bug where `DataFrame.copy` disables SQL simplfier for the returned copy.
- Fixed a bug where `session.sql().select()` would fail if any parameters are specified to `session.sql()`

## 1.7.0 (2023-08-28)

### New Features

- Added parameters `external_access_integrations` and `secrets` when creating a UDF, UDTF or Stored Procedure from Snowpark Python to allow integration with external access.
- Added support for these new functions in `snowflake.snowpark.functions`:
  - `array_flatten`
  - `flatten`
- Added support for `apply_in_pandas` in `snowflake.snowpark.relational_grouped_dataframe`.
- Added support for replicating your local Python environment on Snowflake via `Session.replicate_local_environment`.

### Bug Fixes

- Fixed a bug where `session.create_dataframe` fails to properly set nullable columns where nullability was affected by order or data was given.
- Fixed a bug where `DataFrame.select` could not identify and alias columns in presence of table functions when output columns of table function overlapped with columns in dataframe.

### Behavior Changes

- When creating stored procedures, UDFs, UDTFs, UDAFs with parameter `is_permanent=False` will now create temporary objects even when `stage_name` is provided. The default value of `is_permanent` is `False` which is why if this value is not explicitly set to `True` for permanent objects, users will notice a change in behavior.
- `types.StructField` now enquotes column identifier by default.

## 1.6.1 (2023-08-02)

### New Features

- Added support for these new functions in `snowflake.snowpark.functions`:
  - `array_sort`
  - `sort_array`
  - `array_min`
  - `array_max`
  - `explode_outer`
- Added support for pure Python packages specified via `Session.add_requirements` or `Session.add_packages`. They are now usable in stored procedures and UDFs even if packages are not present on the Snowflake Anaconda channel.
  - Added Session parameter `custom_packages_upload_enabled` and `custom_packages_force_upload_enabled` to enable the support for pure Python packages feature mentioned above. Both parameters default to `False`.
- Added support for specifying package requirements by passing a Conda environment yaml file to `Session.add_requirements`.
- Added support for asynchronous execution of multi-query dataframes that contain binding variables.
- Added support for renaming multiple columns in `DataFrame.rename`.
- Added support for Geometry datatypes.
- Added support for `params` in `session.sql()` in stored procedures.
- Added support for user-defined aggregate functions (UDAFs). This feature is currently in private preview.
- Added support for vectorized UDTFs (user-defined table functions). This feature is currently in public preview.
- Added support for Snowflake Timestamp variants (i.e., `TIMESTAMP_NTZ`, `TIMESTAMP_LTZ`, `TIMESTAMP_TZ`)
  - Added `TimestampTimezone` as an argument in `TimestampType` constructor.
  - Added type hints `NTZ`, `LTZ`, `TZ` and `Timestamp` to annotate functions when registering UDFs.

### Improvements

- Removed redundant dependency `typing-extensions`.
- `DataFrame.cache_result` now creates temp table fully qualified names under current database and current schema.

### Bug Fixes

- Fixed a bug where type check happens on pandas before it is imported.
- Fixed a bug when creating a UDF from `numpy.ufunc`.
- Fixed a bug where `DataFrame.union` was not generating the correct `Selectable.schema_query` when SQL simplifier is enabled.

### Behavior Changes

- `DataFrameWriter.save_as_table` now respects the `nullable` field of the schema provided by the user or the inferred schema based on data from user input.

### Dependency updates

- Updated ``snowflake-connector-python`` to 3.0.4.

## 1.5.1 (2023-06-20)

### New Features

- Added support for the Python 3.10 runtime environment.

## 1.5.0 (2023-06-09)

### Behavior Changes

- Aggregation results, from functions such as `DataFrame.agg` and `DataFrame.describe`, no longer strip away non-printing characters from column names.

### New Features

- Added support for the Python 3.9 runtime environment.
- Added support for new functions in `snowflake.snowpark.functions`:
  - `array_generate_range`
  - `array_unique_agg`
  - `collect_set`
  - `sequence`
- Added support for registering and calling stored procedures with `TABLE` return type.
- Added support for parameter `length` in `StringType()` to specify the maximum number of characters that can be stored by the column.
- Added the alias `functions.element_at()` for `functions.get()`.
- Added the alias `Column.contains` for `functions.contains`.
- Added experimental feature `DataFrame.alias`.
- Added support for querying metadata columns from stage when creating `DataFrame` using `DataFrameReader`.
- Added support for `StructType.add` to append more fields to existing `StructType` objects.
- Added support for parameter `execute_as` in `StoredProcedureRegistration.register_from_file()` to specify stored procedure caller rights.

### Bug Fixes

- Fixed a bug where the `Dataframe.join_table_function` did not run all of the necessary queries to set up the join table function when SQL simplifier was enabled.
- Fixed type hint declaration for custom types - `ColumnOrName`, `ColumnOrLiteralStr`, `ColumnOrSqlExpr`, `LiteralType` and `ColumnOrLiteral` that were breaking `mypy` checks.
- Fixed a bug where `DataFrameWriter.save_as_table` and `DataFrame.copy_into_table` failed to parse fully qualified table names.

## 1.4.0 (2023-04-24)

### New Features

- Added support for `session.getOrCreate`.
- Added support for alias `Column.getField`.
- Added support for new functions in `snowflake.snowpark.functions`:
  - `date_add` and `date_sub` to make add and subtract operations easier.
  - `daydiff`
  - `explode`
  - `array_distinct`.
  - `regexp_extract`.
  - `struct`.
  - `format_number`.
  - `bround`.
  - `substring_index`
- Added parameter `skip_upload_on_content_match` when creating UDFs, UDTFs and stored procedures using `register_from_file` to skip uploading files to a stage if the same version of the files are already on the stage.
- Added support for `DataFrameWriter.save_as_table` method to take table names that contain dots.
- Flattened generated SQL when `DataFrame.filter()` or `DataFrame.order_by()` is followed by a projection statement (e.g. `DataFrame.select()`, `DataFrame.with_column()`).
- Added support for creating dynamic tables _(in private preview)_ using `Dataframe.create_or_replace_dynamic_table`.
- Added an optional argument `params` in `session.sql()` to support binding variables. Note that this is not supported in stored procedures yet.

### Bug Fixes

- Fixed a bug in `strtok_to_array` where an exception was thrown when a delimiter was passed in.
- Fixed a bug in `session.add_import` where the module had the same namespace as other dependencies.

## 1.3.0 (2023-03-28)

### New Features

- Added support for `delimiters` parameter in `functions.initcap()`.
- Added support for `functions.hash()` to accept a variable number of input expressions.
- Added API `Session.RuntimeConfig` for getting/setting/checking the mutability of any runtime configuration.
- Added support managing case sensitivity in `Row` results from `DataFrame.collect` using `case_sensitive` parameter.
- Added API `Session.conf` for getting, setting or checking the mutability of any runtime configuration.
- Added support for managing case sensitivity in `Row` results from `DataFrame.collect` using `case_sensitive` parameter.
- Added indexer support for `snowflake.snowpark.types.StructType`.
- Added a keyword argument `log_on_exception` to `Dataframe.collect` and `Dataframe.collect_no_wait` to optionally disable error logging for SQL exceptions.

### Bug Fixes

- Fixed a bug where a DataFrame set operation(`DataFrame.substract`, `DataFrame.union`, etc.) being called after another DataFrame set operation and `DataFrame.select` or `DataFrame.with_column` throws an exception.
- Fixed a bug where chained sort statements are overwritten by the SQL simplifier.

### Improvements

- Simplified JOIN queries to use constant subquery aliases (`SNOWPARK_LEFT`, `SNOWPARK_RIGHT`) by default. Users can disable this at runtime with `session.conf.set('use_constant_subquery_alias', False)` to use randomly generated alias names instead.
- Allowed specifying statement parameters in `session.call()`.
- Enabled the uploading of large pandas DataFrames in stored procedures by defaulting to a chunk size of 100,000 rows.

## 1.2.0 (2023-03-02)

### New Features

- Added support for displaying source code as comments in the generated scripts when registering stored procedures. This
  is enabled by default, turn off by specifying `source_code_display=False` at registration.
- Added a parameter `if_not_exists` when creating a UDF, UDTF or Stored Procedure from Snowpark Python to ignore creating the specified function or procedure if it already exists.
- Accept integers when calling `snowflake.snowpark.functions.get` to extract value from array.
- Added `functions.reverse` in functions to open access to Snowflake built-in function
  [reverse](https://docs.snowflake.com/en/sql-reference/functions/reverse).
- Added parameter `require_scoped_url` in snowflake.snowflake.files.SnowflakeFile.open() `(in Private Preview)` to replace `is_owner_file` is marked for deprecation.

### Bug Fixes

- Fixed a bug that overwrote `paramstyle` to `qmark` when creating a Snowpark session.
- Fixed a bug where `df.join(..., how="cross")` fails with `SnowparkJoinException: (1112): Unsupported using join type 'Cross'`.
- Fixed a bug where querying a `DataFrame` column created from chained function calls used a wrong column name.

## 1.1.0 (2023-01-26)

### New Features:

- Added `asc`, `asc_nulls_first`, `asc_nulls_last`, `desc`, `desc_nulls_first`, `desc_nulls_last`, `date_part` and `unix_timestamp` in functions.
- Added the property `DataFrame.dtypes` to return a list of column name and data type pairs.
- Added the following aliases:
  - `functions.expr()` for `functions.sql_expr()`.
  - `functions.date_format()` for `functions.to_date()`.
  - `functions.monotonically_increasing_id()` for `functions.seq8()`
  - `functions.from_unixtime()` for `functions.to_timestamp()`

### Bug Fixes:

- Fixed a bug in SQL simplifier that didn’t handle Column alias and join well in some cases. See https://github.com/snowflakedb/snowpark-python/issues/658 for details.
- Fixed a bug in SQL simplifier that generated wrong column names for function calls, NaN and INF.

### Improvements

- The session parameter `PYTHON_SNOWPARK_USE_SQL_SIMPLIFIER` is `True` after Snowflake 7.3 was released. In snowpark-python, `session.sql_simplifier_enabled` reads the value of `PYTHON_SNOWPARK_USE_SQL_SIMPLIFIER` by default, meaning that the SQL simplfier is enabled by default after the Snowflake 7.3 release. To turn this off, set `PYTHON_SNOWPARK_USE_SQL_SIMPLIFIER` in Snowflake to `False` or run `session.sql_simplifier_enabled = False` from Snowpark. It is recommended to use the SQL simplifier because it helps to generate more concise SQL.

## 1.0.0 (2022-11-01)

### New Features

- Added `Session.generator()` to create a new `DataFrame` using the Generator table function.
- Added a parameter `secure` to the functions that create a secure UDF or UDTF.

## 0.12.0 (2022-10-14)

### New Features

- Added new APIs for async job:
  - `Session.create_async_job()` to create an `AsyncJob` instance from a query id.
  - `AsyncJob.result()` now accepts argument `result_type` to return the results in different formats.
  - `AsyncJob.to_df()` returns a `DataFrame` built from the result of this asynchronous job.
  - `AsyncJob.query()` returns the SQL text of the executed query.
- `DataFrame.agg()` and `RelationalGroupedDataFrame.agg()` now accept variable-length arguments.
- Added parameters `lsuffix` and `rsuffix` to `DataFram.join()` and `DataFrame.cross_join()` to conveniently rename overlapping columns.
- Added `Table.drop_table()` so you can drop the temp table after `DataFrame.cache_result()`. `Table` is also a context manager so you can use the `with` statement to drop the cache temp table after use.
- Added `Session.use_secondary_roles()`.
- Added functions `first_value()` and `last_value()`. (contributed by @chasleslr)
- Added `on` as an alias for `using_columns` and `how` as an alias for `join_type` in `DataFrame.join()`.

### Bug Fixes

- Fixed a bug in `Session.create_dataframe()` that raised an error when `schema` names had special characters.
- Fixed a bug in which options set in `Session.read.option()` were not passed to `DataFrame.copy_into_table()` as default values.
- Fixed a bug in which `DataFrame.copy_into_table()` raises an error when a copy option has single quotes in the value.

## 0.11.0 (2022-09-28)

### Behavior Changes

- `Session.add_packages()` now raises `ValueError` when the version of a package cannot be found in Snowflake Anaconda channel. Previously, `Session.add_packages()` succeeded, and a `SnowparkSQLException` exception was raised later in the UDF/SP registration step.

### New Features:

- Added method `FileOperation.get_stream()` to support downloading stage files as stream.
- Added support in `functions.ntiles()` to accept int argument.
- Added the following aliases:
  - `functions.call_function()` for `functions.call_builtin()`.
  - `functions.function()` for `functions.builtin()`.
  - `DataFrame.order_by()` for `DataFrame.sort()`
  - `DataFrame.orderBy()` for `DataFrame.sort()`
- Improved `DataFrame.cache_result()` to return a more accurate `Table` class instead of a `DataFrame` class.
- Added support to allow `session` as the first argument when calling `StoredProcedure`.

### Improvements

- Improved nested query generation by flattening queries when applicable.
  - This improvement could be enabled by setting `Session.sql_simplifier_enabled = True`.
  - `DataFrame.select()`, `DataFrame.with_column()`, `DataFrame.drop()` and other select-related APIs have more flattened SQLs.
  - `DataFrame.union()`, `DataFrame.union_all()`, `DataFrame.except_()`, `DataFrame.intersect()`, `DataFrame.union_by_name()` have flattened SQLs generated when multiple set operators are chained.
- Improved type annotations for async job APIs.

### Bug Fixes

- Fixed a bug in which `Table.update()`, `Table.delete()`, `Table.merge()` try to reference a temp table that does not exist.

## 0.10.0 (2022-09-16)

### New Features:

- Added experimental APIs for evaluating Snowpark dataframes with asynchronous queries:
  - Added keyword argument `block` to the following action APIs on Snowpark dataframes (which execute queries) to allow asynchronous evaluations:
    - `DataFrame.collect()`, `DataFrame.to_local_iterator()`, `DataFrame.to_pandas()`, `DataFrame.to_pandas_batches()`, `DataFrame.count()`, `DataFrame.first()`.
    - `DataFrameWriter.save_as_table()`, `DataFrameWriter.copy_into_location()`.
    - `Table.delete()`, `Table.update()`, `Table.merge()`.
  - Added method `DataFrame.collect_nowait()` to allow asynchronous evaluations.
  - Added class `AsyncJob` to retrieve results from asynchronously executed queries and check their status.
- Added support for `table_type` in `Session.write_pandas()`. You can now choose from these `table_type` options: `"temporary"`, `"temp"`, and `"transient"`.
- Added support for using Python structured data (`list`, `tuple` and `dict`) as literal values in Snowpark.
- Added keyword argument `execute_as` to `functions.sproc()` and `session.sproc.register()` to allow registering a stored procedure as a caller or owner.
- Added support for specifying a pre-configured file format when reading files from a stage in Snowflake.

### Improvements:

- Added support for displaying details of a Snowpark session.

### Bug Fixes:

- Fixed a bug in which `DataFrame.copy_into_table()` and `DataFrameWriter.save_as_table()` mistakenly created a new table if the table name is fully qualified, and the table already exists.

### Deprecations:

- Deprecated keyword argument `create_temp_table` in `Session.write_pandas()`.
- Deprecated invoking UDFs using arguments wrapped in a Python list or tuple. You can use variable-length arguments without a list or tuple.

### Dependency updates

- Updated ``snowflake-connector-python`` to 2.7.12.

## 0.9.0 (2022-08-30)

### New Features:

- Added support for displaying source code as comments in the generated scripts when registering UDFs.
  This feature is turned on by default. To turn it off, pass the new keyword argument `source_code_display` as `False` when calling `register()` or `@udf()`.
- Added support for calling table functions from `DataFrame.select()`, `DataFrame.with_column()` and `DataFrame.with_columns()` which now take parameters of type `table_function.TableFunctionCall` for columns.
- Added keyword argument `overwrite` to `session.write_pandas()` to allow overwriting contents of a Snowflake table with that of a pandas DataFrame.
- Added keyword argument `column_order` to `df.write.save_as_table()` to specify the matching rules when inserting data into table in append mode.
- Added method `FileOperation.put_stream()` to upload local files to a stage via file stream.
- Added methods `TableFunctionCall.alias()` and `TableFunctionCall.as_()` to allow aliasing the names of columns that come from the output of table function joins.
- Added function `get_active_session()` in module `snowflake.snowpark.context` to get the current active Snowpark session.

### Bug Fixes:

- Fixed a bug in which batch insert should not raise an error when `statement_params` is not passed to the function.
- Fixed a bug in which column names should be quoted when `session.create_dataframe()` is called with dicts and a given schema.
- Fixed a bug in which creation of table should be skipped if the table already exists and is in append mode when calling `df.write.save_as_table()`.
- Fixed a bug in which third-party packages with underscores cannot be added when registering UDFs.

### Improvements:

- Improved function `function.uniform()` to infer the types of inputs `max_` and `min_` and cast the limits to `IntegerType` or `FloatType` correspondingly.

## 0.8.0 (2022-07-22)

### New Features:

- Added keyword only argument `statement_params` to the following methods to allow for specifying statement level parameters:
  - `collect`, `to_local_iterator`, `to_pandas`, `to_pandas_batches`,
    `count`, `copy_into_table`, `show`, `create_or_replace_view`, `create_or_replace_temp_view`, `first`, `cache_result`
    and `random_split` on class `snowflake.snowpark.Dateframe`.
  - `update`, `delete` and `merge` on class `snowflake.snowpark.Table`.
  - `save_as_table` and `copy_into_location` on class `snowflake.snowpark.DataFrameWriter`.
  - `approx_quantile`, `statement_params`, `cov` and `crosstab` on class `snowflake.snowpark.DataFrameStatFunctions`.
  - `register` and `register_from_file` on class `snowflake.snowpark.udf.UDFRegistration`.
  - `register` and `register_from_file` on class `snowflake.snowpark.udtf.UDTFRegistration`.
  - `register` and `register_from_file` on class `snowflake.snowpark.stored_procedure.StoredProcedureRegistration`.
  - `udf`, `udtf` and `sproc` in `snowflake.snowpark.functions`.
- Added support for `Column` as an input argument to `session.call()`.
- Added support for `table_type` in `df.write.save_as_table()`. You can now choose from these `table_type` options: `"temporary"`, `"temp"`, and `"transient"`.

### Improvements:

- Added validation of object name in `session.use_*` methods.
- Updated the query tag in SQL to escape it when it has special characters.
- Added a check to see if Anaconda terms are acknowledged when adding missing packages.

### Bug Fixes:

- Fixed the limited length of the string column in `session.create_dataframe()`.
- Fixed a bug in which `session.create_dataframe()` mistakenly converted 0 and `False` to `None` when the input data was only a list.
- Fixed a bug in which calling `session.create_dataframe()` using a large local dataset sometimes created a temp table twice.
- Aligned the definition of `function.trim()` with the SQL function definition.
- Fixed an issue where snowpark-python would hang when using the Python system-defined (built-in function) `sum` vs. the Snowpark `function.sum()`.

### Deprecations:

- Deprecated keyword argument `create_temp_table` in `df.write.save_as_table()`.

## 0.7.0 (2022-05-25)

### New Features:

- Added support for user-defined table functions (UDTFs).
  - Use function `snowflake.snowpark.functions.udtf()` to register a UDTF, or use it as a decorator to register the UDTF.
    - You can also use `Session.udtf.register()` to register a UDTF.
  - Use `Session.udtf.register_from_file()` to register a UDTF from a Python file.
- Updated APIs to query a table function, including both Snowflake built-in table functions and UDTFs.
  - Use function `snowflake.snowpark.functions.table_function()` to create a callable representing a table function and use it to call the table function in a query.
  - Alternatively, use function `snowflake.snowpark.functions.call_table_function()` to call a table function.
  - Added support for `over` clause that specifies `partition by` and `order by` when lateral joining a table function.
  - Updated `Session.table_function()` and `DataFrame.join_table_function()` to accept `TableFunctionCall` instances.

### Breaking Changes:

- When creating a function with `functions.udf()` and `functions.sproc()`, you can now specify an empty list for the `imports` or `packages` argument to indicate that no import or package is used for this UDF or stored procedure. Previously, specifying an empty list meant that the function would use session-level imports or packages.
- Improved the `__repr__` implementation of data types in `types.py`. The unused `type_name` property has been removed.
- Added a Snowpark-specific exception class for SQL errors. This replaces the previous `ProgrammingError` from the Python connector.

### Improvements:

- Added a lock to a UDF or UDTF when it is called for the first time per thread.
- Improved the error message for pickling errors that occurred during UDF creation.
- Included the query ID when logging the failed query.

### Bug Fixes:

- Fixed a bug in which non-integral data (such as timestamps) was occasionally converted to integer when calling `DataFrame.to_pandas()`.
- Fixed a bug in which `DataFrameReader.parquet()` failed to read a parquet file when its column contained spaces.
- Fixed a bug in which `DataFrame.copy_into_table()` failed when the dataframe is created by reading a file with inferred schemas.

### Deprecations

`Session.flatten()` and `DataFrame.flatten()`.

### Dependency Updates:

- Restricted the version of `cloudpickle` <= `2.0.0`.

## 0.6.0 (2022-04-27)

### New Features:

- Added support for vectorized UDFs with the input as a pandas DataFrame or pandas Series and the output as a pandas Series. This improves the performance of UDFs in Snowpark.
- Added support for inferring the schema of a DataFrame by default when it is created by reading a Parquet, Avro, or ORC file in the stage.
- Added functions `current_session()`, `current_statement()`, `current_user()`, `current_version()`, `current_warehouse()`, `date_from_parts()`, `date_trunc()`, `dayname()`, `dayofmonth()`, `dayofweek()`, `dayofyear()`, `grouping()`, `grouping_id()`, `hour()`, `last_day()`, `minute()`, `next_day()`, `previous_day()`, `second()`, `month()`, `monthname()`, `quarter()`, `year()`, `current_database()`, `current_role()`, `current_schema()`, `current_schemas()`, `current_region()`, `current_avaliable_roles()`, `add_months()`, `any_value()`, `bitnot()`, `bitshiftleft()`, `bitshiftright()`, `convert_timezone()`, `uniform()`, `strtok_to_array()`, `sysdate()`, `time_from_parts()`,  `timestamp_from_parts()`, `timestamp_ltz_from_parts()`, `timestamp_ntz_from_parts()`, `timestamp_tz_from_parts()`, `weekofyear()`, `percentile_cont()` to `snowflake.snowflake.functions`.

### Breaking Changes:

- Expired deprecations:
  - Removed the following APIs that were deprecated in 0.4.0: `DataFrame.groupByGroupingSets()`, `DataFrame.naturalJoin()`, `DataFrame.joinTableFunction`, `DataFrame.withColumns()`, `Session.getImports()`, `Session.addImport()`, `Session.removeImport()`, `Session.clearImports()`, `Session.getSessionStage()`, `Session.getDefaultDatabase()`, `Session.getDefaultSchema()`, `Session.getCurrentDatabase()`, `Session.getCurrentSchema()`, `Session.getFullyQualifiedCurrentSchema()`.

### Improvements:

- Added support for creating an empty `DataFrame` with a specific schema using the `Session.create_dataframe()` method.
- Changed the logging level from `INFO` to `DEBUG` for several logs (e.g., the executed query) when evaluating a dataframe.
- Improved the error message when failing to create a UDF due to pickle errors.

### Bug Fixes:

- Removed pandas hard dependencies in the `Session.create_dataframe()` method.

### Dependency Updates:

- Added `typing-extension` as a new dependency with the version >= `4.1.0`.

## 0.5.0 (2022-03-22)

### New Features

- Added stored procedures API.
  - Added `Session.sproc` property and `sproc()` to `snowflake.snowpark.functions`, so you can register stored procedures.
  - Added `Session.call` to call stored procedures by name.
- Added `UDFRegistration.register_from_file()` to allow registering UDFs from Python source files or zip files directly.
- Added `UDFRegistration.describe()` to describe a UDF.
- Added `DataFrame.random_split()` to provide a way to randomly split a dataframe.
- Added functions `md5()`, `sha1()`, `sha2()`, `ascii()`, `initcap()`, `length()`, `lower()`, `lpad()`, `ltrim()`, `rpad()`, `rtrim()`, `repeat()`, `soundex()`, `regexp_count()`, `replace()`, `charindex()`, `collate()`, `collation()`, `insert()`, `left()`, `right()`, `endswith()` to `snowflake.snowpark.functions`.
- Allowed `call_udf()` to accept literal values.
- Provided a `distinct` keyword in `array_agg()`.

### Bug Fixes:

- Fixed an issue that caused `DataFrame.to_pandas()` to have a string column if `Column.cast(IntegerType())` was used.
- Fixed a bug in `DataFrame.describe()` when there is more than one string column.

## 0.4.0 (2022-02-15)

### New Features

- You can now specify which Anaconda packages to use when defining UDFs.
  - Added `add_packages()`, `get_packages()`, `clear_packages()`, and `remove_package()`, to class `Session`.
  - Added `add_requirements()` to `Session` so you can use a requirements file to specify which packages this session will use.
  - Added parameter `packages` to function `snowflake.snowpark.functions.udf()` and method `UserDefinedFunction.register()` to indicate UDF-level Anaconda package dependencies when creating a UDF.
  - Added parameter `imports` to `snowflake.snowpark.functions.udf()` and `UserDefinedFunction.register()` to specify UDF-level code imports.
- Added a parameter `session` to function `udf()` and `UserDefinedFunction.register()` so you can specify which session to use to create a UDF if you have multiple sessions.
- Added types `Geography` and `Variant` to `snowflake.snowpark.types` to be used as type hints for Geography and Variant data when defining a UDF.
- Added support for Geography geoJSON data.
- Added `Table`, a subclass of `DataFrame` for table operations:
  - Methods `update` and `delete` update and delete rows of a table in Snowflake.
  - Method `merge` merges data from a `DataFrame` to a `Table`.
  - Override method `DataFrame.sample()` with an additional parameter `seed`, which works on tables but not on view and sub-queries.
- Added `DataFrame.to_local_iterator()` and `DataFrame.to_pandas_batches()` to allow getting results from an iterator when the result set returned from the Snowflake database is too large.
- Added `DataFrame.cache_result()` for caching the operations performed on a `DataFrame` in a temporary table.
  Subsequent operations on the original `DataFrame` have no effect on the cached result `DataFrame`.
- Added property `DataFrame.queries` to get SQL queries that will be executed to evaluate the `DataFrame`.
- Added `Session.query_history()` as a context manager to track SQL queries executed on a session, including all SQL queries to evaluate `DataFrame`s created from a session. Both query ID and query text are recorded.
- You can now create a `Session` instance from an existing established `snowflake.connector.SnowflakeConnection`. Use parameter `connection` in `Session.builder.configs()`.
- Added `use_database()`, `use_schema()`, `use_warehouse()`, and `use_role()` to class `Session` to switch database/schema/warehouse/role after a session is created.
- Added `DataFrameWriter.copy_into_table()` to unload a `DataFrame` to stage files.
- Added `DataFrame.unpivot()`.
- Added `Column.within_group()` for sorting the rows by columns with some aggregation functions.
- Added functions `listagg()`, `mode()`, `div0()`, `acos()`, `asin()`, `atan()`, `atan2()`, `cos()`, `cosh()`, `sin()`, `sinh()`, `tan()`, `tanh()`, `degrees()`, `radians()`, `round()`, `trunc()`, and `factorial()` to `snowflake.snowflake.functions`.
- Added an optional argument `ignore_nulls` in function `lead()` and `lag()`.
- The `condition` parameter of function `when()` and `iff()` now accepts SQL expressions.

### Improvements

- All function and method names have been renamed to use the snake case naming style, which is more Pythonic. For convenience, some camel case names are kept as aliases to the snake case APIs. It is recommended to use the snake case APIs.
  - Deprecated these methods on class `Session` and replaced them with their snake case equivalents: `getImports()`, `addImports()`, `removeImport()`, `clearImports()`, `getSessionStage()`, `getDefaultSchema()`, `getDefaultSchema()`, `getCurrentDatabase()`, `getFullyQualifiedCurrentSchema()`.
  - Deprecated these methods on class `DataFrame` and replaced them with their snake case equivalents: `groupingByGroupingSets()`, `naturalJoin()`, `withColumns()`, `joinTableFunction()`.
- Property `DataFrame.columns` is now consistent with `DataFrame.schema.names` and the Snowflake database `Identifier Requirements`.
- `Column.__bool__()` now raises a `TypeError`. This will ban the use of logical operators `and`, `or`, `not` on `Column` object, for instance `col("a") > 1 and col("b") > 2` will raise the `TypeError`. Use `(col("a") > 1) & (col("b") > 2)` instead.
- Changed `PutResult` and `GetResult` to subclass `NamedTuple`.
- Fixed a bug which raised an error when the local path or stage location has a space or other special characters.
- Changed `DataFrame.describe()` so that non-numeric and non-string columns are ignored instead of raising an exception.

### Dependency updates

- Updated ``snowflake-connector-python`` to 2.7.4.

## 0.3.0 (2022-01-09)

### New Features

- Added `Column.isin()`, with an alias `Column.in_()`.
- Added `Column.try_cast()`, which is a special version of `cast()`. It tries to cast a string expression to other types and returns `null` if the cast is not possible.
- Added `Column.startswith()` and `Column.substr()` to process string columns.
- `Column.cast()` now also accepts a `str` value to indicate the cast type in addition to a `DataType` instance.
- Added `DataFrame.describe()` to summarize stats of a `DataFrame`.
- Added `DataFrame.explain()` to print the query plan of a `DataFrame`.
- `DataFrame.filter()` and `DataFrame.select_expr()` now accepts a sql expression.
- Added a new `bool` parameter `create_temp_table` to methods `DataFrame.saveAsTable()` and `Session.write_pandas()` to optionally create a temp table.
- Added `DataFrame.minus()` and `DataFrame.subtract()` as aliases to `DataFrame.except_()`.
- Added `regexp_replace()`, `concat()`, `concat_ws()`, `to_char()`, `current_timestamp()`, `current_date()`, `current_time()`, `months_between()`, `cast()`, `try_cast()`, `greatest()`, `least()`, and `hash()` to module `snowflake.snowpark.functions`.

### Bug Fixes

- Fixed an issue where `Session.createDataFrame(pandas_df)` and `Session.write_pandas(pandas_df)` raise an exception when the `pandas DataFrame` has spaces in the column name.
- `DataFrame.copy_into_table()` sometimes prints an `error` level log entry while it actually works. It's fixed now.
- Fixed an API docs issue where some `DataFrame` APIs are missing from the docs.

### Dependency updates

- Update ``snowflake-connector-python`` to 2.7.2, which upgrades ``pyarrow`` dependency to 6.0.x. Refer to the [python connector 2.7.2 release notes](https://pypi.org/project/snowflake-connector-python/2.7.2/) for more details.

## 0.2.0 (2021-12-02)

### New Features

- Updated the `Session.createDataFrame()` method for creating a `DataFrame` from a pandas DataFrame.
- Added the `Session.write_pandas()` method for writing a `pandas DataFrame` to a table in Snowflake and getting a `Snowpark DataFrame` object back.
- Added new classes and methods for calling window functions.
- Added the new functions `cume_dist()`, to find the cumulative distribution of a value with regard to other values within a window partition,
  and `row_number()`, which returns a unique row number for each row within a window partition.
- Added functions for computing statistics for DataFrames in the `DataFrameStatFunctions` class.
- Added functions for handling missing values in a DataFrame in the `DataFrameNaFunctions` class.
- Added new methods `rollup()`, `cube()`, and `pivot()` to the `DataFrame` class.
- Added the `GroupingSets` class, which you can use with the DataFrame groupByGroupingSets method to perform a SQL GROUP BY GROUPING SETS.
- Added the new `FileOperation(session)`
  class that you can use to upload and download files to and from a stage.
- Added the `DataFrame.copy_into_table()`
  method for loading data from files in a stage into a table.
- In CASE expressions, the functions `when()` and `otherwise()`
  now accept Python types in addition to `Column` objects.
- When you register a UDF you can now optionally set the `replace` parameter to `True` to overwrite an existing UDF with the same name.

### Improvements

- UDFs are now compressed before they are uploaded to the server. This makes them about 10 times smaller, which can help
  when you are using large ML model files.
- When the size of a UDF is less than 8196 bytes, it will be uploaded as in-line code instead of uploaded to a stage.

### Bug Fixes

- Fixed an issue where the statement `df.select(when(col("a") == 1, 4).otherwise(col("a"))), [Row(4), Row(2), Row(3)]` raised an exception.
- Fixed an issue where `df.toPandas()` raised an exception when a DataFrame was created from large local data.

## 0.1.0 (2021-10-26)

Start of Private Preview<|MERGE_RESOLUTION|>--- conflicted
+++ resolved
@@ -24,14 +24,10 @@
 
 #### Improvements
 - Set the default transfer limit in hybrid execution for data leaving Snowflake to 100k, which can be overridden with the SnowflakePandasTransferThreshold environment variable. This configuration is appropriate for scenarios with two available engines, "Pandas" and "Snowflake" on relational workloads.
-<<<<<<< HEAD
+- Improve import error message by adding '--upgrade' to 'pip install "snowflake-snowpark-python[modin]"' in the error message.
 - Improved performance by deferring row position computation. 
   - The following operations are currently supported and can benefit from the optimization: `read_snowflake`, `repr`, `loc`, `reset_index`, `merge`, and binary operations.
   - If a lazy object (e.g., DataFrame or Series) depends on a mix of supported and unsupported operations, the optimization will not be used.
-
-=======
-- Improve import error message by adding '--upgrade' to 'pip install "snowflake-snowpark-python[modin]"' in the error message.
->>>>>>> 9f7885dd
 
 #### Dependency Updates
 #### Bug Fixes

--- conflicted
+++ resolved
@@ -28,7 +28,6 @@
 
 ### Bug Fixes
 
-<<<<<<< HEAD
 - Fixed a bug in `SnowflakePlanBuilder` that `save_as_table` does not filter column that name start with '$' and follow by number correctly.
 - Fixed a bug in local testing implementation of LEFT ANTI and LEFT SEMI joins where rows with null values are dropped.
 - Fixed a bug in local testing implementation of DataFrameReader.csv when the optional parameter `field_optionally_enclosed_by` is specified.
@@ -36,11 +35,7 @@
 - Fixed a bug in local testing implementation of Table.update in which null value in the rows to be updated causes `KeyError`.
 - Fixed a bug in local testing implementation of LEFT ANTI and LEFT SEMI joins where rows with null values are dropped.
 - Fixed a bug in local testing implementation where VARIANT columns raise errors at `DataFrame.collect`.
-=======
-- Fixed a bug in Local Testing's implementation of LEFT ANTI and LEFT SEMI joins where rows with null values are dropped.
-- Fixed a bug in Local Testing's implementation of `count_distinct`.
-- Fixed a bug in Local Testing's implementation where VARIANT columns raise errors at `DataFrame.collect`.
->>>>>>> e695d3bf
+- Fixed a bug in local testing implementation of `count_distinct`.
 
 ### Deprecations:
 

# Release History

## 1.17.0 (TBD)

### Local Testing Updates

#### Bug Fixes

- Fixed a bug in DataFrameReader.csv unable to handle quoted values containing delimiter.
- Fixed a bug that when there is `None` value in arithmetic calculation, the output should remain `None` instead of `math.nan`.
- Fixed a bug in function `sum` and `covar_pop` that when there is `math.nan` in the data, the output should also be `math.nan`.
<<<<<<< HEAD
- Fixed a bug that `DataFrame.to_pandas` should take Snowflake numeric types with precision 38 as `int64`.
=======
- Fixed a bug that stage operation can not handle directories.
>>>>>>> 561340d4

## 1.16.0 (TBD)

### New Features

- Support stored procedure register with packages given as Python modules.
- Added snowflake.snowpark.Session.lineage.trace to explore data lineage of snowfake objects.
- Added support for structured type schema parsing.

### Local Testing Updates

#### New Features

- Added support for StringType, TimestampType and VariantType data conversion in the mocked function `to_date`.
- Added support for the following APIs:
  - snowflake.snowpark.functions
    - get
    - concat
    - concat_ws

#### Bug Fixes

- Fixed a bug that caused NaT and NaN values to not be recognized.
- Fixed a bug when inferring schema, single quotes are added to stage files already have single quotes.

## 1.15.0 (2024-04-24)

### New Features

- Added `truncate` save mode in `DataFrameWrite` to overwrite existing tables by truncating the underlying table instead of dropping it.
- Added telemetry to calculate query plan height and number of duplicate nodes during collect operations.
- Added the functions below to unload data from a `DataFrame` into one or more files in a stage:
  - `DataFrame.write.json`
  - `DataFrame.write.csv`
  - `DataFrame.write.parquet`
- Added distributed tracing using open telemetry APIs for action functions in `DataFrame` and `DataFrameWriter`:
  - snowflake.snowpark.DataFrame:
    - collect
    - collect_nowait
    - to_pandas
    - count
    - show
  - snowflake.snowpark.DataFrameWriter:
    - save_as_table
- Added support for snow:// URLs to `snowflake.snowpark.Session.file.get` and `snowflake.snowpark.Session.file.get_stream`
- Added support to register stored procedures and UDxFs with a `comment`.
- UDAF client support is ready for public preview. Please stay tuned for the Snowflake announcement of UDAF public preview.
- Added support for dynamic pivot.  This feature is currently in private preview.

### Improvements

- Improved the generated query performance for both compilation and execution by converting duplicate subqueries to Common Table Expressions (CTEs). It is still an experimental feature not enabled by default, and can be enabled by setting `session.cte_optimization_enabled` to `True`.

### Bug Fixes

- Fixed a bug where `statement_params` was not passed to query executions that register stored procedures and user defined functions.
- Fixed a bug causing `snowflake.snowpark.Session.file.get_stream` to fail for quoted stage locations.
- Fixed a bug that an internal type hint in `utils.py` might raise AttributeError in case the underlying module can not be found.

### Local Testing Updates

#### New Features

- Added support for registering UDFs and stored procedures.
- Added support for the following APIs:
  - snowflake.snowpark.Session:
    - file.put
    - file.put_stream
    - file.get
    - file.get_stream
    - read.json
    - add_import
    - remove_import
    - get_imports
    - clear_imports
    - add_packages
    - add_requirements
    - clear_packages
    - remove_package
    - udf.register
    - udf.register_from_file
    - sproc.register
    - sproc.register_from_file
  - snowflake.snowpark.functions
    - current_database
    - current_session
    - date_trunc
    - object_construct
    - object_construct_keep_null
    - pow
    - sqrt
    - udf
    - sproc
- Added support for StringType, TimestampType and VariantType data conversion in the mocked function `to_time`.

#### Bug Fixes

- Fixed a bug that null filled columns for constant functions.
- Fixed a bug that implementation of to_object, to_array and to_binary to better handle null inputs.
- Fixed a bug that timestamp data comparison can not handle year beyond 2262.
- Fixed a bug that `Session.builder.getOrCreate` should return the created mock session.

## 1.14.0 (2024-03-20)

### New Features

- Added support for creating vectorized UDTFs with `process` method.
- Added support for dataframe functions:
  - to_timestamp_ltz
  - to_timestamp_ntz
  - to_timestamp_tz
  - locate
- Added support for ASOF JOIN type.
- Added support for the following local testing APIs:
  - snowflake.snowpark.functions:
    - to_double
    - to_timestamp
    - to_timestamp_ltz
    - to_timestamp_ntz
    - to_timestamp_tz
    - greatest
    - least
    - convert_timezone
    - dateadd
    - date_part
  - snowflake.snowpark.Session:
    - get_current_account
    - get_current_warehouse
    - get_current_role
    - use_schema
    - use_warehouse
    - use_database
    - use_role

### Bug Fixes

- Fixed a bug in `SnowflakePlanBuilder` that `save_as_table` does not filter column that name start with '$' and follow by number correctly.
- Fixed a bug that statement parameters may have no effect when resolving imports and packages.
- Fixed bugs in local testing:
  - LEFT ANTI and LEFT SEMI joins drop rows with null values.
  - DataFrameReader.csv incorrectly parses data when the optional parameter `field_optionally_enclosed_by` is specified.
  - Column.regexp only considers the first entry when `pattern` is a `Column`.
  - Table.update raises `KeyError` when updating null values in the rows.
  - VARIANT columns raise errors at `DataFrame.collect`.
  - `count_distinct` does not work correctly when counting.
  - Null values in integer columns raise `TypeError`.

### Improvements

- Added telemetry to local testing.
- Improved the error message of `DataFrameReader` to raise `FileNotFound` error when reading a path that does not exist or when there are no files under the path.

## 1.13.0 (2024-02-26)

### New Features

- Added support for an optional `date_part` argument in function `last_day`.
- `SessionBuilder.app_name` will set the query_tag after the session is created.
- Added support for the following local testing functions:
  - current_timestamp
  - current_date
  - current_time
  - strip_null_value
  - upper
  - lower
  - length
  - initcap

### Improvements

- Added cleanup logic at interpreter shutdown to close all active sessions.
- Closing sessions within stored procedures now is a no-op logging a warning instead of raising an error.

### Bug Fixes

- Fixed a bug in `DataFrame.to_local_iterator` where the iterator could yield wrong results if another query is executed before the iterator finishes due to wrong isolation level. For details, please see #945.
- Fixed a bug that truncated table names in error messages while running a plan with local testing enabled.
- Fixed a bug that `Session.range` returns empty result when the range is large.

## 1.12.1 (2024-02-08)

### Improvements

- Use `split_blocks=True` by default during `to_pandas` conversion, for optimal memory allocation. This parameter is passed to `pyarrow.Table.to_pandas`, which enables `PyArrow` to split the memory allocation into smaller, more manageable blocks instead of allocating a single contiguous block. This results in better memory management when dealing with larger datasets.

### Bug Fixes

- Fixed a bug in `DataFrame.to_pandas` that caused an error when evaluating on a Dataframe with an `IntergerType` column with null values.

## 1.12.0 (2024-01-30)

### New Features

- Exposed `statement_params` in `StoredProcedure.__call__`.
- Added two optional arguments to `Session.add_import`.
  - `chunk_size`: The number of bytes to hash per chunk of the uploaded files.
  - `whole_file_hash`: By default only the first chunk of the uploaded import is hashed to save time. When this is set to True each uploaded file is fully hashed instead.
- Added parameters `external_access_integrations` and `secrets` when creating a UDAF from Snowpark Python to allow integration with external access.
- Added a new method `Session.append_query_tag`. Allows an additional tag to be added to the current query tag by appending it as a comma separated value.
- Added a new method `Session.update_query_tag`. Allows updates to a JSON encoded dictionary query tag.
- `SessionBuilder.getOrCreate` will now attempt to replace the singleton it returns when token expiration has been detected.
- Added support for new functions in `snowflake.snowpark.functions`:
  - `array_except`
  - `create_map`
  - `sign`/`signum`
- Added the following functions to `DataFrame.analytics`:
  - Added the `moving_agg` function in `DataFrame.analytics` to enable moving aggregations like sums and averages with multiple window sizes.
  - Added the `cummulative_agg` function in `DataFrame.analytics` to enable commulative aggregations like sums and averages on multiple columns.
  - Added the `compute_lag` and `compute_lead` functions in `DataFrame.analytics` for enabling lead and lag calculations on multiple columns.
  - Added the `time_series_agg` function in `DataFrame.analytics` to enable time series aggregations like sums and averages with multiple time windows.

### Bug Fixes

- Fixed a bug in `DataFrame.na.fill` that caused Boolean values to erroneously override integer values.
- Fixed a bug in `Session.create_dataframe` where the Snowpark DataFrames created using pandas DataFrames were not inferring the type for timestamp columns correctly. The behavior is as follows:
  - Earlier timestamp columns without a timezone would be converted to nanosecond epochs and inferred as `LongType()`, but will now be correctly maintained as timestamp values and be inferred as `TimestampType(TimestampTimeZone.NTZ)`.
  - Earlier timestamp columns with a timezone would be inferred as `TimestampType(TimestampTimeZone.NTZ)` and loose timezone information but will now be correctly inferred as `TimestampType(TimestampTimeZone.LTZ)` and timezone information is retained correctly.
  - Set session parameter `PYTHON_SNOWPARK_USE_LOGICAL_TYPE_FOR_CREATE_DATAFRAME` to revert back to old behavior. It is recommended that you update your code to align with correct behavior because the parameter will be removed in the future.
- Fixed a bug that `DataFrame.to_pandas` gets decimal type when scale is not 0, and creates an object dtype in `pandas`. Instead, we cast the value to a float64 type.
- Fixed bugs that wrongly flattened the generated SQL when one of the following happens:
  - `DataFrame.filter()` is called after `DataFrame.sort().limit()`.
  - `DataFrame.sort()` or `filter()` is called on a DataFrame that already has a window function or sequence-dependent data generator column.
    For instance, `df.select("a", seq1().alias("b")).select("a", "b").sort("a")` won't flatten the sort clause anymore.
  - a window or sequence-dependent data generator column is used after `DataFrame.limit()`. For instance, `df.limit(10).select(row_number().over())` won't flatten the limit and select in the generated SQL.
- Fixed a bug where aliasing a DataFrame column raised an error when the DataFame was copied from another DataFrame with an aliased column. For instance,

  ```python
  df = df.select(col("a").alias("b"))
  df = copy(df)
  df.select(col("b").alias("c"))  # threw an error. Now it's fixed.
  ```

- Fixed a bug in `Session.create_dataframe` that the non-nullable field in a schema is not respected for boolean type. Note that this fix is only effective when the user has the privilege to create a temp table.
- Fixed a bug in SQL simplifier where non-select statements in `session.sql` dropped a SQL query when used with `limit()`.
- Fixed a bug that raised an exception when session parameter `ERROR_ON_NONDETERMINISTIC_UPDATE` is true.

### Behavior Changes (API Compatible)

- When parsing data types during a `to_pandas` operation, we rely on GS precision value to fix precision issues for large integer values. This may affect users where a column that was earlier returned as `int8` gets returned as `int64`. Users can fix this by explicitly specifying precision values for their return column.
- Aligned behavior for `Session.call` in case of table stored procedures where running `Session.call` would not trigger stored procedure unless a `collect()` operation was performed.
- `StoredProcedureRegistration` will now automatically add `snowflake-snowpark-python` as a package dependency. The added dependency will be on the client's local version of the library and an error is thrown if the server cannot support that version.

## 1.11.1 (2023-12-07)

### Bug Fixes

- Fixed a bug that numpy should not be imported at the top level of mock module.
- Added support for these new functions in `snowflake.snowpark.functions`:
  - `from_utc_timestamp`
  - `to_utc_timestamp`

## 1.11.0 (2023-12-05)

### New Features

- Add the `conn_error` attribute to `SnowflakeSQLException` that stores the whole underlying exception from `snowflake-connector-python`.
- Added support for `RelationalGroupedDataframe.pivot()` to access `pivot` in the following pattern `Dataframe.group_by(...).pivot(...)`.
- Added experimental feature: Local Testing Mode, which allows you to create and operate on Snowpark Python DataFrames locally without connecting to a Snowflake account. You can use the local testing framework to test your DataFrame operations locally, on your development machine or in a CI (continuous integration) pipeline, before deploying code changes to your account.

- Added support for `arrays_to_object` new functions in `snowflake.snowpark.functions`.
- Added support for the vector data type.

### Dependency Updates

- Bumped cloudpickle dependency to work with `cloudpickle==2.2.1`
- Updated ``snowflake-connector-python`` to `3.4.0`.

### Bug Fixes

- DataFrame column names quoting check now supports newline characters.
- Fix a bug where a DataFrame generated by `session.read.with_metadata` creates inconsistent table when doing `df.write.save_as_table`.

## 1.10.0 (2023-11-03)

### New Features

- Added support for managing case sensitivity in `DataFrame.to_local_iterator()`.
- Added support for specifying vectorized UDTF's input column names by using the optional parameter `input_names` in `UDTFRegistration.register/register_file` and `functions.pandas_udtf`. By default, `RelationalGroupedDataFrame.applyInPandas` will infer the column names from current dataframe schema.
- Add `sql_error_code` and `raw_message` attributes to `SnowflakeSQLException` when it is caused by a SQL exception.

### Bug Fixes

- Fixed a bug in `DataFrame.to_pandas()` where converting snowpark dataframes to pandas dataframes was losing precision on integers with more than 19 digits.
- Fixed a bug that `session.add_packages` can not handle requirement specifier that contains project name with underscore and version.
- Fixed a bug in `DataFrame.limit()` when `offset` is used and the parent `DataFrame` uses `limit`. Now the `offset` won't impact the parent DataFrame's `limit`.
- Fixed a bug in `DataFrame.write.save_as_table` where dataframes created from read api could not save data into snowflake because of invalid column name `$1`.

### Behavior change

- Changed the behavior of `date_format`:
  - The `format` argument changed from optional to required.
  - The returned result changed from a date object to a date-formatted string.
- When a window function, or a sequence-dependent data generator (`normal`, `zipf`, `uniform`, `seq1`, `seq2`, `seq4`, `seq8`) function is used, the sort and filter operation will no longer be flattened when generating the query.

## 1.9.0 (2023-10-13)

### New Features

- Added support for the Python 3.11 runtime environment.

### Dependency updates

- Added back the dependency of `typing-extensions`.

### Bug Fixes

- Fixed a bug where imports from permanent stage locations were ignored for temporary stored procedures, UDTFs, UDFs, and UDAFs.
- Revert back to using CTAS (create table as select) statement for `Dataframe.writer.save_as_table` which does not need insert permission for writing tables.

### New Features
- Support `PythonObjJSONEncoder` json-serializable objects for `ARRAY` and `OBJECT` literals.

## 1.8.0 (2023-09-14)

### New Features

- Added support for VOLATILE/IMMUTABLE keyword when registering UDFs.
- Added support for specifying clustering keys when saving dataframes using `DataFrame.save_as_table`.
- Accept `Iterable` objects input for `schema` when creating dataframes using `Session.create_dataframe`.
- Added the property `DataFrame.session` to return a `Session` object.
- Added the property `Session.session_id` to return an integer that represents session ID.
- Added the property `Session.connection` to return a `SnowflakeConnection` object .

- Added support for creating a Snowpark session from a configuration file or environment variables.

### Dependency updates

- Updated ``snowflake-connector-python`` to 3.2.0.

### Bug Fixes

- Fixed a bug where automatic package upload would raise `ValueError` even when compatible package version were added in `session.add_packages`.
- Fixed a bug where table stored procedures were not registered correctly when using `register_from_file`.
- Fixed a bug where dataframe joins failed with `invalid_identifier` error.
- Fixed a bug where `DataFrame.copy` disables SQL simplfier for the returned copy.
- Fixed a bug where `session.sql().select()` would fail if any parameters are specified to `session.sql()`

## 1.7.0 (2023-08-28)

### New Features

- Added parameters `external_access_integrations` and `secrets` when creating a UDF, UDTF or Stored Procedure from Snowpark Python to allow integration with external access.
- Added support for these new functions in `snowflake.snowpark.functions`:
  - `array_flatten`
  - `flatten`
- Added support for `apply_in_pandas` in `snowflake.snowpark.relational_grouped_dataframe`.
- Added support for replicating your local Python environment on Snowflake via `Session.replicate_local_environment`.

### Bug Fixes

- Fixed a bug where `session.create_dataframe` fails to properly set nullable columns where nullability was affected by order or data was given.
- Fixed a bug where `DataFrame.select` could not identify and alias columns in presence of table functions when output columns of table function overlapped with columns in dataframe.

### Behavior Changes

- When creating stored procedures, UDFs, UDTFs, UDAFs with parameter `is_permanent=False` will now create temporary objects even when `stage_name` is provided. The default value of `is_permanent` is `False` which is why if this value is not explicitly set to `True` for permanent objects, users will notice a change in behavior.
- `types.StructField` now enquotes column identifier by default.

## 1.6.1 (2023-08-02)

### New Features

- Added support for these new functions in `snowflake.snowpark.functions`:
  - `array_sort`
  - `sort_array`
  - `array_min`
  - `array_max`
  - `explode_outer`
- Added support for pure Python packages specified via `Session.add_requirements` or `Session.add_packages`. They are now usable in stored procedures and UDFs even if packages are not present on the Snowflake Anaconda channel.
  - Added Session parameter `custom_packages_upload_enabled` and `custom_packages_force_upload_enabled` to enable the support for pure Python packages feature mentioned above. Both parameters default to `False`.
- Added support for specifying package requirements by passing a Conda environment yaml file to `Session.add_requirements`.
- Added support for asynchronous execution of multi-query dataframes that contain binding variables.
- Added support for renaming multiple columns in `DataFrame.rename`.
- Added support for Geometry datatypes.
- Added support for `params` in `session.sql()` in stored procedures.
- Added support for user-defined aggregate functions (UDAFs). This feature is currently in private preview.
- Added support for vectorized UDTFs (user-defined table functions). This feature is currently in public preview.
- Added support for Snowflake Timestamp variants (i.e., `TIMESTAMP_NTZ`, `TIMESTAMP_LTZ`, `TIMESTAMP_TZ`)
  - Added `TimestampTimezone` as an argument in `TimestampType` constructor.
  - Added type hints `NTZ`, `LTZ`, `TZ` and `Timestamp` to annotate functions when registering UDFs.

### Improvements

- Removed redundant dependency `typing-extensions`.
- `DataFrame.cache_result` now creates temp table fully qualified names under current database and current schema.

### Bug Fixes

- Fixed a bug where type check happens on pandas before it is imported.
- Fixed a bug when creating a UDF from `numpy.ufunc`.
- Fixed a bug where `DataFrame.union` was not generating the correct `Selectable.schema_query` when SQL simplifier is enabled.

### Behavior Changes

- `DataFrameWriter.save_as_table` now respects the `nullable` field of the schema provided by the user or the inferred schema based on data from user input.

### Dependency updates

- Updated ``snowflake-connector-python`` to 3.0.4.

## 1.5.1 (2023-06-20)

### New Features

- Added support for the Python 3.10 runtime environment.

## 1.5.0 (2023-06-09)

### Behavior Changes

- Aggregation results, from functions such as `DataFrame.agg` and `DataFrame.describe`, no longer strip away non-printing characters from column names.

### New Features

- Added support for the Python 3.9 runtime environment.
- Added support for new functions in `snowflake.snowpark.functions`:
  - `array_generate_range`
  - `array_unique_agg`
  - `collect_set`
  - `sequence`
- Added support for registering and calling stored procedures with `TABLE` return type.
- Added support for parameter `length` in `StringType()` to specify the maximum number of characters that can be stored by the column.
- Added the alias `functions.element_at()` for `functions.get()`.
- Added the alias `Column.contains` for `functions.contains`.
- Added experimental feature `DataFrame.alias`.
- Added support for querying metadata columns from stage when creating `DataFrame` using `DataFrameReader`.
- Added support for `StructType.add` to append more fields to existing `StructType` objects.
- Added support for parameter `execute_as` in `StoredProcedureRegistration.register_from_file()` to specify stored procedure caller rights.

### Bug Fixes

- Fixed a bug where the `Dataframe.join_table_function` did not run all of the necessary queries to set up the join table function when SQL simplifier was enabled.
- Fixed type hint declaration for custom types - `ColumnOrName`, `ColumnOrLiteralStr`, `ColumnOrSqlExpr`, `LiteralType` and `ColumnOrLiteral` that were breaking `mypy` checks.
- Fixed a bug where `DataFrameWriter.save_as_table` and `DataFrame.copy_into_table` failed to parse fully qualified table names.

## 1.4.0 (2023-04-24)

### New Features

- Added support for `session.getOrCreate`.
- Added support for alias `Column.getField`.
- Added support for new functions in `snowflake.snowpark.functions`:
  - `date_add` and `date_sub` to make add and subtract operations easier.
  - `daydiff`
  - `explode`
  - `array_distinct`.
  - `regexp_extract`.
  - `struct`.
  - `format_number`.
  - `bround`.
  - `substring_index`
- Added parameter `skip_upload_on_content_match` when creating UDFs, UDTFs and stored procedures using `register_from_file` to skip uploading files to a stage if the same version of the files are already on the stage.
- Added support for `DataFrameWriter.save_as_table` method to take table names that contain dots.
- Flattened generated SQL when `DataFrame.filter()` or `DataFrame.order_by()` is followed by a projection statement (e.g. `DataFrame.select()`, `DataFrame.with_column()`).
- Added support for creating dynamic tables _(in private preview)_ using `Dataframe.create_or_replace_dynamic_table`.
- Added an optional argument `params` in `session.sql()` to support binding variables. Note that this is not supported in stored procedures yet.

### Bug Fixes

- Fixed a bug in `strtok_to_array` where an exception was thrown when a delimiter was passed in.
- Fixed a bug in `session.add_import` where the module had the same namespace as other dependencies.

## 1.3.0 (2023-03-28)

### New Features

- Added support for `delimiters` parameter in `functions.initcap()`.
- Added support for `functions.hash()` to accept a variable number of input expressions.
- Added API `Session.RuntimeConfig` for getting/setting/checking the mutability of any runtime configuration.
- Added support managing case sensitivity in `Row` results from `DataFrame.collect` using `case_sensitive` parameter.
- Added API `Session.conf` for getting, setting or checking the mutability of any runtime configuration.
- Added support for managing case sensitivity in `Row` results from `DataFrame.collect` using `case_sensitive` parameter.
- Added indexer support for `snowflake.snowpark.types.StructType`.
- Added a keyword argument `log_on_exception` to `Dataframe.collect` and `Dataframe.collect_no_wait` to optionally disable error logging for SQL exceptions.

### Bug Fixes

- Fixed a bug where a DataFrame set operation(`DataFrame.substract`, `DataFrame.union`, etc.) being called after another DataFrame set operation and `DataFrame.select` or `DataFrame.with_column` throws an exception.
- Fixed a bug where chained sort statements are overwritten by the SQL simplifier.

### Improvements

- Simplified JOIN queries to use constant subquery aliases (`SNOWPARK_LEFT`, `SNOWPARK_RIGHT`) by default. Users can disable this at runtime with `session.conf.set('use_constant_subquery_alias', False)` to use randomly generated alias names instead.
- Allowed specifying statement parameters in `session.call()`.
- Enabled the uploading of large pandas DataFrames in stored procedures by defaulting to a chunk size of 100,000 rows.

## 1.2.0 (2023-03-02)

### New Features

- Added support for displaying source code as comments in the generated scripts when registering stored procedures. This
  is enabled by default, turn off by specifying `source_code_display=False` at registration.
- Added a parameter `if_not_exists` when creating a UDF, UDTF or Stored Procedure from Snowpark Python to ignore creating the specified function or procedure if it already exists.
- Accept integers when calling `snowflake.snowpark.functions.get` to extract value from array.
- Added `functions.reverse` in functions to open access to Snowflake built-in function
  [reverse](https://docs.snowflake.com/en/sql-reference/functions/reverse).
- Added parameter `require_scoped_url` in snowflake.snowflake.files.SnowflakeFile.open() `(in Private Preview)` to replace `is_owner_file` is marked for deprecation.

### Bug Fixes

- Fixed a bug that overwrote `paramstyle` to `qmark` when creating a Snowpark session.
- Fixed a bug where `df.join(..., how="cross")` fails with `SnowparkJoinException: (1112): Unsupported using join type 'Cross'`.
- Fixed a bug where querying a `DataFrame` column created from chained function calls used a wrong column name.

## 1.1.0 (2023-01-26)

### New Features:

- Added `asc`, `asc_nulls_first`, `asc_nulls_last`, `desc`, `desc_nulls_first`, `desc_nulls_last`, `date_part` and `unix_timestamp` in functions.
- Added the property `DataFrame.dtypes` to return a list of column name and data type pairs.
- Added the following aliases:
  - `functions.expr()` for `functions.sql_expr()`.
  - `functions.date_format()` for `functions.to_date()`.
  - `functions.monotonically_increasing_id()` for `functions.seq8()`
  - `functions.from_unixtime()` for `functions.to_timestamp()`

### Bug Fixes:

- Fixed a bug in SQL simplifier that didn’t handle Column alias and join well in some cases. See https://github.com/snowflakedb/snowpark-python/issues/658 for details.
- Fixed a bug in SQL simplifier that generated wrong column names for function calls, NaN and INF.

### Improvements

- The session parameter `PYTHON_SNOWPARK_USE_SQL_SIMPLIFIER` is `True` after Snowflake 7.3 was released. In snowpark-python, `session.sql_simplifier_enabled` reads the value of `PYTHON_SNOWPARK_USE_SQL_SIMPLIFIER` by default, meaning that the SQL simplfier is enabled by default after the Snowflake 7.3 release. To turn this off, set `PYTHON_SNOWPARK_USE_SQL_SIMPLIFIER` in Snowflake to `False` or run `session.sql_simplifier_enabled = False` from Snowpark. It is recommended to use the SQL simplifier because it helps to generate more concise SQL.

## 1.0.0 (2022-11-01)

### New Features

- Added `Session.generator()` to create a new `DataFrame` using the Generator table function.
- Added a parameter `secure` to the functions that create a secure UDF or UDTF.

## 0.12.0 (2022-10-14)

### New Features

- Added new APIs for async job:
  - `Session.create_async_job()` to create an `AsyncJob` instance from a query id.
  - `AsyncJob.result()` now accepts argument `result_type` to return the results in different formats.
  - `AsyncJob.to_df()` returns a `DataFrame` built from the result of this asynchronous job.
  - `AsyncJob.query()` returns the SQL text of the executed query.
- `DataFrame.agg()` and `RelationalGroupedDataFrame.agg()` now accept variable-length arguments.
- Added parameters `lsuffix` and `rsuffix` to `DataFram.join()` and `DataFrame.cross_join()` to conveniently rename overlapping columns.
- Added `Table.drop_table()` so you can drop the temp table after `DataFrame.cache_result()`. `Table` is also a context manager so you can use the `with` statement to drop the cache temp table after use.
- Added `Session.use_secondary_roles()`.
- Added functions `first_value()` and `last_value()`. (contributed by @chasleslr)
- Added `on` as an alias for `using_columns` and `how` as an alias for `join_type` in `DataFrame.join()`.

### Bug Fixes

- Fixed a bug in `Session.create_dataframe()` that raised an error when `schema` names had special characters.
- Fixed a bug in which options set in `Session.read.option()` were not passed to `DataFrame.copy_into_table()` as default values.
- Fixed a bug in which `DataFrame.copy_into_table()` raises an error when a copy option has single quotes in the value.

## 0.11.0 (2022-09-28)

### Behavior Changes

- `Session.add_packages()` now raises `ValueError` when the version of a package cannot be found in Snowflake Anaconda channel. Previously, `Session.add_packages()` succeeded, and a `SnowparkSQLException` exception was raised later in the UDF/SP registration step.

### New Features:

- Added method `FileOperation.get_stream()` to support downloading stage files as stream.
- Added support in `functions.ntiles()` to accept int argument.
- Added the following aliases:
  - `functions.call_function()` for `functions.call_builtin()`.
  - `functions.function()` for `functions.builtin()`.
  - `DataFrame.order_by()` for `DataFrame.sort()`
  - `DataFrame.orderBy()` for `DataFrame.sort()`
- Improved `DataFrame.cache_result()` to return a more accurate `Table` class instead of a `DataFrame` class.
- Added support to allow `session` as the first argument when calling `StoredProcedure`.

### Improvements

- Improved nested query generation by flattening queries when applicable.
  - This improvement could be enabled by setting `Session.sql_simplifier_enabled = True`.
  - `DataFrame.select()`, `DataFrame.with_column()`, `DataFrame.drop()` and other select-related APIs have more flattened SQLs.
  - `DataFrame.union()`, `DataFrame.union_all()`, `DataFrame.except_()`, `DataFrame.intersect()`, `DataFrame.union_by_name()` have flattened SQLs generated when multiple set operators are chained.
- Improved type annotations for async job APIs.

### Bug Fixes

- Fixed a bug in which `Table.update()`, `Table.delete()`, `Table.merge()` try to reference a temp table that does not exist.

## 0.10.0 (2022-09-16)

### New Features:

- Added experimental APIs for evaluating Snowpark dataframes with asynchronous queries:
  - Added keyword argument `block` to the following action APIs on Snowpark dataframes (which execute queries) to allow asynchronous evaluations:
    - `DataFrame.collect()`, `DataFrame.to_local_iterator()`, `DataFrame.to_pandas()`, `DataFrame.to_pandas_batches()`, `DataFrame.count()`, `DataFrame.first()`.
    - `DataFrameWriter.save_as_table()`, `DataFrameWriter.copy_into_location()`.
    - `Table.delete()`, `Table.update()`, `Table.merge()`.
  - Added method `DataFrame.collect_nowait()` to allow asynchronous evaluations.
  - Added class `AsyncJob` to retrieve results from asynchronously executed queries and check their status.
- Added support for `table_type` in `Session.write_pandas()`. You can now choose from these `table_type` options: `"temporary"`, `"temp"`, and `"transient"`.
- Added support for using Python structured data (`list`, `tuple` and `dict`) as literal values in Snowpark.
- Added keyword argument `execute_as` to `functions.sproc()` and `session.sproc.register()` to allow registering a stored procedure as a caller or owner.
- Added support for specifying a pre-configured file format when reading files from a stage in Snowflake.

### Improvements:

- Added support for displaying details of a Snowpark session.

### Bug Fixes:

- Fixed a bug in which `DataFrame.copy_into_table()` and `DataFrameWriter.save_as_table()` mistakenly created a new table if the table name is fully qualified, and the table already exists.

### Deprecations:

- Deprecated keyword argument `create_temp_table` in `Session.write_pandas()`.
- Deprecated invoking UDFs using arguments wrapped in a Python list or tuple. You can use variable-length arguments without a list or tuple.

### Dependency updates

- Updated ``snowflake-connector-python`` to 2.7.12.

## 0.9.0 (2022-08-30)

### New Features:

- Added support for displaying source code as comments in the generated scripts when registering UDFs.
  This feature is turned on by default. To turn it off, pass the new keyword argument `source_code_display` as `False` when calling `register()` or `@udf()`.
- Added support for calling table functions from `DataFrame.select()`, `DataFrame.with_column()` and `DataFrame.with_columns()` which now take parameters of type `table_function.TableFunctionCall` for columns.
- Added keyword argument `overwrite` to `session.write_pandas()` to allow overwriting contents of a Snowflake table with that of a pandas DataFrame.
- Added keyword argument `column_order` to `df.write.save_as_table()` to specify the matching rules when inserting data into table in append mode.
- Added method `FileOperation.put_stream()` to upload local files to a stage via file stream.
- Added methods `TableFunctionCall.alias()` and `TableFunctionCall.as_()` to allow aliasing the names of columns that come from the output of table function joins.
- Added function `get_active_session()` in module `snowflake.snowpark.context` to get the current active Snowpark session.

### Bug Fixes:

- Fixed a bug in which batch insert should not raise an error when `statement_params` is not passed to the function.
- Fixed a bug in which column names should be quoted when `session.create_dataframe()` is called with dicts and a given schema.
- Fixed a bug in which creation of table should be skipped if the table already exists and is in append mode when calling `df.write.save_as_table()`.
- Fixed a bug in which third-party packages with underscores cannot be added when registering UDFs.

### Improvements:

- Improved function `function.uniform()` to infer the types of inputs `max_` and `min_` and cast the limits to `IntegerType` or `FloatType` correspondingly.

## 0.8.0 (2022-07-22)

### New Features:

- Added keyword only argument `statement_params` to the following methods to allow for specifying statement level parameters:
  - `collect`, `to_local_iterator`, `to_pandas`, `to_pandas_batches`,
    `count`, `copy_into_table`, `show`, `create_or_replace_view`, `create_or_replace_temp_view`, `first`, `cache_result`
    and `random_split` on class `snowflake.snowpark.Dateframe`.
  - `update`, `delete` and `merge` on class `snowflake.snowpark.Table`.
  - `save_as_table` and `copy_into_location` on class `snowflake.snowpark.DataFrameWriter`.
  - `approx_quantile`, `statement_params`, `cov` and `crosstab` on class `snowflake.snowpark.DataFrameStatFunctions`.
  - `register` and `register_from_file` on class `snowflake.snowpark.udf.UDFRegistration`.
  - `register` and `register_from_file` on class `snowflake.snowpark.udtf.UDTFRegistration`.
  - `register` and `register_from_file` on class `snowflake.snowpark.stored_procedure.StoredProcedureRegistration`.
  - `udf`, `udtf` and `sproc` in `snowflake.snowpark.functions`.
- Added support for `Column` as an input argument to `session.call()`.
- Added support for `table_type` in `df.write.save_as_table()`. You can now choose from these `table_type` options: `"temporary"`, `"temp"`, and `"transient"`.

### Improvements:

- Added validation of object name in `session.use_*` methods.
- Updated the query tag in SQL to escape it when it has special characters.
- Added a check to see if Anaconda terms are acknowledged when adding missing packages.

### Bug Fixes:

- Fixed the limited length of the string column in `session.create_dataframe()`.
- Fixed a bug in which `session.create_dataframe()` mistakenly converted 0 and `False` to `None` when the input data was only a list.
- Fixed a bug in which calling `session.create_dataframe()` using a large local dataset sometimes created a temp table twice.
- Aligned the definition of `function.trim()` with the SQL function definition.
- Fixed an issue where snowpark-python would hang when using the Python system-defined (built-in function) `sum` vs. the Snowpark `function.sum()`.

### Deprecations:

- Deprecated keyword argument `create_temp_table` in `df.write.save_as_table()`.

## 0.7.0 (2022-05-25)

### New Features:

- Added support for user-defined table functions (UDTFs).
  - Use function `snowflake.snowpark.functions.udtf()` to register a UDTF, or use it as a decorator to register the UDTF.
    - You can also use `Session.udtf.register()` to register a UDTF.
  - Use `Session.udtf.register_from_file()` to register a UDTF from a Python file.
- Updated APIs to query a table function, including both Snowflake built-in table functions and UDTFs.
  - Use function `snowflake.snowpark.functions.table_function()` to create a callable representing a table function and use it to call the table function in a query.
  - Alternatively, use function `snowflake.snowpark.functions.call_table_function()` to call a table function.
  - Added support for `over` clause that specifies `partition by` and `order by` when lateral joining a table function.
  - Updated `Session.table_function()` and `DataFrame.join_table_function()` to accept `TableFunctionCall` instances.

### Breaking Changes:

- When creating a function with `functions.udf()` and `functions.sproc()`, you can now specify an empty list for the `imports` or `packages` argument to indicate that no import or package is used for this UDF or stored procedure. Previously, specifying an empty list meant that the function would use session-level imports or packages.
- Improved the `__repr__` implementation of data types in `types.py`. The unused `type_name` property has been removed.
- Added a Snowpark-specific exception class for SQL errors. This replaces the previous `ProgrammingError` from the Python connector.

### Improvements:

- Added a lock to a UDF or UDTF when it is called for the first time per thread.
- Improved the error message for pickling errors that occurred during UDF creation.
- Included the query ID when logging the failed query.

### Bug Fixes:

- Fixed a bug in which non-integral data (such as timestamps) was occasionally converted to integer when calling `DataFrame.to_pandas()`.
- Fixed a bug in which `DataFrameReader.parquet()` failed to read a parquet file when its column contained spaces.
- Fixed a bug in which `DataFrame.copy_into_table()` failed when the dataframe is created by reading a file with inferred schemas.

### Deprecations

`Session.flatten()` and `DataFrame.flatten()`.

### Dependency Updates:

- Restricted the version of `cloudpickle` <= `2.0.0`.

## 0.6.0 (2022-04-27)

### New Features:

- Added support for vectorized UDFs with the input as a pandas DataFrame or pandas Series and the output as a pandas Series. This improves the performance of UDFs in Snowpark.
- Added support for inferring the schema of a DataFrame by default when it is created by reading a Parquet, Avro, or ORC file in the stage.
- Added functions `current_session()`, `current_statement()`, `current_user()`, `current_version()`, `current_warehouse()`, `date_from_parts()`, `date_trunc()`, `dayname()`, `dayofmonth()`, `dayofweek()`, `dayofyear()`, `grouping()`, `grouping_id()`, `hour()`, `last_day()`, `minute()`, `next_day()`, `previous_day()`, `second()`, `month()`, `monthname()`, `quarter()`, `year()`, `current_database()`, `current_role()`, `current_schema()`, `current_schemas()`, `current_region()`, `current_avaliable_roles()`, `add_months()`, `any_value()`, `bitnot()`, `bitshiftleft()`, `bitshiftright()`, `convert_timezone()`, `uniform()`, `strtok_to_array()`, `sysdate()`, `time_from_parts()`,  `timestamp_from_parts()`, `timestamp_ltz_from_parts()`, `timestamp_ntz_from_parts()`, `timestamp_tz_from_parts()`, `weekofyear()`, `percentile_cont()` to `snowflake.snowflake.functions`.

### Breaking Changes:

- Expired deprecations:
  - Removed the following APIs that were deprecated in 0.4.0: `DataFrame.groupByGroupingSets()`, `DataFrame.naturalJoin()`, `DataFrame.joinTableFunction`, `DataFrame.withColumns()`, `Session.getImports()`, `Session.addImport()`, `Session.removeImport()`, `Session.clearImports()`, `Session.getSessionStage()`, `Session.getDefaultDatabase()`, `Session.getDefaultSchema()`, `Session.getCurrentDatabase()`, `Session.getCurrentSchema()`, `Session.getFullyQualifiedCurrentSchema()`.

### Improvements:

- Added support for creating an empty `DataFrame` with a specific schema using the `Session.create_dataframe()` method.
- Changed the logging level from `INFO` to `DEBUG` for several logs (e.g., the executed query) when evaluating a dataframe.
- Improved the error message when failing to create a UDF due to pickle errors.

### Bug Fixes:

- Removed pandas hard dependencies in the `Session.create_dataframe()` method.

### Dependency Updates:

- Added `typing-extension` as a new dependency with the version >= `4.1.0`.

## 0.5.0 (2022-03-22)

### New Features

- Added stored procedures API.
  - Added `Session.sproc` property and `sproc()` to `snowflake.snowpark.functions`, so you can register stored procedures.
  - Added `Session.call` to call stored procedures by name.
- Added `UDFRegistration.register_from_file()` to allow registering UDFs from Python source files or zip files directly.
- Added `UDFRegistration.describe()` to describe a UDF.
- Added `DataFrame.random_split()` to provide a way to randomly split a dataframe.
- Added functions `md5()`, `sha1()`, `sha2()`, `ascii()`, `initcap()`, `length()`, `lower()`, `lpad()`, `ltrim()`, `rpad()`, `rtrim()`, `repeat()`, `soundex()`, `regexp_count()`, `replace()`, `charindex()`, `collate()`, `collation()`, `insert()`, `left()`, `right()`, `endswith()` to `snowflake.snowpark.functions`.
- Allowed `call_udf()` to accept literal values.
- Provided a `distinct` keyword in `array_agg()`.

### Bug Fixes:

- Fixed an issue that caused `DataFrame.to_pandas()` to have a string column if `Column.cast(IntegerType())` was used.
- Fixed a bug in `DataFrame.describe()` when there is more than one string column.

## 0.4.0 (2022-02-15)

### New Features

- You can now specify which Anaconda packages to use when defining UDFs.
  - Added `add_packages()`, `get_packages()`, `clear_packages()`, and `remove_package()`, to class `Session`.
  - Added `add_requirements()` to `Session` so you can use a requirements file to specify which packages this session will use.
  - Added parameter `packages` to function `snowflake.snowpark.functions.udf()` and method `UserDefinedFunction.register()` to indicate UDF-level Anaconda package dependencies when creating a UDF.
  - Added parameter `imports` to `snowflake.snowpark.functions.udf()` and `UserDefinedFunction.register()` to specify UDF-level code imports.
- Added a parameter `session` to function `udf()` and `UserDefinedFunction.register()` so you can specify which session to use to create a UDF if you have multiple sessions.
- Added types `Geography` and `Variant` to `snowflake.snowpark.types` to be used as type hints for Geography and Variant data when defining a UDF.
- Added support for Geography geoJSON data.
- Added `Table`, a subclass of `DataFrame` for table operations:
  - Methods `update` and `delete` update and delete rows of a table in Snowflake.
  - Method `merge` merges data from a `DataFrame` to a `Table`.
  - Override method `DataFrame.sample()` with an additional parameter `seed`, which works on tables but not on view and sub-queries.
- Added `DataFrame.to_local_iterator()` and `DataFrame.to_pandas_batches()` to allow getting results from an iterator when the result set returned from the Snowflake database is too large.
- Added `DataFrame.cache_result()` for caching the operations performed on a `DataFrame` in a temporary table.
  Subsequent operations on the original `DataFrame` have no effect on the cached result `DataFrame`.
- Added property `DataFrame.queries` to get SQL queries that will be executed to evaluate the `DataFrame`.
- Added `Session.query_history()` as a context manager to track SQL queries executed on a session, including all SQL queries to evaluate `DataFrame`s created from a session. Both query ID and query text are recorded.
- You can now create a `Session` instance from an existing established `snowflake.connector.SnowflakeConnection`. Use parameter `connection` in `Session.builder.configs()`.
- Added `use_database()`, `use_schema()`, `use_warehouse()`, and `use_role()` to class `Session` to switch database/schema/warehouse/role after a session is created.
- Added `DataFrameWriter.copy_into_table()` to unload a `DataFrame` to stage files.
- Added `DataFrame.unpivot()`.
- Added `Column.within_group()` for sorting the rows by columns with some aggregation functions.
- Added functions `listagg()`, `mode()`, `div0()`, `acos()`, `asin()`, `atan()`, `atan2()`, `cos()`, `cosh()`, `sin()`, `sinh()`, `tan()`, `tanh()`, `degrees()`, `radians()`, `round()`, `trunc()`, and `factorial()` to `snowflake.snowflake.functions`.
- Added an optional argument `ignore_nulls` in function `lead()` and `lag()`.
- The `condition` parameter of function `when()` and `iff()` now accepts SQL expressions.

### Improvements

- All function and method names have been renamed to use the snake case naming style, which is more Pythonic. For convenience, some camel case names are kept as aliases to the snake case APIs. It is recommended to use the snake case APIs.
  - Deprecated these methods on class `Session` and replaced them with their snake case equivalents: `getImports()`, `addImports()`, `removeImport()`, `clearImports()`, `getSessionStage()`, `getDefaultSchema()`, `getDefaultSchema()`, `getCurrentDatabase()`, `getFullyQualifiedCurrentSchema()`.
  - Deprecated these methods on class `DataFrame` and replaced them with their snake case equivalents: `groupingByGroupingSets()`, `naturalJoin()`, `withColumns()`, `joinTableFunction()`.
- Property `DataFrame.columns` is now consistent with `DataFrame.schema.names` and the Snowflake database `Identifier Requirements`.
- `Column.__bool__()` now raises a `TypeError`. This will ban the use of logical operators `and`, `or`, `not` on `Column` object, for instance `col("a") > 1 and col("b") > 2` will raise the `TypeError`. Use `(col("a") > 1) & (col("b") > 2)` instead.
- Changed `PutResult` and `GetResult` to subclass `NamedTuple`.
- Fixed a bug which raised an error when the local path or stage location has a space or other special characters.
- Changed `DataFrame.describe()` so that non-numeric and non-string columns are ignored instead of raising an exception.

### Dependency updates

- Updated ``snowflake-connector-python`` to 2.7.4.

## 0.3.0 (2022-01-09)

### New Features

- Added `Column.isin()`, with an alias `Column.in_()`.
- Added `Column.try_cast()`, which is a special version of `cast()`. It tries to cast a string expression to other types and returns `null` if the cast is not possible.
- Added `Column.startswith()` and `Column.substr()` to process string columns.
- `Column.cast()` now also accepts a `str` value to indicate the cast type in addition to a `DataType` instance.
- Added `DataFrame.describe()` to summarize stats of a `DataFrame`.
- Added `DataFrame.explain()` to print the query plan of a `DataFrame`.
- `DataFrame.filter()` and `DataFrame.select_expr()` now accepts a sql expression.
- Added a new `bool` parameter `create_temp_table` to methods `DataFrame.saveAsTable()` and `Session.write_pandas()` to optionally create a temp table.
- Added `DataFrame.minus()` and `DataFrame.subtract()` as aliases to `DataFrame.except_()`.
- Added `regexp_replace()`, `concat()`, `concat_ws()`, `to_char()`, `current_timestamp()`, `current_date()`, `current_time()`, `months_between()`, `cast()`, `try_cast()`, `greatest()`, `least()`, and `hash()` to module `snowflake.snowpark.functions`.

### Bug Fixes

- Fixed an issue where `Session.createDataFrame(pandas_df)` and `Session.write_pandas(pandas_df)` raise an exception when the `pandas DataFrame` has spaces in the column name.
- `DataFrame.copy_into_table()` sometimes prints an `error` level log entry while it actually works. It's fixed now.
- Fixed an API docs issue where some `DataFrame` APIs are missing from the docs.

### Dependency updates

- Update ``snowflake-connector-python`` to 2.7.2, which upgrades ``pyarrow`` dependency to 6.0.x. Refer to the [python connector 2.7.2 release notes](https://pypi.org/project/snowflake-connector-python/2.7.2/) for more details.

## 0.2.0 (2021-12-02)

### New Features

- Updated the `Session.createDataFrame()` method for creating a `DataFrame` from a pandas DataFrame.
- Added the `Session.write_pandas()` method for writing a `pandas DataFrame` to a table in Snowflake and getting a `Snowpark DataFrame` object back.
- Added new classes and methods for calling window functions.
- Added the new functions `cume_dist()`, to find the cumulative distribution of a value with regard to other values within a window partition,
  and `row_number()`, which returns a unique row number for each row within a window partition.
- Added functions for computing statistics for DataFrames in the `DataFrameStatFunctions` class.
- Added functions for handling missing values in a DataFrame in the `DataFrameNaFunctions` class.
- Added new methods `rollup()`, `cube()`, and `pivot()` to the `DataFrame` class.
- Added the `GroupingSets` class, which you can use with the DataFrame groupByGroupingSets method to perform a SQL GROUP BY GROUPING SETS.
- Added the new `FileOperation(session)`
  class that you can use to upload and download files to and from a stage.
- Added the `DataFrame.copy_into_table()`
  method for loading data from files in a stage into a table.
- In CASE expressions, the functions `when()` and `otherwise()`
  now accept Python types in addition to `Column` objects.
- When you register a UDF you can now optionally set the `replace` parameter to `True` to overwrite an existing UDF with the same name.

### Improvements

- UDFs are now compressed before they are uploaded to the server. This makes them about 10 times smaller, which can help
  when you are using large ML model files.
- When the size of a UDF is less than 8196 bytes, it will be uploaded as in-line code instead of uploaded to a stage.

### Bug Fixes

- Fixed an issue where the statement `df.select(when(col("a") == 1, 4).otherwise(col("a"))), [Row(4), Row(2), Row(3)]` raised an exception.
- Fixed an issue where `df.toPandas()` raised an exception when a DataFrame was created from large local data.

## 0.1.0 (2021-10-26)

Start of Private Preview<|MERGE_RESOLUTION|>--- conflicted
+++ resolved
@@ -9,11 +9,8 @@
 - Fixed a bug in DataFrameReader.csv unable to handle quoted values containing delimiter.
 - Fixed a bug that when there is `None` value in arithmetic calculation, the output should remain `None` instead of `math.nan`.
 - Fixed a bug in function `sum` and `covar_pop` that when there is `math.nan` in the data, the output should also be `math.nan`.
-<<<<<<< HEAD
+- Fixed a bug that stage operation can not handle directories.
 - Fixed a bug that `DataFrame.to_pandas` should take Snowflake numeric types with precision 38 as `int64`.
-=======
-- Fixed a bug that stage operation can not handle directories.
->>>>>>> 561340d4
 
 ## 1.16.0 (TBD)
 

# Release History

## 1.45.0 (TBD)

### Snowpark Python API Updates

#### New Features

<<<<<<< HEAD
- Added support for targeted delete-insert via the `overwrite_condition` parameter in `DataFrameWriter.save_as_table`
- Added support for the following functions in `functions.py`:
    - String and Binary functions:
      - `hex_decode_string`
      - `jarowinkler_similarity`
      - `parse_url`
      - `regexp_instr`
      - `regexp_like`
      - `regexp_substr`
      - `regexp_substr_all`
      - `rtrimmed_length`
      - `space`
      - `split_part`

=======
>>>>>>> 7d701821
#### Bug Fixes

#### Improvements

### Snowpark pandas API Updates

#### New Features

#### Bug Fixes

#### Improvements


## 1.44.0 (2025-12-15)

### Snowpark Python API Updates

#### New Features

- Added support for targeted delete-insert via the `overwrite_condition` parameter in `DataFrameWriter.save_as_table`

#### Improvements

- Improved `DataFrameReader` to return columns in deterministic order when using `INFER_SCHEMA`.

#### Dependency Updates

- Added a dependency on `protobuf<6.34` (was `<6.32`).

## 1.43.0 (2025-12-03)

### Snowpark Python API Updates

#### New Features

- Added support for `DataFrame.lateral_join`
- Added support for PrPr feature `Session.client_telemetry`.
- Added support for `Session.udf_profiler`.
- Added support for `functions.ai_translate`.
- Added support for the following `iceberg_config` options in `DataFrameWriter.save_as_table` and `DataFrame.copy_into_table`:
  - `target_file_size`
  - `partition_by`
- Added support for the following functions in `functions.py`:
    - String and Binary functions:
      - `base64_decode_binary`
      - `bucket`
      - `compress`
      - `day`
      - `decompress_binary`
      - `decompress_string`
      - `md5_binary`
      - `md5_number_lower64`
      - `md5_number_upper64`
      - `sha1_binary`
      - `sha2_binary`
      - `soundex_p123`
      - `strtok`
      - `truncate`
      - `try_base64_decode_binary`
      - `try_base64_decode_string`
      - `try_hex_decode_binary`
      - `try_hex_decode_string`
      - `unicode`
      - `uuid_string`

    - Conditional expressions:
      - `booland_agg`
      - `boolxor_agg`
      - `regr_valy`
      - `zeroifnull`

    - Numeric expressions:
      - `cot`
      - `mod`
      - `pi`
      - `square`
      - `width_bucket`

#### Bug Fixes

- Fixed a bug where automatically-generated temporary objects were not properly cleaned up.
- Fixed with a bug when sql generation when joining two `DataFrame`s created using `DataFrame.alias` and CTE optimization is enabled.
- Fixed a bug in `XMLReader` where finding the start position of a row tag could return an incorrect file position.

#### Improvements

- Enhanced `DataFrame.sort()` to support `ORDER BY ALL` when no columns are specified.
- Removed experimental warning from `Session.cte_optimization_enabled`.

### Snowpark pandas API Updates

#### New Features

- Added support for `Dataframe.groupby.rolling()`.
- Added support for mapping `np.percentile` with DataFrame and Series inputs to `Series.quantile`.
- Added support for setting the `random_state` parameter to an integer when calling `DataFrame.sample` or `Series.sample`.
- Added support for the following `iceberg_config` options in `to_iceberg`:
  - `target_file_size`
  - `partition_by`

#### Improvements

- Enhanced autoswitching functionality from Snowflake to native pandas for methods with unsupported argument combinations:
  - `shift()` with `suffix` or non-integer `periods` parameters
  - `sort_index()` with `axis=1` or `key` parameters
  - `sort_values()` with `axis=1`
  - `melt()` with `col_level` parameter
  - `apply()` with `result_type` parameter for DataFrame
  - `pivot_table()` with `sort=True`, non-string `index` list, non-string `columns` list, non-string `values` list, or `aggfunc` dict with non-string values
  - `fillna()` with `downcast` parameter or using `limit` together with `value`
  - `dropna()` with `axis=1`
  - `asfreq()` with `how` parameter, `fill_value` parameter, `normalize=True`, or `freq` parameter being week, month, quarter, or year
  - `groupby()` with `axis=1`, `by!=None and level!=None`, or by containing any non-pandas hashable labels.
  - `groupby_fillna()` with `downcast` parameter
  - `groupby_first()` with `min_count>1`
  - `groupby_last()` with `min_count>1`
  - `groupby_shift()` with `freq` parameter
- Slightly improved the performance of `agg`, `nunique`, `describe`, and related methods on 1-column DataFrame and Series objects.

#### Bug Fixes

- Fixed a bug in `DataFrameGroupBy.agg` where func is a list of tuples used to set the names of the output columns.
- Fixed a bug where converting a modin datetime index with a timezone to a numpy array with `np.asarray` would cause a `TypeError`.
- Fixed a bug where `Series.isin` with a Series argument matched index labels instead of the row position.

#### Improvements

- Add support for the following in faster pandas:
  - `groupby.apply`
  - `groupby.nunique`
  - `groupby.size`
  - `concat`
  - `copy`
  - `str.isdigit`
  - `str.islower`
  - `str.isupper`
  - `str.istitle`
  - `str.lower`
  - `str.upper`
  - `str.title`
  - `str.match`
  - `str.capitalize`
  - `str.__getitem__`
  - `str.center`
  - `str.count`
  - `str.get`
  - `str.pad`
  - `str.len`
  - `str.ljust`
  - `str.rjust`
  - `str.split`
  - `str.replace`
  - `str.strip`
  - `str.lstrip`
  - `str.rstrip`
  - `str.translate`
  - `dt.tz_localize`
  - `dt.tz_convert`
  - `dt.ceil`
  - `dt.round`
  - `dt.floor`
  - `dt.normalize`
  - `dt.month_name`
  - `dt.day_name`
  - `dt.strftime`
  - `dt.dayofweek`
  - `dt.weekday`
  - `dt.dayofyear`
  - `dt.isocalendar`
  - `rolling.min`
  - `rolling.max`
  - `rolling.count`
  - `rolling.sum`
  - `rolling.mean`
  - `rolling.std`
  - `rolling.var`
  - `rolling.sem`
  - `rolling.corr`
  - `expanding.min`
  - `expanding.max`
  - `expanding.count`
  - `expanding.sum`
  - `expanding.mean`
  - `expanding.std`
  - `expanding.var`
  - `expanding.sem`
  - `cumsum`
  - `cummin`
  - `cummax`
  - `groupby.groups`
  - `groupby.indices`
  - `groupby.first`
  - `groupby.last`
  - `groupby.rank`
  - `groupby.shift`
  - `groupby.cumcount`
  - `groupby.cumsum`
  - `groupby.cummin`
  - `groupby.cummax`
  - `groupby.any`
  - `groupby.all`
  - `groupby.unique`
  - `groupby.get_group`
  - `groupby.rolling`
  - `groupby.resample`
  - `to_snowflake`
  - `to_snowpark`
  - `resample.min`
  - `resample.max`
  - `resample.count`
  - `resample.sum`
  - `resample.mean`
  - `resample.median`
  - `resample.std`
  - `resample.var`
  - `resample.size`
  - `resample.first`
  - `resample.last`
  - `resample.quantile`
  - `resample.nunique`
- Make faster pandas disabled by default (opt-in instead of opt-out).
- Improve performance of `drop_duplicates` by avoiding joins when `keep!=False` in faster pandas.

## 1.42.0 (2025-10-28)

### Snowpark Python API Updates

#### New Features

- Snowpark python DB-api is now generally available. Access this feature with `DataFrameReader.dbapi()` to read data from a database table or query into a DataFrame using a DBAPI connection.

## 1.41.0 (2025-10-23)

### Snowpark Python API Updates

#### New Features

- Added a new function `service` in `snowflake.snowpark.functions` that allows users to create a callable representing a Snowpark Container Services (SPCS) service.
- Added `connection_parameters` parameter to `DataFrameReader.dbapi()` (PuPr) method to allow passing keyword arguments to the `create_connection` callable.
- Added support for `Session.begin_transaction`, `Session.commit` and `Session.rollback`.
- Added support for the following functions in `functions.py`:
  - Geospatial functions:
    - `st_interpolate`
    - `st_intersection`
    - `st_intersection_agg`
    - `st_intersects`
    - `st_isvalid`
    - `st_length`
    - `st_makegeompoint`
    - `st_makeline`
    - `st_makepolygon`
    - `st_makepolygonoriented`
    - `st_disjoint`
    - `st_distance`
    - `st_dwithin`
    - `st_endpoint`
    - `st_envelope`
    - `st_geohash`
    - `st_geomfromgeohash`
    - `st_geompointfromgeohash`
    - `st_hausdorffdistance`
    - `st_makepoint`
    - `st_npoints`
    - `st_perimeter`
    - `st_pointn`
    - `st_setsrid`
    - `st_simplify`
    - `st_srid`
    - `st_startpoint`
    - `st_symdifference`
    - `st_transform`
    - `st_union`
    - `st_union_agg`
    - `st_within`
    - `st_x`
    - `st_xmax`
    - `st_xmin`
    - `st_y`
    - `st_ymax`
    - `st_ymin`
    - `st_geogfromgeohash`
    - `st_geogpointfromgeohash`
    - `st_geographyfromwkb`
    - `st_geographyfromwkt`
    - `st_geometryfromwkb`
    - `st_geometryfromwkt`
    - `try_to_geography`
    - `try_to_geometry`

#### Improvements

- Added a parameter to enable and disable automatic column name aliasing for `interval_day_time_from_parts` and `interval_year_month_from_parts` functions.

#### Bug Fixes

- Fixed a bug that `DataFrameReader.xml` fails to parse XML files with undeclared namespaces when `ignoreNamespace` is `True`.
- Added a fix for floating point precision discrepancies in `interval_day_time_from_parts`.
- Fixed a bug where writing Snowpark pandas dataframes on the pandas backend with a column multiindex to Snowflake with `to_snowflake` would raise `KeyError`.
- Fixed a bug that `DataFrameReader.dbapi` (PuPr) is not compatible with oracledb 3.4.0.
- Fixed a bug where `modin` would unintentionally be imported during session initialization in some scenarios.
- Fixed a bug where `session.udf|udtf|udaf|sproc.register` failed when an extra session argument was passed. These methods do not expect a session argument; please remove it if provided.

#### Improvements

- The default maximum length for inferred StringType columns during schema inference in `DataFrameReader.dbapi` is now increased from 16MB to 128MB in parquet file based ingestion.

#### Dependency Updates

- Updated dependency of `snowflake-connector-python>=3.17,<5.0.0`.

### Snowpark pandas API Updates

#### New Features

- Added support for the `dtypes` parameter of `pd.get_dummies`
- Added support for `nunique` in `df.pivot_table`, `df.agg` and other places where aggregate functions can be used.
- Added support for `DataFrame.interpolate` and `Series.interpolate` with the "linear", "ffill"/"pad", and "backfill"/bfill" methods. These use the SQL `INTERPOLATE_LINEAR`, `INTERPOLATE_FFILL`, and `INTERPOLATE_BFILL` functions (PuPr).

#### Improvements

- Improved performance of `Series.to_snowflake` and `pd.to_snowflake(series)` for large data by uploading data via a parquet file. You can control the dataset size at which Snowpark pandas switches to parquet with the variable `modin.config.PandasToSnowflakeParquetThresholdBytes`.
- Enhanced autoswitching functionality from Snowflake to native Pandas for methods with unsupported argument combinations:
  - `get_dummies()` with `dummy_na=True`, `drop_first=True`, or custom `dtype` parameters
  - `cumsum()`, `cummin()`, `cummax()` with `axis=1` (column-wise operations)
  - `skew()` with `axis=1` or `numeric_only=False` parameters
  - `round()` with `decimals` parameter as a Series
  - `corr()` with `method!=pearson` parameter
- Set `cte_optimization_enabled` to True for all Snowpark pandas sessions.
- Add support for the following in faster pandas:
  - `isin`
  - `isna`
  - `isnull`
  - `notna`
  - `notnull`
  - `str.contains`
  - `str.startswith`
  - `str.endswith`
  - `str.slice`
  - `dt.date`
  - `dt.time`
  - `dt.hour`
  - `dt.minute`
  - `dt.second`
  - `dt.microsecond`
  - `dt.nanosecond`
  - `dt.year`
  - `dt.month`
  - `dt.day`
  - `dt.quarter`
  - `dt.is_month_start`
  - `dt.is_month_end`
  - `dt.is_quarter_start`
  - `dt.is_quarter_end`
  - `dt.is_year_start`
  - `dt.is_year_end`
  - `dt.is_leap_year`
  - `dt.days_in_month`
  - `dt.daysinmonth`
  - `sort_values`
  - `loc` (setting columns)
  - `to_datetime`
  - `rename`
  - `drop`
  - `invert`
  - `duplicated`
  - `iloc`
  - `head`
  - `columns` (e.g., df.columns = ["A", "B"])
  - `agg`
  - `min`
  - `max`
  - `count`
  - `sum`
  - `mean`
  - `median`
  - `std`
  - `var`
  - `groupby.agg`
  - `groupby.min`
  - `groupby.max`
  - `groupby.count`
  - `groupby.sum`
  - `groupby.mean`
  - `groupby.median`
  - `groupby.std`
  - `groupby.var`
  - `drop_duplicates`
- Reuse row count from the relaxed query compiler in `get_axis_len`.

#### Bug Fixes

- Fixed a bug where the row count was not getting cached in the ordered dataframe each time count_rows() is called.

## 1.40.0 (2025-10-02)

### Snowpark Python API Updates

#### New Features

- Added a new module `snowflake.snowpark.secrets` that provides Python wrappers for accessing Snowflake Secrets within Python UDFs and stored procedures that execute inside Snowflake.
  - `get_generic_secret_string`
  - `get_oauth_access_token`
  - `get_secret_type`
  - `get_username_password`
  - `get_cloud_provider_token`

- Added support for the following scalar functions in `functions.py`:
    - Conditional expression functions:
      - `booland`
      - `boolnot`
      - `boolor`
      - `boolxor`
      - `boolor_agg`
      - `decode`
      - `greatest_ignore_nulls`
      - `least_ignore_nulls`
      - `nullif`
      - `nvl2`
      - `regr_valx`

    - Semi-structured and structured date functions:
      - `array_remove_at`
      - `as_boolean`
      - `map_delete`
      - `map_insert`
      - `map_pick`
      - `map_size`

    - String & binary functions:
      - `chr`
      - `hex_decode_binary`

    - Numeric functions:
      - `div0null`

    - Differential privacy functions:
      - `dp_interval_high`
      - `dp_interval_low`

    - Context functions:
      - `last_query_id`
      - `last_transaction`

    - Geospatial functions:
      - `h3_cell_to_boundary`
      - `h3_cell_to_children`
      - `h3_cell_to_children_string`
      - `h3_cell_to_parent`
      - `h3_cell_to_point`
      - `h3_compact_cells`
      - `h3_compact_cells_strings`
      - `h3_coverage`
      - `h3_coverage_strings`
      - `h3_get_resolution`
      - `h3_grid_disk`
      - `h3_grid_distance`
      - `h3_int_to_string`
      - `h3_polygon_to_cells`
      - `h3_polygon_to_cells_strings`
      - `h3_string_to_int`
      - `h3_try_grid_path`
      - `h3_try_polygon_to_cells`
      - `h3_try_polygon_to_cells_strings`
      - `h3_uncompact_cells`
      - `h3_uncompact_cells_strings`
      - `haversine`
      - `h3_grid_path`
      - `h3_is_pentagon`
      - `h3_is_valid_cell`
      - `h3_latlng_to_cell`
      - `h3_latlng_to_cell_string`
      - `h3_point_to_cell`
      - `h3_point_to_cell_string`
      - `h3_try_coverage`
      - `h3_try_coverage_strings`
      - `h3_try_grid_distance`
      - `st_area`
      - `st_asewkb`
      - `st_asewkt`
      - `st_asgeojson`
      - `st_aswkb`
      - `st_aswkt`
      - `st_azimuth`
      - `st_buffer`
      - `st_centroid`
      - `st_collect`
      - `st_contains`
      - `st_coveredby`
      - `st_covers`
      - `st_difference`
      - `st_dimension`

#### Bug Fixes

- Fixed a bug that `DataFrame.limit()` fail if there is parameter binding in the executed SQL when used in non-stored-procedure/udxf environment.
- Added an experimental fix for a bug in schema query generation that could cause invalid sql to be generated when using nested structured types.
- Fixed multiple bugs in `DataFrameReader.dbapi` (PuPr):
  - Fixed UDTF ingestion failure with `pyodbc` driver caused by unprocessed row data.
  - Fixed SQL Server query input failure due to incorrect select query generation.
  - Fixed UDTF ingestion not preserving column nullability in the output schema.
  - Fixed an issue that caused the program to hang during multithreaded Parquet based ingestion when a data fetching error occurred.
  - Fixed a bug in schema parsing when custom schema strings used upper-cased data type names (NUMERIC, NUMBER, DECIMAL, VARCHAR, STRING, TEXT).
- Fixed a bug in `Session.create_dataframe` where schema string parsing failed when using upper-cased data type names (e.g., NUMERIC, NUMBER, DECIMAL, VARCHAR, STRING, TEXT).

#### Improvements

- Improved `DataFrameReader.dbapi`(PuPr) that dbapi will not retry on non-retryable error such as SQL syntax error on external data source query.
- Removed unnecessary warnings about local package version mismatch when using `session.read.option('rowTag', <tag_name>).xml(<stage_file_path>)` or `xpath` functions.
- Improved `DataFrameReader.dbapi` (PuPr) reading performance by setting the default `fetch_size` parameter value to 100000.
- Improved error message for XSD validation failure when reading XML files using `session.read.option('rowValidationXSDPath', <xsd_path>).xml(<stage_file_path>)`.

### Snowpark pandas API Updates

#### Dependency Updates

- Updated the supported `modin` versions to >=0.36.0 and <0.38.0 (was previously >= 0.35.0 and <0.37.0).

#### New Features
- Added support for `DataFrame.query` for dataframes with single-level indexes.
- Added support for `DataFrameGroupby.__len__` and `SeriesGroupBy.__len__`.

#### Improvements

- Hybrid execution mode is now enabled by default. Certain operations on smaller data will now automatically execute in native pandas in-memory. Use `from modin.config import AutoSwitchBackend; AutoSwitchBackend.disable()` to turn this off and force all execution to occur in Snowflake.
- Added a session parameter `pandas_hybrid_execution_enabled` to enable/disable hybrid execution as an alternative to using `AutoSwitchBackend`.
- Removed an unnecessary `SHOW OBJECTS` query issued from `read_snowflake` under certain conditions.
- When hybrid execution is enabled, `pd.merge`, `pd.concat`, `DataFrame.merge`, and `DataFrame.join` may now move arguments to backends other than those among the function arguments.
- Improved performance of `DataFrame.to_snowflake` and `pd.to_snowflake(dataframe)` for large data by uploading data via a parquet file. You can control the dataset size at which Snowpark pandas switches to parquet with the variable `modin.config.PandasToSnowflakeParquetThresholdBytes`.

## 1.39.1 (2025-09-25)

### Snowpark Python API Updates

#### Bug Fixes


- Added an experimental fix for a bug in schema query generation that could cause invalid sql to be generated when using nested structured types.


## 1.39.0 (2025-09-17)

### Snowpark Python API Updates

#### New Features

- Added support for unstructured data engineering in Snowpark, powered by Snowflake AISQL and Cortex functions:
  - `DataFrame.ai.complete`: Generate per-row LLM completions from prompts built over columns and files.
  - `DataFrame.ai.filter`: Keep rows where an AI classifier returns TRUE for the given predicate.
  - `DataFrame.ai.agg`: Reduce a text column into one result using a natural-language task description.
  - `RelationalGroupedDataFrame.ai_agg`: Perform the same natural-language aggregation per group.
  - `DataFrame.ai.classify`: Assign single or multiple labels from given categories to text or images.
  - `DataFrame.ai.similarity`: Compute cosine-based similarity scores between two columns via embeddings.
  - `DataFrame.ai.sentiment`: Extract overall and aspect-level sentiment from text into JSON.
  - `DataFrame.ai.embed`: Generate VECTOR embeddings for text or images using configurable models.
  - `DataFrame.ai.summarize_agg`: Aggregate and produce a single comprehensive summary over many rows.
  - `DataFrame.ai.transcribe`: Transcribe audio files to text with optional timestamps and speaker labels.
  - `DataFrame.ai.parse_document`: OCR/layout-parse documents or images into structured JSON.
  - `DataFrame.ai.extract`: Pull structured fields from text or files using a response schema.
  - `DataFrame.ai.count_tokens`: Estimate token usage for a given model and input text per row.
  - `DataFrame.ai.split_text_markdown_header`: Split Markdown into hierarchical header-aware chunks.
  - `DataFrame.ai.split_text_recursive_character`: Split text into size-bounded chunks using recursive separators.
  - `DataFrameReader.file`: Create a DataFrame containing all files from a stage as FILE data type for downstream unstructured data processing.
- Added a new datatype `YearMonthIntervalType` that allows users to create intervals for datetime operations.
- Added a new function `interval_year_month_from_parts` that allows users to easily create `YearMonthIntervalType` without using SQL.
- Added a new datatype `DayTimeIntervalType` that allows users to create intervals for datetime operations.
- Added a new function `interval_day_time_from_parts` that allows users to easily create `DayTimeIntervalType` without using SQL.
- Added support for `FileOperation.list` to list files in a stage with metadata.
- Added support for `FileOperation.remove` to remove files in a stage.
- Added an option to specify `copy_grants` for the following `DataFrame` APIs:
  - `create_or_replace_view`
  - `create_or_replace_temp_view`
  - `create_or_replace_dynamic_table`
- Added a new function `snowflake.snowpark.functions.vectorized` that allows users to mark a function as vectorized UDF.
- Added support for parameter `use_vectorized_scanner` in function `Session.write_pandas()`.
- Added support for parameter `session_init_statement` in udtf ingestion of `DataFrameReader.jdbc`(PrPr).
- Added support for the following scalar functions in `functions.py`:
  - `getdate`
  - `getvariable`
  - `invoker_role`
  - `invoker_share`
  - `is_application_role_in_session`
  - `is_database_role_in_session`
  - `is_granted_to_invoker_role`
  - `is_role_in_session`
  - `localtime`
  - `systimestamp`

#### Bug Fixes

- Fixed a bug that `query_timeout` does not work in udtf ingestion of `DataFrameReader.jdbc`(PrPr).

#### Deprecations

- Deprecated warnings will be triggered when using snowpark-python with Python 3.9. For more details, please refer to https://docs.snowflake.com/en/developer-guide/python-runtime-support-policy.

#### Dependency Updates

#### Improvements

- Unsupported types in `DataFrameReader.dbapi`(PuPr) are ingested as `StringType` now.
- Improved error message to list available columns when dataframe cannot resolve given column name.
- Added a new option `cacheResult` to `DataFrameReader.xml` that allows users to cache the result of the XML reader to a temporary table after calling `xml`. It helps improve performance when subsequent operations are performed on the same DataFrame.

### Snowpark pandas API Updates
- Added support for `DataFrame.eval()` for dataframes with single-level indexes.

#### New Features

#### Improvements

- Downgraded to level `logging.DEBUG - 1` the log message saying that the
  Snowpark `DataFrame` reference of an internal `DataFrameReference` object
  has changed.
- Eliminate duplicate parameter check queries for casing status when retrieving the session.
- Retrieve dataframe row counts through object metadata to avoid a COUNT(\*) query (performance)
- Added support for applying Snowflake Cortex function `Complete`.
- Introduce faster pandas: Improved performance by deferring row position computation.
  - The following operations are currently supported and can benefit from the optimization: `read_snowflake`, `repr`, `loc`, `reset_index`, `merge`, and binary operations.
  - If a lazy object (e.g., DataFrame or Series) depends on a mix of supported and unsupported operations, the optimization will not be used.
- Updated the error message for when Snowpark pandas is referenced within apply.
- Added a session parameter `dummy_row_pos_optimization_enabled` to enable/disable dummy row position optimization in faster pandas.

#### Dependency Updates

- Updated the supported `modin` versions to >=0.35.0 and <0.37.0 (was previously >= 0.34.0 and <0.36.0).

#### Bug Fixes

- Fixed an issue with drop_duplicates where the same data source could be read multiple times in the same query but in a different order each time, resulting in missing rows in the final result. The fix ensures that the data source is read only once.
- Fixed a bug with hybrid execution mode where an `AssertionError` was unexpectedly raised by certain indexing operations.

### Snowpark Local Testing Updates

#### New Features

- Added support to allow patching `functions.ai_complete`.

## 1.38.0 (2025-09-04)

### Snowpark Python API Updates

#### New Features

- Added support for the following AI-powered functions in `functions.py`:
  - `ai_extract`
  - `ai_parse_document`
  - `ai_transcribe`
- Added time travel support for querying historical data:
  - `Session.table()` now supports time travel parameters: `time_travel_mode`, `statement`, `offset`, `timestamp`, `timestamp_type`, and `stream`.
  - `DataFrameReader.table()` supports the same time travel parameters as direct arguments.
  - `DataFrameReader` supports time travel via option chaining (e.g., `session.read.option("time_travel_mode", "at").option("offset", -60).table("my_table")`).
- Added support for specifying the following parameters to `DataFrameWriter.copy_into_location` for validation and writing data to external locations:
    - `validation_mode`
    - `storage_integration`
    - `credentials`
    - `encryption`
- Added support for `Session.directory` and `Session.read.directory` to retrieve the list of all files on a stage with metadata.
- Added support for `DataFrameReader.jdbc`(PrPr) that allows ingesting external data source with jdbc driver.
- Added support for `FileOperation.copy_files` to copy files from a source location to an output stage.
- Added support for the following scalar functions in `functions.py`:
  - `all_user_names`
  - `bitand`
  - `bitand_agg`
  - `bitor`
  - `bitor_agg`
  - `bitxor`
  - `bitxor_agg`
  - `current_account_name`
  - `current_client`
  - `current_ip_address`
  - `current_role_type`
  - `current_organization_name`
  - `current_organization_user`
  - `current_secondary_roles`
  - `current_transaction`
  - `getbit`

#### Bug Fixes

- Fixed the repr of TimestampType to match the actual subtype it represents.
- Fixed a bug in `DataFrameReader.dbapi` that udtf ingestion does not work in stored procedure.
- Fixed a bug in schema inference that caused incorrect stage prefixes to be used.

#### Improvements

- Enhanced error handling in `DataFrameReader.dbapi` thread-based ingestion to prevent unnecessary operations, which improves resource efficiency.
- Bumped cloudpickle dependency to also support `cloudpickle==3.1.1` in addition to previous versions.
- Improved `DataFrameReader.dbapi` (PuPr) ingestion performance for PostgreSQL and MySQL by using server side cursor to fetch data.

### Snowpark pandas API Updates

#### New Features
- Completed support for `pd.read_snowflake()`, `pd.to_iceberg()`,
  `pd.to_pandas()`, `pd.to_snowpark()`, `pd.to_snowflake()`,
  `DataFrame.to_iceberg()`, `DataFrame.to_pandas()`, `DataFrame.to_snowpark()`,
  `DataFrame.to_snowflake()`, `Series.to_iceberg()`, `Series.to_pandas()`,
  `Series.to_snowpark()`, and `Series.to_snowflake()` on the "Pandas" and "Ray"
  backends. Previously, only some of these functions and methods were supported
  on the Pandas backend.
- Added support for `Index.get_level_values()`.

#### Improvements
- Set the default transfer limit in hybrid execution for data leaving Snowflake to 100k, which can be overridden with the SnowflakePandasTransferThreshold environment variable. This configuration is appropriate for scenarios with two available engines, "Pandas" and "Snowflake" on relational workloads.
- Improve import error message by adding `--upgrade` to `pip install "snowflake-snowpark-python[modin]"` in the error message.
- Reduce the telemetry messages from the modin client by pre-aggregating into 5 second windows and only keeping a narrow band of metrics which are useful for tracking hybrid execution and native pandas performance.
- Set the initial row count only when hybrid execution is enabled. This reduces the number of queries issued for many workloads.
- Add a new test parameter for integration tests to enable hybrid execution.

#### Bug Fixes
- Raised `NotImplementedError` instead of `AttributeError` on attempting to call
  Snowflake extension functions/methods `to_dynamic_table()`, `cache_result()`,
  `to_view()`, `create_or_replace_dynamic_table()`, and
  `create_or_replace_view()` on dataframes or series using the pandas or ray
  backends.

## 1.37.0 (2025-08-18)

### Snowpark Python API Updates

#### New Features

- Added support for the following `xpath` functions in `functions.py`:
  - `xpath`
  - `xpath_string`
  - `xpath_boolean`
  - `xpath_int`
  - `xpath_float`
  - `xpath_double`
  - `xpath_long`
  - `xpath_short`
- Added support for parameter `use_vectorized_scanner` in function `Session.write_arrow()`.
- Dataframe profiler adds the following information about each query: describe query time, execution time, and sql query text. To view this information, call session.dataframe_profiler.enable() and call get_execution_profile on a dataframe.
- Added support for `DataFrame.col_ilike`.
- Added support for non-blocking stored procedure calls that return `AsyncJob` objects.
  - Added `block: bool = True` parameter to `Session.call()`. When `block=False`, returns an `AsyncJob` instead of blocking until completion.
  - Added `block: bool = True` parameter to `StoredProcedure.__call__()` for async support across both named and anonymous stored procedures.
  - Added `Session.call_nowait()` that is equivalent to `Session.call(block=False)`.

#### Bug Fixes

- Fixed a bug in CTE optimization stage where `deepcopy` of internal plans would cause a memory spike when a dataframe is created locally using `session.create_dataframe()` using a large input data.
- Fixed a bug in `DataFrameReader.parquet` where the `ignore_case` option in the `infer_schema_options` was not respected.
- Fixed a bug that `to_pandas()` has different format of column name when query result format is set to 'JSON' and 'ARROW'.

#### Deprecations
- Deprecated `pkg_resources`.

#### Dependency Updates

- Added a dependency on `protobuf<6.32`

### Snowpark pandas API Updates

#### New Features

- Added support for efficient transfer of data between Snowflake and Ray with the `DataFrame.set_backend` method. The installed version of `modin` must be at least 0.35.0, and `ray` must be installed.

#### Improvements

#### Dependency Updates

- Updated the supported `modin` versions to >=0.34.0 and <0.36.0 (was previously >= 0.33.0 and <0.35.0).
- Added support for pandas 2.3 when the installed `modin` version is at least 0.35.0.

#### Bug Fixes

- Fixed an issue in hybrid execution mode (PrPr) where `pd.to_datetime` and `pd.to_timedelta` would unexpectedly raise `IndexError`.
- Fixed a bug where `pd.explain_switch` would raise `IndexError` or return `None` if called before any potential switch operations were performed.
- Fixed a bug where calling `pd.concat(axis=0)` on a dataframe with the default, positional index and a dataframe with a different index would produce invalid SQL.

## 1.36.0 (2025-08-05)

### Snowpark Python API Updates

#### New Features

- `Session.create_dataframe` now accepts keyword arguments that are forwarded to the internal call to `Session.write_pandas` or `Session.write_arrow` when creating a DataFrame from a pandas DataFrame or a pyarrow Table.
- Added new APIs for `AsyncJob`:
  - `AsyncJob.is_failed()` returns a `bool` indicating if a job has failed. Can be used in combination with `AsyncJob.is_done()` to determine if a job is finished and errored.
  - `AsyncJob.status()` returns a string representing the current query status (e.g., "RUNNING", "SUCCESS", "FAILED_WITH_ERROR") for detailed monitoring without calling `result()`.
- Added a dataframe profiler. To use, you can call get_execution_profile() on your desired dataframe. This profiler reports the queries executed to evaluate a dataframe, and statistics about each of the query operators. Currently an experimental feature
- Added support for the following functions in `functions.py`:
  - `ai_sentiment`
- Updated the interface for experimental feature `context.configure_development_features`. All development features are disabled by default unless explicitly enabled by the user.

### Snowpark pandas API Updates

#### New Features

#### Improvements
- Hybrid execution row estimate improvements and a reduction of eager calls.
- Add a new configuration variable to control transfer costs out of Snowflake when using hybrid execution.
- Added support for creating permanent and immutable UDFs/UDTFs with `DataFrame/Series/GroupBy.apply`, `map`, and `transform` by passing the `snowflake_udf_params` keyword argument. See documentation for details.
- Added support for mapping np.unique to DataFrame and Series inputs using pd.unique.

#### Bug Fixes

- Fixed an issue where Snowpark pandas plugin would unconditionally disable `AutoSwitchBackend` even when users had explicitly configured it via environment variables or programmatically.

## 1.35.0 (2025-07-24)

### Snowpark Python API Updates

#### New Features

- Added support for the following functions in `functions.py`:
  - `ai_embed`
  - `try_parse_json`

#### Bug Fixes

- Fixed a bug in `DataFrameReader.dbapi` (PrPr) that `dbapi` fail in python stored procedure with process exit with code 1.
- Fixed a bug in `DataFrameReader.dbapi` (PrPr) that `custom_schema` accept illegal schema.
- Fixed a bug in `DataFrameReader.dbapi` (PrPr) that `custom_schema` does not work when connecting to Postgres and Mysql.
- Fixed a bug in schema inference that would cause it to fail for external stages.

#### Improvements

- Improved `query` parameter in `DataFrameReader.dbapi` (PrPr) so that parentheses are not needed around the query.
- Improved error experience in `DataFrameReader.dbapi` (PrPr) when exception happen during inferring schema of target data source.


### Snowpark Local Testing Updates

#### New Features

- Added local testing support for reading files with `SnowflakeFile` using local file paths, the Snow URL semantic (snow://...), local testing framework stages, and Snowflake stages (@stage/file_path).

### Snowpark pandas API Updates

#### New Features

- Added support for `DataFrame.boxplot`.

#### Improvements

- Reduced the number of UDFs/UDTFs created by repeated calls to `apply` or `map` with the same arguments on Snowpark pandas objects.
- Added an example for reading a file from a stage in the docstring for `pd.read_excel`.
- Implemented more efficient data transfer between the Snowflake and Ray backends of Modin (requires modin>=0.35.0 to use).

#### Bug Fixes

- Added an upper bound to the row estimation when the cartesian product from an align or join results in a very large number. This mitigates a performance regression.
- Fix a `pd.read_excel` bug when reading files inside stage inner directory.

## 1.34.0 (2025-07-15)

### Snowpark Python API Updates

#### New Features

- Added a new option `TRY_CAST` to `DataFrameReader`. When `TRY_CAST` is True columns are wrapped in a `TRY_CAST` statement rather than a hard cast when loading data.
- Added a new option `USE_RELAXED_TYPES` to the `INFER_SCHEMA_OPTIONS` of `DataFrameReader`. When set to True this option casts all strings to max length strings and all numeric types to `DoubleType`.
- Added debuggability improvements to eagerly validate dataframe schema metadata. Enable it using `snowflake.snowpark.context.configure_development_features()`.
- Added a new function `snowflake.snowpark.dataframe.map_in_pandas` that allows users map a function across a dataframe. The mapping function takes an iterator of pandas dataframes as input and provides one as output.
- Added a ttl cache to describe queries. Repeated queries in a 15 second interval will use the cached value rather than requery Snowflake.
- Added a parameter `fetch_with_process` to `DataFrameReader.dbapi` (PrPr) to enable multiprocessing for parallel data fetching in local ingestion. By default, local ingestion uses multithreading. Multiprocessing may improve performance for CPU-bound tasks like Parquet file generation.
- Added a new function `snowflake.snowpark.functions.model` that allows users to call methods of a model.

#### Improvements

- Added support for row validation using XSD schema using `rowValidationXSDPath` option when reading XML files with a row tag using `rowTag` option.
- Improved SQL generation for `session.table().sample()` to generate a flat SQL statement.
- Added support for complex column expression as input for `functions.explode`.
- Added debuggability improvements to show which Python lines an SQL compilation error corresponds to. Enable it using `snowflake.snowpark.context.configure_development_features()`. This feature also depends on AST collection to be enabled in the session which can be done using `session.ast_enabled = True`.
- Set enforce_ordering=True when calling `to_snowpark_pandas()` from a snowpark dataframe containing DML/DDL queries instead of throwing a NotImplementedError.

#### Bug Fixes

- Fixed a bug caused by redundant validation when creating an iceberg table.
- Fixed a bug in `DataFrameReader.dbapi` (PrPr) where closing the cursor or connection could unexpectedly raise an error and terminate the program.
- Fixed ambiguous column errors when using table functions in `DataFrame.select()` that have output columns matching the input DataFrame's columns. This improvement works when dataframe columns are provided as `Column` objects.
- Fixed a bug where having a NULL in a column with DecimalTypes would cast the column to FloatTypes instead and lead to precision loss.

### Snowpark Local Testing Updates

#### Bug Fixes

- Fixed a bug when processing windowed functions that lead to incorrect indexing in results.
- When a scalar numeric is passed to fillna we will ignore non-numeric columns instead of producing an error.

### Snowpark pandas API Updates

#### New Features

- Added support for `DataFrame.to_excel` and `Series.to_excel`.
- Added support for `pd.read_feather`, `pd.read_orc`, and `pd.read_stata`.
- Added support for `pd.explain_switch()` to return debugging information on hybrid execution decisions.
- Support `pd.read_snowflake` when the global modin backend is `Pandas`.
- Added support for `pd.to_dynamic_table`, `pd.to_iceberg`, and `pd.to_view`.

#### Improvements

- Added modin telemetry on API calls and hybrid engine switches.
- Show more helpful error messages to Snowflake Notebook users when the `modin` or `pandas` version does not match our requirements.
- Added a data type guard to the cost functions for hybrid execution mode (PrPr) which checks for data type compatibility.
- Added automatic switching to the pandas backend in hybrid execution mode (PrPr) for many methods that are not directly implemented in Snowpark pandas.
- Set the 'type' and other standard fields for Snowpark pandas telemetry.

#### Dependency Updates

- Added tqdm and ipywidgets as dependencies so that progress bars appear when switching between modin backends.
- Updated the supported `modin` versions to >=0.33.0 and <0.35.0 (was previously >= 0.32.0 and <0.34.0).

#### Bug Fixes

- Fixed a bug in hybrid execution mode (PrPr) where certain Series operations would raise `TypeError: numpy.ndarray object is not callable`.
- Fixed a bug in hybrid execution mode (PrPr) where calling numpy operations like `np.where` on modin objects with the Pandas backend would raise an `AttributeError`. This fix requires `modin` version 0.34.0 or newer.
- Fixed issue in `df.melt` where the resulting values have an additional suffix applied.

## 1.33.0 (2025-06-19)

### Snowpark Python API Updates

#### New Features

- Added support for MySQL in `DataFrameWriter.dbapi` (PrPr) for both Parquet and UDTF-based ingestion.
- Added support for PostgreSQL in `DataFrameReader.dbapi` (PrPr) for both Parquet and UDTF-based ingestion.
- Added support for Databricks in `DataFrameWriter.dbapi` (PrPr) for UDTF-based ingestion.
- Added support to `DataFrameReader` to enable use of `PATTERN` when reading files with `INFER_SCHEMA` enabled.
- Added support for the following AI-powered functions in `functions.py`:
  - `ai_complete`
  - `ai_similarity`
  - `ai_summarize_agg` (originally `summarize_agg`)
  - different config options for `ai_classify`
- Added support for more options when reading XML files with a row tag using `rowTag` option:
  - Added support for removing namespace prefixes from col names using `ignoreNamespace` option.
  - Added support for specifying the prefix for the attribute column in the result table using `attributePrefix` option.
  - Added support for excluding attributes from the XML element using `excludeAttributes` option.
  - Added support for specifying the column name for the value when there are attributes in an element that has no child elements using `valueTag` option.
  - Added support for specifying the value to treat as a ``null`` value using `nullValue` option.
  - Added support for specifying the character encoding of the XML file using `charset` option.
  - Added support for ignoring surrounding whitespace in the XML element using `ignoreSurroundingWhitespace` option.
- Added support for parameter `return_dataframe` in `Session.call`, which can be used to set the return type of the functions to a `DataFrame` object.
- Added a new argument to `Dataframe.describe` called `strings_include_math_stats` that triggers `stddev` and `mean` to be calculated for String columns.
- Added support for retrieving `Edge.properties` when retrieving lineage from `DGQL` in `DataFrame.lineage.trace`.
- Added a parameter `table_exists` to `DataFrameWriter.save_as_table` that allows specifying if a table already exists. This allows skipping a table lookup that can be expensive.

#### Bug Fixes

- Fixed a bug in `DataFrameReader.dbapi` (PrPr) where the `create_connection` defined as local function was incompatible with multiprocessing.
- Fixed a bug in `DataFrameReader.dbapi` (PrPr) where databricks `TIMESTAMP` type was converted to Snowflake `TIMESTAMP_NTZ` type which should be `TIMESTAMP_LTZ` type.
- Fixed a bug in `DataFrameReader.json` where repeated reads with the same reader object would create incorrectly quoted columns.
- Fixed a bug in `DataFrame.to_pandas()` that would drop column names when converting a dataframe that did not originate from a select statement.
- Fixed a bug that `DataFrame.create_or_replace_dynamic_table` raises error when the dataframe contains a UDTF and `SELECT *` in UDTF not being parsed correctly.
- Fixed a bug where casted columns could not be used in the values-clause of in functions.

#### Improvements

- Improved the error message for `Session.write_pandas()` and `Session.create_dataframe()` when the input pandas DataFrame does not have a column.
- Improved `DataFrame.select` when the arguments contain a table function with output columns that collide with columns of current dataframe. With the improvement, if user provides non-colliding columns in `df.select("col1", "col2", table_func(...))` as string arguments, then the query generated by snowpark client will not raise ambiguous column error.
- Improved `DataFrameReader.dbapi` (PrPr) to use in-memory Parquet-based ingestion for better performance and security.
- Improved `DataFrameReader.dbapi` (PrPr) to use `MATCH_BY_COLUMN_NAME=CASE_SENSITIVE` in copy into table operation.

### Snowpark Local Testing Updates

#### New Features

- Added support for snow urls (snow://) in local file testing.

#### Bug Fixes

- Fixed a bug in `Column.isin` that would cause incorrect filtering on joined or previously filtered data.
- Fixed a bug in `snowflake.snowpark.functions.concat_ws` that would cause results to have an incorrect index.

### Snowpark pandas API Updates

#### Dependency Updates

- Updated `modin` dependency constraint from 0.32.0 to >=0.32.0, <0.34.0. The latest version tested with Snowpark pandas is `modin` 0.33.1.

#### New Features

- Added support for **Hybrid Execution (PrPr)**. By running `from modin.config import AutoSwitchBackend; AutoSwitchBackend.enable()`, Snowpark pandas will automatically choose whether to run certain pandas operations locally or on Snowflake. This feature is disabled by default.

#### Improvements

- Set the default value of the `index` parameter to `False` for `DataFrame.to_view`, `Series.to_view`, `DataFrame.to_dynamic_table`, and `Series.to_dynamic_table`.
- Added `iceberg_version` option to table creation functions.
- Reduced query count for many operations, including `insert`, `repr`, and `groupby`, that previously issued a query to retrieve the input data's size.

#### Bug Fixes

- Fixed a bug in `Series.where` when the `other` parameter is an unnamed `Series`.


## 1.32.0 (2025-05-15)

### Snowpark Python API Updates

#### Improvements

- Invoking snowflake system procedures does not invoke an additional `describe procedure` call to check the return type of the procedure.
- Added support for `Session.create_dataframe()` with the stage URL and FILE data type.
- Added support for different modes for dealing with corrupt XML records when reading an XML file using `session.read.option('mode', <mode>), option('rowTag', <tag_name>).xml(<stage_file_path>)`. Currently `PERMISSIVE`, `DROPMALFORMED` and `FAILFAST` are supported.
- Improved the error message of the XML reader when the specified row tag is not found in the file.
- Improved query generation for `Dataframe.drop` to use `SELECT * EXCLUDE ()` to exclude the dropped columns. To enable this feature, set `session.conf.set("use_simplified_query_generation", True)`.
- Added support for `VariantType` to `StructType.from_json`

#### Bug Fixes

- Fixed a bug in `DataFrameWriter.dbapi` (PrPr) that unicode or double-quoted column name in external database causes error because not quoted correctly.
- Fixed a bug where named fields in nested OBJECT data could cause errors when containing spaces.
- Fixed a bug duplicated `native_app_params` parameters in register udaf function.

### Snowpark Local Testing Updates

#### Bug Fixes

- Fixed a bug in `snowflake.snowpark.functions.rank` that would cause sort direction to not be respected.
- Fixed a bug in `snowflake.snowpark.functions.to_timestamp_*` that would cause incorrect results on filtered data.

### Snowpark pandas API Updates

#### New Features

- Added support for dict values in `Series.str.get`, `Series.str.slice`, and `Series.str.__getitem__` (`Series.str[...]`).
- Added support for `DataFrame.to_html`.
- Added support for `DataFrame.to_string` and `Series.to_string`.
- Added support for reading files from S3 buckets using `pd.read_csv`.
- Added `ENFORCE_EXISTING_FILE_FORMAT` option to the `DataFrameReader`, which allows to read a dataframe only based on an existing file format object when used together with `FORMAT_NAME`.

#### Improvements

- Make `iceberg_config` a required parameter for `DataFrame.to_iceberg` and `Series.to_iceberg`.

## 1.31.1 (2025-05-05)

### Snowpark Python API Updates

#### Bug Fixes

- Updated conda build configuration to deprecate Python 3.8 support, preventing installation in incompatible environments.

## 1.31.0 (2025-04-24)

### Snowpark Python API Updates

#### New Features

- Added support for `restricted caller` permission of `execute_as` argument in `StoredProcedure.register()`.
- Added support for non-select statement in `DataFrame.to_pandas()`.
- Added support for `artifact_repository` parameter to `Session.add_packages`, `Session.add_requirements`, `Session.get_packages`, `Session.remove_package`, and `Session.clear_packages`.
- Added support for reading an XML file using a row tag by `session.read.option('rowTag', <tag_name>).xml(<stage_file_path>)` (experimental).
  - Each XML record is extracted as a separate row.
  - Each field within that record becomes a separate column of type VARIANT, which can be further queried using dot notation, e.g., `col(a.b.c)`.
- Added updates to `DataFrameReader.dbapi` (PrPr):
  - Added `fetch_merge_count` parameter for optimizing performance by merging multiple fetched data into a single Parquet file.
  - Added support for Databricks.
  - Added support for ingestion with Snowflake UDTF.
- Added support for the following AI-powered functions in `functions.py` (Private Preview):
  - `prompt`
  - `ai_filter` (added support for `prompt()` function and image files, and changed the second argument name from `expr` to `file`)
  - `ai_classify`

#### Improvements

- Renamed the `relaxed_ordering` param into `enforce_ordering` for `DataFrame.to_snowpark_pandas`. Also the new default values is `enforce_ordering=False` which has the opposite effect of the previous default value, `relaxed_ordering=False`.
- Improved `DataFrameReader.dbapi` (PrPr) reading performance by setting the default `fetch_size` parameter value to 1000.
- Improve the error message for invalid identifier SQL error by suggesting the potentially matching identifiers.
- Reduced the number of describe queries issued when creating a DataFrame from a Snowflake table using `session.table`.
- Improved performance and accuracy of `DataFrameAnalyticsFunctions.time_series_agg()`.

#### Bug Fixes

- Fixed a bug in `DataFrame.group_by().pivot().agg` when the pivot column and aggregate column are the same.
- Fixed a bug in `DataFrameReader.dbapi` (PrPr) where a `TypeError` was raised when `create_connection` returned a connection object of an unsupported driver type.
- Fixed a bug where `df.limit(0)` call would not properly apply.
- Fixed a bug in `DataFrameWriter.save_as_table` that caused reserved names to throw errors when using append mode.

#### Deprecations

- Deprecated support for Python3.8.
- Deprecated argument `sliding_interval` in `DataFrameAnalyticsFunctions.time_series_agg()`.

### Snowpark Local Testing Updates

#### New Features

- Added support for Interval expression to `Window.range_between`.
- Added support for `array_construct` function.

#### Bug Fixes

- Fixed a bug in local testing where transient `__pycache__` directory was unintentionally copied during stored procedure execution via import.
- Fixed a bug in local testing that created incorrect result for `Column.like` calls.
- Fixed a bug in local testing that caused `Column.getItem` and `snowpark.snowflake.functions.get` to raise `IndexError` rather than return null.
- Fixed a bug in local testing where `df.limit(0)` call would not properly apply.
- Fixed a bug in local testing where a `Table.merge` into an empty table would cause an exception.

### Snowpark pandas API Updates

#### Dependency Updates

- Updated `modin` from 0.30.1 to 0.32.0.
- Added support for `numpy` 2.0 and above.

#### New Features

- Added support for `DataFrame.create_or_replace_view` and `Series.create_or_replace_view`.
- Added support for `DataFrame.create_or_replace_dynamic_table` and `Series.create_or_replace_dynamic_table`.
- Added support for `DataFrame.to_view` and `Series.to_view`.
- Added support for `DataFrame.to_dynamic_table` and `Series.to_dynamic_table`.
- Added support for `DataFrame.groupby.resample` for aggregations `max`, `mean`, `median`, `min`, and `sum`.
- Added support for reading stage files using:
  - `pd.read_excel`
  - `pd.read_html`
  - `pd.read_pickle`
  - `pd.read_sas`
  - `pd.read_xml`
- Added support for `DataFrame.to_iceberg` and `Series.to_iceberg`.
- Added support for dict values in `Series.str.len`.

#### Improvements

- Improve performance of `DataFrame.groupby.apply` and `Series.groupby.apply` by avoiding expensive pivot step.
- Added estimate for row count upper bound to `OrderedDataFrame` to enable better engine switching. This could potentially result in increased query counts.
- Renamed the `relaxed_ordering` param into `enforce_ordering` for `pd.read_snowflake`. Also the new default value is `enforce_ordering=False` which has the opposite effect of the previous default value, `relaxed_ordering=False`.

#### Bug Fixes

- Fixed a bug for `pd.read_snowflake` when reading iceberg tables and `enforce_ordering=True`.

## 1.30.0 (2025-03-27)

### Snowpark Python API Updates

#### New Features

- Added Support for relaxed consistency and ordering guarantees in `Dataframe.to_snowpark_pandas` by introducing the new parameter `relaxed_ordering`.
- `DataFrameReader.dbapi` (PrPr) now accepts a list of strings for the session_init_statement parameter, allowing multiple SQL statements to be executed during session initialization.

#### Improvements

- Improved query generation for `Dataframe.stat.sample_by` to generate a single flat query that scales well with large `fractions` dictionary compared to older method of creating a UNION ALL subquery for each key in `fractions`. To enable this feature, set `session.conf.set("use_simplified_query_generation", True)`.
- Improved performance of `DataFrameReader.dbapi` by enable vectorized option when copy parquet file into table.
- Improved query generation for `DataFrame.random_split` in the following ways. They can be enabled by setting `session.conf.set("use_simplified_query_generation", True)`:
  - Removed the need to `cache_result` in the internal implementation of the input dataframe resulting in a pure lazy dataframe operation.
  - The `seed` argument now behaves as expected with repeatable results across multiple calls and sessions.
- `DataFrame.fillna` and `DataFrame.replace` now both support fitting `int` and `float` into `Decimal` columns if `include_decimal` is set to True.
- Added documentation for the following UDF and stored procedure functions in `files.py` as a result of their General Availability.
  - `SnowflakeFile.write`
  - `SnowflakeFile.writelines`
  - `SnowflakeFile.writeable`
- Minor documentation changes for `SnowflakeFile` and `SnowflakeFile.open()`

#### Bug Fixes

- Fixed a bug for the following functions that raised errors `.cast()` is applied to their output
  - `from_json`
  - `size`

### Snowpark Local Testing Updates

#### Bug Fixes

- Fixed a bug in aggregation that caused empty groups to still produce rows.
- Fixed a bug in `Dataframe.except_` that would cause rows to be incorrectly dropped.
- Fixed a bug that caused `to_timestamp` to fail when casting filtered columns.

### Snowpark pandas API Updates

#### New Features

- Added support for list values in `Series.str.__getitem__` (`Series.str[...]`).
- Added support for `pd.Grouper` objects in group by operations. When `freq` is specified, the default values of the `sort`, `closed`, `label`, and `convention` arguments are supported; `origin` is supported when it is `start` or `start_day`.
- Added support for relaxed consistency and ordering guarantees in `pd.read_snowflake` for both named data sources (e.g., tables and views) and query data sources by introducing the new parameter `relaxed_ordering`.

#### Improvements

- Raise a warning whenever `QUOTED_IDENTIFIERS_IGNORE_CASE` is found to be set, ask user to unset it.
- Improved how a missing `index_label` in `DataFrame.to_snowflake` and `Series.to_snowflake` is handled when `index=True`. Instead of raising a `ValueError`, system-defined labels are used for the index columns.
- Improved error message for `groupby or DataFrame or Series.agg` when the function name is not supported.

## 1.29.1 (2025-03-12)

### Snowpark Python API Updates

#### Bug Fixes

- Fixed a bug in `DataFrameReader.dbapi` (PrPr) that prevents usage in stored procedure and snowbooks.

## 1.29.0 (2025-03-05)

### Snowpark Python API Updates

#### New Features

- Added support for the following AI-powered functions in `functions.py` (Private Preview):
  - `ai_filter`
  - `ai_agg`
  - `summarize_agg`
- Added support for the new FILE SQL type support, with the following related functions in `functions.py` (Private Preview):
  - `fl_get_content_type`
  - `fl_get_etag`
  - `fl_get_file_type`
  - `fl_get_last_modified`
  - `fl_get_relative_path`
  - `fl_get_scoped_file_url`
  - `fl_get_size`
  - `fl_get_stage`
  - `fl_get_stage_file_url`
  - `fl_is_audio`
  - `fl_is_compressed`
  - `fl_is_document`
  - `fl_is_image`
  - `fl_is_video`
- Added support for importing third-party packages from PyPi using Artifact Repository (Private Preview):
  - Use keyword arguments `artifact_repository` and `artifact_repository_packages` to specify your artifact repository and packages respectively when registering stored procedures or user defined functions.
  - Supported APIs are:
    - `Session.sproc.register`
    - `Session.udf.register`
    - `Session.udaf.register`
    - `Session.udtf.register`
    - `functions.sproc`
    - `functions.udf`
    - `functions.udaf`
    - `functions.udtf`
    - `functions.pandas_udf`
    - `functions.pandas_udtf`

#### Bug Fixes

- Fixed a bug where creating a Dataframe with large number of values raised `Unsupported feature 'SCOPED_TEMPORARY'.` error if thread-safe session was disabled.
- Fixed a bug where `df.describe` raised internal SQL execution error when the dataframe is created from reading a stage file and CTE optimization is enabled.
- Fixed a bug where `df.order_by(A).select(B).distinct()` would generate invalid SQL when simplified query generation was enabled using `session.conf.set("use_simplified_query_generation", True)`.
- Disabled simplified query generation by default.

#### Improvements

- Improved version validation warnings for `snowflake-snowpark-python` package compatibility when registering stored procedures. Now, warnings are only triggered if the major or minor version does not match, while bugfix version differences no longer generate warnings.
- Bumped cloudpickle dependency to also support `cloudpickle==3.0.0` in addition to previous versions.

### Snowpark Local Testing Updates

#### New Features

- Added support for literal values to `range_between` window function.

### Snowpark pandas API Updates

#### New Features

- Added support for list values in `Series.str.slice`.
- Added support for applying Snowflake Cortex functions `ClassifyText`, `Translate`, and `ExtractAnswer`.
- Added support for `Series.hist`.

#### Improvements

- Improved performance of `DataFrame.groupby.transform` and `Series.groupby.transform` by avoiding expensive pivot step.
- Improve error message for `pd.to_snowflake`, `DataFrame.to_snowflake`, and `Series.to_snowflake` when the table does not exist.
- Improve readability of docstring for the `if_exists` parameter in `pd.to_snowflake`, `DataFrame.to_snowflake`, and `Series.to_snowflake`.
- Improve error message for all pandas functions that use UDFs with Snowpark objects.

#### Bug Fixes

- Fixed a bug in `Series.rename_axis` where an `AttributeError` was being raised.
- Fixed a bug where `pd.get_dummies` didn't ignore NULL/NaN values by default.
- Fixed a bug where repeated calls to `pd.get_dummies` results in 'Duplicated column name error'.
- Fixed a bug in `pd.get_dummies` where passing list of columns generated incorrect column labels in output DataFrame.
- Update `pd.get_dummies` to return bool values instead of int.

## 1.28.0 (2025-02-20)

### Snowpark Python API Updates

#### New Features

- Added support for the following functions in `functions.py`
  - `normal`
  - `randn`
- Added support for `allow_missing_columns` parameter to `Dataframe.union_by_name` and `Dataframe.union_all_by_name`.

#### Improvements

- Improved query generation for `Dataframe.distinct` to generate `SELECT DISTINCT` instead of `SELECT` with `GROUP BY` all columns. To disable this feature, set `session.conf.set("use_simplified_query_generation", False)`.

#### Deprecations

- Deprecated Snowpark Python function `snowflake_cortex_summarize`. Users can install snowflake-ml-python and use the snowflake.cortex.summarize function instead.
- Deprecated Snowpark Python function `snowflake_cortex_sentiment`. Users can install snowflake-ml-python and use the snowflake.cortex.sentiment function instead.

#### Bug Fixes

- Fixed a bug where session-level query tag was overwritten by a stacktrace for dataframes that generate multiple queries. Now, the query tag will only be set to the stacktrace if `session.conf.set("collect_stacktrace_in_query_tag", True)`.
- Fixed a bug in `Session._write_pandas` where it was erroneously passing `use_logical_type` parameter to `Session._write_modin_pandas_helper` when writing a Snowpark pandas object.
- Fixed a bug in options sql generation that could cause multiple values to be formatted incorrectly.
- Fixed a bug in `Session.catalog` where empty strings for database or schema were not handled correctly and were generating erroneous sql statements.

#### Experimental Features

- Added support for writing pyarrow Tables to Snowflake tables.

### Snowpark pandas API Updates

#### New Features

- Added support for applying Snowflake Cortex functions `Summarize` and `Sentiment`.
- Added support for list values in `Series.str.get`.

#### Bug Fixes

- Fixed a bug in `apply` where kwargs were not being correctly passed into the applied function.

### Snowpark Local Testing Updates

#### New Features
- Added support for the following functions
    - `hour`
    - `minute`
- Added support for NULL_IF parameter to csv reader.
- Added support for `date_format`, `datetime_format`, and `timestamp_format` options when loading csvs.

#### Bug Fixes

- Fixed a bug in Dataframe.join that caused columns to have incorrect typing.
- Fixed a bug in when statements that caused incorrect results in the otherwise clause.


## 1.27.0 (2025-02-03)

### Snowpark Python API Updates

#### New Features

- Added support for the following functions in `functions.py`
  - `array_reverse`
  - `divnull`
  - `map_cat`
  - `map_contains_key`
  - `map_keys`
  - `nullifzero`
  - `snowflake_cortex_sentiment`
  - `acosh`
  - `asinh`
  - `atanh`
  - `bit_length`
  - `bitmap_bit_position`
  - `bitmap_bucket_number`
  - `bitmap_construct_agg`
  - `bitshiftright_unsigned`
  - `cbrt`
  - `equal_null`
  - `from_json`
  - `ifnull`
  - `localtimestamp`
  - `max_by`
  - `min_by`
  - `nth_value`
  - `nvl`
  - `octet_length`
  - `position`
  - `regr_avgx`
  - `regr_avgy`
  - `regr_count`
  - `regr_intercept`
  - `regr_r2`
  - `regr_slope`
  - `regr_sxx`
  - `regr_sxy`
  - `regr_syy`
  - `try_to_binary`
  - `base64`
  - `base64_decode_string`
  - `base64_encode`
  - `editdistance`
  - `hex`
  - `hex_encode`
  - `instr`
  - `log1p`
  - `log2`
  - `log10`
  - `percentile_approx`
  - `unbase64`
- Added support for `seed` argument in `DataFrame.stat.sample_by`. Note that it only supports a `Table` object, and will be ignored for a `DataFrame` object.
- Added support for specifying a schema string (including implicit struct syntax) when calling `DataFrame.create_dataframe`.
- Added support for `DataFrameWriter.insert_into/insertInto`. This method also supports local testing mode.
- Added support for `DataFrame.create_temp_view` to create a temporary view. It will fail if the view already exists.
- Added support for multiple columns in the functions `map_cat` and `map_concat`.
- Added an option `keep_column_order` for keeping original column order in `DataFrame.with_column` and `DataFrame.with_columns`.
- Added options to column casts that allow renaming or adding fields in StructType columns.
- Added support for `contains_null` parameter to ArrayType.
- Added support for creating a temporary view via `DataFrame.create_or_replace_temp_view` from a DataFrame created by reading a file from a stage.
- Added support for `value_contains_null` parameter to MapType.
- Added support for using `Column` object in `Column.in_` and `functions.in_`.
- Added `interactive` to telemetry that indicates whether the current environment is an interactive one.
- Allow `session.file.get` in a Native App to read file paths starting with `/` from the current version
- Added support for multiple aggregation functions after `DataFrame.pivot`.

#### Experimental Features

- Added `Catalog` class to manage snowflake objects. It can be accessed via `Session.catalog`.
  - `snowflake.core` is a dependency required for this feature.
- Allow user input schema when reading JSON file on stage.
- Added support for specifying a schema string (including implicit struct syntax) when calling `DataFrame.create_dataframe`.

#### Improvements

- Updated README.md to include instructions on how to verify package signatures using `cosign`.

#### Bug Fixes

- Fixed a bug in local testing mode that caused a column to contain None when it should contain 0.
- Fixed a bug in `StructField.from_json` that prevented TimestampTypes with `tzinfo` from being parsed correctly.
- Fixed a bug in function `date_format` that caused an error when the input column was date type or timestamp type.
- Fixed a bug in dataframe that null value can be inserted in a non-nullable column.
- Fixed a bug in `replace` and `lit` which raised type hint assertion error when passing `Column` expression objects.
- Fixed a bug in `pandas_udf` and `pandas_udtf` where `session` parameter was erroneously ignored.
- Fixed a bug that raised incorrect type conversion error for system function called through `session.call`.

### Snowpark pandas API Updates

#### New Features

- Added support for `Series.str.ljust` and `Series.str.rjust`.
- Added support for `Series.str.center`.
- Added support for `Series.str.pad`.
- Added support for applying Snowpark Python function `snowflake_cortex_sentiment`.
- Added support for `DataFrame.map`.
- Added support for `DataFrame.from_dict` and `DataFrame.from_records`.
- Added support for mixed case field names in struct type columns.
- Added support for `SeriesGroupBy.unique`
- Added support for `Series.dt.strftime` with the following directives:
  - %d: Day of the month as a zero-padded decimal number.
  - %m: Month as a zero-padded decimal number.
  - %Y: Year with century as a decimal number.
  - %H: Hour (24-hour clock) as a zero-padded decimal number.
  - %M: Minute as a zero-padded decimal number.
  - %S: Second as a zero-padded decimal number.
  - %f: Microsecond as a decimal number, zero-padded to 6 digits.
  - %j: Day of the year as a zero-padded decimal number.
  - %X: Locale’s appropriate time representation.
  - %%: A literal '%' character.
- Added support for `Series.between`.
- Added support for `include_groups=False` in `DataFrameGroupBy.apply`.
- Added support for `expand=True` in `Series.str.split`.
- Added support for `DataFrame.pop` and `Series.pop`.
- Added support for `first` and `last` in `DataFrameGroupBy.agg` and `SeriesGroupBy.agg`.
- Added support for `Index.drop_duplicates`.
- Added support for aggregations `"count"`, `"median"`, `np.median`,
  `"skew"`, `"std"`, `np.std` `"var"`, and `np.var` in
  `pd.pivot_table()`, `DataFrame.pivot_table()`, and `pd.crosstab()`.

#### Improvements
- Improve performance of `DataFrame.map`, `Series.apply` and `Series.map` methods by mapping numpy functions to snowpark functions if possible.
- Added documentation for `DataFrame.map`.
- Improve performance of `DataFrame.apply` by mapping numpy functions to snowpark functions if possible.
- Added documentation on the extent of Snowpark pandas interoperability with scikit-learn.
- Infer return type of functions in `Series.map`, `Series.apply` and `DataFrame.map` if type-hint is not provided.
- Added `call_count` to telemetry that counts method calls including interchange protocol calls.

## 1.26.0 (2024-12-05)

### Snowpark Python API Updates

#### New Features

- Added support for property `version` and class method `get_active_session` for `Session` class.
- Added new methods and variables to enhance data type handling and JSON serialization/deserialization:
  - To `DataType`, its derived classes, and `StructField`:
    - `type_name`: Returns the type name of the data.
    - `simple_string`: Provides a simple string representation of the data.
    - `json_value`: Returns the data as a JSON-compatible value.
    - `json`: Converts the data to a JSON string.
  - To `ArrayType`, `MapType`, `StructField`, `PandasSeriesType`, `PandasDataFrameType` and `StructType`:
    - `from_json`: Enables these types to be created from JSON data.
  - To `MapType`:
    - `keyType`: keys of the map
    - `valueType`: values of the map
- Added support for method `appName` in `SessionBuilder`.
- Added support for `include_nulls` argument in `DataFrame.unpivot`.
- Added support for following functions in `functions.py`:
  - `size` to get size of array, object, or map columns.
  - `collect_list` an alias of `array_agg`.
  - `substring` makes `len` argument optional.
- Added parameter `ast_enabled` to session for internal usage (default: `False`).

#### Improvements

- Added support for specifying the following to `DataFrame.create_or_replace_dynamic_table`:
  - `iceberg_config` A dictionary that can hold the following iceberg configuration options:
    - `external_volume`
    - `catalog`
    - `base_location`
    - `catalog_sync`
    - `storage_serialization_policy`
- Added support for nested data types to `DataFrame.print_schema`
- Added support for `level` parameter to `DataFrame.print_schema`
- Improved flexibility of `DataFrameReader` and `DataFrameWriter` API by adding support for the following:
  - Added `format` method to `DataFrameReader` and `DataFrameWriter` to specify file format when loading or unloading results.
  - Added `load` method to `DataFrameReader` to work in conjunction with `format`.
  - Added `save` method to `DataFrameWriter` to work in conjunction with `format`.
  - Added support to read keyword arguments to `options` method for `DataFrameReader` and `DataFrameWriter`.
- Relaxed the cloudpickle dependency for Python 3.11 to simplify build requirements. However, for Python 3.11, `cloudpickle==2.2.1` remains the only supported version.

#### Bug Fixes

- Removed warnings that dynamic pivot features were in private preview, because
  dynamic pivot is now generally available.
- Fixed a bug in `session.read.options` where `False` Boolean values were incorrectly parsed as `True` in the generated file format.

#### Dependency Updates

- Added a runtime dependency on `python-dateutil`.

### Snowpark pandas API Updates

#### New Features

- Added partial support for `Series.map` when `arg` is a pandas `Series` or a
  `collections.abc.Mapping`. No support for instances of `dict` that implement
  `__missing__` but are not instances of `collections.defaultdict`.
- Added support for `DataFrame.align` and `Series.align` for `axis=1` and `axis=None`.
- Added support for `pd.json_normalize`.
- Added support for `GroupBy.pct_change` with `axis=0`, `freq=None`, and `limit=None`.
- Added support for `DataFrameGroupBy.__iter__` and `SeriesGroupBy.__iter__`.
- Added support for `np.sqrt`, `np.trunc`, `np.floor`, numpy trig functions, `np.exp`, `np.abs`, `np.positive` and `np.negative`.
- Added partial support for the dataframe interchange protocol method
  `DataFrame.__dataframe__()`.

#### Bug Fixes

- Fixed a bug in `df.loc` where setting a single column from a series results in unexpected `None` values.

#### Improvements

- Use UNPIVOT INCLUDE NULLS for unpivot operations in pandas instead of sentinel values.
- Improved documentation for pd.read_excel.

## 1.25.0 (2024-11-14)

### Snowpark Python API Updates

#### New Features

- Added the following new functions in `snowflake.snowpark.dataframe`:
  - `map`
- Added support for passing parameter `include_error` to `Session.query_history` to record queries that have error during execution.

#### Improvements

- When target stage is not set in profiler, a default stage from `Session.get_session_stage` is used instead of raising `SnowparkSQLException`.
- Allowed lower case or mixed case input when calling `Session.stored_procedure_profiler.set_active_profiler`.
- Added distributed tracing using open telemetry APIs for action function in `DataFrame`:
  - `cache_result`
- Removed opentelemetry warning from logging.

#### Bug Fixes

- Fixed the pre-action and post-action query propagation when `In` expression were used in selects.
- Fixed a bug that raised error `AttributeError` while calling `Session.stored_procedure_profiler.get_output` when `Session.stored_procedure_profiler` is disabled.

#### Dependency Updates

- Added a dependency on `protobuf>=5.28` and `tzlocal` at runtime.
- Added a dependency on `protoc-wheel-0` for the development profile.
- Require `snowflake-connector-python>=3.12.0, <4.0.0` (was `>=3.10.0`).

### Snowpark pandas API Updates

#### Dependency Updates

- Updated `modin` from 0.28.1 to 0.30.1.
- Added support for all `pandas` 2.2.x versions.

#### New Features

- Added support for `Index.to_numpy`.
- Added support for `DataFrame.align` and `Series.align` for `axis=0`.
- Added support for `size` in `GroupBy.aggregate`, `DataFrame.aggregate`, and `Series.aggregate`.
- Added support for `snowflake.snowpark.functions.window`
- Added support for `pd.read_pickle` (Uses native pandas for processing).
- Added support for `pd.read_html` (Uses native pandas for processing).
- Added support for `pd.read_xml` (Uses native pandas for processing).
- Added support for aggregation functions `"size"` and `len` in `GroupBy.aggregate`, `DataFrame.aggregate`, and `Series.aggregate`.
- Added support for list values in `Series.str.len`.

#### Bug Fixes

- Fixed a bug where aggregating a single-column dataframe with a single callable function (e.g. `pd.DataFrame([0]).agg(np.mean)`) would fail to transpose the result.
- Fixed bugs where `DataFrame.dropna()` would:
  - Treat an empty `subset` (e.g. `[]`) as if it specified all columns instead of no columns.
  - Raise a `TypeError` for a scalar `subset` instead of filtering on just that column.
  - Raise a `ValueError` for a `subset` of type `pandas.Index` instead of filtering on the columns in the index.
- Disable creation of scoped read only table to mitigate Disable creation of scoped read only table to mitigate `TableNotFoundError` when using dynamic pivot in notebook environment.
- Fixed a bug when concat dataframe or series objects are coming from the same dataframe when axis = 1.

#### Improvements

- Improve np.where with scalar x value by eliminating unnecessary join and temp table creation.
- Improve get_dummies performance by flattening the pivot with join.
- Improve align performance when aligning on row position column by removing unnecessary window functions.



### Snowpark Local Testing Updates

#### New Features

- Added support for patching functions that are unavailable in the `snowflake.snowpark.functions` module.
- Added support for `snowflake.snowpark.functions.any_value`

#### Bug Fixes

- Fixed a bug where `Table.update` could not handle `VariantType`, `MapType`, and `ArrayType` data types.
- Fixed a bug where column aliases were incorrectly resolved in `DataFrame.join`, causing errors when selecting columns from a joined DataFrame.
- Fixed a bug where `Table.update` and `Table.merge` could fail if the target table's index was not the default `RangeIndex`.

## 1.24.0 (2024-10-28)

### Snowpark Python API Updates

#### New Features

- Updated `Session` class to be thread-safe. This allows concurrent DataFrame transformations, DataFrame actions, UDF and stored procedure registration, and concurrent file uploads when using the same `Session` object.
  - The feature is disabled by default and can be enabled by setting `FEATURE_THREAD_SAFE_PYTHON_SESSION` to `True` for account.
  - Updating session configurations, like changing database or schema, when multiple threads are using the session may lead to unexpected behavior.
  - When enabled, some internally created temporary table names returned from `DataFrame.queries` API are not deterministic, and may be different when DataFrame actions are executed. This does not affect explicit user-created temporary tables.
- Added support for 'Service' domain to `session.lineage.trace` API.
- Added support for `copy_grants` parameter when registering UDxF and stored procedures.
- Added support for the following methods in `DataFrameWriter` to support daisy-chaining:
  - `option`
  - `options`
  - `partition_by`
- Added support for `snowflake_cortex_summarize`.

#### Improvements

- Improved the following new capability for function `snowflake.snowpark.functions.array_remove` it is now possible to use in python.
- Disables sql simplification when sort is performed after limit.
  - Previously, `df.sort().limit()` and `df.limit().sort()` generates the same query with sort in front of limit. Now, `df.limit().sort()` will generate query that reads `df.limit().sort()`.
  - Improve performance of generated query for `df.limit().sort()`, because limit stops table scanning as soon as the number of records is satisfied.
- Added a client side error message for when an invalid stage location is passed to DataFrame read functions.

#### Bug Fixes

- Fixed a bug where the automatic cleanup of temporary tables could interfere with the results of async query execution.
- Fixed a bug in `DataFrame.analytics.time_series_agg` function to handle multiple data points in same sliding interval.
- Fixed a bug that created inconsistent casing in field names of structured objects in iceberg schemas.

#### Deprecations

- Deprecated warnings will be triggered when using snowpark-python with Python 3.8. For more details, please refer to https://docs.snowflake.com/en/developer-guide/python-runtime-support-policy.

### Snowpark pandas API Updates

#### New Features

- Added support for `np.subtract`, `np.multiply`, `np.divide`, and `np.true_divide`.
- Added support for tracking usages of `__array_ufunc__`.
- Added numpy compatibility support for `np.float_power`, `np.mod`, `np.remainder`, `np.greater`, `np.greater_equal`, `np.less`, `np.less_equal`, `np.not_equal`, and `np.equal`.
- Added numpy compatibility support for `np.log`, `np.log2`, and `np.log10`
- Added support for `DataFrameGroupBy.bfill`, `SeriesGroupBy.bfill`, `DataFrameGroupBy.ffill`, and `SeriesGroupBy.ffill`.
- Added support for `on` parameter with `Resampler`.
- Added support for timedelta inputs in `value_counts()`.
- Added support for applying Snowpark Python function `snowflake_cortex_summarize`.
- Added support for `DataFrame.attrs` and `Series.attrs`.
- Added support for `DataFrame.style`.
- Added numpy compatibility support for `np.full_like`

#### Improvements

- Improved generated SQL query for `head` and `iloc` when the row key is a slice.
- Improved error message when passing an unknown timezone to `tz_convert` and `tz_localize` in `Series`, `DataFrame`, `Series.dt`, and `DatetimeIndex`.
- Improved documentation for `tz_convert` and `tz_localize` in `Series`, `DataFrame`, `Series.dt`, and `DatetimeIndex` to specify the supported timezone formats.
- Added additional kwargs support for `df.apply` and `series.apply` ( as well as `map` and `applymap` ) when using snowpark functions. This allows for some position independent compatibility between apply and functions where the first argument is not a pandas object.
- Improved generated SQL query for `iloc` and `iat` when the row key is a scalar.
- Removed all joins in `iterrows`.
- Improved documentation for `Series.map` to reflect the unsupported features.
- Added support for `np.may_share_memory` which is used internally by many scikit-learn functions. This method will always return false when called with a Snowpark pandas object.

#### Bug Fixes

- Fixed a bug where `DataFrame` and `Series` `pct_change()` would raise `TypeError` when input contained timedelta columns.
- Fixed a bug where `replace()` would sometimes propagate `Timedelta` types incorrectly through `replace()`. Instead raise `NotImplementedError` for `replace()` on `Timedelta`.
- Fixed a bug where `DataFrame` and `Series` `round()` would raise `AssertionError` for `Timedelta` columns. Instead raise `NotImplementedError` for `round()` on `Timedelta`.
- Fixed a bug where `reindex` fails when the new index is a Series with non-overlapping types from the original index.
- Fixed a bug where calling `__getitem__` on a DataFrameGroupBy object always returned a DataFrameGroupBy object if `as_index=False`.
- Fixed a bug where inserting timedelta values into an existing column would silently convert the values to integers instead of raising `NotImplementedError`.
- Fixed a bug where `DataFrame.shift()` on axis=0 and axis=1 would fail to propagate timedelta types.
- `DataFrame.abs()`, `DataFrame.__neg__()`, `DataFrame.stack()`, and `DataFrame.unstack()` now raise `NotImplementedError` for timedelta inputs instead of failing to propagate timedelta types.

### Snowpark Local Testing Updates

#### Bug Fixes

- Fixed a bug where `DataFrame.alias` raises `KeyError` for input column name.
- Fixed a bug where `to_csv` on Snowflake stage fails when data contains empty strings.

## 1.23.0 (2024-10-09)

### Snowpark Python API Updates

#### New Features

- Added the following new functions in `snowflake.snowpark.functions`:
  - `make_interval`
- Added support for using Snowflake Interval constants with `Window.range_between()` when the order by column is TIMESTAMP or DATE type.
- Added support for file writes. This feature is currently in private preview.
- Added `thread_id` to `QueryRecord` to track the thread id submitting the query history.
- Added support for `Session.stored_procedure_profiler`.

#### Improvements

#### Bug Fixes

- Fixed a bug where registering a stored procedure or UDxF with type hints would give a warning `'NoneType' has no len() when trying to read default values from function`.

### Snowpark pandas API Updates

#### New Features

- Added support for `TimedeltaIndex.mean` method.
- Added support for some cases of aggregating `Timedelta` columns on `axis=0` with `agg` or `aggregate`.
- Added support for `by`, `left_by`, `right_by`, `left_index`, and `right_index` for `pd.merge_asof`.
- Added support for passing parameter `include_describe` to `Session.query_history`.
- Added support for `DatetimeIndex.mean` and `DatetimeIndex.std` methods.
- Added support for `Resampler.asfreq`, `Resampler.indices`, `Resampler.nunique`, and `Resampler.quantile`.
- Added support for `resample` frequency `W`, `ME`, `YE` with `closed = "left"`.
- Added support for `DataFrame.rolling.corr` and `Series.rolling.corr` for `pairwise = False` and int `window`.
- Added support for string time-based `window` and `min_periods = None` for `Rolling`.
- Added support for `DataFrameGroupBy.fillna` and `SeriesGroupBy.fillna`.
- Added support for constructing `Series` and `DataFrame` objects with the lazy `Index` object as `data`, `index`, and `columns` arguments.
- Added support for constructing `Series` and `DataFrame` objects with `index` and `column` values not present in `DataFrame`/`Series` `data`.
- Added support for `pd.read_sas` (Uses native pandas for processing).
- Added support for applying `rolling().count()` and `expanding().count()` to `Timedelta` series and columns.
- Added support for `tz` in both `pd.date_range` and `pd.bdate_range`.
- Added support for `Series.items`.
- Added support for `errors="ignore"` in `pd.to_datetime`.
- Added support for `DataFrame.tz_localize` and `Series.tz_localize`.
- Added support for `DataFrame.tz_convert` and `Series.tz_convert`.
- Added support for applying Snowpark Python functions (e.g., `sin`) in `Series.map`, `Series.apply`, `DataFrame.apply` and `DataFrame.applymap`.

#### Improvements

- Improved `to_pandas` to persist the original timezone offset for TIMESTAMP_TZ type.
- Improved `dtype` results for TIMESTAMP_TZ type to show correct timezone offset.
- Improved `dtype` results for TIMESTAMP_LTZ type to show correct timezone.
- Improved error message when passing non-bool value to `numeric_only` for groupby aggregations.
- Removed unnecessary warning about sort algorithm in `sort_values`.
- Use SCOPED object for internal create temp tables. The SCOPED objects will be stored sproc scoped if created within stored sproc, otherwise will be session scoped, and the object will be automatically cleaned at the end of the scope.
- Improved warning messages for operations that lead to materialization with inadvertent slowness.
- Removed unnecessary warning message about `convert_dtype` in `Series.apply`.

#### Bug Fixes

- Fixed a bug where an `Index` object created from a `Series`/`DataFrame` incorrectly updates the `Series`/`DataFrame`'s index name after an inplace update has been applied to the original `Series`/`DataFrame`.
- Suppressed an unhelpful `SettingWithCopyWarning` that sometimes appeared when printing `Timedelta` columns.
- Fixed `inplace` argument for `Series` objects derived from other `Series` objects.
- Fixed a bug where `Series.sort_values` failed if series name overlapped with index column name.
- Fixed a bug where transposing a dataframe would map `Timedelta` index levels to integer column levels.
- Fixed a bug where `Resampler` methods on timedelta columns would produce integer results.
- Fixed a bug where `pd.to_numeric()` would leave `Timedelta` inputs as `Timedelta` instead of converting them to integers.
- Fixed `loc` set when setting a single row, or multiple rows, of a DataFrame with a Series value.

### Snowpark Local Testing Updates

#### Bug Fixes

- Fixed a bug where nullable columns were annotated wrongly.
- Fixed a bug where the `date_add` and `date_sub` functions failed for `NULL` values.
- Fixed a bug where `equal_null` could fail inside a merge statement.
- Fixed a bug where `row_number` could fail inside a Window function.
- Fixed a bug where updates could fail when the source is the result of a join.


## 1.22.1 (2024-09-11)
This is a re-release of 1.22.0. Please refer to the 1.22.0 release notes for detailed release content.


## 1.22.0 (2024-09-10)

### Snowpark Python API Updates

### New Features

- Added the following new functions in `snowflake.snowpark.functions`:
  - `array_remove`
  - `ln`

#### Improvements

- Improved documentation for `Session.write_pandas` by making `use_logical_type` option more explicit.
- Added support for specifying the following to `DataFrameWriter.save_as_table`:
  - `enable_schema_evolution`
  - `data_retention_time`
  - `max_data_extension_time`
  - `change_tracking`
  - `copy_grants`
  - `iceberg_config` A dicitionary that can hold the following iceberg configuration options:
      - `external_volume`
      - `catalog`
      - `base_location`
      - `catalog_sync`
      - `storage_serialization_policy`
- Added support for specifying the following to `DataFrameWriter.copy_into_table`:
  - `iceberg_config` A dicitionary that can hold the following iceberg configuration options:
      - `external_volume`
      - `catalog`
      - `base_location`
      - `catalog_sync`
      - `storage_serialization_policy`
- Added support for specifying the following parameters to `DataFrame.create_or_replace_dynamic_table`:
  - `mode`
  - `refresh_mode`
  - `initialize`
  - `clustering_keys`
  - `is_transient`
  - `data_retention_time`
  - `max_data_extension_time`

#### Bug Fixes

- Fixed a bug in `session.read.csv` that caused an error when setting `PARSE_HEADER = True` in an externally defined file format.
- Fixed a bug in query generation from set operations that allowed generation of duplicate queries when children have common subqueries.
- Fixed a bug in `session.get_session_stage` that referenced a non-existing stage after switching database or schema.
- Fixed a bug where calling `DataFrame.to_snowpark_pandas` without explicitly initializing the Snowpark pandas plugin caused an error.
- Fixed a bug where using the `explode` function in dynamic table creation caused a SQL compilation error due to improper boolean type casting on the `outer` parameter.

### Snowpark Local Testing Updates

#### New Features

- Added support for type coercion when passing columns as input to UDF calls.
- Added support for `Index.identical`.

#### Bug Fixes

- Fixed a bug where the truncate mode in `DataFrameWriter.save_as_table` incorrectly handled DataFrames containing only a subset of columns from the existing table.
- Fixed a bug where function `to_timestamp` does not set the default timezone of the column datatype.

### Snowpark pandas API Updates

#### New Features

- Added limited support for the `Timedelta` type, including the following features. Snowpark pandas will raise `NotImplementedError` for unsupported `Timedelta` use cases.
  - supporting tracking the Timedelta type through `copy`, `cache_result`, `shift`, `sort_index`, `assign`, `bfill`, `ffill`, `fillna`, `compare`, `diff`, `drop`, `dropna`, `duplicated`, `empty`, `equals`, `insert`, `isin`, `isna`, `items`, `iterrows`, `join`, `len`, `mask`, `melt`, `merge`, `nlargest`, `nsmallest`, `to_pandas`.
  - converting non-timedelta to timedelta via `astype`.
  - `NotImplementedError` will be raised for the rest of methods that do not support `Timedelta`.
  - support for subtracting two timestamps to get a Timedelta.
  - support indexing with Timedelta data columns.
  - support for adding or subtracting timestamps and `Timedelta`.
  - support for binary arithmetic between two `Timedelta` values.
  - support for binary arithmetic and comparisons between `Timedelta` values and numeric values.
  - support for lazy `TimedeltaIndex`.
  - support for `pd.to_timedelta`.
  - support for `GroupBy` aggregations `min`, `max`, `mean`, `idxmax`, `idxmin`, `std`, `sum`, `median`, `count`, `any`, `all`, `size`, `nunique`, `head`, `tail`, `aggregate`.
  - support for `GroupBy` filtrations `first` and `last`.
  - support for `TimedeltaIndex` attributes: `days`, `seconds`, `microseconds` and `nanoseconds`.
  - support for `diff` with timestamp columns on `axis=0` and `axis=1`
  - support for `TimedeltaIndex` methods: `ceil`, `floor` and `round`.
  - support for `TimedeltaIndex.total_seconds` method.
- Added support for index's arithmetic and comparison operators.
- Added support for `Series.dt.round`.
- Added documentation pages for `DatetimeIndex`.
- Added support for `Index.name`, `Index.names`, `Index.rename`, and `Index.set_names`.
- Added support for `Index.__repr__`.
- Added support for `DatetimeIndex.month_name` and `DatetimeIndex.day_name`.
- Added support for `Series.dt.weekday`, `Series.dt.time`, and `DatetimeIndex.time`.
- Added support for `Index.min` and `Index.max`.
- Added support for `pd.merge_asof`.
- Added support for `Series.dt.normalize` and `DatetimeIndex.normalize`.
- Added support for `Index.is_boolean`, `Index.is_integer`, `Index.is_floating`, `Index.is_numeric`, and `Index.is_object`.
- Added support for `DatetimeIndex.round`, `DatetimeIndex.floor` and `DatetimeIndex.ceil`.
- Added support for `Series.dt.days_in_month` and `Series.dt.daysinmonth`.
- Added support for `DataFrameGroupBy.value_counts` and `SeriesGroupBy.value_counts`.
- Added support for `Series.is_monotonic_increasing` and `Series.is_monotonic_decreasing`.
- Added support for `Index.is_monotonic_increasing` and `Index.is_monotonic_decreasing`.
- Added support for `pd.crosstab`.
- Added support for `pd.bdate_range` and included business frequency support (B, BME, BMS, BQE, BQS, BYE, BYS) for both `pd.date_range` and `pd.bdate_range`.
- Added support for lazy `Index` objects  as `labels` in `DataFrame.reindex` and `Series.reindex`.
- Added support for `Series.dt.days`, `Series.dt.seconds`, `Series.dt.microseconds`, and `Series.dt.nanoseconds`.
- Added support for creating a `DatetimeIndex` from an `Index` of numeric or string type.
- Added support for string indexing with `Timedelta` objects.
- Added support for `Series.dt.total_seconds` method.
- Added support for `DataFrame.apply(axis=0)`.
- Added support for `Series.dt.tz_convert` and `Series.dt.tz_localize`.
- Added support for `DatetimeIndex.tz_convert` and `DatetimeIndex.tz_localize`.

#### Improvements

- Improve concat, join performance when operations are performed on series coming from the same dataframe by avoiding unnecessary joins.
- Refactored `quoted_identifier_to_snowflake_type` to avoid making metadata queries if the types have been cached locally.
- Improved `pd.to_datetime` to handle all local input cases.
- Create a lazy index from another lazy index without pulling data to client.
- Raised `NotImplementedError` for Index bitwise operators.
- Display a more clear error message when `Index.names` is set to a non-like-like object.
- Raise a warning whenever MultiIndex values are pulled in locally.
- Improve warning message for `pd.read_snowflake` include the creation reason when temp table creation is triggered.
- Improve performance for `DataFrame.set_index`, or setting `DataFrame.index` or `Series.index` by avoiding checks require eager evaluation. As a consequence, when the new index that does not match the current `Series`/`DataFrame` object length, a `ValueError` is no longer raised. Instead, when the `Series`/`DataFrame` object is longer than the provided index, the `Series`/`DataFrame`'s new index is filled with `NaN` values for the "extra" elements. Otherwise, the extra values in the provided index are ignored.
- Properly raise `NotImplementedError` when ambiguous/nonexistent are non-string in `ceil`/`floor`/`round`.

#### Bug Fixes

- Stopped ignoring nanoseconds in `pd.Timedelta` scalars.
- Fixed AssertionError in tree of binary operations.
- Fixed bug in `Series.dt.isocalendar` using a named Series
- Fixed `inplace` argument for Series objects derived from DataFrame columns.
- Fixed a bug where `Series.reindex` and `DataFrame.reindex` did not update the result index's name correctly.
- Fixed a bug where `Series.take` did not error when `axis=1` was specified.


## 1.21.1 (2024-09-05)

### Snowpark Python API Updates

#### Bug Fixes

- Fixed a bug where using `to_pandas_batches` with async jobs caused an error due to improper handling of waiting for asynchronous query completion.

## 1.21.0 (2024-08-19)

### Snowpark Python API Updates

#### New Features

- Added support for `snowflake.snowpark.testing.assert_dataframe_equal` that is a utility function to check the equality of two Snowpark DataFrames.

#### Improvements

- Added support server side string size limitations.
- Added support to create and invoke stored procedures, UDFs and UDTFs with optional arguments.
- Added support for column lineage in the DataFrame.lineage.trace API.
- Added support for passing `INFER_SCHEMA` options to `DataFrameReader` via `INFER_SCHEMA_OPTIONS`.
- Added support for passing `parameters` parameter to `Column.rlike` and `Column.regexp`.
- Added support for automatically cleaning up temporary tables created by `df.cache_result()` in the current session, when the DataFrame is no longer referenced (i.e., gets garbage collected). It is still an experimental feature not enabled by default, and can be enabled by setting `session.auto_clean_up_temp_table_enabled` to `True`.
- Added support for string literals to the `fmt` parameter of `snowflake.snowpark.functions.to_date`.
- Added support for system$reference function.

#### Bug Fixes

- Fixed a bug where SQL generated for selecting `*` column has an incorrect subquery.
- Fixed a bug in `DataFrame.to_pandas_batches` where the iterator could throw an error if certain transformation is made to the pandas dataframe due to wrong isolation level.
- Fixed a bug in `DataFrame.lineage.trace` to split the quoted feature view's name and version correctly.
- Fixed a bug in `Column.isin` that caused invalid sql generation when passed an empty list.
- Fixed a bug that fails to raise NotImplementedError while setting cell with list like item.

### Snowpark Local Testing Updates

#### New Features

- Added support for the following APIs:
  - snowflake.snowpark.functions
    - `rank`
    - `dense_rank`
    - `percent_rank`
    - `cume_dist`
    - `ntile`
    - `datediff`
    - `array_agg`
  - snowflake.snowpark.column.Column.within_group
- Added support for parsing flags in regex statements for mocked plans. This maintains parity with the `rlike` and `regexp` changes above.

#### Bug Fixes

- Fixed a bug where Window Functions LEAD and LAG do not handle option `ignore_nulls` properly.
- Fixed a bug where values were not populated into the result DataFrame during the insertion of table merge operation.

#### Improvements

- Fix pandas FutureWarning about integer indexing.

### Snowpark pandas API Updates

#### New Features

- Added support for `DataFrame.backfill`, `DataFrame.bfill`, `Series.backfill`, and `Series.bfill`.
- Added support for `DataFrame.compare` and `Series.compare` with default parameters.
- Added support for `Series.dt.microsecond` and `Series.dt.nanosecond`.
- Added support for `Index.is_unique` and `Index.has_duplicates`.
- Added support for `Index.equals`.
- Added support for `Index.value_counts`.
- Added support for `Series.dt.day_name` and `Series.dt.month_name`.
- Added support for indexing on Index, e.g., `df.index[:10]`.
- Added support for `DataFrame.unstack` and `Series.unstack`.
- Added support for `DataFrame.asfreq` and `Series.asfreq`.
- Added support for `Series.dt.is_month_start` and `Series.dt.is_month_end`.
- Added support for `Index.all` and `Index.any`.
- Added support for `Series.dt.is_year_start` and `Series.dt.is_year_end`.
- Added support for `Series.dt.is_quarter_start` and `Series.dt.is_quarter_end`.
- Added support for lazy `DatetimeIndex`.
- Added support for `Series.argmax` and `Series.argmin`.
- Added support for `Series.dt.is_leap_year`.
- Added support for `DataFrame.items`.
- Added support for `Series.dt.floor` and `Series.dt.ceil`.
- Added support for `Index.reindex`.
- Added support for `DatetimeIndex` properties: `year`, `month`, `day`, `hour`, `minute`, `second`, `microsecond`,
    `nanosecond`, `date`, `dayofyear`, `day_of_year`, `dayofweek`, `day_of_week`, `weekday`, `quarter`,
    `is_month_start`, `is_month_end`, `is_quarter_start`, `is_quarter_end`, `is_year_start`, `is_year_end`
    and `is_leap_year`.
- Added support for `Resampler.fillna` and `Resampler.bfill`.
- Added limited support for the `Timedelta` type, including creating `Timedelta` columns and `to_pandas`.
- Added support for `Index.argmax` and `Index.argmin`.

#### Improvements

- Removed the public preview warning message when importing Snowpark pandas.
- Removed unnecessary count query from `SnowflakeQueryCompiler.is_series_like` method.
- `Dataframe.columns` now returns native pandas Index object instead of Snowpark Index object.
- Refactor and introduce `query_compiler` argument in `Index` constructor to create `Index` from query compiler.
- `pd.to_datetime` now returns a DatetimeIndex object instead of a Series object.
- `pd.date_range` now returns a DatetimeIndex object instead of a Series object.

#### Bug Fixes

- Made passing an unsupported aggregation function to `pivot_table` raise `NotImplementedError` instead of `KeyError`.
- Removed axis labels and callable names from error messages and telemetry about unsupported aggregations.
- Fixed AssertionError in `Series.drop_duplicates` and `DataFrame.drop_duplicates` when called after `sort_values`.
- Fixed a bug in `Index.to_frame` where the result frame's column name may be wrong where name is unspecified.
- Fixed a bug where some Index docstrings are ignored.
- Fixed a bug in `Series.reset_index(drop=True)` where the result name may be wrong.
- Fixed a bug in `Groupby.first/last` ordering by the correct columns in the underlying window expression.

## 1.20.0 (2024-07-17)

### Snowpark Python API Updates

#### Improvements

- Added distributed tracing using open telemetry APIs for table stored procedure function in `DataFrame`:
  - `_execute_and_get_query_id`
- Added support for the `arrays_zip` function.
- Improves performance for binary column expression and `df._in` by avoiding unnecessary cast for numeric values. You can enable this optimization by setting `session.eliminate_numeric_sql_value_cast_enabled = True`.
- Improved error message for `write_pandas` when the target table does not exist and `auto_create_table=False`.
- Added open telemetry tracing on UDxF functions in Snowpark.
- Added open telemetry tracing on stored procedure registration in Snowpark.
- Added a new optional parameter called `format_json` to the `Session.SessionBuilder.app_name` function that sets the app name in the `Session.query_tag` in JSON format. By default, this parameter is set to `False`.

#### Bug Fixes
- Fixed a bug where SQL generated for `lag(x, 0)` was incorrect and failed with error message `argument 1 to function LAG needs to be constant, found 'SYSTEM$NULL_TO_FIXED(null)'`.

### Snowpark Local Testing Updates

#### New Features

- Added support for the following APIs:
  - snowflake.snowpark.functions
    - random
- Added new parameters to `patch` function when registering a mocked function:
  - `distinct` allows an alternate function to be specified for when a sql function should be distinct.
  - `pass_column_index` passes a named parameter `column_index` to the mocked function that contains the pandas.Index for the input data.
  - `pass_row_index` passes a named parameter `row_index` to the mocked function that is the 0 indexed row number the function is currently operating on.
  - `pass_input_data` passes a named parameter `input_data` to the mocked function that contains the entire input dataframe for the current expression.
  - Added support for the `column_order` parameter to method `DataFrameWriter.save_as_table`.


#### Bug Fixes
- Fixed a bug that caused DecimalType columns to be incorrectly truncated to integer precision when used in BinaryExpressions.

### Snowpark pandas API Updates

#### New Features
- Added support for `DataFrameGroupBy.all`, `SeriesGroupBy.all`, `DataFrameGroupBy.any`, and `SeriesGroupBy.any`.
- Added support for `DataFrame.nlargest`, `DataFrame.nsmallest`, `Series.nlargest` and `Series.nsmallest`.
- Added support for `replace` and `frac > 1` in `DataFrame.sample` and `Series.sample`.
- Added support for `read_excel` (Uses local pandas for processing)
- Added support for `Series.at`, `Series.iat`, `DataFrame.at`, and `DataFrame.iat`.
- Added support for `Series.dt.isocalendar`.
- Added support for `Series.case_when` except when condition or replacement is callable.
- Added documentation pages for `Index` and its APIs.
- Added support for `DataFrame.assign`.
- Added support for `DataFrame.stack`.
- Added support for `DataFrame.pivot` and `pd.pivot`.
- Added support for `DataFrame.to_csv` and `Series.to_csv`.
- Added partial support for `Series.str.translate` where the values in the `table` are single-codepoint strings.
- Added support for `DataFrame.corr`.
- Allow `df.plot()` and `series.plot()` to be called, materializing the data into the local client
- Added support for `DataFrameGroupBy` and `SeriesGroupBy` aggregations `first` and `last`
- Added support for `DataFrameGroupBy.get_group`.
- Added support for `limit` parameter when `method` parameter is used in `fillna`.
- Added partial support for `Series.str.translate` where the values in the `table` are single-codepoint strings.
- Added support for `DataFrame.corr`.
- Added support for `DataFrame.equals` and `Series.equals`.
- Added support for `DataFrame.reindex` and `Series.reindex`.
- Added support for `Index.astype`.
- Added support for `Index.unique` and `Index.nunique`.
- Added support for `Index.sort_values`.

#### Bug Fixes
- Fixed an issue when using np.where and df.where when the scalar 'other' is the literal 0.
- Fixed a bug regarding precision loss when converting to Snowpark pandas `DataFrame` or `Series` with `dtype=np.uint64`.
- Fixed bug where `values` is set to `index` when `index` and `columns` contain all columns in DataFrame during `pivot_table`.

#### Improvements
- Added support for `Index.copy()`
- Added support for Index APIs: `dtype`, `values`, `item()`, `tolist()`, `to_series()` and `to_frame()`
- Expand support for DataFrames with no rows in `pd.pivot_table` and `DataFrame.pivot_table`.
- Added support for `inplace` parameter in `DataFrame.sort_index` and `Series.sort_index`.


## 1.19.0 (2024-06-25)

### Snowpark Python API Updates

#### New Features

- Added support for `to_boolean` function.
- Added documentation pages for Index and its APIs.

#### Bug Fixes

- Fixed a bug where python stored procedure with table return type fails when run in a task.
- Fixed a bug where df.dropna fails due to `RecursionError: maximum recursion depth exceeded` when the DataFrame has more than 500 columns.
- Fixed a bug where `AsyncJob.result("no_result")` doesn't wait for the query to finish execution.


### Snowpark Local Testing Updates

#### New Features

- Added support for the `strict` parameter when registering UDFs and Stored Procedures.

#### Bug Fixes

- Fixed a bug in convert_timezone that made the setting the source_timezone parameter return an error.
- Fixed a bug where creating DataFrame with empty data of type `DateType` raises `AttributeError`.
- Fixed a bug that table merge fails when update clause exists but no update takes place.
- Fixed a bug in mock implementation of `to_char` that raises `IndexError` when incoming column has nonconsecutive row index.
- Fixed a bug in handling of `CaseExpr` expressions that raises `IndexError` when incoming column has nonconsecutive row index.
- Fixed a bug in implementation of `Column.like` that raises `IndexError` when incoming column has nonconsecutive row index.

#### Improvements

- Added support for type coercion in the implementation of DataFrame.replace, DataFrame.dropna and the mock function `iff`.

### Snowpark pandas API Updates

#### New Features

- Added partial support for `DataFrame.pct_change` and `Series.pct_change` without the `freq` and `limit` parameters.
- Added support for `Series.str.get`.
- Added support for `Series.dt.dayofweek`, `Series.dt.day_of_week`, `Series.dt.dayofyear`, and `Series.dt.day_of_year`.
- Added support for `Series.str.__getitem__` (`Series.str[...]`).
- Added support for `Series.str.lstrip` and `Series.str.rstrip`.
- Added support for `DataFrameGroupBy.size` and `SeriesGroupBy.size`.
- Added support for `DataFrame.expanding` and `Series.expanding` for aggregations `count`, `sum`, `min`, `max`, `mean`, `std`, `var`, and `sem` with `axis=0`.
- Added support for `DataFrame.rolling` and `Series.rolling` for aggregation `count` with `axis=0`.
- Added support for `Series.str.match`.
- Added support for `DataFrame.resample` and `Series.resample` for aggregations `size`, `first`, and `last`.
- Added support for `DataFrameGroupBy.all`, `SeriesGroupBy.all`, `DataFrameGroupBy.any`, and `SeriesGroupBy.any`.
- Added support for `DataFrame.nlargest`, `DataFrame.nsmallest`, `Series.nlargest` and `Series.nsmallest`.
- Added support for `replace` and `frac > 1` in `DataFrame.sample` and `Series.sample`.
- Added support for `read_excel` (Uses local pandas for processing)
- Added support for `Series.at`, `Series.iat`, `DataFrame.at`, and `DataFrame.iat`.
- Added support for `Series.dt.isocalendar`.
- Added support for `Series.case_when` except when condition or replacement is callable.
- Added documentation pages for `Index` and its APIs.
- Added support for `DataFrame.assign`.
- Added support for `DataFrame.stack`.
- Added support for `DataFrame.pivot` and `pd.pivot`.
- Added support for `DataFrame.to_csv` and `Series.to_csv`.
- Added support for `Index.T`.

#### Bug Fixes

- Fixed a bug that causes output of GroupBy.aggregate's columns to be ordered incorrectly.
- Fixed a bug where `DataFrame.describe` on a frame with duplicate columns of differing dtypes could cause an error or incorrect results.
- Fixed a bug in `DataFrame.rolling` and `Series.rolling` so `window=0` now throws `NotImplementedError` instead of `ValueError`

#### Improvements

- Added support for named aggregations in `DataFrame.aggregate` and `Series.aggregate` with `axis=0`.
- `pd.read_csv` reads using the native pandas CSV parser, then uploads data to snowflake using parquet. This enables most of the parameters supported by `read_csv` including date parsing and numeric conversions. Uploading via parquet is roughly twice as fast as uploading via CSV.
- Initial work to support an `pd.Index` directly in Snowpark pandas. Support for `pd.Index` as a first-class component of Snowpark pandas is coming soon.
- Added a lazy index constructor and support for `len`, `shape`, `size`, `empty`, `to_pandas()` and `names`. For `df.index`, Snowpark pandas creates a lazy index object.
- For `df.columns`, Snowpark pandas supports a non-lazy version of an `Index` since the data is already stored locally.

## 1.18.0 (2024-05-28)

### Snowpark Python API Updates

#### Improvements

- Improved error message to remind users set `{"infer_schema": True}` when reading csv file without specifying its schema.
- Improved error handling for `Session.create_dataframe` when called with more than 512 rows and using `format` or `pyformat` `paramstyle`.

### Snowpark pandas API Updates

#### New Features

- Added `DataFrame.cache_result` and `Series.cache_result` methods for users to persist DataFrames and Series to a temporary table lasting the duration of the session to improve latency of subsequent operations.

#### Bug Fixes

#### Improvements

- Added partial support for `DataFrame.pivot_table` with no `index` parameter, as well as for `margins` parameter.
- Updated the signature of `DataFrame.shift`/`Series.shift`/`DataFrameGroupBy.shift`/`SeriesGroupBy.shift` to match pandas 2.2.1. Snowpark pandas does not yet support the newly-added `suffix` argument, or sequence values of `periods`.
- Re-added support for `Series.str.split`.

#### Bug Fixes

- Fixed how we support mixed columns for string methods (`Series.str.*`).

### Snowpark Local Testing Updates

#### New Features

- Added support for the following DataFrameReader read options to file formats `csv` and `json`:
  - PURGE
  - PATTERN
  - INFER_SCHEMA with value being `False`
  - ENCODING with value being `UTF8`
- Added support for `DataFrame.analytics.moving_agg` and `DataFrame.analytics.cumulative_agg_agg`.
- Added support for `if_not_exists` parameter during UDF and stored procedure registration.

#### Bug Fixes

- Fixed a bug that when processing time format, fractional second part is not handled properly.
- Fixed a bug that caused function calls on `*` to fail.
- Fixed a bug that prevented creation of map and struct type objects.
- Fixed a bug that function `date_add` was unable to handle some numeric types.
- Fixed a bug that `TimestampType` casting resulted in incorrect data.
- Fixed a bug that caused `DecimalType` data to have incorrect precision in some cases.
- Fixed a bug where referencing missing table or view raises confusing `IndexError`.
- Fixed a bug that mocked function `to_timestamp_ntz` can not handle None data.
- Fixed a bug that mocked UDFs handles output data of None improperly.
- Fixed a bug where `DataFrame.with_column_renamed` ignores attributes from parent DataFrames after join operations.
- Fixed a bug that integer precision of large value gets lost when converted to pandas DataFrame.
- Fixed a bug that the schema of datetime object is wrong when create DataFrame from a pandas DataFrame.
- Fixed a bug in the implementation of `Column.equal_nan` where null data is handled incorrectly.
- Fixed a bug where `DataFrame.drop` ignore attributes from parent DataFrames after join operations.
- Fixed a bug in mocked function `date_part` where Column type is set wrong.
- Fixed a bug where `DataFrameWriter.save_as_table` does not raise exceptions when inserting null data into non-nullable columns.
- Fixed a bug in the implementation of `DataFrameWriter.save_as_table` where
  - Append or Truncate fails when incoming data has different schema than existing table.
  - Truncate fails when incoming data does not specify columns that are nullable.

#### Improvements

- Removed dependency check for `pyarrow` as it is not used.
- Improved target type coverage of `Column.cast`, adding support for casting to boolean and all integral types.
- Aligned error experience when calling UDFs and stored procedures.
- Added appropriate error messages for `is_permanent` and `anonymous` options in UDFs and stored procedures registration to make it more clear that those features are not yet supported.
- File read operation with unsupported options and values now raises `NotImplementedError` instead of warnings and unclear error information.

## 1.17.0 (2024-05-21)

### Snowpark Python API Updates

#### New Features

- Added support to add a comment on tables and views using the functions listed below:
  - `DataFrameWriter.save_as_table`
  - `DataFrame.create_or_replace_view`
  - `DataFrame.create_or_replace_temp_view`
  - `DataFrame.create_or_replace_dynamic_table`

#### Improvements

- Improved error message to remind users to set `{"infer_schema": True}` when reading CSV file without specifying its schema.

### Snowpark pandas API Updates

#### New Features

- Start of Public Preview of Snowpark pandas API. Refer to the [Snowpark pandas API Docs](https://docs.snowflake.com/developer-guide/snowpark/python/snowpark-pandas) for more details.

### Snowpark Local Testing Updates

#### New Features

- Added support for NumericType and VariantType data conversion in the mocked function `to_timestamp_ltz`, `to_timestamp_ntz`, `to_timestamp_tz` and `to_timestamp`.
- Added support for DecimalType, BinaryType, ArrayType, MapType, TimestampType, DateType and TimeType data conversion in the mocked function `to_char`.
- Added support for the following APIs:
  - snowflake.snowpark.functions:
    - to_varchar
  - snowflake.snowpark.DataFrame:
    - pivot
  - snowflake.snowpark.Session:
    - cancel_all
- Introduced a new exception class `snowflake.snowpark.mock.exceptions.SnowparkLocalTestingException`.
- Added support for casting to FloatType

#### Bug Fixes

- Fixed a bug that stored procedure and UDF should not remove imports already in the `sys.path` during the clean-up step.
- Fixed a bug that when processing datetime format, the fractional second part is not handled properly.
- Fixed a bug that on Windows platform that file operations was unable to properly handle file separator in directory name.
- Fixed a bug that on Windows platform that when reading a pandas dataframe, IntervalType column with integer data can not be processed.
- Fixed a bug that prevented users from being able to select multiple columns with the same alias.
- Fixed a bug that `Session.get_current_[schema|database|role|user|account|warehouse]` returns upper-cased identifiers when identifiers are quoted.
- Fixed a bug that function `substr` and `substring` can not handle 0-based `start_expr`.

#### Improvements

- Standardized the error experience by raising `SnowparkLocalTestingException` in error cases which is on par with `SnowparkSQLException` raised in non-local execution.
- Improved error experience of `Session.write_pandas` method that `NotImplementError` will be raised when called.
- Aligned error experience with reusing a closed session in non-local execution.

## 1.16.0 (2024-05-07)

### New Features

- Support stored procedure register with packages given as Python modules.
- Added snowflake.snowpark.Session.lineage.trace to explore data lineage of snowfake objects.
- Added support for structured type schema parsing.

### Bug Fixes

- Fixed a bug when inferring schema, single quotes are added to stage files already have single quotes.

### Local Testing Updates

#### New Features

- Added support for StringType, TimestampType and VariantType data conversion in the mocked function `to_date`.
- Added support for the following APIs:
  - snowflake.snowpark.functions
    - get
    - concat
    - concat_ws

#### Bug Fixes

- Fixed a bug that caused `NaT` and `NaN` values to not be recognized.
- Fixed a bug where, when inferring a schema, single quotes were added to stage files that already had single quotes.
- Fixed a bug where `DataFrameReader.csv` was unable to handle quoted values containing a delimiter.
- Fixed a bug that when there is `None` value in an arithmetic calculation, the output should remain `None` instead of `math.nan`.
- Fixed a bug in function `sum` and `covar_pop` that when there is `math.nan` in the data, the output should also be `math.nan`.
- Fixed a bug that stage operation can not handle directories.
- Fixed a bug that `DataFrame.to_pandas` should take Snowflake numeric types with precision 38 as `int64`.

## 1.15.0 (2024-04-24)

### New Features

- Added `truncate` save mode in `DataFrameWrite` to overwrite existing tables by truncating the underlying table instead of dropping it.
- Added telemetry to calculate query plan height and number of duplicate nodes during collect operations.
- Added the functions below to unload data from a `DataFrame` into one or more files in a stage:
  - `DataFrame.write.json`
  - `DataFrame.write.csv`
  - `DataFrame.write.parquet`
- Added distributed tracing using open telemetry APIs for action functions in `DataFrame` and `DataFrameWriter`:
  - snowflake.snowpark.DataFrame:
    - collect
    - collect_nowait
    - to_pandas
    - count
    - show
  - snowflake.snowpark.DataFrameWriter:
    - save_as_table
- Added support for snow:// URLs to `snowflake.snowpark.Session.file.get` and `snowflake.snowpark.Session.file.get_stream`
- Added support to register stored procedures and UDxFs with a `comment`.
- UDAF client support is ready for public preview. Please stay tuned for the Snowflake announcement of UDAF public preview.
- Added support for dynamic pivot.  This feature is currently in private preview.

### Improvements

- Improved the generated query performance for both compilation and execution by converting duplicate subqueries to Common Table Expressions (CTEs). It is still an experimental feature not enabled by default, and can be enabled by setting `session.cte_optimization_enabled` to `True`.

### Bug Fixes

- Fixed a bug where `statement_params` was not passed to query executions that register stored procedures and user defined functions.
- Fixed a bug causing `snowflake.snowpark.Session.file.get_stream` to fail for quoted stage locations.
- Fixed a bug that an internal type hint in `utils.py` might raise AttributeError in case the underlying module can not be found.

### Local Testing Updates

#### New Features

- Added support for registering UDFs and stored procedures.
- Added support for the following APIs:
  - snowflake.snowpark.Session:
    - file.put
    - file.put_stream
    - file.get
    - file.get_stream
    - read.json
    - add_import
    - remove_import
    - get_imports
    - clear_imports
    - add_packages
    - add_requirements
    - clear_packages
    - remove_package
    - udf.register
    - udf.register_from_file
    - sproc.register
    - sproc.register_from_file
  - snowflake.snowpark.functions
    - current_database
    - current_session
    - date_trunc
    - object_construct
    - object_construct_keep_null
    - pow
    - sqrt
    - udf
    - sproc
- Added support for StringType, TimestampType and VariantType data conversion in the mocked function `to_time`.

#### Bug Fixes

- Fixed a bug that null filled columns for constant functions.
- Fixed a bug that implementation of to_object, to_array and to_binary to better handle null inputs.
- Fixed a bug that timestamp data comparison can not handle year beyond 2262.
- Fixed a bug that `Session.builder.getOrCreate` should return the created mock session.

## 1.14.0 (2024-03-20)

### New Features

- Added support for creating vectorized UDTFs with `process` method.
- Added support for dataframe functions:
  - to_timestamp_ltz
  - to_timestamp_ntz
  - to_timestamp_tz
  - locate
- Added support for ASOF JOIN type.
- Added support for the following local testing APIs:
  - snowflake.snowpark.functions:
    - to_double
    - to_timestamp
    - to_timestamp_ltz
    - to_timestamp_ntz
    - to_timestamp_tz
    - greatest
    - least
    - convert_timezone
    - dateadd
    - date_part
  - snowflake.snowpark.Session:
    - get_current_account
    - get_current_warehouse
    - get_current_role
    - use_schema
    - use_warehouse
    - use_database
    - use_role

### Bug Fixes

- Fixed a bug in `SnowflakePlanBuilder` that `save_as_table` does not filter column that name start with '$' and follow by number correctly.
- Fixed a bug that statement parameters may have no effect when resolving imports and packages.
- Fixed bugs in local testing:
  - LEFT ANTI and LEFT SEMI joins drop rows with null values.
  - DataFrameReader.csv incorrectly parses data when the optional parameter `field_optionally_enclosed_by` is specified.
  - Column.regexp only considers the first entry when `pattern` is a `Column`.
  - Table.update raises `KeyError` when updating null values in the rows.
  - VARIANT columns raise errors at `DataFrame.collect`.
  - `count_distinct` does not work correctly when counting.
  - Null values in integer columns raise `TypeError`.

### Improvements

- Added telemetry to local testing.
- Improved the error message of `DataFrameReader` to raise `FileNotFound` error when reading a path that does not exist or when there are no files under the path.

## 1.13.0 (2024-02-26)

### New Features

- Added support for an optional `date_part` argument in function `last_day`.
- `SessionBuilder.app_name` will set the query_tag after the session is created.
- Added support for the following local testing functions:
  - current_timestamp
  - current_date
  - current_time
  - strip_null_value
  - upper
  - lower
  - length
  - initcap

### Improvements

- Added cleanup logic at interpreter shutdown to close all active sessions.
- Closing sessions within stored procedures now is a no-op logging a warning instead of raising an error.

### Bug Fixes

- Fixed a bug in `DataFrame.to_local_iterator` where the iterator could yield wrong results if another query is executed before the iterator finishes due to wrong isolation level. For details, please see #945.
- Fixed a bug that truncated table names in error messages while running a plan with local testing enabled.
- Fixed a bug that `Session.range` returns empty result when the range is large.

## 1.12.1 (2024-02-08)

### Improvements

- Use `split_blocks=True` by default during `to_pandas` conversion, for optimal memory allocation. This parameter is passed to `pyarrow.Table.to_pandas`, which enables `PyArrow` to split the memory allocation into smaller, more manageable blocks instead of allocating a single contiguous block. This results in better memory management when dealing with larger datasets.

### Bug Fixes

- Fixed a bug in `DataFrame.to_pandas` that caused an error when evaluating on a Dataframe with an `IntergerType` column with null values.

## 1.12.0 (2024-01-30)

### New Features

- Exposed `statement_params` in `StoredProcedure.__call__`.
- Added two optional arguments to `Session.add_import`.
  - `chunk_size`: The number of bytes to hash per chunk of the uploaded files.
  - `whole_file_hash`: By default only the first chunk of the uploaded import is hashed to save time. When this is set to True each uploaded file is fully hashed instead.
- Added parameters `external_access_integrations` and `secrets` when creating a UDAF from Snowpark Python to allow integration with external access.
- Added a new method `Session.append_query_tag`. Allows an additional tag to be added to the current query tag by appending it as a comma separated value.
- Added a new method `Session.update_query_tag`. Allows updates to a JSON encoded dictionary query tag.
- `SessionBuilder.getOrCreate` will now attempt to replace the singleton it returns when token expiration has been detected.
- Added support for new functions in `snowflake.snowpark.functions`:
  - `array_except`
  - `create_map`
  - `sign`/`signum`
- Added the following functions to `DataFrame.analytics`:
  - Added the `moving_agg` function in `DataFrame.analytics` to enable moving aggregations like sums and averages with multiple window sizes.
  - Added the `cummulative_agg` function in `DataFrame.analytics` to enable commulative aggregations like sums and averages on multiple columns.
  - Added the `compute_lag` and `compute_lead` functions in `DataFrame.analytics` for enabling lead and lag calculations on multiple columns.
  - Added the `time_series_agg` function in `DataFrame.analytics` to enable time series aggregations like sums and averages with multiple time windows.

### Bug Fixes

- Fixed a bug in `DataFrame.na.fill` that caused Boolean values to erroneously override integer values.
- Fixed a bug in `Session.create_dataframe` where the Snowpark DataFrames created using pandas DataFrames were not inferring the type for timestamp columns correctly. The behavior is as follows:
  - Earlier timestamp columns without a timezone would be converted to nanosecond epochs and inferred as `LongType()`, but will now be correctly maintained as timestamp values and be inferred as `TimestampType(TimestampTimeZone.NTZ)`.
  - Earlier timestamp columns with a timezone would be inferred as `TimestampType(TimestampTimeZone.NTZ)` and loose timezone information but will now be correctly inferred as `TimestampType(TimestampTimeZone.LTZ)` and timezone information is retained correctly.
  - Set session parameter `PYTHON_SNOWPARK_USE_LOGICAL_TYPE_FOR_CREATE_DATAFRAME` to revert back to old behavior. It is recommended that you update your code to align with correct behavior because the parameter will be removed in the future.
- Fixed a bug that `DataFrame.to_pandas` gets decimal type when scale is not 0, and creates an object dtype in `pandas`. Instead, we cast the value to a float64 type.
- Fixed bugs that wrongly flattened the generated SQL when one of the following happens:
  - `DataFrame.filter()` is called after `DataFrame.sort().limit()`.
  - `DataFrame.sort()` or `filter()` is called on a DataFrame that already has a window function or sequence-dependent data generator column.
    For instance, `df.select("a", seq1().alias("b")).select("a", "b").sort("a")` won't flatten the sort clause anymore.
  - a window or sequence-dependent data generator column is used after `DataFrame.limit()`. For instance, `df.limit(10).select(row_number().over())` won't flatten the limit and select in the generated SQL.
- Fixed a bug where aliasing a DataFrame column raised an error when the DataFame was copied from another DataFrame with an aliased column. For instance,

  ```python
  df = df.select(col("a").alias("b"))
  df = copy(df)
  df.select(col("b").alias("c"))  # threw an error. Now it's fixed.
  ```

- Fixed a bug in `Session.create_dataframe` that the non-nullable field in a schema is not respected for boolean type. Note that this fix is only effective when the user has the privilege to create a temp table.
- Fixed a bug in SQL simplifier where non-select statements in `session.sql` dropped a SQL query when used with `limit()`.
- Fixed a bug that raised an exception when session parameter `ERROR_ON_NONDETERMINISTIC_UPDATE` is true.

### Behavior Changes (API Compatible)

- When parsing data types during a `to_pandas` operation, we rely on GS precision value to fix precision issues for large integer values. This may affect users where a column that was earlier returned as `int8` gets returned as `int64`. Users can fix this by explicitly specifying precision values for their return column.
- Aligned behavior for `Session.call` in case of table stored procedures where running `Session.call` would not trigger stored procedure unless a `collect()` operation was performed.
- `StoredProcedureRegistration` will now automatically add `snowflake-snowpark-python` as a package dependency. The added dependency will be on the client's local version of the library and an error is thrown if the server cannot support that version.

## 1.11.1 (2023-12-07)

### Bug Fixes

- Fixed a bug that numpy should not be imported at the top level of mock module.
- Added support for these new functions in `snowflake.snowpark.functions`:
  - `from_utc_timestamp`
  - `to_utc_timestamp`

## 1.11.0 (2023-12-05)

### New Features

- Add the `conn_error` attribute to `SnowflakeSQLException` that stores the whole underlying exception from `snowflake-connector-python`.
- Added support for `RelationalGroupedDataframe.pivot()` to access `pivot` in the following pattern `Dataframe.group_by(...).pivot(...)`.
- Added experimental feature: Local Testing Mode, which allows you to create and operate on Snowpark Python DataFrames locally without connecting to a Snowflake account. You can use the local testing framework to test your DataFrame operations locally, on your development machine or in a CI (continuous integration) pipeline, before deploying code changes to your account.

- Added support for `arrays_to_object` new functions in `snowflake.snowpark.functions`.
- Added support for the vector data type.

### Dependency Updates

- Bumped cloudpickle dependency to work with `cloudpickle==2.2.1`
- Updated ``snowflake-connector-python`` to `3.4.0`.

### Bug Fixes

- DataFrame column names quoting check now supports newline characters.
- Fix a bug where a DataFrame generated by `session.read.with_metadata` creates inconsistent table when doing `df.write.save_as_table`.

## 1.10.0 (2023-11-03)

### New Features

- Added support for managing case sensitivity in `DataFrame.to_local_iterator()`.
- Added support for specifying vectorized UDTF's input column names by using the optional parameter `input_names` in `UDTFRegistration.register/register_file` and `functions.pandas_udtf`. By default, `RelationalGroupedDataFrame.applyInPandas` will infer the column names from current dataframe schema.
- Add `sql_error_code` and `raw_message` attributes to `SnowflakeSQLException` when it is caused by a SQL exception.

### Bug Fixes

- Fixed a bug in `DataFrame.to_pandas()` where converting snowpark dataframes to pandas dataframes was losing precision on integers with more than 19 digits.
- Fixed a bug that `session.add_packages` can not handle requirement specifier that contains project name with underscore and version.
- Fixed a bug in `DataFrame.limit()` when `offset` is used and the parent `DataFrame` uses `limit`. Now the `offset` won't impact the parent DataFrame's `limit`.
- Fixed a bug in `DataFrame.write.save_as_table` where dataframes created from read api could not save data into snowflake because of invalid column name `$1`.

### Behavior change

- Changed the behavior of `date_format`:
  - The `format` argument changed from optional to required.
  - The returned result changed from a date object to a date-formatted string.
- When a window function, or a sequence-dependent data generator (`normal`, `zipf`, `uniform`, `seq1`, `seq2`, `seq4`, `seq8`) function is used, the sort and filter operation will no longer be flattened when generating the query.

## 1.9.0 (2023-10-13)

### New Features

- Added support for the Python 3.11 runtime environment.

### Dependency updates

- Added back the dependency of `typing-extensions`.

### Bug Fixes

- Fixed a bug where imports from permanent stage locations were ignored for temporary stored procedures, UDTFs, UDFs, and UDAFs.
- Revert back to using CTAS (create table as select) statement for `Dataframe.writer.save_as_table` which does not need insert permission for writing tables.

### New Features
- Support `PythonObjJSONEncoder` json-serializable objects for `ARRAY` and `OBJECT` literals.

## 1.8.0 (2023-09-14)

### New Features

- Added support for VOLATILE/IMMUTABLE keyword when registering UDFs.
- Added support for specifying clustering keys when saving dataframes using `DataFrame.save_as_table`.
- Accept `Iterable` objects input for `schema` when creating dataframes using `Session.create_dataframe`.
- Added the property `DataFrame.session` to return a `Session` object.
- Added the property `Session.session_id` to return an integer that represents session ID.
- Added the property `Session.connection` to return a `SnowflakeConnection` object .

- Added support for creating a Snowpark session from a configuration file or environment variables.

### Dependency updates

- Updated ``snowflake-connector-python`` to 3.2.0.

### Bug Fixes

- Fixed a bug where automatic package upload would raise `ValueError` even when compatible package version were added in `session.add_packages`.
- Fixed a bug where table stored procedures were not registered correctly when using `register_from_file`.
- Fixed a bug where dataframe joins failed with `invalid_identifier` error.
- Fixed a bug where `DataFrame.copy` disables SQL simplfier for the returned copy.
- Fixed a bug where `session.sql().select()` would fail if any parameters are specified to `session.sql()`

## 1.7.0 (2023-08-28)

### New Features

- Added parameters `external_access_integrations` and `secrets` when creating a UDF, UDTF or Stored Procedure from Snowpark Python to allow integration with external access.
- Added support for these new functions in `snowflake.snowpark.functions`:
  - `array_flatten`
  - `flatten`
- Added support for `apply_in_pandas` in `snowflake.snowpark.relational_grouped_dataframe`.
- Added support for replicating your local Python environment on Snowflake via `Session.replicate_local_environment`.

### Bug Fixes

- Fixed a bug where `session.create_dataframe` fails to properly set nullable columns where nullability was affected by order or data was given.
- Fixed a bug where `DataFrame.select` could not identify and alias columns in presence of table functions when output columns of table function overlapped with columns in dataframe.

### Behavior Changes

- When creating stored procedures, UDFs, UDTFs, UDAFs with parameter `is_permanent=False` will now create temporary objects even when `stage_name` is provided. The default value of `is_permanent` is `False` which is why if this value is not explicitly set to `True` for permanent objects, users will notice a change in behavior.
- `types.StructField` now enquotes column identifier by default.

## 1.6.1 (2023-08-02)

### New Features

- Added support for these new functions in `snowflake.snowpark.functions`:
  - `array_sort`
  - `sort_array`
  - `array_min`
  - `array_max`
  - `explode_outer`
- Added support for pure Python packages specified via `Session.add_requirements` or `Session.add_packages`. They are now usable in stored procedures and UDFs even if packages are not present on the Snowflake Anaconda channel.
  - Added Session parameter `custom_packages_upload_enabled` and `custom_packages_force_upload_enabled` to enable the support for pure Python packages feature mentioned above. Both parameters default to `False`.
- Added support for specifying package requirements by passing a Conda environment yaml file to `Session.add_requirements`.
- Added support for asynchronous execution of multi-query dataframes that contain binding variables.
- Added support for renaming multiple columns in `DataFrame.rename`.
- Added support for Geometry datatypes.
- Added support for `params` in `session.sql()` in stored procedures.
- Added support for user-defined aggregate functions (UDAFs). This feature is currently in private preview.
- Added support for vectorized UDTFs (user-defined table functions). This feature is currently in public preview.
- Added support for Snowflake Timestamp variants (i.e., `TIMESTAMP_NTZ`, `TIMESTAMP_LTZ`, `TIMESTAMP_TZ`)
  - Added `TimestampTimezone` as an argument in `TimestampType` constructor.
  - Added type hints `NTZ`, `LTZ`, `TZ` and `Timestamp` to annotate functions when registering UDFs.

### Improvements

- Removed redundant dependency `typing-extensions`.
- `DataFrame.cache_result` now creates temp table fully qualified names under current database and current schema.

### Bug Fixes

- Fixed a bug where type check happens on pandas before it is imported.
- Fixed a bug when creating a UDF from `numpy.ufunc`.
- Fixed a bug where `DataFrame.union` was not generating the correct `Selectable.schema_query` when SQL simplifier is enabled.

### Behavior Changes

- `DataFrameWriter.save_as_table` now respects the `nullable` field of the schema provided by the user or the inferred schema based on data from user input.

### Dependency updates

- Updated ``snowflake-connector-python`` to 3.0.4.

## 1.5.1 (2023-06-20)

### New Features

- Added support for the Python 3.10 runtime environment.

## 1.5.0 (2023-06-09)

### Behavior Changes

- Aggregation results, from functions such as `DataFrame.agg` and `DataFrame.describe`, no longer strip away non-printing characters from column names.

### New Features

- Added support for the Python 3.9 runtime environment.
- Added support for new functions in `snowflake.snowpark.functions`:
  - `array_generate_range`
  - `array_unique_agg`
  - `collect_set`
  - `sequence`
- Added support for registering and calling stored procedures with `TABLE` return type.
- Added support for parameter `length` in `StringType()` to specify the maximum number of characters that can be stored by the column.
- Added the alias `functions.element_at()` for `functions.get()`.
- Added the alias `Column.contains` for `functions.contains`.
- Added experimental feature `DataFrame.alias`.
- Added support for querying metadata columns from stage when creating `DataFrame` using `DataFrameReader`.
- Added support for `StructType.add` to append more fields to existing `StructType` objects.
- Added support for parameter `execute_as` in `StoredProcedureRegistration.register_from_file()` to specify stored procedure caller rights.

### Bug Fixes

- Fixed a bug where the `Dataframe.join_table_function` did not run all of the necessary queries to set up the join table function when SQL simplifier was enabled.
- Fixed type hint declaration for custom types - `ColumnOrName`, `ColumnOrLiteralStr`, `ColumnOrSqlExpr`, `LiteralType` and `ColumnOrLiteral` that were breaking `mypy` checks.
- Fixed a bug where `DataFrameWriter.save_as_table` and `DataFrame.copy_into_table` failed to parse fully qualified table names.

## 1.4.0 (2023-04-24)

### New Features

- Added support for `session.getOrCreate`.
- Added support for alias `Column.getField`.
- Added support for new functions in `snowflake.snowpark.functions`:
  - `date_add` and `date_sub` to make add and subtract operations easier.
  - `daydiff`
  - `explode`
  - `array_distinct`.
  - `regexp_extract`.
  - `struct`.
  - `format_number`.
  - `bround`.
  - `substring_index`
- Added parameter `skip_upload_on_content_match` when creating UDFs, UDTFs and stored procedures using `register_from_file` to skip uploading files to a stage if the same version of the files are already on the stage.
- Added support for `DataFrameWriter.save_as_table` method to take table names that contain dots.
- Flattened generated SQL when `DataFrame.filter()` or `DataFrame.order_by()` is followed by a projection statement (e.g. `DataFrame.select()`, `DataFrame.with_column()`).
- Added support for creating dynamic tables _(in private preview)_ using `Dataframe.create_or_replace_dynamic_table`.
- Added an optional argument `params` in `session.sql()` to support binding variables. Note that this is not supported in stored procedures yet.

### Bug Fixes

- Fixed a bug in `strtok_to_array` where an exception was thrown when a delimiter was passed in.
- Fixed a bug in `session.add_import` where the module had the same namespace as other dependencies.

## 1.3.0 (2023-03-28)

### New Features

- Added support for `delimiters` parameter in `functions.initcap()`.
- Added support for `functions.hash()` to accept a variable number of input expressions.
- Added API `Session.RuntimeConfig` for getting/setting/checking the mutability of any runtime configuration.
- Added support managing case sensitivity in `Row` results from `DataFrame.collect` using `case_sensitive` parameter.
- Added API `Session.conf` for getting, setting or checking the mutability of any runtime configuration.
- Added support for managing case sensitivity in `Row` results from `DataFrame.collect` using `case_sensitive` parameter.
- Added indexer support for `snowflake.snowpark.types.StructType`.
- Added a keyword argument `log_on_exception` to `Dataframe.collect` and `Dataframe.collect_no_wait` to optionally disable error logging for SQL exceptions.

### Bug Fixes

- Fixed a bug where a DataFrame set operation(`DataFrame.substract`, `DataFrame.union`, etc.) being called after another DataFrame set operation and `DataFrame.select` or `DataFrame.with_column` throws an exception.
- Fixed a bug where chained sort statements are overwritten by the SQL simplifier.

### Improvements

- Simplified JOIN queries to use constant subquery aliases (`SNOWPARK_LEFT`, `SNOWPARK_RIGHT`) by default. Users can disable this at runtime with `session.conf.set('use_constant_subquery_alias', False)` to use randomly generated alias names instead.
- Allowed specifying statement parameters in `session.call()`.
- Enabled the uploading of large pandas DataFrames in stored procedures by defaulting to a chunk size of 100,000 rows.

## 1.2.0 (2023-03-02)

### New Features

- Added support for displaying source code as comments in the generated scripts when registering stored procedures. This
  is enabled by default, turn off by specifying `source_code_display=False` at registration.
- Added a parameter `if_not_exists` when creating a UDF, UDTF or Stored Procedure from Snowpark Python to ignore creating the specified function or procedure if it already exists.
- Accept integers when calling `snowflake.snowpark.functions.get` to extract value from array.
- Added `functions.reverse` in functions to open access to Snowflake built-in function
  [reverse](https://docs.snowflake.com/en/sql-reference/functions/reverse).
- Added parameter `require_scoped_url` in snowflake.snowflake.files.SnowflakeFile.open() `(in Private Preview)` to replace `is_owner_file` is marked for deprecation.

### Bug Fixes

- Fixed a bug that overwrote `paramstyle` to `qmark` when creating a Snowpark session.
- Fixed a bug where `df.join(..., how="cross")` fails with `SnowparkJoinException: (1112): Unsupported using join type 'Cross'`.
- Fixed a bug where querying a `DataFrame` column created from chained function calls used a wrong column name.

## 1.1.0 (2023-01-26)

### New Features:

- Added `asc`, `asc_nulls_first`, `asc_nulls_last`, `desc`, `desc_nulls_first`, `desc_nulls_last`, `date_part` and `unix_timestamp` in functions.
- Added the property `DataFrame.dtypes` to return a list of column name and data type pairs.
- Added the following aliases:
  - `functions.expr()` for `functions.sql_expr()`.
  - `functions.date_format()` for `functions.to_date()`.
  - `functions.monotonically_increasing_id()` for `functions.seq8()`
  - `functions.from_unixtime()` for `functions.to_timestamp()`

### Bug Fixes:

- Fixed a bug in SQL simplifier that didn’t handle Column alias and join well in some cases. See https://github.com/snowflakedb/snowpark-python/issues/658 for details.
- Fixed a bug in SQL simplifier that generated wrong column names for function calls, NaN and INF.

### Improvements

- The session parameter `PYTHON_SNOWPARK_USE_SQL_SIMPLIFIER` is `True` after Snowflake 7.3 was released. In snowpark-python, `session.sql_simplifier_enabled` reads the value of `PYTHON_SNOWPARK_USE_SQL_SIMPLIFIER` by default, meaning that the SQL simplfier is enabled by default after the Snowflake 7.3 release. To turn this off, set `PYTHON_SNOWPARK_USE_SQL_SIMPLIFIER` in Snowflake to `False` or run `session.sql_simplifier_enabled = False` from Snowpark. It is recommended to use the SQL simplifier because it helps to generate more concise SQL.

## 1.0.0 (2022-11-01)

### New Features

- Added `Session.generator()` to create a new `DataFrame` using the Generator table function.
- Added a parameter `secure` to the functions that create a secure UDF or UDTF.

## 0.12.0 (2022-10-14)

### New Features

- Added new APIs for async job:
  - `Session.create_async_job()` to create an `AsyncJob` instance from a query id.
  - `AsyncJob.result()` now accepts argument `result_type` to return the results in different formats.
  - `AsyncJob.to_df()` returns a `DataFrame` built from the result of this asynchronous job.
  - `AsyncJob.query()` returns the SQL text of the executed query.
- `DataFrame.agg()` and `RelationalGroupedDataFrame.agg()` now accept variable-length arguments.
- Added parameters `lsuffix` and `rsuffix` to `DataFram.join()` and `DataFrame.cross_join()` to conveniently rename overlapping columns.
- Added `Table.drop_table()` so you can drop the temp table after `DataFrame.cache_result()`. `Table` is also a context manager so you can use the `with` statement to drop the cache temp table after use.
- Added `Session.use_secondary_roles()`.
- Added functions `first_value()` and `last_value()`. (contributed by @chasleslr)
- Added `on` as an alias for `using_columns` and `how` as an alias for `join_type` in `DataFrame.join()`.

### Bug Fixes

- Fixed a bug in `Session.create_dataframe()` that raised an error when `schema` names had special characters.
- Fixed a bug in which options set in `Session.read.option()` were not passed to `DataFrame.copy_into_table()` as default values.
- Fixed a bug in which `DataFrame.copy_into_table()` raises an error when a copy option has single quotes in the value.

## 0.11.0 (2022-09-28)

### Behavior Changes

- `Session.add_packages()` now raises `ValueError` when the version of a package cannot be found in Snowflake Anaconda channel. Previously, `Session.add_packages()` succeeded, and a `SnowparkSQLException` exception was raised later in the UDF/SP registration step.

### New Features:

- Added method `FileOperation.get_stream()` to support downloading stage files as stream.
- Added support in `functions.ntiles()` to accept int argument.
- Added the following aliases:
  - `functions.call_function()` for `functions.call_builtin()`.
  - `functions.function()` for `functions.builtin()`.
  - `DataFrame.order_by()` for `DataFrame.sort()`
  - `DataFrame.orderBy()` for `DataFrame.sort()`
- Improved `DataFrame.cache_result()` to return a more accurate `Table` class instead of a `DataFrame` class.
- Added support to allow `session` as the first argument when calling `StoredProcedure`.

### Improvements

- Improved nested query generation by flattening queries when applicable.
  - This improvement could be enabled by setting `Session.sql_simplifier_enabled = True`.
  - `DataFrame.select()`, `DataFrame.with_column()`, `DataFrame.drop()` and other select-related APIs have more flattened SQLs.
  - `DataFrame.union()`, `DataFrame.union_all()`, `DataFrame.except_()`, `DataFrame.intersect()`, `DataFrame.union_by_name()` have flattened SQLs generated when multiple set operators are chained.
- Improved type annotations for async job APIs.

### Bug Fixes

- Fixed a bug in which `Table.update()`, `Table.delete()`, `Table.merge()` try to reference a temp table that does not exist.

## 0.10.0 (2022-09-16)

### New Features:

- Added experimental APIs for evaluating Snowpark dataframes with asynchronous queries:
  - Added keyword argument `block` to the following action APIs on Snowpark dataframes (which execute queries) to allow asynchronous evaluations:
    - `DataFrame.collect()`, `DataFrame.to_local_iterator()`, `DataFrame.to_pandas()`, `DataFrame.to_pandas_batches()`, `DataFrame.count()`, `DataFrame.first()`.
    - `DataFrameWriter.save_as_table()`, `DataFrameWriter.copy_into_location()`.
    - `Table.delete()`, `Table.update()`, `Table.merge()`.
  - Added method `DataFrame.collect_nowait()` to allow asynchronous evaluations.
  - Added class `AsyncJob` to retrieve results from asynchronously executed queries and check their status.
- Added support for `table_type` in `Session.write_pandas()`. You can now choose from these `table_type` options: `"temporary"`, `"temp"`, and `"transient"`.
- Added support for using Python structured data (`list`, `tuple` and `dict`) as literal values in Snowpark.
- Added keyword argument `execute_as` to `functions.sproc()` and `session.sproc.register()` to allow registering a stored procedure as a caller or owner.
- Added support for specifying a pre-configured file format when reading files from a stage in Snowflake.

### Improvements:

- Added support for displaying details of a Snowpark session.

### Bug Fixes:

- Fixed a bug in which `DataFrame.copy_into_table()` and `DataFrameWriter.save_as_table()` mistakenly created a new table if the table name is fully qualified, and the table already exists.

### Deprecations:

- Deprecated keyword argument `create_temp_table` in `Session.write_pandas()`.
- Deprecated invoking UDFs using arguments wrapped in a Python list or tuple. You can use variable-length arguments without a list or tuple.

### Dependency updates

- Updated ``snowflake-connector-python`` to 2.7.12.

## 0.9.0 (2022-08-30)

### New Features:

- Added support for displaying source code as comments in the generated scripts when registering UDFs.
  This feature is turned on by default. To turn it off, pass the new keyword argument `source_code_display` as `False` when calling `register()` or `@udf()`.
- Added support for calling table functions from `DataFrame.select()`, `DataFrame.with_column()` and `DataFrame.with_columns()` which now take parameters of type `table_function.TableFunctionCall` for columns.
- Added keyword argument `overwrite` to `session.write_pandas()` to allow overwriting contents of a Snowflake table with that of a pandas DataFrame.
- Added keyword argument `column_order` to `df.write.save_as_table()` to specify the matching rules when inserting data into table in append mode.
- Added method `FileOperation.put_stream()` to upload local files to a stage via file stream.
- Added methods `TableFunctionCall.alias()` and `TableFunctionCall.as_()` to allow aliasing the names of columns that come from the output of table function joins.
- Added function `get_active_session()` in module `snowflake.snowpark.context` to get the current active Snowpark session.

### Bug Fixes:

- Fixed a bug in which batch insert should not raise an error when `statement_params` is not passed to the function.
- Fixed a bug in which column names should be quoted when `session.create_dataframe()` is called with dicts and a given schema.
- Fixed a bug in which creation of table should be skipped if the table already exists and is in append mode when calling `df.write.save_as_table()`.
- Fixed a bug in which third-party packages with underscores cannot be added when registering UDFs.

### Improvements:

- Improved function `function.uniform()` to infer the types of inputs `max_` and `min_` and cast the limits to `IntegerType` or `FloatType` correspondingly.

## 0.8.0 (2022-07-22)

### New Features:

- Added keyword only argument `statement_params` to the following methods to allow for specifying statement level parameters:
  - `collect`, `to_local_iterator`, `to_pandas`, `to_pandas_batches`,
    `count`, `copy_into_table`, `show`, `create_or_replace_view`, `create_or_replace_temp_view`, `first`, `cache_result`
    and `random_split` on class `snowflake.snowpark.Dateframe`.
  - `update`, `delete` and `merge` on class `snowflake.snowpark.Table`.
  - `save_as_table` and `copy_into_location` on class `snowflake.snowpark.DataFrameWriter`.
  - `approx_quantile`, `statement_params`, `cov` and `crosstab` on class `snowflake.snowpark.DataFrameStatFunctions`.
  - `register` and `register_from_file` on class `snowflake.snowpark.udf.UDFRegistration`.
  - `register` and `register_from_file` on class `snowflake.snowpark.udtf.UDTFRegistration`.
  - `register` and `register_from_file` on class `snowflake.snowpark.stored_procedure.StoredProcedureRegistration`.
  - `udf`, `udtf` and `sproc` in `snowflake.snowpark.functions`.
- Added support for `Column` as an input argument to `session.call()`.
- Added support for `table_type` in `df.write.save_as_table()`. You can now choose from these `table_type` options: `"temporary"`, `"temp"`, and `"transient"`.

### Improvements:

- Added validation of object name in `session.use_*` methods.
- Updated the query tag in SQL to escape it when it has special characters.
- Added a check to see if Anaconda terms are acknowledged when adding missing packages.

### Bug Fixes:

- Fixed the limited length of the string column in `session.create_dataframe()`.
- Fixed a bug in which `session.create_dataframe()` mistakenly converted 0 and `False` to `None` when the input data was only a list.
- Fixed a bug in which calling `session.create_dataframe()` using a large local dataset sometimes created a temp table twice.
- Aligned the definition of `function.trim()` with the SQL function definition.
- Fixed an issue where snowpark-python would hang when using the Python system-defined (built-in function) `sum` vs. the Snowpark `function.sum()`.

### Deprecations:

- Deprecated keyword argument `create_temp_table` in `df.write.save_as_table()`.

## 0.7.0 (2022-05-25)

### New Features:

- Added support for user-defined table functions (UDTFs).
  - Use function `snowflake.snowpark.functions.udtf()` to register a UDTF, or use it as a decorator to register the UDTF.
    - You can also use `Session.udtf.register()` to register a UDTF.
  - Use `Session.udtf.register_from_file()` to register a UDTF from a Python file.
- Updated APIs to query a table function, including both Snowflake built-in table functions and UDTFs.
  - Use function `snowflake.snowpark.functions.table_function()` to create a callable representing a table function and use it to call the table function in a query.
  - Alternatively, use function `snowflake.snowpark.functions.call_table_function()` to call a table function.
  - Added support for `over` clause that specifies `partition by` and `order by` when lateral joining a table function.
  - Updated `Session.table_function()` and `DataFrame.join_table_function()` to accept `TableFunctionCall` instances.

### Breaking Changes:

- When creating a function with `functions.udf()` and `functions.sproc()`, you can now specify an empty list for the `imports` or `packages` argument to indicate that no import or package is used for this UDF or stored procedure. Previously, specifying an empty list meant that the function would use session-level imports or packages.
- Improved the `__repr__` implementation of data types in `types.py`. The unused `type_name` property has been removed.
- Added a Snowpark-specific exception class for SQL errors. This replaces the previous `ProgrammingError` from the Python connector.

### Improvements:

- Added a lock to a UDF or UDTF when it is called for the first time per thread.
- Improved the error message for pickling errors that occurred during UDF creation.
- Included the query ID when logging the failed query.

### Bug Fixes:

- Fixed a bug in which non-integral data (such as timestamps) was occasionally converted to integer when calling `DataFrame.to_pandas()`.
- Fixed a bug in which `DataFrameReader.parquet()` failed to read a parquet file when its column contained spaces.
- Fixed a bug in which `DataFrame.copy_into_table()` failed when the dataframe is created by reading a file with inferred schemas.

### Deprecations

`Session.flatten()` and `DataFrame.flatten()`.

### Dependency Updates:

- Restricted the version of `cloudpickle` <= `2.0.0`.

## 0.6.0 (2022-04-27)

### New Features:

- Added support for vectorized UDFs with the input as a pandas DataFrame or pandas Series and the output as a pandas Series. This improves the performance of UDFs in Snowpark.
- Added support for inferring the schema of a DataFrame by default when it is created by reading a Parquet, Avro, or ORC file in the stage.
- Added functions `current_session()`, `current_statement()`, `current_user()`, `current_version()`, `current_warehouse()`, `date_from_parts()`, `date_trunc()`, `dayname()`, `dayofmonth()`, `dayofweek()`, `dayofyear()`, `grouping()`, `grouping_id()`, `hour()`, `last_day()`, `minute()`, `next_day()`, `previous_day()`, `second()`, `month()`, `monthname()`, `quarter()`, `year()`, `current_database()`, `current_role()`, `current_schema()`, `current_schemas()`, `current_region()`, `current_avaliable_roles()`, `add_months()`, `any_value()`, `bitnot()`, `bitshiftleft()`, `bitshiftright()`, `convert_timezone()`, `uniform()`, `strtok_to_array()`, `sysdate()`, `time_from_parts()`,  `timestamp_from_parts()`, `timestamp_ltz_from_parts()`, `timestamp_ntz_from_parts()`, `timestamp_tz_from_parts()`, `weekofyear()`, `percentile_cont()` to `snowflake.snowflake.functions`.

### Breaking Changes:

- Expired deprecations:
  - Removed the following APIs that were deprecated in 0.4.0: `DataFrame.groupByGroupingSets()`, `DataFrame.naturalJoin()`, `DataFrame.joinTableFunction`, `DataFrame.withColumns()`, `Session.getImports()`, `Session.addImport()`, `Session.removeImport()`, `Session.clearImports()`, `Session.getSessionStage()`, `Session.getDefaultDatabase()`, `Session.getDefaultSchema()`, `Session.getCurrentDatabase()`, `Session.getCurrentSchema()`, `Session.getFullyQualifiedCurrentSchema()`.

### Improvements:

- Added support for creating an empty `DataFrame` with a specific schema using the `Session.create_dataframe()` method.
- Changed the logging level from `INFO` to `DEBUG` for several logs (e.g., the executed query) when evaluating a dataframe.
- Improved the error message when failing to create a UDF due to pickle errors.

### Bug Fixes:

- Removed pandas hard dependencies in the `Session.create_dataframe()` method.

### Dependency Updates:

- Added `typing-extension` as a new dependency with the version >= `4.1.0`.

## 0.5.0 (2022-03-22)

### New Features

- Added stored procedures API.
  - Added `Session.sproc` property and `sproc()` to `snowflake.snowpark.functions`, so you can register stored procedures.
  - Added `Session.call` to call stored procedures by name.
- Added `UDFRegistration.register_from_file()` to allow registering UDFs from Python source files or zip files directly.
- Added `UDFRegistration.describe()` to describe a UDF.
- Added `DataFrame.random_split()` to provide a way to randomly split a dataframe.
- Added functions `md5()`, `sha1()`, `sha2()`, `ascii()`, `initcap()`, `length()`, `lower()`, `lpad()`, `ltrim()`, `rpad()`, `rtrim()`, `repeat()`, `soundex()`, `regexp_count()`, `replace()`, `charindex()`, `collate()`, `collation()`, `insert()`, `left()`, `right()`, `endswith()` to `snowflake.snowpark.functions`.
- Allowed `call_udf()` to accept literal values.
- Provided a `distinct` keyword in `array_agg()`.

### Bug Fixes:

- Fixed an issue that caused `DataFrame.to_pandas()` to have a string column if `Column.cast(IntegerType())` was used.
- Fixed a bug in `DataFrame.describe()` when there is more than one string column.

## 0.4.0 (2022-02-15)

### New Features

- You can now specify which Anaconda packages to use when defining UDFs.
  - Added `add_packages()`, `get_packages()`, `clear_packages()`, and `remove_package()`, to class `Session`.
  - Added `add_requirements()` to `Session` so you can use a requirements file to specify which packages this session will use.
  - Added parameter `packages` to function `snowflake.snowpark.functions.udf()` and method `UserDefinedFunction.register()` to indicate UDF-level Anaconda package dependencies when creating a UDF.
  - Added parameter `imports` to `snowflake.snowpark.functions.udf()` and `UserDefinedFunction.register()` to specify UDF-level code imports.
- Added a parameter `session` to function `udf()` and `UserDefinedFunction.register()` so you can specify which session to use to create a UDF if you have multiple sessions.
- Added types `Geography` and `Variant` to `snowflake.snowpark.types` to be used as type hints for Geography and Variant data when defining a UDF.
- Added support for Geography geoJSON data.
- Added `Table`, a subclass of `DataFrame` for table operations:
  - Methods `update` and `delete` update and delete rows of a table in Snowflake.
  - Method `merge` merges data from a `DataFrame` to a `Table`.
  - Override method `DataFrame.sample()` with an additional parameter `seed`, which works on tables but not on view and sub-queries.
- Added `DataFrame.to_local_iterator()` and `DataFrame.to_pandas_batches()` to allow getting results from an iterator when the result set returned from the Snowflake database is too large.
- Added `DataFrame.cache_result()` for caching the operations performed on a `DataFrame` in a temporary table.
  Subsequent operations on the original `DataFrame` have no effect on the cached result `DataFrame`.
- Added property `DataFrame.queries` to get SQL queries that will be executed to evaluate the `DataFrame`.
- Added `Session.query_history()` as a context manager to track SQL queries executed on a session, including all SQL queries to evaluate `DataFrame`s created from a session. Both query ID and query text are recorded.
- You can now create a `Session` instance from an existing established `snowflake.connector.SnowflakeConnection`. Use parameter `connection` in `Session.builder.configs()`.
- Added `use_database()`, `use_schema()`, `use_warehouse()`, and `use_role()` to class `Session` to switch database/schema/warehouse/role after a session is created.
- Added `DataFrameWriter.copy_into_table()` to unload a `DataFrame` to stage files.
- Added `DataFrame.unpivot()`.
- Added `Column.within_group()` for sorting the rows by columns with some aggregation functions.
- Added functions `listagg()`, `mode()`, `div0()`, `acos()`, `asin()`, `atan()`, `atan2()`, `cos()`, `cosh()`, `sin()`, `sinh()`, `tan()`, `tanh()`, `degrees()`, `radians()`, `round()`, `trunc()`, and `factorial()` to `snowflake.snowflake.functions`.
- Added an optional argument `ignore_nulls` in function `lead()` and `lag()`.
- The `condition` parameter of function `when()` and `iff()` now accepts SQL expressions.

### Improvements

- All function and method names have been renamed to use the snake case naming style, which is more Pythonic. For convenience, some camel case names are kept as aliases to the snake case APIs. It is recommended to use the snake case APIs.
  - Deprecated these methods on class `Session` and replaced them with their snake case equivalents: `getImports()`, `addImports()`, `removeImport()`, `clearImports()`, `getSessionStage()`, `getDefaultSchema()`, `getDefaultSchema()`, `getCurrentDatabase()`, `getFullyQualifiedCurrentSchema()`.
  - Deprecated these methods on class `DataFrame` and replaced them with their snake case equivalents: `groupingByGroupingSets()`, `naturalJoin()`, `withColumns()`, `joinTableFunction()`.
- Property `DataFrame.columns` is now consistent with `DataFrame.schema.names` and the Snowflake database `Identifier Requirements`.
- `Column.__bool__()` now raises a `TypeError`. This will ban the use of logical operators `and`, `or`, `not` on `Column` object, for instance `col("a") > 1 and col("b") > 2` will raise the `TypeError`. Use `(col("a") > 1) & (col("b") > 2)` instead.
- Changed `PutResult` and `GetResult` to subclass `NamedTuple`.
- Fixed a bug which raised an error when the local path or stage location has a space or other special characters.
- Changed `DataFrame.describe()` so that non-numeric and non-string columns are ignored instead of raising an exception.

### Dependency updates

- Updated ``snowflake-connector-python`` to 2.7.4.

## 0.3.0 (2022-01-09)

### New Features

- Added `Column.isin()`, with an alias `Column.in_()`.
- Added `Column.try_cast()`, which is a special version of `cast()`. It tries to cast a string expression to other types and returns `null` if the cast is not possible.
- Added `Column.startswith()` and `Column.substr()` to process string columns.
- `Column.cast()` now also accepts a `str` value to indicate the cast type in addition to a `DataType` instance.
- Added `DataFrame.describe()` to summarize stats of a `DataFrame`.
- Added `DataFrame.explain()` to print the query plan of a `DataFrame`.
- `DataFrame.filter()` and `DataFrame.select_expr()` now accepts a sql expression.
- Added a new `bool` parameter `create_temp_table` to methods `DataFrame.saveAsTable()` and `Session.write_pandas()` to optionally create a temp table.
- Added `DataFrame.minus()` and `DataFrame.subtract()` as aliases to `DataFrame.except_()`.
- Added `regexp_replace()`, `concat()`, `concat_ws()`, `to_char()`, `current_timestamp()`, `current_date()`, `current_time()`, `months_between()`, `cast()`, `try_cast()`, `greatest()`, `least()`, and `hash()` to module `snowflake.snowpark.functions`.

### Bug Fixes

- Fixed an issue where `Session.createDataFrame(pandas_df)` and `Session.write_pandas(pandas_df)` raise an exception when the `pandas DataFrame` has spaces in the column name.
- `DataFrame.copy_into_table()` sometimes prints an `error` level log entry while it actually works. It's fixed now.
- Fixed an API docs issue where some `DataFrame` APIs are missing from the docs.

### Dependency updates

- Update ``snowflake-connector-python`` to 2.7.2, which upgrades ``pyarrow`` dependency to 6.0.x. Refer to the [python connector 2.7.2 release notes](https://pypi.org/project/snowflake-connector-python/2.7.2/) for more details.

## 0.2.0 (2021-12-02)

### New Features

- Updated the `Session.createDataFrame()` method for creating a `DataFrame` from a pandas DataFrame.
- Added the `Session.write_pandas()` method for writing a `pandas DataFrame` to a table in Snowflake and getting a `Snowpark DataFrame` object back.
- Added new classes and methods for calling window functions.
- Added the new functions `cume_dist()`, to find the cumulative distribution of a value with regard to other values within a window partition,
  and `row_number()`, which returns a unique row number for each row within a window partition.
- Added functions for computing statistics for DataFrames in the `DataFrameStatFunctions` class.
- Added functions for handling missing values in a DataFrame in the `DataFrameNaFunctions` class.
- Added new methods `rollup()`, `cube()`, and `pivot()` to the `DataFrame` class.
- Added the `GroupingSets` class, which you can use with the DataFrame groupByGroupingSets method to perform a SQL GROUP BY GROUPING SETS.
- Added the new `FileOperation(session)`
  class that you can use to upload and download files to and from a stage.
- Added the `DataFrame.copy_into_table()`
  method for loading data from files in a stage into a table.
- In CASE expressions, the functions `when()` and `otherwise()`
  now accept Python types in addition to `Column` objects.
- When you register a UDF you can now optionally set the `replace` parameter to `True` to overwrite an existing UDF with the same name.

### Improvements

- UDFs are now compressed before they are uploaded to the server. This makes them about 10 times smaller, which can help
  when you are using large ML model files.
- When the size of a UDF is less than 8196 bytes, it will be uploaded as in-line code instead of uploaded to a stage.

### Bug Fixes

- Fixed an issue where the statement `df.select(when(col("a") == 1, 4).otherwise(col("a"))), [Row(4), Row(2), Row(3)]` raised an exception.
- Fixed an issue where `df.toPandas()` raised an exception when a DataFrame was created from large local data.

## 0.1.0 (2021-10-26)

Start of Private Preview<|MERGE_RESOLUTION|>--- conflicted
+++ resolved
@@ -6,8 +6,6 @@
 
 #### New Features
 
-<<<<<<< HEAD
-- Added support for targeted delete-insert via the `overwrite_condition` parameter in `DataFrameWriter.save_as_table`
 - Added support for the following functions in `functions.py`:
     - String and Binary functions:
       - `hex_decode_string`
@@ -21,8 +19,6 @@
       - `space`
       - `split_part`
 
-=======
->>>>>>> 7d701821
 #### Bug Fixes
 
 #### Improvements

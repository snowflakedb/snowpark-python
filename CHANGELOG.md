--- conflicted
+++ resolved
@@ -7,11 +7,8 @@
 #### New Features
 
 - Added a new function `service` in `snowflake.snowpark.functions` that allows users to create a callable representing a Snowpark Container Services (SPCS) service.
-<<<<<<< HEAD
 - Added `connection_parameters` parameter to `DataFrameReader.dbapi()` (PuPr) method to allow passing keyword arguments to the `create_connection` callable.
-=======
 - Added support for `Session.begin_transaction`, `Session.commit` and `Session.rollback`.
->>>>>>> 82e510d6
 
 #### Bug Fixes
 

# Release History

## 1.41.0 (YYYY-MM-DD)

### Snowpark Python API Updates

#### New Features

- Added a new function `service` in `snowflake.snowpark.functions` that allows users to create a callable representing a Snowpark Container Services (SPCS) service.
- Added support for `Session.begin_transaction`, `Session.commit` and `Session.rollback`.
- Added support for the following functions in `functions.py`:
    - Geospatial functions:
      - `st_interpolate`
      - `st_intersection`
      - `st_intersection_agg`
      - `st_intersects`
      - `st_isvalid`
      - `st_length`
      - `st_makegeompoint`
      - `st_makeline`
      - `st_makepolygon`
      - `st_makepolygonoriented`
      - `st_disjoint`
      - `st_distance`
      - `st_dwithin`
      - `st_endpoint`
      - `st_envelope`
      - `st_geohash`
      - `st_geomfromgeohash`
      - `st_geompointfromgeohash`
      - `st_hausdorffdistance`
      - `st_makepoint`

#### Bug Fixes

- Fixed a bug where writing Snowpark pandas dataframes on the pandas backend with a column multiindex to Snowflake with `to_snowflake` would raise `KeyError`.

### Snowpark pandas API Updates

#### Improvements

- Improved performance of `Series.to_snowflake` and `pd.to_snowflake(series)` for large data by uploading data via a parquet file. You can control the dataset size at which Snowpark pandas switches to parquet with the variable `modin.config.PandasToSnowflakeParquetThresholdBytes`.
- Set `cte_optimization_enabled` to True for all Snowpark pandas sessions.
- Add support for `isna`, `isnull`, `notna`, `notnull` in faster pandas.

## 1.40.0 (2025-10-02)

### Snowpark Python API Updates

#### New Features

- Added a new module `snowflake.snowpark.secrets` that provides Python wrappers for accessing Snowflake Secrets within Python UDFs and stored procedures that execute inside Snowflake.
  - `get_generic_secret_string`
  - `get_oauth_access_token`
  - `get_secret_type`
  - `get_username_password`
  - `get_cloud_provider_token`

- Added support for the following scalar functions in `functions.py`:
    - Conditional expression functions:
      - `booland`
      - `boolnot`
      - `boolor`
      - `boolxor`
      - `boolor_agg`
      - `decode`
      - `greatest_ignore_nulls`
      - `least_ignore_nulls`
      - `nullif`
      - `nvl2`
      - `regr_valx`
      
    - Semi-structured and structured date functions:
      - `array_remove_at`
      - `as_boolean`
      - `map_delete`
      - `map_insert`
      - `map_pick`
      - `map_size`

    - String & binary functions:
      - `chr`
      - `hex_decode_binary`
      
    - Numeric functions:
      - `div0null`

    - Differential privacy functions:
      - `dp_interval_high`
      - `dp_interval_low`
      
    - Context functions:
      - `last_query_id`
      - `last_transaction`

    - Geospatial functions:
      - `h3_cell_to_boundary`
      - `h3_cell_to_children`
      - `h3_cell_to_children_string`
      - `h3_cell_to_parent`
      - `h3_cell_to_point`
      - `h3_compact_cells`
      - `h3_compact_cells_strings`
      - `h3_coverage`
      - `h3_coverage_strings`
      - `h3_get_resolution`
      - `h3_grid_disk`
      - `h3_grid_distance`
      - `h3_int_to_string`
      - `h3_polygon_to_cells`
      - `h3_polygon_to_cells_strings`
      - `h3_string_to_int`
      - `h3_try_grid_path`
      - `h3_try_polygon_to_cells`
      - `h3_try_polygon_to_cells_strings`
      - `h3_uncompact_cells`
      - `h3_uncompact_cells_strings`
      - `haversine`
      - `h3_grid_path`
      - `h3_is_pentagon`
      - `h3_is_valid_cell`
      - `h3_latlng_to_cell`
      - `h3_latlng_to_cell_string`
      - `h3_point_to_cell`
      - `h3_point_to_cell_string`
      - `h3_try_coverage`
      - `h3_try_coverage_strings`
      - `h3_try_grid_distance`
      - `st_area`
      - `st_asewkb`
      - `st_asewkt`
      - `st_asgeojson`
      - `st_aswkb`
      - `st_aswkt`
      - `st_azimuth`
      - `st_buffer`
      - `st_centroid`
      - `st_collect`
      - `st_contains`
      - `st_coveredby`
      - `st_covers`
      - `st_difference`
      - `st_dimension`

#### Bug Fixes

- Fixed a bug that `DataFrame.limit()` fail if there is parameter binding in the executed SQL when used in non-stored-procedure/udxf environment.
- Added an experimental fix for a bug in schema query generation that could cause invalid sql to be generated when using nested structured types.
- Fixed multiple bugs in `DataFrameReader.dbapi` (PuPr):
  - Fixed UDTF ingestion failure with `pyodbc` driver caused by unprocessed row data.
  - Fixed SQL Server query input failure due to incorrect select query generation.
  - Fixed UDTF ingestion not preserving column nullability in the output schema.
  - Fixed an issue that caused the program to hang during multithreaded Parquet based ingestion when a data fetching error occurred.
  - Fixed a bug in schema parsing when custom schema strings used upper-cased data type names (NUMERIC, NUMBER, DECIMAL, VARCHAR, STRING, TEXT).
- Fixed a bug in `Session.create_dataframe` where schema string parsing failed when using upper-cased data type names (e.g., NUMERIC, NUMBER, DECIMAL, VARCHAR, STRING, TEXT).

#### Improvements

- Improved `DataFrameReader.dbapi`(PuPr) that dbapi will not retry on non-retryable error such as SQL syntax error on external data source query.
- Removed unnecessary warnings about local package version mismatch when using `session.read.option('rowTag', <tag_name>).xml(<stage_file_path>)` or `xpath` functions.
- Improved `DataFrameReader.dbapi` (PuPr) reading performance by setting the default `fetch_size` parameter value to 100000.
- Improved error message for XSD validation failure when reading XML files using `session.read.option('rowValidationXSDPath', <xsd_path>).xml(<stage_file_path>)`.

### Snowpark pandas API Updates

#### Dependency Updates

- Updated the supported `modin` versions to >=0.36.0 and <0.38.0 (was previously >= 0.35.0 and <0.37.0).

#### New Features
- Added support for `DataFrame.query` for dataframes with single-level indexes.
- Added support for `DataFrameGroupby.__len__` and `SeriesGroupBy.__len__`.

#### Improvements

- Hybrid execution mode is now enabled by default. Certain operations on smaller data will now automatically execute in native pandas in-memory. Use `from modin.config import AutoSwitchBackend; AutoSwitchBackend.disable()` to turn this off and force all execution to occur in Snowflake.
- Added a session parameter `pandas_hybrid_execution_enabled` to enable/disable hybrid execution as an alternative to using `AutoSwitchBackend`.
- Removed an unnecessary `SHOW OBJECTS` query issued from `read_snowflake` under certain conditions.
- When hybrid execution is enabled, `pd.merge`, `pd.concat`, `DataFrame.merge`, and `DataFrame.join` may now move arguments to backends other than those among the function arguments.
- Improved performance of `DataFrame.to_snowflake` and `pd.to_snowflake(dataframe)` for large data by uploading data via a parquet file. You can control the dataset size at which Snowpark pandas switches to parquet with the variable `modin.config.PandasToSnowflakeParquetThresholdBytes`.
- Improved performance of `Series.to_snowflake` and `pd.to_snowflake(series)` for large data by uploading data via a parquet file. You can control the dataset size at which Snowpark pandas switches to parquet with the variable `modin.config.PandasToSnowflakeParquetThresholdBytes`.
<<<<<<< HEAD
- Enhanced autoswitching functionality from Snowflake to native Pandas for methods with unsupported argument combinations:
  - `get_dummies()` with `dummy_na=True`, `drop_first=True`, or custom `dtype` parameters
  - `cumsum()`, `cummin()`, `cummax()` with `axis=1` (column-wise operations)
  - `skew()` with `axis=1` or `numeric_only=False` parameters
  - `round()` with `decimals` parameter as a Series
=======
- Set `cte_optimization_enabled` to True for all Snowpark pandas sessions.
- Add support for `isin` in faster pandas.
>>>>>>> ec7b377b

## 1.39.1 (2025-09-25)

### Snowpark Python API Updates

#### Bug Fixes


- Added an experimental fix for a bug in schema query generation that could cause invalid sql to be generated when using nested structured types.


## 1.39.0 (2025-09-17)

### Snowpark Python API Updates

#### New Features

- Added support for unstructured data engineering in Snowpark, powered by Snowflake AISQL and Cortex functions:
  - `DataFrame.ai.complete`: Generate per-row LLM completions from prompts built over columns and files.
  - `DataFrame.ai.filter`: Keep rows where an AI classifier returns TRUE for the given predicate.
  - `DataFrame.ai.agg`: Reduce a text column into one result using a natural-language task description.
  - `RelationalGroupedDataFrame.ai_agg`: Perform the same natural-language aggregation per group.
  - `DataFrame.ai.classify`: Assign single or multiple labels from given categories to text or images.
  - `DataFrame.ai.similarity`: Compute cosine-based similarity scores between two columns via embeddings.
  - `DataFrame.ai.sentiment`: Extract overall and aspect-level sentiment from text into JSON.
  - `DataFrame.ai.embed`: Generate VECTOR embeddings for text or images using configurable models.
  - `DataFrame.ai.summarize_agg`: Aggregate and produce a single comprehensive summary over many rows.
  - `DataFrame.ai.transcribe`: Transcribe audio files to text with optional timestamps and speaker labels.
  - `DataFrame.ai.parse_document`: OCR/layout-parse documents or images into structured JSON.
  - `DataFrame.ai.extract`: Pull structured fields from text or files using a response schema.
  - `DataFrame.ai.count_tokens`: Estimate token usage for a given model and input text per row.
  - `DataFrame.ai.split_text_markdown_header`: Split Markdown into hierarchical header-aware chunks.
  - `DataFrame.ai.split_text_recursive_character`: Split text into size-bounded chunks using recursive separators.
  - `DataFrameReader.file`: Create a DataFrame containing all files from a stage as FILE data type for downstream unstructured data processing.
- Added a new datatype `YearMonthIntervalType` that allows users to create intervals for datetime operations.
- Added a new function `interval_year_month_from_parts` that allows users to easily create `YearMonthIntervalType` without using SQL.
- Added a new datatype `DayTimeIntervalType` that allows users to create intervals for datetime operations.
- Added a new function `interval_day_time_from_parts` that allows users to easily create `DayTimeIntervalType` without using SQL.
- Added support for `FileOperation.list` to list files in a stage with metadata.
- Added support for `FileOperation.remove` to remove files in a stage.
- Added an option to specify `copy_grants` for the following `DataFrame` APIs:
  - `create_or_replace_view`
  - `create_or_replace_temp_view`
  - `create_or_replace_dynamic_table`
- Added a new function `snowflake.snowpark.functions.vectorized` that allows users to mark a function as vectorized UDF.
- Added support for parameter `use_vectorized_scanner` in function `Session.write_pandas()`.
- Added support for parameter `session_init_statement` in udtf ingestion of `DataFrameReader.jdbc`(PrPr).
- Added support for the following scalar functions in `functions.py`:
  - `getdate`
  - `getvariable`
  - `invoker_role`
  - `invoker_share`
  - `is_application_role_in_session`
  - `is_database_role_in_session`
  - `is_granted_to_invoker_role`
  - `is_role_in_session`
  - `localtime`
  - `systimestamp`

#### Bug Fixes

- Fixed a bug that `query_timeout` does not work in udtf ingestion of `DataFrameReader.jdbc`(PrPr).

#### Deprecations

- Deprecated warnings will be triggered when using snowpark-python with Python 3.9. For more details, please refer to https://docs.snowflake.com/en/developer-guide/python-runtime-support-policy.

#### Dependency Updates

#### Improvements

- Unsupported types in `DataFrameReader.dbapi`(PuPr) are ingested as `StringType` now.
- Improved error message to list available columns when dataframe cannot resolve given column name.
- Added a new option `cacheResult` to `DataFrameReader.xml` that allows users to cache the result of the XML reader to a temporary table after calling `xml`. It helps improve performance when subsequent operations are performed on the same DataFrame.

### Snowpark pandas API Updates
- Added support for `DataFrame.eval()` for dataframes with single-level indexes.

#### New Features

#### Improvements

- Downgraded to level `logging.DEBUG - 1` the log message saying that the
  Snowpark `DataFrame` reference of an internal `DataFrameReference` object
  has changed.
- Eliminate duplicate parameter check queries for casing status when retrieving the session.
- Retrieve dataframe row counts through object metadata to avoid a COUNT(\*) query (performance)
- Added support for applying Snowflake Cortex function `Complete`.
- Introduce faster pandas: Improved performance by deferring row position computation. 
  - The following operations are currently supported and can benefit from the optimization: `read_snowflake`, `repr`, `loc`, `reset_index`, `merge`, and binary operations.
  - If a lazy object (e.g., DataFrame or Series) depends on a mix of supported and unsupported operations, the optimization will not be used.
- Updated the error message for when Snowpark pandas is referenced within apply.
- Added a session parameter `dummy_row_pos_optimization_enabled` to enable/disable dummy row position optimization in faster pandas.

#### Dependency Updates

- Updated the supported `modin` versions to >=0.35.0 and <0.37.0 (was previously >= 0.34.0 and <0.36.0).

#### Bug Fixes

- Fixed an issue with drop_duplicates where the same data source could be read multiple times in the same query but in a different order each time, resulting in missing rows in the final result. The fix ensures that the data source is read only once.
- Fixed a bug with hybrid execution mode where an `AssertionError` was unexpectedly raised by certain indexing operations.

### Snowpark Local Testing Updates

#### New Features

- Added support to allow patching `functions.ai_complete`.

## 1.38.0 (2025-09-04)

### Snowpark Python API Updates

#### New Features

- Added support for the following AI-powered functions in `functions.py`:
  - `ai_extract`
  - `ai_parse_document`
  - `ai_transcribe`
- Added time travel support for querying historical data:
  - `Session.table()` now supports time travel parameters: `time_travel_mode`, `statement`, `offset`, `timestamp`, `timestamp_type`, and `stream`.
  - `DataFrameReader.table()` supports the same time travel parameters as direct arguments.
  - `DataFrameReader` supports time travel via option chaining (e.g., `session.read.option("time_travel_mode", "at").option("offset", -60).table("my_table")`).
- Added support for specifying the following parameters to `DataFrameWriter.copy_into_location` for validation and writing data to external locations:
    - `validation_mode`
    - `storage_integration`
    - `credentials`
    - `encryption`
- Added support for `Session.directory` and `Session.read.directory` to retrieve the list of all files on a stage with metadata.
- Added support for `DataFrameReader.jdbc`(PrPr) that allows ingesting external data source with jdbc driver.
- Added support for `FileOperation.copy_files` to copy files from a source location to an output stage.
- Added support for the following scalar functions in `functions.py`:
  - `all_user_names`
  - `bitand`
  - `bitand_agg`
  - `bitor`
  - `bitor_agg`
  - `bitxor`
  - `bitxor_agg`
  - `current_account_name`
  - `current_client`
  - `current_ip_address`
  - `current_role_type`
  - `current_organization_name`
  - `current_organization_user`
  - `current_secondary_roles`
  - `current_transaction`
  - `getbit`

#### Bug Fixes

- Fixed the repr of TimestampType to match the actual subtype it represents.
- Fixed a bug in `DataFrameReader.dbapi` that udtf ingestion does not work in stored procedure.
- Fixed a bug in schema inference that caused incorrect stage prefixes to be used.

#### Improvements

- Enhanced error handling in `DataFrameReader.dbapi` thread-based ingestion to prevent unnecessary operations, which improves resource efficiency.
- Bumped cloudpickle dependency to also support `cloudpickle==3.1.1` in addition to previous versions.
- Improved `DataFrameReader.dbapi` (PuPr) ingestion performance for PostgreSQL and MySQL by using server side cursor to fetch data.

### Snowpark pandas API Updates

#### New Features
- Completed support for `pd.read_snowflake()`, `pd.to_iceberg()`,
  `pd.to_pandas()`, `pd.to_snowpark()`, `pd.to_snowflake()`,
  `DataFrame.to_iceberg()`, `DataFrame.to_pandas()`, `DataFrame.to_snowpark()`,
  `DataFrame.to_snowflake()`, `Series.to_iceberg()`, `Series.to_pandas()`,
  `Series.to_snowpark()`, and `Series.to_snowflake()` on the "Pandas" and "Ray"
  backends. Previously, only some of these functions and methods were supported
  on the Pandas backend.
- Added support for `Index.get_level_values()`.

#### Improvements
- Set the default transfer limit in hybrid execution for data leaving Snowflake to 100k, which can be overridden with the SnowflakePandasTransferThreshold environment variable. This configuration is appropriate for scenarios with two available engines, "Pandas" and "Snowflake" on relational workloads.
- Improve import error message by adding `--upgrade` to `pip install "snowflake-snowpark-python[modin]"` in the error message.
- Reduce the telemetry messages from the modin client by pre-aggregating into 5 second windows and only keeping a narrow band of metrics which are useful for tracking hybrid execution and native pandas performance.
- Set the initial row count only when hybrid execution is enabled. This reduces the number of queries issued for many workloads.
- Add a new test parameter for integration tests to enable hybrid execution.

#### Bug Fixes
- Raised `NotImplementedError` instead of `AttributeError` on attempting to call
  Snowflake extension functions/methods `to_dynamic_table()`, `cache_result()`,
  `to_view()`, `create_or_replace_dynamic_table()`, and
  `create_or_replace_view()` on dataframes or series using the pandas or ray
  backends.

## 1.37.0 (2025-08-18)

### Snowpark Python API Updates

#### New Features

- Added support for the following `xpath` functions in `functions.py`:
  - `xpath`
  - `xpath_string`
  - `xpath_boolean`
  - `xpath_int`
  - `xpath_float`
  - `xpath_double`
  - `xpath_long`
  - `xpath_short`
- Added support for parameter `use_vectorized_scanner` in function `Session.write_arrow()`.
- Dataframe profiler adds the following information about each query: describe query time, execution time, and sql query text. To view this information, call session.dataframe_profiler.enable() and call get_execution_profile on a dataframe.
- Added support for `DataFrame.col_ilike`.
- Added support for non-blocking stored procedure calls that return `AsyncJob` objects.
  - Added `block: bool = True` parameter to `Session.call()`. When `block=False`, returns an `AsyncJob` instead of blocking until completion.
  - Added `block: bool = True` parameter to `StoredProcedure.__call__()` for async support across both named and anonymous stored procedures.
  - Added `Session.call_nowait()` that is equivalent to `Session.call(block=False)`.

#### Bug Fixes

- Fixed a bug in CTE optimization stage where `deepcopy` of internal plans would cause a memory spike when a dataframe is created locally using `session.create_dataframe()` using a large input data.
- Fixed a bug in `DataFrameReader.parquet` where the `ignore_case` option in the `infer_schema_options` was not respected.
- Fixed a bug that `to_pandas()` has different format of column name when query result format is set to 'JSON' and 'ARROW'.

#### Deprecations
- Deprecated `pkg_resources`.

#### Dependency Updates

- Added a dependency on `protobuf<6.32`

### Snowpark pandas API Updates

#### New Features

- Added support for efficient transfer of data between Snowflake and Ray with the `DataFrame.set_backend` method. The installed version of `modin` must be at least 0.35.0, and `ray` must be installed.

#### Improvements

#### Dependency Updates

- Updated the supported `modin` versions to >=0.34.0 and <0.36.0 (was previously >= 0.33.0 and <0.35.0).
- Added support for pandas 2.3 when the installed `modin` version is at least 0.35.0.

#### Bug Fixes

- Fixed an issue in hybrid execution mode (PrPr) where `pd.to_datetime` and `pd.to_timedelta` would unexpectedly raise `IndexError`.
- Fixed a bug where `pd.explain_switch` would raise `IndexError` or return `None` if called before any potential switch operations were performed.
- Fixed a bug where calling `pd.concat(axis=0)` on a dataframe with the default, positional index and a dataframe with a different index would produce invalid SQL.

## 1.36.0 (2025-08-05)

### Snowpark Python API Updates

#### New Features

- `Session.create_dataframe` now accepts keyword arguments that are forwarded to the internal call to `Session.write_pandas` or `Session.write_arrow` when creating a DataFrame from a pandas DataFrame or a pyarrow Table.
- Added new APIs for `AsyncJob`:
  - `AsyncJob.is_failed()` returns a `bool` indicating if a job has failed. Can be used in combination with `AsyncJob.is_done()` to determine if a job is finished and errored.
  - `AsyncJob.status()` returns a string representing the current query status (e.g., "RUNNING", "SUCCESS", "FAILED_WITH_ERROR") for detailed monitoring without calling `result()`.
- Added a dataframe profiler. To use, you can call get_execution_profile() on your desired dataframe. This profiler reports the queries executed to evaluate a dataframe, and statistics about each of the query operators. Currently an experimental feature
- Added support for the following functions in `functions.py`:
  - `ai_sentiment`
- Updated the interface for experimental feature `context.configure_development_features`. All development features are disabled by default unless explicitly enabled by the user.

### Snowpark pandas API Updates

#### New Features

#### Improvements
- Hybrid execution row estimate improvements and a reduction of eager calls.
- Add a new configuration variable to control transfer costs out of Snowflake when using hybrid execution.
- Added support for creating permanent and immutable UDFs/UDTFs with `DataFrame/Series/GroupBy.apply`, `map`, and `transform` by passing the `snowflake_udf_params` keyword argument. See documentation for details.
- Added support for mapping np.unique to DataFrame and Series inputs using pd.unique.

#### Bug Fixes

- Fixed an issue where Snowpark pandas plugin would unconditionally disable `AutoSwitchBackend` even when users had explicitly configured it via environment variables or programmatically.

## 1.35.0 (2025-07-24)

### Snowpark Python API Updates

#### New Features

- Added support for the following functions in `functions.py`:
  - `ai_embed`
  - `try_parse_json`

#### Bug Fixes

- Fixed a bug in `DataFrameReader.dbapi` (PrPr) that `dbapi` fail in python stored procedure with process exit with code 1.
- Fixed a bug in `DataFrameReader.dbapi` (PrPr) that `custom_schema` accept illegal schema.
- Fixed a bug in `DataFrameReader.dbapi` (PrPr) that `custom_schema` does not work when connecting to Postgres and Mysql.
- Fixed a bug in schema inference that would cause it to fail for external stages.

#### Improvements

- Improved `query` parameter in `DataFrameReader.dbapi` (PrPr) so that parentheses are not needed around the query.
- Improved error experience in `DataFrameReader.dbapi` (PrPr) when exception happen during inferring schema of target data source.


### Snowpark Local Testing Updates

#### New Features

- Added local testing support for reading files with `SnowflakeFile` using local file paths, the Snow URL semantic (snow://...), local testing framework stages, and Snowflake stages (@stage/file_path).

### Snowpark pandas API Updates

#### New Features

- Added support for `DataFrame.boxplot`.

#### Improvements

- Reduced the number of UDFs/UDTFs created by repeated calls to `apply` or `map` with the same arguments on Snowpark pandas objects.
- Added an example for reading a file from a stage in the docstring for `pd.read_excel`.
- Implemented more efficient data transfer between the Snowflake and Ray backends of Modin (requires modin>=0.35.0 to use).

#### Bug Fixes

- Added an upper bound to the row estimation when the cartesian product from an align or join results in a very large number. This mitigates a performance regression.
- Fix a `pd.read_excel` bug when reading files inside stage inner directory.

## 1.34.0 (2025-07-15)

### Snowpark Python API Updates

#### New Features

- Added a new option `TRY_CAST` to `DataFrameReader`. When `TRY_CAST` is True columns are wrapped in a `TRY_CAST` statement rather than a hard cast when loading data.
- Added a new option `USE_RELAXED_TYPES` to the `INFER_SCHEMA_OPTIONS` of `DataFrameReader`. When set to True this option casts all strings to max length strings and all numeric types to `DoubleType`.
- Added debuggability improvements to eagerly validate dataframe schema metadata. Enable it using `snowflake.snowpark.context.configure_development_features()`.
- Added a new function `snowflake.snowpark.dataframe.map_in_pandas` that allows users map a function across a dataframe. The mapping function takes an iterator of pandas dataframes as input and provides one as output.
- Added a ttl cache to describe queries. Repeated queries in a 15 second interval will use the cached value rather than requery Snowflake.
- Added a parameter `fetch_with_process` to `DataFrameReader.dbapi` (PrPr) to enable multiprocessing for parallel data fetching in local ingestion. By default, local ingestion uses multithreading. Multiprocessing may improve performance for CPU-bound tasks like Parquet file generation.
- Added a new function `snowflake.snowpark.functions.model` that allows users to call methods of a model.

#### Improvements

- Added support for row validation using XSD schema using `rowValidationXSDPath` option when reading XML files with a row tag using `rowTag` option.
- Improved SQL generation for `session.table().sample()` to generate a flat SQL statement.
- Added support for complex column expression as input for `functions.explode`.
- Added debuggability improvements to show which Python lines an SQL compilation error corresponds to. Enable it using `snowflake.snowpark.context.configure_development_features()`. This feature also depends on AST collection to be enabled in the session which can be done using `session.ast_enabled = True`.
- Set enforce_ordering=True when calling `to_snowpark_pandas()` from a snowpark dataframe containing DML/DDL queries instead of throwing a NotImplementedError.

#### Bug Fixes

- Fixed a bug caused by redundant validation when creating an iceberg table.
- Fixed a bug in `DataFrameReader.dbapi` (PrPr) where closing the cursor or connection could unexpectedly raise an error and terminate the program.
- Fixed ambiguous column errors when using table functions in `DataFrame.select()` that have output columns matching the input DataFrame's columns. This improvement works when dataframe columns are provided as `Column` objects.
- Fixed a bug where having a NULL in a column with DecimalTypes would cast the column to FloatTypes instead and lead to precision loss.

### Snowpark Local Testing Updates

#### Bug Fixes

- Fixed a bug when processing windowed functions that lead to incorrect indexing in results.
- When a scalar numeric is passed to fillna we will ignore non-numeric columns instead of producing an error.

### Snowpark pandas API Updates

#### New Features

- Added support for `DataFrame.to_excel` and `Series.to_excel`.
- Added support for `pd.read_feather`, `pd.read_orc`, and `pd.read_stata`.
- Added support for `pd.explain_switch()` to return debugging information on hybrid execution decisions.
- Support `pd.read_snowflake` when the global modin backend is `Pandas`.
- Added support for `pd.to_dynamic_table`, `pd.to_iceberg`, and `pd.to_view`.

#### Improvements

- Added modin telemetry on API calls and hybrid engine switches.
- Show more helpful error messages to Snowflake Notebook users when the `modin` or `pandas` version does not match our requirements.
- Added a data type guard to the cost functions for hybrid execution mode (PrPr) which checks for data type compatibility.
- Added automatic switching to the pandas backend in hybrid execution mode (PrPr) for many methods that are not directly implemented in Snowpark pandas.
- Set the 'type' and other standard fields for Snowpark pandas telemetry.

#### Dependency Updates

- Added tqdm and ipywidgets as dependencies so that progress bars appear when switching between modin backends.
- Updated the supported `modin` versions to >=0.33.0 and <0.35.0 (was previously >= 0.32.0 and <0.34.0).

#### Bug Fixes

- Fixed a bug in hybrid execution mode (PrPr) where certain Series operations would raise `TypeError: numpy.ndarray object is not callable`.
- Fixed a bug in hybrid execution mode (PrPr) where calling numpy operations like `np.where` on modin objects with the Pandas backend would raise an `AttributeError`. This fix requires `modin` version 0.34.0 or newer.
- Fixed issue in `df.melt` where the resulting values have an additional suffix applied.

## 1.33.0 (2025-06-19)

### Snowpark Python API Updates

#### New Features

- Added support for MySQL in `DataFrameWriter.dbapi` (PrPr) for both Parquet and UDTF-based ingestion.
- Added support for PostgreSQL in `DataFrameReader.dbapi` (PrPr) for both Parquet and UDTF-based ingestion.
- Added support for Databricks in `DataFrameWriter.dbapi` (PrPr) for UDTF-based ingestion.
- Added support to `DataFrameReader` to enable use of `PATTERN` when reading files with `INFER_SCHEMA` enabled.
- Added support for the following AI-powered functions in `functions.py`:
  - `ai_complete`
  - `ai_similarity`
  - `ai_summarize_agg` (originally `summarize_agg`)
  - different config options for `ai_classify`
- Added support for more options when reading XML files with a row tag using `rowTag` option:
  - Added support for removing namespace prefixes from col names using `ignoreNamespace` option.
  - Added support for specifying the prefix for the attribute column in the result table using `attributePrefix` option.
  - Added support for excluding attributes from the XML element using `excludeAttributes` option.
  - Added support for specifying the column name for the value when there are attributes in an element that has no child elements using `valueTag` option.
  - Added support for specifying the value to treat as a ``null`` value using `nullValue` option.
  - Added support for specifying the character encoding of the XML file using `charset` option.
  - Added support for ignoring surrounding whitespace in the XML element using `ignoreSurroundingWhitespace` option.
- Added support for parameter `return_dataframe` in `Session.call`, which can be used to set the return type of the functions to a `DataFrame` object.
- Added a new argument to `Dataframe.describe` called `strings_include_math_stats` that triggers `stddev` and `mean` to be calculated for String columns.
- Added support for retrieving `Edge.properties` when retrieving lineage from `DGQL` in `DataFrame.lineage.trace`.
- Added a parameter `table_exists` to `DataFrameWriter.save_as_table` that allows specifying if a table already exists. This allows skipping a table lookup that can be expensive.

#### Bug Fixes

- Fixed a bug in `DataFrameReader.dbapi` (PrPr) where the `create_connection` defined as local function was incompatible with multiprocessing.
- Fixed a bug in `DataFrameReader.dbapi` (PrPr) where databricks `TIMESTAMP` type was converted to Snowflake `TIMESTAMP_NTZ` type which should be `TIMESTAMP_LTZ` type.
- Fixed a bug in `DataFrameReader.json` where repeated reads with the same reader object would create incorrectly quoted columns.
- Fixed a bug in `DataFrame.to_pandas()` that would drop column names when converting a dataframe that did not originate from a select statement.
- Fixed a bug that `DataFrame.create_or_replace_dynamic_table` raises error when the dataframe contains a UDTF and `SELECT *` in UDTF not being parsed correctly.
- Fixed a bug where casted columns could not be used in the values-clause of in functions.

#### Improvements

- Improved the error message for `Session.write_pandas()` and `Session.create_dataframe()` when the input pandas DataFrame does not have a column.
- Improved `DataFrame.select` when the arguments contain a table function with output columns that collide with columns of current dataframe. With the improvement, if user provides non-colliding columns in `df.select("col1", "col2", table_func(...))` as string arguments, then the query generated by snowpark client will not raise ambiguous column error.
- Improved `DataFrameReader.dbapi` (PrPr) to use in-memory Parquet-based ingestion for better performance and security.
- Improved `DataFrameReader.dbapi` (PrPr) to use `MATCH_BY_COLUMN_NAME=CASE_SENSITIVE` in copy into table operation.

### Snowpark Local Testing Updates

#### New Features

- Added support for snow urls (snow://) in local file testing.

#### Bug Fixes

- Fixed a bug in `Column.isin` that would cause incorrect filtering on joined or previously filtered data.
- Fixed a bug in `snowflake.snowpark.functions.concat_ws` that would cause results to have an incorrect index.

### Snowpark pandas API Updates

#### Dependency Updates

- Updated `modin` dependency constraint from 0.32.0 to >=0.32.0, <0.34.0. The latest version tested with Snowpark pandas is `modin` 0.33.1.

#### New Features

- Added support for **Hybrid Execution (PrPr)**. By running `from modin.config import AutoSwitchBackend; AutoSwitchBackend.enable()`, Snowpark pandas will automatically choose whether to run certain pandas operations locally or on Snowflake. This feature is disabled by default.

#### Improvements

- Set the default value of the `index` parameter to `False` for `DataFrame.to_view`, `Series.to_view`, `DataFrame.to_dynamic_table`, and `Series.to_dynamic_table`.
- Added `iceberg_version` option to table creation functions.
- Reduced query count for many operations, including `insert`, `repr`, and `groupby`, that previously issued a query to retrieve the input data's size.

#### Bug Fixes

- Fixed a bug in `Series.where` when the `other` parameter is an unnamed `Series`.


## 1.32.0 (2025-05-15)

### Snowpark Python API Updates

#### Improvements

- Invoking snowflake system procedures does not invoke an additional `describe procedure` call to check the return type of the procedure.
- Added support for `Session.create_dataframe()` with the stage URL and FILE data type.
- Added support for different modes for dealing with corrupt XML records when reading an XML file using `session.read.option('mode', <mode>), option('rowTag', <tag_name>).xml(<stage_file_path>)`. Currently `PERMISSIVE`, `DROPMALFORMED` and `FAILFAST` are supported.
- Improved the error message of the XML reader when the specified row tag is not found in the file.
- Improved query generation for `Dataframe.drop` to use `SELECT * EXCLUDE ()` to exclude the dropped columns. To enable this feature, set `session.conf.set("use_simplified_query_generation", True)`.
- Added support for `VariantType` to `StructType.from_json`

#### Bug Fixes

- Fixed a bug in `DataFrameWriter.dbapi` (PrPr) that unicode or double-quoted column name in external database causes error because not quoted correctly.
- Fixed a bug where named fields in nested OBJECT data could cause errors when containing spaces.
- Fixed a bug duplicated `native_app_params` parameters in register udaf function.

### Snowpark Local Testing Updates

#### Bug Fixes

- Fixed a bug in `snowflake.snowpark.functions.rank` that would cause sort direction to not be respected.
- Fixed a bug in `snowflake.snowpark.functions.to_timestamp_*` that would cause incorrect results on filtered data.

### Snowpark pandas API Updates

#### New Features

- Added support for dict values in `Series.str.get`, `Series.str.slice`, and `Series.str.__getitem__` (`Series.str[...]`).
- Added support for `DataFrame.to_html`.
- Added support for `DataFrame.to_string` and `Series.to_string`.
- Added support for reading files from S3 buckets using `pd.read_csv`.
- Added `ENFORCE_EXISTING_FILE_FORMAT` option to the `DataFrameReader`, which allows to read a dataframe only based on an existing file format object when used together with `FORMAT_NAME`.

#### Improvements

- Make `iceberg_config` a required parameter for `DataFrame.to_iceberg` and `Series.to_iceberg`.

## 1.31.1 (2025-05-05)

### Snowpark Python API Updates

#### Bug Fixes

- Updated conda build configuration to deprecate Python 3.8 support, preventing installation in incompatible environments.

## 1.31.0 (2025-04-24)

### Snowpark Python API Updates

#### New Features

- Added support for `restricted caller` permission of `execute_as` argument in `StoredProcedure.register()`.
- Added support for non-select statement in `DataFrame.to_pandas()`.
- Added support for `artifact_repository` parameter to `Session.add_packages`, `Session.add_requirements`, `Session.get_packages`, `Session.remove_package`, and `Session.clear_packages`.
- Added support for reading an XML file using a row tag by `session.read.option('rowTag', <tag_name>).xml(<stage_file_path>)` (experimental).
  - Each XML record is extracted as a separate row.
  - Each field within that record becomes a separate column of type VARIANT, which can be further queried using dot notation, e.g., `col(a.b.c)`.
- Added updates to `DataFrameReader.dbapi` (PrPr):
  - Added `fetch_merge_count` parameter for optimizing performance by merging multiple fetched data into a single Parquet file.
  - Added support for Databricks.
  - Added support for ingestion with Snowflake UDTF.
- Added support for the following AI-powered functions in `functions.py` (Private Preview):
  - `prompt`
  - `ai_filter` (added support for `prompt()` function and image files, and changed the second argument name from `expr` to `file`)
  - `ai_classify`

#### Improvements

- Renamed the `relaxed_ordering` param into `enforce_ordering` for `DataFrame.to_snowpark_pandas`. Also the new default values is `enforce_ordering=False` which has the opposite effect of the previous default value, `relaxed_ordering=False`.
- Improved `DataFrameReader.dbapi` (PrPr) reading performance by setting the default `fetch_size` parameter value to 1000.
- Improve the error message for invalid identifier SQL error by suggesting the potentially matching identifiers.
- Reduced the number of describe queries issued when creating a DataFrame from a Snowflake table using `session.table`.
- Improved performance and accuracy of `DataFrameAnalyticsFunctions.time_series_agg()`.

#### Bug Fixes

- Fixed a bug in `DataFrame.group_by().pivot().agg` when the pivot column and aggregate column are the same.
- Fixed a bug in `DataFrameReader.dbapi` (PrPr) where a `TypeError` was raised when `create_connection` returned a connection object of an unsupported driver type.
- Fixed a bug where `df.limit(0)` call would not properly apply.
- Fixed a bug in `DataFrameWriter.save_as_table` that caused reserved names to throw errors when using append mode.

#### Deprecations

- Deprecated support for Python3.8.
- Deprecated argument `sliding_interval` in `DataFrameAnalyticsFunctions.time_series_agg()`.

### Snowpark Local Testing Updates

#### New Features

- Added support for Interval expression to `Window.range_between`.
- Added support for `array_construct` function.

#### Bug Fixes

- Fixed a bug in local testing where transient `__pycache__` directory was unintentionally copied during stored procedure execution via import.
- Fixed a bug in local testing that created incorrect result for `Column.like` calls.
- Fixed a bug in local testing that caused `Column.getItem` and `snowpark.snowflake.functions.get` to raise `IndexError` rather than return null.
- Fixed a bug in local testing where `df.limit(0)` call would not properly apply.
- Fixed a bug in local testing where a `Table.merge` into an empty table would cause an exception.

### Snowpark pandas API Updates

#### Dependency Updates

- Updated `modin` from 0.30.1 to 0.32.0.
- Added support for `numpy` 2.0 and above.

#### New Features

- Added support for `DataFrame.create_or_replace_view` and `Series.create_or_replace_view`.
- Added support for `DataFrame.create_or_replace_dynamic_table` and `Series.create_or_replace_dynamic_table`.
- Added support for `DataFrame.to_view` and `Series.to_view`.
- Added support for `DataFrame.to_dynamic_table` and `Series.to_dynamic_table`.
- Added support for `DataFrame.groupby.resample` for aggregations `max`, `mean`, `median`, `min`, and `sum`.
- Added support for reading stage files using:
  - `pd.read_excel`
  - `pd.read_html`
  - `pd.read_pickle`
  - `pd.read_sas`
  - `pd.read_xml`
- Added support for `DataFrame.to_iceberg` and `Series.to_iceberg`.
- Added support for dict values in `Series.str.len`.

#### Improvements

- Improve performance of `DataFrame.groupby.apply` and `Series.groupby.apply` by avoiding expensive pivot step.
- Added estimate for row count upper bound to `OrderedDataFrame` to enable better engine switching. This could potentially result in increased query counts.
- Renamed the `relaxed_ordering` param into `enforce_ordering` for `pd.read_snowflake`. Also the new default value is `enforce_ordering=False` which has the opposite effect of the previous default value, `relaxed_ordering=False`.

#### Bug Fixes

- Fixed a bug for `pd.read_snowflake` when reading iceberg tables and `enforce_ordering=True`.

## 1.30.0 (2025-03-27)

### Snowpark Python API Updates

#### New Features

- Added Support for relaxed consistency and ordering guarantees in `Dataframe.to_snowpark_pandas` by introducing the new parameter `relaxed_ordering`.
- `DataFrameReader.dbapi` (PrPr) now accepts a list of strings for the session_init_statement parameter, allowing multiple SQL statements to be executed during session initialization.

#### Improvements

- Improved query generation for `Dataframe.stat.sample_by` to generate a single flat query that scales well with large `fractions` dictionary compared to older method of creating a UNION ALL subquery for each key in `fractions`. To enable this feature, set `session.conf.set("use_simplified_query_generation", True)`.
- Improved performance of `DataFrameReader.dbapi` by enable vectorized option when copy parquet file into table.
- Improved query generation for `DataFrame.random_split` in the following ways. They can be enabled by setting `session.conf.set("use_simplified_query_generation", True)`:
  - Removed the need to `cache_result` in the internal implementation of the input dataframe resulting in a pure lazy dataframe operation.
  - The `seed` argument now behaves as expected with repeatable results across multiple calls and sessions.
- `DataFrame.fillna` and `DataFrame.replace` now both support fitting `int` and `float` into `Decimal` columns if `include_decimal` is set to True.
- Added documentation for the following UDF and stored procedure functions in `files.py` as a result of their General Availability.
  - `SnowflakeFile.write`
  - `SnowflakeFile.writelines`
  - `SnowflakeFile.writeable`
- Minor documentation changes for `SnowflakeFile` and `SnowflakeFile.open()`

#### Bug Fixes

- Fixed a bug for the following functions that raised errors `.cast()` is applied to their output
  - `from_json`
  - `size`

### Snowpark Local Testing Updates

#### Bug Fixes

- Fixed a bug in aggregation that caused empty groups to still produce rows.
- Fixed a bug in `Dataframe.except_` that would cause rows to be incorrectly dropped.
- Fixed a bug that caused `to_timestamp` to fail when casting filtered columns.

### Snowpark pandas API Updates

#### New Features

- Added support for list values in `Series.str.__getitem__` (`Series.str[...]`).
- Added support for `pd.Grouper` objects in group by operations. When `freq` is specified, the default values of the `sort`, `closed`, `label`, and `convention` arguments are supported; `origin` is supported when it is `start` or `start_day`.
- Added support for relaxed consistency and ordering guarantees in `pd.read_snowflake` for both named data sources (e.g., tables and views) and query data sources by introducing the new parameter `relaxed_ordering`.

#### Improvements

- Raise a warning whenever `QUOTED_IDENTIFIERS_IGNORE_CASE` is found to be set, ask user to unset it.
- Improved how a missing `index_label` in `DataFrame.to_snowflake` and `Series.to_snowflake` is handled when `index=True`. Instead of raising a `ValueError`, system-defined labels are used for the index columns.
- Improved error message for `groupby or DataFrame or Series.agg` when the function name is not supported.

## 1.29.1 (2025-03-12)

### Snowpark Python API Updates

#### Bug Fixes

- Fixed a bug in `DataFrameReader.dbapi` (PrPr) that prevents usage in stored procedure and snowbooks.

## 1.29.0 (2025-03-05)

### Snowpark Python API Updates

#### New Features

- Added support for the following AI-powered functions in `functions.py` (Private Preview):
  - `ai_filter`
  - `ai_agg`
  - `summarize_agg`
- Added support for the new FILE SQL type support, with the following related functions in `functions.py` (Private Preview):
  - `fl_get_content_type`
  - `fl_get_etag`
  - `fl_get_file_type`
  - `fl_get_last_modified`
  - `fl_get_relative_path`
  - `fl_get_scoped_file_url`
  - `fl_get_size`
  - `fl_get_stage`
  - `fl_get_stage_file_url`
  - `fl_is_audio`
  - `fl_is_compressed`
  - `fl_is_document`
  - `fl_is_image`
  - `fl_is_video`
- Added support for importing third-party packages from PyPi using Artifact Repository (Private Preview):
  - Use keyword arguments `artifact_repository` and `artifact_repository_packages` to specify your artifact repository and packages respectively when registering stored procedures or user defined functions.
  - Supported APIs are:
    - `Session.sproc.register`
    - `Session.udf.register`
    - `Session.udaf.register`
    - `Session.udtf.register`
    - `functions.sproc`
    - `functions.udf`
    - `functions.udaf`
    - `functions.udtf`
    - `functions.pandas_udf`
    - `functions.pandas_udtf`

#### Bug Fixes

- Fixed a bug where creating a Dataframe with large number of values raised `Unsupported feature 'SCOPED_TEMPORARY'.` error if thread-safe session was disabled.
- Fixed a bug where `df.describe` raised internal SQL execution error when the dataframe is created from reading a stage file and CTE optimization is enabled.
- Fixed a bug where `df.order_by(A).select(B).distinct()` would generate invalid SQL when simplified query generation was enabled using `session.conf.set("use_simplified_query_generation", True)`.
- Disabled simplified query generation by default.

#### Improvements

- Improved version validation warnings for `snowflake-snowpark-python` package compatibility when registering stored procedures. Now, warnings are only triggered if the major or minor version does not match, while bugfix version differences no longer generate warnings.
- Bumped cloudpickle dependency to also support `cloudpickle==3.0.0` in addition to previous versions.

### Snowpark Local Testing Updates

#### New Features

- Added support for literal values to `range_between` window function.

### Snowpark pandas API Updates

#### New Features

- Added support for list values in `Series.str.slice`.
- Added support for applying Snowflake Cortex functions `ClassifyText`, `Translate`, and `ExtractAnswer`.
- Added support for `Series.hist`.

#### Improvements

- Improved performance of `DataFrame.groupby.transform` and `Series.groupby.transform` by avoiding expensive pivot step.
- Improve error message for `pd.to_snowflake`, `DataFrame.to_snowflake`, and `Series.to_snowflake` when the table does not exist.
- Improve readability of docstring for the `if_exists` parameter in `pd.to_snowflake`, `DataFrame.to_snowflake`, and `Series.to_snowflake`.
- Improve error message for all pandas functions that use UDFs with Snowpark objects.

#### Bug Fixes

- Fixed a bug in `Series.rename_axis` where an `AttributeError` was being raised.
- Fixed a bug where `pd.get_dummies` didn't ignore NULL/NaN values by default.
- Fixed a bug where repeated calls to `pd.get_dummies` results in 'Duplicated column name error'.
- Fixed a bug in `pd.get_dummies` where passing list of columns generated incorrect column labels in output DataFrame.
- Update `pd.get_dummies` to return bool values instead of int.

## 1.28.0 (2025-02-20)

### Snowpark Python API Updates

#### New Features

- Added support for the following functions in `functions.py`
  - `normal`
  - `randn`
- Added support for `allow_missing_columns` parameter to `Dataframe.union_by_name` and `Dataframe.union_all_by_name`.

#### Improvements

- Improved query generation for `Dataframe.distinct` to generate `SELECT DISTINCT` instead of `SELECT` with `GROUP BY` all columns. To disable this feature, set `session.conf.set("use_simplified_query_generation", False)`.

#### Deprecations

- Deprecated Snowpark Python function `snowflake_cortex_summarize`. Users can install snowflake-ml-python and use the snowflake.cortex.summarize function instead.
- Deprecated Snowpark Python function `snowflake_cortex_sentiment`. Users can install snowflake-ml-python and use the snowflake.cortex.sentiment function instead.

#### Bug Fixes

- Fixed a bug where session-level query tag was overwritten by a stacktrace for dataframes that generate multiple queries. Now, the query tag will only be set to the stacktrace if `session.conf.set("collect_stacktrace_in_query_tag", True)`.
- Fixed a bug in `Session._write_pandas` where it was erroneously passing `use_logical_type` parameter to `Session._write_modin_pandas_helper` when writing a Snowpark pandas object.
- Fixed a bug in options sql generation that could cause multiple values to be formatted incorrectly.
- Fixed a bug in `Session.catalog` where empty strings for database or schema were not handled correctly and were generating erroneous sql statements.

#### Experimental Features

- Added support for writing pyarrow Tables to Snowflake tables.

### Snowpark pandas API Updates

#### New Features

- Added support for applying Snowflake Cortex functions `Summarize` and `Sentiment`.
- Added support for list values in `Series.str.get`.

#### Bug Fixes

- Fixed a bug in `apply` where kwargs were not being correctly passed into the applied function.

### Snowpark Local Testing Updates

#### New Features
- Added support for the following functions
    - `hour`
    - `minute`
- Added support for NULL_IF parameter to csv reader.
- Added support for `date_format`, `datetime_format`, and `timestamp_format` options when loading csvs.

#### Bug Fixes

- Fixed a bug in Dataframe.join that caused columns to have incorrect typing.
- Fixed a bug in when statements that caused incorrect results in the otherwise clause.


## 1.27.0 (2025-02-03)

### Snowpark Python API Updates

#### New Features

- Added support for the following functions in `functions.py`
  - `array_reverse`
  - `divnull`
  - `map_cat`
  - `map_contains_key`
  - `map_keys`
  - `nullifzero`
  - `snowflake_cortex_sentiment`
  - `acosh`
  - `asinh`
  - `atanh`
  - `bit_length`
  - `bitmap_bit_position`
  - `bitmap_bucket_number`
  - `bitmap_construct_agg`
  - `bitshiftright_unsigned`
  - `cbrt`
  - `equal_null`
  - `from_json`
  - `ifnull`
  - `localtimestamp`
  - `max_by`
  - `min_by`
  - `nth_value`
  - `nvl`
  - `octet_length`
  - `position`
  - `regr_avgx`
  - `regr_avgy`
  - `regr_count`
  - `regr_intercept`
  - `regr_r2`
  - `regr_slope`
  - `regr_sxx`
  - `regr_sxy`
  - `regr_syy`
  - `try_to_binary`
  - `base64`
  - `base64_decode_string`
  - `base64_encode`
  - `editdistance`
  - `hex`
  - `hex_encode`
  - `instr`
  - `log1p`
  - `log2`
  - `log10`
  - `percentile_approx`
  - `unbase64`
- Added support for `seed` argument in `DataFrame.stat.sample_by`. Note that it only supports a `Table` object, and will be ignored for a `DataFrame` object.
- Added support for specifying a schema string (including implicit struct syntax) when calling `DataFrame.create_dataframe`.
- Added support for `DataFrameWriter.insert_into/insertInto`. This method also supports local testing mode.
- Added support for `DataFrame.create_temp_view` to create a temporary view. It will fail if the view already exists.
- Added support for multiple columns in the functions `map_cat` and `map_concat`.
- Added an option `keep_column_order` for keeping original column order in `DataFrame.with_column` and `DataFrame.with_columns`.
- Added options to column casts that allow renaming or adding fields in StructType columns.
- Added support for `contains_null` parameter to ArrayType.
- Added support for creating a temporary view via `DataFrame.create_or_replace_temp_view` from a DataFrame created by reading a file from a stage.
- Added support for `value_contains_null` parameter to MapType.
- Added support for using `Column` object in `Column.in_` and `functions.in_`.
- Added `interactive` to telemetry that indicates whether the current environment is an interactive one.
- Allow `session.file.get` in a Native App to read file paths starting with `/` from the current version
- Added support for multiple aggregation functions after `DataFrame.pivot`.

#### Experimental Features

- Added `Catalog` class to manage snowflake objects. It can be accessed via `Session.catalog`.
  - `snowflake.core` is a dependency required for this feature.
- Allow user input schema when reading JSON file on stage.
- Added support for specifying a schema string (including implicit struct syntax) when calling `DataFrame.create_dataframe`.

#### Improvements

- Updated README.md to include instructions on how to verify package signatures using `cosign`.

#### Bug Fixes

- Fixed a bug in local testing mode that caused a column to contain None when it should contain 0.
- Fixed a bug in `StructField.from_json` that prevented TimestampTypes with `tzinfo` from being parsed correctly.
- Fixed a bug in function `date_format` that caused an error when the input column was date type or timestamp type.
- Fixed a bug in dataframe that null value can be inserted in a non-nullable column.
- Fixed a bug in `replace` and `lit` which raised type hint assertion error when passing `Column` expression objects.
- Fixed a bug in `pandas_udf` and `pandas_udtf` where `session` parameter was erroneously ignored.
- Fixed a bug that raised incorrect type conversion error for system function called through `session.call`.

### Snowpark pandas API Updates

#### New Features

- Added support for `Series.str.ljust` and `Series.str.rjust`.
- Added support for `Series.str.center`.
- Added support for `Series.str.pad`.
- Added support for applying Snowpark Python function `snowflake_cortex_sentiment`.
- Added support for `DataFrame.map`.
- Added support for `DataFrame.from_dict` and `DataFrame.from_records`.
- Added support for mixed case field names in struct type columns.
- Added support for `SeriesGroupBy.unique`
- Added support for `Series.dt.strftime` with the following directives:
  - %d: Day of the month as a zero-padded decimal number.
  - %m: Month as a zero-padded decimal number.
  - %Y: Year with century as a decimal number.
  - %H: Hour (24-hour clock) as a zero-padded decimal number.
  - %M: Minute as a zero-padded decimal number.
  - %S: Second as a zero-padded decimal number.
  - %f: Microsecond as a decimal number, zero-padded to 6 digits.
  - %j: Day of the year as a zero-padded decimal number.
  - %X: Locale’s appropriate time representation.
  - %%: A literal '%' character.
- Added support for `Series.between`.
- Added support for `include_groups=False` in `DataFrameGroupBy.apply`.
- Added support for `expand=True` in `Series.str.split`.
- Added support for `DataFrame.pop` and `Series.pop`.
- Added support for `first` and `last` in `DataFrameGroupBy.agg` and `SeriesGroupBy.agg`.
- Added support for `Index.drop_duplicates`.
- Added support for aggregations `"count"`, `"median"`, `np.median`,
  `"skew"`, `"std"`, `np.std` `"var"`, and `np.var` in
  `pd.pivot_table()`, `DataFrame.pivot_table()`, and `pd.crosstab()`.

#### Improvements
- Improve performance of `DataFrame.map`, `Series.apply` and `Series.map` methods by mapping numpy functions to snowpark functions if possible.
- Added documentation for `DataFrame.map`.
- Improve performance of `DataFrame.apply` by mapping numpy functions to snowpark functions if possible.
- Added documentation on the extent of Snowpark pandas interoperability with scikit-learn.
- Infer return type of functions in `Series.map`, `Series.apply` and `DataFrame.map` if type-hint is not provided.
- Added `call_count` to telemetry that counts method calls including interchange protocol calls.

## 1.26.0 (2024-12-05)

### Snowpark Python API Updates

#### New Features

- Added support for property `version` and class method `get_active_session` for `Session` class.
- Added new methods and variables to enhance data type handling and JSON serialization/deserialization:
  - To `DataType`, its derived classes, and `StructField`:
    - `type_name`: Returns the type name of the data.
    - `simple_string`: Provides a simple string representation of the data.
    - `json_value`: Returns the data as a JSON-compatible value.
    - `json`: Converts the data to a JSON string.
  - To `ArrayType`, `MapType`, `StructField`, `PandasSeriesType`, `PandasDataFrameType` and `StructType`:
    - `from_json`: Enables these types to be created from JSON data.
  - To `MapType`:
    - `keyType`: keys of the map
    - `valueType`: values of the map
- Added support for method `appName` in `SessionBuilder`.
- Added support for `include_nulls` argument in `DataFrame.unpivot`.
- Added support for following functions in `functions.py`:
  - `size` to get size of array, object, or map columns.
  - `collect_list` an alias of `array_agg`.
  - `substring` makes `len` argument optional.
- Added parameter `ast_enabled` to session for internal usage (default: `False`).

#### Improvements

- Added support for specifying the following to `DataFrame.create_or_replace_dynamic_table`:
  - `iceberg_config` A dictionary that can hold the following iceberg configuration options:
    - `external_volume`
    - `catalog`
    - `base_location`
    - `catalog_sync`
    - `storage_serialization_policy`
- Added support for nested data types to `DataFrame.print_schema`
- Added support for `level` parameter to `DataFrame.print_schema`
- Improved flexibility of `DataFrameReader` and `DataFrameWriter` API by adding support for the following:
  - Added `format` method to `DataFrameReader` and `DataFrameWriter` to specify file format when loading or unloading results.
  - Added `load` method to `DataFrameReader` to work in conjunction with `format`.
  - Added `save` method to `DataFrameWriter` to work in conjunction with `format`.
  - Added support to read keyword arguments to `options` method for `DataFrameReader` and `DataFrameWriter`.
- Relaxed the cloudpickle dependency for Python 3.11 to simplify build requirements. However, for Python 3.11, `cloudpickle==2.2.1` remains the only supported version.

#### Bug Fixes

- Removed warnings that dynamic pivot features were in private preview, because
  dynamic pivot is now generally available.
- Fixed a bug in `session.read.options` where `False` Boolean values were incorrectly parsed as `True` in the generated file format.

#### Dependency Updates

- Added a runtime dependency on `python-dateutil`.

### Snowpark pandas API Updates

#### New Features

- Added partial support for `Series.map` when `arg` is a pandas `Series` or a
  `collections.abc.Mapping`. No support for instances of `dict` that implement
  `__missing__` but are not instances of `collections.defaultdict`.
- Added support for `DataFrame.align` and `Series.align` for `axis=1` and `axis=None`.
- Added support for `pd.json_normalize`.
- Added support for `GroupBy.pct_change` with `axis=0`, `freq=None`, and `limit=None`.
- Added support for `DataFrameGroupBy.__iter__` and `SeriesGroupBy.__iter__`.
- Added support for `np.sqrt`, `np.trunc`, `np.floor`, numpy trig functions, `np.exp`, `np.abs`, `np.positive` and `np.negative`.
- Added partial support for the dataframe interchange protocol method
  `DataFrame.__dataframe__()`.

#### Bug Fixes

- Fixed a bug in `df.loc` where setting a single column from a series results in unexpected `None` values.

#### Improvements

- Use UNPIVOT INCLUDE NULLS for unpivot operations in pandas instead of sentinel values.
- Improved documentation for pd.read_excel.

## 1.25.0 (2024-11-14)

### Snowpark Python API Updates

#### New Features

- Added the following new functions in `snowflake.snowpark.dataframe`:
  - `map`
- Added support for passing parameter `include_error` to `Session.query_history` to record queries that have error during execution.

#### Improvements

- When target stage is not set in profiler, a default stage from `Session.get_session_stage` is used instead of raising `SnowparkSQLException`.
- Allowed lower case or mixed case input when calling `Session.stored_procedure_profiler.set_active_profiler`.
- Added distributed tracing using open telemetry APIs for action function in `DataFrame`:
  - `cache_result`
- Removed opentelemetry warning from logging.

#### Bug Fixes

- Fixed the pre-action and post-action query propagation when `In` expression were used in selects.
- Fixed a bug that raised error `AttributeError` while calling `Session.stored_procedure_profiler.get_output` when `Session.stored_procedure_profiler` is disabled.

#### Dependency Updates

- Added a dependency on `protobuf>=5.28` and `tzlocal` at runtime.
- Added a dependency on `protoc-wheel-0` for the development profile.
- Require `snowflake-connector-python>=3.12.0, <4.0.0` (was `>=3.10.0`).

### Snowpark pandas API Updates

#### Dependency Updates

- Updated `modin` from 0.28.1 to 0.30.1.
- Added support for all `pandas` 2.2.x versions.

#### New Features

- Added support for `Index.to_numpy`.
- Added support for `DataFrame.align` and `Series.align` for `axis=0`.
- Added support for `size` in `GroupBy.aggregate`, `DataFrame.aggregate`, and `Series.aggregate`.
- Added support for `snowflake.snowpark.functions.window`
- Added support for `pd.read_pickle` (Uses native pandas for processing).
- Added support for `pd.read_html` (Uses native pandas for processing).
- Added support for `pd.read_xml` (Uses native pandas for processing).
- Added support for aggregation functions `"size"` and `len` in `GroupBy.aggregate`, `DataFrame.aggregate`, and `Series.aggregate`.
- Added support for list values in `Series.str.len`.

#### Bug Fixes

- Fixed a bug where aggregating a single-column dataframe with a single callable function (e.g. `pd.DataFrame([0]).agg(np.mean)`) would fail to transpose the result.
- Fixed bugs where `DataFrame.dropna()` would:
  - Treat an empty `subset` (e.g. `[]`) as if it specified all columns instead of no columns.
  - Raise a `TypeError` for a scalar `subset` instead of filtering on just that column.
  - Raise a `ValueError` for a `subset` of type `pandas.Index` instead of filtering on the columns in the index.
- Disable creation of scoped read only table to mitigate Disable creation of scoped read only table to mitigate `TableNotFoundError` when using dynamic pivot in notebook environment.
- Fixed a bug when concat dataframe or series objects are coming from the same dataframe when axis = 1.

#### Improvements

- Improve np.where with scalar x value by eliminating unnecessary join and temp table creation.
- Improve get_dummies performance by flattening the pivot with join.
- Improve align performance when aligning on row position column by removing unnecessary window functions.



### Snowpark Local Testing Updates

#### New Features

- Added support for patching functions that are unavailable in the `snowflake.snowpark.functions` module.
- Added support for `snowflake.snowpark.functions.any_value`

#### Bug Fixes

- Fixed a bug where `Table.update` could not handle `VariantType`, `MapType`, and `ArrayType` data types.
- Fixed a bug where column aliases were incorrectly resolved in `DataFrame.join`, causing errors when selecting columns from a joined DataFrame.
- Fixed a bug where `Table.update` and `Table.merge` could fail if the target table's index was not the default `RangeIndex`.

## 1.24.0 (2024-10-28)

### Snowpark Python API Updates

#### New Features

- Updated `Session` class to be thread-safe. This allows concurrent DataFrame transformations, DataFrame actions, UDF and stored procedure registration, and concurrent file uploads when using the same `Session` object.
  - The feature is disabled by default and can be enabled by setting `FEATURE_THREAD_SAFE_PYTHON_SESSION` to `True` for account.
  - Updating session configurations, like changing database or schema, when multiple threads are using the session may lead to unexpected behavior.
  - When enabled, some internally created temporary table names returned from `DataFrame.queries` API are not deterministic, and may be different when DataFrame actions are executed. This does not affect explicit user-created temporary tables.
- Added support for 'Service' domain to `session.lineage.trace` API.
- Added support for `copy_grants` parameter when registering UDxF and stored procedures.
- Added support for the following methods in `DataFrameWriter` to support daisy-chaining:
  - `option`
  - `options`
  - `partition_by`
- Added support for `snowflake_cortex_summarize`.

#### Improvements

- Improved the following new capability for function `snowflake.snowpark.functions.array_remove` it is now possible to use in python.
- Disables sql simplification when sort is performed after limit.
  - Previously, `df.sort().limit()` and `df.limit().sort()` generates the same query with sort in front of limit. Now, `df.limit().sort()` will generate query that reads `df.limit().sort()`.
  - Improve performance of generated query for `df.limit().sort()`, because limit stops table scanning as soon as the number of records is satisfied.
- Added a client side error message for when an invalid stage location is passed to DataFrame read functions.

#### Bug Fixes

- Fixed a bug where the automatic cleanup of temporary tables could interfere with the results of async query execution.
- Fixed a bug in `DataFrame.analytics.time_series_agg` function to handle multiple data points in same sliding interval.
- Fixed a bug that created inconsistent casing in field names of structured objects in iceberg schemas.

#### Deprecations

- Deprecated warnings will be triggered when using snowpark-python with Python 3.8. For more details, please refer to https://docs.snowflake.com/en/developer-guide/python-runtime-support-policy.

### Snowpark pandas API Updates

#### New Features

- Added support for `np.subtract`, `np.multiply`, `np.divide`, and `np.true_divide`.
- Added support for tracking usages of `__array_ufunc__`.
- Added numpy compatibility support for `np.float_power`, `np.mod`, `np.remainder`, `np.greater`, `np.greater_equal`, `np.less`, `np.less_equal`, `np.not_equal`, and `np.equal`.
- Added numpy compatibility support for `np.log`, `np.log2`, and `np.log10`
- Added support for `DataFrameGroupBy.bfill`, `SeriesGroupBy.bfill`, `DataFrameGroupBy.ffill`, and `SeriesGroupBy.ffill`.
- Added support for `on` parameter with `Resampler`.
- Added support for timedelta inputs in `value_counts()`.
- Added support for applying Snowpark Python function `snowflake_cortex_summarize`.
- Added support for `DataFrame.attrs` and `Series.attrs`.
- Added support for `DataFrame.style`.
- Added numpy compatibility support for `np.full_like`

#### Improvements

- Improved generated SQL query for `head` and `iloc` when the row key is a slice.
- Improved error message when passing an unknown timezone to `tz_convert` and `tz_localize` in `Series`, `DataFrame`, `Series.dt`, and `DatetimeIndex`.
- Improved documentation for `tz_convert` and `tz_localize` in `Series`, `DataFrame`, `Series.dt`, and `DatetimeIndex` to specify the supported timezone formats.
- Added additional kwargs support for `df.apply` and `series.apply` ( as well as `map` and `applymap` ) when using snowpark functions. This allows for some position independent compatibility between apply and functions where the first argument is not a pandas object.
- Improved generated SQL query for `iloc` and `iat` when the row key is a scalar.
- Removed all joins in `iterrows`.
- Improved documentation for `Series.map` to reflect the unsupported features.
- Added support for `np.may_share_memory` which is used internally by many scikit-learn functions. This method will always return false when called with a Snowpark pandas object.

#### Bug Fixes

- Fixed a bug where `DataFrame` and `Series` `pct_change()` would raise `TypeError` when input contained timedelta columns.
- Fixed a bug where `replace()` would sometimes propagate `Timedelta` types incorrectly through `replace()`. Instead raise `NotImplementedError` for `replace()` on `Timedelta`.
- Fixed a bug where `DataFrame` and `Series` `round()` would raise `AssertionError` for `Timedelta` columns. Instead raise `NotImplementedError` for `round()` on `Timedelta`.
- Fixed a bug where `reindex` fails when the new index is a Series with non-overlapping types from the original index.
- Fixed a bug where calling `__getitem__` on a DataFrameGroupBy object always returned a DataFrameGroupBy object if `as_index=False`.
- Fixed a bug where inserting timedelta values into an existing column would silently convert the values to integers instead of raising `NotImplementedError`.
- Fixed a bug where `DataFrame.shift()` on axis=0 and axis=1 would fail to propagate timedelta types.
- `DataFrame.abs()`, `DataFrame.__neg__()`, `DataFrame.stack()`, and `DataFrame.unstack()` now raise `NotImplementedError` for timedelta inputs instead of failing to propagate timedelta types.

### Snowpark Local Testing Updates

#### Bug Fixes

- Fixed a bug where `DataFrame.alias` raises `KeyError` for input column name.
- Fixed a bug where `to_csv` on Snowflake stage fails when data contains empty strings.

## 1.23.0 (2024-10-09)

### Snowpark Python API Updates

#### New Features

- Added the following new functions in `snowflake.snowpark.functions`:
  - `make_interval`
- Added support for using Snowflake Interval constants with `Window.range_between()` when the order by column is TIMESTAMP or DATE type.
- Added support for file writes. This feature is currently in private preview.
- Added `thread_id` to `QueryRecord` to track the thread id submitting the query history.
- Added support for `Session.stored_procedure_profiler`.

#### Improvements

#### Bug Fixes

- Fixed a bug where registering a stored procedure or UDxF with type hints would give a warning `'NoneType' has no len() when trying to read default values from function`.

### Snowpark pandas API Updates

#### New Features

- Added support for `TimedeltaIndex.mean` method.
- Added support for some cases of aggregating `Timedelta` columns on `axis=0` with `agg` or `aggregate`.
- Added support for `by`, `left_by`, `right_by`, `left_index`, and `right_index` for `pd.merge_asof`.
- Added support for passing parameter `include_describe` to `Session.query_history`.
- Added support for `DatetimeIndex.mean` and `DatetimeIndex.std` methods.
- Added support for `Resampler.asfreq`, `Resampler.indices`, `Resampler.nunique`, and `Resampler.quantile`.
- Added support for `resample` frequency `W`, `ME`, `YE` with `closed = "left"`.
- Added support for `DataFrame.rolling.corr` and `Series.rolling.corr` for `pairwise = False` and int `window`.
- Added support for string time-based `window` and `min_periods = None` for `Rolling`.
- Added support for `DataFrameGroupBy.fillna` and `SeriesGroupBy.fillna`.
- Added support for constructing `Series` and `DataFrame` objects with the lazy `Index` object as `data`, `index`, and `columns` arguments.
- Added support for constructing `Series` and `DataFrame` objects with `index` and `column` values not present in `DataFrame`/`Series` `data`.
- Added support for `pd.read_sas` (Uses native pandas for processing).
- Added support for applying `rolling().count()` and `expanding().count()` to `Timedelta` series and columns.
- Added support for `tz` in both `pd.date_range` and `pd.bdate_range`.
- Added support for `Series.items`.
- Added support for `errors="ignore"` in `pd.to_datetime`.
- Added support for `DataFrame.tz_localize` and `Series.tz_localize`.
- Added support for `DataFrame.tz_convert` and `Series.tz_convert`.
- Added support for applying Snowpark Python functions (e.g., `sin`) in `Series.map`, `Series.apply`, `DataFrame.apply` and `DataFrame.applymap`.

#### Improvements

- Improved `to_pandas` to persist the original timezone offset for TIMESTAMP_TZ type.
- Improved `dtype` results for TIMESTAMP_TZ type to show correct timezone offset.
- Improved `dtype` results for TIMESTAMP_LTZ type to show correct timezone.
- Improved error message when passing non-bool value to `numeric_only` for groupby aggregations.
- Removed unnecessary warning about sort algorithm in `sort_values`.
- Use SCOPED object for internal create temp tables. The SCOPED objects will be stored sproc scoped if created within stored sproc, otherwise will be session scoped, and the object will be automatically cleaned at the end of the scope.
- Improved warning messages for operations that lead to materialization with inadvertent slowness.
- Removed unnecessary warning message about `convert_dtype` in `Series.apply`.

#### Bug Fixes

- Fixed a bug where an `Index` object created from a `Series`/`DataFrame` incorrectly updates the `Series`/`DataFrame`'s index name after an inplace update has been applied to the original `Series`/`DataFrame`.
- Suppressed an unhelpful `SettingWithCopyWarning` that sometimes appeared when printing `Timedelta` columns.
- Fixed `inplace` argument for `Series` objects derived from other `Series` objects.
- Fixed a bug where `Series.sort_values` failed if series name overlapped with index column name.
- Fixed a bug where transposing a dataframe would map `Timedelta` index levels to integer column levels.
- Fixed a bug where `Resampler` methods on timedelta columns would produce integer results.
- Fixed a bug where `pd.to_numeric()` would leave `Timedelta` inputs as `Timedelta` instead of converting them to integers.
- Fixed `loc` set when setting a single row, or multiple rows, of a DataFrame with a Series value.

### Snowpark Local Testing Updates

#### Bug Fixes

- Fixed a bug where nullable columns were annotated wrongly.
- Fixed a bug where the `date_add` and `date_sub` functions failed for `NULL` values.
- Fixed a bug where `equal_null` could fail inside a merge statement.
- Fixed a bug where `row_number` could fail inside a Window function.
- Fixed a bug where updates could fail when the source is the result of a join.


## 1.22.1 (2024-09-11)
This is a re-release of 1.22.0. Please refer to the 1.22.0 release notes for detailed release content.


## 1.22.0 (2024-09-10)

### Snowpark Python API Updates

### New Features

- Added the following new functions in `snowflake.snowpark.functions`:
  - `array_remove`
  - `ln`

#### Improvements

- Improved documentation for `Session.write_pandas` by making `use_logical_type` option more explicit.
- Added support for specifying the following to `DataFrameWriter.save_as_table`:
  - `enable_schema_evolution`
  - `data_retention_time`
  - `max_data_extension_time`
  - `change_tracking`
  - `copy_grants`
  - `iceberg_config` A dicitionary that can hold the following iceberg configuration options:
      - `external_volume`
      - `catalog`
      - `base_location`
      - `catalog_sync`
      - `storage_serialization_policy`
- Added support for specifying the following to `DataFrameWriter.copy_into_table`:
  - `iceberg_config` A dicitionary that can hold the following iceberg configuration options:
      - `external_volume`
      - `catalog`
      - `base_location`
      - `catalog_sync`
      - `storage_serialization_policy`
- Added support for specifying the following parameters to `DataFrame.create_or_replace_dynamic_table`:
  - `mode`
  - `refresh_mode`
  - `initialize`
  - `clustering_keys`
  - `is_transient`
  - `data_retention_time`
  - `max_data_extension_time`

#### Bug Fixes

- Fixed a bug in `session.read.csv` that caused an error when setting `PARSE_HEADER = True` in an externally defined file format.
- Fixed a bug in query generation from set operations that allowed generation of duplicate queries when children have common subqueries.
- Fixed a bug in `session.get_session_stage` that referenced a non-existing stage after switching database or schema.
- Fixed a bug where calling `DataFrame.to_snowpark_pandas` without explicitly initializing the Snowpark pandas plugin caused an error.
- Fixed a bug where using the `explode` function in dynamic table creation caused a SQL compilation error due to improper boolean type casting on the `outer` parameter.

### Snowpark Local Testing Updates

#### New Features

- Added support for type coercion when passing columns as input to UDF calls.
- Added support for `Index.identical`.

#### Bug Fixes

- Fixed a bug where the truncate mode in `DataFrameWriter.save_as_table` incorrectly handled DataFrames containing only a subset of columns from the existing table.
- Fixed a bug where function `to_timestamp` does not set the default timezone of the column datatype.

### Snowpark pandas API Updates

#### New Features

- Added limited support for the `Timedelta` type, including the following features. Snowpark pandas will raise `NotImplementedError` for unsupported `Timedelta` use cases.
  - supporting tracking the Timedelta type through `copy`, `cache_result`, `shift`, `sort_index`, `assign`, `bfill`, `ffill`, `fillna`, `compare`, `diff`, `drop`, `dropna`, `duplicated`, `empty`, `equals`, `insert`, `isin`, `isna`, `items`, `iterrows`, `join`, `len`, `mask`, `melt`, `merge`, `nlargest`, `nsmallest`, `to_pandas`.
  - converting non-timedelta to timedelta via `astype`.
  - `NotImplementedError` will be raised for the rest of methods that do not support `Timedelta`.
  - support for subtracting two timestamps to get a Timedelta.
  - support indexing with Timedelta data columns.
  - support for adding or subtracting timestamps and `Timedelta`.
  - support for binary arithmetic between two `Timedelta` values.
  - support for binary arithmetic and comparisons between `Timedelta` values and numeric values.
  - support for lazy `TimedeltaIndex`.
  - support for `pd.to_timedelta`.
  - support for `GroupBy` aggregations `min`, `max`, `mean`, `idxmax`, `idxmin`, `std`, `sum`, `median`, `count`, `any`, `all`, `size`, `nunique`, `head`, `tail`, `aggregate`.
  - support for `GroupBy` filtrations `first` and `last`.
  - support for `TimedeltaIndex` attributes: `days`, `seconds`, `microseconds` and `nanoseconds`.
  - support for `diff` with timestamp columns on `axis=0` and `axis=1`
  - support for `TimedeltaIndex` methods: `ceil`, `floor` and `round`.
  - support for `TimedeltaIndex.total_seconds` method.
- Added support for index's arithmetic and comparison operators.
- Added support for `Series.dt.round`.
- Added documentation pages for `DatetimeIndex`.
- Added support for `Index.name`, `Index.names`, `Index.rename`, and `Index.set_names`.
- Added support for `Index.__repr__`.
- Added support for `DatetimeIndex.month_name` and `DatetimeIndex.day_name`.
- Added support for `Series.dt.weekday`, `Series.dt.time`, and `DatetimeIndex.time`.
- Added support for `Index.min` and `Index.max`.
- Added support for `pd.merge_asof`.
- Added support for `Series.dt.normalize` and `DatetimeIndex.normalize`.
- Added support for `Index.is_boolean`, `Index.is_integer`, `Index.is_floating`, `Index.is_numeric`, and `Index.is_object`.
- Added support for `DatetimeIndex.round`, `DatetimeIndex.floor` and `DatetimeIndex.ceil`.
- Added support for `Series.dt.days_in_month` and `Series.dt.daysinmonth`.
- Added support for `DataFrameGroupBy.value_counts` and `SeriesGroupBy.value_counts`.
- Added support for `Series.is_monotonic_increasing` and `Series.is_monotonic_decreasing`.
- Added support for `Index.is_monotonic_increasing` and `Index.is_monotonic_decreasing`.
- Added support for `pd.crosstab`.
- Added support for `pd.bdate_range` and included business frequency support (B, BME, BMS, BQE, BQS, BYE, BYS) for both `pd.date_range` and `pd.bdate_range`.
- Added support for lazy `Index` objects  as `labels` in `DataFrame.reindex` and `Series.reindex`.
- Added support for `Series.dt.days`, `Series.dt.seconds`, `Series.dt.microseconds`, and `Series.dt.nanoseconds`.
- Added support for creating a `DatetimeIndex` from an `Index` of numeric or string type.
- Added support for string indexing with `Timedelta` objects.
- Added support for `Series.dt.total_seconds` method.
- Added support for `DataFrame.apply(axis=0)`.
- Added support for `Series.dt.tz_convert` and `Series.dt.tz_localize`.
- Added support for `DatetimeIndex.tz_convert` and `DatetimeIndex.tz_localize`.

#### Improvements

- Improve concat, join performance when operations are performed on series coming from the same dataframe by avoiding unnecessary joins.
- Refactored `quoted_identifier_to_snowflake_type` to avoid making metadata queries if the types have been cached locally.
- Improved `pd.to_datetime` to handle all local input cases.
- Create a lazy index from another lazy index without pulling data to client.
- Raised `NotImplementedError` for Index bitwise operators.
- Display a more clear error message when `Index.names` is set to a non-like-like object.
- Raise a warning whenever MultiIndex values are pulled in locally.
- Improve warning message for `pd.read_snowflake` include the creation reason when temp table creation is triggered.
- Improve performance for `DataFrame.set_index`, or setting `DataFrame.index` or `Series.index` by avoiding checks require eager evaluation. As a consequence, when the new index that does not match the current `Series`/`DataFrame` object length, a `ValueError` is no longer raised. Instead, when the `Series`/`DataFrame` object is longer than the provided index, the `Series`/`DataFrame`'s new index is filled with `NaN` values for the "extra" elements. Otherwise, the extra values in the provided index are ignored.
- Properly raise `NotImplementedError` when ambiguous/nonexistent are non-string in `ceil`/`floor`/`round`.

#### Bug Fixes

- Stopped ignoring nanoseconds in `pd.Timedelta` scalars.
- Fixed AssertionError in tree of binary operations.
- Fixed bug in `Series.dt.isocalendar` using a named Series
- Fixed `inplace` argument for Series objects derived from DataFrame columns.
- Fixed a bug where `Series.reindex` and `DataFrame.reindex` did not update the result index's name correctly.
- Fixed a bug where `Series.take` did not error when `axis=1` was specified.


## 1.21.1 (2024-09-05)

### Snowpark Python API Updates

#### Bug Fixes

- Fixed a bug where using `to_pandas_batches` with async jobs caused an error due to improper handling of waiting for asynchronous query completion.

## 1.21.0 (2024-08-19)

### Snowpark Python API Updates

#### New Features

- Added support for `snowflake.snowpark.testing.assert_dataframe_equal` that is a utility function to check the equality of two Snowpark DataFrames.

#### Improvements

- Added support server side string size limitations.
- Added support to create and invoke stored procedures, UDFs and UDTFs with optional arguments.
- Added support for column lineage in the DataFrame.lineage.trace API.
- Added support for passing `INFER_SCHEMA` options to `DataFrameReader` via `INFER_SCHEMA_OPTIONS`.
- Added support for passing `parameters` parameter to `Column.rlike` and `Column.regexp`.
- Added support for automatically cleaning up temporary tables created by `df.cache_result()` in the current session, when the DataFrame is no longer referenced (i.e., gets garbage collected). It is still an experimental feature not enabled by default, and can be enabled by setting `session.auto_clean_up_temp_table_enabled` to `True`.
- Added support for string literals to the `fmt` parameter of `snowflake.snowpark.functions.to_date`.
- Added support for system$reference function.

#### Bug Fixes

- Fixed a bug where SQL generated for selecting `*` column has an incorrect subquery.
- Fixed a bug in `DataFrame.to_pandas_batches` where the iterator could throw an error if certain transformation is made to the pandas dataframe due to wrong isolation level.
- Fixed a bug in `DataFrame.lineage.trace` to split the quoted feature view's name and version correctly.
- Fixed a bug in `Column.isin` that caused invalid sql generation when passed an empty list.
- Fixed a bug that fails to raise NotImplementedError while setting cell with list like item.

### Snowpark Local Testing Updates

#### New Features

- Added support for the following APIs:
  - snowflake.snowpark.functions
    - `rank`
    - `dense_rank`
    - `percent_rank`
    - `cume_dist`
    - `ntile`
    - `datediff`
    - `array_agg`
  - snowflake.snowpark.column.Column.within_group
- Added support for parsing flags in regex statements for mocked plans. This maintains parity with the `rlike` and `regexp` changes above.

#### Bug Fixes

- Fixed a bug where Window Functions LEAD and LAG do not handle option `ignore_nulls` properly.
- Fixed a bug where values were not populated into the result DataFrame during the insertion of table merge operation.

#### Improvements

- Fix pandas FutureWarning about integer indexing.

### Snowpark pandas API Updates

#### New Features

- Added support for `DataFrame.backfill`, `DataFrame.bfill`, `Series.backfill`, and `Series.bfill`.
- Added support for `DataFrame.compare` and `Series.compare` with default parameters.
- Added support for `Series.dt.microsecond` and `Series.dt.nanosecond`.
- Added support for `Index.is_unique` and `Index.has_duplicates`.
- Added support for `Index.equals`.
- Added support for `Index.value_counts`.
- Added support for `Series.dt.day_name` and `Series.dt.month_name`.
- Added support for indexing on Index, e.g., `df.index[:10]`.
- Added support for `DataFrame.unstack` and `Series.unstack`.
- Added support for `DataFrame.asfreq` and `Series.asfreq`.
- Added support for `Series.dt.is_month_start` and `Series.dt.is_month_end`.
- Added support for `Index.all` and `Index.any`.
- Added support for `Series.dt.is_year_start` and `Series.dt.is_year_end`.
- Added support for `Series.dt.is_quarter_start` and `Series.dt.is_quarter_end`.
- Added support for lazy `DatetimeIndex`.
- Added support for `Series.argmax` and `Series.argmin`.
- Added support for `Series.dt.is_leap_year`.
- Added support for `DataFrame.items`.
- Added support for `Series.dt.floor` and `Series.dt.ceil`.
- Added support for `Index.reindex`.
- Added support for `DatetimeIndex` properties: `year`, `month`, `day`, `hour`, `minute`, `second`, `microsecond`,
    `nanosecond`, `date`, `dayofyear`, `day_of_year`, `dayofweek`, `day_of_week`, `weekday`, `quarter`,
    `is_month_start`, `is_month_end`, `is_quarter_start`, `is_quarter_end`, `is_year_start`, `is_year_end`
    and `is_leap_year`.
- Added support for `Resampler.fillna` and `Resampler.bfill`.
- Added limited support for the `Timedelta` type, including creating `Timedelta` columns and `to_pandas`.
- Added support for `Index.argmax` and `Index.argmin`.

#### Improvements

- Removed the public preview warning message when importing Snowpark pandas.
- Removed unnecessary count query from `SnowflakeQueryCompiler.is_series_like` method.
- `Dataframe.columns` now returns native pandas Index object instead of Snowpark Index object.
- Refactor and introduce `query_compiler` argument in `Index` constructor to create `Index` from query compiler.
- `pd.to_datetime` now returns a DatetimeIndex object instead of a Series object.
- `pd.date_range` now returns a DatetimeIndex object instead of a Series object.

#### Bug Fixes

- Made passing an unsupported aggregation function to `pivot_table` raise `NotImplementedError` instead of `KeyError`.
- Removed axis labels and callable names from error messages and telemetry about unsupported aggregations.
- Fixed AssertionError in `Series.drop_duplicates` and `DataFrame.drop_duplicates` when called after `sort_values`.
- Fixed a bug in `Index.to_frame` where the result frame's column name may be wrong where name is unspecified.
- Fixed a bug where some Index docstrings are ignored.
- Fixed a bug in `Series.reset_index(drop=True)` where the result name may be wrong.
- Fixed a bug in `Groupby.first/last` ordering by the correct columns in the underlying window expression.

## 1.20.0 (2024-07-17)

### Snowpark Python API Updates

#### Improvements

- Added distributed tracing using open telemetry APIs for table stored procedure function in `DataFrame`:
  - `_execute_and_get_query_id`
- Added support for the `arrays_zip` function.
- Improves performance for binary column expression and `df._in` by avoiding unnecessary cast for numeric values. You can enable this optimization by setting `session.eliminate_numeric_sql_value_cast_enabled = True`.
- Improved error message for `write_pandas` when the target table does not exist and `auto_create_table=False`.
- Added open telemetry tracing on UDxF functions in Snowpark.
- Added open telemetry tracing on stored procedure registration in Snowpark.
- Added a new optional parameter called `format_json` to the `Session.SessionBuilder.app_name` function that sets the app name in the `Session.query_tag` in JSON format. By default, this parameter is set to `False`.

#### Bug Fixes
- Fixed a bug where SQL generated for `lag(x, 0)` was incorrect and failed with error message `argument 1 to function LAG needs to be constant, found 'SYSTEM$NULL_TO_FIXED(null)'`.

### Snowpark Local Testing Updates

#### New Features

- Added support for the following APIs:
  - snowflake.snowpark.functions
    - random
- Added new parameters to `patch` function when registering a mocked function:
  - `distinct` allows an alternate function to be specified for when a sql function should be distinct.
  - `pass_column_index` passes a named parameter `column_index` to the mocked function that contains the pandas.Index for the input data.
  - `pass_row_index` passes a named parameter `row_index` to the mocked function that is the 0 indexed row number the function is currently operating on.
  - `pass_input_data` passes a named parameter `input_data` to the mocked function that contains the entire input dataframe for the current expression.
  - Added support for the `column_order` parameter to method `DataFrameWriter.save_as_table`.


#### Bug Fixes
- Fixed a bug that caused DecimalType columns to be incorrectly truncated to integer precision when used in BinaryExpressions.

### Snowpark pandas API Updates

#### New Features
- Added support for `DataFrameGroupBy.all`, `SeriesGroupBy.all`, `DataFrameGroupBy.any`, and `SeriesGroupBy.any`.
- Added support for `DataFrame.nlargest`, `DataFrame.nsmallest`, `Series.nlargest` and `Series.nsmallest`.
- Added support for `replace` and `frac > 1` in `DataFrame.sample` and `Series.sample`.
- Added support for `read_excel` (Uses local pandas for processing)
- Added support for `Series.at`, `Series.iat`, `DataFrame.at`, and `DataFrame.iat`.
- Added support for `Series.dt.isocalendar`.
- Added support for `Series.case_when` except when condition or replacement is callable.
- Added documentation pages for `Index` and its APIs.
- Added support for `DataFrame.assign`.
- Added support for `DataFrame.stack`.
- Added support for `DataFrame.pivot` and `pd.pivot`.
- Added support for `DataFrame.to_csv` and `Series.to_csv`.
- Added partial support for `Series.str.translate` where the values in the `table` are single-codepoint strings.
- Added support for `DataFrame.corr`.
- Allow `df.plot()` and `series.plot()` to be called, materializing the data into the local client
- Added support for `DataFrameGroupBy` and `SeriesGroupBy` aggregations `first` and `last`
- Added support for `DataFrameGroupBy.get_group`.
- Added support for `limit` parameter when `method` parameter is used in `fillna`.
- Added partial support for `Series.str.translate` where the values in the `table` are single-codepoint strings.
- Added support for `DataFrame.corr`.
- Added support for `DataFrame.equals` and `Series.equals`.
- Added support for `DataFrame.reindex` and `Series.reindex`.
- Added support for `Index.astype`.
- Added support for `Index.unique` and `Index.nunique`.
- Added support for `Index.sort_values`.

#### Bug Fixes
- Fixed an issue when using np.where and df.where when the scalar 'other' is the literal 0.
- Fixed a bug regarding precision loss when converting to Snowpark pandas `DataFrame` or `Series` with `dtype=np.uint64`.
- Fixed bug where `values` is set to `index` when `index` and `columns` contain all columns in DataFrame during `pivot_table`.

#### Improvements
- Added support for `Index.copy()`
- Added support for Index APIs: `dtype`, `values`, `item()`, `tolist()`, `to_series()` and `to_frame()`
- Expand support for DataFrames with no rows in `pd.pivot_table` and `DataFrame.pivot_table`.
- Added support for `inplace` parameter in `DataFrame.sort_index` and `Series.sort_index`.


## 1.19.0 (2024-06-25)

### Snowpark Python API Updates

#### New Features

- Added support for `to_boolean` function.
- Added documentation pages for Index and its APIs.

#### Bug Fixes

- Fixed a bug where python stored procedure with table return type fails when run in a task.
- Fixed a bug where df.dropna fails due to `RecursionError: maximum recursion depth exceeded` when the DataFrame has more than 500 columns.
- Fixed a bug where `AsyncJob.result("no_result")` doesn't wait for the query to finish execution.


### Snowpark Local Testing Updates

#### New Features

- Added support for the `strict` parameter when registering UDFs and Stored Procedures.

#### Bug Fixes

- Fixed a bug in convert_timezone that made the setting the source_timezone parameter return an error.
- Fixed a bug where creating DataFrame with empty data of type `DateType` raises `AttributeError`.
- Fixed a bug that table merge fails when update clause exists but no update takes place.
- Fixed a bug in mock implementation of `to_char` that raises `IndexError` when incoming column has nonconsecutive row index.
- Fixed a bug in handling of `CaseExpr` expressions that raises `IndexError` when incoming column has nonconsecutive row index.
- Fixed a bug in implementation of `Column.like` that raises `IndexError` when incoming column has nonconsecutive row index.

#### Improvements

- Added support for type coercion in the implementation of DataFrame.replace, DataFrame.dropna and the mock function `iff`.

### Snowpark pandas API Updates

#### New Features

- Added partial support for `DataFrame.pct_change` and `Series.pct_change` without the `freq` and `limit` parameters.
- Added support for `Series.str.get`.
- Added support for `Series.dt.dayofweek`, `Series.dt.day_of_week`, `Series.dt.dayofyear`, and `Series.dt.day_of_year`.
- Added support for `Series.str.__getitem__` (`Series.str[...]`).
- Added support for `Series.str.lstrip` and `Series.str.rstrip`.
- Added support for `DataFrameGroupBy.size` and `SeriesGroupBy.size`.
- Added support for `DataFrame.expanding` and `Series.expanding` for aggregations `count`, `sum`, `min`, `max`, `mean`, `std`, `var`, and `sem` with `axis=0`.
- Added support for `DataFrame.rolling` and `Series.rolling` for aggregation `count` with `axis=0`.
- Added support for `Series.str.match`.
- Added support for `DataFrame.resample` and `Series.resample` for aggregations `size`, `first`, and `last`.
- Added support for `DataFrameGroupBy.all`, `SeriesGroupBy.all`, `DataFrameGroupBy.any`, and `SeriesGroupBy.any`.
- Added support for `DataFrame.nlargest`, `DataFrame.nsmallest`, `Series.nlargest` and `Series.nsmallest`.
- Added support for `replace` and `frac > 1` in `DataFrame.sample` and `Series.sample`.
- Added support for `read_excel` (Uses local pandas for processing)
- Added support for `Series.at`, `Series.iat`, `DataFrame.at`, and `DataFrame.iat`.
- Added support for `Series.dt.isocalendar`.
- Added support for `Series.case_when` except when condition or replacement is callable.
- Added documentation pages for `Index` and its APIs.
- Added support for `DataFrame.assign`.
- Added support for `DataFrame.stack`.
- Added support for `DataFrame.pivot` and `pd.pivot`.
- Added support for `DataFrame.to_csv` and `Series.to_csv`.
- Added support for `Index.T`.

#### Bug Fixes

- Fixed a bug that causes output of GroupBy.aggregate's columns to be ordered incorrectly.
- Fixed a bug where `DataFrame.describe` on a frame with duplicate columns of differing dtypes could cause an error or incorrect results.
- Fixed a bug in `DataFrame.rolling` and `Series.rolling` so `window=0` now throws `NotImplementedError` instead of `ValueError`

#### Improvements

- Added support for named aggregations in `DataFrame.aggregate` and `Series.aggregate` with `axis=0`.
- `pd.read_csv` reads using the native pandas CSV parser, then uploads data to snowflake using parquet. This enables most of the parameters supported by `read_csv` including date parsing and numeric conversions. Uploading via parquet is roughly twice as fast as uploading via CSV.
- Initial work to support an `pd.Index` directly in Snowpark pandas. Support for `pd.Index` as a first-class component of Snowpark pandas is coming soon.
- Added a lazy index constructor and support for `len`, `shape`, `size`, `empty`, `to_pandas()` and `names`. For `df.index`, Snowpark pandas creates a lazy index object.
- For `df.columns`, Snowpark pandas supports a non-lazy version of an `Index` since the data is already stored locally.

## 1.18.0 (2024-05-28)

### Snowpark Python API Updates

#### Improvements

- Improved error message to remind users set `{"infer_schema": True}` when reading csv file without specifying its schema.
- Improved error handling for `Session.create_dataframe` when called with more than 512 rows and using `format` or `pyformat` `paramstyle`.

### Snowpark pandas API Updates

#### New Features

- Added `DataFrame.cache_result` and `Series.cache_result` methods for users to persist DataFrames and Series to a temporary table lasting the duration of the session to improve latency of subsequent operations.

#### Bug Fixes

#### Improvements

- Added partial support for `DataFrame.pivot_table` with no `index` parameter, as well as for `margins` parameter.
- Updated the signature of `DataFrame.shift`/`Series.shift`/`DataFrameGroupBy.shift`/`SeriesGroupBy.shift` to match pandas 2.2.1. Snowpark pandas does not yet support the newly-added `suffix` argument, or sequence values of `periods`.
- Re-added support for `Series.str.split`.

#### Bug Fixes

- Fixed how we support mixed columns for string methods (`Series.str.*`).

### Snowpark Local Testing Updates

#### New Features

- Added support for the following DataFrameReader read options to file formats `csv` and `json`:
  - PURGE
  - PATTERN
  - INFER_SCHEMA with value being `False`
  - ENCODING with value being `UTF8`
- Added support for `DataFrame.analytics.moving_agg` and `DataFrame.analytics.cumulative_agg_agg`.
- Added support for `if_not_exists` parameter during UDF and stored procedure registration.

#### Bug Fixes

- Fixed a bug that when processing time format, fractional second part is not handled properly.
- Fixed a bug that caused function calls on `*` to fail.
- Fixed a bug that prevented creation of map and struct type objects.
- Fixed a bug that function `date_add` was unable to handle some numeric types.
- Fixed a bug that `TimestampType` casting resulted in incorrect data.
- Fixed a bug that caused `DecimalType` data to have incorrect precision in some cases.
- Fixed a bug where referencing missing table or view raises confusing `IndexError`.
- Fixed a bug that mocked function `to_timestamp_ntz` can not handle None data.
- Fixed a bug that mocked UDFs handles output data of None improperly.
- Fixed a bug where `DataFrame.with_column_renamed` ignores attributes from parent DataFrames after join operations.
- Fixed a bug that integer precision of large value gets lost when converted to pandas DataFrame.
- Fixed a bug that the schema of datetime object is wrong when create DataFrame from a pandas DataFrame.
- Fixed a bug in the implementation of `Column.equal_nan` where null data is handled incorrectly.
- Fixed a bug where `DataFrame.drop` ignore attributes from parent DataFrames after join operations.
- Fixed a bug in mocked function `date_part` where Column type is set wrong.
- Fixed a bug where `DataFrameWriter.save_as_table` does not raise exceptions when inserting null data into non-nullable columns.
- Fixed a bug in the implementation of `DataFrameWriter.save_as_table` where
  - Append or Truncate fails when incoming data has different schema than existing table.
  - Truncate fails when incoming data does not specify columns that are nullable.

#### Improvements

- Removed dependency check for `pyarrow` as it is not used.
- Improved target type coverage of `Column.cast`, adding support for casting to boolean and all integral types.
- Aligned error experience when calling UDFs and stored procedures.
- Added appropriate error messages for `is_permanent` and `anonymous` options in UDFs and stored procedures registration to make it more clear that those features are not yet supported.
- File read operation with unsupported options and values now raises `NotImplementedError` instead of warnings and unclear error information.

## 1.17.0 (2024-05-21)

### Snowpark Python API Updates

#### New Features

- Added support to add a comment on tables and views using the functions listed below:
  - `DataFrameWriter.save_as_table`
  - `DataFrame.create_or_replace_view`
  - `DataFrame.create_or_replace_temp_view`
  - `DataFrame.create_or_replace_dynamic_table`

#### Improvements

- Improved error message to remind users to set `{"infer_schema": True}` when reading CSV file without specifying its schema.

### Snowpark pandas API Updates

#### New Features

- Start of Public Preview of Snowpark pandas API. Refer to the [Snowpark pandas API Docs](https://docs.snowflake.com/developer-guide/snowpark/python/snowpark-pandas) for more details.

### Snowpark Local Testing Updates

#### New Features

- Added support for NumericType and VariantType data conversion in the mocked function `to_timestamp_ltz`, `to_timestamp_ntz`, `to_timestamp_tz` and `to_timestamp`.
- Added support for DecimalType, BinaryType, ArrayType, MapType, TimestampType, DateType and TimeType data conversion in the mocked function `to_char`.
- Added support for the following APIs:
  - snowflake.snowpark.functions:
    - to_varchar
  - snowflake.snowpark.DataFrame:
    - pivot
  - snowflake.snowpark.Session:
    - cancel_all
- Introduced a new exception class `snowflake.snowpark.mock.exceptions.SnowparkLocalTestingException`.
- Added support for casting to FloatType

#### Bug Fixes

- Fixed a bug that stored procedure and UDF should not remove imports already in the `sys.path` during the clean-up step.
- Fixed a bug that when processing datetime format, the fractional second part is not handled properly.
- Fixed a bug that on Windows platform that file operations was unable to properly handle file separator in directory name.
- Fixed a bug that on Windows platform that when reading a pandas dataframe, IntervalType column with integer data can not be processed.
- Fixed a bug that prevented users from being able to select multiple columns with the same alias.
- Fixed a bug that `Session.get_current_[schema|database|role|user|account|warehouse]` returns upper-cased identifiers when identifiers are quoted.
- Fixed a bug that function `substr` and `substring` can not handle 0-based `start_expr`.

#### Improvements

- Standardized the error experience by raising `SnowparkLocalTestingException` in error cases which is on par with `SnowparkSQLException` raised in non-local execution.
- Improved error experience of `Session.write_pandas` method that `NotImplementError` will be raised when called.
- Aligned error experience with reusing a closed session in non-local execution.

## 1.16.0 (2024-05-07)

### New Features

- Support stored procedure register with packages given as Python modules.
- Added snowflake.snowpark.Session.lineage.trace to explore data lineage of snowfake objects.
- Added support for structured type schema parsing.

### Bug Fixes

- Fixed a bug when inferring schema, single quotes are added to stage files already have single quotes.

### Local Testing Updates

#### New Features

- Added support for StringType, TimestampType and VariantType data conversion in the mocked function `to_date`.
- Added support for the following APIs:
  - snowflake.snowpark.functions
    - get
    - concat
    - concat_ws

#### Bug Fixes

- Fixed a bug that caused `NaT` and `NaN` values to not be recognized.
- Fixed a bug where, when inferring a schema, single quotes were added to stage files that already had single quotes.
- Fixed a bug where `DataFrameReader.csv` was unable to handle quoted values containing a delimiter.
- Fixed a bug that when there is `None` value in an arithmetic calculation, the output should remain `None` instead of `math.nan`.
- Fixed a bug in function `sum` and `covar_pop` that when there is `math.nan` in the data, the output should also be `math.nan`.
- Fixed a bug that stage operation can not handle directories.
- Fixed a bug that `DataFrame.to_pandas` should take Snowflake numeric types with precision 38 as `int64`.

## 1.15.0 (2024-04-24)

### New Features

- Added `truncate` save mode in `DataFrameWrite` to overwrite existing tables by truncating the underlying table instead of dropping it.
- Added telemetry to calculate query plan height and number of duplicate nodes during collect operations.
- Added the functions below to unload data from a `DataFrame` into one or more files in a stage:
  - `DataFrame.write.json`
  - `DataFrame.write.csv`
  - `DataFrame.write.parquet`
- Added distributed tracing using open telemetry APIs for action functions in `DataFrame` and `DataFrameWriter`:
  - snowflake.snowpark.DataFrame:
    - collect
    - collect_nowait
    - to_pandas
    - count
    - show
  - snowflake.snowpark.DataFrameWriter:
    - save_as_table
- Added support for snow:// URLs to `snowflake.snowpark.Session.file.get` and `snowflake.snowpark.Session.file.get_stream`
- Added support to register stored procedures and UDxFs with a `comment`.
- UDAF client support is ready for public preview. Please stay tuned for the Snowflake announcement of UDAF public preview.
- Added support for dynamic pivot.  This feature is currently in private preview.

### Improvements

- Improved the generated query performance for both compilation and execution by converting duplicate subqueries to Common Table Expressions (CTEs). It is still an experimental feature not enabled by default, and can be enabled by setting `session.cte_optimization_enabled` to `True`.

### Bug Fixes

- Fixed a bug where `statement_params` was not passed to query executions that register stored procedures and user defined functions.
- Fixed a bug causing `snowflake.snowpark.Session.file.get_stream` to fail for quoted stage locations.
- Fixed a bug that an internal type hint in `utils.py` might raise AttributeError in case the underlying module can not be found.

### Local Testing Updates

#### New Features

- Added support for registering UDFs and stored procedures.
- Added support for the following APIs:
  - snowflake.snowpark.Session:
    - file.put
    - file.put_stream
    - file.get
    - file.get_stream
    - read.json
    - add_import
    - remove_import
    - get_imports
    - clear_imports
    - add_packages
    - add_requirements
    - clear_packages
    - remove_package
    - udf.register
    - udf.register_from_file
    - sproc.register
    - sproc.register_from_file
  - snowflake.snowpark.functions
    - current_database
    - current_session
    - date_trunc
    - object_construct
    - object_construct_keep_null
    - pow
    - sqrt
    - udf
    - sproc
- Added support for StringType, TimestampType and VariantType data conversion in the mocked function `to_time`.

#### Bug Fixes

- Fixed a bug that null filled columns for constant functions.
- Fixed a bug that implementation of to_object, to_array and to_binary to better handle null inputs.
- Fixed a bug that timestamp data comparison can not handle year beyond 2262.
- Fixed a bug that `Session.builder.getOrCreate` should return the created mock session.

## 1.14.0 (2024-03-20)

### New Features

- Added support for creating vectorized UDTFs with `process` method.
- Added support for dataframe functions:
  - to_timestamp_ltz
  - to_timestamp_ntz
  - to_timestamp_tz
  - locate
- Added support for ASOF JOIN type.
- Added support for the following local testing APIs:
  - snowflake.snowpark.functions:
    - to_double
    - to_timestamp
    - to_timestamp_ltz
    - to_timestamp_ntz
    - to_timestamp_tz
    - greatest
    - least
    - convert_timezone
    - dateadd
    - date_part
  - snowflake.snowpark.Session:
    - get_current_account
    - get_current_warehouse
    - get_current_role
    - use_schema
    - use_warehouse
    - use_database
    - use_role

### Bug Fixes

- Fixed a bug in `SnowflakePlanBuilder` that `save_as_table` does not filter column that name start with '$' and follow by number correctly.
- Fixed a bug that statement parameters may have no effect when resolving imports and packages.
- Fixed bugs in local testing:
  - LEFT ANTI and LEFT SEMI joins drop rows with null values.
  - DataFrameReader.csv incorrectly parses data when the optional parameter `field_optionally_enclosed_by` is specified.
  - Column.regexp only considers the first entry when `pattern` is a `Column`.
  - Table.update raises `KeyError` when updating null values in the rows.
  - VARIANT columns raise errors at `DataFrame.collect`.
  - `count_distinct` does not work correctly when counting.
  - Null values in integer columns raise `TypeError`.

### Improvements

- Added telemetry to local testing.
- Improved the error message of `DataFrameReader` to raise `FileNotFound` error when reading a path that does not exist or when there are no files under the path.

## 1.13.0 (2024-02-26)

### New Features

- Added support for an optional `date_part` argument in function `last_day`.
- `SessionBuilder.app_name` will set the query_tag after the session is created.
- Added support for the following local testing functions:
  - current_timestamp
  - current_date
  - current_time
  - strip_null_value
  - upper
  - lower
  - length
  - initcap

### Improvements

- Added cleanup logic at interpreter shutdown to close all active sessions.
- Closing sessions within stored procedures now is a no-op logging a warning instead of raising an error.

### Bug Fixes

- Fixed a bug in `DataFrame.to_local_iterator` where the iterator could yield wrong results if another query is executed before the iterator finishes due to wrong isolation level. For details, please see #945.
- Fixed a bug that truncated table names in error messages while running a plan with local testing enabled.
- Fixed a bug that `Session.range` returns empty result when the range is large.

## 1.12.1 (2024-02-08)

### Improvements

- Use `split_blocks=True` by default during `to_pandas` conversion, for optimal memory allocation. This parameter is passed to `pyarrow.Table.to_pandas`, which enables `PyArrow` to split the memory allocation into smaller, more manageable blocks instead of allocating a single contiguous block. This results in better memory management when dealing with larger datasets.

### Bug Fixes

- Fixed a bug in `DataFrame.to_pandas` that caused an error when evaluating on a Dataframe with an `IntergerType` column with null values.

## 1.12.0 (2024-01-30)

### New Features

- Exposed `statement_params` in `StoredProcedure.__call__`.
- Added two optional arguments to `Session.add_import`.
  - `chunk_size`: The number of bytes to hash per chunk of the uploaded files.
  - `whole_file_hash`: By default only the first chunk of the uploaded import is hashed to save time. When this is set to True each uploaded file is fully hashed instead.
- Added parameters `external_access_integrations` and `secrets` when creating a UDAF from Snowpark Python to allow integration with external access.
- Added a new method `Session.append_query_tag`. Allows an additional tag to be added to the current query tag by appending it as a comma separated value.
- Added a new method `Session.update_query_tag`. Allows updates to a JSON encoded dictionary query tag.
- `SessionBuilder.getOrCreate` will now attempt to replace the singleton it returns when token expiration has been detected.
- Added support for new functions in `snowflake.snowpark.functions`:
  - `array_except`
  - `create_map`
  - `sign`/`signum`
- Added the following functions to `DataFrame.analytics`:
  - Added the `moving_agg` function in `DataFrame.analytics` to enable moving aggregations like sums and averages with multiple window sizes.
  - Added the `cummulative_agg` function in `DataFrame.analytics` to enable commulative aggregations like sums and averages on multiple columns.
  - Added the `compute_lag` and `compute_lead` functions in `DataFrame.analytics` for enabling lead and lag calculations on multiple columns.
  - Added the `time_series_agg` function in `DataFrame.analytics` to enable time series aggregations like sums and averages with multiple time windows.

### Bug Fixes

- Fixed a bug in `DataFrame.na.fill` that caused Boolean values to erroneously override integer values.
- Fixed a bug in `Session.create_dataframe` where the Snowpark DataFrames created using pandas DataFrames were not inferring the type for timestamp columns correctly. The behavior is as follows:
  - Earlier timestamp columns without a timezone would be converted to nanosecond epochs and inferred as `LongType()`, but will now be correctly maintained as timestamp values and be inferred as `TimestampType(TimestampTimeZone.NTZ)`.
  - Earlier timestamp columns with a timezone would be inferred as `TimestampType(TimestampTimeZone.NTZ)` and loose timezone information but will now be correctly inferred as `TimestampType(TimestampTimeZone.LTZ)` and timezone information is retained correctly.
  - Set session parameter `PYTHON_SNOWPARK_USE_LOGICAL_TYPE_FOR_CREATE_DATAFRAME` to revert back to old behavior. It is recommended that you update your code to align with correct behavior because the parameter will be removed in the future.
- Fixed a bug that `DataFrame.to_pandas` gets decimal type when scale is not 0, and creates an object dtype in `pandas`. Instead, we cast the value to a float64 type.
- Fixed bugs that wrongly flattened the generated SQL when one of the following happens:
  - `DataFrame.filter()` is called after `DataFrame.sort().limit()`.
  - `DataFrame.sort()` or `filter()` is called on a DataFrame that already has a window function or sequence-dependent data generator column.
    For instance, `df.select("a", seq1().alias("b")).select("a", "b").sort("a")` won't flatten the sort clause anymore.
  - a window or sequence-dependent data generator column is used after `DataFrame.limit()`. For instance, `df.limit(10).select(row_number().over())` won't flatten the limit and select in the generated SQL.
- Fixed a bug where aliasing a DataFrame column raised an error when the DataFame was copied from another DataFrame with an aliased column. For instance,

  ```python
  df = df.select(col("a").alias("b"))
  df = copy(df)
  df.select(col("b").alias("c"))  # threw an error. Now it's fixed.
  ```

- Fixed a bug in `Session.create_dataframe` that the non-nullable field in a schema is not respected for boolean type. Note that this fix is only effective when the user has the privilege to create a temp table.
- Fixed a bug in SQL simplifier where non-select statements in `session.sql` dropped a SQL query when used with `limit()`.
- Fixed a bug that raised an exception when session parameter `ERROR_ON_NONDETERMINISTIC_UPDATE` is true.

### Behavior Changes (API Compatible)

- When parsing data types during a `to_pandas` operation, we rely on GS precision value to fix precision issues for large integer values. This may affect users where a column that was earlier returned as `int8` gets returned as `int64`. Users can fix this by explicitly specifying precision values for their return column.
- Aligned behavior for `Session.call` in case of table stored procedures where running `Session.call` would not trigger stored procedure unless a `collect()` operation was performed.
- `StoredProcedureRegistration` will now automatically add `snowflake-snowpark-python` as a package dependency. The added dependency will be on the client's local version of the library and an error is thrown if the server cannot support that version.

## 1.11.1 (2023-12-07)

### Bug Fixes

- Fixed a bug that numpy should not be imported at the top level of mock module.
- Added support for these new functions in `snowflake.snowpark.functions`:
  - `from_utc_timestamp`
  - `to_utc_timestamp`

## 1.11.0 (2023-12-05)

### New Features

- Add the `conn_error` attribute to `SnowflakeSQLException` that stores the whole underlying exception from `snowflake-connector-python`.
- Added support for `RelationalGroupedDataframe.pivot()` to access `pivot` in the following pattern `Dataframe.group_by(...).pivot(...)`.
- Added experimental feature: Local Testing Mode, which allows you to create and operate on Snowpark Python DataFrames locally without connecting to a Snowflake account. You can use the local testing framework to test your DataFrame operations locally, on your development machine or in a CI (continuous integration) pipeline, before deploying code changes to your account.

- Added support for `arrays_to_object` new functions in `snowflake.snowpark.functions`.
- Added support for the vector data type.

### Dependency Updates

- Bumped cloudpickle dependency to work with `cloudpickle==2.2.1`
- Updated ``snowflake-connector-python`` to `3.4.0`.

### Bug Fixes

- DataFrame column names quoting check now supports newline characters.
- Fix a bug where a DataFrame generated by `session.read.with_metadata` creates inconsistent table when doing `df.write.save_as_table`.

## 1.10.0 (2023-11-03)

### New Features

- Added support for managing case sensitivity in `DataFrame.to_local_iterator()`.
- Added support for specifying vectorized UDTF's input column names by using the optional parameter `input_names` in `UDTFRegistration.register/register_file` and `functions.pandas_udtf`. By default, `RelationalGroupedDataFrame.applyInPandas` will infer the column names from current dataframe schema.
- Add `sql_error_code` and `raw_message` attributes to `SnowflakeSQLException` when it is caused by a SQL exception.

### Bug Fixes

- Fixed a bug in `DataFrame.to_pandas()` where converting snowpark dataframes to pandas dataframes was losing precision on integers with more than 19 digits.
- Fixed a bug that `session.add_packages` can not handle requirement specifier that contains project name with underscore and version.
- Fixed a bug in `DataFrame.limit()` when `offset` is used and the parent `DataFrame` uses `limit`. Now the `offset` won't impact the parent DataFrame's `limit`.
- Fixed a bug in `DataFrame.write.save_as_table` where dataframes created from read api could not save data into snowflake because of invalid column name `$1`.

### Behavior change

- Changed the behavior of `date_format`:
  - The `format` argument changed from optional to required.
  - The returned result changed from a date object to a date-formatted string.
- When a window function, or a sequence-dependent data generator (`normal`, `zipf`, `uniform`, `seq1`, `seq2`, `seq4`, `seq8`) function is used, the sort and filter operation will no longer be flattened when generating the query.

## 1.9.0 (2023-10-13)

### New Features

- Added support for the Python 3.11 runtime environment.

### Dependency updates

- Added back the dependency of `typing-extensions`.

### Bug Fixes

- Fixed a bug where imports from permanent stage locations were ignored for temporary stored procedures, UDTFs, UDFs, and UDAFs.
- Revert back to using CTAS (create table as select) statement for `Dataframe.writer.save_as_table` which does not need insert permission for writing tables.

### New Features
- Support `PythonObjJSONEncoder` json-serializable objects for `ARRAY` and `OBJECT` literals.

## 1.8.0 (2023-09-14)

### New Features

- Added support for VOLATILE/IMMUTABLE keyword when registering UDFs.
- Added support for specifying clustering keys when saving dataframes using `DataFrame.save_as_table`.
- Accept `Iterable` objects input for `schema` when creating dataframes using `Session.create_dataframe`.
- Added the property `DataFrame.session` to return a `Session` object.
- Added the property `Session.session_id` to return an integer that represents session ID.
- Added the property `Session.connection` to return a `SnowflakeConnection` object .

- Added support for creating a Snowpark session from a configuration file or environment variables.

### Dependency updates

- Updated ``snowflake-connector-python`` to 3.2.0.

### Bug Fixes

- Fixed a bug where automatic package upload would raise `ValueError` even when compatible package version were added in `session.add_packages`.
- Fixed a bug where table stored procedures were not registered correctly when using `register_from_file`.
- Fixed a bug where dataframe joins failed with `invalid_identifier` error.
- Fixed a bug where `DataFrame.copy` disables SQL simplfier for the returned copy.
- Fixed a bug where `session.sql().select()` would fail if any parameters are specified to `session.sql()`

## 1.7.0 (2023-08-28)

### New Features

- Added parameters `external_access_integrations` and `secrets` when creating a UDF, UDTF or Stored Procedure from Snowpark Python to allow integration with external access.
- Added support for these new functions in `snowflake.snowpark.functions`:
  - `array_flatten`
  - `flatten`
- Added support for `apply_in_pandas` in `snowflake.snowpark.relational_grouped_dataframe`.
- Added support for replicating your local Python environment on Snowflake via `Session.replicate_local_environment`.

### Bug Fixes

- Fixed a bug where `session.create_dataframe` fails to properly set nullable columns where nullability was affected by order or data was given.
- Fixed a bug where `DataFrame.select` could not identify and alias columns in presence of table functions when output columns of table function overlapped with columns in dataframe.

### Behavior Changes

- When creating stored procedures, UDFs, UDTFs, UDAFs with parameter `is_permanent=False` will now create temporary objects even when `stage_name` is provided. The default value of `is_permanent` is `False` which is why if this value is not explicitly set to `True` for permanent objects, users will notice a change in behavior.
- `types.StructField` now enquotes column identifier by default.

## 1.6.1 (2023-08-02)

### New Features

- Added support for these new functions in `snowflake.snowpark.functions`:
  - `array_sort`
  - `sort_array`
  - `array_min`
  - `array_max`
  - `explode_outer`
- Added support for pure Python packages specified via `Session.add_requirements` or `Session.add_packages`. They are now usable in stored procedures and UDFs even if packages are not present on the Snowflake Anaconda channel.
  - Added Session parameter `custom_packages_upload_enabled` and `custom_packages_force_upload_enabled` to enable the support for pure Python packages feature mentioned above. Both parameters default to `False`.
- Added support for specifying package requirements by passing a Conda environment yaml file to `Session.add_requirements`.
- Added support for asynchronous execution of multi-query dataframes that contain binding variables.
- Added support for renaming multiple columns in `DataFrame.rename`.
- Added support for Geometry datatypes.
- Added support for `params` in `session.sql()` in stored procedures.
- Added support for user-defined aggregate functions (UDAFs). This feature is currently in private preview.
- Added support for vectorized UDTFs (user-defined table functions). This feature is currently in public preview.
- Added support for Snowflake Timestamp variants (i.e., `TIMESTAMP_NTZ`, `TIMESTAMP_LTZ`, `TIMESTAMP_TZ`)
  - Added `TimestampTimezone` as an argument in `TimestampType` constructor.
  - Added type hints `NTZ`, `LTZ`, `TZ` and `Timestamp` to annotate functions when registering UDFs.

### Improvements

- Removed redundant dependency `typing-extensions`.
- `DataFrame.cache_result` now creates temp table fully qualified names under current database and current schema.

### Bug Fixes

- Fixed a bug where type check happens on pandas before it is imported.
- Fixed a bug when creating a UDF from `numpy.ufunc`.
- Fixed a bug where `DataFrame.union` was not generating the correct `Selectable.schema_query` when SQL simplifier is enabled.

### Behavior Changes

- `DataFrameWriter.save_as_table` now respects the `nullable` field of the schema provided by the user or the inferred schema based on data from user input.

### Dependency updates

- Updated ``snowflake-connector-python`` to 3.0.4.

## 1.5.1 (2023-06-20)

### New Features

- Added support for the Python 3.10 runtime environment.

## 1.5.0 (2023-06-09)

### Behavior Changes

- Aggregation results, from functions such as `DataFrame.agg` and `DataFrame.describe`, no longer strip away non-printing characters from column names.

### New Features

- Added support for the Python 3.9 runtime environment.
- Added support for new functions in `snowflake.snowpark.functions`:
  - `array_generate_range`
  - `array_unique_agg`
  - `collect_set`
  - `sequence`
- Added support for registering and calling stored procedures with `TABLE` return type.
- Added support for parameter `length` in `StringType()` to specify the maximum number of characters that can be stored by the column.
- Added the alias `functions.element_at()` for `functions.get()`.
- Added the alias `Column.contains` for `functions.contains`.
- Added experimental feature `DataFrame.alias`.
- Added support for querying metadata columns from stage when creating `DataFrame` using `DataFrameReader`.
- Added support for `StructType.add` to append more fields to existing `StructType` objects.
- Added support for parameter `execute_as` in `StoredProcedureRegistration.register_from_file()` to specify stored procedure caller rights.

### Bug Fixes

- Fixed a bug where the `Dataframe.join_table_function` did not run all of the necessary queries to set up the join table function when SQL simplifier was enabled.
- Fixed type hint declaration for custom types - `ColumnOrName`, `ColumnOrLiteralStr`, `ColumnOrSqlExpr`, `LiteralType` and `ColumnOrLiteral` that were breaking `mypy` checks.
- Fixed a bug where `DataFrameWriter.save_as_table` and `DataFrame.copy_into_table` failed to parse fully qualified table names.

## 1.4.0 (2023-04-24)

### New Features

- Added support for `session.getOrCreate`.
- Added support for alias `Column.getField`.
- Added support for new functions in `snowflake.snowpark.functions`:
  - `date_add` and `date_sub` to make add and subtract operations easier.
  - `daydiff`
  - `explode`
  - `array_distinct`.
  - `regexp_extract`.
  - `struct`.
  - `format_number`.
  - `bround`.
  - `substring_index`
- Added parameter `skip_upload_on_content_match` when creating UDFs, UDTFs and stored procedures using `register_from_file` to skip uploading files to a stage if the same version of the files are already on the stage.
- Added support for `DataFrameWriter.save_as_table` method to take table names that contain dots.
- Flattened generated SQL when `DataFrame.filter()` or `DataFrame.order_by()` is followed by a projection statement (e.g. `DataFrame.select()`, `DataFrame.with_column()`).
- Added support for creating dynamic tables _(in private preview)_ using `Dataframe.create_or_replace_dynamic_table`.
- Added an optional argument `params` in `session.sql()` to support binding variables. Note that this is not supported in stored procedures yet.

### Bug Fixes

- Fixed a bug in `strtok_to_array` where an exception was thrown when a delimiter was passed in.
- Fixed a bug in `session.add_import` where the module had the same namespace as other dependencies.

## 1.3.0 (2023-03-28)

### New Features

- Added support for `delimiters` parameter in `functions.initcap()`.
- Added support for `functions.hash()` to accept a variable number of input expressions.
- Added API `Session.RuntimeConfig` for getting/setting/checking the mutability of any runtime configuration.
- Added support managing case sensitivity in `Row` results from `DataFrame.collect` using `case_sensitive` parameter.
- Added API `Session.conf` for getting, setting or checking the mutability of any runtime configuration.
- Added support for managing case sensitivity in `Row` results from `DataFrame.collect` using `case_sensitive` parameter.
- Added indexer support for `snowflake.snowpark.types.StructType`.
- Added a keyword argument `log_on_exception` to `Dataframe.collect` and `Dataframe.collect_no_wait` to optionally disable error logging for SQL exceptions.

### Bug Fixes

- Fixed a bug where a DataFrame set operation(`DataFrame.substract`, `DataFrame.union`, etc.) being called after another DataFrame set operation and `DataFrame.select` or `DataFrame.with_column` throws an exception.
- Fixed a bug where chained sort statements are overwritten by the SQL simplifier.

### Improvements

- Simplified JOIN queries to use constant subquery aliases (`SNOWPARK_LEFT`, `SNOWPARK_RIGHT`) by default. Users can disable this at runtime with `session.conf.set('use_constant_subquery_alias', False)` to use randomly generated alias names instead.
- Allowed specifying statement parameters in `session.call()`.
- Enabled the uploading of large pandas DataFrames in stored procedures by defaulting to a chunk size of 100,000 rows.

## 1.2.0 (2023-03-02)

### New Features

- Added support for displaying source code as comments in the generated scripts when registering stored procedures. This
  is enabled by default, turn off by specifying `source_code_display=False` at registration.
- Added a parameter `if_not_exists` when creating a UDF, UDTF or Stored Procedure from Snowpark Python to ignore creating the specified function or procedure if it already exists.
- Accept integers when calling `snowflake.snowpark.functions.get` to extract value from array.
- Added `functions.reverse` in functions to open access to Snowflake built-in function
  [reverse](https://docs.snowflake.com/en/sql-reference/functions/reverse).
- Added parameter `require_scoped_url` in snowflake.snowflake.files.SnowflakeFile.open() `(in Private Preview)` to replace `is_owner_file` is marked for deprecation.

### Bug Fixes

- Fixed a bug that overwrote `paramstyle` to `qmark` when creating a Snowpark session.
- Fixed a bug where `df.join(..., how="cross")` fails with `SnowparkJoinException: (1112): Unsupported using join type 'Cross'`.
- Fixed a bug where querying a `DataFrame` column created from chained function calls used a wrong column name.

## 1.1.0 (2023-01-26)

### New Features:

- Added `asc`, `asc_nulls_first`, `asc_nulls_last`, `desc`, `desc_nulls_first`, `desc_nulls_last`, `date_part` and `unix_timestamp` in functions.
- Added the property `DataFrame.dtypes` to return a list of column name and data type pairs.
- Added the following aliases:
  - `functions.expr()` for `functions.sql_expr()`.
  - `functions.date_format()` for `functions.to_date()`.
  - `functions.monotonically_increasing_id()` for `functions.seq8()`
  - `functions.from_unixtime()` for `functions.to_timestamp()`

### Bug Fixes:

- Fixed a bug in SQL simplifier that didn’t handle Column alias and join well in some cases. See https://github.com/snowflakedb/snowpark-python/issues/658 for details.
- Fixed a bug in SQL simplifier that generated wrong column names for function calls, NaN and INF.

### Improvements

- The session parameter `PYTHON_SNOWPARK_USE_SQL_SIMPLIFIER` is `True` after Snowflake 7.3 was released. In snowpark-python, `session.sql_simplifier_enabled` reads the value of `PYTHON_SNOWPARK_USE_SQL_SIMPLIFIER` by default, meaning that the SQL simplfier is enabled by default after the Snowflake 7.3 release. To turn this off, set `PYTHON_SNOWPARK_USE_SQL_SIMPLIFIER` in Snowflake to `False` or run `session.sql_simplifier_enabled = False` from Snowpark. It is recommended to use the SQL simplifier because it helps to generate more concise SQL.

## 1.0.0 (2022-11-01)

### New Features

- Added `Session.generator()` to create a new `DataFrame` using the Generator table function.
- Added a parameter `secure` to the functions that create a secure UDF or UDTF.

## 0.12.0 (2022-10-14)

### New Features

- Added new APIs for async job:
  - `Session.create_async_job()` to create an `AsyncJob` instance from a query id.
  - `AsyncJob.result()` now accepts argument `result_type` to return the results in different formats.
  - `AsyncJob.to_df()` returns a `DataFrame` built from the result of this asynchronous job.
  - `AsyncJob.query()` returns the SQL text of the executed query.
- `DataFrame.agg()` and `RelationalGroupedDataFrame.agg()` now accept variable-length arguments.
- Added parameters `lsuffix` and `rsuffix` to `DataFram.join()` and `DataFrame.cross_join()` to conveniently rename overlapping columns.
- Added `Table.drop_table()` so you can drop the temp table after `DataFrame.cache_result()`. `Table` is also a context manager so you can use the `with` statement to drop the cache temp table after use.
- Added `Session.use_secondary_roles()`.
- Added functions `first_value()` and `last_value()`. (contributed by @chasleslr)
- Added `on` as an alias for `using_columns` and `how` as an alias for `join_type` in `DataFrame.join()`.

### Bug Fixes

- Fixed a bug in `Session.create_dataframe()` that raised an error when `schema` names had special characters.
- Fixed a bug in which options set in `Session.read.option()` were not passed to `DataFrame.copy_into_table()` as default values.
- Fixed a bug in which `DataFrame.copy_into_table()` raises an error when a copy option has single quotes in the value.

## 0.11.0 (2022-09-28)

### Behavior Changes

- `Session.add_packages()` now raises `ValueError` when the version of a package cannot be found in Snowflake Anaconda channel. Previously, `Session.add_packages()` succeeded, and a `SnowparkSQLException` exception was raised later in the UDF/SP registration step.

### New Features:

- Added method `FileOperation.get_stream()` to support downloading stage files as stream.
- Added support in `functions.ntiles()` to accept int argument.
- Added the following aliases:
  - `functions.call_function()` for `functions.call_builtin()`.
  - `functions.function()` for `functions.builtin()`.
  - `DataFrame.order_by()` for `DataFrame.sort()`
  - `DataFrame.orderBy()` for `DataFrame.sort()`
- Improved `DataFrame.cache_result()` to return a more accurate `Table` class instead of a `DataFrame` class.
- Added support to allow `session` as the first argument when calling `StoredProcedure`.

### Improvements

- Improved nested query generation by flattening queries when applicable.
  - This improvement could be enabled by setting `Session.sql_simplifier_enabled = True`.
  - `DataFrame.select()`, `DataFrame.with_column()`, `DataFrame.drop()` and other select-related APIs have more flattened SQLs.
  - `DataFrame.union()`, `DataFrame.union_all()`, `DataFrame.except_()`, `DataFrame.intersect()`, `DataFrame.union_by_name()` have flattened SQLs generated when multiple set operators are chained.
- Improved type annotations for async job APIs.

### Bug Fixes

- Fixed a bug in which `Table.update()`, `Table.delete()`, `Table.merge()` try to reference a temp table that does not exist.

## 0.10.0 (2022-09-16)

### New Features:

- Added experimental APIs for evaluating Snowpark dataframes with asynchronous queries:
  - Added keyword argument `block` to the following action APIs on Snowpark dataframes (which execute queries) to allow asynchronous evaluations:
    - `DataFrame.collect()`, `DataFrame.to_local_iterator()`, `DataFrame.to_pandas()`, `DataFrame.to_pandas_batches()`, `DataFrame.count()`, `DataFrame.first()`.
    - `DataFrameWriter.save_as_table()`, `DataFrameWriter.copy_into_location()`.
    - `Table.delete()`, `Table.update()`, `Table.merge()`.
  - Added method `DataFrame.collect_nowait()` to allow asynchronous evaluations.
  - Added class `AsyncJob` to retrieve results from asynchronously executed queries and check their status.
- Added support for `table_type` in `Session.write_pandas()`. You can now choose from these `table_type` options: `"temporary"`, `"temp"`, and `"transient"`.
- Added support for using Python structured data (`list`, `tuple` and `dict`) as literal values in Snowpark.
- Added keyword argument `execute_as` to `functions.sproc()` and `session.sproc.register()` to allow registering a stored procedure as a caller or owner.
- Added support for specifying a pre-configured file format when reading files from a stage in Snowflake.

### Improvements:

- Added support for displaying details of a Snowpark session.

### Bug Fixes:

- Fixed a bug in which `DataFrame.copy_into_table()` and `DataFrameWriter.save_as_table()` mistakenly created a new table if the table name is fully qualified, and the table already exists.

### Deprecations:

- Deprecated keyword argument `create_temp_table` in `Session.write_pandas()`.
- Deprecated invoking UDFs using arguments wrapped in a Python list or tuple. You can use variable-length arguments without a list or tuple.

### Dependency updates

- Updated ``snowflake-connector-python`` to 2.7.12.

## 0.9.0 (2022-08-30)

### New Features:

- Added support for displaying source code as comments in the generated scripts when registering UDFs.
  This feature is turned on by default. To turn it off, pass the new keyword argument `source_code_display` as `False` when calling `register()` or `@udf()`.
- Added support for calling table functions from `DataFrame.select()`, `DataFrame.with_column()` and `DataFrame.with_columns()` which now take parameters of type `table_function.TableFunctionCall` for columns.
- Added keyword argument `overwrite` to `session.write_pandas()` to allow overwriting contents of a Snowflake table with that of a pandas DataFrame.
- Added keyword argument `column_order` to `df.write.save_as_table()` to specify the matching rules when inserting data into table in append mode.
- Added method `FileOperation.put_stream()` to upload local files to a stage via file stream.
- Added methods `TableFunctionCall.alias()` and `TableFunctionCall.as_()` to allow aliasing the names of columns that come from the output of table function joins.
- Added function `get_active_session()` in module `snowflake.snowpark.context` to get the current active Snowpark session.

### Bug Fixes:

- Fixed a bug in which batch insert should not raise an error when `statement_params` is not passed to the function.
- Fixed a bug in which column names should be quoted when `session.create_dataframe()` is called with dicts and a given schema.
- Fixed a bug in which creation of table should be skipped if the table already exists and is in append mode when calling `df.write.save_as_table()`.
- Fixed a bug in which third-party packages with underscores cannot be added when registering UDFs.

### Improvements:

- Improved function `function.uniform()` to infer the types of inputs `max_` and `min_` and cast the limits to `IntegerType` or `FloatType` correspondingly.

## 0.8.0 (2022-07-22)

### New Features:

- Added keyword only argument `statement_params` to the following methods to allow for specifying statement level parameters:
  - `collect`, `to_local_iterator`, `to_pandas`, `to_pandas_batches`,
    `count`, `copy_into_table`, `show`, `create_or_replace_view`, `create_or_replace_temp_view`, `first`, `cache_result`
    and `random_split` on class `snowflake.snowpark.Dateframe`.
  - `update`, `delete` and `merge` on class `snowflake.snowpark.Table`.
  - `save_as_table` and `copy_into_location` on class `snowflake.snowpark.DataFrameWriter`.
  - `approx_quantile`, `statement_params`, `cov` and `crosstab` on class `snowflake.snowpark.DataFrameStatFunctions`.
  - `register` and `register_from_file` on class `snowflake.snowpark.udf.UDFRegistration`.
  - `register` and `register_from_file` on class `snowflake.snowpark.udtf.UDTFRegistration`.
  - `register` and `register_from_file` on class `snowflake.snowpark.stored_procedure.StoredProcedureRegistration`.
  - `udf`, `udtf` and `sproc` in `snowflake.snowpark.functions`.
- Added support for `Column` as an input argument to `session.call()`.
- Added support for `table_type` in `df.write.save_as_table()`. You can now choose from these `table_type` options: `"temporary"`, `"temp"`, and `"transient"`.

### Improvements:

- Added validation of object name in `session.use_*` methods.
- Updated the query tag in SQL to escape it when it has special characters.
- Added a check to see if Anaconda terms are acknowledged when adding missing packages.

### Bug Fixes:

- Fixed the limited length of the string column in `session.create_dataframe()`.
- Fixed a bug in which `session.create_dataframe()` mistakenly converted 0 and `False` to `None` when the input data was only a list.
- Fixed a bug in which calling `session.create_dataframe()` using a large local dataset sometimes created a temp table twice.
- Aligned the definition of `function.trim()` with the SQL function definition.
- Fixed an issue where snowpark-python would hang when using the Python system-defined (built-in function) `sum` vs. the Snowpark `function.sum()`.

### Deprecations:

- Deprecated keyword argument `create_temp_table` in `df.write.save_as_table()`.

## 0.7.0 (2022-05-25)

### New Features:

- Added support for user-defined table functions (UDTFs).
  - Use function `snowflake.snowpark.functions.udtf()` to register a UDTF, or use it as a decorator to register the UDTF.
    - You can also use `Session.udtf.register()` to register a UDTF.
  - Use `Session.udtf.register_from_file()` to register a UDTF from a Python file.
- Updated APIs to query a table function, including both Snowflake built-in table functions and UDTFs.
  - Use function `snowflake.snowpark.functions.table_function()` to create a callable representing a table function and use it to call the table function in a query.
  - Alternatively, use function `snowflake.snowpark.functions.call_table_function()` to call a table function.
  - Added support for `over` clause that specifies `partition by` and `order by` when lateral joining a table function.
  - Updated `Session.table_function()` and `DataFrame.join_table_function()` to accept `TableFunctionCall` instances.

### Breaking Changes:

- When creating a function with `functions.udf()` and `functions.sproc()`, you can now specify an empty list for the `imports` or `packages` argument to indicate that no import or package is used for this UDF or stored procedure. Previously, specifying an empty list meant that the function would use session-level imports or packages.
- Improved the `__repr__` implementation of data types in `types.py`. The unused `type_name` property has been removed.
- Added a Snowpark-specific exception class for SQL errors. This replaces the previous `ProgrammingError` from the Python connector.

### Improvements:

- Added a lock to a UDF or UDTF when it is called for the first time per thread.
- Improved the error message for pickling errors that occurred during UDF creation.
- Included the query ID when logging the failed query.

### Bug Fixes:

- Fixed a bug in which non-integral data (such as timestamps) was occasionally converted to integer when calling `DataFrame.to_pandas()`.
- Fixed a bug in which `DataFrameReader.parquet()` failed to read a parquet file when its column contained spaces.
- Fixed a bug in which `DataFrame.copy_into_table()` failed when the dataframe is created by reading a file with inferred schemas.

### Deprecations

`Session.flatten()` and `DataFrame.flatten()`.

### Dependency Updates:

- Restricted the version of `cloudpickle` <= `2.0.0`.

## 0.6.0 (2022-04-27)

### New Features:

- Added support for vectorized UDFs with the input as a pandas DataFrame or pandas Series and the output as a pandas Series. This improves the performance of UDFs in Snowpark.
- Added support for inferring the schema of a DataFrame by default when it is created by reading a Parquet, Avro, or ORC file in the stage.
- Added functions `current_session()`, `current_statement()`, `current_user()`, `current_version()`, `current_warehouse()`, `date_from_parts()`, `date_trunc()`, `dayname()`, `dayofmonth()`, `dayofweek()`, `dayofyear()`, `grouping()`, `grouping_id()`, `hour()`, `last_day()`, `minute()`, `next_day()`, `previous_day()`, `second()`, `month()`, `monthname()`, `quarter()`, `year()`, `current_database()`, `current_role()`, `current_schema()`, `current_schemas()`, `current_region()`, `current_avaliable_roles()`, `add_months()`, `any_value()`, `bitnot()`, `bitshiftleft()`, `bitshiftright()`, `convert_timezone()`, `uniform()`, `strtok_to_array()`, `sysdate()`, `time_from_parts()`,  `timestamp_from_parts()`, `timestamp_ltz_from_parts()`, `timestamp_ntz_from_parts()`, `timestamp_tz_from_parts()`, `weekofyear()`, `percentile_cont()` to `snowflake.snowflake.functions`.

### Breaking Changes:

- Expired deprecations:
  - Removed the following APIs that were deprecated in 0.4.0: `DataFrame.groupByGroupingSets()`, `DataFrame.naturalJoin()`, `DataFrame.joinTableFunction`, `DataFrame.withColumns()`, `Session.getImports()`, `Session.addImport()`, `Session.removeImport()`, `Session.clearImports()`, `Session.getSessionStage()`, `Session.getDefaultDatabase()`, `Session.getDefaultSchema()`, `Session.getCurrentDatabase()`, `Session.getCurrentSchema()`, `Session.getFullyQualifiedCurrentSchema()`.

### Improvements:

- Added support for creating an empty `DataFrame` with a specific schema using the `Session.create_dataframe()` method.
- Changed the logging level from `INFO` to `DEBUG` for several logs (e.g., the executed query) when evaluating a dataframe.
- Improved the error message when failing to create a UDF due to pickle errors.

### Bug Fixes:

- Removed pandas hard dependencies in the `Session.create_dataframe()` method.

### Dependency Updates:

- Added `typing-extension` as a new dependency with the version >= `4.1.0`.

## 0.5.0 (2022-03-22)

### New Features

- Added stored procedures API.
  - Added `Session.sproc` property and `sproc()` to `snowflake.snowpark.functions`, so you can register stored procedures.
  - Added `Session.call` to call stored procedures by name.
- Added `UDFRegistration.register_from_file()` to allow registering UDFs from Python source files or zip files directly.
- Added `UDFRegistration.describe()` to describe a UDF.
- Added `DataFrame.random_split()` to provide a way to randomly split a dataframe.
- Added functions `md5()`, `sha1()`, `sha2()`, `ascii()`, `initcap()`, `length()`, `lower()`, `lpad()`, `ltrim()`, `rpad()`, `rtrim()`, `repeat()`, `soundex()`, `regexp_count()`, `replace()`, `charindex()`, `collate()`, `collation()`, `insert()`, `left()`, `right()`, `endswith()` to `snowflake.snowpark.functions`.
- Allowed `call_udf()` to accept literal values.
- Provided a `distinct` keyword in `array_agg()`.

### Bug Fixes:

- Fixed an issue that caused `DataFrame.to_pandas()` to have a string column if `Column.cast(IntegerType())` was used.
- Fixed a bug in `DataFrame.describe()` when there is more than one string column.

## 0.4.0 (2022-02-15)

### New Features

- You can now specify which Anaconda packages to use when defining UDFs.
  - Added `add_packages()`, `get_packages()`, `clear_packages()`, and `remove_package()`, to class `Session`.
  - Added `add_requirements()` to `Session` so you can use a requirements file to specify which packages this session will use.
  - Added parameter `packages` to function `snowflake.snowpark.functions.udf()` and method `UserDefinedFunction.register()` to indicate UDF-level Anaconda package dependencies when creating a UDF.
  - Added parameter `imports` to `snowflake.snowpark.functions.udf()` and `UserDefinedFunction.register()` to specify UDF-level code imports.
- Added a parameter `session` to function `udf()` and `UserDefinedFunction.register()` so you can specify which session to use to create a UDF if you have multiple sessions.
- Added types `Geography` and `Variant` to `snowflake.snowpark.types` to be used as type hints for Geography and Variant data when defining a UDF.
- Added support for Geography geoJSON data.
- Added `Table`, a subclass of `DataFrame` for table operations:
  - Methods `update` and `delete` update and delete rows of a table in Snowflake.
  - Method `merge` merges data from a `DataFrame` to a `Table`.
  - Override method `DataFrame.sample()` with an additional parameter `seed`, which works on tables but not on view and sub-queries.
- Added `DataFrame.to_local_iterator()` and `DataFrame.to_pandas_batches()` to allow getting results from an iterator when the result set returned from the Snowflake database is too large.
- Added `DataFrame.cache_result()` for caching the operations performed on a `DataFrame` in a temporary table.
  Subsequent operations on the original `DataFrame` have no effect on the cached result `DataFrame`.
- Added property `DataFrame.queries` to get SQL queries that will be executed to evaluate the `DataFrame`.
- Added `Session.query_history()` as a context manager to track SQL queries executed on a session, including all SQL queries to evaluate `DataFrame`s created from a session. Both query ID and query text are recorded.
- You can now create a `Session` instance from an existing established `snowflake.connector.SnowflakeConnection`. Use parameter `connection` in `Session.builder.configs()`.
- Added `use_database()`, `use_schema()`, `use_warehouse()`, and `use_role()` to class `Session` to switch database/schema/warehouse/role after a session is created.
- Added `DataFrameWriter.copy_into_table()` to unload a `DataFrame` to stage files.
- Added `DataFrame.unpivot()`.
- Added `Column.within_group()` for sorting the rows by columns with some aggregation functions.
- Added functions `listagg()`, `mode()`, `div0()`, `acos()`, `asin()`, `atan()`, `atan2()`, `cos()`, `cosh()`, `sin()`, `sinh()`, `tan()`, `tanh()`, `degrees()`, `radians()`, `round()`, `trunc()`, and `factorial()` to `snowflake.snowflake.functions`.
- Added an optional argument `ignore_nulls` in function `lead()` and `lag()`.
- The `condition` parameter of function `when()` and `iff()` now accepts SQL expressions.

### Improvements

- All function and method names have been renamed to use the snake case naming style, which is more Pythonic. For convenience, some camel case names are kept as aliases to the snake case APIs. It is recommended to use the snake case APIs.
  - Deprecated these methods on class `Session` and replaced them with their snake case equivalents: `getImports()`, `addImports()`, `removeImport()`, `clearImports()`, `getSessionStage()`, `getDefaultSchema()`, `getDefaultSchema()`, `getCurrentDatabase()`, `getFullyQualifiedCurrentSchema()`.
  - Deprecated these methods on class `DataFrame` and replaced them with their snake case equivalents: `groupingByGroupingSets()`, `naturalJoin()`, `withColumns()`, `joinTableFunction()`.
- Property `DataFrame.columns` is now consistent with `DataFrame.schema.names` and the Snowflake database `Identifier Requirements`.
- `Column.__bool__()` now raises a `TypeError`. This will ban the use of logical operators `and`, `or`, `not` on `Column` object, for instance `col("a") > 1 and col("b") > 2` will raise the `TypeError`. Use `(col("a") > 1) & (col("b") > 2)` instead.
- Changed `PutResult` and `GetResult` to subclass `NamedTuple`.
- Fixed a bug which raised an error when the local path or stage location has a space or other special characters.
- Changed `DataFrame.describe()` so that non-numeric and non-string columns are ignored instead of raising an exception.

### Dependency updates

- Updated ``snowflake-connector-python`` to 2.7.4.

## 0.3.0 (2022-01-09)

### New Features

- Added `Column.isin()`, with an alias `Column.in_()`.
- Added `Column.try_cast()`, which is a special version of `cast()`. It tries to cast a string expression to other types and returns `null` if the cast is not possible.
- Added `Column.startswith()` and `Column.substr()` to process string columns.
- `Column.cast()` now also accepts a `str` value to indicate the cast type in addition to a `DataType` instance.
- Added `DataFrame.describe()` to summarize stats of a `DataFrame`.
- Added `DataFrame.explain()` to print the query plan of a `DataFrame`.
- `DataFrame.filter()` and `DataFrame.select_expr()` now accepts a sql expression.
- Added a new `bool` parameter `create_temp_table` to methods `DataFrame.saveAsTable()` and `Session.write_pandas()` to optionally create a temp table.
- Added `DataFrame.minus()` and `DataFrame.subtract()` as aliases to `DataFrame.except_()`.
- Added `regexp_replace()`, `concat()`, `concat_ws()`, `to_char()`, `current_timestamp()`, `current_date()`, `current_time()`, `months_between()`, `cast()`, `try_cast()`, `greatest()`, `least()`, and `hash()` to module `snowflake.snowpark.functions`.

### Bug Fixes

- Fixed an issue where `Session.createDataFrame(pandas_df)` and `Session.write_pandas(pandas_df)` raise an exception when the `pandas DataFrame` has spaces in the column name.
- `DataFrame.copy_into_table()` sometimes prints an `error` level log entry while it actually works. It's fixed now.
- Fixed an API docs issue where some `DataFrame` APIs are missing from the docs.

### Dependency updates

- Update ``snowflake-connector-python`` to 2.7.2, which upgrades ``pyarrow`` dependency to 6.0.x. Refer to the [python connector 2.7.2 release notes](https://pypi.org/project/snowflake-connector-python/2.7.2/) for more details.

## 0.2.0 (2021-12-02)

### New Features

- Updated the `Session.createDataFrame()` method for creating a `DataFrame` from a pandas DataFrame.
- Added the `Session.write_pandas()` method for writing a `pandas DataFrame` to a table in Snowflake and getting a `Snowpark DataFrame` object back.
- Added new classes and methods for calling window functions.
- Added the new functions `cume_dist()`, to find the cumulative distribution of a value with regard to other values within a window partition,
  and `row_number()`, which returns a unique row number for each row within a window partition.
- Added functions for computing statistics for DataFrames in the `DataFrameStatFunctions` class.
- Added functions for handling missing values in a DataFrame in the `DataFrameNaFunctions` class.
- Added new methods `rollup()`, `cube()`, and `pivot()` to the `DataFrame` class.
- Added the `GroupingSets` class, which you can use with the DataFrame groupByGroupingSets method to perform a SQL GROUP BY GROUPING SETS.
- Added the new `FileOperation(session)`
  class that you can use to upload and download files to and from a stage.
- Added the `DataFrame.copy_into_table()`
  method for loading data from files in a stage into a table.
- In CASE expressions, the functions `when()` and `otherwise()`
  now accept Python types in addition to `Column` objects.
- When you register a UDF you can now optionally set the `replace` parameter to `True` to overwrite an existing UDF with the same name.

### Improvements

- UDFs are now compressed before they are uploaded to the server. This makes them about 10 times smaller, which can help
  when you are using large ML model files.
- When the size of a UDF is less than 8196 bytes, it will be uploaded as in-line code instead of uploaded to a stage.

### Bug Fixes

- Fixed an issue where the statement `df.select(when(col("a") == 1, 4).otherwise(col("a"))), [Row(4), Row(2), Row(3)]` raised an exception.
- Fixed an issue where `df.toPandas()` raised an exception when a DataFrame was created from large local data.

## 0.1.0 (2021-10-26)

Start of Private Preview<|MERGE_RESOLUTION|>--- conflicted
+++ resolved
@@ -179,16 +179,13 @@
 - When hybrid execution is enabled, `pd.merge`, `pd.concat`, `DataFrame.merge`, and `DataFrame.join` may now move arguments to backends other than those among the function arguments.
 - Improved performance of `DataFrame.to_snowflake` and `pd.to_snowflake(dataframe)` for large data by uploading data via a parquet file. You can control the dataset size at which Snowpark pandas switches to parquet with the variable `modin.config.PandasToSnowflakeParquetThresholdBytes`.
 - Improved performance of `Series.to_snowflake` and `pd.to_snowflake(series)` for large data by uploading data via a parquet file. You can control the dataset size at which Snowpark pandas switches to parquet with the variable `modin.config.PandasToSnowflakeParquetThresholdBytes`.
-<<<<<<< HEAD
 - Enhanced autoswitching functionality from Snowflake to native Pandas for methods with unsupported argument combinations:
   - `get_dummies()` with `dummy_na=True`, `drop_first=True`, or custom `dtype` parameters
   - `cumsum()`, `cummin()`, `cummax()` with `axis=1` (column-wise operations)
   - `skew()` with `axis=1` or `numeric_only=False` parameters
   - `round()` with `decimals` parameter as a Series
-=======
 - Set `cte_optimization_enabled` to True for all Snowpark pandas sessions.
 - Add support for `isin` in faster pandas.
->>>>>>> ec7b377b
 
 ## 1.39.1 (2025-09-25)
 

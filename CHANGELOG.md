# Release History

## 1.41.0 (YYYY-MM-DD)

### Snowpark Python API Updates

#### New Features

- Added a new function `service` in `snowflake.snowpark.functions` that allows users to create a callable representing a Snowpark Container Services (SPCS) service.
- Added `connection_parameters` parameter to `DataFrameReader.dbapi()` (PuPr) method to allow passing keyword arguments to the `create_connection` callable.
- Added support for `Session.begin_transaction`, `Session.commit` and `Session.rollback`.
- Added support for the following functions in `functions.py`:
  - Geospatial functions:
    - `st_interpolate`
    - `st_intersection`
    - `st_intersection_agg`
    - `st_intersects`
    - `st_isvalid`
    - `st_length`
    - `st_makegeompoint`
    - `st_makeline`
    - `st_makepolygon`
    - `st_makepolygonoriented`
    - `st_disjoint`
    - `st_distance`
    - `st_dwithin`
    - `st_endpoint`
    - `st_envelope`
    - `st_geohash`
    - `st_geomfromgeohash`
    - `st_geompointfromgeohash`
    - `st_hausdorffdistance`
    - `st_makepoint`
    - `st_npoints`
    - `st_perimeter`
    - `st_pointn`
    - `st_setsrid`
    - `st_simplify`
    - `st_srid`
    - `st_startpoint`
    - `st_symdifference`
    - `st_transform`
    - `st_union`
    - `st_union_agg`
    - `st_within`
    - `st_x`
    - `st_xmax`
    - `st_xmin`
    - `st_y`
    - `st_ymax`
    - `st_ymin`


#### Bug Fixes

- Fixed a bug that `DataFrameReader.xml` fails to parse XML files with undeclared namespaces when `ignoreNamespace` is `True`.
- Added a fix for floating point precision discrepancies in `interval_day_time_from_parts`.
- Fixed a bug where writing Snowpark pandas dataframes on the pandas backend with a column multiindex to Snowflake with `to_snowflake` would raise `KeyError`.
- Fixed a bug that `DataFrameReader.dbapi` (PuPr) is not compatible with oracledb 3.4.0.

#### Dependency Updates

- Updated dependency of `snowflake-connector-python>=3.17,<5.0.0`.

### Snowpark pandas API Updates

#### New Features
<<<<<<< HEAD

- Added support for `DataFrame.interpolate` and `Series.interpolate` with the "linear", "pad", and "bfill" methods.
=======
- Added support for the `dtypes` parameter of `pd.get_dummies`
>>>>>>> 4e818415

#### Improvements

- Improved performance of `Series.to_snowflake` and `pd.to_snowflake(series)` for large data by uploading data via a parquet file. You can control the dataset size at which Snowpark pandas switches to parquet with the variable `modin.config.PandasToSnowflakeParquetThresholdBytes`.
- Enhanced autoswitching functionality from Snowflake to native Pandas for methods with unsupported argument combinations:
  - `get_dummies()` with `dummy_na=True`, `drop_first=True`, or custom `dtype` parameters
  - `cumsum()`, `cummin()`, `cummax()` with `axis=1` (column-wise operations)
  - `skew()` with `axis=1` or `numeric_only=False` parameters
  - `round()` with `decimals` parameter as a Series
  - `corr()` with `method!=pearson` parameter
- Set `cte_optimization_enabled` to True for all Snowpark pandas sessions.
- Add support for the following in faster pandas:
  - `isin`
  - `isna`
  - `isnull`
  - `notna`
  - `notnull`
  - `str.contains`
  - `str.startswith`
  - `str.endswith`
  - `str.slice`
  - `dt.date`
  - `dt.time`
  - `dt.hour`
  - `dt.minute`
  - `dt.second`
  - `dt.microsecond`
  - `dt.nanosecond`
  - `dt.year`
  - `dt.month`
  - `dt.day`
  - `dt.quarter`
  - `dt.is_month_start`
  - `dt.is_month_end`
  - `dt.is_quarter_start`
  - `dt.is_quarter_end`
  - `dt.is_year_start`
  - `dt.is_year_end`
  - `dt.is_leap_year`
  - `dt.days_in_month`
  - `dt.daysinmonth`
  - `sort_values`
  - `loc` (setting columns)
  - `to_datetime`
- Reuse row count from the relaxed query compiler in `get_axis_len`.

#### Bug Fixes

- Fixed a bug where the row count was not getting cached in the ordered dataframe each time count_rows() is called.

## 1.40.0 (2025-10-02)

### Snowpark Python API Updates

#### New Features

- Added a new module `snowflake.snowpark.secrets` that provides Python wrappers for accessing Snowflake Secrets within Python UDFs and stored procedures that execute inside Snowflake.
  - `get_generic_secret_string`
  - `get_oauth_access_token`
  - `get_secret_type`
  - `get_username_password`
  - `get_cloud_provider_token`

- Added support for the following scalar functions in `functions.py`:
    - Conditional expression functions:
      - `booland`
      - `boolnot`
      - `boolor`
      - `boolxor`
      - `boolor_agg`
      - `decode`
      - `greatest_ignore_nulls`
      - `least_ignore_nulls`
      - `nullif`
      - `nvl2`
      - `regr_valx`

    - Semi-structured and structured date functions:
      - `array_remove_at`
      - `as_boolean`
      - `map_delete`
      - `map_insert`
      - `map_pick`
      - `map_size`

    - String & binary functions:
      - `chr`
      - `hex_decode_binary`

    - Numeric functions:
      - `div0null`

    - Differential privacy functions:
      - `dp_interval_high`
      - `dp_interval_low`

    - Context functions:
      - `last_query_id`
      - `last_transaction`

    - Geospatial functions:
      - `h3_cell_to_boundary`
      - `h3_cell_to_children`
      - `h3_cell_to_children_string`
      - `h3_cell_to_parent`
      - `h3_cell_to_point`
      - `h3_compact_cells`
      - `h3_compact_cells_strings`
      - `h3_coverage`
      - `h3_coverage_strings`
      - `h3_get_resolution`
      - `h3_grid_disk`
      - `h3_grid_distance`
      - `h3_int_to_string`
      - `h3_polygon_to_cells`
      - `h3_polygon_to_cells_strings`
      - `h3_string_to_int`
      - `h3_try_grid_path`
      - `h3_try_polygon_to_cells`
      - `h3_try_polygon_to_cells_strings`
      - `h3_uncompact_cells`
      - `h3_uncompact_cells_strings`
      - `haversine`
      - `h3_grid_path`
      - `h3_is_pentagon`
      - `h3_is_valid_cell`
      - `h3_latlng_to_cell`
      - `h3_latlng_to_cell_string`
      - `h3_point_to_cell`
      - `h3_point_to_cell_string`
      - `h3_try_coverage`
      - `h3_try_coverage_strings`
      - `h3_try_grid_distance`
      - `st_area`
      - `st_asewkb`
      - `st_asewkt`
      - `st_asgeojson`
      - `st_aswkb`
      - `st_aswkt`
      - `st_azimuth`
      - `st_buffer`
      - `st_centroid`
      - `st_collect`
      - `st_contains`
      - `st_coveredby`
      - `st_covers`
      - `st_difference`
      - `st_dimension`

#### Bug Fixes

- Fixed a bug that `DataFrame.limit()` fail if there is parameter binding in the executed SQL when used in non-stored-procedure/udxf environment.
- Added an experimental fix for a bug in schema query generation that could cause invalid sql to be generated when using nested structured types.
- Fixed multiple bugs in `DataFrameReader.dbapi` (PuPr):
  - Fixed UDTF ingestion failure with `pyodbc` driver caused by unprocessed row data.
  - Fixed SQL Server query input failure due to incorrect select query generation.
  - Fixed UDTF ingestion not preserving column nullability in the output schema.
  - Fixed an issue that caused the program to hang during multithreaded Parquet based ingestion when a data fetching error occurred.
  - Fixed a bug in schema parsing when custom schema strings used upper-cased data type names (NUMERIC, NUMBER, DECIMAL, VARCHAR, STRING, TEXT).
- Fixed a bug in `Session.create_dataframe` where schema string parsing failed when using upper-cased data type names (e.g., NUMERIC, NUMBER, DECIMAL, VARCHAR, STRING, TEXT).

#### Improvements

- Improved `DataFrameReader.dbapi`(PuPr) that dbapi will not retry on non-retryable error such as SQL syntax error on external data source query.
- Removed unnecessary warnings about local package version mismatch when using `session.read.option('rowTag', <tag_name>).xml(<stage_file_path>)` or `xpath` functions.
- Improved `DataFrameReader.dbapi` (PuPr) reading performance by setting the default `fetch_size` parameter value to 100000.
- Improved error message for XSD validation failure when reading XML files using `session.read.option('rowValidationXSDPath', <xsd_path>).xml(<stage_file_path>)`.

### Snowpark pandas API Updates

#### Dependency Updates

- Updated the supported `modin` versions to >=0.36.0 and <0.38.0 (was previously >= 0.35.0 and <0.37.0).

#### New Features
- Added support for `DataFrame.query` for dataframes with single-level indexes.
- Added support for `DataFrameGroupby.__len__` and `SeriesGroupBy.__len__`.

#### Improvements

- Hybrid execution mode is now enabled by default. Certain operations on smaller data will now automatically execute in native pandas in-memory. Use `from modin.config import AutoSwitchBackend; AutoSwitchBackend.disable()` to turn this off and force all execution to occur in Snowflake.
- Added a session parameter `pandas_hybrid_execution_enabled` to enable/disable hybrid execution as an alternative to using `AutoSwitchBackend`.
- Removed an unnecessary `SHOW OBJECTS` query issued from `read_snowflake` under certain conditions.
- When hybrid execution is enabled, `pd.merge`, `pd.concat`, `DataFrame.merge`, and `DataFrame.join` may now move arguments to backends other than those among the function arguments.
- Improved performance of `DataFrame.to_snowflake` and `pd.to_snowflake(dataframe)` for large data by uploading data via a parquet file. You can control the dataset size at which Snowpark pandas switches to parquet with the variable `modin.config.PandasToSnowflakeParquetThresholdBytes`.

## 1.39.1 (2025-09-25)

### Snowpark Python API Updates

#### Bug Fixes


- Added an experimental fix for a bug in schema query generation that could cause invalid sql to be generated when using nested structured types.


## 1.39.0 (2025-09-17)

### Snowpark Python API Updates

#### New Features

- Added support for unstructured data engineering in Snowpark, powered by Snowflake AISQL and Cortex functions:
  - `DataFrame.ai.complete`: Generate per-row LLM completions from prompts built over columns and files.
  - `DataFrame.ai.filter`: Keep rows where an AI classifier returns TRUE for the given predicate.
  - `DataFrame.ai.agg`: Reduce a text column into one result using a natural-language task description.
  - `RelationalGroupedDataFrame.ai_agg`: Perform the same natural-language aggregation per group.
  - `DataFrame.ai.classify`: Assign single or multiple labels from given categories to text or images.
  - `DataFrame.ai.similarity`: Compute cosine-based similarity scores between two columns via embeddings.
  - `DataFrame.ai.sentiment`: Extract overall and aspect-level sentiment from text into JSON.
  - `DataFrame.ai.embed`: Generate VECTOR embeddings for text or images using configurable models.
  - `DataFrame.ai.summarize_agg`: Aggregate and produce a single comprehensive summary over many rows.
  - `DataFrame.ai.transcribe`: Transcribe audio files to text with optional timestamps and speaker labels.
  - `DataFrame.ai.parse_document`: OCR/layout-parse documents or images into structured JSON.
  - `DataFrame.ai.extract`: Pull structured fields from text or files using a response schema.
  - `DataFrame.ai.count_tokens`: Estimate token usage for a given model and input text per row.
  - `DataFrame.ai.split_text_markdown_header`: Split Markdown into hierarchical header-aware chunks.
  - `DataFrame.ai.split_text_recursive_character`: Split text into size-bounded chunks using recursive separators.
  - `DataFrameReader.file`: Create a DataFrame containing all files from a stage as FILE data type for downstream unstructured data processing.
- Added a new datatype `YearMonthIntervalType` that allows users to create intervals for datetime operations.
- Added a new function `interval_year_month_from_parts` that allows users to easily create `YearMonthIntervalType` without using SQL.
- Added a new datatype `DayTimeIntervalType` that allows users to create intervals for datetime operations.
- Added a new function `interval_day_time_from_parts` that allows users to easily create `DayTimeIntervalType` without using SQL.
- Added support for `FileOperation.list` to list files in a stage with metadata.
- Added support for `FileOperation.remove` to remove files in a stage.
- Added an option to specify `copy_grants` for the following `DataFrame` APIs:
  - `create_or_replace_view`
  - `create_or_replace_temp_view`
  - `create_or_replace_dynamic_table`
- Added a new function `snowflake.snowpark.functions.vectorized` that allows users to mark a function as vectorized UDF.
- Added support for parameter `use_vectorized_scanner` in function `Session.write_pandas()`.
- Added support for parameter `session_init_statement` in udtf ingestion of `DataFrameReader.jdbc`(PrPr).
- Added support for the following scalar functions in `functions.py`:
  - `getdate`
  - `getvariable`
  - `invoker_role`
  - `invoker_share`
  - `is_application_role_in_session`
  - `is_database_role_in_session`
  - `is_granted_to_invoker_role`
  - `is_role_in_session`
  - `localtime`
  - `systimestamp`

#### Bug Fixes

- Fixed a bug that `query_timeout` does not work in udtf ingestion of `DataFrameReader.jdbc`(PrPr).

#### Deprecations

- Deprecated warnings will be triggered when using snowpark-python with Python 3.9. For more details, please refer to https://docs.snowflake.com/en/developer-guide/python-runtime-support-policy.

#### Dependency Updates

#### Improvements

- Unsupported types in `DataFrameReader.dbapi`(PuPr) are ingested as `StringType` now.
- Improved error message to list available columns when dataframe cannot resolve given column name.
- Added a new option `cacheResult` to `DataFrameReader.xml` that allows users to cache the result of the XML reader to a temporary table after calling `xml`. It helps improve performance when subsequent operations are performed on the same DataFrame.

### Snowpark pandas API Updates
- Added support for `DataFrame.eval()` for dataframes with single-level indexes.

#### New Features

#### Improvements

- Downgraded to level `logging.DEBUG - 1` the log message saying that the
  Snowpark `DataFrame` reference of an internal `DataFrameReference` object
  has changed.
- Eliminate duplicate parameter check queries for casing status when retrieving the session.
- Retrieve dataframe row counts through object metadata to avoid a COUNT(\*) query (performance)
- Added support for applying Snowflake Cortex function `Complete`.
- Introduce faster pandas: Improved performance by deferring row position computation.
  - The following operations are currently supported and can benefit from the optimization: `read_snowflake`, `repr`, `loc`, `reset_index`, `merge`, and binary operations.
  - If a lazy object (e.g., DataFrame or Series) depends on a mix of supported and unsupported operations, the optimization will not be used.
- Updated the error message for when Snowpark pandas is referenced within apply.
- Added a session parameter `dummy_row_pos_optimization_enabled` to enable/disable dummy row position optimization in faster pandas.

#### Dependency Updates

- Updated the supported `modin` versions to >=0.35.0 and <0.37.0 (was previously >= 0.34.0 and <0.36.0).

#### Bug Fixes

- Fixed an issue with drop_duplicates where the same data source could be read multiple times in the same query but in a different order each time, resulting in missing rows in the final result. The fix ensures that the data source is read only once.
- Fixed a bug with hybrid execution mode where an `AssertionError` was unexpectedly raised by certain indexing operations.

### Snowpark Local Testing Updates

#### New Features

- Added support to allow patching `functions.ai_complete`.

## 1.38.0 (2025-09-04)

### Snowpark Python API Updates

#### New Features

- Added support for the following AI-powered functions in `functions.py`:
  - `ai_extract`
  - `ai_parse_document`
  - `ai_transcribe`
- Added time travel support for querying historical data:
  - `Session.table()` now supports time travel parameters: `time_travel_mode`, `statement`, `offset`, `timestamp`, `timestamp_type`, and `stream`.
  - `DataFrameReader.table()` supports the same time travel parameters as direct arguments.
  - `DataFrameReader` supports time travel via option chaining (e.g., `session.read.option("time_travel_mode", "at").option("offset", -60).table("my_table")`).
- Added support for specifying the following parameters to `DataFrameWriter.copy_into_location` for validation and writing data to external locations:
    - `validation_mode`
    - `storage_integration`
    - `credentials`
    - `encryption`
- Added support for `Session.directory` and `Session.read.directory` to retrieve the list of all files on a stage with metadata.
- Added support for `DataFrameReader.jdbc`(PrPr) that allows ingesting external data source with jdbc driver.
- Added support for `FileOperation.copy_files` to copy files from a source location to an output stage.
- Added support for the following scalar functions in `functions.py`:
  - `all_user_names`
  - `bitand`
  - `bitand_agg`
  - `bitor`
  - `bitor_agg`
  - `bitxor`
  - `bitxor_agg`
  - `current_account_name`
  - `current_client`
  - `current_ip_address`
  - `current_role_type`
  - `current_organization_name`
  - `current_organization_user`
  - `current_secondary_roles`
  - `current_transaction`
  - `getbit`

#### Bug Fixes

- Fixed the repr of TimestampType to match the actual subtype it represents.
- Fixed a bug in `DataFrameReader.dbapi` that udtf ingestion does not work in stored procedure.
- Fixed a bug in schema inference that caused incorrect stage prefixes to be used.

#### Improvements

- Enhanced error handling in `DataFrameReader.dbapi` thread-based ingestion to prevent unnecessary operations, which improves resource efficiency.
- Bumped cloudpickle dependency to also support `cloudpickle==3.1.1` in addition to previous versions.
- Improved `DataFrameReader.dbapi` (PuPr) ingestion performance for PostgreSQL and MySQL by using server side cursor to fetch data.

### Snowpark pandas API Updates

#### New Features
- Completed support for `pd.read_snowflake()`, `pd.to_iceberg()`,
  `pd.to_pandas()`, `pd.to_snowpark()`, `pd.to_snowflake()`,
  `DataFrame.to_iceberg()`, `DataFrame.to_pandas()`, `DataFrame.to_snowpark()`,
  `DataFrame.to_snowflake()`, `Series.to_iceberg()`, `Series.to_pandas()`,
  `Series.to_snowpark()`, and `Series.to_snowflake()` on the "Pandas" and "Ray"
  backends. Previously, only some of these functions and methods were supported
  on the Pandas backend.
- Added support for `Index.get_level_values()`.

#### Improvements
- Set the default transfer limit in hybrid execution for data leaving Snowflake to 100k, which can be overridden with the SnowflakePandasTransferThreshold environment variable. This configuration is appropriate for scenarios with two available engines, "Pandas" and "Snowflake" on relational workloads.
- Improve import error message by adding `--upgrade` to `pip install "snowflake-snowpark-python[modin]"` in the error message.
- Reduce the telemetry messages from the modin client by pre-aggregating into 5 second windows and only keeping a narrow band of metrics which are useful for tracking hybrid execution and native pandas performance.
- Set the initial row count only when hybrid execution is enabled. This reduces the number of queries issued for many workloads.
- Add a new test parameter for integration tests to enable hybrid execution.

#### Bug Fixes
- Raised `NotImplementedError` instead of `AttributeError` on attempting to call
  Snowflake extension functions/methods `to_dynamic_table()`, `cache_result()`,
  `to_view()`, `create_or_replace_dynamic_table()`, and
  `create_or_replace_view()` on dataframes or series using the pandas or ray
  backends.

## 1.37.0 (2025-08-18)

### Snowpark Python API Updates

#### New Features

- Added support for the following `xpath` functions in `functions.py`:
  - `xpath`
  - `xpath_string`
  - `xpath_boolean`
  - `xpath_int`
  - `xpath_float`
  - `xpath_double`
  - `xpath_long`
  - `xpath_short`
- Added support for parameter `use_vectorized_scanner` in function `Session.write_arrow()`.
- Dataframe profiler adds the following information about each query: describe query time, execution time, and sql query text. To view this information, call session.dataframe_profiler.enable() and call get_execution_profile on a dataframe.
- Added support for `DataFrame.col_ilike`.
- Added support for non-blocking stored procedure calls that return `AsyncJob` objects.
  - Added `block: bool = True` parameter to `Session.call()`. When `block=False`, returns an `AsyncJob` instead of blocking until completion.
  - Added `block: bool = True` parameter to `StoredProcedure.__call__()` for async support across both named and anonymous stored procedures.
  - Added `Session.call_nowait()` that is equivalent to `Session.call(block=False)`.

#### Bug Fixes

- Fixed a bug in CTE optimization stage where `deepcopy` of internal plans would cause a memory spike when a dataframe is created locally using `session.create_dataframe()` using a large input data.
- Fixed a bug in `DataFrameReader.parquet` where the `ignore_case` option in the `infer_schema_options` was not respected.
- Fixed a bug that `to_pandas()` has different format of column name when query result format is set to 'JSON' and 'ARROW'.

#### Deprecations
- Deprecated `pkg_resources`.

#### Dependency Updates

- Added a dependency on `protobuf<6.32`

### Snowpark pandas API Updates

#### New Features

- Added support for efficient transfer of data between Snowflake and Ray with the `DataFrame.set_backend` method. The installed version of `modin` must be at least 0.35.0, and `ray` must be installed.

#### Improvements

#### Dependency Updates

- Updated the supported `modin` versions to >=0.34.0 and <0.36.0 (was previously >= 0.33.0 and <0.35.0).
- Added support for pandas 2.3 when the installed `modin` version is at least 0.35.0.

#### Bug Fixes

- Fixed an issue in hybrid execution mode (PrPr) where `pd.to_datetime` and `pd.to_timedelta` would unexpectedly raise `IndexError`.
- Fixed a bug where `pd.explain_switch` would raise `IndexError` or return `None` if called before any potential switch operations were performed.
- Fixed a bug where calling `pd.concat(axis=0)` on a dataframe with the default, positional index and a dataframe with a different index would produce invalid SQL.

## 1.36.0 (2025-08-05)

### Snowpark Python API Updates

#### New Features

- `Session.create_dataframe` now accepts keyword arguments that are forwarded to the internal call to `Session.write_pandas` or `Session.write_arrow` when creating a DataFrame from a pandas DataFrame or a pyarrow Table.
- Added new APIs for `AsyncJob`:
  - `AsyncJob.is_failed()` returns a `bool` indicating if a job has failed. Can be used in combination with `AsyncJob.is_done()` to determine if a job is finished and errored.
  - `AsyncJob.status()` returns a string representing the current query status (e.g., "RUNNING", "SUCCESS", "FAILED_WITH_ERROR") for detailed monitoring without calling `result()`.
- Added a dataframe profiler. To use, you can call get_execution_profile() on your desired dataframe. This profiler reports the queries executed to evaluate a dataframe, and statistics about each of the query operators. Currently an experimental feature
- Added support for the following functions in `functions.py`:
  - `ai_sentiment`
- Updated the interface for experimental feature `context.configure_development_features`. All development features are disabled by default unless explicitly enabled by the user.

### Snowpark pandas API Updates

#### New Features

#### Improvements
- Hybrid execution row estimate improvements and a reduction of eager calls.
- Add a new configuration variable to control transfer costs out of Snowflake when using hybrid execution.
- Added support for creating permanent and immutable UDFs/UDTFs with `DataFrame/Series/GroupBy.apply`, `map`, and `transform` by passing the `snowflake_udf_params` keyword argument. See documentation for details.
- Added support for mapping np.unique to DataFrame and Series inputs using pd.unique.

#### Bug Fixes

- Fixed an issue where Snowpark pandas plugin would unconditionally disable `AutoSwitchBackend` even when users had explicitly configured it via environment variables or programmatically.

## 1.35.0 (2025-07-24)

### Snowpark Python API Updates

#### New Features

- Added support for the following functions in `functions.py`:
  - `ai_embed`
  - `try_parse_json`

#### Bug Fixes

- Fixed a bug in `DataFrameReader.dbapi` (PrPr) that `dbapi` fail in python stored procedure with process exit with code 1.
- Fixed a bug in `DataFrameReader.dbapi` (PrPr) that `custom_schema` accept illegal schema.
- Fixed a bug in `DataFrameReader.dbapi` (PrPr) that `custom_schema` does not work when connecting to Postgres and Mysql.
- Fixed a bug in schema inference that would cause it to fail for external stages.

#### Improvements

- Improved `query` parameter in `DataFrameReader.dbapi` (PrPr) so that parentheses are not needed around the query.
- Improved error experience in `DataFrameReader.dbapi` (PrPr) when exception happen during inferring schema of target data source.


### Snowpark Local Testing Updates

#### New Features

- Added local testing support for reading files with `SnowflakeFile` using local file paths, the Snow URL semantic (snow://...), local testing framework stages, and Snowflake stages (@stage/file_path).

### Snowpark pandas API Updates

#### New Features

- Added support for `DataFrame.boxplot`.

#### Improvements

- Reduced the number of UDFs/UDTFs created by repeated calls to `apply` or `map` with the same arguments on Snowpark pandas objects.
- Added an example for reading a file from a stage in the docstring for `pd.read_excel`.
- Implemented more efficient data transfer between the Snowflake and Ray backends of Modin (requires modin>=0.35.0 to use).

#### Bug Fixes

- Added an upper bound to the row estimation when the cartesian product from an align or join results in a very large number. This mitigates a performance regression.
- Fix a `pd.read_excel` bug when reading files inside stage inner directory.

## 1.34.0 (2025-07-15)

### Snowpark Python API Updates

#### New Features

- Added a new option `TRY_CAST` to `DataFrameReader`. When `TRY_CAST` is True columns are wrapped in a `TRY_CAST` statement rather than a hard cast when loading data.
- Added a new option `USE_RELAXED_TYPES` to the `INFER_SCHEMA_OPTIONS` of `DataFrameReader`. When set to True this option casts all strings to max length strings and all numeric types to `DoubleType`.
- Added debuggability improvements to eagerly validate dataframe schema metadata. Enable it using `snowflake.snowpark.context.configure_development_features()`.
- Added a new function `snowflake.snowpark.dataframe.map_in_pandas` that allows users map a function across a dataframe. The mapping function takes an iterator of pandas dataframes as input and provides one as output.
- Added a ttl cache to describe queries. Repeated queries in a 15 second interval will use the cached value rather than requery Snowflake.
- Added a parameter `fetch_with_process` to `DataFrameReader.dbapi` (PrPr) to enable multiprocessing for parallel data fetching in local ingestion. By default, local ingestion uses multithreading. Multiprocessing may improve performance for CPU-bound tasks like Parquet file generation.
- Added a new function `snowflake.snowpark.functions.model` that allows users to call methods of a model.

#### Improvements

- Added support for row validation using XSD schema using `rowValidationXSDPath` option when reading XML files with a row tag using `rowTag` option.
- Improved SQL generation for `session.table().sample()` to generate a flat SQL statement.
- Added support for complex column expression as input for `functions.explode`.
- Added debuggability improvements to show which Python lines an SQL compilation error corresponds to. Enable it using `snowflake.snowpark.context.configure_development_features()`. This feature also depends on AST collection to be enabled in the session which can be done using `session.ast_enabled = True`.
- Set enforce_ordering=True when calling `to_snowpark_pandas()` from a snowpark dataframe containing DML/DDL queries instead of throwing a NotImplementedError.

#### Bug Fixes

- Fixed a bug caused by redundant validation when creating an iceberg table.
- Fixed a bug in `DataFrameReader.dbapi` (PrPr) where closing the cursor or connection could unexpectedly raise an error and terminate the program.
- Fixed ambiguous column errors when using table functions in `DataFrame.select()` that have output columns matching the input DataFrame's columns. This improvement works when dataframe columns are provided as `Column` objects.
- Fixed a bug where having a NULL in a column with DecimalTypes would cast the column to FloatTypes instead and lead to precision loss.

### Snowpark Local Testing Updates

#### Bug Fixes

- Fixed a bug when processing windowed functions that lead to incorrect indexing in results.
- When a scalar numeric is passed to fillna we will ignore non-numeric columns instead of producing an error.

### Snowpark pandas API Updates

#### New Features

- Added support for `DataFrame.to_excel` and `Series.to_excel`.
- Added support for `pd.read_feather`, `pd.read_orc`, and `pd.read_stata`.
- Added support for `pd.explain_switch()` to return debugging information on hybrid execution decisions.
- Support `pd.read_snowflake` when the global modin backend is `Pandas`.
- Added support for `pd.to_dynamic_table`, `pd.to_iceberg`, and `pd.to_view`.

#### Improvements

- Added modin telemetry on API calls and hybrid engine switches.
- Show more helpful error messages to Snowflake Notebook users when the `modin` or `pandas` version does not match our requirements.
- Added a data type guard to the cost functions for hybrid execution mode (PrPr) which checks for data type compatibility.
- Added automatic switching to the pandas backend in hybrid execution mode (PrPr) for many methods that are not directly implemented in Snowpark pandas.
- Set the 'type' and other standard fields for Snowpark pandas telemetry.

#### Dependency Updates

- Added tqdm and ipywidgets as dependencies so that progress bars appear when switching between modin backends.
- Updated the supported `modin` versions to >=0.33.0 and <0.35.0 (was previously >= 0.32.0 and <0.34.0).

#### Bug Fixes

- Fixed a bug in hybrid execution mode (PrPr) where certain Series operations would raise `TypeError: numpy.ndarray object is not callable`.
- Fixed a bug in hybrid execution mode (PrPr) where calling numpy operations like `np.where` on modin objects with the Pandas backend would raise an `AttributeError`. This fix requires `modin` version 0.34.0 or newer.
- Fixed issue in `df.melt` where the resulting values have an additional suffix applied.

## 1.33.0 (2025-06-19)

### Snowpark Python API Updates

#### New Features

- Added support for MySQL in `DataFrameWriter.dbapi` (PrPr) for both Parquet and UDTF-based ingestion.
- Added support for PostgreSQL in `DataFrameReader.dbapi` (PrPr) for both Parquet and UDTF-based ingestion.
- Added support for Databricks in `DataFrameWriter.dbapi` (PrPr) for UDTF-based ingestion.
- Added support to `DataFrameReader` to enable use of `PATTERN` when reading files with `INFER_SCHEMA` enabled.
- Added support for the following AI-powered functions in `functions.py`:
  - `ai_complete`
  - `ai_similarity`
  - `ai_summarize_agg` (originally `summarize_agg`)
  - different config options for `ai_classify`
- Added support for more options when reading XML files with a row tag using `rowTag` option:
  - Added support for removing namespace prefixes from col names using `ignoreNamespace` option.
  - Added support for specifying the prefix for the attribute column in the result table using `attributePrefix` option.
  - Added support for excluding attributes from the XML element using `excludeAttributes` option.
  - Added support for specifying the column name for the value when there are attributes in an element that has no child elements using `valueTag` option.
  - Added support for specifying the value to treat as a ``null`` value using `nullValue` option.
  - Added support for specifying the character encoding of the XML file using `charset` option.
  - Added support for ignoring surrounding whitespace in the XML element using `ignoreSurroundingWhitespace` option.
- Added support for parameter `return_dataframe` in `Session.call`, which can be used to set the return type of the functions to a `DataFrame` object.
- Added a new argument to `Dataframe.describe` called `strings_include_math_stats` that triggers `stddev` and `mean` to be calculated for String columns.
- Added support for retrieving `Edge.properties` when retrieving lineage from `DGQL` in `DataFrame.lineage.trace`.
- Added a parameter `table_exists` to `DataFrameWriter.save_as_table` that allows specifying if a table already exists. This allows skipping a table lookup that can be expensive.

#### Bug Fixes

- Fixed a bug in `DataFrameReader.dbapi` (PrPr) where the `create_connection` defined as local function was incompatible with multiprocessing.
- Fixed a bug in `DataFrameReader.dbapi` (PrPr) where databricks `TIMESTAMP` type was converted to Snowflake `TIMESTAMP_NTZ` type which should be `TIMESTAMP_LTZ` type.
- Fixed a bug in `DataFrameReader.json` where repeated reads with the same reader object would create incorrectly quoted columns.
- Fixed a bug in `DataFrame.to_pandas()` that would drop column names when converting a dataframe that did not originate from a select statement.
- Fixed a bug that `DataFrame.create_or_replace_dynamic_table` raises error when the dataframe contains a UDTF and `SELECT *` in UDTF not being parsed correctly.
- Fixed a bug where casted columns could not be used in the values-clause of in functions.

#### Improvements

- Improved the error message for `Session.write_pandas()` and `Session.create_dataframe()` when the input pandas DataFrame does not have a column.
- Improved `DataFrame.select` when the arguments contain a table function with output columns that collide with columns of current dataframe. With the improvement, if user provides non-colliding columns in `df.select("col1", "col2", table_func(...))` as string arguments, then the query generated by snowpark client will not raise ambiguous column error.
- Improved `DataFrameReader.dbapi` (PrPr) to use in-memory Parquet-based ingestion for better performance and security.
- Improved `DataFrameReader.dbapi` (PrPr) to use `MATCH_BY_COLUMN_NAME=CASE_SENSITIVE` in copy into table operation.

### Snowpark Local Testing Updates

#### New Features

- Added support for snow urls (snow://) in local file testing.

#### Bug Fixes

- Fixed a bug in `Column.isin` that would cause incorrect filtering on joined or previously filtered data.
- Fixed a bug in `snowflake.snowpark.functions.concat_ws` that would cause results to have an incorrect index.

### Snowpark pandas API Updates

#### Dependency Updates

- Updated `modin` dependency constraint from 0.32.0 to >=0.32.0, <0.34.0. The latest version tested with Snowpark pandas is `modin` 0.33.1.

#### New Features

- Added support for **Hybrid Execution (PrPr)**. By running `from modin.config import AutoSwitchBackend; AutoSwitchBackend.enable()`, Snowpark pandas will automatically choose whether to run certain pandas operations locally or on Snowflake. This feature is disabled by default.

#### Improvements

- Set the default value of the `index` parameter to `False` for `DataFrame.to_view`, `Series.to_view`, `DataFrame.to_dynamic_table`, and `Series.to_dynamic_table`.
- Added `iceberg_version` option to table creation functions.
- Reduced query count for many operations, including `insert`, `repr`, and `groupby`, that previously issued a query to retrieve the input data's size.

#### Bug Fixes

- Fixed a bug in `Series.where` when the `other` parameter is an unnamed `Series`.


## 1.32.0 (2025-05-15)

### Snowpark Python API Updates

#### Improvements

- Invoking snowflake system procedures does not invoke an additional `describe procedure` call to check the return type of the procedure.
- Added support for `Session.create_dataframe()` with the stage URL and FILE data type.
- Added support for different modes for dealing with corrupt XML records when reading an XML file using `session.read.option('mode', <mode>), option('rowTag', <tag_name>).xml(<stage_file_path>)`. Currently `PERMISSIVE`, `DROPMALFORMED` and `FAILFAST` are supported.
- Improved the error message of the XML reader when the specified row tag is not found in the file.
- Improved query generation for `Dataframe.drop` to use `SELECT * EXCLUDE ()` to exclude the dropped columns. To enable this feature, set `session.conf.set("use_simplified_query_generation", True)`.
- Added support for `VariantType` to `StructType.from_json`

#### Bug Fixes

- Fixed a bug in `DataFrameWriter.dbapi` (PrPr) that unicode or double-quoted column name in external database causes error because not quoted correctly.
- Fixed a bug where named fields in nested OBJECT data could cause errors when containing spaces.
- Fixed a bug duplicated `native_app_params` parameters in register udaf function.

### Snowpark Local Testing Updates

#### Bug Fixes

- Fixed a bug in `snowflake.snowpark.functions.rank` that would cause sort direction to not be respected.
- Fixed a bug in `snowflake.snowpark.functions.to_timestamp_*` that would cause incorrect results on filtered data.

### Snowpark pandas API Updates

#### New Features

- Added support for dict values in `Series.str.get`, `Series.str.slice`, and `Series.str.__getitem__` (`Series.str[...]`).
- Added support for `DataFrame.to_html`.
- Added support for `DataFrame.to_string` and `Series.to_string`.
- Added support for reading files from S3 buckets using `pd.read_csv`.
- Added `ENFORCE_EXISTING_FILE_FORMAT` option to the `DataFrameReader`, which allows to read a dataframe only based on an existing file format object when used together with `FORMAT_NAME`.

#### Improvements

- Make `iceberg_config` a required parameter for `DataFrame.to_iceberg` and `Series.to_iceberg`.

## 1.31.1 (2025-05-05)

### Snowpark Python API Updates

#### Bug Fixes

- Updated conda build configuration to deprecate Python 3.8 support, preventing installation in incompatible environments.

## 1.31.0 (2025-04-24)

### Snowpark Python API Updates

#### New Features

- Added support for `restricted caller` permission of `execute_as` argument in `StoredProcedure.register()`.
- Added support for non-select statement in `DataFrame.to_pandas()`.
- Added support for `artifact_repository` parameter to `Session.add_packages`, `Session.add_requirements`, `Session.get_packages`, `Session.remove_package`, and `Session.clear_packages`.
- Added support for reading an XML file using a row tag by `session.read.option('rowTag', <tag_name>).xml(<stage_file_path>)` (experimental).
  - Each XML record is extracted as a separate row.
  - Each field within that record becomes a separate column of type VARIANT, which can be further queried using dot notation, e.g., `col(a.b.c)`.
- Added updates to `DataFrameReader.dbapi` (PrPr):
  - Added `fetch_merge_count` parameter for optimizing performance by merging multiple fetched data into a single Parquet file.
  - Added support for Databricks.
  - Added support for ingestion with Snowflake UDTF.
- Added support for the following AI-powered functions in `functions.py` (Private Preview):
  - `prompt`
  - `ai_filter` (added support for `prompt()` function and image files, and changed the second argument name from `expr` to `file`)
  - `ai_classify`

#### Improvements

- Renamed the `relaxed_ordering` param into `enforce_ordering` for `DataFrame.to_snowpark_pandas`. Also the new default values is `enforce_ordering=False` which has the opposite effect of the previous default value, `relaxed_ordering=False`.
- Improved `DataFrameReader.dbapi` (PrPr) reading performance by setting the default `fetch_size` parameter value to 1000.
- Improve the error message for invalid identifier SQL error by suggesting the potentially matching identifiers.
- Reduced the number of describe queries issued when creating a DataFrame from a Snowflake table using `session.table`.
- Improved performance and accuracy of `DataFrameAnalyticsFunctions.time_series_agg()`.

#### Bug Fixes

- Fixed a bug in `DataFrame.group_by().pivot().agg` when the pivot column and aggregate column are the same.
- Fixed a bug in `DataFrameReader.dbapi` (PrPr) where a `TypeError` was raised when `create_connection` returned a connection object of an unsupported driver type.
- Fixed a bug where `df.limit(0)` call would not properly apply.
- Fixed a bug in `DataFrameWriter.save_as_table` that caused reserved names to throw errors when using append mode.

#### Deprecations

- Deprecated support for Python3.8.
- Deprecated argument `sliding_interval` in `DataFrameAnalyticsFunctions.time_series_agg()`.

### Snowpark Local Testing Updates

#### New Features

- Added support for Interval expression to `Window.range_between`.
- Added support for `array_construct` function.

#### Bug Fixes

- Fixed a bug in local testing where transient `__pycache__` directory was unintentionally copied during stored procedure execution via import.
- Fixed a bug in local testing that created incorrect result for `Column.like` calls.
- Fixed a bug in local testing that caused `Column.getItem` and `snowpark.snowflake.functions.get` to raise `IndexError` rather than return null.
- Fixed a bug in local testing where `df.limit(0)` call would not properly apply.
- Fixed a bug in local testing where a `Table.merge` into an empty table would cause an exception.

### Snowpark pandas API Updates

#### Dependency Updates

- Updated `modin` from 0.30.1 to 0.32.0.
- Added support for `numpy` 2.0 and above.

#### New Features

- Added support for `DataFrame.create_or_replace_view` and `Series.create_or_replace_view`.
- Added support for `DataFrame.create_or_replace_dynamic_table` and `Series.create_or_replace_dynamic_table`.
- Added support for `DataFrame.to_view` and `Series.to_view`.
- Added support for `DataFrame.to_dynamic_table` and `Series.to_dynamic_table`.
- Added support for `DataFrame.groupby.resample` for aggregations `max`, `mean`, `median`, `min`, and `sum`.
- Added support for reading stage files using:
  - `pd.read_excel`
  - `pd.read_html`
  - `pd.read_pickle`
  - `pd.read_sas`
  - `pd.read_xml`
- Added support for `DataFrame.to_iceberg` and `Series.to_iceberg`.
- Added support for dict values in `Series.str.len`.

#### Improvements

- Improve performance of `DataFrame.groupby.apply` and `Series.groupby.apply` by avoiding expensive pivot step.
- Added estimate for row count upper bound to `OrderedDataFrame` to enable better engine switching. This could potentially result in increased query counts.
- Renamed the `relaxed_ordering` param into `enforce_ordering` for `pd.read_snowflake`. Also the new default value is `enforce_ordering=False` which has the opposite effect of the previous default value, `relaxed_ordering=False`.

#### Bug Fixes

- Fixed a bug for `pd.read_snowflake` when reading iceberg tables and `enforce_ordering=True`.

## 1.30.0 (2025-03-27)

### Snowpark Python API Updates

#### New Features

- Added Support for relaxed consistency and ordering guarantees in `Dataframe.to_snowpark_pandas` by introducing the new parameter `relaxed_ordering`.
- `DataFrameReader.dbapi` (PrPr) now accepts a list of strings for the session_init_statement parameter, allowing multiple SQL statements to be executed during session initialization.

#### Improvements

- Improved query generation for `Dataframe.stat.sample_by` to generate a single flat query that scales well with large `fractions` dictionary compared to older method of creating a UNION ALL subquery for each key in `fractions`. To enable this feature, set `session.conf.set("use_simplified_query_generation", True)`.
- Improved performance of `DataFrameReader.dbapi` by enable vectorized option when copy parquet file into table.
- Improved query generation for `DataFrame.random_split` in the following ways. They can be enabled by setting `session.conf.set("use_simplified_query_generation", True)`:
  - Removed the need to `cache_result` in the internal implementation of the input dataframe resulting in a pure lazy dataframe operation.
  - The `seed` argument now behaves as expected with repeatable results across multiple calls and sessions.
- `DataFrame.fillna` and `DataFrame.replace` now both support fitting `int` and `float` into `Decimal` columns if `include_decimal` is set to True.
- Added documentation for the following UDF and stored procedure functions in `files.py` as a result of their General Availability.
  - `SnowflakeFile.write`
  - `SnowflakeFile.writelines`
  - `SnowflakeFile.writeable`
- Minor documentation changes for `SnowflakeFile` and `SnowflakeFile.open()`

#### Bug Fixes

- Fixed a bug for the following functions that raised errors `.cast()` is applied to their output
  - `from_json`
  - `size`

### Snowpark Local Testing Updates

#### Bug Fixes

- Fixed a bug in aggregation that caused empty groups to still produce rows.
- Fixed a bug in `Dataframe.except_` that would cause rows to be incorrectly dropped.
- Fixed a bug that caused `to_timestamp` to fail when casting filtered columns.

### Snowpark pandas API Updates

#### New Features

- Added support for list values in `Series.str.__getitem__` (`Series.str[...]`).
- Added support for `pd.Grouper` objects in group by operations. When `freq` is specified, the default values of the `sort`, `closed`, `label`, and `convention` arguments are supported; `origin` is supported when it is `start` or `start_day`.
- Added support for relaxed consistency and ordering guarantees in `pd.read_snowflake` for both named data sources (e.g., tables and views) and query data sources by introducing the new parameter `relaxed_ordering`.

#### Improvements

- Raise a warning whenever `QUOTED_IDENTIFIERS_IGNORE_CASE` is found to be set, ask user to unset it.
- Improved how a missing `index_label` in `DataFrame.to_snowflake` and `Series.to_snowflake` is handled when `index=True`. Instead of raising a `ValueError`, system-defined labels are used for the index columns.
- Improved error message for `groupby or DataFrame or Series.agg` when the function name is not supported.

## 1.29.1 (2025-03-12)

### Snowpark Python API Updates

#### Bug Fixes

- Fixed a bug in `DataFrameReader.dbapi` (PrPr) that prevents usage in stored procedure and snowbooks.

## 1.29.0 (2025-03-05)

### Snowpark Python API Updates

#### New Features

- Added support for the following AI-powered functions in `functions.py` (Private Preview):
  - `ai_filter`
  - `ai_agg`
  - `summarize_agg`
- Added support for the new FILE SQL type support, with the following related functions in `functions.py` (Private Preview):
  - `fl_get_content_type`
  - `fl_get_etag`
  - `fl_get_file_type`
  - `fl_get_last_modified`
  - `fl_get_relative_path`
  - `fl_get_scoped_file_url`
  - `fl_get_size`
  - `fl_get_stage`
  - `fl_get_stage_file_url`
  - `fl_is_audio`
  - `fl_is_compressed`
  - `fl_is_document`
  - `fl_is_image`
  - `fl_is_video`
- Added support for importing third-party packages from PyPi using Artifact Repository (Private Preview):
  - Use keyword arguments `artifact_repository` and `artifact_repository_packages` to specify your artifact repository and packages respectively when registering stored procedures or user defined functions.
  - Supported APIs are:
    - `Session.sproc.register`
    - `Session.udf.register`
    - `Session.udaf.register`
    - `Session.udtf.register`
    - `functions.sproc`
    - `functions.udf`
    - `functions.udaf`
    - `functions.udtf`
    - `functions.pandas_udf`
    - `functions.pandas_udtf`

#### Bug Fixes

- Fixed a bug where creating a Dataframe with large number of values raised `Unsupported feature 'SCOPED_TEMPORARY'.` error if thread-safe session was disabled.
- Fixed a bug where `df.describe` raised internal SQL execution error when the dataframe is created from reading a stage file and CTE optimization is enabled.
- Fixed a bug where `df.order_by(A).select(B).distinct()` would generate invalid SQL when simplified query generation was enabled using `session.conf.set("use_simplified_query_generation", True)`.
- Disabled simplified query generation by default.

#### Improvements

- Improved version validation warnings for `snowflake-snowpark-python` package compatibility when registering stored procedures. Now, warnings are only triggered if the major or minor version does not match, while bugfix version differences no longer generate warnings.
- Bumped cloudpickle dependency to also support `cloudpickle==3.0.0` in addition to previous versions.

### Snowpark Local Testing Updates

#### New Features

- Added support for literal values to `range_between` window function.

### Snowpark pandas API Updates

#### New Features

- Added support for list values in `Series.str.slice`.
- Added support for applying Snowflake Cortex functions `ClassifyText`, `Translate`, and `ExtractAnswer`.
- Added support for `Series.hist`.

#### Improvements

- Improved performance of `DataFrame.groupby.transform` and `Series.groupby.transform` by avoiding expensive pivot step.
- Improve error message for `pd.to_snowflake`, `DataFrame.to_snowflake`, and `Series.to_snowflake` when the table does not exist.
- Improve readability of docstring for the `if_exists` parameter in `pd.to_snowflake`, `DataFrame.to_snowflake`, and `Series.to_snowflake`.
- Improve error message for all pandas functions that use UDFs with Snowpark objects.

#### Bug Fixes

- Fixed a bug in `Series.rename_axis` where an `AttributeError` was being raised.
- Fixed a bug where `pd.get_dummies` didn't ignore NULL/NaN values by default.
- Fixed a bug where repeated calls to `pd.get_dummies` results in 'Duplicated column name error'.
- Fixed a bug in `pd.get_dummies` where passing list of columns generated incorrect column labels in output DataFrame.
- Update `pd.get_dummies` to return bool values instead of int.

## 1.28.0 (2025-02-20)

### Snowpark Python API Updates

#### New Features

- Added support for the following functions in `functions.py`
  - `normal`
  - `randn`
- Added support for `allow_missing_columns` parameter to `Dataframe.union_by_name` and `Dataframe.union_all_by_name`.

#### Improvements

- Improved query generation for `Dataframe.distinct` to generate `SELECT DISTINCT` instead of `SELECT` with `GROUP BY` all columns. To disable this feature, set `session.conf.set("use_simplified_query_generation", False)`.

#### Deprecations

- Deprecated Snowpark Python function `snowflake_cortex_summarize`. Users can install snowflake-ml-python and use the snowflake.cortex.summarize function instead.
- Deprecated Snowpark Python function `snowflake_cortex_sentiment`. Users can install snowflake-ml-python and use the snowflake.cortex.sentiment function instead.

#### Bug Fixes

- Fixed a bug where session-level query tag was overwritten by a stacktrace for dataframes that generate multiple queries. Now, the query tag will only be set to the stacktrace if `session.conf.set("collect_stacktrace_in_query_tag", True)`.
- Fixed a bug in `Session._write_pandas` where it was erroneously passing `use_logical_type` parameter to `Session._write_modin_pandas_helper` when writing a Snowpark pandas object.
- Fixed a bug in options sql generation that could cause multiple values to be formatted incorrectly.
- Fixed a bug in `Session.catalog` where empty strings for database or schema were not handled correctly and were generating erroneous sql statements.

#### Experimental Features

- Added support for writing pyarrow Tables to Snowflake tables.

### Snowpark pandas API Updates

#### New Features

- Added support for applying Snowflake Cortex functions `Summarize` and `Sentiment`.
- Added support for list values in `Series.str.get`.

#### Bug Fixes

- Fixed a bug in `apply` where kwargs were not being correctly passed into the applied function.

### Snowpark Local Testing Updates

#### New Features
- Added support for the following functions
    - `hour`
    - `minute`
- Added support for NULL_IF parameter to csv reader.
- Added support for `date_format`, `datetime_format`, and `timestamp_format` options when loading csvs.

#### Bug Fixes

- Fixed a bug in Dataframe.join that caused columns to have incorrect typing.
- Fixed a bug in when statements that caused incorrect results in the otherwise clause.


## 1.27.0 (2025-02-03)

### Snowpark Python API Updates

#### New Features

- Added support for the following functions in `functions.py`
  - `array_reverse`
  - `divnull`
  - `map_cat`
  - `map_contains_key`
  - `map_keys`
  - `nullifzero`
  - `snowflake_cortex_sentiment`
  - `acosh`
  - `asinh`
  - `atanh`
  - `bit_length`
  - `bitmap_bit_position`
  - `bitmap_bucket_number`
  - `bitmap_construct_agg`
  - `bitshiftright_unsigned`
  - `cbrt`
  - `equal_null`
  - `from_json`
  - `ifnull`
  - `localtimestamp`
  - `max_by`
  - `min_by`
  - `nth_value`
  - `nvl`
  - `octet_length`
  - `position`
  - `regr_avgx`
  - `regr_avgy`
  - `regr_count`
  - `regr_intercept`
  - `regr_r2`
  - `regr_slope`
  - `regr_sxx`
  - `regr_sxy`
  - `regr_syy`
  - `try_to_binary`
  - `base64`
  - `base64_decode_string`
  - `base64_encode`
  - `editdistance`
  - `hex`
  - `hex_encode`
  - `instr`
  - `log1p`
  - `log2`
  - `log10`
  - `percentile_approx`
  - `unbase64`
- Added support for `seed` argument in `DataFrame.stat.sample_by`. Note that it only supports a `Table` object, and will be ignored for a `DataFrame` object.
- Added support for specifying a schema string (including implicit struct syntax) when calling `DataFrame.create_dataframe`.
- Added support for `DataFrameWriter.insert_into/insertInto`. This method also supports local testing mode.
- Added support for `DataFrame.create_temp_view` to create a temporary view. It will fail if the view already exists.
- Added support for multiple columns in the functions `map_cat` and `map_concat`.
- Added an option `keep_column_order` for keeping original column order in `DataFrame.with_column` and `DataFrame.with_columns`.
- Added options to column casts that allow renaming or adding fields in StructType columns.
- Added support for `contains_null` parameter to ArrayType.
- Added support for creating a temporary view via `DataFrame.create_or_replace_temp_view` from a DataFrame created by reading a file from a stage.
- Added support for `value_contains_null` parameter to MapType.
- Added support for using `Column` object in `Column.in_` and `functions.in_`.
- Added `interactive` to telemetry that indicates whether the current environment is an interactive one.
- Allow `session.file.get` in a Native App to read file paths starting with `/` from the current version
- Added support for multiple aggregation functions after `DataFrame.pivot`.

#### Experimental Features

- Added `Catalog` class to manage snowflake objects. It can be accessed via `Session.catalog`.
  - `snowflake.core` is a dependency required for this feature.
- Allow user input schema when reading JSON file on stage.
- Added support for specifying a schema string (including implicit struct syntax) when calling `DataFrame.create_dataframe`.

#### Improvements

- Updated README.md to include instructions on how to verify package signatures using `cosign`.

#### Bug Fixes

- Fixed a bug in local testing mode that caused a column to contain None when it should contain 0.
- Fixed a bug in `StructField.from_json` that prevented TimestampTypes with `tzinfo` from being parsed correctly.
- Fixed a bug in function `date_format` that caused an error when the input column was date type or timestamp type.
- Fixed a bug in dataframe that null value can be inserted in a non-nullable column.
- Fixed a bug in `replace` and `lit` which raised type hint assertion error when passing `Column` expression objects.
- Fixed a bug in `pandas_udf` and `pandas_udtf` where `session` parameter was erroneously ignored.
- Fixed a bug that raised incorrect type conversion error for system function called through `session.call`.

### Snowpark pandas API Updates

#### New Features

- Added support for `Series.str.ljust` and `Series.str.rjust`.
- Added support for `Series.str.center`.
- Added support for `Series.str.pad`.
- Added support for applying Snowpark Python function `snowflake_cortex_sentiment`.
- Added support for `DataFrame.map`.
- Added support for `DataFrame.from_dict` and `DataFrame.from_records`.
- Added support for mixed case field names in struct type columns.
- Added support for `SeriesGroupBy.unique`
- Added support for `Series.dt.strftime` with the following directives:
  - %d: Day of the month as a zero-padded decimal number.
  - %m: Month as a zero-padded decimal number.
  - %Y: Year with century as a decimal number.
  - %H: Hour (24-hour clock) as a zero-padded decimal number.
  - %M: Minute as a zero-padded decimal number.
  - %S: Second as a zero-padded decimal number.
  - %f: Microsecond as a decimal number, zero-padded to 6 digits.
  - %j: Day of the year as a zero-padded decimal number.
  - %X: Locale’s appropriate time representation.
  - %%: A literal '%' character.
- Added support for `Series.between`.
- Added support for `include_groups=False` in `DataFrameGroupBy.apply`.
- Added support for `expand=True` in `Series.str.split`.
- Added support for `DataFrame.pop` and `Series.pop`.
- Added support for `first` and `last` in `DataFrameGroupBy.agg` and `SeriesGroupBy.agg`.
- Added support for `Index.drop_duplicates`.
- Added support for aggregations `"count"`, `"median"`, `np.median`,
  `"skew"`, `"std"`, `np.std` `"var"`, and `np.var` in
  `pd.pivot_table()`, `DataFrame.pivot_table()`, and `pd.crosstab()`.

#### Improvements
- Improve performance of `DataFrame.map`, `Series.apply` and `Series.map` methods by mapping numpy functions to snowpark functions if possible.
- Added documentation for `DataFrame.map`.
- Improve performance of `DataFrame.apply` by mapping numpy functions to snowpark functions if possible.
- Added documentation on the extent of Snowpark pandas interoperability with scikit-learn.
- Infer return type of functions in `Series.map`, `Series.apply` and `DataFrame.map` if type-hint is not provided.
- Added `call_count` to telemetry that counts method calls including interchange protocol calls.

## 1.26.0 (2024-12-05)

### Snowpark Python API Updates

#### New Features

- Added support for property `version` and class method `get_active_session` for `Session` class.
- Added new methods and variables to enhance data type handling and JSON serialization/deserialization:
  - To `DataType`, its derived classes, and `StructField`:
    - `type_name`: Returns the type name of the data.
    - `simple_string`: Provides a simple string representation of the data.
    - `json_value`: Returns the data as a JSON-compatible value.
    - `json`: Converts the data to a JSON string.
  - To `ArrayType`, `MapType`, `StructField`, `PandasSeriesType`, `PandasDataFrameType` and `StructType`:
    - `from_json`: Enables these types to be created from JSON data.
  - To `MapType`:
    - `keyType`: keys of the map
    - `valueType`: values of the map
- Added support for method `appName` in `SessionBuilder`.
- Added support for `include_nulls` argument in `DataFrame.unpivot`.
- Added support for following functions in `functions.py`:
  - `size` to get size of array, object, or map columns.
  - `collect_list` an alias of `array_agg`.
  - `substring` makes `len` argument optional.
- Added parameter `ast_enabled` to session for internal usage (default: `False`).

#### Improvements

- Added support for specifying the following to `DataFrame.create_or_replace_dynamic_table`:
  - `iceberg_config` A dictionary that can hold the following iceberg configuration options:
    - `external_volume`
    - `catalog`
    - `base_location`
    - `catalog_sync`
    - `storage_serialization_policy`
- Added support for nested data types to `DataFrame.print_schema`
- Added support for `level` parameter to `DataFrame.print_schema`
- Improved flexibility of `DataFrameReader` and `DataFrameWriter` API by adding support for the following:
  - Added `format` method to `DataFrameReader` and `DataFrameWriter` to specify file format when loading or unloading results.
  - Added `load` method to `DataFrameReader` to work in conjunction with `format`.
  - Added `save` method to `DataFrameWriter` to work in conjunction with `format`.
  - Added support to read keyword arguments to `options` method for `DataFrameReader` and `DataFrameWriter`.
- Relaxed the cloudpickle dependency for Python 3.11 to simplify build requirements. However, for Python 3.11, `cloudpickle==2.2.1` remains the only supported version.

#### Bug Fixes

- Removed warnings that dynamic pivot features were in private preview, because
  dynamic pivot is now generally available.
- Fixed a bug in `session.read.options` where `False` Boolean values were incorrectly parsed as `True` in the generated file format.

#### Dependency Updates

- Added a runtime dependency on `python-dateutil`.

### Snowpark pandas API Updates

#### New Features

- Added partial support for `Series.map` when `arg` is a pandas `Series` or a
  `collections.abc.Mapping`. No support for instances of `dict` that implement
  `__missing__` but are not instances of `collections.defaultdict`.
- Added support for `DataFrame.align` and `Series.align` for `axis=1` and `axis=None`.
- Added support for `pd.json_normalize`.
- Added support for `GroupBy.pct_change` with `axis=0`, `freq=None`, and `limit=None`.
- Added support for `DataFrameGroupBy.__iter__` and `SeriesGroupBy.__iter__`.
- Added support for `np.sqrt`, `np.trunc`, `np.floor`, numpy trig functions, `np.exp`, `np.abs`, `np.positive` and `np.negative`.
- Added partial support for the dataframe interchange protocol method
  `DataFrame.__dataframe__()`.

#### Bug Fixes

- Fixed a bug in `df.loc` where setting a single column from a series results in unexpected `None` values.

#### Improvements

- Use UNPIVOT INCLUDE NULLS for unpivot operations in pandas instead of sentinel values.
- Improved documentation for pd.read_excel.

## 1.25.0 (2024-11-14)

### Snowpark Python API Updates

#### New Features

- Added the following new functions in `snowflake.snowpark.dataframe`:
  - `map`
- Added support for passing parameter `include_error` to `Session.query_history` to record queries that have error during execution.

#### Improvements

- When target stage is not set in profiler, a default stage from `Session.get_session_stage` is used instead of raising `SnowparkSQLException`.
- Allowed lower case or mixed case input when calling `Session.stored_procedure_profiler.set_active_profiler`.
- Added distributed tracing using open telemetry APIs for action function in `DataFrame`:
  - `cache_result`
- Removed opentelemetry warning from logging.

#### Bug Fixes

- Fixed the pre-action and post-action query propagation when `In` expression were used in selects.
- Fixed a bug that raised error `AttributeError` while calling `Session.stored_procedure_profiler.get_output` when `Session.stored_procedure_profiler` is disabled.

#### Dependency Updates

- Added a dependency on `protobuf>=5.28` and `tzlocal` at runtime.
- Added a dependency on `protoc-wheel-0` for the development profile.
- Require `snowflake-connector-python>=3.12.0, <4.0.0` (was `>=3.10.0`).

### Snowpark pandas API Updates

#### Dependency Updates

- Updated `modin` from 0.28.1 to 0.30.1.
- Added support for all `pandas` 2.2.x versions.

#### New Features

- Added support for `Index.to_numpy`.
- Added support for `DataFrame.align` and `Series.align` for `axis=0`.
- Added support for `size` in `GroupBy.aggregate`, `DataFrame.aggregate`, and `Series.aggregate`.
- Added support for `snowflake.snowpark.functions.window`
- Added support for `pd.read_pickle` (Uses native pandas for processing).
- Added support for `pd.read_html` (Uses native pandas for processing).
- Added support for `pd.read_xml` (Uses native pandas for processing).
- Added support for aggregation functions `"size"` and `len` in `GroupBy.aggregate`, `DataFrame.aggregate`, and `Series.aggregate`.
- Added support for list values in `Series.str.len`.

#### Bug Fixes

- Fixed a bug where aggregating a single-column dataframe with a single callable function (e.g. `pd.DataFrame([0]).agg(np.mean)`) would fail to transpose the result.
- Fixed bugs where `DataFrame.dropna()` would:
  - Treat an empty `subset` (e.g. `[]`) as if it specified all columns instead of no columns.
  - Raise a `TypeError` for a scalar `subset` instead of filtering on just that column.
  - Raise a `ValueError` for a `subset` of type `pandas.Index` instead of filtering on the columns in the index.
- Disable creation of scoped read only table to mitigate Disable creation of scoped read only table to mitigate `TableNotFoundError` when using dynamic pivot in notebook environment.
- Fixed a bug when concat dataframe or series objects are coming from the same dataframe when axis = 1.

#### Improvements

- Improve np.where with scalar x value by eliminating unnecessary join and temp table creation.
- Improve get_dummies performance by flattening the pivot with join.
- Improve align performance when aligning on row position column by removing unnecessary window functions.



### Snowpark Local Testing Updates

#### New Features

- Added support for patching functions that are unavailable in the `snowflake.snowpark.functions` module.
- Added support for `snowflake.snowpark.functions.any_value`

#### Bug Fixes

- Fixed a bug where `Table.update` could not handle `VariantType`, `MapType`, and `ArrayType` data types.
- Fixed a bug where column aliases were incorrectly resolved in `DataFrame.join`, causing errors when selecting columns from a joined DataFrame.
- Fixed a bug where `Table.update` and `Table.merge` could fail if the target table's index was not the default `RangeIndex`.

## 1.24.0 (2024-10-28)

### Snowpark Python API Updates

#### New Features

- Updated `Session` class to be thread-safe. This allows concurrent DataFrame transformations, DataFrame actions, UDF and stored procedure registration, and concurrent file uploads when using the same `Session` object.
  - The feature is disabled by default and can be enabled by setting `FEATURE_THREAD_SAFE_PYTHON_SESSION` to `True` for account.
  - Updating session configurations, like changing database or schema, when multiple threads are using the session may lead to unexpected behavior.
  - When enabled, some internally created temporary table names returned from `DataFrame.queries` API are not deterministic, and may be different when DataFrame actions are executed. This does not affect explicit user-created temporary tables.
- Added support for 'Service' domain to `session.lineage.trace` API.
- Added support for `copy_grants` parameter when registering UDxF and stored procedures.
- Added support for the following methods in `DataFrameWriter` to support daisy-chaining:
  - `option`
  - `options`
  - `partition_by`
- Added support for `snowflake_cortex_summarize`.

#### Improvements

- Improved the following new capability for function `snowflake.snowpark.functions.array_remove` it is now possible to use in python.
- Disables sql simplification when sort is performed after limit.
  - Previously, `df.sort().limit()` and `df.limit().sort()` generates the same query with sort in front of limit. Now, `df.limit().sort()` will generate query that reads `df.limit().sort()`.
  - Improve performance of generated query for `df.limit().sort()`, because limit stops table scanning as soon as the number of records is satisfied.
- Added a client side error message for when an invalid stage location is passed to DataFrame read functions.

#### Bug Fixes

- Fixed a bug where the automatic cleanup of temporary tables could interfere with the results of async query execution.
- Fixed a bug in `DataFrame.analytics.time_series_agg` function to handle multiple data points in same sliding interval.
- Fixed a bug that created inconsistent casing in field names of structured objects in iceberg schemas.

#### Deprecations

- Deprecated warnings will be triggered when using snowpark-python with Python 3.8. For more details, please refer to https://docs.snowflake.com/en/developer-guide/python-runtime-support-policy.

### Snowpark pandas API Updates

#### New Features

- Added support for `np.subtract`, `np.multiply`, `np.divide`, and `np.true_divide`.
- Added support for tracking usages of `__array_ufunc__`.
- Added numpy compatibility support for `np.float_power`, `np.mod`, `np.remainder`, `np.greater`, `np.greater_equal`, `np.less`, `np.less_equal`, `np.not_equal`, and `np.equal`.
- Added numpy compatibility support for `np.log`, `np.log2`, and `np.log10`
- Added support for `DataFrameGroupBy.bfill`, `SeriesGroupBy.bfill`, `DataFrameGroupBy.ffill`, and `SeriesGroupBy.ffill`.
- Added support for `on` parameter with `Resampler`.
- Added support for timedelta inputs in `value_counts()`.
- Added support for applying Snowpark Python function `snowflake_cortex_summarize`.
- Added support for `DataFrame.attrs` and `Series.attrs`.
- Added support for `DataFrame.style`.
- Added numpy compatibility support for `np.full_like`

#### Improvements

- Improved generated SQL query for `head` and `iloc` when the row key is a slice.
- Improved error message when passing an unknown timezone to `tz_convert` and `tz_localize` in `Series`, `DataFrame`, `Series.dt`, and `DatetimeIndex`.
- Improved documentation for `tz_convert` and `tz_localize` in `Series`, `DataFrame`, `Series.dt`, and `DatetimeIndex` to specify the supported timezone formats.
- Added additional kwargs support for `df.apply` and `series.apply` ( as well as `map` and `applymap` ) when using snowpark functions. This allows for some position independent compatibility between apply and functions where the first argument is not a pandas object.
- Improved generated SQL query for `iloc` and `iat` when the row key is a scalar.
- Removed all joins in `iterrows`.
- Improved documentation for `Series.map` to reflect the unsupported features.
- Added support for `np.may_share_memory` which is used internally by many scikit-learn functions. This method will always return false when called with a Snowpark pandas object.

#### Bug Fixes

- Fixed a bug where `DataFrame` and `Series` `pct_change()` would raise `TypeError` when input contained timedelta columns.
- Fixed a bug where `replace()` would sometimes propagate `Timedelta` types incorrectly through `replace()`. Instead raise `NotImplementedError` for `replace()` on `Timedelta`.
- Fixed a bug where `DataFrame` and `Series` `round()` would raise `AssertionError` for `Timedelta` columns. Instead raise `NotImplementedError` for `round()` on `Timedelta`.
- Fixed a bug where `reindex` fails when the new index is a Series with non-overlapping types from the original index.
- Fixed a bug where calling `__getitem__` on a DataFrameGroupBy object always returned a DataFrameGroupBy object if `as_index=False`.
- Fixed a bug where inserting timedelta values into an existing column would silently convert the values to integers instead of raising `NotImplementedError`.
- Fixed a bug where `DataFrame.shift()` on axis=0 and axis=1 would fail to propagate timedelta types.
- `DataFrame.abs()`, `DataFrame.__neg__()`, `DataFrame.stack()`, and `DataFrame.unstack()` now raise `NotImplementedError` for timedelta inputs instead of failing to propagate timedelta types.

### Snowpark Local Testing Updates

#### Bug Fixes

- Fixed a bug where `DataFrame.alias` raises `KeyError` for input column name.
- Fixed a bug where `to_csv` on Snowflake stage fails when data contains empty strings.

## 1.23.0 (2024-10-09)

### Snowpark Python API Updates

#### New Features

- Added the following new functions in `snowflake.snowpark.functions`:
  - `make_interval`
- Added support for using Snowflake Interval constants with `Window.range_between()` when the order by column is TIMESTAMP or DATE type.
- Added support for file writes. This feature is currently in private preview.
- Added `thread_id` to `QueryRecord` to track the thread id submitting the query history.
- Added support for `Session.stored_procedure_profiler`.

#### Improvements

#### Bug Fixes

- Fixed a bug where registering a stored procedure or UDxF with type hints would give a warning `'NoneType' has no len() when trying to read default values from function`.

### Snowpark pandas API Updates

#### New Features

- Added support for `TimedeltaIndex.mean` method.
- Added support for some cases of aggregating `Timedelta` columns on `axis=0` with `agg` or `aggregate`.
- Added support for `by`, `left_by`, `right_by`, `left_index`, and `right_index` for `pd.merge_asof`.
- Added support for passing parameter `include_describe` to `Session.query_history`.
- Added support for `DatetimeIndex.mean` and `DatetimeIndex.std` methods.
- Added support for `Resampler.asfreq`, `Resampler.indices`, `Resampler.nunique`, and `Resampler.quantile`.
- Added support for `resample` frequency `W`, `ME`, `YE` with `closed = "left"`.
- Added support for `DataFrame.rolling.corr` and `Series.rolling.corr` for `pairwise = False` and int `window`.
- Added support for string time-based `window` and `min_periods = None` for `Rolling`.
- Added support for `DataFrameGroupBy.fillna` and `SeriesGroupBy.fillna`.
- Added support for constructing `Series` and `DataFrame` objects with the lazy `Index` object as `data`, `index`, and `columns` arguments.
- Added support for constructing `Series` and `DataFrame` objects with `index` and `column` values not present in `DataFrame`/`Series` `data`.
- Added support for `pd.read_sas` (Uses native pandas for processing).
- Added support for applying `rolling().count()` and `expanding().count()` to `Timedelta` series and columns.
- Added support for `tz` in both `pd.date_range` and `pd.bdate_range`.
- Added support for `Series.items`.
- Added support for `errors="ignore"` in `pd.to_datetime`.
- Added support for `DataFrame.tz_localize` and `Series.tz_localize`.
- Added support for `DataFrame.tz_convert` and `Series.tz_convert`.
- Added support for applying Snowpark Python functions (e.g., `sin`) in `Series.map`, `Series.apply`, `DataFrame.apply` and `DataFrame.applymap`.

#### Improvements

- Improved `to_pandas` to persist the original timezone offset for TIMESTAMP_TZ type.
- Improved `dtype` results for TIMESTAMP_TZ type to show correct timezone offset.
- Improved `dtype` results for TIMESTAMP_LTZ type to show correct timezone.
- Improved error message when passing non-bool value to `numeric_only` for groupby aggregations.
- Removed unnecessary warning about sort algorithm in `sort_values`.
- Use SCOPED object for internal create temp tables. The SCOPED objects will be stored sproc scoped if created within stored sproc, otherwise will be session scoped, and the object will be automatically cleaned at the end of the scope.
- Improved warning messages for operations that lead to materialization with inadvertent slowness.
- Removed unnecessary warning message about `convert_dtype` in `Series.apply`.

#### Bug Fixes

- Fixed a bug where an `Index` object created from a `Series`/`DataFrame` incorrectly updates the `Series`/`DataFrame`'s index name after an inplace update has been applied to the original `Series`/`DataFrame`.
- Suppressed an unhelpful `SettingWithCopyWarning` that sometimes appeared when printing `Timedelta` columns.
- Fixed `inplace` argument for `Series` objects derived from other `Series` objects.
- Fixed a bug where `Series.sort_values` failed if series name overlapped with index column name.
- Fixed a bug where transposing a dataframe would map `Timedelta` index levels to integer column levels.
- Fixed a bug where `Resampler` methods on timedelta columns would produce integer results.
- Fixed a bug where `pd.to_numeric()` would leave `Timedelta` inputs as `Timedelta` instead of converting them to integers.
- Fixed `loc` set when setting a single row, or multiple rows, of a DataFrame with a Series value.

### Snowpark Local Testing Updates

#### Bug Fixes

- Fixed a bug where nullable columns were annotated wrongly.
- Fixed a bug where the `date_add` and `date_sub` functions failed for `NULL` values.
- Fixed a bug where `equal_null` could fail inside a merge statement.
- Fixed a bug where `row_number` could fail inside a Window function.
- Fixed a bug where updates could fail when the source is the result of a join.


## 1.22.1 (2024-09-11)
This is a re-release of 1.22.0. Please refer to the 1.22.0 release notes for detailed release content.


## 1.22.0 (2024-09-10)

### Snowpark Python API Updates

### New Features

- Added the following new functions in `snowflake.snowpark.functions`:
  - `array_remove`
  - `ln`

#### Improvements

- Improved documentation for `Session.write_pandas` by making `use_logical_type` option more explicit.
- Added support for specifying the following to `DataFrameWriter.save_as_table`:
  - `enable_schema_evolution`
  - `data_retention_time`
  - `max_data_extension_time`
  - `change_tracking`
  - `copy_grants`
  - `iceberg_config` A dicitionary that can hold the following iceberg configuration options:
      - `external_volume`
      - `catalog`
      - `base_location`
      - `catalog_sync`
      - `storage_serialization_policy`
- Added support for specifying the following to `DataFrameWriter.copy_into_table`:
  - `iceberg_config` A dicitionary that can hold the following iceberg configuration options:
      - `external_volume`
      - `catalog`
      - `base_location`
      - `catalog_sync`
      - `storage_serialization_policy`
- Added support for specifying the following parameters to `DataFrame.create_or_replace_dynamic_table`:
  - `mode`
  - `refresh_mode`
  - `initialize`
  - `clustering_keys`
  - `is_transient`
  - `data_retention_time`
  - `max_data_extension_time`

#### Bug Fixes

- Fixed a bug in `session.read.csv` that caused an error when setting `PARSE_HEADER = True` in an externally defined file format.
- Fixed a bug in query generation from set operations that allowed generation of duplicate queries when children have common subqueries.
- Fixed a bug in `session.get_session_stage` that referenced a non-existing stage after switching database or schema.
- Fixed a bug where calling `DataFrame.to_snowpark_pandas` without explicitly initializing the Snowpark pandas plugin caused an error.
- Fixed a bug where using the `explode` function in dynamic table creation caused a SQL compilation error due to improper boolean type casting on the `outer` parameter.

### Snowpark Local Testing Updates

#### New Features

- Added support for type coercion when passing columns as input to UDF calls.
- Added support for `Index.identical`.

#### Bug Fixes

- Fixed a bug where the truncate mode in `DataFrameWriter.save_as_table` incorrectly handled DataFrames containing only a subset of columns from the existing table.
- Fixed a bug where function `to_timestamp` does not set the default timezone of the column datatype.

### Snowpark pandas API Updates

#### New Features

- Added limited support for the `Timedelta` type, including the following features. Snowpark pandas will raise `NotImplementedError` for unsupported `Timedelta` use cases.
  - supporting tracking the Timedelta type through `copy`, `cache_result`, `shift`, `sort_index`, `assign`, `bfill`, `ffill`, `fillna`, `compare`, `diff`, `drop`, `dropna`, `duplicated`, `empty`, `equals`, `insert`, `isin`, `isna`, `items`, `iterrows`, `join`, `len`, `mask`, `melt`, `merge`, `nlargest`, `nsmallest`, `to_pandas`.
  - converting non-timedelta to timedelta via `astype`.
  - `NotImplementedError` will be raised for the rest of methods that do not support `Timedelta`.
  - support for subtracting two timestamps to get a Timedelta.
  - support indexing with Timedelta data columns.
  - support for adding or subtracting timestamps and `Timedelta`.
  - support for binary arithmetic between two `Timedelta` values.
  - support for binary arithmetic and comparisons between `Timedelta` values and numeric values.
  - support for lazy `TimedeltaIndex`.
  - support for `pd.to_timedelta`.
  - support for `GroupBy` aggregations `min`, `max`, `mean`, `idxmax`, `idxmin`, `std`, `sum`, `median`, `count`, `any`, `all`, `size`, `nunique`, `head`, `tail`, `aggregate`.
  - support for `GroupBy` filtrations `first` and `last`.
  - support for `TimedeltaIndex` attributes: `days`, `seconds`, `microseconds` and `nanoseconds`.
  - support for `diff` with timestamp columns on `axis=0` and `axis=1`
  - support for `TimedeltaIndex` methods: `ceil`, `floor` and `round`.
  - support for `TimedeltaIndex.total_seconds` method.
- Added support for index's arithmetic and comparison operators.
- Added support for `Series.dt.round`.
- Added documentation pages for `DatetimeIndex`.
- Added support for `Index.name`, `Index.names`, `Index.rename`, and `Index.set_names`.
- Added support for `Index.__repr__`.
- Added support for `DatetimeIndex.month_name` and `DatetimeIndex.day_name`.
- Added support for `Series.dt.weekday`, `Series.dt.time`, and `DatetimeIndex.time`.
- Added support for `Index.min` and `Index.max`.
- Added support for `pd.merge_asof`.
- Added support for `Series.dt.normalize` and `DatetimeIndex.normalize`.
- Added support for `Index.is_boolean`, `Index.is_integer`, `Index.is_floating`, `Index.is_numeric`, and `Index.is_object`.
- Added support for `DatetimeIndex.round`, `DatetimeIndex.floor` and `DatetimeIndex.ceil`.
- Added support for `Series.dt.days_in_month` and `Series.dt.daysinmonth`.
- Added support for `DataFrameGroupBy.value_counts` and `SeriesGroupBy.value_counts`.
- Added support for `Series.is_monotonic_increasing` and `Series.is_monotonic_decreasing`.
- Added support for `Index.is_monotonic_increasing` and `Index.is_monotonic_decreasing`.
- Added support for `pd.crosstab`.
- Added support for `pd.bdate_range` and included business frequency support (B, BME, BMS, BQE, BQS, BYE, BYS) for both `pd.date_range` and `pd.bdate_range`.
- Added support for lazy `Index` objects  as `labels` in `DataFrame.reindex` and `Series.reindex`.
- Added support for `Series.dt.days`, `Series.dt.seconds`, `Series.dt.microseconds`, and `Series.dt.nanoseconds`.
- Added support for creating a `DatetimeIndex` from an `Index` of numeric or string type.
- Added support for string indexing with `Timedelta` objects.
- Added support for `Series.dt.total_seconds` method.
- Added support for `DataFrame.apply(axis=0)`.
- Added support for `Series.dt.tz_convert` and `Series.dt.tz_localize`.
- Added support for `DatetimeIndex.tz_convert` and `DatetimeIndex.tz_localize`.

#### Improvements

- Improve concat, join performance when operations are performed on series coming from the same dataframe by avoiding unnecessary joins.
- Refactored `quoted_identifier_to_snowflake_type` to avoid making metadata queries if the types have been cached locally.
- Improved `pd.to_datetime` to handle all local input cases.
- Create a lazy index from another lazy index without pulling data to client.
- Raised `NotImplementedError` for Index bitwise operators.
- Display a more clear error message when `Index.names` is set to a non-like-like object.
- Raise a warning whenever MultiIndex values are pulled in locally.
- Improve warning message for `pd.read_snowflake` include the creation reason when temp table creation is triggered.
- Improve performance for `DataFrame.set_index`, or setting `DataFrame.index` or `Series.index` by avoiding checks require eager evaluation. As a consequence, when the new index that does not match the current `Series`/`DataFrame` object length, a `ValueError` is no longer raised. Instead, when the `Series`/`DataFrame` object is longer than the provided index, the `Series`/`DataFrame`'s new index is filled with `NaN` values for the "extra" elements. Otherwise, the extra values in the provided index are ignored.
- Properly raise `NotImplementedError` when ambiguous/nonexistent are non-string in `ceil`/`floor`/`round`.

#### Bug Fixes

- Stopped ignoring nanoseconds in `pd.Timedelta` scalars.
- Fixed AssertionError in tree of binary operations.
- Fixed bug in `Series.dt.isocalendar` using a named Series
- Fixed `inplace` argument for Series objects derived from DataFrame columns.
- Fixed a bug where `Series.reindex` and `DataFrame.reindex` did not update the result index's name correctly.
- Fixed a bug where `Series.take` did not error when `axis=1` was specified.


## 1.21.1 (2024-09-05)

### Snowpark Python API Updates

#### Bug Fixes

- Fixed a bug where using `to_pandas_batches` with async jobs caused an error due to improper handling of waiting for asynchronous query completion.

## 1.21.0 (2024-08-19)

### Snowpark Python API Updates

#### New Features

- Added support for `snowflake.snowpark.testing.assert_dataframe_equal` that is a utility function to check the equality of two Snowpark DataFrames.

#### Improvements

- Added support server side string size limitations.
- Added support to create and invoke stored procedures, UDFs and UDTFs with optional arguments.
- Added support for column lineage in the DataFrame.lineage.trace API.
- Added support for passing `INFER_SCHEMA` options to `DataFrameReader` via `INFER_SCHEMA_OPTIONS`.
- Added support for passing `parameters` parameter to `Column.rlike` and `Column.regexp`.
- Added support for automatically cleaning up temporary tables created by `df.cache_result()` in the current session, when the DataFrame is no longer referenced (i.e., gets garbage collected). It is still an experimental feature not enabled by default, and can be enabled by setting `session.auto_clean_up_temp_table_enabled` to `True`.
- Added support for string literals to the `fmt` parameter of `snowflake.snowpark.functions.to_date`.
- Added support for system$reference function.

#### Bug Fixes

- Fixed a bug where SQL generated for selecting `*` column has an incorrect subquery.
- Fixed a bug in `DataFrame.to_pandas_batches` where the iterator could throw an error if certain transformation is made to the pandas dataframe due to wrong isolation level.
- Fixed a bug in `DataFrame.lineage.trace` to split the quoted feature view's name and version correctly.
- Fixed a bug in `Column.isin` that caused invalid sql generation when passed an empty list.
- Fixed a bug that fails to raise NotImplementedError while setting cell with list like item.

### Snowpark Local Testing Updates

#### New Features

- Added support for the following APIs:
  - snowflake.snowpark.functions
    - `rank`
    - `dense_rank`
    - `percent_rank`
    - `cume_dist`
    - `ntile`
    - `datediff`
    - `array_agg`
  - snowflake.snowpark.column.Column.within_group
- Added support for parsing flags in regex statements for mocked plans. This maintains parity with the `rlike` and `regexp` changes above.

#### Bug Fixes

- Fixed a bug where Window Functions LEAD and LAG do not handle option `ignore_nulls` properly.
- Fixed a bug where values were not populated into the result DataFrame during the insertion of table merge operation.

#### Improvements

- Fix pandas FutureWarning about integer indexing.

### Snowpark pandas API Updates

#### New Features

- Added support for `DataFrame.backfill`, `DataFrame.bfill`, `Series.backfill`, and `Series.bfill`.
- Added support for `DataFrame.compare` and `Series.compare` with default parameters.
- Added support for `Series.dt.microsecond` and `Series.dt.nanosecond`.
- Added support for `Index.is_unique` and `Index.has_duplicates`.
- Added support for `Index.equals`.
- Added support for `Index.value_counts`.
- Added support for `Series.dt.day_name` and `Series.dt.month_name`.
- Added support for indexing on Index, e.g., `df.index[:10]`.
- Added support for `DataFrame.unstack` and `Series.unstack`.
- Added support for `DataFrame.asfreq` and `Series.asfreq`.
- Added support for `Series.dt.is_month_start` and `Series.dt.is_month_end`.
- Added support for `Index.all` and `Index.any`.
- Added support for `Series.dt.is_year_start` and `Series.dt.is_year_end`.
- Added support for `Series.dt.is_quarter_start` and `Series.dt.is_quarter_end`.
- Added support for lazy `DatetimeIndex`.
- Added support for `Series.argmax` and `Series.argmin`.
- Added support for `Series.dt.is_leap_year`.
- Added support for `DataFrame.items`.
- Added support for `Series.dt.floor` and `Series.dt.ceil`.
- Added support for `Index.reindex`.
- Added support for `DatetimeIndex` properties: `year`, `month`, `day`, `hour`, `minute`, `second`, `microsecond`,
    `nanosecond`, `date`, `dayofyear`, `day_of_year`, `dayofweek`, `day_of_week`, `weekday`, `quarter`,
    `is_month_start`, `is_month_end`, `is_quarter_start`, `is_quarter_end`, `is_year_start`, `is_year_end`
    and `is_leap_year`.
- Added support for `Resampler.fillna` and `Resampler.bfill`.
- Added limited support for the `Timedelta` type, including creating `Timedelta` columns and `to_pandas`.
- Added support for `Index.argmax` and `Index.argmin`.

#### Improvements

- Removed the public preview warning message when importing Snowpark pandas.
- Removed unnecessary count query from `SnowflakeQueryCompiler.is_series_like` method.
- `Dataframe.columns` now returns native pandas Index object instead of Snowpark Index object.
- Refactor and introduce `query_compiler` argument in `Index` constructor to create `Index` from query compiler.
- `pd.to_datetime` now returns a DatetimeIndex object instead of a Series object.
- `pd.date_range` now returns a DatetimeIndex object instead of a Series object.

#### Bug Fixes

- Made passing an unsupported aggregation function to `pivot_table` raise `NotImplementedError` instead of `KeyError`.
- Removed axis labels and callable names from error messages and telemetry about unsupported aggregations.
- Fixed AssertionError in `Series.drop_duplicates` and `DataFrame.drop_duplicates` when called after `sort_values`.
- Fixed a bug in `Index.to_frame` where the result frame's column name may be wrong where name is unspecified.
- Fixed a bug where some Index docstrings are ignored.
- Fixed a bug in `Series.reset_index(drop=True)` where the result name may be wrong.
- Fixed a bug in `Groupby.first/last` ordering by the correct columns in the underlying window expression.

## 1.20.0 (2024-07-17)

### Snowpark Python API Updates

#### Improvements

- Added distributed tracing using open telemetry APIs for table stored procedure function in `DataFrame`:
  - `_execute_and_get_query_id`
- Added support for the `arrays_zip` function.
- Improves performance for binary column expression and `df._in` by avoiding unnecessary cast for numeric values. You can enable this optimization by setting `session.eliminate_numeric_sql_value_cast_enabled = True`.
- Improved error message for `write_pandas` when the target table does not exist and `auto_create_table=False`.
- Added open telemetry tracing on UDxF functions in Snowpark.
- Added open telemetry tracing on stored procedure registration in Snowpark.
- Added a new optional parameter called `format_json` to the `Session.SessionBuilder.app_name` function that sets the app name in the `Session.query_tag` in JSON format. By default, this parameter is set to `False`.

#### Bug Fixes
- Fixed a bug where SQL generated for `lag(x, 0)` was incorrect and failed with error message `argument 1 to function LAG needs to be constant, found 'SYSTEM$NULL_TO_FIXED(null)'`.

### Snowpark Local Testing Updates

#### New Features

- Added support for the following APIs:
  - snowflake.snowpark.functions
    - random
- Added new parameters to `patch` function when registering a mocked function:
  - `distinct` allows an alternate function to be specified for when a sql function should be distinct.
  - `pass_column_index` passes a named parameter `column_index` to the mocked function that contains the pandas.Index for the input data.
  - `pass_row_index` passes a named parameter `row_index` to the mocked function that is the 0 indexed row number the function is currently operating on.
  - `pass_input_data` passes a named parameter `input_data` to the mocked function that contains the entire input dataframe for the current expression.
  - Added support for the `column_order` parameter to method `DataFrameWriter.save_as_table`.


#### Bug Fixes
- Fixed a bug that caused DecimalType columns to be incorrectly truncated to integer precision when used in BinaryExpressions.

### Snowpark pandas API Updates

#### New Features
- Added support for `DataFrameGroupBy.all`, `SeriesGroupBy.all`, `DataFrameGroupBy.any`, and `SeriesGroupBy.any`.
- Added support for `DataFrame.nlargest`, `DataFrame.nsmallest`, `Series.nlargest` and `Series.nsmallest`.
- Added support for `replace` and `frac > 1` in `DataFrame.sample` and `Series.sample`.
- Added support for `read_excel` (Uses local pandas for processing)
- Added support for `Series.at`, `Series.iat`, `DataFrame.at`, and `DataFrame.iat`.
- Added support for `Series.dt.isocalendar`.
- Added support for `Series.case_when` except when condition or replacement is callable.
- Added documentation pages for `Index` and its APIs.
- Added support for `DataFrame.assign`.
- Added support for `DataFrame.stack`.
- Added support for `DataFrame.pivot` and `pd.pivot`.
- Added support for `DataFrame.to_csv` and `Series.to_csv`.
- Added partial support for `Series.str.translate` where the values in the `table` are single-codepoint strings.
- Added support for `DataFrame.corr`.
- Allow `df.plot()` and `series.plot()` to be called, materializing the data into the local client
- Added support for `DataFrameGroupBy` and `SeriesGroupBy` aggregations `first` and `last`
- Added support for `DataFrameGroupBy.get_group`.
- Added support for `limit` parameter when `method` parameter is used in `fillna`.
- Added partial support for `Series.str.translate` where the values in the `table` are single-codepoint strings.
- Added support for `DataFrame.corr`.
- Added support for `DataFrame.equals` and `Series.equals`.
- Added support for `DataFrame.reindex` and `Series.reindex`.
- Added support for `Index.astype`.
- Added support for `Index.unique` and `Index.nunique`.
- Added support for `Index.sort_values`.

#### Bug Fixes
- Fixed an issue when using np.where and df.where when the scalar 'other' is the literal 0.
- Fixed a bug regarding precision loss when converting to Snowpark pandas `DataFrame` or `Series` with `dtype=np.uint64`.
- Fixed bug where `values` is set to `index` when `index` and `columns` contain all columns in DataFrame during `pivot_table`.

#### Improvements
- Added support for `Index.copy()`
- Added support for Index APIs: `dtype`, `values`, `item()`, `tolist()`, `to_series()` and `to_frame()`
- Expand support for DataFrames with no rows in `pd.pivot_table` and `DataFrame.pivot_table`.
- Added support for `inplace` parameter in `DataFrame.sort_index` and `Series.sort_index`.


## 1.19.0 (2024-06-25)

### Snowpark Python API Updates

#### New Features

- Added support for `to_boolean` function.
- Added documentation pages for Index and its APIs.

#### Bug Fixes

- Fixed a bug where python stored procedure with table return type fails when run in a task.
- Fixed a bug where df.dropna fails due to `RecursionError: maximum recursion depth exceeded` when the DataFrame has more than 500 columns.
- Fixed a bug where `AsyncJob.result("no_result")` doesn't wait for the query to finish execution.


### Snowpark Local Testing Updates

#### New Features

- Added support for the `strict` parameter when registering UDFs and Stored Procedures.

#### Bug Fixes

- Fixed a bug in convert_timezone that made the setting the source_timezone parameter return an error.
- Fixed a bug where creating DataFrame with empty data of type `DateType` raises `AttributeError`.
- Fixed a bug that table merge fails when update clause exists but no update takes place.
- Fixed a bug in mock implementation of `to_char` that raises `IndexError` when incoming column has nonconsecutive row index.
- Fixed a bug in handling of `CaseExpr` expressions that raises `IndexError` when incoming column has nonconsecutive row index.
- Fixed a bug in implementation of `Column.like` that raises `IndexError` when incoming column has nonconsecutive row index.

#### Improvements

- Added support for type coercion in the implementation of DataFrame.replace, DataFrame.dropna and the mock function `iff`.

### Snowpark pandas API Updates

#### New Features

- Added partial support for `DataFrame.pct_change` and `Series.pct_change` without the `freq` and `limit` parameters.
- Added support for `Series.str.get`.
- Added support for `Series.dt.dayofweek`, `Series.dt.day_of_week`, `Series.dt.dayofyear`, and `Series.dt.day_of_year`.
- Added support for `Series.str.__getitem__` (`Series.str[...]`).
- Added support for `Series.str.lstrip` and `Series.str.rstrip`.
- Added support for `DataFrameGroupBy.size` and `SeriesGroupBy.size`.
- Added support for `DataFrame.expanding` and `Series.expanding` for aggregations `count`, `sum`, `min`, `max`, `mean`, `std`, `var`, and `sem` with `axis=0`.
- Added support for `DataFrame.rolling` and `Series.rolling` for aggregation `count` with `axis=0`.
- Added support for `Series.str.match`.
- Added support for `DataFrame.resample` and `Series.resample` for aggregations `size`, `first`, and `last`.
- Added support for `DataFrameGroupBy.all`, `SeriesGroupBy.all`, `DataFrameGroupBy.any`, and `SeriesGroupBy.any`.
- Added support for `DataFrame.nlargest`, `DataFrame.nsmallest`, `Series.nlargest` and `Series.nsmallest`.
- Added support for `replace` and `frac > 1` in `DataFrame.sample` and `Series.sample`.
- Added support for `read_excel` (Uses local pandas for processing)
- Added support for `Series.at`, `Series.iat`, `DataFrame.at`, and `DataFrame.iat`.
- Added support for `Series.dt.isocalendar`.
- Added support for `Series.case_when` except when condition or replacement is callable.
- Added documentation pages for `Index` and its APIs.
- Added support for `DataFrame.assign`.
- Added support for `DataFrame.stack`.
- Added support for `DataFrame.pivot` and `pd.pivot`.
- Added support for `DataFrame.to_csv` and `Series.to_csv`.
- Added support for `Index.T`.

#### Bug Fixes

- Fixed a bug that causes output of GroupBy.aggregate's columns to be ordered incorrectly.
- Fixed a bug where `DataFrame.describe` on a frame with duplicate columns of differing dtypes could cause an error or incorrect results.
- Fixed a bug in `DataFrame.rolling` and `Series.rolling` so `window=0` now throws `NotImplementedError` instead of `ValueError`

#### Improvements

- Added support for named aggregations in `DataFrame.aggregate` and `Series.aggregate` with `axis=0`.
- `pd.read_csv` reads using the native pandas CSV parser, then uploads data to snowflake using parquet. This enables most of the parameters supported by `read_csv` including date parsing and numeric conversions. Uploading via parquet is roughly twice as fast as uploading via CSV.
- Initial work to support an `pd.Index` directly in Snowpark pandas. Support for `pd.Index` as a first-class component of Snowpark pandas is coming soon.
- Added a lazy index constructor and support for `len`, `shape`, `size`, `empty`, `to_pandas()` and `names`. For `df.index`, Snowpark pandas creates a lazy index object.
- For `df.columns`, Snowpark pandas supports a non-lazy version of an `Index` since the data is already stored locally.

## 1.18.0 (2024-05-28)

### Snowpark Python API Updates

#### Improvements

- Improved error message to remind users set `{"infer_schema": True}` when reading csv file without specifying its schema.
- Improved error handling for `Session.create_dataframe` when called with more than 512 rows and using `format` or `pyformat` `paramstyle`.

### Snowpark pandas API Updates

#### New Features

- Added `DataFrame.cache_result` and `Series.cache_result` methods for users to persist DataFrames and Series to a temporary table lasting the duration of the session to improve latency of subsequent operations.

#### Bug Fixes

#### Improvements

- Added partial support for `DataFrame.pivot_table` with no `index` parameter, as well as for `margins` parameter.
- Updated the signature of `DataFrame.shift`/`Series.shift`/`DataFrameGroupBy.shift`/`SeriesGroupBy.shift` to match pandas 2.2.1. Snowpark pandas does not yet support the newly-added `suffix` argument, or sequence values of `periods`.
- Re-added support for `Series.str.split`.

#### Bug Fixes

- Fixed how we support mixed columns for string methods (`Series.str.*`).

### Snowpark Local Testing Updates

#### New Features

- Added support for the following DataFrameReader read options to file formats `csv` and `json`:
  - PURGE
  - PATTERN
  - INFER_SCHEMA with value being `False`
  - ENCODING with value being `UTF8`
- Added support for `DataFrame.analytics.moving_agg` and `DataFrame.analytics.cumulative_agg_agg`.
- Added support for `if_not_exists` parameter during UDF and stored procedure registration.

#### Bug Fixes

- Fixed a bug that when processing time format, fractional second part is not handled properly.
- Fixed a bug that caused function calls on `*` to fail.
- Fixed a bug that prevented creation of map and struct type objects.
- Fixed a bug that function `date_add` was unable to handle some numeric types.
- Fixed a bug that `TimestampType` casting resulted in incorrect data.
- Fixed a bug that caused `DecimalType` data to have incorrect precision in some cases.
- Fixed a bug where referencing missing table or view raises confusing `IndexError`.
- Fixed a bug that mocked function `to_timestamp_ntz` can not handle None data.
- Fixed a bug that mocked UDFs handles output data of None improperly.
- Fixed a bug where `DataFrame.with_column_renamed` ignores attributes from parent DataFrames after join operations.
- Fixed a bug that integer precision of large value gets lost when converted to pandas DataFrame.
- Fixed a bug that the schema of datetime object is wrong when create DataFrame from a pandas DataFrame.
- Fixed a bug in the implementation of `Column.equal_nan` where null data is handled incorrectly.
- Fixed a bug where `DataFrame.drop` ignore attributes from parent DataFrames after join operations.
- Fixed a bug in mocked function `date_part` where Column type is set wrong.
- Fixed a bug where `DataFrameWriter.save_as_table` does not raise exceptions when inserting null data into non-nullable columns.
- Fixed a bug in the implementation of `DataFrameWriter.save_as_table` where
  - Append or Truncate fails when incoming data has different schema than existing table.
  - Truncate fails when incoming data does not specify columns that are nullable.

#### Improvements

- Removed dependency check for `pyarrow` as it is not used.
- Improved target type coverage of `Column.cast`, adding support for casting to boolean and all integral types.
- Aligned error experience when calling UDFs and stored procedures.
- Added appropriate error messages for `is_permanent` and `anonymous` options in UDFs and stored procedures registration to make it more clear that those features are not yet supported.
- File read operation with unsupported options and values now raises `NotImplementedError` instead of warnings and unclear error information.

## 1.17.0 (2024-05-21)

### Snowpark Python API Updates

#### New Features

- Added support to add a comment on tables and views using the functions listed below:
  - `DataFrameWriter.save_as_table`
  - `DataFrame.create_or_replace_view`
  - `DataFrame.create_or_replace_temp_view`
  - `DataFrame.create_or_replace_dynamic_table`

#### Improvements

- Improved error message to remind users to set `{"infer_schema": True}` when reading CSV file without specifying its schema.

### Snowpark pandas API Updates

#### New Features

- Start of Public Preview of Snowpark pandas API. Refer to the [Snowpark pandas API Docs](https://docs.snowflake.com/developer-guide/snowpark/python/snowpark-pandas) for more details.

### Snowpark Local Testing Updates

#### New Features

- Added support for NumericType and VariantType data conversion in the mocked function `to_timestamp_ltz`, `to_timestamp_ntz`, `to_timestamp_tz` and `to_timestamp`.
- Added support for DecimalType, BinaryType, ArrayType, MapType, TimestampType, DateType and TimeType data conversion in the mocked function `to_char`.
- Added support for the following APIs:
  - snowflake.snowpark.functions:
    - to_varchar
  - snowflake.snowpark.DataFrame:
    - pivot
  - snowflake.snowpark.Session:
    - cancel_all
- Introduced a new exception class `snowflake.snowpark.mock.exceptions.SnowparkLocalTestingException`.
- Added support for casting to FloatType

#### Bug Fixes

- Fixed a bug that stored procedure and UDF should not remove imports already in the `sys.path` during the clean-up step.
- Fixed a bug that when processing datetime format, the fractional second part is not handled properly.
- Fixed a bug that on Windows platform that file operations was unable to properly handle file separator in directory name.
- Fixed a bug that on Windows platform that when reading a pandas dataframe, IntervalType column with integer data can not be processed.
- Fixed a bug that prevented users from being able to select multiple columns with the same alias.
- Fixed a bug that `Session.get_current_[schema|database|role|user|account|warehouse]` returns upper-cased identifiers when identifiers are quoted.
- Fixed a bug that function `substr` and `substring` can not handle 0-based `start_expr`.

#### Improvements

- Standardized the error experience by raising `SnowparkLocalTestingException` in error cases which is on par with `SnowparkSQLException` raised in non-local execution.
- Improved error experience of `Session.write_pandas` method that `NotImplementError` will be raised when called.
- Aligned error experience with reusing a closed session in non-local execution.

## 1.16.0 (2024-05-07)

### New Features

- Support stored procedure register with packages given as Python modules.
- Added snowflake.snowpark.Session.lineage.trace to explore data lineage of snowfake objects.
- Added support for structured type schema parsing.

### Bug Fixes

- Fixed a bug when inferring schema, single quotes are added to stage files already have single quotes.

### Local Testing Updates

#### New Features

- Added support for StringType, TimestampType and VariantType data conversion in the mocked function `to_date`.
- Added support for the following APIs:
  - snowflake.snowpark.functions
    - get
    - concat
    - concat_ws

#### Bug Fixes

- Fixed a bug that caused `NaT` and `NaN` values to not be recognized.
- Fixed a bug where, when inferring a schema, single quotes were added to stage files that already had single quotes.
- Fixed a bug where `DataFrameReader.csv` was unable to handle quoted values containing a delimiter.
- Fixed a bug that when there is `None` value in an arithmetic calculation, the output should remain `None` instead of `math.nan`.
- Fixed a bug in function `sum` and `covar_pop` that when there is `math.nan` in the data, the output should also be `math.nan`.
- Fixed a bug that stage operation can not handle directories.
- Fixed a bug that `DataFrame.to_pandas` should take Snowflake numeric types with precision 38 as `int64`.

## 1.15.0 (2024-04-24)

### New Features

- Added `truncate` save mode in `DataFrameWrite` to overwrite existing tables by truncating the underlying table instead of dropping it.
- Added telemetry to calculate query plan height and number of duplicate nodes during collect operations.
- Added the functions below to unload data from a `DataFrame` into one or more files in a stage:
  - `DataFrame.write.json`
  - `DataFrame.write.csv`
  - `DataFrame.write.parquet`
- Added distributed tracing using open telemetry APIs for action functions in `DataFrame` and `DataFrameWriter`:
  - snowflake.snowpark.DataFrame:
    - collect
    - collect_nowait
    - to_pandas
    - count
    - show
  - snowflake.snowpark.DataFrameWriter:
    - save_as_table
- Added support for snow:// URLs to `snowflake.snowpark.Session.file.get` and `snowflake.snowpark.Session.file.get_stream`
- Added support to register stored procedures and UDxFs with a `comment`.
- UDAF client support is ready for public preview. Please stay tuned for the Snowflake announcement of UDAF public preview.
- Added support for dynamic pivot.  This feature is currently in private preview.

### Improvements

- Improved the generated query performance for both compilation and execution by converting duplicate subqueries to Common Table Expressions (CTEs). It is still an experimental feature not enabled by default, and can be enabled by setting `session.cte_optimization_enabled` to `True`.

### Bug Fixes

- Fixed a bug where `statement_params` was not passed to query executions that register stored procedures and user defined functions.
- Fixed a bug causing `snowflake.snowpark.Session.file.get_stream` to fail for quoted stage locations.
- Fixed a bug that an internal type hint in `utils.py` might raise AttributeError in case the underlying module can not be found.

### Local Testing Updates

#### New Features

- Added support for registering UDFs and stored procedures.
- Added support for the following APIs:
  - snowflake.snowpark.Session:
    - file.put
    - file.put_stream
    - file.get
    - file.get_stream
    - read.json
    - add_import
    - remove_import
    - get_imports
    - clear_imports
    - add_packages
    - add_requirements
    - clear_packages
    - remove_package
    - udf.register
    - udf.register_from_file
    - sproc.register
    - sproc.register_from_file
  - snowflake.snowpark.functions
    - current_database
    - current_session
    - date_trunc
    - object_construct
    - object_construct_keep_null
    - pow
    - sqrt
    - udf
    - sproc
- Added support for StringType, TimestampType and VariantType data conversion in the mocked function `to_time`.

#### Bug Fixes

- Fixed a bug that null filled columns for constant functions.
- Fixed a bug that implementation of to_object, to_array and to_binary to better handle null inputs.
- Fixed a bug that timestamp data comparison can not handle year beyond 2262.
- Fixed a bug that `Session.builder.getOrCreate` should return the created mock session.

## 1.14.0 (2024-03-20)

### New Features

- Added support for creating vectorized UDTFs with `process` method.
- Added support for dataframe functions:
  - to_timestamp_ltz
  - to_timestamp_ntz
  - to_timestamp_tz
  - locate
- Added support for ASOF JOIN type.
- Added support for the following local testing APIs:
  - snowflake.snowpark.functions:
    - to_double
    - to_timestamp
    - to_timestamp_ltz
    - to_timestamp_ntz
    - to_timestamp_tz
    - greatest
    - least
    - convert_timezone
    - dateadd
    - date_part
  - snowflake.snowpark.Session:
    - get_current_account
    - get_current_warehouse
    - get_current_role
    - use_schema
    - use_warehouse
    - use_database
    - use_role

### Bug Fixes

- Fixed a bug in `SnowflakePlanBuilder` that `save_as_table` does not filter column that name start with '$' and follow by number correctly.
- Fixed a bug that statement parameters may have no effect when resolving imports and packages.
- Fixed bugs in local testing:
  - LEFT ANTI and LEFT SEMI joins drop rows with null values.
  - DataFrameReader.csv incorrectly parses data when the optional parameter `field_optionally_enclosed_by` is specified.
  - Column.regexp only considers the first entry when `pattern` is a `Column`.
  - Table.update raises `KeyError` when updating null values in the rows.
  - VARIANT columns raise errors at `DataFrame.collect`.
  - `count_distinct` does not work correctly when counting.
  - Null values in integer columns raise `TypeError`.

### Improvements

- Added telemetry to local testing.
- Improved the error message of `DataFrameReader` to raise `FileNotFound` error when reading a path that does not exist or when there are no files under the path.

## 1.13.0 (2024-02-26)

### New Features

- Added support for an optional `date_part` argument in function `last_day`.
- `SessionBuilder.app_name` will set the query_tag after the session is created.
- Added support for the following local testing functions:
  - current_timestamp
  - current_date
  - current_time
  - strip_null_value
  - upper
  - lower
  - length
  - initcap

### Improvements

- Added cleanup logic at interpreter shutdown to close all active sessions.
- Closing sessions within stored procedures now is a no-op logging a warning instead of raising an error.

### Bug Fixes

- Fixed a bug in `DataFrame.to_local_iterator` where the iterator could yield wrong results if another query is executed before the iterator finishes due to wrong isolation level. For details, please see #945.
- Fixed a bug that truncated table names in error messages while running a plan with local testing enabled.
- Fixed a bug that `Session.range` returns empty result when the range is large.

## 1.12.1 (2024-02-08)

### Improvements

- Use `split_blocks=True` by default during `to_pandas` conversion, for optimal memory allocation. This parameter is passed to `pyarrow.Table.to_pandas`, which enables `PyArrow` to split the memory allocation into smaller, more manageable blocks instead of allocating a single contiguous block. This results in better memory management when dealing with larger datasets.

### Bug Fixes

- Fixed a bug in `DataFrame.to_pandas` that caused an error when evaluating on a Dataframe with an `IntergerType` column with null values.

## 1.12.0 (2024-01-30)

### New Features

- Exposed `statement_params` in `StoredProcedure.__call__`.
- Added two optional arguments to `Session.add_import`.
  - `chunk_size`: The number of bytes to hash per chunk of the uploaded files.
  - `whole_file_hash`: By default only the first chunk of the uploaded import is hashed to save time. When this is set to True each uploaded file is fully hashed instead.
- Added parameters `external_access_integrations` and `secrets` when creating a UDAF from Snowpark Python to allow integration with external access.
- Added a new method `Session.append_query_tag`. Allows an additional tag to be added to the current query tag by appending it as a comma separated value.
- Added a new method `Session.update_query_tag`. Allows updates to a JSON encoded dictionary query tag.
- `SessionBuilder.getOrCreate` will now attempt to replace the singleton it returns when token expiration has been detected.
- Added support for new functions in `snowflake.snowpark.functions`:
  - `array_except`
  - `create_map`
  - `sign`/`signum`
- Added the following functions to `DataFrame.analytics`:
  - Added the `moving_agg` function in `DataFrame.analytics` to enable moving aggregations like sums and averages with multiple window sizes.
  - Added the `cummulative_agg` function in `DataFrame.analytics` to enable commulative aggregations like sums and averages on multiple columns.
  - Added the `compute_lag` and `compute_lead` functions in `DataFrame.analytics` for enabling lead and lag calculations on multiple columns.
  - Added the `time_series_agg` function in `DataFrame.analytics` to enable time series aggregations like sums and averages with multiple time windows.

### Bug Fixes

- Fixed a bug in `DataFrame.na.fill` that caused Boolean values to erroneously override integer values.
- Fixed a bug in `Session.create_dataframe` where the Snowpark DataFrames created using pandas DataFrames were not inferring the type for timestamp columns correctly. The behavior is as follows:
  - Earlier timestamp columns without a timezone would be converted to nanosecond epochs and inferred as `LongType()`, but will now be correctly maintained as timestamp values and be inferred as `TimestampType(TimestampTimeZone.NTZ)`.
  - Earlier timestamp columns with a timezone would be inferred as `TimestampType(TimestampTimeZone.NTZ)` and loose timezone information but will now be correctly inferred as `TimestampType(TimestampTimeZone.LTZ)` and timezone information is retained correctly.
  - Set session parameter `PYTHON_SNOWPARK_USE_LOGICAL_TYPE_FOR_CREATE_DATAFRAME` to revert back to old behavior. It is recommended that you update your code to align with correct behavior because the parameter will be removed in the future.
- Fixed a bug that `DataFrame.to_pandas` gets decimal type when scale is not 0, and creates an object dtype in `pandas`. Instead, we cast the value to a float64 type.
- Fixed bugs that wrongly flattened the generated SQL when one of the following happens:
  - `DataFrame.filter()` is called after `DataFrame.sort().limit()`.
  - `DataFrame.sort()` or `filter()` is called on a DataFrame that already has a window function or sequence-dependent data generator column.
    For instance, `df.select("a", seq1().alias("b")).select("a", "b").sort("a")` won't flatten the sort clause anymore.
  - a window or sequence-dependent data generator column is used after `DataFrame.limit()`. For instance, `df.limit(10).select(row_number().over())` won't flatten the limit and select in the generated SQL.
- Fixed a bug where aliasing a DataFrame column raised an error when the DataFame was copied from another DataFrame with an aliased column. For instance,

  ```python
  df = df.select(col("a").alias("b"))
  df = copy(df)
  df.select(col("b").alias("c"))  # threw an error. Now it's fixed.
  ```

- Fixed a bug in `Session.create_dataframe` that the non-nullable field in a schema is not respected for boolean type. Note that this fix is only effective when the user has the privilege to create a temp table.
- Fixed a bug in SQL simplifier where non-select statements in `session.sql` dropped a SQL query when used with `limit()`.
- Fixed a bug that raised an exception when session parameter `ERROR_ON_NONDETERMINISTIC_UPDATE` is true.

### Behavior Changes (API Compatible)

- When parsing data types during a `to_pandas` operation, we rely on GS precision value to fix precision issues for large integer values. This may affect users where a column that was earlier returned as `int8` gets returned as `int64`. Users can fix this by explicitly specifying precision values for their return column.
- Aligned behavior for `Session.call` in case of table stored procedures where running `Session.call` would not trigger stored procedure unless a `collect()` operation was performed.
- `StoredProcedureRegistration` will now automatically add `snowflake-snowpark-python` as a package dependency. The added dependency will be on the client's local version of the library and an error is thrown if the server cannot support that version.

## 1.11.1 (2023-12-07)

### Bug Fixes

- Fixed a bug that numpy should not be imported at the top level of mock module.
- Added support for these new functions in `snowflake.snowpark.functions`:
  - `from_utc_timestamp`
  - `to_utc_timestamp`

## 1.11.0 (2023-12-05)

### New Features

- Add the `conn_error` attribute to `SnowflakeSQLException` that stores the whole underlying exception from `snowflake-connector-python`.
- Added support for `RelationalGroupedDataframe.pivot()` to access `pivot` in the following pattern `Dataframe.group_by(...).pivot(...)`.
- Added experimental feature: Local Testing Mode, which allows you to create and operate on Snowpark Python DataFrames locally without connecting to a Snowflake account. You can use the local testing framework to test your DataFrame operations locally, on your development machine or in a CI (continuous integration) pipeline, before deploying code changes to your account.

- Added support for `arrays_to_object` new functions in `snowflake.snowpark.functions`.
- Added support for the vector data type.

### Dependency Updates

- Bumped cloudpickle dependency to work with `cloudpickle==2.2.1`
- Updated ``snowflake-connector-python`` to `3.4.0`.

### Bug Fixes

- DataFrame column names quoting check now supports newline characters.
- Fix a bug where a DataFrame generated by `session.read.with_metadata` creates inconsistent table when doing `df.write.save_as_table`.

## 1.10.0 (2023-11-03)

### New Features

- Added support for managing case sensitivity in `DataFrame.to_local_iterator()`.
- Added support for specifying vectorized UDTF's input column names by using the optional parameter `input_names` in `UDTFRegistration.register/register_file` and `functions.pandas_udtf`. By default, `RelationalGroupedDataFrame.applyInPandas` will infer the column names from current dataframe schema.
- Add `sql_error_code` and `raw_message` attributes to `SnowflakeSQLException` when it is caused by a SQL exception.

### Bug Fixes

- Fixed a bug in `DataFrame.to_pandas()` where converting snowpark dataframes to pandas dataframes was losing precision on integers with more than 19 digits.
- Fixed a bug that `session.add_packages` can not handle requirement specifier that contains project name with underscore and version.
- Fixed a bug in `DataFrame.limit()` when `offset` is used and the parent `DataFrame` uses `limit`. Now the `offset` won't impact the parent DataFrame's `limit`.
- Fixed a bug in `DataFrame.write.save_as_table` where dataframes created from read api could not save data into snowflake because of invalid column name `$1`.

### Behavior change

- Changed the behavior of `date_format`:
  - The `format` argument changed from optional to required.
  - The returned result changed from a date object to a date-formatted string.
- When a window function, or a sequence-dependent data generator (`normal`, `zipf`, `uniform`, `seq1`, `seq2`, `seq4`, `seq8`) function is used, the sort and filter operation will no longer be flattened when generating the query.

## 1.9.0 (2023-10-13)

### New Features

- Added support for the Python 3.11 runtime environment.

### Dependency updates

- Added back the dependency of `typing-extensions`.

### Bug Fixes

- Fixed a bug where imports from permanent stage locations were ignored for temporary stored procedures, UDTFs, UDFs, and UDAFs.
- Revert back to using CTAS (create table as select) statement for `Dataframe.writer.save_as_table` which does not need insert permission for writing tables.

### New Features
- Support `PythonObjJSONEncoder` json-serializable objects for `ARRAY` and `OBJECT` literals.

## 1.8.0 (2023-09-14)

### New Features

- Added support for VOLATILE/IMMUTABLE keyword when registering UDFs.
- Added support for specifying clustering keys when saving dataframes using `DataFrame.save_as_table`.
- Accept `Iterable` objects input for `schema` when creating dataframes using `Session.create_dataframe`.
- Added the property `DataFrame.session` to return a `Session` object.
- Added the property `Session.session_id` to return an integer that represents session ID.
- Added the property `Session.connection` to return a `SnowflakeConnection` object .

- Added support for creating a Snowpark session from a configuration file or environment variables.

### Dependency updates

- Updated ``snowflake-connector-python`` to 3.2.0.

### Bug Fixes

- Fixed a bug where automatic package upload would raise `ValueError` even when compatible package version were added in `session.add_packages`.
- Fixed a bug where table stored procedures were not registered correctly when using `register_from_file`.
- Fixed a bug where dataframe joins failed with `invalid_identifier` error.
- Fixed a bug where `DataFrame.copy` disables SQL simplfier for the returned copy.
- Fixed a bug where `session.sql().select()` would fail if any parameters are specified to `session.sql()`

## 1.7.0 (2023-08-28)

### New Features

- Added parameters `external_access_integrations` and `secrets` when creating a UDF, UDTF or Stored Procedure from Snowpark Python to allow integration with external access.
- Added support for these new functions in `snowflake.snowpark.functions`:
  - `array_flatten`
  - `flatten`
- Added support for `apply_in_pandas` in `snowflake.snowpark.relational_grouped_dataframe`.
- Added support for replicating your local Python environment on Snowflake via `Session.replicate_local_environment`.

### Bug Fixes

- Fixed a bug where `session.create_dataframe` fails to properly set nullable columns where nullability was affected by order or data was given.
- Fixed a bug where `DataFrame.select` could not identify and alias columns in presence of table functions when output columns of table function overlapped with columns in dataframe.

### Behavior Changes

- When creating stored procedures, UDFs, UDTFs, UDAFs with parameter `is_permanent=False` will now create temporary objects even when `stage_name` is provided. The default value of `is_permanent` is `False` which is why if this value is not explicitly set to `True` for permanent objects, users will notice a change in behavior.
- `types.StructField` now enquotes column identifier by default.

## 1.6.1 (2023-08-02)

### New Features

- Added support for these new functions in `snowflake.snowpark.functions`:
  - `array_sort`
  - `sort_array`
  - `array_min`
  - `array_max`
  - `explode_outer`
- Added support for pure Python packages specified via `Session.add_requirements` or `Session.add_packages`. They are now usable in stored procedures and UDFs even if packages are not present on the Snowflake Anaconda channel.
  - Added Session parameter `custom_packages_upload_enabled` and `custom_packages_force_upload_enabled` to enable the support for pure Python packages feature mentioned above. Both parameters default to `False`.
- Added support for specifying package requirements by passing a Conda environment yaml file to `Session.add_requirements`.
- Added support for asynchronous execution of multi-query dataframes that contain binding variables.
- Added support for renaming multiple columns in `DataFrame.rename`.
- Added support for Geometry datatypes.
- Added support for `params` in `session.sql()` in stored procedures.
- Added support for user-defined aggregate functions (UDAFs). This feature is currently in private preview.
- Added support for vectorized UDTFs (user-defined table functions). This feature is currently in public preview.
- Added support for Snowflake Timestamp variants (i.e., `TIMESTAMP_NTZ`, `TIMESTAMP_LTZ`, `TIMESTAMP_TZ`)
  - Added `TimestampTimezone` as an argument in `TimestampType` constructor.
  - Added type hints `NTZ`, `LTZ`, `TZ` and `Timestamp` to annotate functions when registering UDFs.

### Improvements

- Removed redundant dependency `typing-extensions`.
- `DataFrame.cache_result` now creates temp table fully qualified names under current database and current schema.

### Bug Fixes

- Fixed a bug where type check happens on pandas before it is imported.
- Fixed a bug when creating a UDF from `numpy.ufunc`.
- Fixed a bug where `DataFrame.union` was not generating the correct `Selectable.schema_query` when SQL simplifier is enabled.

### Behavior Changes

- `DataFrameWriter.save_as_table` now respects the `nullable` field of the schema provided by the user or the inferred schema based on data from user input.

### Dependency updates

- Updated ``snowflake-connector-python`` to 3.0.4.

## 1.5.1 (2023-06-20)

### New Features

- Added support for the Python 3.10 runtime environment.

## 1.5.0 (2023-06-09)

### Behavior Changes

- Aggregation results, from functions such as `DataFrame.agg` and `DataFrame.describe`, no longer strip away non-printing characters from column names.

### New Features

- Added support for the Python 3.9 runtime environment.
- Added support for new functions in `snowflake.snowpark.functions`:
  - `array_generate_range`
  - `array_unique_agg`
  - `collect_set`
  - `sequence`
- Added support for registering and calling stored procedures with `TABLE` return type.
- Added support for parameter `length` in `StringType()` to specify the maximum number of characters that can be stored by the column.
- Added the alias `functions.element_at()` for `functions.get()`.
- Added the alias `Column.contains` for `functions.contains`.
- Added experimental feature `DataFrame.alias`.
- Added support for querying metadata columns from stage when creating `DataFrame` using `DataFrameReader`.
- Added support for `StructType.add` to append more fields to existing `StructType` objects.
- Added support for parameter `execute_as` in `StoredProcedureRegistration.register_from_file()` to specify stored procedure caller rights.

### Bug Fixes

- Fixed a bug where the `Dataframe.join_table_function` did not run all of the necessary queries to set up the join table function when SQL simplifier was enabled.
- Fixed type hint declaration for custom types - `ColumnOrName`, `ColumnOrLiteralStr`, `ColumnOrSqlExpr`, `LiteralType` and `ColumnOrLiteral` that were breaking `mypy` checks.
- Fixed a bug where `DataFrameWriter.save_as_table` and `DataFrame.copy_into_table` failed to parse fully qualified table names.

## 1.4.0 (2023-04-24)

### New Features

- Added support for `session.getOrCreate`.
- Added support for alias `Column.getField`.
- Added support for new functions in `snowflake.snowpark.functions`:
  - `date_add` and `date_sub` to make add and subtract operations easier.
  - `daydiff`
  - `explode`
  - `array_distinct`.
  - `regexp_extract`.
  - `struct`.
  - `format_number`.
  - `bround`.
  - `substring_index`
- Added parameter `skip_upload_on_content_match` when creating UDFs, UDTFs and stored procedures using `register_from_file` to skip uploading files to a stage if the same version of the files are already on the stage.
- Added support for `DataFrameWriter.save_as_table` method to take table names that contain dots.
- Flattened generated SQL when `DataFrame.filter()` or `DataFrame.order_by()` is followed by a projection statement (e.g. `DataFrame.select()`, `DataFrame.with_column()`).
- Added support for creating dynamic tables _(in private preview)_ using `Dataframe.create_or_replace_dynamic_table`.
- Added an optional argument `params` in `session.sql()` to support binding variables. Note that this is not supported in stored procedures yet.

### Bug Fixes

- Fixed a bug in `strtok_to_array` where an exception was thrown when a delimiter was passed in.
- Fixed a bug in `session.add_import` where the module had the same namespace as other dependencies.

## 1.3.0 (2023-03-28)

### New Features

- Added support for `delimiters` parameter in `functions.initcap()`.
- Added support for `functions.hash()` to accept a variable number of input expressions.
- Added API `Session.RuntimeConfig` for getting/setting/checking the mutability of any runtime configuration.
- Added support managing case sensitivity in `Row` results from `DataFrame.collect` using `case_sensitive` parameter.
- Added API `Session.conf` for getting, setting or checking the mutability of any runtime configuration.
- Added support for managing case sensitivity in `Row` results from `DataFrame.collect` using `case_sensitive` parameter.
- Added indexer support for `snowflake.snowpark.types.StructType`.
- Added a keyword argument `log_on_exception` to `Dataframe.collect` and `Dataframe.collect_no_wait` to optionally disable error logging for SQL exceptions.

### Bug Fixes

- Fixed a bug where a DataFrame set operation(`DataFrame.substract`, `DataFrame.union`, etc.) being called after another DataFrame set operation and `DataFrame.select` or `DataFrame.with_column` throws an exception.
- Fixed a bug where chained sort statements are overwritten by the SQL simplifier.

### Improvements

- Simplified JOIN queries to use constant subquery aliases (`SNOWPARK_LEFT`, `SNOWPARK_RIGHT`) by default. Users can disable this at runtime with `session.conf.set('use_constant_subquery_alias', False)` to use randomly generated alias names instead.
- Allowed specifying statement parameters in `session.call()`.
- Enabled the uploading of large pandas DataFrames in stored procedures by defaulting to a chunk size of 100,000 rows.

## 1.2.0 (2023-03-02)

### New Features

- Added support for displaying source code as comments in the generated scripts when registering stored procedures. This
  is enabled by default, turn off by specifying `source_code_display=False` at registration.
- Added a parameter `if_not_exists` when creating a UDF, UDTF or Stored Procedure from Snowpark Python to ignore creating the specified function or procedure if it already exists.
- Accept integers when calling `snowflake.snowpark.functions.get` to extract value from array.
- Added `functions.reverse` in functions to open access to Snowflake built-in function
  [reverse](https://docs.snowflake.com/en/sql-reference/functions/reverse).
- Added parameter `require_scoped_url` in snowflake.snowflake.files.SnowflakeFile.open() `(in Private Preview)` to replace `is_owner_file` is marked for deprecation.

### Bug Fixes

- Fixed a bug that overwrote `paramstyle` to `qmark` when creating a Snowpark session.
- Fixed a bug where `df.join(..., how="cross")` fails with `SnowparkJoinException: (1112): Unsupported using join type 'Cross'`.
- Fixed a bug where querying a `DataFrame` column created from chained function calls used a wrong column name.

## 1.1.0 (2023-01-26)

### New Features:

- Added `asc`, `asc_nulls_first`, `asc_nulls_last`, `desc`, `desc_nulls_first`, `desc_nulls_last`, `date_part` and `unix_timestamp` in functions.
- Added the property `DataFrame.dtypes` to return a list of column name and data type pairs.
- Added the following aliases:
  - `functions.expr()` for `functions.sql_expr()`.
  - `functions.date_format()` for `functions.to_date()`.
  - `functions.monotonically_increasing_id()` for `functions.seq8()`
  - `functions.from_unixtime()` for `functions.to_timestamp()`

### Bug Fixes:

- Fixed a bug in SQL simplifier that didn’t handle Column alias and join well in some cases. See https://github.com/snowflakedb/snowpark-python/issues/658 for details.
- Fixed a bug in SQL simplifier that generated wrong column names for function calls, NaN and INF.

### Improvements

- The session parameter `PYTHON_SNOWPARK_USE_SQL_SIMPLIFIER` is `True` after Snowflake 7.3 was released. In snowpark-python, `session.sql_simplifier_enabled` reads the value of `PYTHON_SNOWPARK_USE_SQL_SIMPLIFIER` by default, meaning that the SQL simplfier is enabled by default after the Snowflake 7.3 release. To turn this off, set `PYTHON_SNOWPARK_USE_SQL_SIMPLIFIER` in Snowflake to `False` or run `session.sql_simplifier_enabled = False` from Snowpark. It is recommended to use the SQL simplifier because it helps to generate more concise SQL.

## 1.0.0 (2022-11-01)

### New Features

- Added `Session.generator()` to create a new `DataFrame` using the Generator table function.
- Added a parameter `secure` to the functions that create a secure UDF or UDTF.

## 0.12.0 (2022-10-14)

### New Features

- Added new APIs for async job:
  - `Session.create_async_job()` to create an `AsyncJob` instance from a query id.
  - `AsyncJob.result()` now accepts argument `result_type` to return the results in different formats.
  - `AsyncJob.to_df()` returns a `DataFrame` built from the result of this asynchronous job.
  - `AsyncJob.query()` returns the SQL text of the executed query.
- `DataFrame.agg()` and `RelationalGroupedDataFrame.agg()` now accept variable-length arguments.
- Added parameters `lsuffix` and `rsuffix` to `DataFram.join()` and `DataFrame.cross_join()` to conveniently rename overlapping columns.
- Added `Table.drop_table()` so you can drop the temp table after `DataFrame.cache_result()`. `Table` is also a context manager so you can use the `with` statement to drop the cache temp table after use.
- Added `Session.use_secondary_roles()`.
- Added functions `first_value()` and `last_value()`. (contributed by @chasleslr)
- Added `on` as an alias for `using_columns` and `how` as an alias for `join_type` in `DataFrame.join()`.

### Bug Fixes

- Fixed a bug in `Session.create_dataframe()` that raised an error when `schema` names had special characters.
- Fixed a bug in which options set in `Session.read.option()` were not passed to `DataFrame.copy_into_table()` as default values.
- Fixed a bug in which `DataFrame.copy_into_table()` raises an error when a copy option has single quotes in the value.

## 0.11.0 (2022-09-28)

### Behavior Changes

- `Session.add_packages()` now raises `ValueError` when the version of a package cannot be found in Snowflake Anaconda channel. Previously, `Session.add_packages()` succeeded, and a `SnowparkSQLException` exception was raised later in the UDF/SP registration step.

### New Features:

- Added method `FileOperation.get_stream()` to support downloading stage files as stream.
- Added support in `functions.ntiles()` to accept int argument.
- Added the following aliases:
  - `functions.call_function()` for `functions.call_builtin()`.
  - `functions.function()` for `functions.builtin()`.
  - `DataFrame.order_by()` for `DataFrame.sort()`
  - `DataFrame.orderBy()` for `DataFrame.sort()`
- Improved `DataFrame.cache_result()` to return a more accurate `Table` class instead of a `DataFrame` class.
- Added support to allow `session` as the first argument when calling `StoredProcedure`.

### Improvements

- Improved nested query generation by flattening queries when applicable.
  - This improvement could be enabled by setting `Session.sql_simplifier_enabled = True`.
  - `DataFrame.select()`, `DataFrame.with_column()`, `DataFrame.drop()` and other select-related APIs have more flattened SQLs.
  - `DataFrame.union()`, `DataFrame.union_all()`, `DataFrame.except_()`, `DataFrame.intersect()`, `DataFrame.union_by_name()` have flattened SQLs generated when multiple set operators are chained.
- Improved type annotations for async job APIs.

### Bug Fixes

- Fixed a bug in which `Table.update()`, `Table.delete()`, `Table.merge()` try to reference a temp table that does not exist.

## 0.10.0 (2022-09-16)

### New Features:

- Added experimental APIs for evaluating Snowpark dataframes with asynchronous queries:
  - Added keyword argument `block` to the following action APIs on Snowpark dataframes (which execute queries) to allow asynchronous evaluations:
    - `DataFrame.collect()`, `DataFrame.to_local_iterator()`, `DataFrame.to_pandas()`, `DataFrame.to_pandas_batches()`, `DataFrame.count()`, `DataFrame.first()`.
    - `DataFrameWriter.save_as_table()`, `DataFrameWriter.copy_into_location()`.
    - `Table.delete()`, `Table.update()`, `Table.merge()`.
  - Added method `DataFrame.collect_nowait()` to allow asynchronous evaluations.
  - Added class `AsyncJob` to retrieve results from asynchronously executed queries and check their status.
- Added support for `table_type` in `Session.write_pandas()`. You can now choose from these `table_type` options: `"temporary"`, `"temp"`, and `"transient"`.
- Added support for using Python structured data (`list`, `tuple` and `dict`) as literal values in Snowpark.
- Added keyword argument `execute_as` to `functions.sproc()` and `session.sproc.register()` to allow registering a stored procedure as a caller or owner.
- Added support for specifying a pre-configured file format when reading files from a stage in Snowflake.

### Improvements:

- Added support for displaying details of a Snowpark session.

### Bug Fixes:

- Fixed a bug in which `DataFrame.copy_into_table()` and `DataFrameWriter.save_as_table()` mistakenly created a new table if the table name is fully qualified, and the table already exists.

### Deprecations:

- Deprecated keyword argument `create_temp_table` in `Session.write_pandas()`.
- Deprecated invoking UDFs using arguments wrapped in a Python list or tuple. You can use variable-length arguments without a list or tuple.

### Dependency updates

- Updated ``snowflake-connector-python`` to 2.7.12.

## 0.9.0 (2022-08-30)

### New Features:

- Added support for displaying source code as comments in the generated scripts when registering UDFs.
  This feature is turned on by default. To turn it off, pass the new keyword argument `source_code_display` as `False` when calling `register()` or `@udf()`.
- Added support for calling table functions from `DataFrame.select()`, `DataFrame.with_column()` and `DataFrame.with_columns()` which now take parameters of type `table_function.TableFunctionCall` for columns.
- Added keyword argument `overwrite` to `session.write_pandas()` to allow overwriting contents of a Snowflake table with that of a pandas DataFrame.
- Added keyword argument `column_order` to `df.write.save_as_table()` to specify the matching rules when inserting data into table in append mode.
- Added method `FileOperation.put_stream()` to upload local files to a stage via file stream.
- Added methods `TableFunctionCall.alias()` and `TableFunctionCall.as_()` to allow aliasing the names of columns that come from the output of table function joins.
- Added function `get_active_session()` in module `snowflake.snowpark.context` to get the current active Snowpark session.

### Bug Fixes:

- Fixed a bug in which batch insert should not raise an error when `statement_params` is not passed to the function.
- Fixed a bug in which column names should be quoted when `session.create_dataframe()` is called with dicts and a given schema.
- Fixed a bug in which creation of table should be skipped if the table already exists and is in append mode when calling `df.write.save_as_table()`.
- Fixed a bug in which third-party packages with underscores cannot be added when registering UDFs.

### Improvements:

- Improved function `function.uniform()` to infer the types of inputs `max_` and `min_` and cast the limits to `IntegerType` or `FloatType` correspondingly.

## 0.8.0 (2022-07-22)

### New Features:

- Added keyword only argument `statement_params` to the following methods to allow for specifying statement level parameters:
  - `collect`, `to_local_iterator`, `to_pandas`, `to_pandas_batches`,
    `count`, `copy_into_table`, `show`, `create_or_replace_view`, `create_or_replace_temp_view`, `first`, `cache_result`
    and `random_split` on class `snowflake.snowpark.Dateframe`.
  - `update`, `delete` and `merge` on class `snowflake.snowpark.Table`.
  - `save_as_table` and `copy_into_location` on class `snowflake.snowpark.DataFrameWriter`.
  - `approx_quantile`, `statement_params`, `cov` and `crosstab` on class `snowflake.snowpark.DataFrameStatFunctions`.
  - `register` and `register_from_file` on class `snowflake.snowpark.udf.UDFRegistration`.
  - `register` and `register_from_file` on class `snowflake.snowpark.udtf.UDTFRegistration`.
  - `register` and `register_from_file` on class `snowflake.snowpark.stored_procedure.StoredProcedureRegistration`.
  - `udf`, `udtf` and `sproc` in `snowflake.snowpark.functions`.
- Added support for `Column` as an input argument to `session.call()`.
- Added support for `table_type` in `df.write.save_as_table()`. You can now choose from these `table_type` options: `"temporary"`, `"temp"`, and `"transient"`.

### Improvements:

- Added validation of object name in `session.use_*` methods.
- Updated the query tag in SQL to escape it when it has special characters.
- Added a check to see if Anaconda terms are acknowledged when adding missing packages.

### Bug Fixes:

- Fixed the limited length of the string column in `session.create_dataframe()`.
- Fixed a bug in which `session.create_dataframe()` mistakenly converted 0 and `False` to `None` when the input data was only a list.
- Fixed a bug in which calling `session.create_dataframe()` using a large local dataset sometimes created a temp table twice.
- Aligned the definition of `function.trim()` with the SQL function definition.
- Fixed an issue where snowpark-python would hang when using the Python system-defined (built-in function) `sum` vs. the Snowpark `function.sum()`.

### Deprecations:

- Deprecated keyword argument `create_temp_table` in `df.write.save_as_table()`.

## 0.7.0 (2022-05-25)

### New Features:

- Added support for user-defined table functions (UDTFs).
  - Use function `snowflake.snowpark.functions.udtf()` to register a UDTF, or use it as a decorator to register the UDTF.
    - You can also use `Session.udtf.register()` to register a UDTF.
  - Use `Session.udtf.register_from_file()` to register a UDTF from a Python file.
- Updated APIs to query a table function, including both Snowflake built-in table functions and UDTFs.
  - Use function `snowflake.snowpark.functions.table_function()` to create a callable representing a table function and use it to call the table function in a query.
  - Alternatively, use function `snowflake.snowpark.functions.call_table_function()` to call a table function.
  - Added support for `over` clause that specifies `partition by` and `order by` when lateral joining a table function.
  - Updated `Session.table_function()` and `DataFrame.join_table_function()` to accept `TableFunctionCall` instances.

### Breaking Changes:

- When creating a function with `functions.udf()` and `functions.sproc()`, you can now specify an empty list for the `imports` or `packages` argument to indicate that no import or package is used for this UDF or stored procedure. Previously, specifying an empty list meant that the function would use session-level imports or packages.
- Improved the `__repr__` implementation of data types in `types.py`. The unused `type_name` property has been removed.
- Added a Snowpark-specific exception class for SQL errors. This replaces the previous `ProgrammingError` from the Python connector.

### Improvements:

- Added a lock to a UDF or UDTF when it is called for the first time per thread.
- Improved the error message for pickling errors that occurred during UDF creation.
- Included the query ID when logging the failed query.

### Bug Fixes:

- Fixed a bug in which non-integral data (such as timestamps) was occasionally converted to integer when calling `DataFrame.to_pandas()`.
- Fixed a bug in which `DataFrameReader.parquet()` failed to read a parquet file when its column contained spaces.
- Fixed a bug in which `DataFrame.copy_into_table()` failed when the dataframe is created by reading a file with inferred schemas.

### Deprecations

`Session.flatten()` and `DataFrame.flatten()`.

### Dependency Updates:

- Restricted the version of `cloudpickle` <= `2.0.0`.

## 0.6.0 (2022-04-27)

### New Features:

- Added support for vectorized UDFs with the input as a pandas DataFrame or pandas Series and the output as a pandas Series. This improves the performance of UDFs in Snowpark.
- Added support for inferring the schema of a DataFrame by default when it is created by reading a Parquet, Avro, or ORC file in the stage.
- Added functions `current_session()`, `current_statement()`, `current_user()`, `current_version()`, `current_warehouse()`, `date_from_parts()`, `date_trunc()`, `dayname()`, `dayofmonth()`, `dayofweek()`, `dayofyear()`, `grouping()`, `grouping_id()`, `hour()`, `last_day()`, `minute()`, `next_day()`, `previous_day()`, `second()`, `month()`, `monthname()`, `quarter()`, `year()`, `current_database()`, `current_role()`, `current_schema()`, `current_schemas()`, `current_region()`, `current_avaliable_roles()`, `add_months()`, `any_value()`, `bitnot()`, `bitshiftleft()`, `bitshiftright()`, `convert_timezone()`, `uniform()`, `strtok_to_array()`, `sysdate()`, `time_from_parts()`,  `timestamp_from_parts()`, `timestamp_ltz_from_parts()`, `timestamp_ntz_from_parts()`, `timestamp_tz_from_parts()`, `weekofyear()`, `percentile_cont()` to `snowflake.snowflake.functions`.

### Breaking Changes:

- Expired deprecations:
  - Removed the following APIs that were deprecated in 0.4.0: `DataFrame.groupByGroupingSets()`, `DataFrame.naturalJoin()`, `DataFrame.joinTableFunction`, `DataFrame.withColumns()`, `Session.getImports()`, `Session.addImport()`, `Session.removeImport()`, `Session.clearImports()`, `Session.getSessionStage()`, `Session.getDefaultDatabase()`, `Session.getDefaultSchema()`, `Session.getCurrentDatabase()`, `Session.getCurrentSchema()`, `Session.getFullyQualifiedCurrentSchema()`.

### Improvements:

- Added support for creating an empty `DataFrame` with a specific schema using the `Session.create_dataframe()` method.
- Changed the logging level from `INFO` to `DEBUG` for several logs (e.g., the executed query) when evaluating a dataframe.
- Improved the error message when failing to create a UDF due to pickle errors.

### Bug Fixes:

- Removed pandas hard dependencies in the `Session.create_dataframe()` method.

### Dependency Updates:

- Added `typing-extension` as a new dependency with the version >= `4.1.0`.

## 0.5.0 (2022-03-22)

### New Features

- Added stored procedures API.
  - Added `Session.sproc` property and `sproc()` to `snowflake.snowpark.functions`, so you can register stored procedures.
  - Added `Session.call` to call stored procedures by name.
- Added `UDFRegistration.register_from_file()` to allow registering UDFs from Python source files or zip files directly.
- Added `UDFRegistration.describe()` to describe a UDF.
- Added `DataFrame.random_split()` to provide a way to randomly split a dataframe.
- Added functions `md5()`, `sha1()`, `sha2()`, `ascii()`, `initcap()`, `length()`, `lower()`, `lpad()`, `ltrim()`, `rpad()`, `rtrim()`, `repeat()`, `soundex()`, `regexp_count()`, `replace()`, `charindex()`, `collate()`, `collation()`, `insert()`, `left()`, `right()`, `endswith()` to `snowflake.snowpark.functions`.
- Allowed `call_udf()` to accept literal values.
- Provided a `distinct` keyword in `array_agg()`.

### Bug Fixes:

- Fixed an issue that caused `DataFrame.to_pandas()` to have a string column if `Column.cast(IntegerType())` was used.
- Fixed a bug in `DataFrame.describe()` when there is more than one string column.

## 0.4.0 (2022-02-15)

### New Features

- You can now specify which Anaconda packages to use when defining UDFs.
  - Added `add_packages()`, `get_packages()`, `clear_packages()`, and `remove_package()`, to class `Session`.
  - Added `add_requirements()` to `Session` so you can use a requirements file to specify which packages this session will use.
  - Added parameter `packages` to function `snowflake.snowpark.functions.udf()` and method `UserDefinedFunction.register()` to indicate UDF-level Anaconda package dependencies when creating a UDF.
  - Added parameter `imports` to `snowflake.snowpark.functions.udf()` and `UserDefinedFunction.register()` to specify UDF-level code imports.
- Added a parameter `session` to function `udf()` and `UserDefinedFunction.register()` so you can specify which session to use to create a UDF if you have multiple sessions.
- Added types `Geography` and `Variant` to `snowflake.snowpark.types` to be used as type hints for Geography and Variant data when defining a UDF.
- Added support for Geography geoJSON data.
- Added `Table`, a subclass of `DataFrame` for table operations:
  - Methods `update` and `delete` update and delete rows of a table in Snowflake.
  - Method `merge` merges data from a `DataFrame` to a `Table`.
  - Override method `DataFrame.sample()` with an additional parameter `seed`, which works on tables but not on view and sub-queries.
- Added `DataFrame.to_local_iterator()` and `DataFrame.to_pandas_batches()` to allow getting results from an iterator when the result set returned from the Snowflake database is too large.
- Added `DataFrame.cache_result()` for caching the operations performed on a `DataFrame` in a temporary table.
  Subsequent operations on the original `DataFrame` have no effect on the cached result `DataFrame`.
- Added property `DataFrame.queries` to get SQL queries that will be executed to evaluate the `DataFrame`.
- Added `Session.query_history()` as a context manager to track SQL queries executed on a session, including all SQL queries to evaluate `DataFrame`s created from a session. Both query ID and query text are recorded.
- You can now create a `Session` instance from an existing established `snowflake.connector.SnowflakeConnection`. Use parameter `connection` in `Session.builder.configs()`.
- Added `use_database()`, `use_schema()`, `use_warehouse()`, and `use_role()` to class `Session` to switch database/schema/warehouse/role after a session is created.
- Added `DataFrameWriter.copy_into_table()` to unload a `DataFrame` to stage files.
- Added `DataFrame.unpivot()`.
- Added `Column.within_group()` for sorting the rows by columns with some aggregation functions.
- Added functions `listagg()`, `mode()`, `div0()`, `acos()`, `asin()`, `atan()`, `atan2()`, `cos()`, `cosh()`, `sin()`, `sinh()`, `tan()`, `tanh()`, `degrees()`, `radians()`, `round()`, `trunc()`, and `factorial()` to `snowflake.snowflake.functions`.
- Added an optional argument `ignore_nulls` in function `lead()` and `lag()`.
- The `condition` parameter of function `when()` and `iff()` now accepts SQL expressions.

### Improvements

- All function and method names have been renamed to use the snake case naming style, which is more Pythonic. For convenience, some camel case names are kept as aliases to the snake case APIs. It is recommended to use the snake case APIs.
  - Deprecated these methods on class `Session` and replaced them with their snake case equivalents: `getImports()`, `addImports()`, `removeImport()`, `clearImports()`, `getSessionStage()`, `getDefaultSchema()`, `getDefaultSchema()`, `getCurrentDatabase()`, `getFullyQualifiedCurrentSchema()`.
  - Deprecated these methods on class `DataFrame` and replaced them with their snake case equivalents: `groupingByGroupingSets()`, `naturalJoin()`, `withColumns()`, `joinTableFunction()`.
- Property `DataFrame.columns` is now consistent with `DataFrame.schema.names` and the Snowflake database `Identifier Requirements`.
- `Column.__bool__()` now raises a `TypeError`. This will ban the use of logical operators `and`, `or`, `not` on `Column` object, for instance `col("a") > 1 and col("b") > 2` will raise the `TypeError`. Use `(col("a") > 1) & (col("b") > 2)` instead.
- Changed `PutResult` and `GetResult` to subclass `NamedTuple`.
- Fixed a bug which raised an error when the local path or stage location has a space or other special characters.
- Changed `DataFrame.describe()` so that non-numeric and non-string columns are ignored instead of raising an exception.

### Dependency updates

- Updated ``snowflake-connector-python`` to 2.7.4.

## 0.3.0 (2022-01-09)

### New Features

- Added `Column.isin()`, with an alias `Column.in_()`.
- Added `Column.try_cast()`, which is a special version of `cast()`. It tries to cast a string expression to other types and returns `null` if the cast is not possible.
- Added `Column.startswith()` and `Column.substr()` to process string columns.
- `Column.cast()` now also accepts a `str` value to indicate the cast type in addition to a `DataType` instance.
- Added `DataFrame.describe()` to summarize stats of a `DataFrame`.
- Added `DataFrame.explain()` to print the query plan of a `DataFrame`.
- `DataFrame.filter()` and `DataFrame.select_expr()` now accepts a sql expression.
- Added a new `bool` parameter `create_temp_table` to methods `DataFrame.saveAsTable()` and `Session.write_pandas()` to optionally create a temp table.
- Added `DataFrame.minus()` and `DataFrame.subtract()` as aliases to `DataFrame.except_()`.
- Added `regexp_replace()`, `concat()`, `concat_ws()`, `to_char()`, `current_timestamp()`, `current_date()`, `current_time()`, `months_between()`, `cast()`, `try_cast()`, `greatest()`, `least()`, and `hash()` to module `snowflake.snowpark.functions`.

### Bug Fixes

- Fixed an issue where `Session.createDataFrame(pandas_df)` and `Session.write_pandas(pandas_df)` raise an exception when the `pandas DataFrame` has spaces in the column name.
- `DataFrame.copy_into_table()` sometimes prints an `error` level log entry while it actually works. It's fixed now.
- Fixed an API docs issue where some `DataFrame` APIs are missing from the docs.

### Dependency updates

- Update ``snowflake-connector-python`` to 2.7.2, which upgrades ``pyarrow`` dependency to 6.0.x. Refer to the [python connector 2.7.2 release notes](https://pypi.org/project/snowflake-connector-python/2.7.2/) for more details.

## 0.2.0 (2021-12-02)

### New Features

- Updated the `Session.createDataFrame()` method for creating a `DataFrame` from a pandas DataFrame.
- Added the `Session.write_pandas()` method for writing a `pandas DataFrame` to a table in Snowflake and getting a `Snowpark DataFrame` object back.
- Added new classes and methods for calling window functions.
- Added the new functions `cume_dist()`, to find the cumulative distribution of a value with regard to other values within a window partition,
  and `row_number()`, which returns a unique row number for each row within a window partition.
- Added functions for computing statistics for DataFrames in the `DataFrameStatFunctions` class.
- Added functions for handling missing values in a DataFrame in the `DataFrameNaFunctions` class.
- Added new methods `rollup()`, `cube()`, and `pivot()` to the `DataFrame` class.
- Added the `GroupingSets` class, which you can use with the DataFrame groupByGroupingSets method to perform a SQL GROUP BY GROUPING SETS.
- Added the new `FileOperation(session)`
  class that you can use to upload and download files to and from a stage.
- Added the `DataFrame.copy_into_table()`
  method for loading data from files in a stage into a table.
- In CASE expressions, the functions `when()` and `otherwise()`
  now accept Python types in addition to `Column` objects.
- When you register a UDF you can now optionally set the `replace` parameter to `True` to overwrite an existing UDF with the same name.

### Improvements

- UDFs are now compressed before they are uploaded to the server. This makes them about 10 times smaller, which can help
  when you are using large ML model files.
- When the size of a UDF is less than 8196 bytes, it will be uploaded as in-line code instead of uploaded to a stage.

### Bug Fixes

- Fixed an issue where the statement `df.select(when(col("a") == 1, 4).otherwise(col("a"))), [Row(4), Row(2), Row(3)]` raised an exception.
- Fixed an issue where `df.toPandas()` raised an exception when a DataFrame was created from large local data.

## 0.1.0 (2021-10-26)

Start of Private Preview<|MERGE_RESOLUTION|>--- conflicted
+++ resolved
@@ -65,12 +65,9 @@
 ### Snowpark pandas API Updates
 
 #### New Features
-<<<<<<< HEAD
-
+
+- Added support for the `dtypes` parameter of `pd.get_dummies`
 - Added support for `DataFrame.interpolate` and `Series.interpolate` with the "linear", "pad", and "bfill" methods.
-=======
-- Added support for the `dtypes` parameter of `pd.get_dummies`
->>>>>>> 4e818415
 
 #### Improvements
 

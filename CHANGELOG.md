--- conflicted
+++ resolved
@@ -12,19 +12,14 @@
 - Added support for reading an XML file using a row tag by `session.read.option('rowTag', <tag_name>).xml(<stage_file_path>)` (experimental).
   - Each XML record is extracted as a separate row.
   - Each field within that record becomes a separate column of type VARIANT, which can be further queried using dot notation, e.g., `col(a.b.c)`.
-<<<<<<< HEAD
 - Added updates to `DataFrameReader.dbapi` (PrPr):
   - Added `fetch_merge_count` parameter for optimizing performance by merging multiple fetched data into a single Parquet file.
   - Added support for Databricks.
   - Added support for ingestion with Snowflake UDTF.
-=======
-- Added support for Databricks in `DataFrameReader.dbapi` (PrPr).
-- Added support for ingestion with snowflake UDTF in `DataFrameReader.dbapi` (PrPr).
 - Added support for the following AI-powered functions in `functions.py` (Private Preview):
   - `prompt`
   - `ai_filter` (added support for `prompt()` function and image files, and changed the second argument name from `expr` to `file`)
   - `ai_classify`
->>>>>>> d5b7d9b1
 
 #### Improvements
 

# Release History

## 1.21.0 (TBD)

### Snowpark Python API Updates

#### New Features
- Added support for `snowflake.snowpark.testing.assert_dataframe_equal` that is a util function to check the equality of two Snowpark DataFrames.

#### Improvements

- Added support server side string size limitations.
- Added support to create and invoke stored procedures, UDFs and UDTFs with optional arguments.
- Added support for column lineage in the DataFrame.lineage.trace API.
- Added support for passing `INFER_SCHEMA` options to `DataFrameReader` via `INFER_SCHEMA_OPTIONS`.
- Added support for passing `parameters` parameter to `Column.rlike` and `Column.regexp`.
- Added support for automatically cleaning up temporary tables created by `df.cache_result()` in the current session, when the DataFrame is no longer referenced (i.e., gets garbage collected). It is still an experimental feature not enabled by default, and can be enabled by setting `session.auto_clean_up_temp_table_enabled` to `True`.
- Added support for string literals to the `fmt` parameter of `snowflake.snowpark.functions.to_date`.

#### Bug Fixes

- Fixed a bug where SQL generated for selecting `*` column has an incorrect subquery.
- Fixed a bug in `DataFrame.to_pandas_batches` where the iterator could throw an error if certain transformation is made to the pandas dataframe due to wrong isolation level.
- Fixed a bug in `DataFrame.lineage.trace` to split the quoted feature view's name and version correctly.
- Fixed a bug in `Column.isin` that caused invalid sql generation when passed an empty list.
- Fixed a bug that fails to raise NotImplementedError while setting cell with list like item.

### Snowpark Local Testing Updates

#### New Features
- Added support for the following APIs:
  - snowflake.snowpark.functions
    - rank
    - dense_rank
    - percent_rank
    - cume_dist
    - ntile
    - datediff
    - array_agg
  - snowflake.snowpark.column.Column.within_group
- Added support parsing regex flags in REGEX statements for mocked plans. This maintains parity with the `rlike` and `regexp` changes above.

#### Bug Fixes
- Fixed a bug that Window Functions LEAD and LAG do not handle option `ignore_nulls` properly.
- Fixed a bug where values were not populated into the result DataFrame during the insertion of table merge operation.

#### Improvements
- Fix pandas FutureWarning about integer indexing.

### Snowpark pandas API Updates
#### New Features
- Added support for `DataFrame.backfill`, `DataFrame.bfill`, `Series.backfill`, and `Series.bfill`.
- Added support for `DataFrame.compare` and `Series.compare` with default parameters.
- Added support for `Series.dt.microsecond` and `Series.dt.nanosecond`.
- Added support for `Index.is_unique` and `Index.has_duplicates`.
- Added support for `Index.equals`.
- Added support for `Index.value_counts`.
- Added support for `Series.dt.day_name` and `Series.dt.month_name`.
- Added support for indexing on Index, e.g., `df.index[:10]`.
- Added support for `DataFrame.unstack` and `Series.unstack`.
- Added support for `DataFrame.asfreq` and `Series.asfreq`.
- Added support for `Series.dt.is_month_start` and `Series.dt.is_month_end`.
- Added support for `Index.all` and `Index.any`.
- Added support for `Series.dt.is_year_start` and `Series.dt.is_year_end`.
- Added support for `Series.dt.is_quarter_start` and `Series.dt.is_quarter_end`.
- Added support for lazy `DatetimeIndex`.
- Added support for `Series.argmax` and `Series.argmin`.
- Added support for `Series.dt.is_leap_year`.
- Added support for `DataFrame.items`.
- Added support for `Series.dt.floor` and `Series.dt.ceil`.
- Added support for `Index.reindex`.
- Added support for `DatetimeIndex` properties: `year`, `month`, `day`, `hour`, `minute`, `second`, `microsecond`,
    `nanosecond`, `date`, `dayofyear`, `day_of_year`, `dayofweek`, `day_of_week`, `weekday`, `quarter`,
    `is_month_start`, `is_month_end`, `is_quarter_start`, `is_quarter_end`, `is_year_start`, `is_year_end`
    and `is_leap_year`.
- Added support for `Resampler.fillna` and `Resampler.bfill`.
- Added limited support for the `Timedelta` type, including creating `Timedelta` columns and `to_pandas`.
<<<<<<< HEAD
- Added support for index's arithmetic and comparison operators.
=======
- Added support for `Index.argmax` and `Index.argmin`.
>>>>>>> 214f6dea

#### Improvements
- Removed the public preview warning message upon importing Snowpark pandas.
- Removed unnecessary count query from `SnowflakeQueryCompiler.is_series_like` method.

#### Bug Fixes
- Made passing an unsupported aggregation function to `pivot_table` raise `NotImplementedError` instead of `KeyError`.
- Removed axis labels and callable names from error messages and telemetry about unsupported aggregations.
- Fixed AssertionError in `Series.drop_duplicates` and `DataFrame.drop_duplicates` when called after `sort_values`.
- Fixed a bug in `Index.to_frame` where the result frame's column name may be wrong where name is unspecified.  
- Fixed a bug where some Index docstrings are ignored. 
- Fixed a bug in `Series.reset_index(drop=True)` where the result name may be wrong.

### Behavior change
- `Dataframe.columns` now returns native pandas Index object instead of Snowpark Index object.
- Refactor and introduce `query_compiler` argument in `Index` constructor to create `Index` from query compiler.
- `pd.to_datetime` now returns a DatetimeIndex object instead of a Series object.
- `pd.date_range` now returns a DatetimeIndex object instead of a Series object.

## 1.20.0 (2024-07-17)

### Snowpark Python API Updates

#### Improvements

- Added distributed tracing using open telemetry APIs for table stored procedure function in `DataFrame`:
  - `_execute_and_get_query_id`
- Added support for the `arrays_zip` function.
- Improves performance for binary column expression and `df._in` by avoiding unnecessary cast for numeric values. You can enable this optimization by setting `session.eliminate_numeric_sql_value_cast_enabled = True`.
- Improved error message for `write_pandas` when the target table does not exist and `auto_create_table=False`.
- Added open telemetry tracing on UDxF functions in Snowpark.
- Added open telemetry tracing on stored procedure registration in Snowpark.
- Added a new optional parameter called `format_json` to the `Session.SessionBuilder.app_name` function that sets the app name in the `Session.query_tag` in JSON format. By default, this parameter is set to `False`.

#### Bug Fixes
- Fixed a bug where SQL generated for `lag(x, 0)` was incorrect and failed with error message `argument 1 to function LAG needs to be constant, found 'SYSTEM$NULL_TO_FIXED(null)'`.

### Snowpark Local Testing Updates

#### New Features

- Added support for the following APIs:
  - snowflake.snowpark.functions
    - random
- Added new parameters to `patch` function when registering a mocked function:
  - `distinct` allows an alternate function to be specified for when a sql function should be distinct.
  - `pass_column_index` passes a named parameter `column_index` to the mocked function that contains the pandas.Index for the input data.
  - `pass_row_index` passes a named parameter `row_index` to the mocked function that is the 0 indexed row number the function is currently operating on.
  - `pass_input_data` passes a named parameter `input_data` to the mocked function that contains the entire input dataframe for the current expression.
  - Added support for the `column_order` parameter to method `DataFrameWriter.save_as_table`.


#### Bug Fixes
- Fixed a bug that caused DecimalType columns to be incorrectly truncated to integer precision when used in BinaryExpressions.

### Snowpark pandas API Updates

#### New Features
- Added support for `DataFrameGroupBy.all`, `SeriesGroupBy.all`, `DataFrameGroupBy.any`, and `SeriesGroupBy.any`.
- Added support for `DataFrame.nlargest`, `DataFrame.nsmallest`, `Series.nlargest` and `Series.nsmallest`.
- Added support for `replace` and `frac > 1` in `DataFrame.sample` and `Series.sample`.
- Added support for `read_excel` (Uses local pandas for processing)
- Added support for `Series.at`, `Series.iat`, `DataFrame.at`, and `DataFrame.iat`.
- Added support for `Series.dt.isocalendar`.
- Added support for `Series.case_when` except when condition or replacement is callable.
- Added documentation pages for `Index` and its APIs.
- Added support for `DataFrame.assign`.
- Added support for `DataFrame.stack`.
- Added support for `DataFrame.pivot` and `pd.pivot`.
- Added support for `DataFrame.to_csv` and `Series.to_csv`.
- Added partial support for `Series.str.translate` where the values in the `table` are single-codepoint strings.
- Added support for `DataFrame.corr`.
- Allow `df.plot()` and `series.plot()` to be called, materializing the data into the local client
- Added support for `DataFrameGroupBy` and `SeriesGroupBy` aggregations `first` and `last`
- Added support for `DataFrameGroupBy.get_group`.
- Added support for `limit` parameter when `method` parameter is used in `fillna`.
- Added partial support for `Series.str.translate` where the values in the `table` are single-codepoint strings.
- Added support for `DataFrame.corr`.
- Added support for `DataFrame.equals` and `Series.equals`.
- Added support for `DataFrame.reindex` and `Series.reindex`.
- Added support for `Index.astype`.
- Added support for `Index.unique` and `Index.nunique`.
- Added support for `Index.sort_values`.

#### Bug Fixes
- Fixed an issue when using np.where and df.where when the scalar 'other' is the literal 0.
- Fixed a bug regarding precision loss when converting to Snowpark pandas `DataFrame` or `Series` with `dtype=np.uint64`.
- Fixed bug where `values` is set to `index` when `index` and `columns` contain all columns in DataFrame during `pivot_table`.

#### Improvements
- Added support for `Index.copy()`
- Added support for Index APIs: `dtype`, `values`, `item()`, `tolist()`, `to_series()` and `to_frame()`
- Expand support for DataFrames with no rows in `pd.pivot_table` and `DataFrame.pivot_table`.
- Added support for `inplace` parameter in `DataFrame.sort_index` and `Series.sort_index`.


## 1.19.0 (2024-06-25)

### Snowpark Python API Updates

#### New Features

- Added support for `to_boolean` function.
- Added documentation pages for Index and its APIs.

#### Bug Fixes

- Fixed a bug where python stored procedure with table return type fails when run in a task.
- Fixed a bug where df.dropna fails due to `RecursionError: maximum recursion depth exceeded` when the DataFrame has more than 500 columns.
- Fixed a bug where `AsyncJob.result("no_result")` doesn't wait for the query to finish execution.


### Snowpark Local Testing Updates

#### New Features

- Added support for the `strict` parameter when registering UDFs and Stored Procedures.

#### Bug Fixes

- Fixed a bug in convert_timezone that made the setting the source_timezone parameter return an error.
- Fixed a bug where creating DataFrame with empty data of type `DateType` raises `AttributeError`.
- Fixed a bug that table merge fails when update clause exists but no update takes place.
- Fixed a bug in mock implementation of `to_char` that raises `IndexError` when incoming column has nonconsecutive row index.
- Fixed a bug in handling of `CaseExpr` expressions that raises `IndexError` when incoming column has nonconsecutive row index.
- Fixed a bug in implementation of `Column.like` that raises `IndexError` when incoming column has nonconsecutive row index.

#### Improvements

- Added support for type coercion in the implementation of DataFrame.replace, DataFrame.dropna and the mock function `iff`.

### Snowpark pandas API Updates

#### New Features

- Added partial support for `DataFrame.pct_change` and `Series.pct_change` without the `freq` and `limit` parameters.
- Added support for `Series.str.get`.
- Added support for `Series.dt.dayofweek`, `Series.dt.day_of_week`, `Series.dt.dayofyear`, and `Series.dt.day_of_year`.
- Added support for `Series.str.__getitem__` (`Series.str[...]`).
- Added support for `Series.str.lstrip` and `Series.str.rstrip`.
- Added support for `DataFrameGroupBy.size` and `SeriesGroupBy.size`.
- Added support for `DataFrame.expanding` and `Series.expanding` for aggregations `count`, `sum`, `min`, `max`, `mean`, `std`, `var`, and `sem` with `axis=0`.
- Added support for `DataFrame.rolling` and `Series.rolling` for aggregation `count` with `axis=0`.
- Added support for `Series.str.match`.
- Added support for `DataFrame.resample` and `Series.resample` for aggregations `size`, `first`, and `last`.
- Added support for `DataFrameGroupBy.all`, `SeriesGroupBy.all`, `DataFrameGroupBy.any`, and `SeriesGroupBy.any`.
- Added support for `DataFrame.nlargest`, `DataFrame.nsmallest`, `Series.nlargest` and `Series.nsmallest`.
- Added support for `replace` and `frac > 1` in `DataFrame.sample` and `Series.sample`.
- Added support for `read_excel` (Uses local pandas for processing)
- Added support for `Series.at`, `Series.iat`, `DataFrame.at`, and `DataFrame.iat`.
- Added support for `Series.dt.isocalendar`.
- Added support for `Series.case_when` except when condition or replacement is callable.
- Added documentation pages for `Index` and its APIs.
- Added support for `DataFrame.assign`.
- Added support for `DataFrame.stack`.
- Added support for `DataFrame.pivot` and `pd.pivot`.
- Added support for `DataFrame.to_csv` and `Series.to_csv`.
- Added support for `Index.T`.

#### Bug Fixes

- Fixed a bug that causes output of GroupBy.aggregate's columns to be ordered incorrectly.
- Fixed a bug where `DataFrame.describe` on a frame with duplicate columns of differing dtypes could cause an error or incorrect results.
- Fixed a bug in `DataFrame.rolling` and `Series.rolling` so `window=0` now throws `NotImplementedError` instead of `ValueError`

#### Improvements

- Added support for named aggregations in `DataFrame.aggregate` and `Series.aggregate` with `axis=0`.
- `pd.read_csv` reads using the native pandas CSV parser, then uploads data to snowflake using parquet. This enables most of the parameters supported by `read_csv` including date parsing and numeric conversions. Uploading via parquet is roughly twice as fast as uploading via CSV.
- Initial work to support an `pd.Index` directly in Snowpark pandas. Support for `pd.Index` as a first-class component of Snowpark pandas is coming soon.
- Added a lazy index constructor and support for `len`, `shape`, `size`, `empty`, `to_pandas()` and `names`. For `df.index`, Snowpark pandas creates a lazy index object.
- For `df.columns`, Snowpark pandas supports a non-lazy version of an `Index` since the data is already stored locally.

## 1.18.0 (2024-05-28)

### Snowpark Python API Updates

#### Improvements

- Improved error message to remind users set `{"infer_schema": True}` when reading csv file without specifying its schema.
- Improved error handling for `Session.create_dataframe` when called with more than 512 rows and using `format` or `pyformat` `paramstyle`.

### Snowpark pandas API Updates

#### New Features

- Added `DataFrame.cache_result` and `Series.cache_result` methods for users to persist DataFrames and Series to a temporary table lasting the duration of the session to improve latency of subsequent operations.

#### Bug Fixes

#### Improvements

- Added partial support for `DataFrame.pivot_table` with no `index` parameter, as well as for `margins` parameter.
- Updated the signature of `DataFrame.shift`/`Series.shift`/`DataFrameGroupBy.shift`/`SeriesGroupBy.shift` to match pandas 2.2.1. Snowpark pandas does not yet support the newly-added `suffix` argument, or sequence values of `periods`.
- Re-added support for `Series.str.split`.

#### Bug Fixes

- Fixed how we support mixed columns for string methods (`Series.str.*`).

### Snowpark Local Testing Updates

#### New Features

- Added support for the following DataFrameReader read options to file formats `csv` and `json`:
  - PURGE
  - PATTERN
  - INFER_SCHEMA with value being `False`
  - ENCODING with value being `UTF8`
- Added support for `DataFrame.analytics.moving_agg` and `DataFrame.analytics.cumulative_agg_agg`.
- Added support for `if_not_exists` parameter during UDF and stored procedure registration.

#### Bug Fixes

- Fixed a bug that when processing time format, fractional second part is not handled properly.
- Fixed a bug that caused function calls on `*` to fail.
- Fixed a bug that prevented creation of map and struct type objects.
- Fixed a bug that function `date_add` was unable to handle some numeric types.
- Fixed a bug that `TimestampType` casting resulted in incorrect data.
- Fixed a bug that caused `DecimalType` data to have incorrect precision in some cases.
- Fixed a bug where referencing missing table or view raises confusing `IndexError`.
- Fixed a bug that mocked function `to_timestamp_ntz` can not handle None data.
- Fixed a bug that mocked UDFs handles output data of None improperly.
- Fixed a bug where `DataFrame.with_column_renamed` ignores attributes from parent DataFrames after join operations.
- Fixed a bug that integer precision of large value gets lost when converted to pandas DataFrame.
- Fixed a bug that the schema of datetime object is wrong when create DataFrame from a pandas DataFrame.
- Fixed a bug in the implementation of `Column.equal_nan` where null data is handled incorrectly.
- Fixed a bug where `DataFrame.drop` ignore attributes from parent DataFrames after join operations.
- Fixed a bug in mocked function `date_part` where Column type is set wrong.
- Fixed a bug where `DataFrameWriter.save_as_table` does not raise exceptions when inserting null data into non-nullable columns.
- Fixed a bug in the implementation of `DataFrameWriter.save_as_table` where
  - Append or Truncate fails when incoming data has different schema than existing table.
  - Truncate fails when incoming data does not specify columns that are nullable.

#### Improvements

- Removed dependency check for `pyarrow` as it is not used.
- Improved target type coverage of `Column.cast`, adding support for casting to boolean and all integral types.
- Aligned error experience when calling UDFs and stored procedures.
- Added appropriate error messages for `is_permanent` and `anonymous` options in UDFs and stored procedures registration to make it more clear that those features are not yet supported.
- File read operation with unsupported options and values now raises `NotImplementedError` instead of warnings and unclear error information.

## 1.17.0 (2024-05-21)

### Snowpark Python API Updates

#### New Features

- Added support to add a comment on tables and views using the functions listed below:
  - `DataFrameWriter.save_as_table`
  - `DataFrame.create_or_replace_view`
  - `DataFrame.create_or_replace_temp_view`
  - `DataFrame.create_or_replace_dynamic_table`

#### Improvements

- Improved error message to remind users to set `{"infer_schema": True}` when reading CSV file without specifying its schema.

### Snowpark pandas API Updates

#### New Features

- Start of Public Preview of Snowpark pandas API. Refer to the [Snowpark pandas API Docs](https://docs.snowflake.com/developer-guide/snowpark/python/snowpark-pandas) for more details.

### Snowpark Local Testing Updates

#### New Features

- Added support for NumericType and VariantType data conversion in the mocked function `to_timestamp_ltz`, `to_timestamp_ntz`, `to_timestamp_tz` and `to_timestamp`.
- Added support for DecimalType, BinaryType, ArrayType, MapType, TimestampType, DateType and TimeType data conversion in the mocked function `to_char`.
- Added support for the following APIs:
  - snowflake.snowpark.functions:
    - to_varchar
  - snowflake.snowpark.DataFrame:
    - pivot
  - snowflake.snowpark.Session:
    - cancel_all
- Introduced a new exception class `snowflake.snowpark.mock.exceptions.SnowparkLocalTestingException`.
- Added support for casting to FloatType

#### Bug Fixes

- Fixed a bug that stored procedure and UDF should not remove imports already in the `sys.path` during the clean-up step.
- Fixed a bug that when processing datetime format, the fractional second part is not handled properly.
- Fixed a bug that on Windows platform that file operations was unable to properly handle file separator in directory name.
- Fixed a bug that on Windows platform that when reading a pandas dataframe, IntervalType column with integer data can not be processed.
- Fixed a bug that prevented users from being able to select multiple columns with the same alias.
- Fixed a bug that `Session.get_current_[schema|database|role|user|account|warehouse]` returns upper-cased identifiers when identifiers are quoted.
- Fixed a bug that function `substr` and `substring` can not handle 0-based `start_expr`.

#### Improvements

- Standardized the error experience by raising `SnowparkLocalTestingException` in error cases which is on par with `SnowparkSQLException` raised in non-local execution.
- Improved error experience of `Session.write_pandas` method that `NotImplementError` will be raised when called.
- Aligned error experience with reusing a closed session in non-local execution.

## 1.16.0 (2024-05-07)

### New Features

- Support stored procedure register with packages given as Python modules.
- Added snowflake.snowpark.Session.lineage.trace to explore data lineage of snowfake objects.
- Added support for structured type schema parsing.

### Bug Fixes

- Fixed a bug when inferring schema, single quotes are added to stage files already have single quotes.

### Local Testing Updates

#### New Features

- Added support for StringType, TimestampType and VariantType data conversion in the mocked function `to_date`.
- Added support for the following APIs:
  - snowflake.snowpark.functions
    - get
    - concat
    - concat_ws

#### Bug Fixes

- Fixed a bug that caused `NaT` and `NaN` values to not be recognized.
- Fixed a bug where, when inferring a schema, single quotes were added to stage files that already had single quotes.
- Fixed a bug where `DataFrameReader.csv` was unable to handle quoted values containing a delimiter.
- Fixed a bug that when there is `None` value in an arithmetic calculation, the output should remain `None` instead of `math.nan`.
- Fixed a bug in function `sum` and `covar_pop` that when there is `math.nan` in the data, the output should also be `math.nan`.
- Fixed a bug that stage operation can not handle directories.
- Fixed a bug that `DataFrame.to_pandas` should take Snowflake numeric types with precision 38 as `int64`.

## 1.15.0 (2024-04-24)

### New Features

- Added `truncate` save mode in `DataFrameWrite` to overwrite existing tables by truncating the underlying table instead of dropping it.
- Added telemetry to calculate query plan height and number of duplicate nodes during collect operations.
- Added the functions below to unload data from a `DataFrame` into one or more files in a stage:
  - `DataFrame.write.json`
  - `DataFrame.write.csv`
  - `DataFrame.write.parquet`
- Added distributed tracing using open telemetry APIs for action functions in `DataFrame` and `DataFrameWriter`:
  - snowflake.snowpark.DataFrame:
    - collect
    - collect_nowait
    - to_pandas
    - count
    - show
  - snowflake.snowpark.DataFrameWriter:
    - save_as_table
- Added support for snow:// URLs to `snowflake.snowpark.Session.file.get` and `snowflake.snowpark.Session.file.get_stream`
- Added support to register stored procedures and UDxFs with a `comment`.
- UDAF client support is ready for public preview. Please stay tuned for the Snowflake announcement of UDAF public preview.
- Added support for dynamic pivot.  This feature is currently in private preview.

### Improvements

- Improved the generated query performance for both compilation and execution by converting duplicate subqueries to Common Table Expressions (CTEs). It is still an experimental feature not enabled by default, and can be enabled by setting `session.cte_optimization_enabled` to `True`.

### Bug Fixes

- Fixed a bug where `statement_params` was not passed to query executions that register stored procedures and user defined functions.
- Fixed a bug causing `snowflake.snowpark.Session.file.get_stream` to fail for quoted stage locations.
- Fixed a bug that an internal type hint in `utils.py` might raise AttributeError in case the underlying module can not be found.

### Local Testing Updates

#### New Features

- Added support for registering UDFs and stored procedures.
- Added support for the following APIs:
  - snowflake.snowpark.Session:
    - file.put
    - file.put_stream
    - file.get
    - file.get_stream
    - read.json
    - add_import
    - remove_import
    - get_imports
    - clear_imports
    - add_packages
    - add_requirements
    - clear_packages
    - remove_package
    - udf.register
    - udf.register_from_file
    - sproc.register
    - sproc.register_from_file
  - snowflake.snowpark.functions
    - current_database
    - current_session
    - date_trunc
    - object_construct
    - object_construct_keep_null
    - pow
    - sqrt
    - udf
    - sproc
- Added support for StringType, TimestampType and VariantType data conversion in the mocked function `to_time`.

#### Bug Fixes

- Fixed a bug that null filled columns for constant functions.
- Fixed a bug that implementation of to_object, to_array and to_binary to better handle null inputs.
- Fixed a bug that timestamp data comparison can not handle year beyond 2262.
- Fixed a bug that `Session.builder.getOrCreate` should return the created mock session.

## 1.14.0 (2024-03-20)

### New Features

- Added support for creating vectorized UDTFs with `process` method.
- Added support for dataframe functions:
  - to_timestamp_ltz
  - to_timestamp_ntz
  - to_timestamp_tz
  - locate
- Added support for ASOF JOIN type.
- Added support for the following local testing APIs:
  - snowflake.snowpark.functions:
    - to_double
    - to_timestamp
    - to_timestamp_ltz
    - to_timestamp_ntz
    - to_timestamp_tz
    - greatest
    - least
    - convert_timezone
    - dateadd
    - date_part
  - snowflake.snowpark.Session:
    - get_current_account
    - get_current_warehouse
    - get_current_role
    - use_schema
    - use_warehouse
    - use_database
    - use_role

### Bug Fixes

- Fixed a bug in `SnowflakePlanBuilder` that `save_as_table` does not filter column that name start with '$' and follow by number correctly.
- Fixed a bug that statement parameters may have no effect when resolving imports and packages.
- Fixed bugs in local testing:
  - LEFT ANTI and LEFT SEMI joins drop rows with null values.
  - DataFrameReader.csv incorrectly parses data when the optional parameter `field_optionally_enclosed_by` is specified.
  - Column.regexp only considers the first entry when `pattern` is a `Column`.
  - Table.update raises `KeyError` when updating null values in the rows.
  - VARIANT columns raise errors at `DataFrame.collect`.
  - `count_distinct` does not work correctly when counting.
  - Null values in integer columns raise `TypeError`.

### Improvements

- Added telemetry to local testing.
- Improved the error message of `DataFrameReader` to raise `FileNotFound` error when reading a path that does not exist or when there are no files under the path.

## 1.13.0 (2024-02-26)

### New Features

- Added support for an optional `date_part` argument in function `last_day`.
- `SessionBuilder.app_name` will set the query_tag after the session is created.
- Added support for the following local testing functions:
  - current_timestamp
  - current_date
  - current_time
  - strip_null_value
  - upper
  - lower
  - length
  - initcap

### Improvements

- Added cleanup logic at interpreter shutdown to close all active sessions.
- Closing sessions within stored procedures now is a no-op logging a warning instead of raising an error.

### Bug Fixes

- Fixed a bug in `DataFrame.to_local_iterator` where the iterator could yield wrong results if another query is executed before the iterator finishes due to wrong isolation level. For details, please see #945.
- Fixed a bug that truncated table names in error messages while running a plan with local testing enabled.
- Fixed a bug that `Session.range` returns empty result when the range is large.

## 1.12.1 (2024-02-08)

### Improvements

- Use `split_blocks=True` by default during `to_pandas` conversion, for optimal memory allocation. This parameter is passed to `pyarrow.Table.to_pandas`, which enables `PyArrow` to split the memory allocation into smaller, more manageable blocks instead of allocating a single contiguous block. This results in better memory management when dealing with larger datasets.

### Bug Fixes

- Fixed a bug in `DataFrame.to_pandas` that caused an error when evaluating on a Dataframe with an `IntergerType` column with null values.

## 1.12.0 (2024-01-30)

### New Features

- Exposed `statement_params` in `StoredProcedure.__call__`.
- Added two optional arguments to `Session.add_import`.
  - `chunk_size`: The number of bytes to hash per chunk of the uploaded files.
  - `whole_file_hash`: By default only the first chunk of the uploaded import is hashed to save time. When this is set to True each uploaded file is fully hashed instead.
- Added parameters `external_access_integrations` and `secrets` when creating a UDAF from Snowpark Python to allow integration with external access.
- Added a new method `Session.append_query_tag`. Allows an additional tag to be added to the current query tag by appending it as a comma separated value.
- Added a new method `Session.update_query_tag`. Allows updates to a JSON encoded dictionary query tag.
- `SessionBuilder.getOrCreate` will now attempt to replace the singleton it returns when token expiration has been detected.
- Added support for new functions in `snowflake.snowpark.functions`:
  - `array_except`
  - `create_map`
  - `sign`/`signum`
- Added the following functions to `DataFrame.analytics`:
  - Added the `moving_agg` function in `DataFrame.analytics` to enable moving aggregations like sums and averages with multiple window sizes.
  - Added the `cummulative_agg` function in `DataFrame.analytics` to enable commulative aggregations like sums and averages on multiple columns.
  - Added the `compute_lag` and `compute_lead` functions in `DataFrame.analytics` for enabling lead and lag calculations on multiple columns.
  - Added the `time_series_agg` function in `DataFrame.analytics` to enable time series aggregations like sums and averages with multiple time windows.

### Bug Fixes

- Fixed a bug in `DataFrame.na.fill` that caused Boolean values to erroneously override integer values.
- Fixed a bug in `Session.create_dataframe` where the Snowpark DataFrames created using pandas DataFrames were not inferring the type for timestamp columns correctly. The behavior is as follows:
  - Earlier timestamp columns without a timezone would be converted to nanosecond epochs and inferred as `LongType()`, but will now be correctly maintained as timestamp values and be inferred as `TimestampType(TimestampTimeZone.NTZ)`.
  - Earlier timestamp columns with a timezone would be inferred as `TimestampType(TimestampTimeZone.NTZ)` and loose timezone information but will now be correctly inferred as `TimestampType(TimestampTimeZone.LTZ)` and timezone information is retained correctly.
  - Set session parameter `PYTHON_SNOWPARK_USE_LOGICAL_TYPE_FOR_CREATE_DATAFRAME` to revert back to old behavior. It is recommended that you update your code to align with correct behavior because the parameter will be removed in the future.
- Fixed a bug that `DataFrame.to_pandas` gets decimal type when scale is not 0, and creates an object dtype in `pandas`. Instead, we cast the value to a float64 type.
- Fixed bugs that wrongly flattened the generated SQL when one of the following happens:
  - `DataFrame.filter()` is called after `DataFrame.sort().limit()`.
  - `DataFrame.sort()` or `filter()` is called on a DataFrame that already has a window function or sequence-dependent data generator column.
    For instance, `df.select("a", seq1().alias("b")).select("a", "b").sort("a")` won't flatten the sort clause anymore.
  - a window or sequence-dependent data generator column is used after `DataFrame.limit()`. For instance, `df.limit(10).select(row_number().over())` won't flatten the limit and select in the generated SQL.
- Fixed a bug where aliasing a DataFrame column raised an error when the DataFame was copied from another DataFrame with an aliased column. For instance,

  ```python
  df = df.select(col("a").alias("b"))
  df = copy(df)
  df.select(col("b").alias("c"))  # threw an error. Now it's fixed.
  ```

- Fixed a bug in `Session.create_dataframe` that the non-nullable field in a schema is not respected for boolean type. Note that this fix is only effective when the user has the privilege to create a temp table.
- Fixed a bug in SQL simplifier where non-select statements in `session.sql` dropped a SQL query when used with `limit()`.
- Fixed a bug that raised an exception when session parameter `ERROR_ON_NONDETERMINISTIC_UPDATE` is true.

### Behavior Changes (API Compatible)

- When parsing data types during a `to_pandas` operation, we rely on GS precision value to fix precision issues for large integer values. This may affect users where a column that was earlier returned as `int8` gets returned as `int64`. Users can fix this by explicitly specifying precision values for their return column.
- Aligned behavior for `Session.call` in case of table stored procedures where running `Session.call` would not trigger stored procedure unless a `collect()` operation was performed.
- `StoredProcedureRegistration` will now automatically add `snowflake-snowpark-python` as a package dependency. The added dependency will be on the client's local version of the library and an error is thrown if the server cannot support that version.

## 1.11.1 (2023-12-07)

### Bug Fixes

- Fixed a bug that numpy should not be imported at the top level of mock module.
- Added support for these new functions in `snowflake.snowpark.functions`:
  - `from_utc_timestamp`
  - `to_utc_timestamp`

## 1.11.0 (2023-12-05)

### New Features

- Add the `conn_error` attribute to `SnowflakeSQLException` that stores the whole underlying exception from `snowflake-connector-python`.
- Added support for `RelationalGroupedDataframe.pivot()` to access `pivot` in the following pattern `Dataframe.group_by(...).pivot(...)`.
- Added experimental feature: Local Testing Mode, which allows you to create and operate on Snowpark Python DataFrames locally without connecting to a Snowflake account. You can use the local testing framework to test your DataFrame operations locally, on your development machine or in a CI (continuous integration) pipeline, before deploying code changes to your account.

- Added support for `arrays_to_object` new functions in `snowflake.snowpark.functions`.
- Added support for the vector data type.

### Dependency Updates

- Bumped cloudpickle dependency to work with `cloudpickle==2.2.1`
- Updated ``snowflake-connector-python`` to `3.4.0`.

### Bug Fixes

- DataFrame column names quoting check now supports newline characters.
- Fix a bug where a DataFrame generated by `session.read.with_metadata` creates inconsistent table when doing `df.write.save_as_table`.

## 1.10.0 (2023-11-03)

### New Features

- Added support for managing case sensitivity in `DataFrame.to_local_iterator()`.
- Added support for specifying vectorized UDTF's input column names by using the optional parameter `input_names` in `UDTFRegistration.register/register_file` and `functions.pandas_udtf`. By default, `RelationalGroupedDataFrame.applyInPandas` will infer the column names from current dataframe schema.
- Add `sql_error_code` and `raw_message` attributes to `SnowflakeSQLException` when it is caused by a SQL exception.

### Bug Fixes

- Fixed a bug in `DataFrame.to_pandas()` where converting snowpark dataframes to pandas dataframes was losing precision on integers with more than 19 digits.
- Fixed a bug that `session.add_packages` can not handle requirement specifier that contains project name with underscore and version.
- Fixed a bug in `DataFrame.limit()` when `offset` is used and the parent `DataFrame` uses `limit`. Now the `offset` won't impact the parent DataFrame's `limit`.
- Fixed a bug in `DataFrame.write.save_as_table` where dataframes created from read api could not save data into snowflake because of invalid column name `$1`.

### Behavior change

- Changed the behavior of `date_format`:
  - The `format` argument changed from optional to required.
  - The returned result changed from a date object to a date-formatted string.
- When a window function, or a sequence-dependent data generator (`normal`, `zipf`, `uniform`, `seq1`, `seq2`, `seq4`, `seq8`) function is used, the sort and filter operation will no longer be flattened when generating the query.

## 1.9.0 (2023-10-13)

### New Features

- Added support for the Python 3.11 runtime environment.

### Dependency updates

- Added back the dependency of `typing-extensions`.

### Bug Fixes

- Fixed a bug where imports from permanent stage locations were ignored for temporary stored procedures, UDTFs, UDFs, and UDAFs.
- Revert back to using CTAS (create table as select) statement for `Dataframe.writer.save_as_table` which does not need insert permission for writing tables.

### New Features
- Support `PythonObjJSONEncoder` json-serializable objects for `ARRAY` and `OBJECT` literals.

## 1.8.0 (2023-09-14)

### New Features

- Added support for VOLATILE/IMMUTABLE keyword when registering UDFs.
- Added support for specifying clustering keys when saving dataframes using `DataFrame.save_as_table`.
- Accept `Iterable` objects input for `schema` when creating dataframes using `Session.create_dataframe`.
- Added the property `DataFrame.session` to return a `Session` object.
- Added the property `Session.session_id` to return an integer that represents session ID.
- Added the property `Session.connection` to return a `SnowflakeConnection` object .

- Added support for creating a Snowpark session from a configuration file or environment variables.

### Dependency updates

- Updated ``snowflake-connector-python`` to 3.2.0.

### Bug Fixes

- Fixed a bug where automatic package upload would raise `ValueError` even when compatible package version were added in `session.add_packages`.
- Fixed a bug where table stored procedures were not registered correctly when using `register_from_file`.
- Fixed a bug where dataframe joins failed with `invalid_identifier` error.
- Fixed a bug where `DataFrame.copy` disables SQL simplfier for the returned copy.
- Fixed a bug where `session.sql().select()` would fail if any parameters are specified to `session.sql()`

## 1.7.0 (2023-08-28)

### New Features

- Added parameters `external_access_integrations` and `secrets` when creating a UDF, UDTF or Stored Procedure from Snowpark Python to allow integration with external access.
- Added support for these new functions in `snowflake.snowpark.functions`:
  - `array_flatten`
  - `flatten`
- Added support for `apply_in_pandas` in `snowflake.snowpark.relational_grouped_dataframe`.
- Added support for replicating your local Python environment on Snowflake via `Session.replicate_local_environment`.

### Bug Fixes

- Fixed a bug where `session.create_dataframe` fails to properly set nullable columns where nullability was affected by order or data was given.
- Fixed a bug where `DataFrame.select` could not identify and alias columns in presence of table functions when output columns of table function overlapped with columns in dataframe.

### Behavior Changes

- When creating stored procedures, UDFs, UDTFs, UDAFs with parameter `is_permanent=False` will now create temporary objects even when `stage_name` is provided. The default value of `is_permanent` is `False` which is why if this value is not explicitly set to `True` for permanent objects, users will notice a change in behavior.
- `types.StructField` now enquotes column identifier by default.

## 1.6.1 (2023-08-02)

### New Features

- Added support for these new functions in `snowflake.snowpark.functions`:
  - `array_sort`
  - `sort_array`
  - `array_min`
  - `array_max`
  - `explode_outer`
- Added support for pure Python packages specified via `Session.add_requirements` or `Session.add_packages`. They are now usable in stored procedures and UDFs even if packages are not present on the Snowflake Anaconda channel.
  - Added Session parameter `custom_packages_upload_enabled` and `custom_packages_force_upload_enabled` to enable the support for pure Python packages feature mentioned above. Both parameters default to `False`.
- Added support for specifying package requirements by passing a Conda environment yaml file to `Session.add_requirements`.
- Added support for asynchronous execution of multi-query dataframes that contain binding variables.
- Added support for renaming multiple columns in `DataFrame.rename`.
- Added support for Geometry datatypes.
- Added support for `params` in `session.sql()` in stored procedures.
- Added support for user-defined aggregate functions (UDAFs). This feature is currently in private preview.
- Added support for vectorized UDTFs (user-defined table functions). This feature is currently in public preview.
- Added support for Snowflake Timestamp variants (i.e., `TIMESTAMP_NTZ`, `TIMESTAMP_LTZ`, `TIMESTAMP_TZ`)
  - Added `TimestampTimezone` as an argument in `TimestampType` constructor.
  - Added type hints `NTZ`, `LTZ`, `TZ` and `Timestamp` to annotate functions when registering UDFs.

### Improvements

- Removed redundant dependency `typing-extensions`.
- `DataFrame.cache_result` now creates temp table fully qualified names under current database and current schema.

### Bug Fixes

- Fixed a bug where type check happens on pandas before it is imported.
- Fixed a bug when creating a UDF from `numpy.ufunc`.
- Fixed a bug where `DataFrame.union` was not generating the correct `Selectable.schema_query` when SQL simplifier is enabled.

### Behavior Changes

- `DataFrameWriter.save_as_table` now respects the `nullable` field of the schema provided by the user or the inferred schema based on data from user input.

### Dependency updates

- Updated ``snowflake-connector-python`` to 3.0.4.

## 1.5.1 (2023-06-20)

### New Features

- Added support for the Python 3.10 runtime environment.

## 1.5.0 (2023-06-09)

### Behavior Changes

- Aggregation results, from functions such as `DataFrame.agg` and `DataFrame.describe`, no longer strip away non-printing characters from column names.

### New Features

- Added support for the Python 3.9 runtime environment.
- Added support for new functions in `snowflake.snowpark.functions`:
  - `array_generate_range`
  - `array_unique_agg`
  - `collect_set`
  - `sequence`
- Added support for registering and calling stored procedures with `TABLE` return type.
- Added support for parameter `length` in `StringType()` to specify the maximum number of characters that can be stored by the column.
- Added the alias `functions.element_at()` for `functions.get()`.
- Added the alias `Column.contains` for `functions.contains`.
- Added experimental feature `DataFrame.alias`.
- Added support for querying metadata columns from stage when creating `DataFrame` using `DataFrameReader`.
- Added support for `StructType.add` to append more fields to existing `StructType` objects.
- Added support for parameter `execute_as` in `StoredProcedureRegistration.register_from_file()` to specify stored procedure caller rights.

### Bug Fixes

- Fixed a bug where the `Dataframe.join_table_function` did not run all of the necessary queries to set up the join table function when SQL simplifier was enabled.
- Fixed type hint declaration for custom types - `ColumnOrName`, `ColumnOrLiteralStr`, `ColumnOrSqlExpr`, `LiteralType` and `ColumnOrLiteral` that were breaking `mypy` checks.
- Fixed a bug where `DataFrameWriter.save_as_table` and `DataFrame.copy_into_table` failed to parse fully qualified table names.

## 1.4.0 (2023-04-24)

### New Features

- Added support for `session.getOrCreate`.
- Added support for alias `Column.getField`.
- Added support for new functions in `snowflake.snowpark.functions`:
  - `date_add` and `date_sub` to make add and subtract operations easier.
  - `daydiff`
  - `explode`
  - `array_distinct`.
  - `regexp_extract`.
  - `struct`.
  - `format_number`.
  - `bround`.
  - `substring_index`
- Added parameter `skip_upload_on_content_match` when creating UDFs, UDTFs and stored procedures using `register_from_file` to skip uploading files to a stage if the same version of the files are already on the stage.
- Added support for `DataFrameWriter.save_as_table` method to take table names that contain dots.
- Flattened generated SQL when `DataFrame.filter()` or `DataFrame.order_by()` is followed by a projection statement (e.g. `DataFrame.select()`, `DataFrame.with_column()`).
- Added support for creating dynamic tables _(in private preview)_ using `Dataframe.create_or_replace_dynamic_table`.
- Added an optional argument `params` in `session.sql()` to support binding variables. Note that this is not supported in stored procedures yet.

### Bug Fixes

- Fixed a bug in `strtok_to_array` where an exception was thrown when a delimiter was passed in.
- Fixed a bug in `session.add_import` where the module had the same namespace as other dependencies.

## 1.3.0 (2023-03-28)

### New Features

- Added support for `delimiters` parameter in `functions.initcap()`.
- Added support for `functions.hash()` to accept a variable number of input expressions.
- Added API `Session.RuntimeConfig` for getting/setting/checking the mutability of any runtime configuration.
- Added support managing case sensitivity in `Row` results from `DataFrame.collect` using `case_sensitive` parameter.
- Added API `Session.conf` for getting, setting or checking the mutability of any runtime configuration.
- Added support for managing case sensitivity in `Row` results from `DataFrame.collect` using `case_sensitive` parameter.
- Added indexer support for `snowflake.snowpark.types.StructType`.
- Added a keyword argument `log_on_exception` to `Dataframe.collect` and `Dataframe.collect_no_wait` to optionally disable error logging for SQL exceptions.

### Bug Fixes

- Fixed a bug where a DataFrame set operation(`DataFrame.substract`, `DataFrame.union`, etc.) being called after another DataFrame set operation and `DataFrame.select` or `DataFrame.with_column` throws an exception.
- Fixed a bug where chained sort statements are overwritten by the SQL simplifier.

### Improvements

- Simplified JOIN queries to use constant subquery aliases (`SNOWPARK_LEFT`, `SNOWPARK_RIGHT`) by default. Users can disable this at runtime with `session.conf.set('use_constant_subquery_alias', False)` to use randomly generated alias names instead.
- Allowed specifying statement parameters in `session.call()`.
- Enabled the uploading of large pandas DataFrames in stored procedures by defaulting to a chunk size of 100,000 rows.

## 1.2.0 (2023-03-02)

### New Features

- Added support for displaying source code as comments in the generated scripts when registering stored procedures. This
  is enabled by default, turn off by specifying `source_code_display=False` at registration.
- Added a parameter `if_not_exists` when creating a UDF, UDTF or Stored Procedure from Snowpark Python to ignore creating the specified function or procedure if it already exists.
- Accept integers when calling `snowflake.snowpark.functions.get` to extract value from array.
- Added `functions.reverse` in functions to open access to Snowflake built-in function
  [reverse](https://docs.snowflake.com/en/sql-reference/functions/reverse).
- Added parameter `require_scoped_url` in snowflake.snowflake.files.SnowflakeFile.open() `(in Private Preview)` to replace `is_owner_file` is marked for deprecation.

### Bug Fixes

- Fixed a bug that overwrote `paramstyle` to `qmark` when creating a Snowpark session.
- Fixed a bug where `df.join(..., how="cross")` fails with `SnowparkJoinException: (1112): Unsupported using join type 'Cross'`.
- Fixed a bug where querying a `DataFrame` column created from chained function calls used a wrong column name.

## 1.1.0 (2023-01-26)

### New Features:

- Added `asc`, `asc_nulls_first`, `asc_nulls_last`, `desc`, `desc_nulls_first`, `desc_nulls_last`, `date_part` and `unix_timestamp` in functions.
- Added the property `DataFrame.dtypes` to return a list of column name and data type pairs.
- Added the following aliases:
  - `functions.expr()` for `functions.sql_expr()`.
  - `functions.date_format()` for `functions.to_date()`.
  - `functions.monotonically_increasing_id()` for `functions.seq8()`
  - `functions.from_unixtime()` for `functions.to_timestamp()`

### Bug Fixes:

- Fixed a bug in SQL simplifier that didn’t handle Column alias and join well in some cases. See https://github.com/snowflakedb/snowpark-python/issues/658 for details.
- Fixed a bug in SQL simplifier that generated wrong column names for function calls, NaN and INF.

### Improvements

- The session parameter `PYTHON_SNOWPARK_USE_SQL_SIMPLIFIER` is `True` after Snowflake 7.3 was released. In snowpark-python, `session.sql_simplifier_enabled` reads the value of `PYTHON_SNOWPARK_USE_SQL_SIMPLIFIER` by default, meaning that the SQL simplfier is enabled by default after the Snowflake 7.3 release. To turn this off, set `PYTHON_SNOWPARK_USE_SQL_SIMPLIFIER` in Snowflake to `False` or run `session.sql_simplifier_enabled = False` from Snowpark. It is recommended to use the SQL simplifier because it helps to generate more concise SQL.

## 1.0.0 (2022-11-01)

### New Features

- Added `Session.generator()` to create a new `DataFrame` using the Generator table function.
- Added a parameter `secure` to the functions that create a secure UDF or UDTF.

## 0.12.0 (2022-10-14)

### New Features

- Added new APIs for async job:
  - `Session.create_async_job()` to create an `AsyncJob` instance from a query id.
  - `AsyncJob.result()` now accepts argument `result_type` to return the results in different formats.
  - `AsyncJob.to_df()` returns a `DataFrame` built from the result of this asynchronous job.
  - `AsyncJob.query()` returns the SQL text of the executed query.
- `DataFrame.agg()` and `RelationalGroupedDataFrame.agg()` now accept variable-length arguments.
- Added parameters `lsuffix` and `rsuffix` to `DataFram.join()` and `DataFrame.cross_join()` to conveniently rename overlapping columns.
- Added `Table.drop_table()` so you can drop the temp table after `DataFrame.cache_result()`. `Table` is also a context manager so you can use the `with` statement to drop the cache temp table after use.
- Added `Session.use_secondary_roles()`.
- Added functions `first_value()` and `last_value()`. (contributed by @chasleslr)
- Added `on` as an alias for `using_columns` and `how` as an alias for `join_type` in `DataFrame.join()`.

### Bug Fixes

- Fixed a bug in `Session.create_dataframe()` that raised an error when `schema` names had special characters.
- Fixed a bug in which options set in `Session.read.option()` were not passed to `DataFrame.copy_into_table()` as default values.
- Fixed a bug in which `DataFrame.copy_into_table()` raises an error when a copy option has single quotes in the value.

## 0.11.0 (2022-09-28)

### Behavior Changes

- `Session.add_packages()` now raises `ValueError` when the version of a package cannot be found in Snowflake Anaconda channel. Previously, `Session.add_packages()` succeeded, and a `SnowparkSQLException` exception was raised later in the UDF/SP registration step.

### New Features:

- Added method `FileOperation.get_stream()` to support downloading stage files as stream.
- Added support in `functions.ntiles()` to accept int argument.
- Added the following aliases:
  - `functions.call_function()` for `functions.call_builtin()`.
  - `functions.function()` for `functions.builtin()`.
  - `DataFrame.order_by()` for `DataFrame.sort()`
  - `DataFrame.orderBy()` for `DataFrame.sort()`
- Improved `DataFrame.cache_result()` to return a more accurate `Table` class instead of a `DataFrame` class.
- Added support to allow `session` as the first argument when calling `StoredProcedure`.

### Improvements

- Improved nested query generation by flattening queries when applicable.
  - This improvement could be enabled by setting `Session.sql_simplifier_enabled = True`.
  - `DataFrame.select()`, `DataFrame.with_column()`, `DataFrame.drop()` and other select-related APIs have more flattened SQLs.
  - `DataFrame.union()`, `DataFrame.union_all()`, `DataFrame.except_()`, `DataFrame.intersect()`, `DataFrame.union_by_name()` have flattened SQLs generated when multiple set operators are chained.
- Improved type annotations for async job APIs.

### Bug Fixes

- Fixed a bug in which `Table.update()`, `Table.delete()`, `Table.merge()` try to reference a temp table that does not exist.

## 0.10.0 (2022-09-16)

### New Features:

- Added experimental APIs for evaluating Snowpark dataframes with asynchronous queries:
  - Added keyword argument `block` to the following action APIs on Snowpark dataframes (which execute queries) to allow asynchronous evaluations:
    - `DataFrame.collect()`, `DataFrame.to_local_iterator()`, `DataFrame.to_pandas()`, `DataFrame.to_pandas_batches()`, `DataFrame.count()`, `DataFrame.first()`.
    - `DataFrameWriter.save_as_table()`, `DataFrameWriter.copy_into_location()`.
    - `Table.delete()`, `Table.update()`, `Table.merge()`.
  - Added method `DataFrame.collect_nowait()` to allow asynchronous evaluations.
  - Added class `AsyncJob` to retrieve results from asynchronously executed queries and check their status.
- Added support for `table_type` in `Session.write_pandas()`. You can now choose from these `table_type` options: `"temporary"`, `"temp"`, and `"transient"`.
- Added support for using Python structured data (`list`, `tuple` and `dict`) as literal values in Snowpark.
- Added keyword argument `execute_as` to `functions.sproc()` and `session.sproc.register()` to allow registering a stored procedure as a caller or owner.
- Added support for specifying a pre-configured file format when reading files from a stage in Snowflake.

### Improvements:

- Added support for displaying details of a Snowpark session.

### Bug Fixes:

- Fixed a bug in which `DataFrame.copy_into_table()` and `DataFrameWriter.save_as_table()` mistakenly created a new table if the table name is fully qualified, and the table already exists.

### Deprecations:

- Deprecated keyword argument `create_temp_table` in `Session.write_pandas()`.
- Deprecated invoking UDFs using arguments wrapped in a Python list or tuple. You can use variable-length arguments without a list or tuple.

### Dependency updates

- Updated ``snowflake-connector-python`` to 2.7.12.

## 0.9.0 (2022-08-30)

### New Features:

- Added support for displaying source code as comments in the generated scripts when registering UDFs.
  This feature is turned on by default. To turn it off, pass the new keyword argument `source_code_display` as `False` when calling `register()` or `@udf()`.
- Added support for calling table functions from `DataFrame.select()`, `DataFrame.with_column()` and `DataFrame.with_columns()` which now take parameters of type `table_function.TableFunctionCall` for columns.
- Added keyword argument `overwrite` to `session.write_pandas()` to allow overwriting contents of a Snowflake table with that of a pandas DataFrame.
- Added keyword argument `column_order` to `df.write.save_as_table()` to specify the matching rules when inserting data into table in append mode.
- Added method `FileOperation.put_stream()` to upload local files to a stage via file stream.
- Added methods `TableFunctionCall.alias()` and `TableFunctionCall.as_()` to allow aliasing the names of columns that come from the output of table function joins.
- Added function `get_active_session()` in module `snowflake.snowpark.context` to get the current active Snowpark session.

### Bug Fixes:

- Fixed a bug in which batch insert should not raise an error when `statement_params` is not passed to the function.
- Fixed a bug in which column names should be quoted when `session.create_dataframe()` is called with dicts and a given schema.
- Fixed a bug in which creation of table should be skipped if the table already exists and is in append mode when calling `df.write.save_as_table()`.
- Fixed a bug in which third-party packages with underscores cannot be added when registering UDFs.

### Improvements:

- Improved function `function.uniform()` to infer the types of inputs `max_` and `min_` and cast the limits to `IntegerType` or `FloatType` correspondingly.

## 0.8.0 (2022-07-22)

### New Features:

- Added keyword only argument `statement_params` to the following methods to allow for specifying statement level parameters:
  - `collect`, `to_local_iterator`, `to_pandas`, `to_pandas_batches`,
    `count`, `copy_into_table`, `show`, `create_or_replace_view`, `create_or_replace_temp_view`, `first`, `cache_result`
    and `random_split` on class `snowflake.snowpark.Dateframe`.
  - `update`, `delete` and `merge` on class `snowflake.snowpark.Table`.
  - `save_as_table` and `copy_into_location` on class `snowflake.snowpark.DataFrameWriter`.
  - `approx_quantile`, `statement_params`, `cov` and `crosstab` on class `snowflake.snowpark.DataFrameStatFunctions`.
  - `register` and `register_from_file` on class `snowflake.snowpark.udf.UDFRegistration`.
  - `register` and `register_from_file` on class `snowflake.snowpark.udtf.UDTFRegistration`.
  - `register` and `register_from_file` on class `snowflake.snowpark.stored_procedure.StoredProcedureRegistration`.
  - `udf`, `udtf` and `sproc` in `snowflake.snowpark.functions`.
- Added support for `Column` as an input argument to `session.call()`.
- Added support for `table_type` in `df.write.save_as_table()`. You can now choose from these `table_type` options: `"temporary"`, `"temp"`, and `"transient"`.

### Improvements:

- Added validation of object name in `session.use_*` methods.
- Updated the query tag in SQL to escape it when it has special characters.
- Added a check to see if Anaconda terms are acknowledged when adding missing packages.

### Bug Fixes:

- Fixed the limited length of the string column in `session.create_dataframe()`.
- Fixed a bug in which `session.create_dataframe()` mistakenly converted 0 and `False` to `None` when the input data was only a list.
- Fixed a bug in which calling `session.create_dataframe()` using a large local dataset sometimes created a temp table twice.
- Aligned the definition of `function.trim()` with the SQL function definition.
- Fixed an issue where snowpark-python would hang when using the Python system-defined (built-in function) `sum` vs. the Snowpark `function.sum()`.

### Deprecations:

- Deprecated keyword argument `create_temp_table` in `df.write.save_as_table()`.

## 0.7.0 (2022-05-25)

### New Features:

- Added support for user-defined table functions (UDTFs).
  - Use function `snowflake.snowpark.functions.udtf()` to register a UDTF, or use it as a decorator to register the UDTF.
    - You can also use `Session.udtf.register()` to register a UDTF.
  - Use `Session.udtf.register_from_file()` to register a UDTF from a Python file.
- Updated APIs to query a table function, including both Snowflake built-in table functions and UDTFs.
  - Use function `snowflake.snowpark.functions.table_function()` to create a callable representing a table function and use it to call the table function in a query.
  - Alternatively, use function `snowflake.snowpark.functions.call_table_function()` to call a table function.
  - Added support for `over` clause that specifies `partition by` and `order by` when lateral joining a table function.
  - Updated `Session.table_function()` and `DataFrame.join_table_function()` to accept `TableFunctionCall` instances.

### Breaking Changes:

- When creating a function with `functions.udf()` and `functions.sproc()`, you can now specify an empty list for the `imports` or `packages` argument to indicate that no import or package is used for this UDF or stored procedure. Previously, specifying an empty list meant that the function would use session-level imports or packages.
- Improved the `__repr__` implementation of data types in `types.py`. The unused `type_name` property has been removed.
- Added a Snowpark-specific exception class for SQL errors. This replaces the previous `ProgrammingError` from the Python connector.

### Improvements:

- Added a lock to a UDF or UDTF when it is called for the first time per thread.
- Improved the error message for pickling errors that occurred during UDF creation.
- Included the query ID when logging the failed query.

### Bug Fixes:

- Fixed a bug in which non-integral data (such as timestamps) was occasionally converted to integer when calling `DataFrame.to_pandas()`.
- Fixed a bug in which `DataFrameReader.parquet()` failed to read a parquet file when its column contained spaces.
- Fixed a bug in which `DataFrame.copy_into_table()` failed when the dataframe is created by reading a file with inferred schemas.

### Deprecations

`Session.flatten()` and `DataFrame.flatten()`.

### Dependency Updates:

- Restricted the version of `cloudpickle` <= `2.0.0`.

## 0.6.0 (2022-04-27)

### New Features:

- Added support for vectorized UDFs with the input as a pandas DataFrame or pandas Series and the output as a pandas Series. This improves the performance of UDFs in Snowpark.
- Added support for inferring the schema of a DataFrame by default when it is created by reading a Parquet, Avro, or ORC file in the stage.
- Added functions `current_session()`, `current_statement()`, `current_user()`, `current_version()`, `current_warehouse()`, `date_from_parts()`, `date_trunc()`, `dayname()`, `dayofmonth()`, `dayofweek()`, `dayofyear()`, `grouping()`, `grouping_id()`, `hour()`, `last_day()`, `minute()`, `next_day()`, `previous_day()`, `second()`, `month()`, `monthname()`, `quarter()`, `year()`, `current_database()`, `current_role()`, `current_schema()`, `current_schemas()`, `current_region()`, `current_avaliable_roles()`, `add_months()`, `any_value()`, `bitnot()`, `bitshiftleft()`, `bitshiftright()`, `convert_timezone()`, `uniform()`, `strtok_to_array()`, `sysdate()`, `time_from_parts()`,  `timestamp_from_parts()`, `timestamp_ltz_from_parts()`, `timestamp_ntz_from_parts()`, `timestamp_tz_from_parts()`, `weekofyear()`, `percentile_cont()` to `snowflake.snowflake.functions`.

### Breaking Changes:

- Expired deprecations:
  - Removed the following APIs that were deprecated in 0.4.0: `DataFrame.groupByGroupingSets()`, `DataFrame.naturalJoin()`, `DataFrame.joinTableFunction`, `DataFrame.withColumns()`, `Session.getImports()`, `Session.addImport()`, `Session.removeImport()`, `Session.clearImports()`, `Session.getSessionStage()`, `Session.getDefaultDatabase()`, `Session.getDefaultSchema()`, `Session.getCurrentDatabase()`, `Session.getCurrentSchema()`, `Session.getFullyQualifiedCurrentSchema()`.

### Improvements:

- Added support for creating an empty `DataFrame` with a specific schema using the `Session.create_dataframe()` method.
- Changed the logging level from `INFO` to `DEBUG` for several logs (e.g., the executed query) when evaluating a dataframe.
- Improved the error message when failing to create a UDF due to pickle errors.

### Bug Fixes:

- Removed pandas hard dependencies in the `Session.create_dataframe()` method.

### Dependency Updates:

- Added `typing-extension` as a new dependency with the version >= `4.1.0`.

## 0.5.0 (2022-03-22)

### New Features

- Added stored procedures API.
  - Added `Session.sproc` property and `sproc()` to `snowflake.snowpark.functions`, so you can register stored procedures.
  - Added `Session.call` to call stored procedures by name.
- Added `UDFRegistration.register_from_file()` to allow registering UDFs from Python source files or zip files directly.
- Added `UDFRegistration.describe()` to describe a UDF.
- Added `DataFrame.random_split()` to provide a way to randomly split a dataframe.
- Added functions `md5()`, `sha1()`, `sha2()`, `ascii()`, `initcap()`, `length()`, `lower()`, `lpad()`, `ltrim()`, `rpad()`, `rtrim()`, `repeat()`, `soundex()`, `regexp_count()`, `replace()`, `charindex()`, `collate()`, `collation()`, `insert()`, `left()`, `right()`, `endswith()` to `snowflake.snowpark.functions`.
- Allowed `call_udf()` to accept literal values.
- Provided a `distinct` keyword in `array_agg()`.

### Bug Fixes:

- Fixed an issue that caused `DataFrame.to_pandas()` to have a string column if `Column.cast(IntegerType())` was used.
- Fixed a bug in `DataFrame.describe()` when there is more than one string column.

## 0.4.0 (2022-02-15)

### New Features

- You can now specify which Anaconda packages to use when defining UDFs.
  - Added `add_packages()`, `get_packages()`, `clear_packages()`, and `remove_package()`, to class `Session`.
  - Added `add_requirements()` to `Session` so you can use a requirements file to specify which packages this session will use.
  - Added parameter `packages` to function `snowflake.snowpark.functions.udf()` and method `UserDefinedFunction.register()` to indicate UDF-level Anaconda package dependencies when creating a UDF.
  - Added parameter `imports` to `snowflake.snowpark.functions.udf()` and `UserDefinedFunction.register()` to specify UDF-level code imports.
- Added a parameter `session` to function `udf()` and `UserDefinedFunction.register()` so you can specify which session to use to create a UDF if you have multiple sessions.
- Added types `Geography` and `Variant` to `snowflake.snowpark.types` to be used as type hints for Geography and Variant data when defining a UDF.
- Added support for Geography geoJSON data.
- Added `Table`, a subclass of `DataFrame` for table operations:
  - Methods `update` and `delete` update and delete rows of a table in Snowflake.
  - Method `merge` merges data from a `DataFrame` to a `Table`.
  - Override method `DataFrame.sample()` with an additional parameter `seed`, which works on tables but not on view and sub-queries.
- Added `DataFrame.to_local_iterator()` and `DataFrame.to_pandas_batches()` to allow getting results from an iterator when the result set returned from the Snowflake database is too large.
- Added `DataFrame.cache_result()` for caching the operations performed on a `DataFrame` in a temporary table.
  Subsequent operations on the original `DataFrame` have no effect on the cached result `DataFrame`.
- Added property `DataFrame.queries` to get SQL queries that will be executed to evaluate the `DataFrame`.
- Added `Session.query_history()` as a context manager to track SQL queries executed on a session, including all SQL queries to evaluate `DataFrame`s created from a session. Both query ID and query text are recorded.
- You can now create a `Session` instance from an existing established `snowflake.connector.SnowflakeConnection`. Use parameter `connection` in `Session.builder.configs()`.
- Added `use_database()`, `use_schema()`, `use_warehouse()`, and `use_role()` to class `Session` to switch database/schema/warehouse/role after a session is created.
- Added `DataFrameWriter.copy_into_table()` to unload a `DataFrame` to stage files.
- Added `DataFrame.unpivot()`.
- Added `Column.within_group()` for sorting the rows by columns with some aggregation functions.
- Added functions `listagg()`, `mode()`, `div0()`, `acos()`, `asin()`, `atan()`, `atan2()`, `cos()`, `cosh()`, `sin()`, `sinh()`, `tan()`, `tanh()`, `degrees()`, `radians()`, `round()`, `trunc()`, and `factorial()` to `snowflake.snowflake.functions`.
- Added an optional argument `ignore_nulls` in function `lead()` and `lag()`.
- The `condition` parameter of function `when()` and `iff()` now accepts SQL expressions.

### Improvements

- All function and method names have been renamed to use the snake case naming style, which is more Pythonic. For convenience, some camel case names are kept as aliases to the snake case APIs. It is recommended to use the snake case APIs.
  - Deprecated these methods on class `Session` and replaced them with their snake case equivalents: `getImports()`, `addImports()`, `removeImport()`, `clearImports()`, `getSessionStage()`, `getDefaultSchema()`, `getDefaultSchema()`, `getCurrentDatabase()`, `getFullyQualifiedCurrentSchema()`.
  - Deprecated these methods on class `DataFrame` and replaced them with their snake case equivalents: `groupingByGroupingSets()`, `naturalJoin()`, `withColumns()`, `joinTableFunction()`.
- Property `DataFrame.columns` is now consistent with `DataFrame.schema.names` and the Snowflake database `Identifier Requirements`.
- `Column.__bool__()` now raises a `TypeError`. This will ban the use of logical operators `and`, `or`, `not` on `Column` object, for instance `col("a") > 1 and col("b") > 2` will raise the `TypeError`. Use `(col("a") > 1) & (col("b") > 2)` instead.
- Changed `PutResult` and `GetResult` to subclass `NamedTuple`.
- Fixed a bug which raised an error when the local path or stage location has a space or other special characters.
- Changed `DataFrame.describe()` so that non-numeric and non-string columns are ignored instead of raising an exception.

### Dependency updates

- Updated ``snowflake-connector-python`` to 2.7.4.

## 0.3.0 (2022-01-09)

### New Features

- Added `Column.isin()`, with an alias `Column.in_()`.
- Added `Column.try_cast()`, which is a special version of `cast()`. It tries to cast a string expression to other types and returns `null` if the cast is not possible.
- Added `Column.startswith()` and `Column.substr()` to process string columns.
- `Column.cast()` now also accepts a `str` value to indicate the cast type in addition to a `DataType` instance.
- Added `DataFrame.describe()` to summarize stats of a `DataFrame`.
- Added `DataFrame.explain()` to print the query plan of a `DataFrame`.
- `DataFrame.filter()` and `DataFrame.select_expr()` now accepts a sql expression.
- Added a new `bool` parameter `create_temp_table` to methods `DataFrame.saveAsTable()` and `Session.write_pandas()` to optionally create a temp table.
- Added `DataFrame.minus()` and `DataFrame.subtract()` as aliases to `DataFrame.except_()`.
- Added `regexp_replace()`, `concat()`, `concat_ws()`, `to_char()`, `current_timestamp()`, `current_date()`, `current_time()`, `months_between()`, `cast()`, `try_cast()`, `greatest()`, `least()`, and `hash()` to module `snowflake.snowpark.functions`.

### Bug Fixes

- Fixed an issue where `Session.createDataFrame(pandas_df)` and `Session.write_pandas(pandas_df)` raise an exception when the `pandas DataFrame` has spaces in the column name.
- `DataFrame.copy_into_table()` sometimes prints an `error` level log entry while it actually works. It's fixed now.
- Fixed an API docs issue where some `DataFrame` APIs are missing from the docs.

### Dependency updates

- Update ``snowflake-connector-python`` to 2.7.2, which upgrades ``pyarrow`` dependency to 6.0.x. Refer to the [python connector 2.7.2 release notes](https://pypi.org/project/snowflake-connector-python/2.7.2/) for more details.

## 0.2.0 (2021-12-02)

### New Features

- Updated the `Session.createDataFrame()` method for creating a `DataFrame` from a pandas DataFrame.
- Added the `Session.write_pandas()` method for writing a `pandas DataFrame` to a table in Snowflake and getting a `Snowpark DataFrame` object back.
- Added new classes and methods for calling window functions.
- Added the new functions `cume_dist()`, to find the cumulative distribution of a value with regard to other values within a window partition,
  and `row_number()`, which returns a unique row number for each row within a window partition.
- Added functions for computing statistics for DataFrames in the `DataFrameStatFunctions` class.
- Added functions for handling missing values in a DataFrame in the `DataFrameNaFunctions` class.
- Added new methods `rollup()`, `cube()`, and `pivot()` to the `DataFrame` class.
- Added the `GroupingSets` class, which you can use with the DataFrame groupByGroupingSets method to perform a SQL GROUP BY GROUPING SETS.
- Added the new `FileOperation(session)`
  class that you can use to upload and download files to and from a stage.
- Added the `DataFrame.copy_into_table()`
  method for loading data from files in a stage into a table.
- In CASE expressions, the functions `when()` and `otherwise()`
  now accept Python types in addition to `Column` objects.
- When you register a UDF you can now optionally set the `replace` parameter to `True` to overwrite an existing UDF with the same name.

### Improvements

- UDFs are now compressed before they are uploaded to the server. This makes them about 10 times smaller, which can help
  when you are using large ML model files.
- When the size of a UDF is less than 8196 bytes, it will be uploaded as in-line code instead of uploaded to a stage.

### Bug Fixes

- Fixed an issue where the statement `df.select(when(col("a") == 1, 4).otherwise(col("a"))), [Row(4), Row(2), Row(3)]` raised an exception.
- Fixed an issue where `df.toPandas()` raised an exception when a DataFrame was created from large local data.

## 0.1.0 (2021-10-26)

Start of Private Preview<|MERGE_RESOLUTION|>--- conflicted
+++ resolved
@@ -75,11 +75,8 @@
     and `is_leap_year`.
 - Added support for `Resampler.fillna` and `Resampler.bfill`.
 - Added limited support for the `Timedelta` type, including creating `Timedelta` columns and `to_pandas`.
-<<<<<<< HEAD
+- Added support for `Index.argmax` and `Index.argmin`.
 - Added support for index's arithmetic and comparison operators.
-=======
-- Added support for `Index.argmax` and `Index.argmin`.
->>>>>>> 214f6dea
 
 #### Improvements
 - Removed the public preview warning message upon importing Snowpark pandas.

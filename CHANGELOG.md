--- conflicted
+++ resolved
@@ -153,12 +153,9 @@
   - `groupby.median`
   - `groupby.std`
   - `groupby.var`
-<<<<<<< HEAD
   - `groupby.nunique`
   - `groupby.size`
-=======
   - `drop_duplicates`
->>>>>>> bca498b3
 - Reuse row count from the relaxed query compiler in `get_axis_len`.
 
 #### Bug Fixes

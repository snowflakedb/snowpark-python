--- conflicted
+++ resolved
@@ -12,19 +12,17 @@
 
 - Deprecated support for Python3.8.
 
-<<<<<<< HEAD
 ### Snowpark Local Testing Updates
 
 #### Bug Fixes
 
 - Fixed a bug in local testing that created incorrect result for `Column.like` calls.
-=======
+
 ### Snowpark pandas API Updates
 
 #### Improvements
 
 - Improve performance of `DataFrame.groupby.apply` and `Series.groupby.apply` by avoiding expensive pivot step.
->>>>>>> 45985ebe
 
 ## 1.30.0 (2024-03-27)
 

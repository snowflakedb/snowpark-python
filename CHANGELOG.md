--- conflicted
+++ resolved
@@ -4,16 +4,10 @@
 
 ### Snowpark Python API Updates
 
-<<<<<<< HEAD
-#### Bug Fixes
-
-=======
->>>>>>> 1d66c2dd
 #### New Features
 
 - `Session.create_dataframe` now accepts keyword arguments that are forwarded to the internal call to `Session.write_pandas` or `Session.write_arrow` when creating a DataFrame from a pandas DataFrame or a pyarrow Table.
 
-<<<<<<< HEAD
 #### Improvements
 
 #### Bug Fixes
@@ -35,8 +29,6 @@
 
 #### Bug Fixes
 
-=======
->>>>>>> 1d66c2dd
 ## 1.35.0 (2025-07-24)
 
 ### Snowpark Python API Updates

# Release History

## 1.21.0 (TBD)

<<<<<<< HEAD
### New Features

- Added support to create and invoke stored procedures, UDFs and UDTFs with optional arguments.

### Improvements
=======
### Snowpark Python API Updates

#### Improvements
- Added support server side string size limitations.

#### Bug Fixes
- Fixed a bug where SQL generated for selecting `*` column has an incorrect subquery.

### Snowpark Local Testing Updates
#### New Features

- Added support for the following APIs:
  - snowflake.snowpark.functions
    - rank
    - dense_rank
    - percent_rank
    - cume_dist
    - ntile
    - datediff

### Snowpark pandas API Updates

#### New Features
- Added support for `DataFrame.backfill`, `DataFrame.bfill`, `Series.backfill`, and `Series.bfill`.
- Added support for `DataFrame.compare` and `Series.compare` with default parameters.

#### Improvements
- Removed the public preview warning message upon importing Snowpark pandas.


## 1.20.0 (2024-07-17)

### Snowpark Python API Updates

#### Improvements

- Added distributed tracing using open telemetry APIs for table stored procedure function in `DataFrame`:
  - `_execute_and_get_query_id`
- Added support for the `arrays_zip` function.
- Improves performance for binary column expression and `df._in` by avoiding unnecessary cast for numeric values. You can enable this optimization by setting `session.eliminate_numeric_sql_value_cast_enabled = True`.
- Improved error message for `write_pandas` when the target table does not exist and `auto_create_table=False`.
- Added open telemetry tracing on UDxF functions in Snowpark.
- Added open telemetry tracing on stored procedure registration in Snowpark.
- Added a new optional parameter called `format_json` to the `Session.SessionBuilder.app_name` function that sets the app name in the `Session.query_tag` in JSON format. By default, this parameter is set to `False`.

#### Bug Fixes
- Fixed a bug where SQL generated for `lag(x, 0)` was incorrect and failed with error message `argument 1 to function LAG needs to be constant, found 'SYSTEM$NULL_TO_FIXED(null)'`.

### Snowpark Local Testing Updates

#### New Features

- Added support for the following APIs:
  - snowflake.snowpark.functions
    - random
- Added new parameters to `patch` function when registering a mocked function:
  - `distinct` allows an alternate function to be specified for when a sql function should be distinct.
  - `pass_column_index` passes a named parameter `column_index` to the mocked function that contains the pandas.Index for the input data.
  - `pass_row_index` passes a named parameter `row_index` to the mocked function that is the 0 indexed row number the function is currently operating on.
  - `pass_input_data` passes a named parameter `input_data` to the mocked function that contains the entire input dataframe for the current expression.
  - Added support for the `column_order` parameter to method `DataFrameWriter.save_as_table`.


#### Bug Fixes
- Fixed a bug that caused DecimalType columns to be incorrectly truncated to integer precision when used in BinaryExpressions.

### Snowpark pandas API Updates

#### New Features
- Added support for `DataFrameGroupBy.all`, `SeriesGroupBy.all`, `DataFrameGroupBy.any`, and `SeriesGroupBy.any`.
- Added support for `DataFrame.nlargest`, `DataFrame.nsmallest`, `Series.nlargest` and `Series.nsmallest`.
- Added support for `replace` and `frac > 1` in `DataFrame.sample` and `Series.sample`.
- Added support for `read_excel` (Uses local pandas for processing)
- Added support for `Series.at`, `Series.iat`, `DataFrame.at`, and `DataFrame.iat`.
- Added support for `Series.dt.isocalendar`.
- Added support for `Series.case_when` except when condition or replacement is callable.
- Added documentation pages for `Index` and its APIs.
- Added support for `DataFrame.assign`.
- Added support for `DataFrame.stack`.
- Added support for `DataFrame.pivot` and `pd.pivot`.
- Added support for `DataFrame.to_csv` and `Series.to_csv`.
- Added partial support for `Series.str.translate` where the values in the `table` are single-codepoint strings.
- Added support for `DataFrame.corr`.
- Allow `df.plot()` and `series.plot()` to be called, materializing the data into the local client
- Added support for `DataFrameGroupBy` and `SeriesGroupBy` aggregations `first` and `last`
- Added support for `DataFrameGroupBy.get_group`.
- Added support for `limit` parameter when `method` parameter is used in `fillna`.
- Added partial support for `Series.str.translate` where the values in the `table` are single-codepoint strings.
- Added support for `DataFrame.corr`.
- Added support for `DataFrame.equals` and `Series.equals`.
- Added support for `DataFrame.reindex` and `Series.reindex`.
- Added support for `Index.astype`.
- Added support for `Index.unique` and `Index.nunique`.
- Added support for `Index.sort_values`.

#### Bug Fixes
- Fixed an issue when using np.where and df.where when the scalar 'other' is the literal 0.
- Fixed a bug regarding precision loss when converting to Snowpark pandas `DataFrame` or `Series` with `dtype=np.uint64`.
- Fixed bug where `values` is set to `index` when `index` and `columns` contain all columns in DataFrame during `pivot_table`.

#### Improvements
- Added support for `Index.copy()`
- Added support for Index APIs: `dtype`, `values`, `item()`, `tolist()`, `to_series()` and `to_frame()`
- Expand support for DataFrames with no rows in `pd.pivot_table` and `DataFrame.pivot_table`.
- Added support for `inplace` parameter in `DataFrame.sort_index` and `Series.sort_index`.


## 1.19.0 (2024-06-25)

### Snowpark Python API Updates

#### New Features

- Added support for `to_boolean` function.
- Added documentation pages for Index and its APIs.

#### Bug Fixes

- Fixed a bug where python stored procedure with table return type fails when run in a task.
- Fixed a bug where df.dropna fails due to `RecursionError: maximum recursion depth exceeded` when the DataFrame has more than 500 columns.
- Fixed a bug where `AsyncJob.result("no_result")` doesn't wait for the query to finish execution.


### Snowpark Local Testing Updates

#### New Features

- Added support for the `strict` parameter when registering UDFs and Stored Procedures.

#### Bug Fixes

- Fixed a bug in convert_timezone that made the setting the source_timezone parameter return an error.
- Fixed a bug where creating DataFrame with empty data of type `DateType` raises `AttributeError`.
- Fixed a bug that table merge fails when update clause exists but no update takes place.
- Fixed a bug in mock implementation of `to_char` that raises `IndexError` when incoming column has nonconsecutive row index.
- Fixed a bug in handling of `CaseExpr` expressions that raises `IndexError` when incoming column has nonconsecutive row index.
- Fixed a bug in implementation of `Column.like` that raises `IndexError` when incoming column has nonconsecutive row index.

#### Improvements

- Added support for type coercion in the implementation of DataFrame.replace, DataFrame.dropna and the mock function `iff`.

### Snowpark pandas API Updates

#### New Features

- Added partial support for `DataFrame.pct_change` and `Series.pct_change` without the `freq` and `limit` parameters.
- Added support for `Series.str.get`.
- Added support for `Series.dt.dayofweek`, `Series.dt.day_of_week`, `Series.dt.dayofyear`, and `Series.dt.day_of_year`.
- Added support for `Series.str.__getitem__` (`Series.str[...]`).
- Added support for `Series.str.lstrip` and `Series.str.rstrip`.
- Added support for `DataFrameGroupBy.size` and `SeriesGroupBy.size`.
- Added support for `DataFrame.expanding` and `Series.expanding` for aggregations `count`, `sum`, `min`, `max`, `mean`, `std`, `var`, and `sem` with `axis=0`.
- Added support for `DataFrame.rolling` and `Series.rolling` for aggregation `count` with `axis=0`.
- Added support for `Series.str.match`.
- Added support for `DataFrame.resample` and `Series.resample` for aggregations `size`, `first`, and `last`.
- Added support for `DataFrameGroupBy.all`, `SeriesGroupBy.all`, `DataFrameGroupBy.any`, and `SeriesGroupBy.any`.
- Added support for `DataFrame.nlargest`, `DataFrame.nsmallest`, `Series.nlargest` and `Series.nsmallest`.
- Added support for `replace` and `frac > 1` in `DataFrame.sample` and `Series.sample`.
- Added support for `read_excel` (Uses local pandas for processing)
- Added support for `Series.at`, `Series.iat`, `DataFrame.at`, and `DataFrame.iat`.
- Added support for `Series.dt.isocalendar`.
- Added support for `Series.case_when` except when condition or replacement is callable.
- Added documentation pages for `Index` and its APIs.
- Added support for `DataFrame.assign`.
- Added support for `DataFrame.stack`.
- Added support for `DataFrame.pivot` and `pd.pivot`.
- Added support for `DataFrame.to_csv` and `Series.to_csv`.
- Added support for `Index.T`.

#### Bug Fixes

- Fixed a bug that causes output of GroupBy.aggregate's columns to be ordered incorrectly.
- Fixed a bug where `DataFrame.describe` on a frame with duplicate columns of differing dtypes could cause an error or incorrect results.
- Fixed a bug in `DataFrame.rolling` and `Series.rolling` so `window=0` now throws `NotImplementedError` instead of `ValueError`

#### Improvements

- Added support for named aggregations in `DataFrame.aggregate` and `Series.aggregate` with `axis=0`.
- `pd.read_csv` reads using the native pandas CSV parser, then uploads data to snowflake using parquet. This enables most of the parameters supported by `read_csv` including date parsing and numeric conversions. Uploading via parquet is roughly twice as fast as uploading via CSV.
- Initial work to support an `pd.Index` directly in Snowpark pandas. Support for `pd.Index` as a first-class component of Snowpark pandas is coming soon.
- Added a lazy index constructor and support for `len`, `shape`, `size`, `empty`, `to_pandas()` and `names`. For `df.index`, Snowpark pandas creates a lazy index object.
- For `df.columns`, Snowpark pandas supports a non-lazy version of an `Index` since the data is already stored locally.

## 1.18.0 (2024-05-28)

### Snowpark Python API Updates

#### Improvements
>>>>>>> e51933fe

- Improved error message to remind users set `{"infer_schema": True}` when reading csv file without specifying its schema.
- Improved error handling for `Session.create_dataframe` when called with more than 512 rows and using `format` or `pyformat` `paramstyle`.

### Snowpark pandas API Updates

#### New Features

- Added `DataFrame.cache_result` and `Series.cache_result` methods for users to persist DataFrames and Series to a temporary table lasting the duration of the session to improve latency of subsequent operations.

#### Bug Fixes

#### Improvements

- Added partial support for `DataFrame.pivot_table` with no `index` parameter, as well as for `margins` parameter.
- Updated the signature of `DataFrame.shift`/`Series.shift`/`DataFrameGroupBy.shift`/`SeriesGroupBy.shift` to match pandas 2.2.1. Snowpark pandas does not yet support the newly-added `suffix` argument, or sequence values of `periods`.
- Re-added support for `Series.str.split`.

#### Bug Fixes

- Fixed how we support mixed columns for string methods (`Series.str.*`).

### Snowpark Local Testing Updates

#### New Features

- Added support for the following DataFrameReader read options to file formats `csv` and `json`:
  - PURGE
  - PATTERN
  - INFER_SCHEMA with value being `False`
  - ENCODING with value being `UTF8`
- Added support for `DataFrame.analytics.moving_agg` and `DataFrame.analytics.cumulative_agg_agg`.
- Added support for `if_not_exists` parameter during UDF and stored procedure registration.

#### Bug Fixes

- Fixed a bug that when processing time format, fractional second part is not handled properly.
- Fixed a bug that caused function calls on `*` to fail.
- Fixed a bug that prevented creation of map and struct type objects.
- Fixed a bug that function `date_add` was unable to handle some numeric types.
- Fixed a bug that `TimestampType` casting resulted in incorrect data.
- Fixed a bug that caused `DecimalType` data to have incorrect precision in some cases.
- Fixed a bug where referencing missing table or view raises confusing `IndexError`.
- Fixed a bug that mocked function `to_timestamp_ntz` can not handle None data.
- Fixed a bug that mocked UDFs handles output data of None improperly.
- Fixed a bug where `DataFrame.with_column_renamed` ignores attributes from parent DataFrames after join operations.
- Fixed a bug that integer precision of large value gets lost when converted to pandas DataFrame.
- Fixed a bug that the schema of datetime object is wrong when create DataFrame from a pandas DataFrame.
- Fixed a bug in the implementation of `Column.equal_nan` where null data is handled incorrectly.
- Fixed a bug where `DataFrame.drop` ignore attributes from parent DataFrames after join operations.
- Fixed a bug in mocked function `date_part` where Column type is set wrong.
- Fixed a bug where `DataFrameWriter.save_as_table` does not raise exceptions when inserting null data into non-nullable columns.
- Fixed a bug in the implementation of `DataFrameWriter.save_as_table` where
  - Append or Truncate fails when incoming data has different schema than existing table.
  - Truncate fails when incoming data does not specify columns that are nullable.

#### Improvements

- Removed dependency check for `pyarrow` as it is not used.
- Improved target type coverage of `Column.cast`, adding support for casting to boolean and all integral types.
- Aligned error experience when calling UDFs and stored procedures.
- Added appropriate error messages for `is_permanent` and `anonymous` options in UDFs and stored procedures registration to make it more clear that those features are not yet supported.
- File read operation with unsupported options and values now raises `NotImplementedError` instead of warnings and unclear error information.

## 1.17.0 (2024-05-21)

### Snowpark Python API Updates

#### New Features

- Added support to add a comment on tables and views using the functions listed below:
  - `DataFrameWriter.save_as_table`
  - `DataFrame.create_or_replace_view`
  - `DataFrame.create_or_replace_temp_view`
  - `DataFrame.create_or_replace_dynamic_table`

#### Improvements

- Improved error message to remind users to set `{"infer_schema": True}` when reading CSV file without specifying its schema.

### Snowpark pandas API Updates

#### New Features

- Start of Public Preview of Snowpark pandas API. Refer to the [Snowpark pandas API Docs](https://docs.snowflake.com/developer-guide/snowpark/python/snowpark-pandas) for more details.

### Snowpark Local Testing Updates

#### New Features

- Added support for NumericType and VariantType data conversion in the mocked function `to_timestamp_ltz`, `to_timestamp_ntz`, `to_timestamp_tz` and `to_timestamp`.
- Added support for DecimalType, BinaryType, ArrayType, MapType, TimestampType, DateType and TimeType data conversion in the mocked function `to_char`.
- Added support for the following APIs:
  - snowflake.snowpark.functions:
    - to_varchar
  - snowflake.snowpark.DataFrame:
    - pivot
  - snowflake.snowpark.Session:
    - cancel_all
- Introduced a new exception class `snowflake.snowpark.mock.exceptions.SnowparkLocalTestingException`.
- Added support for casting to FloatType

#### Bug Fixes

- Fixed a bug that stored procedure and UDF should not remove imports already in the `sys.path` during the clean-up step.
- Fixed a bug that when processing datetime format, the fractional second part is not handled properly.
- Fixed a bug that on Windows platform that file operations was unable to properly handle file separator in directory name.
- Fixed a bug that on Windows platform that when reading a pandas dataframe, IntervalType column with integer data can not be processed.
- Fixed a bug that prevented users from being able to select multiple columns with the same alias.
- Fixed a bug that `Session.get_current_[schema|database|role|user|account|warehouse]` returns upper-cased identifiers when identifiers are quoted.
- Fixed a bug that function `substr` and `substring` can not handle 0-based `start_expr`.

#### Improvements

- Standardized the error experience by raising `SnowparkLocalTestingException` in error cases which is on par with `SnowparkSQLException` raised in non-local execution.
- Improved error experience of `Session.write_pandas` method that `NotImplementError` will be raised when called.
- Aligned error experience with reusing a closed session in non-local execution.

## 1.16.0 (2024-05-07)

### New Features

- Support stored procedure register with packages given as Python modules.
- Added snowflake.snowpark.Session.lineage.trace to explore data lineage of snowfake objects.
- Added support for structured type schema parsing.

### Bug Fixes

- Fixed a bug when inferring schema, single quotes are added to stage files already have single quotes.

### Local Testing Updates

#### New Features

- Added support for StringType, TimestampType and VariantType data conversion in the mocked function `to_date`.
- Added support for the following APIs:
  - snowflake.snowpark.functions
    - get
    - concat
    - concat_ws

#### Bug Fixes

- Fixed a bug that caused `NaT` and `NaN` values to not be recognized.
- Fixed a bug where, when inferring a schema, single quotes were added to stage files that already had single quotes.
- Fixed a bug where `DataFrameReader.csv` was unable to handle quoted values containing a delimiter.
- Fixed a bug that when there is `None` value in an arithmetic calculation, the output should remain `None` instead of `math.nan`.
- Fixed a bug in function `sum` and `covar_pop` that when there is `math.nan` in the data, the output should also be `math.nan`.
- Fixed a bug that stage operation can not handle directories.
- Fixed a bug that `DataFrame.to_pandas` should take Snowflake numeric types with precision 38 as `int64`.

## 1.15.0 (2024-04-24)

### New Features

- Added `truncate` save mode in `DataFrameWrite` to overwrite existing tables by truncating the underlying table instead of dropping it.
- Added telemetry to calculate query plan height and number of duplicate nodes during collect operations.
- Added the functions below to unload data from a `DataFrame` into one or more files in a stage:
  - `DataFrame.write.json`
  - `DataFrame.write.csv`
  - `DataFrame.write.parquet`
- Added distributed tracing using open telemetry APIs for action functions in `DataFrame` and `DataFrameWriter`:
  - snowflake.snowpark.DataFrame:
    - collect
    - collect_nowait
    - to_pandas
    - count
    - show
  - snowflake.snowpark.DataFrameWriter:
    - save_as_table
- Added support for snow:// URLs to `snowflake.snowpark.Session.file.get` and `snowflake.snowpark.Session.file.get_stream`
- Added support to register stored procedures and UDxFs with a `comment`.
- UDAF client support is ready for public preview. Please stay tuned for the Snowflake announcement of UDAF public preview.
- Added support for dynamic pivot.  This feature is currently in private preview.

### Improvements

- Improved the generated query performance for both compilation and execution by converting duplicate subqueries to Common Table Expressions (CTEs). It is still an experimental feature not enabled by default, and can be enabled by setting `session.cte_optimization_enabled` to `True`.

### Bug Fixes

- Fixed a bug where `statement_params` was not passed to query executions that register stored procedures and user defined functions.
- Fixed a bug causing `snowflake.snowpark.Session.file.get_stream` to fail for quoted stage locations.
- Fixed a bug that an internal type hint in `utils.py` might raise AttributeError in case the underlying module can not be found.

### Local Testing Updates

#### New Features

- Added support for registering UDFs and stored procedures.
- Added support for the following APIs:
  - snowflake.snowpark.Session:
    - file.put
    - file.put_stream
    - file.get
    - file.get_stream
    - read.json
    - add_import
    - remove_import
    - get_imports
    - clear_imports
    - add_packages
    - add_requirements
    - clear_packages
    - remove_package
    - udf.register
    - udf.register_from_file
    - sproc.register
    - sproc.register_from_file
  - snowflake.snowpark.functions
    - current_database
    - current_session
    - date_trunc
    - object_construct
    - object_construct_keep_null
    - pow
    - sqrt
    - udf
    - sproc
- Added support for StringType, TimestampType and VariantType data conversion in the mocked function `to_time`.

#### Bug Fixes

- Fixed a bug that null filled columns for constant functions.
- Fixed a bug that implementation of to_object, to_array and to_binary to better handle null inputs.
- Fixed a bug that timestamp data comparison can not handle year beyond 2262.
- Fixed a bug that `Session.builder.getOrCreate` should return the created mock session.

## 1.14.0 (2024-03-20)

### New Features

- Added support for creating vectorized UDTFs with `process` method.
- Added support for dataframe functions:
  - to_timestamp_ltz
  - to_timestamp_ntz
  - to_timestamp_tz
  - locate
- Added support for ASOF JOIN type.
- Added support for the following local testing APIs:
  - snowflake.snowpark.functions:
    - to_double
    - to_timestamp
    - to_timestamp_ltz
    - to_timestamp_ntz
    - to_timestamp_tz
    - greatest
    - least
    - convert_timezone
    - dateadd
    - date_part
  - snowflake.snowpark.Session:
    - get_current_account
    - get_current_warehouse
    - get_current_role
    - use_schema
    - use_warehouse
    - use_database
    - use_role

### Bug Fixes

- Fixed a bug in `SnowflakePlanBuilder` that `save_as_table` does not filter column that name start with '$' and follow by number correctly.
- Fixed a bug that statement parameters may have no effect when resolving imports and packages.
- Fixed bugs in local testing:
  - LEFT ANTI and LEFT SEMI joins drop rows with null values.
  - DataFrameReader.csv incorrectly parses data when the optional parameter `field_optionally_enclosed_by` is specified.
  - Column.regexp only considers the first entry when `pattern` is a `Column`.
  - Table.update raises `KeyError` when updating null values in the rows.
  - VARIANT columns raise errors at `DataFrame.collect`.
  - `count_distinct` does not work correctly when counting.
  - Null values in integer columns raise `TypeError`.

### Improvements

- Added telemetry to local testing.
- Improved the error message of `DataFrameReader` to raise `FileNotFound` error when reading a path that does not exist or when there are no files under the path.

## 1.13.0 (2024-02-26)

### New Features

- Added support for an optional `date_part` argument in function `last_day`.
- `SessionBuilder.app_name` will set the query_tag after the session is created.
- Added support for the following local testing functions:
  - current_timestamp
  - current_date
  - current_time
  - strip_null_value
  - upper
  - lower
  - length
  - initcap

### Improvements

- Added cleanup logic at interpreter shutdown to close all active sessions.
- Closing sessions within stored procedures now is a no-op logging a warning instead of raising an error.

### Bug Fixes

- Fixed a bug in `DataFrame.to_local_iterator` where the iterator could yield wrong results if another query is executed before the iterator finishes due to wrong isolation level. For details, please see #945.
- Fixed a bug that truncated table names in error messages while running a plan with local testing enabled.
- Fixed a bug that `Session.range` returns empty result when the range is large.

## 1.12.1 (2024-02-08)

### Improvements

- Use `split_blocks=True` by default during `to_pandas` conversion, for optimal memory allocation. This parameter is passed to `pyarrow.Table.to_pandas`, which enables `PyArrow` to split the memory allocation into smaller, more manageable blocks instead of allocating a single contiguous block. This results in better memory management when dealing with larger datasets.

### Bug Fixes

- Fixed a bug in `DataFrame.to_pandas` that caused an error when evaluating on a Dataframe with an `IntergerType` column with null values.

## 1.12.0 (2024-01-30)

### New Features

- Exposed `statement_params` in `StoredProcedure.__call__`.
- Added two optional arguments to `Session.add_import`.
  - `chunk_size`: The number of bytes to hash per chunk of the uploaded files.
  - `whole_file_hash`: By default only the first chunk of the uploaded import is hashed to save time. When this is set to True each uploaded file is fully hashed instead.
- Added parameters `external_access_integrations` and `secrets` when creating a UDAF from Snowpark Python to allow integration with external access.
- Added a new method `Session.append_query_tag`. Allows an additional tag to be added to the current query tag by appending it as a comma separated value.
- Added a new method `Session.update_query_tag`. Allows updates to a JSON encoded dictionary query tag.
- `SessionBuilder.getOrCreate` will now attempt to replace the singleton it returns when token expiration has been detected.
- Added support for new functions in `snowflake.snowpark.functions`:
  - `array_except`
  - `create_map`
  - `sign`/`signum`
- Added the following functions to `DataFrame.analytics`:
  - Added the `moving_agg` function in `DataFrame.analytics` to enable moving aggregations like sums and averages with multiple window sizes.
  - Added the `cummulative_agg` function in `DataFrame.analytics` to enable commulative aggregations like sums and averages on multiple columns.
  - Added the `compute_lag` and `compute_lead` functions in `DataFrame.analytics` for enabling lead and lag calculations on multiple columns.
  - Added the `time_series_agg` function in `DataFrame.analytics` to enable time series aggregations like sums and averages with multiple time windows.

### Bug Fixes

- Fixed a bug in `DataFrame.na.fill` that caused Boolean values to erroneously override integer values.
- Fixed a bug in `Session.create_dataframe` where the Snowpark DataFrames created using pandas DataFrames were not inferring the type for timestamp columns correctly. The behavior is as follows:
  - Earlier timestamp columns without a timezone would be converted to nanosecond epochs and inferred as `LongType()`, but will now be correctly maintained as timestamp values and be inferred as `TimestampType(TimestampTimeZone.NTZ)`.
  - Earlier timestamp columns with a timezone would be inferred as `TimestampType(TimestampTimeZone.NTZ)` and loose timezone information but will now be correctly inferred as `TimestampType(TimestampTimeZone.LTZ)` and timezone information is retained correctly.
  - Set session parameter `PYTHON_SNOWPARK_USE_LOGICAL_TYPE_FOR_CREATE_DATAFRAME` to revert back to old behavior. It is recommended that you update your code to align with correct behavior because the parameter will be removed in the future.
- Fixed a bug that `DataFrame.to_pandas` gets decimal type when scale is not 0, and creates an object dtype in `pandas`. Instead, we cast the value to a float64 type.
- Fixed bugs that wrongly flattened the generated SQL when one of the following happens:
  - `DataFrame.filter()` is called after `DataFrame.sort().limit()`.
  - `DataFrame.sort()` or `filter()` is called on a DataFrame that already has a window function or sequence-dependent data generator column.
    For instance, `df.select("a", seq1().alias("b")).select("a", "b").sort("a")` won't flatten the sort clause anymore.
  - a window or sequence-dependent data generator column is used after `DataFrame.limit()`. For instance, `df.limit(10).select(row_number().over())` won't flatten the limit and select in the generated SQL.
- Fixed a bug where aliasing a DataFrame column raised an error when the DataFame was copied from another DataFrame with an aliased column. For instance,

  ```python
  df = df.select(col("a").alias("b"))
  df = copy(df)
  df.select(col("b").alias("c"))  # threw an error. Now it's fixed.
  ```

- Fixed a bug in `Session.create_dataframe` that the non-nullable field in a schema is not respected for boolean type. Note that this fix is only effective when the user has the privilege to create a temp table.
- Fixed a bug in SQL simplifier where non-select statements in `session.sql` dropped a SQL query when used with `limit()`.
- Fixed a bug that raised an exception when session parameter `ERROR_ON_NONDETERMINISTIC_UPDATE` is true.

### Behavior Changes (API Compatible)

- When parsing data types during a `to_pandas` operation, we rely on GS precision value to fix precision issues for large integer values. This may affect users where a column that was earlier returned as `int8` gets returned as `int64`. Users can fix this by explicitly specifying precision values for their return column.
- Aligned behavior for `Session.call` in case of table stored procedures where running `Session.call` would not trigger stored procedure unless a `collect()` operation was performed.
- `StoredProcedureRegistration` will now automatically add `snowflake-snowpark-python` as a package dependency. The added dependency will be on the client's local version of the library and an error is thrown if the server cannot support that version.

## 1.11.1 (2023-12-07)

### Bug Fixes

- Fixed a bug that numpy should not be imported at the top level of mock module.
- Added support for these new functions in `snowflake.snowpark.functions`:
  - `from_utc_timestamp`
  - `to_utc_timestamp`

## 1.11.0 (2023-12-05)

### New Features

- Add the `conn_error` attribute to `SnowflakeSQLException` that stores the whole underlying exception from `snowflake-connector-python`.
- Added support for `RelationalGroupedDataframe.pivot()` to access `pivot` in the following pattern `Dataframe.group_by(...).pivot(...)`.
- Added experimental feature: Local Testing Mode, which allows you to create and operate on Snowpark Python DataFrames locally without connecting to a Snowflake account. You can use the local testing framework to test your DataFrame operations locally, on your development machine or in a CI (continuous integration) pipeline, before deploying code changes to your account.

- Added support for `arrays_to_object` new functions in `snowflake.snowpark.functions`.
- Added support for the vector data type.

### Dependency Updates

- Bumped cloudpickle dependency to work with `cloudpickle==2.2.1`
- Updated ``snowflake-connector-python`` to `3.4.0`.

### Bug Fixes

- DataFrame column names quoting check now supports newline characters.
- Fix a bug where a DataFrame generated by `session.read.with_metadata` creates inconsistent table when doing `df.write.save_as_table`.

## 1.10.0 (2023-11-03)

### New Features

- Added support for managing case sensitivity in `DataFrame.to_local_iterator()`.
- Added support for specifying vectorized UDTF's input column names by using the optional parameter `input_names` in `UDTFRegistration.register/register_file` and `functions.pandas_udtf`. By default, `RelationalGroupedDataFrame.applyInPandas` will infer the column names from current dataframe schema.
- Add `sql_error_code` and `raw_message` attributes to `SnowflakeSQLException` when it is caused by a SQL exception.

### Bug Fixes

- Fixed a bug in `DataFrame.to_pandas()` where converting snowpark dataframes to pandas dataframes was losing precision on integers with more than 19 digits.
- Fixed a bug that `session.add_packages` can not handle requirement specifier that contains project name with underscore and version.
- Fixed a bug in `DataFrame.limit()` when `offset` is used and the parent `DataFrame` uses `limit`. Now the `offset` won't impact the parent DataFrame's `limit`.
- Fixed a bug in `DataFrame.write.save_as_table` where dataframes created from read api could not save data into snowflake because of invalid column name `$1`.

### Behavior change

- Changed the behavior of `date_format`:
  - The `format` argument changed from optional to required.
  - The returned result changed from a date object to a date-formatted string.
- When a window function, or a sequence-dependent data generator (`normal`, `zipf`, `uniform`, `seq1`, `seq2`, `seq4`, `seq8`) function is used, the sort and filter operation will no longer be flattened when generating the query.

## 1.9.0 (2023-10-13)

### New Features

- Added support for the Python 3.11 runtime environment.

### Dependency updates

- Added back the dependency of `typing-extensions`.

### Bug Fixes

- Fixed a bug where imports from permanent stage locations were ignored for temporary stored procedures, UDTFs, UDFs, and UDAFs.
- Revert back to using CTAS (create table as select) statement for `Dataframe.writer.save_as_table` which does not need insert permission for writing tables.

### New Features
- Support `PythonObjJSONEncoder` json-serializable objects for `ARRAY` and `OBJECT` literals.

## 1.8.0 (2023-09-14)

### New Features

- Added support for VOLATILE/IMMUTABLE keyword when registering UDFs.
- Added support for specifying clustering keys when saving dataframes using `DataFrame.save_as_table`.
- Accept `Iterable` objects input for `schema` when creating dataframes using `Session.create_dataframe`.
- Added the property `DataFrame.session` to return a `Session` object.
- Added the property `Session.session_id` to return an integer that represents session ID.
- Added the property `Session.connection` to return a `SnowflakeConnection` object .

- Added support for creating a Snowpark session from a configuration file or environment variables.

### Dependency updates

- Updated ``snowflake-connector-python`` to 3.2.0.

### Bug Fixes

- Fixed a bug where automatic package upload would raise `ValueError` even when compatible package version were added in `session.add_packages`.
- Fixed a bug where table stored procedures were not registered correctly when using `register_from_file`.
- Fixed a bug where dataframe joins failed with `invalid_identifier` error.
- Fixed a bug where `DataFrame.copy` disables SQL simplfier for the returned copy.
- Fixed a bug where `session.sql().select()` would fail if any parameters are specified to `session.sql()`

## 1.7.0 (2023-08-28)

### New Features

- Added parameters `external_access_integrations` and `secrets` when creating a UDF, UDTF or Stored Procedure from Snowpark Python to allow integration with external access.
- Added support for these new functions in `snowflake.snowpark.functions`:
  - `array_flatten`
  - `flatten`
- Added support for `apply_in_pandas` in `snowflake.snowpark.relational_grouped_dataframe`.
- Added support for replicating your local Python environment on Snowflake via `Session.replicate_local_environment`.

### Bug Fixes

- Fixed a bug where `session.create_dataframe` fails to properly set nullable columns where nullability was affected by order or data was given.
- Fixed a bug where `DataFrame.select` could not identify and alias columns in presence of table functions when output columns of table function overlapped with columns in dataframe.

### Behavior Changes

- When creating stored procedures, UDFs, UDTFs, UDAFs with parameter `is_permanent=False` will now create temporary objects even when `stage_name` is provided. The default value of `is_permanent` is `False` which is why if this value is not explicitly set to `True` for permanent objects, users will notice a change in behavior.
- `types.StructField` now enquotes column identifier by default.

## 1.6.1 (2023-08-02)

### New Features

- Added support for these new functions in `snowflake.snowpark.functions`:
  - `array_sort`
  - `sort_array`
  - `array_min`
  - `array_max`
  - `explode_outer`
- Added support for pure Python packages specified via `Session.add_requirements` or `Session.add_packages`. They are now usable in stored procedures and UDFs even if packages are not present on the Snowflake Anaconda channel.
  - Added Session parameter `custom_packages_upload_enabled` and `custom_packages_force_upload_enabled` to enable the support for pure Python packages feature mentioned above. Both parameters default to `False`.
- Added support for specifying package requirements by passing a Conda environment yaml file to `Session.add_requirements`.
- Added support for asynchronous execution of multi-query dataframes that contain binding variables.
- Added support for renaming multiple columns in `DataFrame.rename`.
- Added support for Geometry datatypes.
- Added support for `params` in `session.sql()` in stored procedures.
- Added support for user-defined aggregate functions (UDAFs). This feature is currently in private preview.
- Added support for vectorized UDTFs (user-defined table functions). This feature is currently in public preview.
- Added support for Snowflake Timestamp variants (i.e., `TIMESTAMP_NTZ`, `TIMESTAMP_LTZ`, `TIMESTAMP_TZ`)
  - Added `TimestampTimezone` as an argument in `TimestampType` constructor.
  - Added type hints `NTZ`, `LTZ`, `TZ` and `Timestamp` to annotate functions when registering UDFs.

### Improvements

- Removed redundant dependency `typing-extensions`.
- `DataFrame.cache_result` now creates temp table fully qualified names under current database and current schema.

### Bug Fixes

- Fixed a bug where type check happens on pandas before it is imported.
- Fixed a bug when creating a UDF from `numpy.ufunc`.
- Fixed a bug where `DataFrame.union` was not generating the correct `Selectable.schema_query` when SQL simplifier is enabled.

### Behavior Changes

- `DataFrameWriter.save_as_table` now respects the `nullable` field of the schema provided by the user or the inferred schema based on data from user input.

### Dependency updates

- Updated ``snowflake-connector-python`` to 3.0.4.

## 1.5.1 (2023-06-20)

### New Features

- Added support for the Python 3.10 runtime environment.

## 1.5.0 (2023-06-09)

### Behavior Changes

- Aggregation results, from functions such as `DataFrame.agg` and `DataFrame.describe`, no longer strip away non-printing characters from column names.

### New Features

- Added support for the Python 3.9 runtime environment.
- Added support for new functions in `snowflake.snowpark.functions`:
  - `array_generate_range`
  - `array_unique_agg`
  - `collect_set`
  - `sequence`
- Added support for registering and calling stored procedures with `TABLE` return type.
- Added support for parameter `length` in `StringType()` to specify the maximum number of characters that can be stored by the column.
- Added the alias `functions.element_at()` for `functions.get()`.
- Added the alias `Column.contains` for `functions.contains`.
- Added experimental feature `DataFrame.alias`.
- Added support for querying metadata columns from stage when creating `DataFrame` using `DataFrameReader`.
- Added support for `StructType.add` to append more fields to existing `StructType` objects.
- Added support for parameter `execute_as` in `StoredProcedureRegistration.register_from_file()` to specify stored procedure caller rights.

### Bug Fixes

- Fixed a bug where the `Dataframe.join_table_function` did not run all of the necessary queries to set up the join table function when SQL simplifier was enabled.
- Fixed type hint declaration for custom types - `ColumnOrName`, `ColumnOrLiteralStr`, `ColumnOrSqlExpr`, `LiteralType` and `ColumnOrLiteral` that were breaking `mypy` checks.
- Fixed a bug where `DataFrameWriter.save_as_table` and `DataFrame.copy_into_table` failed to parse fully qualified table names.

## 1.4.0 (2023-04-24)

### New Features

- Added support for `session.getOrCreate`.
- Added support for alias `Column.getField`.
- Added support for new functions in `snowflake.snowpark.functions`:
  - `date_add` and `date_sub` to make add and subtract operations easier.
  - `daydiff`
  - `explode`
  - `array_distinct`.
  - `regexp_extract`.
  - `struct`.
  - `format_number`.
  - `bround`.
  - `substring_index`
- Added parameter `skip_upload_on_content_match` when creating UDFs, UDTFs and stored procedures using `register_from_file` to skip uploading files to a stage if the same version of the files are already on the stage.
- Added support for `DataFrameWriter.save_as_table` method to take table names that contain dots.
- Flattened generated SQL when `DataFrame.filter()` or `DataFrame.order_by()` is followed by a projection statement (e.g. `DataFrame.select()`, `DataFrame.with_column()`).
- Added support for creating dynamic tables _(in private preview)_ using `Dataframe.create_or_replace_dynamic_table`.
- Added an optional argument `params` in `session.sql()` to support binding variables. Note that this is not supported in stored procedures yet.

### Bug Fixes

- Fixed a bug in `strtok_to_array` where an exception was thrown when a delimiter was passed in.
- Fixed a bug in `session.add_import` where the module had the same namespace as other dependencies.

## 1.3.0 (2023-03-28)

### New Features

- Added support for `delimiters` parameter in `functions.initcap()`.
- Added support for `functions.hash()` to accept a variable number of input expressions.
- Added API `Session.RuntimeConfig` for getting/setting/checking the mutability of any runtime configuration.
- Added support managing case sensitivity in `Row` results from `DataFrame.collect` using `case_sensitive` parameter.
- Added API `Session.conf` for getting, setting or checking the mutability of any runtime configuration.
- Added support for managing case sensitivity in `Row` results from `DataFrame.collect` using `case_sensitive` parameter.
- Added indexer support for `snowflake.snowpark.types.StructType`.
- Added a keyword argument `log_on_exception` to `Dataframe.collect` and `Dataframe.collect_no_wait` to optionally disable error logging for SQL exceptions.

### Bug Fixes

- Fixed a bug where a DataFrame set operation(`DataFrame.substract`, `DataFrame.union`, etc.) being called after another DataFrame set operation and `DataFrame.select` or `DataFrame.with_column` throws an exception.
- Fixed a bug where chained sort statements are overwritten by the SQL simplifier.

### Improvements

- Simplified JOIN queries to use constant subquery aliases (`SNOWPARK_LEFT`, `SNOWPARK_RIGHT`) by default. Users can disable this at runtime with `session.conf.set('use_constant_subquery_alias', False)` to use randomly generated alias names instead.
- Allowed specifying statement parameters in `session.call()`.
- Enabled the uploading of large pandas DataFrames in stored procedures by defaulting to a chunk size of 100,000 rows.

## 1.2.0 (2023-03-02)

### New Features

- Added support for displaying source code as comments in the generated scripts when registering stored procedures. This
  is enabled by default, turn off by specifying `source_code_display=False` at registration.
- Added a parameter `if_not_exists` when creating a UDF, UDTF or Stored Procedure from Snowpark Python to ignore creating the specified function or procedure if it already exists.
- Accept integers when calling `snowflake.snowpark.functions.get` to extract value from array.
- Added `functions.reverse` in functions to open access to Snowflake built-in function
  [reverse](https://docs.snowflake.com/en/sql-reference/functions/reverse).
- Added parameter `require_scoped_url` in snowflake.snowflake.files.SnowflakeFile.open() `(in Private Preview)` to replace `is_owner_file` is marked for deprecation.

### Bug Fixes

- Fixed a bug that overwrote `paramstyle` to `qmark` when creating a Snowpark session.
- Fixed a bug where `df.join(..., how="cross")` fails with `SnowparkJoinException: (1112): Unsupported using join type 'Cross'`.
- Fixed a bug where querying a `DataFrame` column created from chained function calls used a wrong column name.

## 1.1.0 (2023-01-26)

### New Features:

- Added `asc`, `asc_nulls_first`, `asc_nulls_last`, `desc`, `desc_nulls_first`, `desc_nulls_last`, `date_part` and `unix_timestamp` in functions.
- Added the property `DataFrame.dtypes` to return a list of column name and data type pairs.
- Added the following aliases:
  - `functions.expr()` for `functions.sql_expr()`.
  - `functions.date_format()` for `functions.to_date()`.
  - `functions.monotonically_increasing_id()` for `functions.seq8()`
  - `functions.from_unixtime()` for `functions.to_timestamp()`

### Bug Fixes:

- Fixed a bug in SQL simplifier that didn’t handle Column alias and join well in some cases. See https://github.com/snowflakedb/snowpark-python/issues/658 for details.
- Fixed a bug in SQL simplifier that generated wrong column names for function calls, NaN and INF.

### Improvements

- The session parameter `PYTHON_SNOWPARK_USE_SQL_SIMPLIFIER` is `True` after Snowflake 7.3 was released. In snowpark-python, `session.sql_simplifier_enabled` reads the value of `PYTHON_SNOWPARK_USE_SQL_SIMPLIFIER` by default, meaning that the SQL simplfier is enabled by default after the Snowflake 7.3 release. To turn this off, set `PYTHON_SNOWPARK_USE_SQL_SIMPLIFIER` in Snowflake to `False` or run `session.sql_simplifier_enabled = False` from Snowpark. It is recommended to use the SQL simplifier because it helps to generate more concise SQL.

## 1.0.0 (2022-11-01)

### New Features

- Added `Session.generator()` to create a new `DataFrame` using the Generator table function.
- Added a parameter `secure` to the functions that create a secure UDF or UDTF.

## 0.12.0 (2022-10-14)

### New Features

- Added new APIs for async job:
  - `Session.create_async_job()` to create an `AsyncJob` instance from a query id.
  - `AsyncJob.result()` now accepts argument `result_type` to return the results in different formats.
  - `AsyncJob.to_df()` returns a `DataFrame` built from the result of this asynchronous job.
  - `AsyncJob.query()` returns the SQL text of the executed query.
- `DataFrame.agg()` and `RelationalGroupedDataFrame.agg()` now accept variable-length arguments.
- Added parameters `lsuffix` and `rsuffix` to `DataFram.join()` and `DataFrame.cross_join()` to conveniently rename overlapping columns.
- Added `Table.drop_table()` so you can drop the temp table after `DataFrame.cache_result()`. `Table` is also a context manager so you can use the `with` statement to drop the cache temp table after use.
- Added `Session.use_secondary_roles()`.
- Added functions `first_value()` and `last_value()`. (contributed by @chasleslr)
- Added `on` as an alias for `using_columns` and `how` as an alias for `join_type` in `DataFrame.join()`.

### Bug Fixes

- Fixed a bug in `Session.create_dataframe()` that raised an error when `schema` names had special characters.
- Fixed a bug in which options set in `Session.read.option()` were not passed to `DataFrame.copy_into_table()` as default values.
- Fixed a bug in which `DataFrame.copy_into_table()` raises an error when a copy option has single quotes in the value.

## 0.11.0 (2022-09-28)

### Behavior Changes

- `Session.add_packages()` now raises `ValueError` when the version of a package cannot be found in Snowflake Anaconda channel. Previously, `Session.add_packages()` succeeded, and a `SnowparkSQLException` exception was raised later in the UDF/SP registration step.

### New Features:

- Added method `FileOperation.get_stream()` to support downloading stage files as stream.
- Added support in `functions.ntiles()` to accept int argument.
- Added the following aliases:
  - `functions.call_function()` for `functions.call_builtin()`.
  - `functions.function()` for `functions.builtin()`.
  - `DataFrame.order_by()` for `DataFrame.sort()`
  - `DataFrame.orderBy()` for `DataFrame.sort()`
- Improved `DataFrame.cache_result()` to return a more accurate `Table` class instead of a `DataFrame` class.
- Added support to allow `session` as the first argument when calling `StoredProcedure`.

### Improvements

- Improved nested query generation by flattening queries when applicable.
  - This improvement could be enabled by setting `Session.sql_simplifier_enabled = True`.
  - `DataFrame.select()`, `DataFrame.with_column()`, `DataFrame.drop()` and other select-related APIs have more flattened SQLs.
  - `DataFrame.union()`, `DataFrame.union_all()`, `DataFrame.except_()`, `DataFrame.intersect()`, `DataFrame.union_by_name()` have flattened SQLs generated when multiple set operators are chained.
- Improved type annotations for async job APIs.

### Bug Fixes

- Fixed a bug in which `Table.update()`, `Table.delete()`, `Table.merge()` try to reference a temp table that does not exist.

## 0.10.0 (2022-09-16)

### New Features:

- Added experimental APIs for evaluating Snowpark dataframes with asynchronous queries:
  - Added keyword argument `block` to the following action APIs on Snowpark dataframes (which execute queries) to allow asynchronous evaluations:
    - `DataFrame.collect()`, `DataFrame.to_local_iterator()`, `DataFrame.to_pandas()`, `DataFrame.to_pandas_batches()`, `DataFrame.count()`, `DataFrame.first()`.
    - `DataFrameWriter.save_as_table()`, `DataFrameWriter.copy_into_location()`.
    - `Table.delete()`, `Table.update()`, `Table.merge()`.
  - Added method `DataFrame.collect_nowait()` to allow asynchronous evaluations.
  - Added class `AsyncJob` to retrieve results from asynchronously executed queries and check their status.
- Added support for `table_type` in `Session.write_pandas()`. You can now choose from these `table_type` options: `"temporary"`, `"temp"`, and `"transient"`.
- Added support for using Python structured data (`list`, `tuple` and `dict`) as literal values in Snowpark.
- Added keyword argument `execute_as` to `functions.sproc()` and `session.sproc.register()` to allow registering a stored procedure as a caller or owner.
- Added support for specifying a pre-configured file format when reading files from a stage in Snowflake.

### Improvements:

- Added support for displaying details of a Snowpark session.

### Bug Fixes:

- Fixed a bug in which `DataFrame.copy_into_table()` and `DataFrameWriter.save_as_table()` mistakenly created a new table if the table name is fully qualified, and the table already exists.

### Deprecations:

- Deprecated keyword argument `create_temp_table` in `Session.write_pandas()`.
- Deprecated invoking UDFs using arguments wrapped in a Python list or tuple. You can use variable-length arguments without a list or tuple.

### Dependency updates

- Updated ``snowflake-connector-python`` to 2.7.12.

## 0.9.0 (2022-08-30)

### New Features:

- Added support for displaying source code as comments in the generated scripts when registering UDFs.
  This feature is turned on by default. To turn it off, pass the new keyword argument `source_code_display` as `False` when calling `register()` or `@udf()`.
- Added support for calling table functions from `DataFrame.select()`, `DataFrame.with_column()` and `DataFrame.with_columns()` which now take parameters of type `table_function.TableFunctionCall` for columns.
- Added keyword argument `overwrite` to `session.write_pandas()` to allow overwriting contents of a Snowflake table with that of a pandas DataFrame.
- Added keyword argument `column_order` to `df.write.save_as_table()` to specify the matching rules when inserting data into table in append mode.
- Added method `FileOperation.put_stream()` to upload local files to a stage via file stream.
- Added methods `TableFunctionCall.alias()` and `TableFunctionCall.as_()` to allow aliasing the names of columns that come from the output of table function joins.
- Added function `get_active_session()` in module `snowflake.snowpark.context` to get the current active Snowpark session.

### Bug Fixes:

- Fixed a bug in which batch insert should not raise an error when `statement_params` is not passed to the function.
- Fixed a bug in which column names should be quoted when `session.create_dataframe()` is called with dicts and a given schema.
- Fixed a bug in which creation of table should be skipped if the table already exists and is in append mode when calling `df.write.save_as_table()`.
- Fixed a bug in which third-party packages with underscores cannot be added when registering UDFs.

### Improvements:

- Improved function `function.uniform()` to infer the types of inputs `max_` and `min_` and cast the limits to `IntegerType` or `FloatType` correspondingly.

## 0.8.0 (2022-07-22)

### New Features:

- Added keyword only argument `statement_params` to the following methods to allow for specifying statement level parameters:
  - `collect`, `to_local_iterator`, `to_pandas`, `to_pandas_batches`,
    `count`, `copy_into_table`, `show`, `create_or_replace_view`, `create_or_replace_temp_view`, `first`, `cache_result`
    and `random_split` on class `snowflake.snowpark.Dateframe`.
  - `update`, `delete` and `merge` on class `snowflake.snowpark.Table`.
  - `save_as_table` and `copy_into_location` on class `snowflake.snowpark.DataFrameWriter`.
  - `approx_quantile`, `statement_params`, `cov` and `crosstab` on class `snowflake.snowpark.DataFrameStatFunctions`.
  - `register` and `register_from_file` on class `snowflake.snowpark.udf.UDFRegistration`.
  - `register` and `register_from_file` on class `snowflake.snowpark.udtf.UDTFRegistration`.
  - `register` and `register_from_file` on class `snowflake.snowpark.stored_procedure.StoredProcedureRegistration`.
  - `udf`, `udtf` and `sproc` in `snowflake.snowpark.functions`.
- Added support for `Column` as an input argument to `session.call()`.
- Added support for `table_type` in `df.write.save_as_table()`. You can now choose from these `table_type` options: `"temporary"`, `"temp"`, and `"transient"`.

### Improvements:

- Added validation of object name in `session.use_*` methods.
- Updated the query tag in SQL to escape it when it has special characters.
- Added a check to see if Anaconda terms are acknowledged when adding missing packages.

### Bug Fixes:

- Fixed the limited length of the string column in `session.create_dataframe()`.
- Fixed a bug in which `session.create_dataframe()` mistakenly converted 0 and `False` to `None` when the input data was only a list.
- Fixed a bug in which calling `session.create_dataframe()` using a large local dataset sometimes created a temp table twice.
- Aligned the definition of `function.trim()` with the SQL function definition.
- Fixed an issue where snowpark-python would hang when using the Python system-defined (built-in function) `sum` vs. the Snowpark `function.sum()`.

### Deprecations:

- Deprecated keyword argument `create_temp_table` in `df.write.save_as_table()`.

## 0.7.0 (2022-05-25)

### New Features:

- Added support for user-defined table functions (UDTFs).
  - Use function `snowflake.snowpark.functions.udtf()` to register a UDTF, or use it as a decorator to register the UDTF.
    - You can also use `Session.udtf.register()` to register a UDTF.
  - Use `Session.udtf.register_from_file()` to register a UDTF from a Python file.
- Updated APIs to query a table function, including both Snowflake built-in table functions and UDTFs.
  - Use function `snowflake.snowpark.functions.table_function()` to create a callable representing a table function and use it to call the table function in a query.
  - Alternatively, use function `snowflake.snowpark.functions.call_table_function()` to call a table function.
  - Added support for `over` clause that specifies `partition by` and `order by` when lateral joining a table function.
  - Updated `Session.table_function()` and `DataFrame.join_table_function()` to accept `TableFunctionCall` instances.

### Breaking Changes:

- When creating a function with `functions.udf()` and `functions.sproc()`, you can now specify an empty list for the `imports` or `packages` argument to indicate that no import or package is used for this UDF or stored procedure. Previously, specifying an empty list meant that the function would use session-level imports or packages.
- Improved the `__repr__` implementation of data types in `types.py`. The unused `type_name` property has been removed.
- Added a Snowpark-specific exception class for SQL errors. This replaces the previous `ProgrammingError` from the Python connector.

### Improvements:

- Added a lock to a UDF or UDTF when it is called for the first time per thread.
- Improved the error message for pickling errors that occurred during UDF creation.
- Included the query ID when logging the failed query.

### Bug Fixes:

- Fixed a bug in which non-integral data (such as timestamps) was occasionally converted to integer when calling `DataFrame.to_pandas()`.
- Fixed a bug in which `DataFrameReader.parquet()` failed to read a parquet file when its column contained spaces.
- Fixed a bug in which `DataFrame.copy_into_table()` failed when the dataframe is created by reading a file with inferred schemas.

### Deprecations

`Session.flatten()` and `DataFrame.flatten()`.

### Dependency Updates:

- Restricted the version of `cloudpickle` <= `2.0.0`.

## 0.6.0 (2022-04-27)

### New Features:

- Added support for vectorized UDFs with the input as a pandas DataFrame or pandas Series and the output as a pandas Series. This improves the performance of UDFs in Snowpark.
- Added support for inferring the schema of a DataFrame by default when it is created by reading a Parquet, Avro, or ORC file in the stage.
- Added functions `current_session()`, `current_statement()`, `current_user()`, `current_version()`, `current_warehouse()`, `date_from_parts()`, `date_trunc()`, `dayname()`, `dayofmonth()`, `dayofweek()`, `dayofyear()`, `grouping()`, `grouping_id()`, `hour()`, `last_day()`, `minute()`, `next_day()`, `previous_day()`, `second()`, `month()`, `monthname()`, `quarter()`, `year()`, `current_database()`, `current_role()`, `current_schema()`, `current_schemas()`, `current_region()`, `current_avaliable_roles()`, `add_months()`, `any_value()`, `bitnot()`, `bitshiftleft()`, `bitshiftright()`, `convert_timezone()`, `uniform()`, `strtok_to_array()`, `sysdate()`, `time_from_parts()`,  `timestamp_from_parts()`, `timestamp_ltz_from_parts()`, `timestamp_ntz_from_parts()`, `timestamp_tz_from_parts()`, `weekofyear()`, `percentile_cont()` to `snowflake.snowflake.functions`.

### Breaking Changes:

- Expired deprecations:
  - Removed the following APIs that were deprecated in 0.4.0: `DataFrame.groupByGroupingSets()`, `DataFrame.naturalJoin()`, `DataFrame.joinTableFunction`, `DataFrame.withColumns()`, `Session.getImports()`, `Session.addImport()`, `Session.removeImport()`, `Session.clearImports()`, `Session.getSessionStage()`, `Session.getDefaultDatabase()`, `Session.getDefaultSchema()`, `Session.getCurrentDatabase()`, `Session.getCurrentSchema()`, `Session.getFullyQualifiedCurrentSchema()`.

### Improvements:

- Added support for creating an empty `DataFrame` with a specific schema using the `Session.create_dataframe()` method.
- Changed the logging level from `INFO` to `DEBUG` for several logs (e.g., the executed query) when evaluating a dataframe.
- Improved the error message when failing to create a UDF due to pickle errors.

### Bug Fixes:

- Removed pandas hard dependencies in the `Session.create_dataframe()` method.

### Dependency Updates:

- Added `typing-extension` as a new dependency with the version >= `4.1.0`.

## 0.5.0 (2022-03-22)

### New Features

- Added stored procedures API.
  - Added `Session.sproc` property and `sproc()` to `snowflake.snowpark.functions`, so you can register stored procedures.
  - Added `Session.call` to call stored procedures by name.
- Added `UDFRegistration.register_from_file()` to allow registering UDFs from Python source files or zip files directly.
- Added `UDFRegistration.describe()` to describe a UDF.
- Added `DataFrame.random_split()` to provide a way to randomly split a dataframe.
- Added functions `md5()`, `sha1()`, `sha2()`, `ascii()`, `initcap()`, `length()`, `lower()`, `lpad()`, `ltrim()`, `rpad()`, `rtrim()`, `repeat()`, `soundex()`, `regexp_count()`, `replace()`, `charindex()`, `collate()`, `collation()`, `insert()`, `left()`, `right()`, `endswith()` to `snowflake.snowpark.functions`.
- Allowed `call_udf()` to accept literal values.
- Provided a `distinct` keyword in `array_agg()`.

### Bug Fixes:

- Fixed an issue that caused `DataFrame.to_pandas()` to have a string column if `Column.cast(IntegerType())` was used.
- Fixed a bug in `DataFrame.describe()` when there is more than one string column.

## 0.4.0 (2022-02-15)

### New Features

- You can now specify which Anaconda packages to use when defining UDFs.
  - Added `add_packages()`, `get_packages()`, `clear_packages()`, and `remove_package()`, to class `Session`.
  - Added `add_requirements()` to `Session` so you can use a requirements file to specify which packages this session will use.
  - Added parameter `packages` to function `snowflake.snowpark.functions.udf()` and method `UserDefinedFunction.register()` to indicate UDF-level Anaconda package dependencies when creating a UDF.
  - Added parameter `imports` to `snowflake.snowpark.functions.udf()` and `UserDefinedFunction.register()` to specify UDF-level code imports.
- Added a parameter `session` to function `udf()` and `UserDefinedFunction.register()` so you can specify which session to use to create a UDF if you have multiple sessions.
- Added types `Geography` and `Variant` to `snowflake.snowpark.types` to be used as type hints for Geography and Variant data when defining a UDF.
- Added support for Geography geoJSON data.
- Added `Table`, a subclass of `DataFrame` for table operations:
  - Methods `update` and `delete` update and delete rows of a table in Snowflake.
  - Method `merge` merges data from a `DataFrame` to a `Table`.
  - Override method `DataFrame.sample()` with an additional parameter `seed`, which works on tables but not on view and sub-queries.
- Added `DataFrame.to_local_iterator()` and `DataFrame.to_pandas_batches()` to allow getting results from an iterator when the result set returned from the Snowflake database is too large.
- Added `DataFrame.cache_result()` for caching the operations performed on a `DataFrame` in a temporary table.
  Subsequent operations on the original `DataFrame` have no effect on the cached result `DataFrame`.
- Added property `DataFrame.queries` to get SQL queries that will be executed to evaluate the `DataFrame`.
- Added `Session.query_history()` as a context manager to track SQL queries executed on a session, including all SQL queries to evaluate `DataFrame`s created from a session. Both query ID and query text are recorded.
- You can now create a `Session` instance from an existing established `snowflake.connector.SnowflakeConnection`. Use parameter `connection` in `Session.builder.configs()`.
- Added `use_database()`, `use_schema()`, `use_warehouse()`, and `use_role()` to class `Session` to switch database/schema/warehouse/role after a session is created.
- Added `DataFrameWriter.copy_into_table()` to unload a `DataFrame` to stage files.
- Added `DataFrame.unpivot()`.
- Added `Column.within_group()` for sorting the rows by columns with some aggregation functions.
- Added functions `listagg()`, `mode()`, `div0()`, `acos()`, `asin()`, `atan()`, `atan2()`, `cos()`, `cosh()`, `sin()`, `sinh()`, `tan()`, `tanh()`, `degrees()`, `radians()`, `round()`, `trunc()`, and `factorial()` to `snowflake.snowflake.functions`.
- Added an optional argument `ignore_nulls` in function `lead()` and `lag()`.
- The `condition` parameter of function `when()` and `iff()` now accepts SQL expressions.

### Improvements

- All function and method names have been renamed to use the snake case naming style, which is more Pythonic. For convenience, some camel case names are kept as aliases to the snake case APIs. It is recommended to use the snake case APIs.
  - Deprecated these methods on class `Session` and replaced them with their snake case equivalents: `getImports()`, `addImports()`, `removeImport()`, `clearImports()`, `getSessionStage()`, `getDefaultSchema()`, `getDefaultSchema()`, `getCurrentDatabase()`, `getFullyQualifiedCurrentSchema()`.
  - Deprecated these methods on class `DataFrame` and replaced them with their snake case equivalents: `groupingByGroupingSets()`, `naturalJoin()`, `withColumns()`, `joinTableFunction()`.
- Property `DataFrame.columns` is now consistent with `DataFrame.schema.names` and the Snowflake database `Identifier Requirements`.
- `Column.__bool__()` now raises a `TypeError`. This will ban the use of logical operators `and`, `or`, `not` on `Column` object, for instance `col("a") > 1 and col("b") > 2` will raise the `TypeError`. Use `(col("a") > 1) & (col("b") > 2)` instead.
- Changed `PutResult` and `GetResult` to subclass `NamedTuple`.
- Fixed a bug which raised an error when the local path or stage location has a space or other special characters.
- Changed `DataFrame.describe()` so that non-numeric and non-string columns are ignored instead of raising an exception.

### Dependency updates

- Updated ``snowflake-connector-python`` to 2.7.4.

## 0.3.0 (2022-01-09)

### New Features

- Added `Column.isin()`, with an alias `Column.in_()`.
- Added `Column.try_cast()`, which is a special version of `cast()`. It tries to cast a string expression to other types and returns `null` if the cast is not possible.
- Added `Column.startswith()` and `Column.substr()` to process string columns.
- `Column.cast()` now also accepts a `str` value to indicate the cast type in addition to a `DataType` instance.
- Added `DataFrame.describe()` to summarize stats of a `DataFrame`.
- Added `DataFrame.explain()` to print the query plan of a `DataFrame`.
- `DataFrame.filter()` and `DataFrame.select_expr()` now accepts a sql expression.
- Added a new `bool` parameter `create_temp_table` to methods `DataFrame.saveAsTable()` and `Session.write_pandas()` to optionally create a temp table.
- Added `DataFrame.minus()` and `DataFrame.subtract()` as aliases to `DataFrame.except_()`.
- Added `regexp_replace()`, `concat()`, `concat_ws()`, `to_char()`, `current_timestamp()`, `current_date()`, `current_time()`, `months_between()`, `cast()`, `try_cast()`, `greatest()`, `least()`, and `hash()` to module `snowflake.snowpark.functions`.

### Bug Fixes

- Fixed an issue where `Session.createDataFrame(pandas_df)` and `Session.write_pandas(pandas_df)` raise an exception when the `pandas DataFrame` has spaces in the column name.
- `DataFrame.copy_into_table()` sometimes prints an `error` level log entry while it actually works. It's fixed now.
- Fixed an API docs issue where some `DataFrame` APIs are missing from the docs.

### Dependency updates

- Update ``snowflake-connector-python`` to 2.7.2, which upgrades ``pyarrow`` dependency to 6.0.x. Refer to the [python connector 2.7.2 release notes](https://pypi.org/project/snowflake-connector-python/2.7.2/) for more details.

## 0.2.0 (2021-12-02)

### New Features

- Updated the `Session.createDataFrame()` method for creating a `DataFrame` from a pandas DataFrame.
- Added the `Session.write_pandas()` method for writing a `pandas DataFrame` to a table in Snowflake and getting a `Snowpark DataFrame` object back.
- Added new classes and methods for calling window functions.
- Added the new functions `cume_dist()`, to find the cumulative distribution of a value with regard to other values within a window partition,
  and `row_number()`, which returns a unique row number for each row within a window partition.
- Added functions for computing statistics for DataFrames in the `DataFrameStatFunctions` class.
- Added functions for handling missing values in a DataFrame in the `DataFrameNaFunctions` class.
- Added new methods `rollup()`, `cube()`, and `pivot()` to the `DataFrame` class.
- Added the `GroupingSets` class, which you can use with the DataFrame groupByGroupingSets method to perform a SQL GROUP BY GROUPING SETS.
- Added the new `FileOperation(session)`
  class that you can use to upload and download files to and from a stage.
- Added the `DataFrame.copy_into_table()`
  method for loading data from files in a stage into a table.
- In CASE expressions, the functions `when()` and `otherwise()`
  now accept Python types in addition to `Column` objects.
- When you register a UDF you can now optionally set the `replace` parameter to `True` to overwrite an existing UDF with the same name.

### Improvements

- UDFs are now compressed before they are uploaded to the server. This makes them about 10 times smaller, which can help
  when you are using large ML model files.
- When the size of a UDF is less than 8196 bytes, it will be uploaded as in-line code instead of uploaded to a stage.

### Bug Fixes

- Fixed an issue where the statement `df.select(when(col("a") == 1, 4).otherwise(col("a"))), [Row(4), Row(2), Row(3)]` raised an exception.
- Fixed an issue where `df.toPandas()` raised an exception when a DataFrame was created from large local data.

## 0.1.0 (2021-10-26)

Start of Private Preview<|MERGE_RESOLUTION|>--- conflicted
+++ resolved
@@ -2,19 +2,15 @@
 
 ## 1.21.0 (TBD)
 
-<<<<<<< HEAD
-### New Features
-
+### Snowpark Python API Updates
+
+#### Improvements
+
+- Added support server side string size limitations.
 - Added support to create and invoke stored procedures, UDFs and UDTFs with optional arguments.
 
-### Improvements
-=======
-### Snowpark Python API Updates
-
-#### Improvements
-- Added support server side string size limitations.
-
-#### Bug Fixes
+#### Bug Fixes
+
 - Fixed a bug where SQL generated for selecting `*` column has an incorrect subquery.
 
 ### Snowpark Local Testing Updates
@@ -198,7 +194,6 @@
 ### Snowpark Python API Updates
 
 #### Improvements
->>>>>>> e51933fe
 
 - Improved error message to remind users set `{"infer_schema": True}` when reading csv file without specifying its schema.
 - Improved error handling for `Session.create_dataframe` when called with more than 512 rows and using `format` or `pyformat` `paramstyle`.

--- conflicted
+++ resolved
@@ -4,13 +4,10 @@
 
 ## New Features
 
-<<<<<<< HEAD
-- Added support for async execution of multi-query dataframe containing binding variables.
-=======
 - Added support for new functions in `snowflake.snowpark.functions`:
   - `array_sort`
   - `sort_array`
->>>>>>> 8f565c71
+- Added support for async execution of multi-query dataframe containing binding variables.
 - Added support for renaming multiple columns in `DataFrame.rename`.
 
 ### Improvements

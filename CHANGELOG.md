# Release History

## 1.14.0 (2024-03-14)

### New Features

- Added support for creating vectorized UDTFs with `process` method.
- Added support for `locate` in `snowflake.snowpark.functions`.
- Added support for dataframe functions:
  - to_timestamp_ltz
  - to_timestamp_ntz
  - to_timestamp_tz
  - locate
- Added support for ASOF JOIN type.
- Added support for the following local testing APIs:
<<<<<<< HEAD
  - snowflake.snowpark.functions:
    - to_timestamp
    - to_timestamp_ltz
    - to_timestamp_ntz
    - to_timestamp_tz
    - greatest
    - least
    - dateadd
    - date_part
  - snowflake.snowpark.Session:
    - get_current_account
    - get_current_warehouse
    - get_current_role
    - use_schema
    - use_warehouse
    - use_database
    - use_role
=======
  - to_double
  - to_timestamp
  - to_timestamp_ltz
  - to_timestamp_ntz
  - to_timestamp_tz
  - greatest
  - least
  - convert_timezone
  - dateadd
  - date_part
  - Session.get_current_account
  - Session.get_current_warehouse
  - Session.get_current_role
  - Session.use_schema
  - Session.use_warehouse
  - Session.use_database
  - Session.use_role
>>>>>>> 8a6b98ad

### Bug Fixes

- Fixed a bug in `SnowflakePlanBuilder` that `save_as_table` does not filter column that name start with '$' and follow by number correctly.
- Fixed bugs in local testing:
  - LEFT ANTI and LEFT SEMI joins drop rows with null values.
  - DataFrameReader.csv incorrectly parses data when the optional parameter `field_optionally_enclosed_by` is specified.
  - Column.regexp only considers the first entry when `pattern` is a `Column`.
  - Table.update raises `KeyError` when updating null values in the rows.
  - VARIANT columns raise errors at `DataFrame.collect`.
  - `count_distinct` does not work correctly when counting.
  - Null values in integer columns raise `TypeError`.

### Improvements

- Added telemetry to local testing.
- Improved the error message of `DataFrameReader` to raise `FileNotFound` error when reading a path that does not exist or when there are no files under the path.

## 1.13.0 (2024-02-26)

### New Features

- Added support for an optional `date_part` argument in function `last_day`.
- `SessionBuilder.app_name` will set the query_tag after the session is created.
- Added support for the following local testing functions:
  - current_timestamp
  - current_date
  - current_time
  - strip_null_value
  - upper
  - lower
  - length
  - initcap

### Improvements

- Added cleanup logic at interpreter shutdown to close all active sessions.

### Bug Fixes

- Fixed a bug in `DataFrame.to_local_iterator` where the iterator could yield wrong results if another query is executed before the iterator finishes due to wrong isolation level. For details, please see #945.
- Fixed a bug that truncated table names in error messages while running a plan with local testing enabled.
- Fixed a bug that `Session.range` returns empty result when the range is large.

## 1.12.1 (2024-02-08)

### Improvements

- Use `split_blocks=True` by default during `to_pandas` conversion, for optimal memory allocation. This parameter is passed to `pyarrow.Table.to_pandas`, which enables `PyArrow` to split the memory allocation into smaller, more manageable blocks instead of allocating a single contiguous block. This results in better memory management when dealing with larger datasets.

### Bug Fixes

- Fixed a bug in `DataFrame.to_pandas` that caused an error when evaluating on a Dataframe with an `IntergerType` column with null values.

## 1.12.0 (2024-01-30)

### New Features

- Exposed `statement_params` in `StoredProcedure.__call__`.
- Added two optional arguments to `Session.add_import`.
  - `chunk_size`: The number of bytes to hash per chunk of the uploaded files.
  - `whole_file_hash`: By default only the first chunk of the uploaded import is hashed to save time. When this is set to True each uploaded file is fully hashed instead.
- Added parameters `external_access_integrations` and `secrets` when creating a UDAF from Snowpark Python to allow integration with external access.
- Added a new method `Session.append_query_tag`. Allows an additional tag to be added to the current query tag by appending it as a comma separated value.
- Added a new method `Session.update_query_tag`. Allows updates to a JSON encoded dictionary query tag.
- `SessionBuilder.getOrCreate` will now attempt to replace the singleton it returns when token expiration has been detected.
- Added support for new functions in `snowflake.snowpark.functions`:
  - `array_except`
  - `create_map`
  - `sign`/`signum`
- Added the following functions to `DataFrame.analytics`:
  - Added the `moving_agg` function in `DataFrame.analytics` to enable moving aggregations like sums and averages with multiple window sizes.
  - Added the `cummulative_agg` function in `DataFrame.analytics` to enable commulative aggregations like sums and averages on multiple columns.
  - Added the `compute_lag` and `compute_lead` functions in `DataFrame.analytics` for enabling lead and lag calculations on multiple columns.
  - Added the `time_series_agg` function in `DataFrame.analytics` to enable time series aggregations like sums and averages with multiple time windows.

### Bug Fixes

- Fixed a bug in `DataFrame.na.fill` that caused Boolean values to erroneously override integer values.
- Fixed a bug in `Session.create_dataframe` where the Snowpark DataFrames created using pandas DataFrames were not inferring the type for timestamp columns correctly. The behavior is as follows:
  - Earlier timestamp columns without a timezone would be converted to nanosecond epochs and inferred as `LongType()`, but will now be correctly maintained as timestamp values and be inferred as `TimestampType(TimestampTimeZone.NTZ)`.
  - Earlier timestamp columns with a timezone would be inferred as `TimestampType(TimestampTimeZone.NTZ)` and loose timezone information but will now be correctly inferred as `TimestampType(TimestampTimeZone.LTZ)` and timezone information is retained correctly.
  - Set session parameter `PYTHON_SNOWPARK_USE_LOGICAL_TYPE_FOR_CREATE_DATAFRAME` to revert back to old behavior. It is recommended that you update your code to align with correct behavior because the parameter will be removed in the future.
- Fixed a bug that `DataFrame.to_pandas` gets decimal type when scale is not 0, and creates an object dtype in `pandas`. Instead, we cast the value to a float64 type.
- Fixed bugs that wrongly flattened the generated SQL when one of the following happens:
  - `DataFrame.filter()` is called after `DataFrame.sort().limit()`.
  - `DataFrame.sort()` or `filter()` is called on a DataFrame that already has a window function or sequence-dependent data generator column.
    For instance, `df.select("a", seq1().alias("b")).select("a", "b").sort("a")` won't flatten the sort clause anymore.
  - a window or sequence-dependent data generator column is used after `DataFrame.limit()`. For instance, `df.limit(10).select(row_number().over())` won't flatten the limit and select in the generated SQL.
- Fixed a bug where aliasing a DataFrame column raised an error when the DataFame was copied from another DataFrame with an aliased column. For instance,

  ```python
  df = df.select(col("a").alias("b"))
  df = copy(df)
  df.select(col("b").alias("c"))  # threw an error. Now it's fixed.
  ```

- Fixed a bug in `Session.create_dataframe` that the non-nullable field in a schema is not respected for boolean type. Note that this fix is only effective when the user has the privilege to create a temp table.
- Fixed a bug in SQL simplifier where non-select statements in `session.sql` dropped a SQL query when used with `limit()`.
- Fixed a bug that raised an exception when session parameter `ERROR_ON_NONDETERMINISTIC_UPDATE` is true.

### Behavior Changes (API Compatible)

- When parsing data types during a `to_pandas` operation, we rely on GS precision value to fix precision issues for large integer values. This may affect users where a column that was earlier returned as `int8` gets returned as `int64`. Users can fix this by explicitly specifying precision values for their return column.
- Aligned behavior for `Session.call` in case of table stored procedures where running `Session.call` would not trigger stored procedure unless a `collect()` operation was performed.
- `StoredProcedureRegistration` will now automatically add `snowflake-snowpark-python` as a package dependency. The added dependency will be on the client's local version of the library and an error is thrown if the server cannot support that version.

## 1.11.1 (2023-12-07)

### Bug Fixes

- Fixed a bug that numpy should not be imported at the top level of mock module.
- Added support for these new functions in `snowflake.snowpark.functions`:
  - `from_utc_timestamp`
  - `to_utc_timestamp`

## 1.11.0 (2023-12-05)

### New Features

- Add the `conn_error` attribute to `SnowflakeSQLException` that stores the whole underlying exception from `snowflake-connector-python`.
- Added support for `RelationalGroupedDataframe.pivot()` to access `pivot` in the following pattern `Dataframe.group_by(...).pivot(...)`.
- Added experimental feature: Local Testing Mode, which allows you to create and operate on Snowpark Python DataFrames locally without connecting to a Snowflake account. You can use the local testing framework to test your DataFrame operations locally, on your development machine or in a CI (continuous integration) pipeline, before deploying code changes to your account.

- Added support for `arrays_to_object` new functions in `snowflake.snowpark.functions`.
- Added support for the vector data type.

### Dependency Updates

- Bumped cloudpickle dependency to work with `cloudpickle==2.2.1`
- Updated ``snowflake-connector-python`` to `3.4.0`.

### Bug Fixes

- DataFrame column names quoting check now supports newline characters.
- Fix a bug where a DataFrame generated by `session.read.with_metadata` creates inconsistent table when doing `df.write.save_as_table`.

## 1.10.0 (2023-11-03)

### New Features

- Added support for managing case sensitivity in `DataFrame.to_local_iterator()`.
- Added support for specifying vectorized UDTF's input column names by using the optional parameter `input_names` in `UDTFRegistration.register/register_file` and `functions.pandas_udtf`. By default, `RelationalGroupedDataFrame.applyInPandas` will infer the column names from current dataframe schema.
- Add `sql_error_code` and `raw_message` attributes to `SnowflakeSQLException` when it is caused by a SQL exception.

### Bug Fixes

- Fixed a bug in `DataFrame.to_pandas()` where converting snowpark dataframes to pandas dataframes was losing precision on integers with more than 19 digits.
- Fixed a bug that `session.add_packages` can not handle requirement specifier that contains project name with underscore and version.
- Fixed a bug in `DataFrame.limit()` when `offset` is used and the parent `DataFrame` uses `limit`. Now the `offset` won't impact the parent DataFrame's `limit`.
- Fixed a bug in `DataFrame.write.save_as_table` where dataframes created from read api could not save data into snowflake because of invalid column name `$1`.

### Behavior change

- Changed the behavior of `date_format`:
  - The `format` argument changed from optional to required.
  - The returned result changed from a date object to a date-formatted string.
- When a window function, or a sequence-dependent data generator (`normal`, `zipf`, `uniform`, `seq1`, `seq2`, `seq4`, `seq8`) function is used, the sort and filter operation will no longer be flattened when generating the query.

## 1.9.0 (2023-10-13)

### New Features

- Added support for the Python 3.11 runtime environment.

### Dependency updates

- Added back the dependency of `typing-extensions`.

### Bug Fixes

- Fixed a bug where imports from permanent stage locations were ignored for temporary stored procedures, UDTFs, UDFs, and UDAFs.
- Revert back to using CTAS (create table as select) statement for `Dataframe.writer.save_as_table` which does not need insert permission for writing tables.

### New Features
- Support `PythonObjJSONEncoder` json-serializable objects for `ARRAY` and `OBJECT` literals.

## 1.8.0 (2023-09-14)

### New Features

- Added support for VOLATILE/IMMUTABLE keyword when registering UDFs.
- Added support for specifying clustering keys when saving dataframes using `DataFrame.save_as_table`.
- Accept `Iterable` objects input for `schema` when creating dataframes using `Session.create_dataframe`.
- Added the property `DataFrame.session` to return a `Session` object.
- Added the property `Session.session_id` to return an integer that represents session ID.
- Added the property `Session.connection` to return a `SnowflakeConnection` object .

- Added support for creating a Snowpark session from a configuration file or environment variables.

### Dependency updates

- Updated ``snowflake-connector-python`` to 3.2.0.

### Bug Fixes

- Fixed a bug where automatic package upload would raise `ValueError` even when compatible package version were added in `session.add_packages`.
- Fixed a bug where table stored procedures were not registered correctly when using `register_from_file`.
- Fixed a bug where dataframe joins failed with `invalid_identifier` error.
- Fixed a bug where `DataFrame.copy` disables SQL simplfier for the returned copy.
- Fixed a bug where `session.sql().select()` would fail if any parameters are specified to `session.sql()`

## 1.7.0 (2023-08-28)

### New Features

- Added parameters `external_access_integrations` and `secrets` when creating a UDF, UDTF or Stored Procedure from Snowpark Python to allow integration with external access.
- Added support for these new functions in `snowflake.snowpark.functions`:
  - `array_flatten`
  - `flatten`
- Added support for `apply_in_pandas` in `snowflake.snowpark.relational_grouped_dataframe`.
- Added support for replicating your local Python environment on Snowflake via `Session.replicate_local_environment`.

### Bug Fixes

- Fixed a bug where `session.create_dataframe` fails to properly set nullable columns where nullability was affected by order or data was given.
- Fixed a bug where `DataFrame.select` could not identify and alias columns in presence of table functions when output columns of table function overlapped with columns in dataframe.

### Behavior Changes

- When creating stored procedures, UDFs, UDTFs, UDAFs with parameter `is_permanent=False` will now create temporary objects even when `stage_name` is provided. The default value of `is_permanent` is `False` which is why if this value is not explicitly set to `True` for permanent objects, users will notice a change in behavior.
- `types.StructField` now enquotes column identifier by default.

## 1.6.1 (2023-08-02)

### New Features

- Added support for these new functions in `snowflake.snowpark.functions`:
  - `array_sort`
  - `sort_array`
  - `array_min`
  - `array_max`
  - `explode_outer`
- Added support for pure Python packages specified via `Session.add_requirements` or `Session.add_packages`. They are now usable in stored procedures and UDFs even if packages are not present on the Snowflake Anaconda channel.
  - Added Session parameter `custom_packages_upload_enabled` and `custom_packages_force_upload_enabled` to enable the support for pure Python packages feature mentioned above. Both parameters default to `False`.
- Added support for specifying package requirements by passing a Conda environment yaml file to `Session.add_requirements`.
- Added support for asynchronous execution of multi-query dataframes that contain binding variables.
- Added support for renaming multiple columns in `DataFrame.rename`.
- Added support for Geometry datatypes.
- Added support for `params` in `session.sql()` in stored procedures.
- Added support for user-defined aggregate functions (UDAFs). This feature is currently in private preview.
- Added support for vectorized UDTFs (user-defined table functions). This feature is currently in public preview.
- Added support for Snowflake Timestamp variants (i.e., `TIMESTAMP_NTZ`, `TIMESTAMP_LTZ`, `TIMESTAMP_TZ`)
  - Added `TimestampTimezone` as an argument in `TimestampType` constructor.
  - Added type hints `NTZ`, `LTZ`, `TZ` and `Timestamp` to annotate functions when registering UDFs.

### Improvements

- Removed redundant dependency `typing-extensions`.
- `DataFrame.cache_result` now creates temp table fully qualified names under current database and current schema.

### Bug Fixes

- Fixed a bug where type check happens on pandas before it is imported.
- Fixed a bug when creating a UDF from `numpy.ufunc`.
- Fixed a bug where `DataFrame.union` was not generating the correct `Selectable.schema_query` when SQL simplifier is enabled.

### Behavior Changes

- `DataFrameWriter.save_as_table` now respects the `nullable` field of the schema provided by the user or the inferred schema based on data from user input.

### Dependency updates

- Updated ``snowflake-connector-python`` to 3.0.4.

## 1.5.1 (2023-06-20)

### New Features

- Added support for the Python 3.10 runtime environment.

## 1.5.0 (2023-06-09)

### Behavior Changes

- Aggregation results, from functions such as `DataFrame.agg` and `DataFrame.describe`, no longer strip away non-printing characters from column names.

### New Features

- Added support for the Python 3.9 runtime environment.
- Added support for new functions in `snowflake.snowpark.functions`:
  - `array_generate_range`
  - `array_unique_agg`
  - `collect_set`
  - `sequence`
- Added support for registering and calling stored procedures with `TABLE` return type.
- Added support for parameter `length` in `StringType()` to specify the maximum number of characters that can be stored by the column.
- Added the alias `functions.element_at()` for `functions.get()`.
- Added the alias `Column.contains` for `functions.contains`.
- Added experimental feature `DataFrame.alias`.
- Added support for querying metadata columns from stage when creating `DataFrame` using `DataFrameReader`.
- Added support for `StructType.add` to append more fields to existing `StructType` objects.
- Added support for parameter `execute_as` in `StoredProcedureRegistration.register_from_file()` to specify stored procedure caller rights.

### Bug Fixes

- Fixed a bug where the `Dataframe.join_table_function` did not run all of the necessary queries to set up the join table function when SQL simplifier was enabled.
- Fixed type hint declaration for custom types - `ColumnOrName`, `ColumnOrLiteralStr`, `ColumnOrSqlExpr`, `LiteralType` and `ColumnOrLiteral` that were breaking `mypy` checks.
- Fixed a bug where `DataFrameWriter.save_as_table` and `DataFrame.copy_into_table` failed to parse fully qualified table names.

## 1.4.0 (2023-04-24)

### New Features

- Added support for `session.getOrCreate`.
- Added support for alias `Column.getField`.
- Added support for new functions in `snowflake.snowpark.functions`:
  - `date_add` and `date_sub` to make add and subtract operations easier.
  - `daydiff`
  - `explode`
  - `array_distinct`.
  - `regexp_extract`.
  - `struct`.
  - `format_number`.
  - `bround`.
  - `substring_index`
- Added parameter `skip_upload_on_content_match` when creating UDFs, UDTFs and stored procedures using `register_from_file` to skip uploading files to a stage if the same version of the files are already on the stage.
- Added support for `DataFrameWriter.save_as_table` method to take table names that contain dots.
- Flattened generated SQL when `DataFrame.filter()` or `DataFrame.order_by()` is followed by a projection statement (e.g. `DataFrame.select()`, `DataFrame.with_column()`).
- Added support for creating dynamic tables _(in private preview)_ using `Dataframe.create_or_replace_dynamic_table`.
- Added an optional argument `params` in `session.sql()` to support binding variables. Note that this is not supported in stored procedures yet.

### Bug Fixes

- Fixed a bug in `strtok_to_array` where an exception was thrown when a delimiter was passed in.
- Fixed a bug in `session.add_import` where the module had the same namespace as other dependencies.

## 1.3.0 (2023-03-28)

### New Features

- Added support for `delimiters` parameter in `functions.initcap()`.
- Added support for `functions.hash()` to accept a variable number of input expressions.
- Added API `Session.RuntimeConfig` for getting/setting/checking the mutability of any runtime configuration.
- Added support managing case sensitivity in `Row` results from `DataFrame.collect` using `case_sensitive` parameter.
- Added API `Session.conf` for getting, setting or checking the mutability of any runtime configuration.
- Added support for managing case sensitivity in `Row` results from `DataFrame.collect` using `case_sensitive` parameter.
- Added indexer support for `snowflake.snowpark.types.StructType`.
- Added a keyword argument `log_on_exception` to `Dataframe.collect` and `Dataframe.collect_no_wait` to optionally disable error logging for SQL exceptions.

### Bug Fixes

- Fixed a bug where a DataFrame set operation(`DataFrame.substract`, `DataFrame.union`, etc.) being called after another DataFrame set operation and `DataFrame.select` or `DataFrame.with_column` throws an exception.
- Fixed a bug where chained sort statements are overwritten by the SQL simplifier.

### Improvements

- Simplified JOIN queries to use constant subquery aliases (`SNOWPARK_LEFT`, `SNOWPARK_RIGHT`) by default. Users can disable this at runtime with `session.conf.set('use_constant_subquery_alias', False)` to use randomly generated alias names instead.
- Allowed specifying statement parameters in `session.call()`.
- Enabled the uploading of large pandas DataFrames in stored procedures by defaulting to a chunk size of 100,000 rows.

## 1.2.0 (2023-03-02)

### New Features

- Added support for displaying source code as comments in the generated scripts when registering stored procedures. This
  is enabled by default, turn off by specifying `source_code_display=False` at registration.
- Added a parameter `if_not_exists` when creating a UDF, UDTF or Stored Procedure from Snowpark Python to ignore creating the specified function or procedure if it already exists.
- Accept integers when calling `snowflake.snowpark.functions.get` to extract value from array.
- Added `functions.reverse` in functions to open access to Snowflake built-in function
  [reverse](https://docs.snowflake.com/en/sql-reference/functions/reverse).
- Added parameter `require_scoped_url` in snowflake.snowflake.files.SnowflakeFile.open() `(in Private Preview)` to replace `is_owner_file` is marked for deprecation.

### Bug Fixes

- Fixed a bug that overwrote `paramstyle` to `qmark` when creating a Snowpark session.
- Fixed a bug where `df.join(..., how="cross")` fails with `SnowparkJoinException: (1112): Unsupported using join type 'Cross'`.
- Fixed a bug where querying a `DataFrame` column created from chained function calls used a wrong column name.

## 1.1.0 (2023-01-26)

### New Features:

- Added `asc`, `asc_nulls_first`, `asc_nulls_last`, `desc`, `desc_nulls_first`, `desc_nulls_last`, `date_part` and `unix_timestamp` in functions.
- Added the property `DataFrame.dtypes` to return a list of column name and data type pairs.
- Added the following aliases:
  - `functions.expr()` for `functions.sql_expr()`.
  - `functions.date_format()` for `functions.to_date()`.
  - `functions.monotonically_increasing_id()` for `functions.seq8()`
  - `functions.from_unixtime()` for `functions.to_timestamp()`

### Bug Fixes:

- Fixed a bug in SQL simplifier that didn’t handle Column alias and join well in some cases. See https://github.com/snowflakedb/snowpark-python/issues/658 for details.
- Fixed a bug in SQL simplifier that generated wrong column names for function calls, NaN and INF.

### Improvements

- The session parameter `PYTHON_SNOWPARK_USE_SQL_SIMPLIFIER` is `True` after Snowflake 7.3 was released. In snowpark-python, `session.sql_simplifier_enabled` reads the value of `PYTHON_SNOWPARK_USE_SQL_SIMPLIFIER` by default, meaning that the SQL simplfier is enabled by default after the Snowflake 7.3 release. To turn this off, set `PYTHON_SNOWPARK_USE_SQL_SIMPLIFIER` in Snowflake to `False` or run `session.sql_simplifier_enabled = False` from Snowpark. It is recommended to use the SQL simplifier because it helps to generate more concise SQL.

## 1.0.0 (2022-11-01)

### New Features

- Added `Session.generator()` to create a new `DataFrame` using the Generator table function.
- Added a parameter `secure` to the functions that create a secure UDF or UDTF.

## 0.12.0 (2022-10-14)

### New Features

- Added new APIs for async job:
  - `Session.create_async_job()` to create an `AsyncJob` instance from a query id.
  - `AsyncJob.result()` now accepts argument `result_type` to return the results in different formats.
  - `AsyncJob.to_df()` returns a `DataFrame` built from the result of this asynchronous job.
  - `AsyncJob.query()` returns the SQL text of the executed query.
- `DataFrame.agg()` and `RelationalGroupedDataFrame.agg()` now accept variable-length arguments.
- Added parameters `lsuffix` and `rsuffix` to `DataFram.join()` and `DataFrame.cross_join()` to conveniently rename overlapping columns.
- Added `Table.drop_table()` so you can drop the temp table after `DataFrame.cache_result()`. `Table` is also a context manager so you can use the `with` statement to drop the cache temp table after use.
- Added `Session.use_secondary_roles()`.
- Added functions `first_value()` and `last_value()`. (contributed by @chasleslr)
- Added `on` as an alias for `using_columns` and `how` as an alias for `join_type` in `DataFrame.join()`.

### Bug Fixes

- Fixed a bug in `Session.create_dataframe()` that raised an error when `schema` names had special characters.
- Fixed a bug in which options set in `Session.read.option()` were not passed to `DataFrame.copy_into_table()` as default values.
- Fixed a bug in which `DataFrame.copy_into_table()` raises an error when a copy option has single quotes in the value.

## 0.11.0 (2022-09-28)

### Behavior Changes

- `Session.add_packages()` now raises `ValueError` when the version of a package cannot be found in Snowflake Anaconda channel. Previously, `Session.add_packages()` succeeded, and a `SnowparkSQLException` exception was raised later in the UDF/SP registration step.

### New Features:

- Added method `FileOperation.get_stream()` to support downloading stage files as stream.
- Added support in `functions.ntiles()` to accept int argument.
- Added the following aliases:
  - `functions.call_function()` for `functions.call_builtin()`.
  - `functions.function()` for `functions.builtin()`.
  - `DataFrame.order_by()` for `DataFrame.sort()`
  - `DataFrame.orderBy()` for `DataFrame.sort()`
- Improved `DataFrame.cache_result()` to return a more accurate `Table` class instead of a `DataFrame` class.
- Added support to allow `session` as the first argument when calling `StoredProcedure`.

### Improvements

- Improved nested query generation by flattening queries when applicable.
  - This improvement could be enabled by setting `Session.sql_simplifier_enabled = True`.
  - `DataFrame.select()`, `DataFrame.with_column()`, `DataFrame.drop()` and other select-related APIs have more flattened SQLs.
  - `DataFrame.union()`, `DataFrame.union_all()`, `DataFrame.except_()`, `DataFrame.intersect()`, `DataFrame.union_by_name()` have flattened SQLs generated when multiple set operators are chained.
- Improved type annotations for async job APIs.

### Bug Fixes

- Fixed a bug in which `Table.update()`, `Table.delete()`, `Table.merge()` try to reference a temp table that does not exist.

## 0.10.0 (2022-09-16)

### New Features:

- Added experimental APIs for evaluating Snowpark dataframes with asynchronous queries:
  - Added keyword argument `block` to the following action APIs on Snowpark dataframes (which execute queries) to allow asynchronous evaluations:
    - `DataFrame.collect()`, `DataFrame.to_local_iterator()`, `DataFrame.to_pandas()`, `DataFrame.to_pandas_batches()`, `DataFrame.count()`, `DataFrame.first()`.
    - `DataFrameWriter.save_as_table()`, `DataFrameWriter.copy_into_location()`.
    - `Table.delete()`, `Table.update()`, `Table.merge()`.
  - Added method `DataFrame.collect_nowait()` to allow asynchronous evaluations.
  - Added class `AsyncJob` to retrieve results from asynchronously executed queries and check their status.
- Added support for `table_type` in `Session.write_pandas()`. You can now choose from these `table_type` options: `"temporary"`, `"temp"`, and `"transient"`.
- Added support for using Python structured data (`list`, `tuple` and `dict`) as literal values in Snowpark.
- Added keyword argument `execute_as` to `functions.sproc()` and `session.sproc.register()` to allow registering a stored procedure as a caller or owner.
- Added support for specifying a pre-configured file format when reading files from a stage in Snowflake.

### Improvements:

- Added support for displaying details of a Snowpark session.

### Bug Fixes:

- Fixed a bug in which `DataFrame.copy_into_table()` and `DataFrameWriter.save_as_table()` mistakenly created a new table if the table name is fully qualified, and the table already exists.

### Deprecations:

- Deprecated keyword argument `create_temp_table` in `Session.write_pandas()`.
- Deprecated invoking UDFs using arguments wrapped in a Python list or tuple. You can use variable-length arguments without a list or tuple.

### Dependency updates

- Updated ``snowflake-connector-python`` to 2.7.12.

## 0.9.0 (2022-08-30)

### New Features:

- Added support for displaying source code as comments in the generated scripts when registering UDFs.
  This feature is turned on by default. To turn it off, pass the new keyword argument `source_code_display` as `False` when calling `register()` or `@udf()`.
- Added support for calling table functions from `DataFrame.select()`, `DataFrame.with_column()` and `DataFrame.with_columns()` which now take parameters of type `table_function.TableFunctionCall` for columns.
- Added keyword argument `overwrite` to `session.write_pandas()` to allow overwriting contents of a Snowflake table with that of a pandas DataFrame.
- Added keyword argument `column_order` to `df.write.save_as_table()` to specify the matching rules when inserting data into table in append mode.
- Added method `FileOperation.put_stream()` to upload local files to a stage via file stream.
- Added methods `TableFunctionCall.alias()` and `TableFunctionCall.as_()` to allow aliasing the names of columns that come from the output of table function joins.
- Added function `get_active_session()` in module `snowflake.snowpark.context` to get the current active Snowpark session.

### Bug Fixes:

- Fixed a bug in which batch insert should not raise an error when `statement_params` is not passed to the function.
- Fixed a bug in which column names should be quoted when `session.create_dataframe()` is called with dicts and a given schema.
- Fixed a bug in which creation of table should be skipped if the table already exists and is in append mode when calling `df.write.save_as_table()`.
- Fixed a bug in which third-party packages with underscores cannot be added when registering UDFs.

### Improvements:

- Improved function `function.uniform()` to infer the types of inputs `max_` and `min_` and cast the limits to `IntegerType` or `FloatType` correspondingly.

## 0.8.0 (2022-07-22)

### New Features:

- Added keyword only argument `statement_params` to the following methods to allow for specifying statement level parameters:
  - `collect`, `to_local_iterator`, `to_pandas`, `to_pandas_batches`,
    `count`, `copy_into_table`, `show`, `create_or_replace_view`, `create_or_replace_temp_view`, `first`, `cache_result`
    and `random_split` on class `snowflake.snowpark.Dateframe`.
  - `update`, `delete` and `merge` on class `snowflake.snowpark.Table`.
  - `save_as_table` and `copy_into_location` on class `snowflake.snowpark.DataFrameWriter`.
  - `approx_quantile`, `statement_params`, `cov` and `crosstab` on class `snowflake.snowpark.DataFrameStatFunctions`.
  - `register` and `register_from_file` on class `snowflake.snowpark.udf.UDFRegistration`.
  - `register` and `register_from_file` on class `snowflake.snowpark.udtf.UDTFRegistration`.
  - `register` and `register_from_file` on class `snowflake.snowpark.stored_procedure.StoredProcedureRegistration`.
  - `udf`, `udtf` and `sproc` in `snowflake.snowpark.functions`.
- Added support for `Column` as an input argument to `session.call()`.
- Added support for `table_type` in `df.write.save_as_table()`. You can now choose from these `table_type` options: `"temporary"`, `"temp"`, and `"transient"`.

### Improvements:

- Added validation of object name in `session.use_*` methods.
- Updated the query tag in SQL to escape it when it has special characters.
- Added a check to see if Anaconda terms are acknowledged when adding missing packages.

### Bug Fixes:

- Fixed the limited length of the string column in `session.create_dataframe()`.
- Fixed a bug in which `session.create_dataframe()` mistakenly converted 0 and `False` to `None` when the input data was only a list.
- Fixed a bug in which calling `session.create_dataframe()` using a large local dataset sometimes created a temp table twice.
- Aligned the definition of `function.trim()` with the SQL function definition.
- Fixed an issue where snowpark-python would hang when using the Python system-defined (built-in function) `sum` vs. the Snowpark `function.sum()`.

### Deprecations:

- Deprecated keyword argument `create_temp_table` in `df.write.save_as_table()`.

## 0.7.0 (2022-05-25)

### New Features:

- Added support for user-defined table functions (UDTFs).
  - Use function `snowflake.snowpark.functions.udtf()` to register a UDTF, or use it as a decorator to register the UDTF.
    - You can also use `Session.udtf.register()` to register a UDTF.
  - Use `Session.udtf.register_from_file()` to register a UDTF from a Python file.
- Updated APIs to query a table function, including both Snowflake built-in table functions and UDTFs.
  - Use function `snowflake.snowpark.functions.table_function()` to create a callable representing a table function and use it to call the table function in a query.
  - Alternatively, use function `snowflake.snowpark.functions.call_table_function()` to call a table function.
  - Added support for `over` clause that specifies `partition by` and `order by` when lateral joining a table function.
  - Updated `Session.table_function()` and `DataFrame.join_table_function()` to accept `TableFunctionCall` instances.

### Breaking Changes:

- When creating a function with `functions.udf()` and `functions.sproc()`, you can now specify an empty list for the `imports` or `packages` argument to indicate that no import or package is used for this UDF or stored procedure. Previously, specifying an empty list meant that the function would use session-level imports or packages.
- Improved the `__repr__` implementation of data types in `types.py`. The unused `type_name` property has been removed.
- Added a Snowpark-specific exception class for SQL errors. This replaces the previous `ProgrammingError` from the Python connector.

### Improvements:

- Added a lock to a UDF or UDTF when it is called for the first time per thread.
- Improved the error message for pickling errors that occurred during UDF creation.
- Included the query ID when logging the failed query.

### Bug Fixes:

- Fixed a bug in which non-integral data (such as timestamps) was occasionally converted to integer when calling `DataFrame.to_pandas()`.
- Fixed a bug in which `DataFrameReader.parquet()` failed to read a parquet file when its column contained spaces.
- Fixed a bug in which `DataFrame.copy_into_table()` failed when the dataframe is created by reading a file with inferred schemas.

### Deprecations

`Session.flatten()` and `DataFrame.flatten()`.

### Dependency Updates:

- Restricted the version of `cloudpickle` <= `2.0.0`.

## 0.6.0 (2022-04-27)

### New Features:

- Added support for vectorized UDFs with the input as a pandas DataFrame or pandas Series and the output as a pandas Series. This improves the performance of UDFs in Snowpark.
- Added support for inferring the schema of a DataFrame by default when it is created by reading a Parquet, Avro, or ORC file in the stage.
- Added functions `current_session()`, `current_statement()`, `current_user()`, `current_version()`, `current_warehouse()`, `date_from_parts()`, `date_trunc()`, `dayname()`, `dayofmonth()`, `dayofweek()`, `dayofyear()`, `grouping()`, `grouping_id()`, `hour()`, `last_day()`, `minute()`, `next_day()`, `previous_day()`, `second()`, `month()`, `monthname()`, `quarter()`, `year()`, `current_database()`, `current_role()`, `current_schema()`, `current_schemas()`, `current_region()`, `current_avaliable_roles()`, `add_months()`, `any_value()`, `bitnot()`, `bitshiftleft()`, `bitshiftright()`, `convert_timezone()`, `uniform()`, `strtok_to_array()`, `sysdate()`, `time_from_parts()`,  `timestamp_from_parts()`, `timestamp_ltz_from_parts()`, `timestamp_ntz_from_parts()`, `timestamp_tz_from_parts()`, `weekofyear()`, `percentile_cont()` to `snowflake.snowflake.functions`.

### Breaking Changes:

- Expired deprecations:
  - Removed the following APIs that were deprecated in 0.4.0: `DataFrame.groupByGroupingSets()`, `DataFrame.naturalJoin()`, `DataFrame.joinTableFunction`, `DataFrame.withColumns()`, `Session.getImports()`, `Session.addImport()`, `Session.removeImport()`, `Session.clearImports()`, `Session.getSessionStage()`, `Session.getDefaultDatabase()`, `Session.getDefaultSchema()`, `Session.getCurrentDatabase()`, `Session.getCurrentSchema()`, `Session.getFullyQualifiedCurrentSchema()`.

### Improvements:

- Added support for creating an empty `DataFrame` with a specific schema using the `Session.create_dataframe()` method.
- Changed the logging level from `INFO` to `DEBUG` for several logs (e.g., the executed query) when evaluating a dataframe.
- Improved the error message when failing to create a UDF due to pickle errors.

### Bug Fixes:

- Removed pandas hard dependencies in the `Session.create_dataframe()` method.

### Dependency Updates:

- Added `typing-extension` as a new dependency with the version >= `4.1.0`.

## 0.5.0 (2022-03-22)

### New Features

- Added stored procedures API.
  - Added `Session.sproc` property and `sproc()` to `snowflake.snowpark.functions`, so you can register stored procedures.
  - Added `Session.call` to call stored procedures by name.
- Added `UDFRegistration.register_from_file()` to allow registering UDFs from Python source files or zip files directly.
- Added `UDFRegistration.describe()` to describe a UDF.
- Added `DataFrame.random_split()` to provide a way to randomly split a dataframe.
- Added functions `md5()`, `sha1()`, `sha2()`, `ascii()`, `initcap()`, `length()`, `lower()`, `lpad()`, `ltrim()`, `rpad()`, `rtrim()`, `repeat()`, `soundex()`, `regexp_count()`, `replace()`, `charindex()`, `collate()`, `collation()`, `insert()`, `left()`, `right()`, `endswith()` to `snowflake.snowpark.functions`.
- Allowed `call_udf()` to accept literal values.
- Provided a `distinct` keyword in `array_agg()`.

### Bug Fixes:

- Fixed an issue that caused `DataFrame.to_pandas()` to have a string column if `Column.cast(IntegerType())` was used.
- Fixed a bug in `DataFrame.describe()` when there is more than one string column.

## 0.4.0 (2022-02-15)

### New Features

- You can now specify which Anaconda packages to use when defining UDFs.
  - Added `add_packages()`, `get_packages()`, `clear_packages()`, and `remove_package()`, to class `Session`.
  - Added `add_requirements()` to `Session` so you can use a requirements file to specify which packages this session will use.
  - Added parameter `packages` to function `snowflake.snowpark.functions.udf()` and method `UserDefinedFunction.register()` to indicate UDF-level Anaconda package dependencies when creating a UDF.
  - Added parameter `imports` to `snowflake.snowpark.functions.udf()` and `UserDefinedFunction.register()` to specify UDF-level code imports.
- Added a parameter `session` to function `udf()` and `UserDefinedFunction.register()` so you can specify which session to use to create a UDF if you have multiple sessions.
- Added types `Geography` and `Variant` to `snowflake.snowpark.types` to be used as type hints for Geography and Variant data when defining a UDF.
- Added support for Geography geoJSON data.
- Added `Table`, a subclass of `DataFrame` for table operations:
  - Methods `update` and `delete` update and delete rows of a table in Snowflake.
  - Method `merge` merges data from a `DataFrame` to a `Table`.
  - Override method `DataFrame.sample()` with an additional parameter `seed`, which works on tables but not on view and sub-queries.
- Added `DataFrame.to_local_iterator()` and `DataFrame.to_pandas_batches()` to allow getting results from an iterator when the result set returned from the Snowflake database is too large.
- Added `DataFrame.cache_result()` for caching the operations performed on a `DataFrame` in a temporary table.
  Subsequent operations on the original `DataFrame` have no effect on the cached result `DataFrame`.
- Added property `DataFrame.queries` to get SQL queries that will be executed to evaluate the `DataFrame`.
- Added `Session.query_history()` as a context manager to track SQL queries executed on a session, including all SQL queries to evaluate `DataFrame`s created from a session. Both query ID and query text are recorded.
- You can now create a `Session` instance from an existing established `snowflake.connector.SnowflakeConnection`. Use parameter `connection` in `Session.builder.configs()`.
- Added `use_database()`, `use_schema()`, `use_warehouse()`, and `use_role()` to class `Session` to switch database/schema/warehouse/role after a session is created.
- Added `DataFrameWriter.copy_into_table()` to unload a `DataFrame` to stage files.
- Added `DataFrame.unpivot()`.
- Added `Column.within_group()` for sorting the rows by columns with some aggregation functions.
- Added functions `listagg()`, `mode()`, `div0()`, `acos()`, `asin()`, `atan()`, `atan2()`, `cos()`, `cosh()`, `sin()`, `sinh()`, `tan()`, `tanh()`, `degrees()`, `radians()`, `round()`, `trunc()`, and `factorial()` to `snowflake.snowflake.functions`.
- Added an optional argument `ignore_nulls` in function `lead()` and `lag()`.
- The `condition` parameter of function `when()` and `iff()` now accepts SQL expressions.

### Improvements

- All function and method names have been renamed to use the snake case naming style, which is more Pythonic. For convenience, some camel case names are kept as aliases to the snake case APIs. It is recommended to use the snake case APIs.
  - Deprecated these methods on class `Session` and replaced them with their snake case equivalents: `getImports()`, `addImports()`, `removeImport()`, `clearImports()`, `getSessionStage()`, `getDefaultSchema()`, `getDefaultSchema()`, `getCurrentDatabase()`, `getFullyQualifiedCurrentSchema()`.
  - Deprecated these methods on class `DataFrame` and replaced them with their snake case equivalents: `groupingByGroupingSets()`, `naturalJoin()`, `withColumns()`, `joinTableFunction()`.
- Property `DataFrame.columns` is now consistent with `DataFrame.schema.names` and the Snowflake database `Identifier Requirements`.
- `Column.__bool__()` now raises a `TypeError`. This will ban the use of logical operators `and`, `or`, `not` on `Column` object, for instance `col("a") > 1 and col("b") > 2` will raise the `TypeError`. Use `(col("a") > 1) & (col("b") > 2)` instead.
- Changed `PutResult` and `GetResult` to subclass `NamedTuple`.
- Fixed a bug which raised an error when the local path or stage location has a space or other special characters.
- Changed `DataFrame.describe()` so that non-numeric and non-string columns are ignored instead of raising an exception.

### Dependency updates

- Updated ``snowflake-connector-python`` to 2.7.4.

## 0.3.0 (2022-01-09)

### New Features

- Added `Column.isin()`, with an alias `Column.in_()`.
- Added `Column.try_cast()`, which is a special version of `cast()`. It tries to cast a string expression to other types and returns `null` if the cast is not possible.
- Added `Column.startswith()` and `Column.substr()` to process string columns.
- `Column.cast()` now also accepts a `str` value to indicate the cast type in addition to a `DataType` instance.
- Added `DataFrame.describe()` to summarize stats of a `DataFrame`.
- Added `DataFrame.explain()` to print the query plan of a `DataFrame`.
- `DataFrame.filter()` and `DataFrame.select_expr()` now accepts a sql expression.
- Added a new `bool` parameter `create_temp_table` to methods `DataFrame.saveAsTable()` and `Session.write_pandas()` to optionally create a temp table.
- Added `DataFrame.minus()` and `DataFrame.subtract()` as aliases to `DataFrame.except_()`.
- Added `regexp_replace()`, `concat()`, `concat_ws()`, `to_char()`, `current_timestamp()`, `current_date()`, `current_time()`, `months_between()`, `cast()`, `try_cast()`, `greatest()`, `least()`, and `hash()` to module `snowflake.snowpark.functions`.

### Bug Fixes

- Fixed an issue where `Session.createDataFrame(pandas_df)` and `Session.write_pandas(pandas_df)` raise an exception when the `pandas DataFrame` has spaces in the column name.
- `DataFrame.copy_into_table()` sometimes prints an `error` level log entry while it actually works. It's fixed now.
- Fixed an API docs issue where some `DataFrame` APIs are missing from the docs.

### Dependency updates

- Update ``snowflake-connector-python`` to 2.7.2, which upgrades ``pyarrow`` dependency to 6.0.x. Refer to the [python connector 2.7.2 release notes](https://pypi.org/project/snowflake-connector-python/2.7.2/) for more details.

## 0.2.0 (2021-12-02)

### New Features

- Updated the `Session.createDataFrame()` method for creating a `DataFrame` from a pandas DataFrame.
- Added the `Session.write_pandas()` method for writing a `pandas DataFrame` to a table in Snowflake and getting a `Snowpark DataFrame` object back.
- Added new classes and methods for calling window functions.
- Added the new functions `cume_dist()`, to find the cumulative distribution of a value with regard to other values within a window partition,
  and `row_number()`, which returns a unique row number for each row within a window partition.
- Added functions for computing statistics for DataFrames in the `DataFrameStatFunctions` class.
- Added functions for handling missing values in a DataFrame in the `DataFrameNaFunctions` class.
- Added new methods `rollup()`, `cube()`, and `pivot()` to the `DataFrame` class.
- Added the `GroupingSets` class, which you can use with the DataFrame groupByGroupingSets method to perform a SQL GROUP BY GROUPING SETS.
- Added the new `FileOperation(session)`
  class that you can use to upload and download files to and from a stage.
- Added the `DataFrame.copy_into_table()`
  method for loading data from files in a stage into a table.
- In CASE expressions, the functions `when()` and `otherwise()`
  now accept Python types in addition to `Column` objects.
- When you register a UDF you can now optionally set the `replace` parameter to `True` to overwrite an existing UDF with the same name.

### Improvements

- UDFs are now compressed before they are uploaded to the server. This makes them about 10 times smaller, which can help
  when you are using large ML model files.
- When the size of a UDF is less than 8196 bytes, it will be uploaded as in-line code instead of uploaded to a stage.

### Bug Fixes

- Fixed an issue where the statement `df.select(when(col("a") == 1, 4).otherwise(col("a"))), [Row(4), Row(2), Row(3)]` raised an exception.
- Fixed an issue where `df.toPandas()` raised an exception when a DataFrame was created from large local data.

## 0.1.0 (2021-10-26)

Start of Private Preview<|MERGE_RESOLUTION|>--- conflicted
+++ resolved
@@ -1,6 +1,6 @@
 # Release History
 
-## 1.14.0 (2024-03-14)
+## 1.14.0 (2024-03-18)
 
 ### New Features
 
@@ -13,14 +13,15 @@
   - locate
 - Added support for ASOF JOIN type.
 - Added support for the following local testing APIs:
-<<<<<<< HEAD
   - snowflake.snowpark.functions:
+    - to_double
     - to_timestamp
     - to_timestamp_ltz
     - to_timestamp_ntz
     - to_timestamp_tz
     - greatest
     - least
+    - convert_timezone
     - dateadd
     - date_part
   - snowflake.snowpark.Session:
@@ -31,25 +32,6 @@
     - use_warehouse
     - use_database
     - use_role
-=======
-  - to_double
-  - to_timestamp
-  - to_timestamp_ltz
-  - to_timestamp_ntz
-  - to_timestamp_tz
-  - greatest
-  - least
-  - convert_timezone
-  - dateadd
-  - date_part
-  - Session.get_current_account
-  - Session.get_current_warehouse
-  - Session.get_current_role
-  - Session.use_schema
-  - Session.use_warehouse
-  - Session.use_database
-  - Session.use_role
->>>>>>> 8a6b98ad
 
 ### Bug Fixes
 

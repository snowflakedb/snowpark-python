--- conflicted
+++ resolved
@@ -69,14 +69,11 @@
 - Added support for `DataFrame.items`.
 - Added support for `Series.dt.floor` and `Series.dt.ceil`.
 - Added support for `Index.reindex`.
-<<<<<<< HEAD
-- Added support for index's arithmetic and comparison operators.
-=======
 - Added support for `DatetimeIndex` properties: `year`, `month`, `day`, `hour`, `minute`, `second`, `microsecond`,
     `nanosecond`, `date`, `dayofyear`, `day_of_year`, `dayofweek`, `day_of_week`, `weekday`, `quarter`,
     `is_month_start`, `is_month_end`, `is_quarter_start`, `is_quarter_end`, `is_year_start`, `is_year_end`
     and `is_leap_year`.
->>>>>>> 85dd175f
+- Added support for index's arithmetic and comparison operators.
 
 #### Improvements
 - Removed the public preview warning message upon importing Snowpark pandas.

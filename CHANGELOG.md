# Release History

## 1.41.0 (YYYY-MM-DD)

### Snowpark Python API Updates

#### New Features

- Added a new function `service` in `snowflake.snowpark.functions` that allows users to create a callable representing a Snowpark Container Services (SPCS) service.
- Added `connection_parameters` parameter to `DataFrameReader.dbapi()` (PuPr) method to allow passing keyword arguments to the `create_connection` callable.
- Added support for `Session.begin_transaction`, `Session.commit` and `Session.rollback`.
- Added support for the following functions in `functions.py`:
    - Geospatial functions:
      - `st_interpolate`
      - `st_intersection`
      - `st_intersection_agg`
      - `st_intersects`
      - `st_isvalid`
      - `st_length`
      - `st_makegeompoint`
      - `st_makeline`
      - `st_makepolygon`
      - `st_makepolygonoriented`
      - `st_disjoint`
      - `st_distance`
      - `st_dwithin`
      - `st_endpoint`
      - `st_envelope`
      - `st_geohash`
      - `st_geomfromgeohash`
      - `st_geompointfromgeohash`
      - `st_hausdorffdistance`
      - `st_makepoint`

#### Bug Fixes

- Added a fix for floating point precision discrepancies in `interval_day_time_from_parts`.
- Fixed a bug where writing Snowpark pandas dataframes on the pandas backend with a column multiindex to Snowflake with `to_snowflake` would raise `KeyError`.
- Fixed a bug that `DataFrameReader.dbapi` (PuPr) is not compatible with oracledb 3.4.0. 

### Snowpark pandas API Updates

#### Improvements

- Improved performance of `Series.to_snowflake` and `pd.to_snowflake(series)` for large data by uploading data via a parquet file. You can control the dataset size at which Snowpark pandas switches to parquet with the variable `modin.config.PandasToSnowflakeParquetThresholdBytes`.
- Set `cte_optimization_enabled` to True for all Snowpark pandas sessions.
- Add support for `isna`, `isnull`, `notna`, `notnull` in faster pandas.
<<<<<<< HEAD
- Add support for `sort_values` in faster pandas.
=======
- Add support for `str.contains`, `str.startswith`, `str.endswith`, and `str.slice` in faster pandas.
>>>>>>> 0c077b7c

## 1.40.0 (2025-10-02)

### Snowpark Python API Updates

#### New Features

- Added a new module `snowflake.snowpark.secrets` that provides Python wrappers for accessing Snowflake Secrets within Python UDFs and stored procedures that execute inside Snowflake.
  - `get_generic_secret_string`
  - `get_oauth_access_token`
  - `get_secret_type`
  - `get_username_password`
  - `get_cloud_provider_token`

- Added support for the following scalar functions in `functions.py`:
    - Conditional expression functions:
      - `booland`
      - `boolnot`
      - `boolor`
      - `boolxor`
      - `boolor_agg`
      - `decode`
      - `greatest_ignore_nulls`
      - `least_ignore_nulls`
      - `nullif`
      - `nvl2`
      - `regr_valx`
      
    - Semi-structured and structured date functions:
      - `array_remove_at`
      - `as_boolean`
      - `map_delete`
      - `map_insert`
      - `map_pick`
      - `map_size`

    - String & binary functions:
      - `chr`
      - `hex_decode_binary`
      
    - Numeric functions:
      - `div0null`

    - Differential privacy functions:
      - `dp_interval_high`
      - `dp_interval_low`
      
    - Context functions:
      - `last_query_id`
      - `last_transaction`

    - Geospatial functions:
      - `h3_cell_to_boundary`
      - `h3_cell_to_children`
      - `h3_cell_to_children_string`
      - `h3_cell_to_parent`
      - `h3_cell_to_point`
      - `h3_compact_cells`
      - `h3_compact_cells_strings`
      - `h3_coverage`
      - `h3_coverage_strings`
      - `h3_get_resolution`
      - `h3_grid_disk`
      - `h3_grid_distance`
      - `h3_int_to_string`
      - `h3_polygon_to_cells`
      - `h3_polygon_to_cells_strings`
      - `h3_string_to_int`
      - `h3_try_grid_path`
      - `h3_try_polygon_to_cells`
      - `h3_try_polygon_to_cells_strings`
      - `h3_uncompact_cells`
      - `h3_uncompact_cells_strings`
      - `haversine`
      - `h3_grid_path`
      - `h3_is_pentagon`
      - `h3_is_valid_cell`
      - `h3_latlng_to_cell`
      - `h3_latlng_to_cell_string`
      - `h3_point_to_cell`
      - `h3_point_to_cell_string`
      - `h3_try_coverage`
      - `h3_try_coverage_strings`
      - `h3_try_grid_distance`
      - `st_area`
      - `st_asewkb`
      - `st_asewkt`
      - `st_asgeojson`
      - `st_aswkb`
      - `st_aswkt`
      - `st_azimuth`
      - `st_buffer`
      - `st_centroid`
      - `st_collect`
      - `st_contains`
      - `st_coveredby`
      - `st_covers`
      - `st_difference`
      - `st_dimension`

#### Bug Fixes

- Fixed a bug that `DataFrame.limit()` fail if there is parameter binding in the executed SQL when used in non-stored-procedure/udxf environment.
- Added an experimental fix for a bug in schema query generation that could cause invalid sql to be generated when using nested structured types.
- Fixed multiple bugs in `DataFrameReader.dbapi` (PuPr):
  - Fixed UDTF ingestion failure with `pyodbc` driver caused by unprocessed row data.
  - Fixed SQL Server query input failure due to incorrect select query generation.
  - Fixed UDTF ingestion not preserving column nullability in the output schema.
  - Fixed an issue that caused the program to hang during multithreaded Parquet based ingestion when a data fetching error occurred.
  - Fixed a bug in schema parsing when custom schema strings used upper-cased data type names (NUMERIC, NUMBER, DECIMAL, VARCHAR, STRING, TEXT).
- Fixed a bug in `Session.create_dataframe` where schema string parsing failed when using upper-cased data type names (e.g., NUMERIC, NUMBER, DECIMAL, VARCHAR, STRING, TEXT).

#### Improvements

- Improved `DataFrameReader.dbapi`(PuPr) that dbapi will not retry on non-retryable error such as SQL syntax error on external data source query.
- Removed unnecessary warnings about local package version mismatch when using `session.read.option('rowTag', <tag_name>).xml(<stage_file_path>)` or `xpath` functions.
- Improved `DataFrameReader.dbapi` (PuPr) reading performance by setting the default `fetch_size` parameter value to 100000.
- Improved error message for XSD validation failure when reading XML files using `session.read.option('rowValidationXSDPath', <xsd_path>).xml(<stage_file_path>)`.

### Snowpark pandas API Updates

#### Dependency Updates

- Updated the supported `modin` versions to >=0.36.0 and <0.38.0 (was previously >= 0.35.0 and <0.37.0).

#### New Features
- Added support for `DataFrame.query` for dataframes with single-level indexes.
- Added support for `DataFrameGroupby.__len__` and `SeriesGroupBy.__len__`.

#### Improvements

- Hybrid execution mode is now enabled by default. Certain operations on smaller data will now automatically execute in native pandas in-memory. Use `from modin.config import AutoSwitchBackend; AutoSwitchBackend.disable()` to turn this off and force all execution to occur in Snowflake.
- Added a session parameter `pandas_hybrid_execution_enabled` to enable/disable hybrid execution as an alternative to using `AutoSwitchBackend`.
- Removed an unnecessary `SHOW OBJECTS` query issued from `read_snowflake` under certain conditions.
- When hybrid execution is enabled, `pd.merge`, `pd.concat`, `DataFrame.merge`, and `DataFrame.join` may now move arguments to backends other than those among the function arguments.
- Improved performance of `DataFrame.to_snowflake` and `pd.to_snowflake(dataframe)` for large data by uploading data via a parquet file. You can control the dataset size at which Snowpark pandas switches to parquet with the variable `modin.config.PandasToSnowflakeParquetThresholdBytes`.
- Improved performance of `Series.to_snowflake` and `pd.to_snowflake(series)` for large data by uploading data via a parquet file. You can control the dataset size at which Snowpark pandas switches to parquet with the variable `modin.config.PandasToSnowflakeParquetThresholdBytes`.
- Set `cte_optimization_enabled` to True for all Snowpark pandas sessions.
- Add support for `isin` in faster pandas.

## 1.39.1 (2025-09-25)

### Snowpark Python API Updates

#### Bug Fixes


- Added an experimental fix for a bug in schema query generation that could cause invalid sql to be generated when using nested structured types.


## 1.39.0 (2025-09-17)

### Snowpark Python API Updates

#### New Features

- Added support for unstructured data engineering in Snowpark, powered by Snowflake AISQL and Cortex functions:
  - `DataFrame.ai.complete`: Generate per-row LLM completions from prompts built over columns and files.
  - `DataFrame.ai.filter`: Keep rows where an AI classifier returns TRUE for the given predicate.
  - `DataFrame.ai.agg`: Reduce a text column into one result using a natural-language task description.
  - `RelationalGroupedDataFrame.ai_agg`: Perform the same natural-language aggregation per group.
  - `DataFrame.ai.classify`: Assign single or multiple labels from given categories to text or images.
  - `DataFrame.ai.similarity`: Compute cosine-based similarity scores between two columns via embeddings.
  - `DataFrame.ai.sentiment`: Extract overall and aspect-level sentiment from text into JSON.
  - `DataFrame.ai.embed`: Generate VECTOR embeddings for text or images using configurable models.
  - `DataFrame.ai.summarize_agg`: Aggregate and produce a single comprehensive summary over many rows.
  - `DataFrame.ai.transcribe`: Transcribe audio files to text with optional timestamps and speaker labels.
  - `DataFrame.ai.parse_document`: OCR/layout-parse documents or images into structured JSON.
  - `DataFrame.ai.extract`: Pull structured fields from text or files using a response schema.
  - `DataFrame.ai.count_tokens`: Estimate token usage for a given model and input text per row.
  - `DataFrame.ai.split_text_markdown_header`: Split Markdown into hierarchical header-aware chunks.
  - `DataFrame.ai.split_text_recursive_character`: Split text into size-bounded chunks using recursive separators.
  - `DataFrameReader.file`: Create a DataFrame containing all files from a stage as FILE data type for downstream unstructured data processing.
- Added a new datatype `YearMonthIntervalType` that allows users to create intervals for datetime operations.
- Added a new function `interval_year_month_from_parts` that allows users to easily create `YearMonthIntervalType` without using SQL.
- Added a new datatype `DayTimeIntervalType` that allows users to create intervals for datetime operations.
- Added a new function `interval_day_time_from_parts` that allows users to easily create `DayTimeIntervalType` without using SQL.
- Added support for `FileOperation.list` to list files in a stage with metadata.
- Added support for `FileOperation.remove` to remove files in a stage.
- Added an option to specify `copy_grants` for the following `DataFrame` APIs:
  - `create_or_replace_view`
  - `create_or_replace_temp_view`
  - `create_or_replace_dynamic_table`
- Added a new function `snowflake.snowpark.functions.vectorized` that allows users to mark a function as vectorized UDF.
- Added support for parameter `use_vectorized_scanner` in function `Session.write_pandas()`.
- Added support for parameter `session_init_statement` in udtf ingestion of `DataFrameReader.jdbc`(PrPr).
- Added support for the following scalar functions in `functions.py`:
  - `getdate`
  - `getvariable`
  - `invoker_role`
  - `invoker_share`
  - `is_application_role_in_session`
  - `is_database_role_in_session`
  - `is_granted_to_invoker_role`
  - `is_role_in_session`
  - `localtime`
  - `systimestamp`

#### Bug Fixes

- Fixed a bug that `query_timeout` does not work in udtf ingestion of `DataFrameReader.jdbc`(PrPr).

#### Deprecations

- Deprecated warnings will be triggered when using snowpark-python with Python 3.9. For more details, please refer to https://docs.snowflake.com/en/developer-guide/python-runtime-support-policy.

#### Dependency Updates

#### Improvements

- Unsupported types in `DataFrameReader.dbapi`(PuPr) are ingested as `StringType` now.
- Improved error message to list available columns when dataframe cannot resolve given column name.
- Added a new option `cacheResult` to `DataFrameReader.xml` that allows users to cache the result of the XML reader to a temporary table after calling `xml`. It helps improve performance when subsequent operations are performed on the same DataFrame.

### Snowpark pandas API Updates
- Added support for `DataFrame.eval()` for dataframes with single-level indexes.

#### New Features

#### Improvements

- Downgraded to level `logging.DEBUG - 1` the log message saying that the
  Snowpark `DataFrame` reference of an internal `DataFrameReference` object
  has changed.
- Eliminate duplicate parameter check queries for casing status when retrieving the session.
- Retrieve dataframe row counts through object metadata to avoid a COUNT(\*) query (performance)
- Added support for applying Snowflake Cortex function `Complete`.
- Introduce faster pandas: Improved performance by deferring row position computation. 
  - The following operations are currently supported and can benefit from the optimization: `read_snowflake`, `repr`, `loc`, `reset_index`, `merge`, and binary operations.
  - If a lazy object (e.g., DataFrame or Series) depends on a mix of supported and unsupported operations, the optimization will not be used.
- Updated the error message for when Snowpark pandas is referenced within apply.
- Added a session parameter `dummy_row_pos_optimization_enabled` to enable/disable dummy row position optimization in faster pandas.

#### Dependency Updates

- Updated the supported `modin` versions to >=0.35.0 and <0.37.0 (was previously >= 0.34.0 and <0.36.0).

#### Bug Fixes

- Fixed an issue with drop_duplicates where the same data source could be read multiple times in the same query but in a different order each time, resulting in missing rows in the final result. The fix ensures that the data source is read only once.
- Fixed a bug with hybrid execution mode where an `AssertionError` was unexpectedly raised by certain indexing operations.

### Snowpark Local Testing Updates

#### New Features

- Added support to allow patching `functions.ai_complete`.

## 1.38.0 (2025-09-04)

### Snowpark Python API Updates

#### New Features

- Added support for the following AI-powered functions in `functions.py`:
  - `ai_extract`
  - `ai_parse_document`
  - `ai_transcribe`
- Added time travel support for querying historical data:
  - `Session.table()` now supports time travel parameters: `time_travel_mode`, `statement`, `offset`, `timestamp`, `timestamp_type`, and `stream`.
  - `DataFrameReader.table()` supports the same time travel parameters as direct arguments.
  - `DataFrameReader` supports time travel via option chaining (e.g., `session.read.option("time_travel_mode", "at").option("offset", -60).table("my_table")`).
- Added support for specifying the following parameters to `DataFrameWriter.copy_into_location` for validation and writing data to external locations:
    - `validation_mode`
    - `storage_integration`
    - `credentials`
    - `encryption`
- Added support for `Session.directory` and `Session.read.directory` to retrieve the list of all files on a stage with metadata.
- Added support for `DataFrameReader.jdbc`(PrPr) that allows ingesting external data source with jdbc driver.
- Added support for `FileOperation.copy_files` to copy files from a source location to an output stage.
- Added support for the following scalar functions in `functions.py`:
  - `all_user_names`
  - `bitand`
  - `bitand_agg`
  - `bitor`
  - `bitor_agg`
  - `bitxor`
  - `bitxor_agg`
  - `current_account_name`
  - `current_client`
  - `current_ip_address`
  - `current_role_type`
  - `current_organization_name`
  - `current_organization_user`
  - `current_secondary_roles`
  - `current_transaction`
  - `getbit`

#### Bug Fixes

- Fixed the repr of TimestampType to match the actual subtype it represents.
- Fixed a bug in `DataFrameReader.dbapi` that udtf ingestion does not work in stored procedure.
- Fixed a bug in schema inference that caused incorrect stage prefixes to be used.

#### Improvements

- Enhanced error handling in `DataFrameReader.dbapi` thread-based ingestion to prevent unnecessary operations, which improves resource efficiency.
- Bumped cloudpickle dependency to also support `cloudpickle==3.1.1` in addition to previous versions.
- Improved `DataFrameReader.dbapi` (PuPr) ingestion performance for PostgreSQL and MySQL by using server side cursor to fetch data.

### Snowpark pandas API Updates

#### New Features
- Completed support for `pd.read_snowflake()`, `pd.to_iceberg()`,
  `pd.to_pandas()`, `pd.to_snowpark()`, `pd.to_snowflake()`,
  `DataFrame.to_iceberg()`, `DataFrame.to_pandas()`, `DataFrame.to_snowpark()`,
  `DataFrame.to_snowflake()`, `Series.to_iceberg()`, `Series.to_pandas()`,
  `Series.to_snowpark()`, and `Series.to_snowflake()` on the "Pandas" and "Ray"
  backends. Previously, only some of these functions and methods were supported
  on the Pandas backend.
- Added support for `Index.get_level_values()`.

#### Improvements
- Set the default transfer limit in hybrid execution for data leaving Snowflake to 100k, which can be overridden with the SnowflakePandasTransferThreshold environment variable. This configuration is appropriate for scenarios with two available engines, "Pandas" and "Snowflake" on relational workloads.
- Improve import error message by adding `--upgrade` to `pip install "snowflake-snowpark-python[modin]"` in the error message.
- Reduce the telemetry messages from the modin client by pre-aggregating into 5 second windows and only keeping a narrow band of metrics which are useful for tracking hybrid execution and native pandas performance.
- Set the initial row count only when hybrid execution is enabled. This reduces the number of queries issued for many workloads.
- Add a new test parameter for integration tests to enable hybrid execution.

#### Bug Fixes
- Raised `NotImplementedError` instead of `AttributeError` on attempting to call
  Snowflake extension functions/methods `to_dynamic_table()`, `cache_result()`,
  `to_view()`, `create_or_replace_dynamic_table()`, and
  `create_or_replace_view()` on dataframes or series using the pandas or ray
  backends.

## 1.37.0 (2025-08-18)

### Snowpark Python API Updates

#### New Features

- Added support for the following `xpath` functions in `functions.py`:
  - `xpath`
  - `xpath_string`
  - `xpath_boolean`
  - `xpath_int`
  - `xpath_float`
  - `xpath_double`
  - `xpath_long`
  - `xpath_short`
- Added support for parameter `use_vectorized_scanner` in function `Session.write_arrow()`.
- Dataframe profiler adds the following information about each query: describe query time, execution time, and sql query text. To view this information, call session.dataframe_profiler.enable() and call get_execution_profile on a dataframe.
- Added support for `DataFrame.col_ilike`.
- Added support for non-blocking stored procedure calls that return `AsyncJob` objects.
  - Added `block: bool = True` parameter to `Session.call()`. When `block=False`, returns an `AsyncJob` instead of blocking until completion.
  - Added `block: bool = True` parameter to `StoredProcedure.__call__()` for async support across both named and anonymous stored procedures.
  - Added `Session.call_nowait()` that is equivalent to `Session.call(block=False)`.

#### Bug Fixes

- Fixed a bug in CTE optimization stage where `deepcopy` of internal plans would cause a memory spike when a dataframe is created locally using `session.create_dataframe()` using a large input data.
- Fixed a bug in `DataFrameReader.parquet` where the `ignore_case` option in the `infer_schema_options` was not respected.
- Fixed a bug that `to_pandas()` has different format of column name when query result format is set to 'JSON' and 'ARROW'.

#### Deprecations
- Deprecated `pkg_resources`.

#### Dependency Updates

- Added a dependency on `protobuf<6.32`

### Snowpark pandas API Updates

#### New Features

- Added support for efficient transfer of data between Snowflake and Ray with the `DataFrame.set_backend` method. The installed version of `modin` must be at least 0.35.0, and `ray` must be installed.

#### Improvements

#### Dependency Updates

- Updated the supported `modin` versions to >=0.34.0 and <0.36.0 (was previously >= 0.33.0 and <0.35.0).
- Added support for pandas 2.3 when the installed `modin` version is at least 0.35.0.

#### Bug Fixes

- Fixed an issue in hybrid execution mode (PrPr) where `pd.to_datetime` and `pd.to_timedelta` would unexpectedly raise `IndexError`.
- Fixed a bug where `pd.explain_switch` would raise `IndexError` or return `None` if called before any potential switch operations were performed.
- Fixed a bug where calling `pd.concat(axis=0)` on a dataframe with the default, positional index and a dataframe with a different index would produce invalid SQL.

## 1.36.0 (2025-08-05)

### Snowpark Python API Updates

#### New Features

- `Session.create_dataframe` now accepts keyword arguments that are forwarded to the internal call to `Session.write_pandas` or `Session.write_arrow` when creating a DataFrame from a pandas DataFrame or a pyarrow Table.
- Added new APIs for `AsyncJob`:
  - `AsyncJob.is_failed()` returns a `bool` indicating if a job has failed. Can be used in combination with `AsyncJob.is_done()` to determine if a job is finished and errored.
  - `AsyncJob.status()` returns a string representing the current query status (e.g., "RUNNING", "SUCCESS", "FAILED_WITH_ERROR") for detailed monitoring without calling `result()`.
- Added a dataframe profiler. To use, you can call get_execution_profile() on your desired dataframe. This profiler reports the queries executed to evaluate a dataframe, and statistics about each of the query operators. Currently an experimental feature
- Added support for the following functions in `functions.py`:
  - `ai_sentiment`
- Updated the interface for experimental feature `context.configure_development_features`. All development features are disabled by default unless explicitly enabled by the user.

### Snowpark pandas API Updates

#### New Features

#### Improvements
- Hybrid execution row estimate improvements and a reduction of eager calls.
- Add a new configuration variable to control transfer costs out of Snowflake when using hybrid execution.
- Added support for creating permanent and immutable UDFs/UDTFs with `DataFrame/Series/GroupBy.apply`, `map`, and `transform` by passing the `snowflake_udf_params` keyword argument. See documentation for details.
- Added support for mapping np.unique to DataFrame and Series inputs using pd.unique.

#### Bug Fixes

- Fixed an issue where Snowpark pandas plugin would unconditionally disable `AutoSwitchBackend` even when users had explicitly configured it via environment variables or programmatically.

## 1.35.0 (2025-07-24)

### Snowpark Python API Updates

#### New Features

- Added support for the following functions in `functions.py`:
  - `ai_embed`
  - `try_parse_json`

#### Bug Fixes

- Fixed a bug in `DataFrameReader.dbapi` (PrPr) that `dbapi` fail in python stored procedure with process exit with code 1.
- Fixed a bug in `DataFrameReader.dbapi` (PrPr) that `custom_schema` accept illegal schema.
- Fixed a bug in `DataFrameReader.dbapi` (PrPr) that `custom_schema` does not work when connecting to Postgres and Mysql.
- Fixed a bug in schema inference that would cause it to fail for external stages.

#### Improvements

- Improved `query` parameter in `DataFrameReader.dbapi` (PrPr) so that parentheses are not needed around the query.
- Improved error experience in `DataFrameReader.dbapi` (PrPr) when exception happen during inferring schema of target data source.


### Snowpark Local Testing Updates

#### New Features

- Added local testing support for reading files with `SnowflakeFile` using local file paths, the Snow URL semantic (snow://...), local testing framework stages, and Snowflake stages (@stage/file_path).

### Snowpark pandas API Updates

#### New Features

- Added support for `DataFrame.boxplot`.

#### Improvements

- Reduced the number of UDFs/UDTFs created by repeated calls to `apply` or `map` with the same arguments on Snowpark pandas objects.
- Added an example for reading a file from a stage in the docstring for `pd.read_excel`.
- Implemented more efficient data transfer between the Snowflake and Ray backends of Modin (requires modin>=0.35.0 to use).

#### Bug Fixes

- Added an upper bound to the row estimation when the cartesian product from an align or join results in a very large number. This mitigates a performance regression.
- Fix a `pd.read_excel` bug when reading files inside stage inner directory.

## 1.34.0 (2025-07-15)

### Snowpark Python API Updates

#### New Features

- Added a new option `TRY_CAST` to `DataFrameReader`. When `TRY_CAST` is True columns are wrapped in a `TRY_CAST` statement rather than a hard cast when loading data.
- Added a new option `USE_RELAXED_TYPES` to the `INFER_SCHEMA_OPTIONS` of `DataFrameReader`. When set to True this option casts all strings to max length strings and all numeric types to `DoubleType`.
- Added debuggability improvements to eagerly validate dataframe schema metadata. Enable it using `snowflake.snowpark.context.configure_development_features()`.
- Added a new function `snowflake.snowpark.dataframe.map_in_pandas` that allows users map a function across a dataframe. The mapping function takes an iterator of pandas dataframes as input and provides one as output.
- Added a ttl cache to describe queries. Repeated queries in a 15 second interval will use the cached value rather than requery Snowflake.
- Added a parameter `fetch_with_process` to `DataFrameReader.dbapi` (PrPr) to enable multiprocessing for parallel data fetching in local ingestion. By default, local ingestion uses multithreading. Multiprocessing may improve performance for CPU-bound tasks like Parquet file generation.
- Added a new function `snowflake.snowpark.functions.model` that allows users to call methods of a model.

#### Improvements

- Added support for row validation using XSD schema using `rowValidationXSDPath` option when reading XML files with a row tag using `rowTag` option.
- Improved SQL generation for `session.table().sample()` to generate a flat SQL statement.
- Added support for complex column expression as input for `functions.explode`.
- Added debuggability improvements to show which Python lines an SQL compilation error corresponds to. Enable it using `snowflake.snowpark.context.configure_development_features()`. This feature also depends on AST collection to be enabled in the session which can be done using `session.ast_enabled = True`.
- Set enforce_ordering=True when calling `to_snowpark_pandas()` from a snowpark dataframe containing DML/DDL queries instead of throwing a NotImplementedError.

#### Bug Fixes

- Fixed a bug caused by redundant validation when creating an iceberg table.
- Fixed a bug in `DataFrameReader.dbapi` (PrPr) where closing the cursor or connection could unexpectedly raise an error and terminate the program.
- Fixed ambiguous column errors when using table functions in `DataFrame.select()` that have output columns matching the input DataFrame's columns. This improvement works when dataframe columns are provided as `Column` objects.
- Fixed a bug where having a NULL in a column with DecimalTypes would cast the column to FloatTypes instead and lead to precision loss.

### Snowpark Local Testing Updates

#### Bug Fixes

- Fixed a bug when processing windowed functions that lead to incorrect indexing in results.
- When a scalar numeric is passed to fillna we will ignore non-numeric columns instead of producing an error.

### Snowpark pandas API Updates

#### New Features

- Added support for `DataFrame.to_excel` and `Series.to_excel`.
- Added support for `pd.read_feather`, `pd.read_orc`, and `pd.read_stata`.
- Added support for `pd.explain_switch()` to return debugging information on hybrid execution decisions.
- Support `pd.read_snowflake` when the global modin backend is `Pandas`.
- Added support for `pd.to_dynamic_table`, `pd.to_iceberg`, and `pd.to_view`.

#### Improvements

- Added modin telemetry on API calls and hybrid engine switches.
- Show more helpful error messages to Snowflake Notebook users when the `modin` or `pandas` version does not match our requirements.
- Added a data type guard to the cost functions for hybrid execution mode (PrPr) which checks for data type compatibility.
- Added automatic switching to the pandas backend in hybrid execution mode (PrPr) for many methods that are not directly implemented in Snowpark pandas.
- Set the 'type' and other standard fields for Snowpark pandas telemetry.

#### Dependency Updates

- Added tqdm and ipywidgets as dependencies so that progress bars appear when switching between modin backends.
- Updated the supported `modin` versions to >=0.33.0 and <0.35.0 (was previously >= 0.32.0 and <0.34.0).

#### Bug Fixes

- Fixed a bug in hybrid execution mode (PrPr) where certain Series operations would raise `TypeError: numpy.ndarray object is not callable`.
- Fixed a bug in hybrid execution mode (PrPr) where calling numpy operations like `np.where` on modin objects with the Pandas backend would raise an `AttributeError`. This fix requires `modin` version 0.34.0 or newer.
- Fixed issue in `df.melt` where the resulting values have an additional suffix applied.

## 1.33.0 (2025-06-19)

### Snowpark Python API Updates

#### New Features

- Added support for MySQL in `DataFrameWriter.dbapi` (PrPr) for both Parquet and UDTF-based ingestion.
- Added support for PostgreSQL in `DataFrameReader.dbapi` (PrPr) for both Parquet and UDTF-based ingestion.
- Added support for Databricks in `DataFrameWriter.dbapi` (PrPr) for UDTF-based ingestion.
- Added support to `DataFrameReader` to enable use of `PATTERN` when reading files with `INFER_SCHEMA` enabled.
- Added support for the following AI-powered functions in `functions.py`:
  - `ai_complete`
  - `ai_similarity`
  - `ai_summarize_agg` (originally `summarize_agg`)
  - different config options for `ai_classify`
- Added support for more options when reading XML files with a row tag using `rowTag` option:
  - Added support for removing namespace prefixes from col names using `ignoreNamespace` option.
  - Added support for specifying the prefix for the attribute column in the result table using `attributePrefix` option.
  - Added support for excluding attributes from the XML element using `excludeAttributes` option.
  - Added support for specifying the column name for the value when there are attributes in an element that has no child elements using `valueTag` option.
  - Added support for specifying the value to treat as a ``null`` value using `nullValue` option.
  - Added support for specifying the character encoding of the XML file using `charset` option.
  - Added support for ignoring surrounding whitespace in the XML element using `ignoreSurroundingWhitespace` option.
- Added support for parameter `return_dataframe` in `Session.call`, which can be used to set the return type of the functions to a `DataFrame` object.
- Added a new argument to `Dataframe.describe` called `strings_include_math_stats` that triggers `stddev` and `mean` to be calculated for String columns.
- Added support for retrieving `Edge.properties` when retrieving lineage from `DGQL` in `DataFrame.lineage.trace`.
- Added a parameter `table_exists` to `DataFrameWriter.save_as_table` that allows specifying if a table already exists. This allows skipping a table lookup that can be expensive.

#### Bug Fixes

- Fixed a bug in `DataFrameReader.dbapi` (PrPr) where the `create_connection` defined as local function was incompatible with multiprocessing.
- Fixed a bug in `DataFrameReader.dbapi` (PrPr) where databricks `TIMESTAMP` type was converted to Snowflake `TIMESTAMP_NTZ` type which should be `TIMESTAMP_LTZ` type.
- Fixed a bug in `DataFrameReader.json` where repeated reads with the same reader object would create incorrectly quoted columns.
- Fixed a bug in `DataFrame.to_pandas()` that would drop column names when converting a dataframe that did not originate from a select statement.
- Fixed a bug that `DataFrame.create_or_replace_dynamic_table` raises error when the dataframe contains a UDTF and `SELECT *` in UDTF not being parsed correctly.
- Fixed a bug where casted columns could not be used in the values-clause of in functions.

#### Improvements

- Improved the error message for `Session.write_pandas()` and `Session.create_dataframe()` when the input pandas DataFrame does not have a column.
- Improved `DataFrame.select` when the arguments contain a table function with output columns that collide with columns of current dataframe. With the improvement, if user provides non-colliding columns in `df.select("col1", "col2", table_func(...))` as string arguments, then the query generated by snowpark client will not raise ambiguous column error.
- Improved `DataFrameReader.dbapi` (PrPr) to use in-memory Parquet-based ingestion for better performance and security.
- Improved `DataFrameReader.dbapi` (PrPr) to use `MATCH_BY_COLUMN_NAME=CASE_SENSITIVE` in copy into table operation.

### Snowpark Local Testing Updates

#### New Features

- Added support for snow urls (snow://) in local file testing.

#### Bug Fixes

- Fixed a bug in `Column.isin` that would cause incorrect filtering on joined or previously filtered data.
- Fixed a bug in `snowflake.snowpark.functions.concat_ws` that would cause results to have an incorrect index.

### Snowpark pandas API Updates

#### Dependency Updates

- Updated `modin` dependency constraint from 0.32.0 to >=0.32.0, <0.34.0. The latest version tested with Snowpark pandas is `modin` 0.33.1.

#### New Features

- Added support for **Hybrid Execution (PrPr)**. By running `from modin.config import AutoSwitchBackend; AutoSwitchBackend.enable()`, Snowpark pandas will automatically choose whether to run certain pandas operations locally or on Snowflake. This feature is disabled by default.

#### Improvements

- Set the default value of the `index` parameter to `False` for `DataFrame.to_view`, `Series.to_view`, `DataFrame.to_dynamic_table`, and `Series.to_dynamic_table`.
- Added `iceberg_version` option to table creation functions.
- Reduced query count for many operations, including `insert`, `repr`, and `groupby`, that previously issued a query to retrieve the input data's size.

#### Bug Fixes

- Fixed a bug in `Series.where` when the `other` parameter is an unnamed `Series`.


## 1.32.0 (2025-05-15)

### Snowpark Python API Updates

#### Improvements

- Invoking snowflake system procedures does not invoke an additional `describe procedure` call to check the return type of the procedure.
- Added support for `Session.create_dataframe()` with the stage URL and FILE data type.
- Added support for different modes for dealing with corrupt XML records when reading an XML file using `session.read.option('mode', <mode>), option('rowTag', <tag_name>).xml(<stage_file_path>)`. Currently `PERMISSIVE`, `DROPMALFORMED` and `FAILFAST` are supported.
- Improved the error message of the XML reader when the specified row tag is not found in the file.
- Improved query generation for `Dataframe.drop` to use `SELECT * EXCLUDE ()` to exclude the dropped columns. To enable this feature, set `session.conf.set("use_simplified_query_generation", True)`.
- Added support for `VariantType` to `StructType.from_json`

#### Bug Fixes

- Fixed a bug in `DataFrameWriter.dbapi` (PrPr) that unicode or double-quoted column name in external database causes error because not quoted correctly.
- Fixed a bug where named fields in nested OBJECT data could cause errors when containing spaces.
- Fixed a bug duplicated `native_app_params` parameters in register udaf function.

### Snowpark Local Testing Updates

#### Bug Fixes

- Fixed a bug in `snowflake.snowpark.functions.rank` that would cause sort direction to not be respected.
- Fixed a bug in `snowflake.snowpark.functions.to_timestamp_*` that would cause incorrect results on filtered data.

### Snowpark pandas API Updates

#### New Features

- Added support for dict values in `Series.str.get`, `Series.str.slice`, and `Series.str.__getitem__` (`Series.str[...]`).
- Added support for `DataFrame.to_html`.
- Added support for `DataFrame.to_string` and `Series.to_string`.
- Added support for reading files from S3 buckets using `pd.read_csv`.
- Added `ENFORCE_EXISTING_FILE_FORMAT` option to the `DataFrameReader`, which allows to read a dataframe only based on an existing file format object when used together with `FORMAT_NAME`.

#### Improvements

- Make `iceberg_config` a required parameter for `DataFrame.to_iceberg` and `Series.to_iceberg`.

## 1.31.1 (2025-05-05)

### Snowpark Python API Updates

#### Bug Fixes

- Updated conda build configuration to deprecate Python 3.8 support, preventing installation in incompatible environments.

## 1.31.0 (2025-04-24)

### Snowpark Python API Updates

#### New Features

- Added support for `restricted caller` permission of `execute_as` argument in `StoredProcedure.register()`.
- Added support for non-select statement in `DataFrame.to_pandas()`.
- Added support for `artifact_repository` parameter to `Session.add_packages`, `Session.add_requirements`, `Session.get_packages`, `Session.remove_package`, and `Session.clear_packages`.
- Added support for reading an XML file using a row tag by `session.read.option('rowTag', <tag_name>).xml(<stage_file_path>)` (experimental).
  - Each XML record is extracted as a separate row.
  - Each field within that record becomes a separate column of type VARIANT, which can be further queried using dot notation, e.g., `col(a.b.c)`.
- Added updates to `DataFrameReader.dbapi` (PrPr):
  - Added `fetch_merge_count` parameter for optimizing performance by merging multiple fetched data into a single Parquet file.
  - Added support for Databricks.
  - Added support for ingestion with Snowflake UDTF.
- Added support for the following AI-powered functions in `functions.py` (Private Preview):
  - `prompt`
  - `ai_filter` (added support for `prompt()` function and image files, and changed the second argument name from `expr` to `file`)
  - `ai_classify`

#### Improvements

- Renamed the `relaxed_ordering` param into `enforce_ordering` for `DataFrame.to_snowpark_pandas`. Also the new default values is `enforce_ordering=False` which has the opposite effect of the previous default value, `relaxed_ordering=False`.
- Improved `DataFrameReader.dbapi` (PrPr) reading performance by setting the default `fetch_size` parameter value to 1000.
- Improve the error message for invalid identifier SQL error by suggesting the potentially matching identifiers.
- Reduced the number of describe queries issued when creating a DataFrame from a Snowflake table using `session.table`.
- Improved performance and accuracy of `DataFrameAnalyticsFunctions.time_series_agg()`.

#### Bug Fixes

- Fixed a bug in `DataFrame.group_by().pivot().agg` when the pivot column and aggregate column are the same.
- Fixed a bug in `DataFrameReader.dbapi` (PrPr) where a `TypeError` was raised when `create_connection` returned a connection object of an unsupported driver type.
- Fixed a bug where `df.limit(0)` call would not properly apply.
- Fixed a bug in `DataFrameWriter.save_as_table` that caused reserved names to throw errors when using append mode.

#### Deprecations

- Deprecated support for Python3.8.
- Deprecated argument `sliding_interval` in `DataFrameAnalyticsFunctions.time_series_agg()`.

### Snowpark Local Testing Updates

#### New Features

- Added support for Interval expression to `Window.range_between`.
- Added support for `array_construct` function.

#### Bug Fixes

- Fixed a bug in local testing where transient `__pycache__` directory was unintentionally copied during stored procedure execution via import.
- Fixed a bug in local testing that created incorrect result for `Column.like` calls.
- Fixed a bug in local testing that caused `Column.getItem` and `snowpark.snowflake.functions.get` to raise `IndexError` rather than return null.
- Fixed a bug in local testing where `df.limit(0)` call would not properly apply.
- Fixed a bug in local testing where a `Table.merge` into an empty table would cause an exception.

### Snowpark pandas API Updates

#### Dependency Updates

- Updated `modin` from 0.30.1 to 0.32.0.
- Added support for `numpy` 2.0 and above.

#### New Features

- Added support for `DataFrame.create_or_replace_view` and `Series.create_or_replace_view`.
- Added support for `DataFrame.create_or_replace_dynamic_table` and `Series.create_or_replace_dynamic_table`.
- Added support for `DataFrame.to_view` and `Series.to_view`.
- Added support for `DataFrame.to_dynamic_table` and `Series.to_dynamic_table`.
- Added support for `DataFrame.groupby.resample` for aggregations `max`, `mean`, `median`, `min`, and `sum`.
- Added support for reading stage files using:
  - `pd.read_excel`
  - `pd.read_html`
  - `pd.read_pickle`
  - `pd.read_sas`
  - `pd.read_xml`
- Added support for `DataFrame.to_iceberg` and `Series.to_iceberg`.
- Added support for dict values in `Series.str.len`.

#### Improvements

- Improve performance of `DataFrame.groupby.apply` and `Series.groupby.apply` by avoiding expensive pivot step.
- Added estimate for row count upper bound to `OrderedDataFrame` to enable better engine switching. This could potentially result in increased query counts.
- Renamed the `relaxed_ordering` param into `enforce_ordering` for `pd.read_snowflake`. Also the new default value is `enforce_ordering=False` which has the opposite effect of the previous default value, `relaxed_ordering=False`.

#### Bug Fixes

- Fixed a bug for `pd.read_snowflake` when reading iceberg tables and `enforce_ordering=True`.

## 1.30.0 (2025-03-27)

### Snowpark Python API Updates

#### New Features

- Added Support for relaxed consistency and ordering guarantees in `Dataframe.to_snowpark_pandas` by introducing the new parameter `relaxed_ordering`.
- `DataFrameReader.dbapi` (PrPr) now accepts a list of strings for the session_init_statement parameter, allowing multiple SQL statements to be executed during session initialization.

#### Improvements

- Improved query generation for `Dataframe.stat.sample_by` to generate a single flat query that scales well with large `fractions` dictionary compared to older method of creating a UNION ALL subquery for each key in `fractions`. To enable this feature, set `session.conf.set("use_simplified_query_generation", True)`.
- Improved performance of `DataFrameReader.dbapi` by enable vectorized option when copy parquet file into table.
- Improved query generation for `DataFrame.random_split` in the following ways. They can be enabled by setting `session.conf.set("use_simplified_query_generation", True)`:
  - Removed the need to `cache_result` in the internal implementation of the input dataframe resulting in a pure lazy dataframe operation.
  - The `seed` argument now behaves as expected with repeatable results across multiple calls and sessions.
- `DataFrame.fillna` and `DataFrame.replace` now both support fitting `int` and `float` into `Decimal` columns if `include_decimal` is set to True.
- Added documentation for the following UDF and stored procedure functions in `files.py` as a result of their General Availability.
  - `SnowflakeFile.write`
  - `SnowflakeFile.writelines`
  - `SnowflakeFile.writeable`
- Minor documentation changes for `SnowflakeFile` and `SnowflakeFile.open()`

#### Bug Fixes

- Fixed a bug for the following functions that raised errors `.cast()` is applied to their output
  - `from_json`
  - `size`

### Snowpark Local Testing Updates

#### Bug Fixes

- Fixed a bug in aggregation that caused empty groups to still produce rows.
- Fixed a bug in `Dataframe.except_` that would cause rows to be incorrectly dropped.
- Fixed a bug that caused `to_timestamp` to fail when casting filtered columns.

### Snowpark pandas API Updates

#### New Features

- Added support for list values in `Series.str.__getitem__` (`Series.str[...]`).
- Added support for `pd.Grouper` objects in group by operations. When `freq` is specified, the default values of the `sort`, `closed`, `label`, and `convention` arguments are supported; `origin` is supported when it is `start` or `start_day`.
- Added support for relaxed consistency and ordering guarantees in `pd.read_snowflake` for both named data sources (e.g., tables and views) and query data sources by introducing the new parameter `relaxed_ordering`.

#### Improvements

- Raise a warning whenever `QUOTED_IDENTIFIERS_IGNORE_CASE` is found to be set, ask user to unset it.
- Improved how a missing `index_label` in `DataFrame.to_snowflake` and `Series.to_snowflake` is handled when `index=True`. Instead of raising a `ValueError`, system-defined labels are used for the index columns.
- Improved error message for `groupby or DataFrame or Series.agg` when the function name is not supported.

## 1.29.1 (2025-03-12)

### Snowpark Python API Updates

#### Bug Fixes

- Fixed a bug in `DataFrameReader.dbapi` (PrPr) that prevents usage in stored procedure and snowbooks.

## 1.29.0 (2025-03-05)

### Snowpark Python API Updates

#### New Features

- Added support for the following AI-powered functions in `functions.py` (Private Preview):
  - `ai_filter`
  - `ai_agg`
  - `summarize_agg`
- Added support for the new FILE SQL type support, with the following related functions in `functions.py` (Private Preview):
  - `fl_get_content_type`
  - `fl_get_etag`
  - `fl_get_file_type`
  - `fl_get_last_modified`
  - `fl_get_relative_path`
  - `fl_get_scoped_file_url`
  - `fl_get_size`
  - `fl_get_stage`
  - `fl_get_stage_file_url`
  - `fl_is_audio`
  - `fl_is_compressed`
  - `fl_is_document`
  - `fl_is_image`
  - `fl_is_video`
- Added support for importing third-party packages from PyPi using Artifact Repository (Private Preview):
  - Use keyword arguments `artifact_repository` and `artifact_repository_packages` to specify your artifact repository and packages respectively when registering stored procedures or user defined functions.
  - Supported APIs are:
    - `Session.sproc.register`
    - `Session.udf.register`
    - `Session.udaf.register`
    - `Session.udtf.register`
    - `functions.sproc`
    - `functions.udf`
    - `functions.udaf`
    - `functions.udtf`
    - `functions.pandas_udf`
    - `functions.pandas_udtf`

#### Bug Fixes

- Fixed a bug where creating a Dataframe with large number of values raised `Unsupported feature 'SCOPED_TEMPORARY'.` error if thread-safe session was disabled.
- Fixed a bug where `df.describe` raised internal SQL execution error when the dataframe is created from reading a stage file and CTE optimization is enabled.
- Fixed a bug where `df.order_by(A).select(B).distinct()` would generate invalid SQL when simplified query generation was enabled using `session.conf.set("use_simplified_query_generation", True)`.
- Disabled simplified query generation by default.

#### Improvements

- Improved version validation warnings for `snowflake-snowpark-python` package compatibility when registering stored procedures. Now, warnings are only triggered if the major or minor version does not match, while bugfix version differences no longer generate warnings.
- Bumped cloudpickle dependency to also support `cloudpickle==3.0.0` in addition to previous versions.

### Snowpark Local Testing Updates

#### New Features

- Added support for literal values to `range_between` window function.

### Snowpark pandas API Updates

#### New Features

- Added support for list values in `Series.str.slice`.
- Added support for applying Snowflake Cortex functions `ClassifyText`, `Translate`, and `ExtractAnswer`.
- Added support for `Series.hist`.

#### Improvements

- Improved performance of `DataFrame.groupby.transform` and `Series.groupby.transform` by avoiding expensive pivot step.
- Improve error message for `pd.to_snowflake`, `DataFrame.to_snowflake`, and `Series.to_snowflake` when the table does not exist.
- Improve readability of docstring for the `if_exists` parameter in `pd.to_snowflake`, `DataFrame.to_snowflake`, and `Series.to_snowflake`.
- Improve error message for all pandas functions that use UDFs with Snowpark objects.

#### Bug Fixes

- Fixed a bug in `Series.rename_axis` where an `AttributeError` was being raised.
- Fixed a bug where `pd.get_dummies` didn't ignore NULL/NaN values by default.
- Fixed a bug where repeated calls to `pd.get_dummies` results in 'Duplicated column name error'.
- Fixed a bug in `pd.get_dummies` where passing list of columns generated incorrect column labels in output DataFrame.
- Update `pd.get_dummies` to return bool values instead of int.

## 1.28.0 (2025-02-20)

### Snowpark Python API Updates

#### New Features

- Added support for the following functions in `functions.py`
  - `normal`
  - `randn`
- Added support for `allow_missing_columns` parameter to `Dataframe.union_by_name` and `Dataframe.union_all_by_name`.

#### Improvements

- Improved query generation for `Dataframe.distinct` to generate `SELECT DISTINCT` instead of `SELECT` with `GROUP BY` all columns. To disable this feature, set `session.conf.set("use_simplified_query_generation", False)`.

#### Deprecations

- Deprecated Snowpark Python function `snowflake_cortex_summarize`. Users can install snowflake-ml-python and use the snowflake.cortex.summarize function instead.
- Deprecated Snowpark Python function `snowflake_cortex_sentiment`. Users can install snowflake-ml-python and use the snowflake.cortex.sentiment function instead.

#### Bug Fixes

- Fixed a bug where session-level query tag was overwritten by a stacktrace for dataframes that generate multiple queries. Now, the query tag will only be set to the stacktrace if `session.conf.set("collect_stacktrace_in_query_tag", True)`.
- Fixed a bug in `Session._write_pandas` where it was erroneously passing `use_logical_type` parameter to `Session._write_modin_pandas_helper` when writing a Snowpark pandas object.
- Fixed a bug in options sql generation that could cause multiple values to be formatted incorrectly.
- Fixed a bug in `Session.catalog` where empty strings for database or schema were not handled correctly and were generating erroneous sql statements.

#### Experimental Features

- Added support for writing pyarrow Tables to Snowflake tables.

### Snowpark pandas API Updates

#### New Features

- Added support for applying Snowflake Cortex functions `Summarize` and `Sentiment`.
- Added support for list values in `Series.str.get`.

#### Bug Fixes

- Fixed a bug in `apply` where kwargs were not being correctly passed into the applied function.

### Snowpark Local Testing Updates

#### New Features
- Added support for the following functions
    - `hour`
    - `minute`
- Added support for NULL_IF parameter to csv reader.
- Added support for `date_format`, `datetime_format`, and `timestamp_format` options when loading csvs.

#### Bug Fixes

- Fixed a bug in Dataframe.join that caused columns to have incorrect typing.
- Fixed a bug in when statements that caused incorrect results in the otherwise clause.


## 1.27.0 (2025-02-03)

### Snowpark Python API Updates

#### New Features

- Added support for the following functions in `functions.py`
  - `array_reverse`
  - `divnull`
  - `map_cat`
  - `map_contains_key`
  - `map_keys`
  - `nullifzero`
  - `snowflake_cortex_sentiment`
  - `acosh`
  - `asinh`
  - `atanh`
  - `bit_length`
  - `bitmap_bit_position`
  - `bitmap_bucket_number`
  - `bitmap_construct_agg`
  - `bitshiftright_unsigned`
  - `cbrt`
  - `equal_null`
  - `from_json`
  - `ifnull`
  - `localtimestamp`
  - `max_by`
  - `min_by`
  - `nth_value`
  - `nvl`
  - `octet_length`
  - `position`
  - `regr_avgx`
  - `regr_avgy`
  - `regr_count`
  - `regr_intercept`
  - `regr_r2`
  - `regr_slope`
  - `regr_sxx`
  - `regr_sxy`
  - `regr_syy`
  - `try_to_binary`
  - `base64`
  - `base64_decode_string`
  - `base64_encode`
  - `editdistance`
  - `hex`
  - `hex_encode`
  - `instr`
  - `log1p`
  - `log2`
  - `log10`
  - `percentile_approx`
  - `unbase64`
- Added support for `seed` argument in `DataFrame.stat.sample_by`. Note that it only supports a `Table` object, and will be ignored for a `DataFrame` object.
- Added support for specifying a schema string (including implicit struct syntax) when calling `DataFrame.create_dataframe`.
- Added support for `DataFrameWriter.insert_into/insertInto`. This method also supports local testing mode.
- Added support for `DataFrame.create_temp_view` to create a temporary view. It will fail if the view already exists.
- Added support for multiple columns in the functions `map_cat` and `map_concat`.
- Added an option `keep_column_order` for keeping original column order in `DataFrame.with_column` and `DataFrame.with_columns`.
- Added options to column casts that allow renaming or adding fields in StructType columns.
- Added support for `contains_null` parameter to ArrayType.
- Added support for creating a temporary view via `DataFrame.create_or_replace_temp_view` from a DataFrame created by reading a file from a stage.
- Added support for `value_contains_null` parameter to MapType.
- Added support for using `Column` object in `Column.in_` and `functions.in_`.
- Added `interactive` to telemetry that indicates whether the current environment is an interactive one.
- Allow `session.file.get` in a Native App to read file paths starting with `/` from the current version
- Added support for multiple aggregation functions after `DataFrame.pivot`.

#### Experimental Features

- Added `Catalog` class to manage snowflake objects. It can be accessed via `Session.catalog`.
  - `snowflake.core` is a dependency required for this feature.
- Allow user input schema when reading JSON file on stage.
- Added support for specifying a schema string (including implicit struct syntax) when calling `DataFrame.create_dataframe`.

#### Improvements

- Updated README.md to include instructions on how to verify package signatures using `cosign`.

#### Bug Fixes

- Fixed a bug in local testing mode that caused a column to contain None when it should contain 0.
- Fixed a bug in `StructField.from_json` that prevented TimestampTypes with `tzinfo` from being parsed correctly.
- Fixed a bug in function `date_format` that caused an error when the input column was date type or timestamp type.
- Fixed a bug in dataframe that null value can be inserted in a non-nullable column.
- Fixed a bug in `replace` and `lit` which raised type hint assertion error when passing `Column` expression objects.
- Fixed a bug in `pandas_udf` and `pandas_udtf` where `session` parameter was erroneously ignored.
- Fixed a bug that raised incorrect type conversion error for system function called through `session.call`.

### Snowpark pandas API Updates

#### New Features

- Added support for `Series.str.ljust` and `Series.str.rjust`.
- Added support for `Series.str.center`.
- Added support for `Series.str.pad`.
- Added support for applying Snowpark Python function `snowflake_cortex_sentiment`.
- Added support for `DataFrame.map`.
- Added support for `DataFrame.from_dict` and `DataFrame.from_records`.
- Added support for mixed case field names in struct type columns.
- Added support for `SeriesGroupBy.unique`
- Added support for `Series.dt.strftime` with the following directives:
  - %d: Day of the month as a zero-padded decimal number.
  - %m: Month as a zero-padded decimal number.
  - %Y: Year with century as a decimal number.
  - %H: Hour (24-hour clock) as a zero-padded decimal number.
  - %M: Minute as a zero-padded decimal number.
  - %S: Second as a zero-padded decimal number.
  - %f: Microsecond as a decimal number, zero-padded to 6 digits.
  - %j: Day of the year as a zero-padded decimal number.
  - %X: Locale’s appropriate time representation.
  - %%: A literal '%' character.
- Added support for `Series.between`.
- Added support for `include_groups=False` in `DataFrameGroupBy.apply`.
- Added support for `expand=True` in `Series.str.split`.
- Added support for `DataFrame.pop` and `Series.pop`.
- Added support for `first` and `last` in `DataFrameGroupBy.agg` and `SeriesGroupBy.agg`.
- Added support for `Index.drop_duplicates`.
- Added support for aggregations `"count"`, `"median"`, `np.median`,
  `"skew"`, `"std"`, `np.std` `"var"`, and `np.var` in
  `pd.pivot_table()`, `DataFrame.pivot_table()`, and `pd.crosstab()`.

#### Improvements
- Improve performance of `DataFrame.map`, `Series.apply` and `Series.map` methods by mapping numpy functions to snowpark functions if possible.
- Added documentation for `DataFrame.map`.
- Improve performance of `DataFrame.apply` by mapping numpy functions to snowpark functions if possible.
- Added documentation on the extent of Snowpark pandas interoperability with scikit-learn.
- Infer return type of functions in `Series.map`, `Series.apply` and `DataFrame.map` if type-hint is not provided.
- Added `call_count` to telemetry that counts method calls including interchange protocol calls.

## 1.26.0 (2024-12-05)

### Snowpark Python API Updates

#### New Features

- Added support for property `version` and class method `get_active_session` for `Session` class.
- Added new methods and variables to enhance data type handling and JSON serialization/deserialization:
  - To `DataType`, its derived classes, and `StructField`:
    - `type_name`: Returns the type name of the data.
    - `simple_string`: Provides a simple string representation of the data.
    - `json_value`: Returns the data as a JSON-compatible value.
    - `json`: Converts the data to a JSON string.
  - To `ArrayType`, `MapType`, `StructField`, `PandasSeriesType`, `PandasDataFrameType` and `StructType`:
    - `from_json`: Enables these types to be created from JSON data.
  - To `MapType`:
    - `keyType`: keys of the map
    - `valueType`: values of the map
- Added support for method `appName` in `SessionBuilder`.
- Added support for `include_nulls` argument in `DataFrame.unpivot`.
- Added support for following functions in `functions.py`:
  - `size` to get size of array, object, or map columns.
  - `collect_list` an alias of `array_agg`.
  - `substring` makes `len` argument optional.
- Added parameter `ast_enabled` to session for internal usage (default: `False`).

#### Improvements

- Added support for specifying the following to `DataFrame.create_or_replace_dynamic_table`:
  - `iceberg_config` A dictionary that can hold the following iceberg configuration options:
    - `external_volume`
    - `catalog`
    - `base_location`
    - `catalog_sync`
    - `storage_serialization_policy`
- Added support for nested data types to `DataFrame.print_schema`
- Added support for `level` parameter to `DataFrame.print_schema`
- Improved flexibility of `DataFrameReader` and `DataFrameWriter` API by adding support for the following:
  - Added `format` method to `DataFrameReader` and `DataFrameWriter` to specify file format when loading or unloading results.
  - Added `load` method to `DataFrameReader` to work in conjunction with `format`.
  - Added `save` method to `DataFrameWriter` to work in conjunction with `format`.
  - Added support to read keyword arguments to `options` method for `DataFrameReader` and `DataFrameWriter`.
- Relaxed the cloudpickle dependency for Python 3.11 to simplify build requirements. However, for Python 3.11, `cloudpickle==2.2.1` remains the only supported version.

#### Bug Fixes

- Removed warnings that dynamic pivot features were in private preview, because
  dynamic pivot is now generally available.
- Fixed a bug in `session.read.options` where `False` Boolean values were incorrectly parsed as `True` in the generated file format.

#### Dependency Updates

- Added a runtime dependency on `python-dateutil`.

### Snowpark pandas API Updates

#### New Features

- Added partial support for `Series.map` when `arg` is a pandas `Series` or a
  `collections.abc.Mapping`. No support for instances of `dict` that implement
  `__missing__` but are not instances of `collections.defaultdict`.
- Added support for `DataFrame.align` and `Series.align` for `axis=1` and `axis=None`.
- Added support for `pd.json_normalize`.
- Added support for `GroupBy.pct_change` with `axis=0`, `freq=None`, and `limit=None`.
- Added support for `DataFrameGroupBy.__iter__` and `SeriesGroupBy.__iter__`.
- Added support for `np.sqrt`, `np.trunc`, `np.floor`, numpy trig functions, `np.exp`, `np.abs`, `np.positive` and `np.negative`.
- Added partial support for the dataframe interchange protocol method
  `DataFrame.__dataframe__()`.

#### Bug Fixes

- Fixed a bug in `df.loc` where setting a single column from a series results in unexpected `None` values.

#### Improvements

- Use UNPIVOT INCLUDE NULLS for unpivot operations in pandas instead of sentinel values.
- Improved documentation for pd.read_excel.

## 1.25.0 (2024-11-14)

### Snowpark Python API Updates

#### New Features

- Added the following new functions in `snowflake.snowpark.dataframe`:
  - `map`
- Added support for passing parameter `include_error` to `Session.query_history` to record queries that have error during execution.

#### Improvements

- When target stage is not set in profiler, a default stage from `Session.get_session_stage` is used instead of raising `SnowparkSQLException`.
- Allowed lower case or mixed case input when calling `Session.stored_procedure_profiler.set_active_profiler`.
- Added distributed tracing using open telemetry APIs for action function in `DataFrame`:
  - `cache_result`
- Removed opentelemetry warning from logging.

#### Bug Fixes

- Fixed the pre-action and post-action query propagation when `In` expression were used in selects.
- Fixed a bug that raised error `AttributeError` while calling `Session.stored_procedure_profiler.get_output` when `Session.stored_procedure_profiler` is disabled.

#### Dependency Updates

- Added a dependency on `protobuf>=5.28` and `tzlocal` at runtime.
- Added a dependency on `protoc-wheel-0` for the development profile.
- Require `snowflake-connector-python>=3.12.0, <4.0.0` (was `>=3.10.0`).

### Snowpark pandas API Updates

#### Dependency Updates

- Updated `modin` from 0.28.1 to 0.30.1.
- Added support for all `pandas` 2.2.x versions.

#### New Features

- Added support for `Index.to_numpy`.
- Added support for `DataFrame.align` and `Series.align` for `axis=0`.
- Added support for `size` in `GroupBy.aggregate`, `DataFrame.aggregate`, and `Series.aggregate`.
- Added support for `snowflake.snowpark.functions.window`
- Added support for `pd.read_pickle` (Uses native pandas for processing).
- Added support for `pd.read_html` (Uses native pandas for processing).
- Added support for `pd.read_xml` (Uses native pandas for processing).
- Added support for aggregation functions `"size"` and `len` in `GroupBy.aggregate`, `DataFrame.aggregate`, and `Series.aggregate`.
- Added support for list values in `Series.str.len`.

#### Bug Fixes

- Fixed a bug where aggregating a single-column dataframe with a single callable function (e.g. `pd.DataFrame([0]).agg(np.mean)`) would fail to transpose the result.
- Fixed bugs where `DataFrame.dropna()` would:
  - Treat an empty `subset` (e.g. `[]`) as if it specified all columns instead of no columns.
  - Raise a `TypeError` for a scalar `subset` instead of filtering on just that column.
  - Raise a `ValueError` for a `subset` of type `pandas.Index` instead of filtering on the columns in the index.
- Disable creation of scoped read only table to mitigate Disable creation of scoped read only table to mitigate `TableNotFoundError` when using dynamic pivot in notebook environment.
- Fixed a bug when concat dataframe or series objects are coming from the same dataframe when axis = 1.

#### Improvements

- Improve np.where with scalar x value by eliminating unnecessary join and temp table creation.
- Improve get_dummies performance by flattening the pivot with join.
- Improve align performance when aligning on row position column by removing unnecessary window functions.



### Snowpark Local Testing Updates

#### New Features

- Added support for patching functions that are unavailable in the `snowflake.snowpark.functions` module.
- Added support for `snowflake.snowpark.functions.any_value`

#### Bug Fixes

- Fixed a bug where `Table.update` could not handle `VariantType`, `MapType`, and `ArrayType` data types.
- Fixed a bug where column aliases were incorrectly resolved in `DataFrame.join`, causing errors when selecting columns from a joined DataFrame.
- Fixed a bug where `Table.update` and `Table.merge` could fail if the target table's index was not the default `RangeIndex`.

## 1.24.0 (2024-10-28)

### Snowpark Python API Updates

#### New Features

- Updated `Session` class to be thread-safe. This allows concurrent DataFrame transformations, DataFrame actions, UDF and stored procedure registration, and concurrent file uploads when using the same `Session` object.
  - The feature is disabled by default and can be enabled by setting `FEATURE_THREAD_SAFE_PYTHON_SESSION` to `True` for account.
  - Updating session configurations, like changing database or schema, when multiple threads are using the session may lead to unexpected behavior.
  - When enabled, some internally created temporary table names returned from `DataFrame.queries` API are not deterministic, and may be different when DataFrame actions are executed. This does not affect explicit user-created temporary tables.
- Added support for 'Service' domain to `session.lineage.trace` API.
- Added support for `copy_grants` parameter when registering UDxF and stored procedures.
- Added support for the following methods in `DataFrameWriter` to support daisy-chaining:
  - `option`
  - `options`
  - `partition_by`
- Added support for `snowflake_cortex_summarize`.

#### Improvements

- Improved the following new capability for function `snowflake.snowpark.functions.array_remove` it is now possible to use in python.
- Disables sql simplification when sort is performed after limit.
  - Previously, `df.sort().limit()` and `df.limit().sort()` generates the same query with sort in front of limit. Now, `df.limit().sort()` will generate query that reads `df.limit().sort()`.
  - Improve performance of generated query for `df.limit().sort()`, because limit stops table scanning as soon as the number of records is satisfied.
- Added a client side error message for when an invalid stage location is passed to DataFrame read functions.

#### Bug Fixes

- Fixed a bug where the automatic cleanup of temporary tables could interfere with the results of async query execution.
- Fixed a bug in `DataFrame.analytics.time_series_agg` function to handle multiple data points in same sliding interval.
- Fixed a bug that created inconsistent casing in field names of structured objects in iceberg schemas.

#### Deprecations

- Deprecated warnings will be triggered when using snowpark-python with Python 3.8. For more details, please refer to https://docs.snowflake.com/en/developer-guide/python-runtime-support-policy.

### Snowpark pandas API Updates

#### New Features

- Added support for `np.subtract`, `np.multiply`, `np.divide`, and `np.true_divide`.
- Added support for tracking usages of `__array_ufunc__`.
- Added numpy compatibility support for `np.float_power`, `np.mod`, `np.remainder`, `np.greater`, `np.greater_equal`, `np.less`, `np.less_equal`, `np.not_equal`, and `np.equal`.
- Added numpy compatibility support for `np.log`, `np.log2`, and `np.log10`
- Added support for `DataFrameGroupBy.bfill`, `SeriesGroupBy.bfill`, `DataFrameGroupBy.ffill`, and `SeriesGroupBy.ffill`.
- Added support for `on` parameter with `Resampler`.
- Added support for timedelta inputs in `value_counts()`.
- Added support for applying Snowpark Python function `snowflake_cortex_summarize`.
- Added support for `DataFrame.attrs` and `Series.attrs`.
- Added support for `DataFrame.style`.
- Added numpy compatibility support for `np.full_like`

#### Improvements

- Improved generated SQL query for `head` and `iloc` when the row key is a slice.
- Improved error message when passing an unknown timezone to `tz_convert` and `tz_localize` in `Series`, `DataFrame`, `Series.dt`, and `DatetimeIndex`.
- Improved documentation for `tz_convert` and `tz_localize` in `Series`, `DataFrame`, `Series.dt`, and `DatetimeIndex` to specify the supported timezone formats.
- Added additional kwargs support for `df.apply` and `series.apply` ( as well as `map` and `applymap` ) when using snowpark functions. This allows for some position independent compatibility between apply and functions where the first argument is not a pandas object.
- Improved generated SQL query for `iloc` and `iat` when the row key is a scalar.
- Removed all joins in `iterrows`.
- Improved documentation for `Series.map` to reflect the unsupported features.
- Added support for `np.may_share_memory` which is used internally by many scikit-learn functions. This method will always return false when called with a Snowpark pandas object.

#### Bug Fixes

- Fixed a bug where `DataFrame` and `Series` `pct_change()` would raise `TypeError` when input contained timedelta columns.
- Fixed a bug where `replace()` would sometimes propagate `Timedelta` types incorrectly through `replace()`. Instead raise `NotImplementedError` for `replace()` on `Timedelta`.
- Fixed a bug where `DataFrame` and `Series` `round()` would raise `AssertionError` for `Timedelta` columns. Instead raise `NotImplementedError` for `round()` on `Timedelta`.
- Fixed a bug where `reindex` fails when the new index is a Series with non-overlapping types from the original index.
- Fixed a bug where calling `__getitem__` on a DataFrameGroupBy object always returned a DataFrameGroupBy object if `as_index=False`.
- Fixed a bug where inserting timedelta values into an existing column would silently convert the values to integers instead of raising `NotImplementedError`.
- Fixed a bug where `DataFrame.shift()` on axis=0 and axis=1 would fail to propagate timedelta types.
- `DataFrame.abs()`, `DataFrame.__neg__()`, `DataFrame.stack()`, and `DataFrame.unstack()` now raise `NotImplementedError` for timedelta inputs instead of failing to propagate timedelta types.

### Snowpark Local Testing Updates

#### Bug Fixes

- Fixed a bug where `DataFrame.alias` raises `KeyError` for input column name.
- Fixed a bug where `to_csv` on Snowflake stage fails when data contains empty strings.

## 1.23.0 (2024-10-09)

### Snowpark Python API Updates

#### New Features

- Added the following new functions in `snowflake.snowpark.functions`:
  - `make_interval`
- Added support for using Snowflake Interval constants with `Window.range_between()` when the order by column is TIMESTAMP or DATE type.
- Added support for file writes. This feature is currently in private preview.
- Added `thread_id` to `QueryRecord` to track the thread id submitting the query history.
- Added support for `Session.stored_procedure_profiler`.

#### Improvements

#### Bug Fixes

- Fixed a bug where registering a stored procedure or UDxF with type hints would give a warning `'NoneType' has no len() when trying to read default values from function`.

### Snowpark pandas API Updates

#### New Features

- Added support for `TimedeltaIndex.mean` method.
- Added support for some cases of aggregating `Timedelta` columns on `axis=0` with `agg` or `aggregate`.
- Added support for `by`, `left_by`, `right_by`, `left_index`, and `right_index` for `pd.merge_asof`.
- Added support for passing parameter `include_describe` to `Session.query_history`.
- Added support for `DatetimeIndex.mean` and `DatetimeIndex.std` methods.
- Added support for `Resampler.asfreq`, `Resampler.indices`, `Resampler.nunique`, and `Resampler.quantile`.
- Added support for `resample` frequency `W`, `ME`, `YE` with `closed = "left"`.
- Added support for `DataFrame.rolling.corr` and `Series.rolling.corr` for `pairwise = False` and int `window`.
- Added support for string time-based `window` and `min_periods = None` for `Rolling`.
- Added support for `DataFrameGroupBy.fillna` and `SeriesGroupBy.fillna`.
- Added support for constructing `Series` and `DataFrame` objects with the lazy `Index` object as `data`, `index`, and `columns` arguments.
- Added support for constructing `Series` and `DataFrame` objects with `index` and `column` values not present in `DataFrame`/`Series` `data`.
- Added support for `pd.read_sas` (Uses native pandas for processing).
- Added support for applying `rolling().count()` and `expanding().count()` to `Timedelta` series and columns.
- Added support for `tz` in both `pd.date_range` and `pd.bdate_range`.
- Added support for `Series.items`.
- Added support for `errors="ignore"` in `pd.to_datetime`.
- Added support for `DataFrame.tz_localize` and `Series.tz_localize`.
- Added support for `DataFrame.tz_convert` and `Series.tz_convert`.
- Added support for applying Snowpark Python functions (e.g., `sin`) in `Series.map`, `Series.apply`, `DataFrame.apply` and `DataFrame.applymap`.

#### Improvements

- Improved `to_pandas` to persist the original timezone offset for TIMESTAMP_TZ type.
- Improved `dtype` results for TIMESTAMP_TZ type to show correct timezone offset.
- Improved `dtype` results for TIMESTAMP_LTZ type to show correct timezone.
- Improved error message when passing non-bool value to `numeric_only` for groupby aggregations.
- Removed unnecessary warning about sort algorithm in `sort_values`.
- Use SCOPED object for internal create temp tables. The SCOPED objects will be stored sproc scoped if created within stored sproc, otherwise will be session scoped, and the object will be automatically cleaned at the end of the scope.
- Improved warning messages for operations that lead to materialization with inadvertent slowness.
- Removed unnecessary warning message about `convert_dtype` in `Series.apply`.

#### Bug Fixes

- Fixed a bug where an `Index` object created from a `Series`/`DataFrame` incorrectly updates the `Series`/`DataFrame`'s index name after an inplace update has been applied to the original `Series`/`DataFrame`.
- Suppressed an unhelpful `SettingWithCopyWarning` that sometimes appeared when printing `Timedelta` columns.
- Fixed `inplace` argument for `Series` objects derived from other `Series` objects.
- Fixed a bug where `Series.sort_values` failed if series name overlapped with index column name.
- Fixed a bug where transposing a dataframe would map `Timedelta` index levels to integer column levels.
- Fixed a bug where `Resampler` methods on timedelta columns would produce integer results.
- Fixed a bug where `pd.to_numeric()` would leave `Timedelta` inputs as `Timedelta` instead of converting them to integers.
- Fixed `loc` set when setting a single row, or multiple rows, of a DataFrame with a Series value.

### Snowpark Local Testing Updates

#### Bug Fixes

- Fixed a bug where nullable columns were annotated wrongly.
- Fixed a bug where the `date_add` and `date_sub` functions failed for `NULL` values.
- Fixed a bug where `equal_null` could fail inside a merge statement.
- Fixed a bug where `row_number` could fail inside a Window function.
- Fixed a bug where updates could fail when the source is the result of a join.


## 1.22.1 (2024-09-11)
This is a re-release of 1.22.0. Please refer to the 1.22.0 release notes for detailed release content.


## 1.22.0 (2024-09-10)

### Snowpark Python API Updates

### New Features

- Added the following new functions in `snowflake.snowpark.functions`:
  - `array_remove`
  - `ln`

#### Improvements

- Improved documentation for `Session.write_pandas` by making `use_logical_type` option more explicit.
- Added support for specifying the following to `DataFrameWriter.save_as_table`:
  - `enable_schema_evolution`
  - `data_retention_time`
  - `max_data_extension_time`
  - `change_tracking`
  - `copy_grants`
  - `iceberg_config` A dicitionary that can hold the following iceberg configuration options:
      - `external_volume`
      - `catalog`
      - `base_location`
      - `catalog_sync`
      - `storage_serialization_policy`
- Added support for specifying the following to `DataFrameWriter.copy_into_table`:
  - `iceberg_config` A dicitionary that can hold the following iceberg configuration options:
      - `external_volume`
      - `catalog`
      - `base_location`
      - `catalog_sync`
      - `storage_serialization_policy`
- Added support for specifying the following parameters to `DataFrame.create_or_replace_dynamic_table`:
  - `mode`
  - `refresh_mode`
  - `initialize`
  - `clustering_keys`
  - `is_transient`
  - `data_retention_time`
  - `max_data_extension_time`

#### Bug Fixes

- Fixed a bug in `session.read.csv` that caused an error when setting `PARSE_HEADER = True` in an externally defined file format.
- Fixed a bug in query generation from set operations that allowed generation of duplicate queries when children have common subqueries.
- Fixed a bug in `session.get_session_stage` that referenced a non-existing stage after switching database or schema.
- Fixed a bug where calling `DataFrame.to_snowpark_pandas` without explicitly initializing the Snowpark pandas plugin caused an error.
- Fixed a bug where using the `explode` function in dynamic table creation caused a SQL compilation error due to improper boolean type casting on the `outer` parameter.

### Snowpark Local Testing Updates

#### New Features

- Added support for type coercion when passing columns as input to UDF calls.
- Added support for `Index.identical`.

#### Bug Fixes

- Fixed a bug where the truncate mode in `DataFrameWriter.save_as_table` incorrectly handled DataFrames containing only a subset of columns from the existing table.
- Fixed a bug where function `to_timestamp` does not set the default timezone of the column datatype.

### Snowpark pandas API Updates

#### New Features

- Added limited support for the `Timedelta` type, including the following features. Snowpark pandas will raise `NotImplementedError` for unsupported `Timedelta` use cases.
  - supporting tracking the Timedelta type through `copy`, `cache_result`, `shift`, `sort_index`, `assign`, `bfill`, `ffill`, `fillna`, `compare`, `diff`, `drop`, `dropna`, `duplicated`, `empty`, `equals`, `insert`, `isin`, `isna`, `items`, `iterrows`, `join`, `len`, `mask`, `melt`, `merge`, `nlargest`, `nsmallest`, `to_pandas`.
  - converting non-timedelta to timedelta via `astype`.
  - `NotImplementedError` will be raised for the rest of methods that do not support `Timedelta`.
  - support for subtracting two timestamps to get a Timedelta.
  - support indexing with Timedelta data columns.
  - support for adding or subtracting timestamps and `Timedelta`.
  - support for binary arithmetic between two `Timedelta` values.
  - support for binary arithmetic and comparisons between `Timedelta` values and numeric values.
  - support for lazy `TimedeltaIndex`.
  - support for `pd.to_timedelta`.
  - support for `GroupBy` aggregations `min`, `max`, `mean`, `idxmax`, `idxmin`, `std`, `sum`, `median`, `count`, `any`, `all`, `size`, `nunique`, `head`, `tail`, `aggregate`.
  - support for `GroupBy` filtrations `first` and `last`.
  - support for `TimedeltaIndex` attributes: `days`, `seconds`, `microseconds` and `nanoseconds`.
  - support for `diff` with timestamp columns on `axis=0` and `axis=1`
  - support for `TimedeltaIndex` methods: `ceil`, `floor` and `round`.
  - support for `TimedeltaIndex.total_seconds` method.
- Added support for index's arithmetic and comparison operators.
- Added support for `Series.dt.round`.
- Added documentation pages for `DatetimeIndex`.
- Added support for `Index.name`, `Index.names`, `Index.rename`, and `Index.set_names`.
- Added support for `Index.__repr__`.
- Added support for `DatetimeIndex.month_name` and `DatetimeIndex.day_name`.
- Added support for `Series.dt.weekday`, `Series.dt.time`, and `DatetimeIndex.time`.
- Added support for `Index.min` and `Index.max`.
- Added support for `pd.merge_asof`.
- Added support for `Series.dt.normalize` and `DatetimeIndex.normalize`.
- Added support for `Index.is_boolean`, `Index.is_integer`, `Index.is_floating`, `Index.is_numeric`, and `Index.is_object`.
- Added support for `DatetimeIndex.round`, `DatetimeIndex.floor` and `DatetimeIndex.ceil`.
- Added support for `Series.dt.days_in_month` and `Series.dt.daysinmonth`.
- Added support for `DataFrameGroupBy.value_counts` and `SeriesGroupBy.value_counts`.
- Added support for `Series.is_monotonic_increasing` and `Series.is_monotonic_decreasing`.
- Added support for `Index.is_monotonic_increasing` and `Index.is_monotonic_decreasing`.
- Added support for `pd.crosstab`.
- Added support for `pd.bdate_range` and included business frequency support (B, BME, BMS, BQE, BQS, BYE, BYS) for both `pd.date_range` and `pd.bdate_range`.
- Added support for lazy `Index` objects  as `labels` in `DataFrame.reindex` and `Series.reindex`.
- Added support for `Series.dt.days`, `Series.dt.seconds`, `Series.dt.microseconds`, and `Series.dt.nanoseconds`.
- Added support for creating a `DatetimeIndex` from an `Index` of numeric or string type.
- Added support for string indexing with `Timedelta` objects.
- Added support for `Series.dt.total_seconds` method.
- Added support for `DataFrame.apply(axis=0)`.
- Added support for `Series.dt.tz_convert` and `Series.dt.tz_localize`.
- Added support for `DatetimeIndex.tz_convert` and `DatetimeIndex.tz_localize`.

#### Improvements

- Improve concat, join performance when operations are performed on series coming from the same dataframe by avoiding unnecessary joins.
- Refactored `quoted_identifier_to_snowflake_type` to avoid making metadata queries if the types have been cached locally.
- Improved `pd.to_datetime` to handle all local input cases.
- Create a lazy index from another lazy index without pulling data to client.
- Raised `NotImplementedError` for Index bitwise operators.
- Display a more clear error message when `Index.names` is set to a non-like-like object.
- Raise a warning whenever MultiIndex values are pulled in locally.
- Improve warning message for `pd.read_snowflake` include the creation reason when temp table creation is triggered.
- Improve performance for `DataFrame.set_index`, or setting `DataFrame.index` or `Series.index` by avoiding checks require eager evaluation. As a consequence, when the new index that does not match the current `Series`/`DataFrame` object length, a `ValueError` is no longer raised. Instead, when the `Series`/`DataFrame` object is longer than the provided index, the `Series`/`DataFrame`'s new index is filled with `NaN` values for the "extra" elements. Otherwise, the extra values in the provided index are ignored.
- Properly raise `NotImplementedError` when ambiguous/nonexistent are non-string in `ceil`/`floor`/`round`.

#### Bug Fixes

- Stopped ignoring nanoseconds in `pd.Timedelta` scalars.
- Fixed AssertionError in tree of binary operations.
- Fixed bug in `Series.dt.isocalendar` using a named Series
- Fixed `inplace` argument for Series objects derived from DataFrame columns.
- Fixed a bug where `Series.reindex` and `DataFrame.reindex` did not update the result index's name correctly.
- Fixed a bug where `Series.take` did not error when `axis=1` was specified.


## 1.21.1 (2024-09-05)

### Snowpark Python API Updates

#### Bug Fixes

- Fixed a bug where using `to_pandas_batches` with async jobs caused an error due to improper handling of waiting for asynchronous query completion.

## 1.21.0 (2024-08-19)

### Snowpark Python API Updates

#### New Features

- Added support for `snowflake.snowpark.testing.assert_dataframe_equal` that is a utility function to check the equality of two Snowpark DataFrames.

#### Improvements

- Added support server side string size limitations.
- Added support to create and invoke stored procedures, UDFs and UDTFs with optional arguments.
- Added support for column lineage in the DataFrame.lineage.trace API.
- Added support for passing `INFER_SCHEMA` options to `DataFrameReader` via `INFER_SCHEMA_OPTIONS`.
- Added support for passing `parameters` parameter to `Column.rlike` and `Column.regexp`.
- Added support for automatically cleaning up temporary tables created by `df.cache_result()` in the current session, when the DataFrame is no longer referenced (i.e., gets garbage collected). It is still an experimental feature not enabled by default, and can be enabled by setting `session.auto_clean_up_temp_table_enabled` to `True`.
- Added support for string literals to the `fmt` parameter of `snowflake.snowpark.functions.to_date`.
- Added support for system$reference function.

#### Bug Fixes

- Fixed a bug where SQL generated for selecting `*` column has an incorrect subquery.
- Fixed a bug in `DataFrame.to_pandas_batches` where the iterator could throw an error if certain transformation is made to the pandas dataframe due to wrong isolation level.
- Fixed a bug in `DataFrame.lineage.trace` to split the quoted feature view's name and version correctly.
- Fixed a bug in `Column.isin` that caused invalid sql generation when passed an empty list.
- Fixed a bug that fails to raise NotImplementedError while setting cell with list like item.

### Snowpark Local Testing Updates

#### New Features

- Added support for the following APIs:
  - snowflake.snowpark.functions
    - `rank`
    - `dense_rank`
    - `percent_rank`
    - `cume_dist`
    - `ntile`
    - `datediff`
    - `array_agg`
  - snowflake.snowpark.column.Column.within_group
- Added support for parsing flags in regex statements for mocked plans. This maintains parity with the `rlike` and `regexp` changes above.

#### Bug Fixes

- Fixed a bug where Window Functions LEAD and LAG do not handle option `ignore_nulls` properly.
- Fixed a bug where values were not populated into the result DataFrame during the insertion of table merge operation.

#### Improvements

- Fix pandas FutureWarning about integer indexing.

### Snowpark pandas API Updates

#### New Features

- Added support for `DataFrame.backfill`, `DataFrame.bfill`, `Series.backfill`, and `Series.bfill`.
- Added support for `DataFrame.compare` and `Series.compare` with default parameters.
- Added support for `Series.dt.microsecond` and `Series.dt.nanosecond`.
- Added support for `Index.is_unique` and `Index.has_duplicates`.
- Added support for `Index.equals`.
- Added support for `Index.value_counts`.
- Added support for `Series.dt.day_name` and `Series.dt.month_name`.
- Added support for indexing on Index, e.g., `df.index[:10]`.
- Added support for `DataFrame.unstack` and `Series.unstack`.
- Added support for `DataFrame.asfreq` and `Series.asfreq`.
- Added support for `Series.dt.is_month_start` and `Series.dt.is_month_end`.
- Added support for `Index.all` and `Index.any`.
- Added support for `Series.dt.is_year_start` and `Series.dt.is_year_end`.
- Added support for `Series.dt.is_quarter_start` and `Series.dt.is_quarter_end`.
- Added support for lazy `DatetimeIndex`.
- Added support for `Series.argmax` and `Series.argmin`.
- Added support for `Series.dt.is_leap_year`.
- Added support for `DataFrame.items`.
- Added support for `Series.dt.floor` and `Series.dt.ceil`.
- Added support for `Index.reindex`.
- Added support for `DatetimeIndex` properties: `year`, `month`, `day`, `hour`, `minute`, `second`, `microsecond`,
    `nanosecond`, `date`, `dayofyear`, `day_of_year`, `dayofweek`, `day_of_week`, `weekday`, `quarter`,
    `is_month_start`, `is_month_end`, `is_quarter_start`, `is_quarter_end`, `is_year_start`, `is_year_end`
    and `is_leap_year`.
- Added support for `Resampler.fillna` and `Resampler.bfill`.
- Added limited support for the `Timedelta` type, including creating `Timedelta` columns and `to_pandas`.
- Added support for `Index.argmax` and `Index.argmin`.

#### Improvements

- Removed the public preview warning message when importing Snowpark pandas.
- Removed unnecessary count query from `SnowflakeQueryCompiler.is_series_like` method.
- `Dataframe.columns` now returns native pandas Index object instead of Snowpark Index object.
- Refactor and introduce `query_compiler` argument in `Index` constructor to create `Index` from query compiler.
- `pd.to_datetime` now returns a DatetimeIndex object instead of a Series object.
- `pd.date_range` now returns a DatetimeIndex object instead of a Series object.

#### Bug Fixes

- Made passing an unsupported aggregation function to `pivot_table` raise `NotImplementedError` instead of `KeyError`.
- Removed axis labels and callable names from error messages and telemetry about unsupported aggregations.
- Fixed AssertionError in `Series.drop_duplicates` and `DataFrame.drop_duplicates` when called after `sort_values`.
- Fixed a bug in `Index.to_frame` where the result frame's column name may be wrong where name is unspecified.
- Fixed a bug where some Index docstrings are ignored.
- Fixed a bug in `Series.reset_index(drop=True)` where the result name may be wrong.
- Fixed a bug in `Groupby.first/last` ordering by the correct columns in the underlying window expression.

## 1.20.0 (2024-07-17)

### Snowpark Python API Updates

#### Improvements

- Added distributed tracing using open telemetry APIs for table stored procedure function in `DataFrame`:
  - `_execute_and_get_query_id`
- Added support for the `arrays_zip` function.
- Improves performance for binary column expression and `df._in` by avoiding unnecessary cast for numeric values. You can enable this optimization by setting `session.eliminate_numeric_sql_value_cast_enabled = True`.
- Improved error message for `write_pandas` when the target table does not exist and `auto_create_table=False`.
- Added open telemetry tracing on UDxF functions in Snowpark.
- Added open telemetry tracing on stored procedure registration in Snowpark.
- Added a new optional parameter called `format_json` to the `Session.SessionBuilder.app_name` function that sets the app name in the `Session.query_tag` in JSON format. By default, this parameter is set to `False`.

#### Bug Fixes
- Fixed a bug where SQL generated for `lag(x, 0)` was incorrect and failed with error message `argument 1 to function LAG needs to be constant, found 'SYSTEM$NULL_TO_FIXED(null)'`.

### Snowpark Local Testing Updates

#### New Features

- Added support for the following APIs:
  - snowflake.snowpark.functions
    - random
- Added new parameters to `patch` function when registering a mocked function:
  - `distinct` allows an alternate function to be specified for when a sql function should be distinct.
  - `pass_column_index` passes a named parameter `column_index` to the mocked function that contains the pandas.Index for the input data.
  - `pass_row_index` passes a named parameter `row_index` to the mocked function that is the 0 indexed row number the function is currently operating on.
  - `pass_input_data` passes a named parameter `input_data` to the mocked function that contains the entire input dataframe for the current expression.
  - Added support for the `column_order` parameter to method `DataFrameWriter.save_as_table`.


#### Bug Fixes
- Fixed a bug that caused DecimalType columns to be incorrectly truncated to integer precision when used in BinaryExpressions.

### Snowpark pandas API Updates

#### New Features
- Added support for `DataFrameGroupBy.all`, `SeriesGroupBy.all`, `DataFrameGroupBy.any`, and `SeriesGroupBy.any`.
- Added support for `DataFrame.nlargest`, `DataFrame.nsmallest`, `Series.nlargest` and `Series.nsmallest`.
- Added support for `replace` and `frac > 1` in `DataFrame.sample` and `Series.sample`.
- Added support for `read_excel` (Uses local pandas for processing)
- Added support for `Series.at`, `Series.iat`, `DataFrame.at`, and `DataFrame.iat`.
- Added support for `Series.dt.isocalendar`.
- Added support for `Series.case_when` except when condition or replacement is callable.
- Added documentation pages for `Index` and its APIs.
- Added support for `DataFrame.assign`.
- Added support for `DataFrame.stack`.
- Added support for `DataFrame.pivot` and `pd.pivot`.
- Added support for `DataFrame.to_csv` and `Series.to_csv`.
- Added partial support for `Series.str.translate` where the values in the `table` are single-codepoint strings.
- Added support for `DataFrame.corr`.
- Allow `df.plot()` and `series.plot()` to be called, materializing the data into the local client
- Added support for `DataFrameGroupBy` and `SeriesGroupBy` aggregations `first` and `last`
- Added support for `DataFrameGroupBy.get_group`.
- Added support for `limit` parameter when `method` parameter is used in `fillna`.
- Added partial support for `Series.str.translate` where the values in the `table` are single-codepoint strings.
- Added support for `DataFrame.corr`.
- Added support for `DataFrame.equals` and `Series.equals`.
- Added support for `DataFrame.reindex` and `Series.reindex`.
- Added support for `Index.astype`.
- Added support for `Index.unique` and `Index.nunique`.
- Added support for `Index.sort_values`.

#### Bug Fixes
- Fixed an issue when using np.where and df.where when the scalar 'other' is the literal 0.
- Fixed a bug regarding precision loss when converting to Snowpark pandas `DataFrame` or `Series` with `dtype=np.uint64`.
- Fixed bug where `values` is set to `index` when `index` and `columns` contain all columns in DataFrame during `pivot_table`.

#### Improvements
- Added support for `Index.copy()`
- Added support for Index APIs: `dtype`, `values`, `item()`, `tolist()`, `to_series()` and `to_frame()`
- Expand support for DataFrames with no rows in `pd.pivot_table` and `DataFrame.pivot_table`.
- Added support for `inplace` parameter in `DataFrame.sort_index` and `Series.sort_index`.


## 1.19.0 (2024-06-25)

### Snowpark Python API Updates

#### New Features

- Added support for `to_boolean` function.
- Added documentation pages for Index and its APIs.

#### Bug Fixes

- Fixed a bug where python stored procedure with table return type fails when run in a task.
- Fixed a bug where df.dropna fails due to `RecursionError: maximum recursion depth exceeded` when the DataFrame has more than 500 columns.
- Fixed a bug where `AsyncJob.result("no_result")` doesn't wait for the query to finish execution.


### Snowpark Local Testing Updates

#### New Features

- Added support for the `strict` parameter when registering UDFs and Stored Procedures.

#### Bug Fixes

- Fixed a bug in convert_timezone that made the setting the source_timezone parameter return an error.
- Fixed a bug where creating DataFrame with empty data of type `DateType` raises `AttributeError`.
- Fixed a bug that table merge fails when update clause exists but no update takes place.
- Fixed a bug in mock implementation of `to_char` that raises `IndexError` when incoming column has nonconsecutive row index.
- Fixed a bug in handling of `CaseExpr` expressions that raises `IndexError` when incoming column has nonconsecutive row index.
- Fixed a bug in implementation of `Column.like` that raises `IndexError` when incoming column has nonconsecutive row index.

#### Improvements

- Added support for type coercion in the implementation of DataFrame.replace, DataFrame.dropna and the mock function `iff`.

### Snowpark pandas API Updates

#### New Features

- Added partial support for `DataFrame.pct_change` and `Series.pct_change` without the `freq` and `limit` parameters.
- Added support for `Series.str.get`.
- Added support for `Series.dt.dayofweek`, `Series.dt.day_of_week`, `Series.dt.dayofyear`, and `Series.dt.day_of_year`.
- Added support for `Series.str.__getitem__` (`Series.str[...]`).
- Added support for `Series.str.lstrip` and `Series.str.rstrip`.
- Added support for `DataFrameGroupBy.size` and `SeriesGroupBy.size`.
- Added support for `DataFrame.expanding` and `Series.expanding` for aggregations `count`, `sum`, `min`, `max`, `mean`, `std`, `var`, and `sem` with `axis=0`.
- Added support for `DataFrame.rolling` and `Series.rolling` for aggregation `count` with `axis=0`.
- Added support for `Series.str.match`.
- Added support for `DataFrame.resample` and `Series.resample` for aggregations `size`, `first`, and `last`.
- Added support for `DataFrameGroupBy.all`, `SeriesGroupBy.all`, `DataFrameGroupBy.any`, and `SeriesGroupBy.any`.
- Added support for `DataFrame.nlargest`, `DataFrame.nsmallest`, `Series.nlargest` and `Series.nsmallest`.
- Added support for `replace` and `frac > 1` in `DataFrame.sample` and `Series.sample`.
- Added support for `read_excel` (Uses local pandas for processing)
- Added support for `Series.at`, `Series.iat`, `DataFrame.at`, and `DataFrame.iat`.
- Added support for `Series.dt.isocalendar`.
- Added support for `Series.case_when` except when condition or replacement is callable.
- Added documentation pages for `Index` and its APIs.
- Added support for `DataFrame.assign`.
- Added support for `DataFrame.stack`.
- Added support for `DataFrame.pivot` and `pd.pivot`.
- Added support for `DataFrame.to_csv` and `Series.to_csv`.
- Added support for `Index.T`.

#### Bug Fixes

- Fixed a bug that causes output of GroupBy.aggregate's columns to be ordered incorrectly.
- Fixed a bug where `DataFrame.describe` on a frame with duplicate columns of differing dtypes could cause an error or incorrect results.
- Fixed a bug in `DataFrame.rolling` and `Series.rolling` so `window=0` now throws `NotImplementedError` instead of `ValueError`

#### Improvements

- Added support for named aggregations in `DataFrame.aggregate` and `Series.aggregate` with `axis=0`.
- `pd.read_csv` reads using the native pandas CSV parser, then uploads data to snowflake using parquet. This enables most of the parameters supported by `read_csv` including date parsing and numeric conversions. Uploading via parquet is roughly twice as fast as uploading via CSV.
- Initial work to support an `pd.Index` directly in Snowpark pandas. Support for `pd.Index` as a first-class component of Snowpark pandas is coming soon.
- Added a lazy index constructor and support for `len`, `shape`, `size`, `empty`, `to_pandas()` and `names`. For `df.index`, Snowpark pandas creates a lazy index object.
- For `df.columns`, Snowpark pandas supports a non-lazy version of an `Index` since the data is already stored locally.

## 1.18.0 (2024-05-28)

### Snowpark Python API Updates

#### Improvements

- Improved error message to remind users set `{"infer_schema": True}` when reading csv file without specifying its schema.
- Improved error handling for `Session.create_dataframe` when called with more than 512 rows and using `format` or `pyformat` `paramstyle`.

### Snowpark pandas API Updates

#### New Features

- Added `DataFrame.cache_result` and `Series.cache_result` methods for users to persist DataFrames and Series to a temporary table lasting the duration of the session to improve latency of subsequent operations.

#### Bug Fixes

#### Improvements

- Added partial support for `DataFrame.pivot_table` with no `index` parameter, as well as for `margins` parameter.
- Updated the signature of `DataFrame.shift`/`Series.shift`/`DataFrameGroupBy.shift`/`SeriesGroupBy.shift` to match pandas 2.2.1. Snowpark pandas does not yet support the newly-added `suffix` argument, or sequence values of `periods`.
- Re-added support for `Series.str.split`.

#### Bug Fixes

- Fixed how we support mixed columns for string methods (`Series.str.*`).

### Snowpark Local Testing Updates

#### New Features

- Added support for the following DataFrameReader read options to file formats `csv` and `json`:
  - PURGE
  - PATTERN
  - INFER_SCHEMA with value being `False`
  - ENCODING with value being `UTF8`
- Added support for `DataFrame.analytics.moving_agg` and `DataFrame.analytics.cumulative_agg_agg`.
- Added support for `if_not_exists` parameter during UDF and stored procedure registration.

#### Bug Fixes

- Fixed a bug that when processing time format, fractional second part is not handled properly.
- Fixed a bug that caused function calls on `*` to fail.
- Fixed a bug that prevented creation of map and struct type objects.
- Fixed a bug that function `date_add` was unable to handle some numeric types.
- Fixed a bug that `TimestampType` casting resulted in incorrect data.
- Fixed a bug that caused `DecimalType` data to have incorrect precision in some cases.
- Fixed a bug where referencing missing table or view raises confusing `IndexError`.
- Fixed a bug that mocked function `to_timestamp_ntz` can not handle None data.
- Fixed a bug that mocked UDFs handles output data of None improperly.
- Fixed a bug where `DataFrame.with_column_renamed` ignores attributes from parent DataFrames after join operations.
- Fixed a bug that integer precision of large value gets lost when converted to pandas DataFrame.
- Fixed a bug that the schema of datetime object is wrong when create DataFrame from a pandas DataFrame.
- Fixed a bug in the implementation of `Column.equal_nan` where null data is handled incorrectly.
- Fixed a bug where `DataFrame.drop` ignore attributes from parent DataFrames after join operations.
- Fixed a bug in mocked function `date_part` where Column type is set wrong.
- Fixed a bug where `DataFrameWriter.save_as_table` does not raise exceptions when inserting null data into non-nullable columns.
- Fixed a bug in the implementation of `DataFrameWriter.save_as_table` where
  - Append or Truncate fails when incoming data has different schema than existing table.
  - Truncate fails when incoming data does not specify columns that are nullable.

#### Improvements

- Removed dependency check for `pyarrow` as it is not used.
- Improved target type coverage of `Column.cast`, adding support for casting to boolean and all integral types.
- Aligned error experience when calling UDFs and stored procedures.
- Added appropriate error messages for `is_permanent` and `anonymous` options in UDFs and stored procedures registration to make it more clear that those features are not yet supported.
- File read operation with unsupported options and values now raises `NotImplementedError` instead of warnings and unclear error information.

## 1.17.0 (2024-05-21)

### Snowpark Python API Updates

#### New Features

- Added support to add a comment on tables and views using the functions listed below:
  - `DataFrameWriter.save_as_table`
  - `DataFrame.create_or_replace_view`
  - `DataFrame.create_or_replace_temp_view`
  - `DataFrame.create_or_replace_dynamic_table`

#### Improvements

- Improved error message to remind users to set `{"infer_schema": True}` when reading CSV file without specifying its schema.

### Snowpark pandas API Updates

#### New Features

- Start of Public Preview of Snowpark pandas API. Refer to the [Snowpark pandas API Docs](https://docs.snowflake.com/developer-guide/snowpark/python/snowpark-pandas) for more details.

### Snowpark Local Testing Updates

#### New Features

- Added support for NumericType and VariantType data conversion in the mocked function `to_timestamp_ltz`, `to_timestamp_ntz`, `to_timestamp_tz` and `to_timestamp`.
- Added support for DecimalType, BinaryType, ArrayType, MapType, TimestampType, DateType and TimeType data conversion in the mocked function `to_char`.
- Added support for the following APIs:
  - snowflake.snowpark.functions:
    - to_varchar
  - snowflake.snowpark.DataFrame:
    - pivot
  - snowflake.snowpark.Session:
    - cancel_all
- Introduced a new exception class `snowflake.snowpark.mock.exceptions.SnowparkLocalTestingException`.
- Added support for casting to FloatType

#### Bug Fixes

- Fixed a bug that stored procedure and UDF should not remove imports already in the `sys.path` during the clean-up step.
- Fixed a bug that when processing datetime format, the fractional second part is not handled properly.
- Fixed a bug that on Windows platform that file operations was unable to properly handle file separator in directory name.
- Fixed a bug that on Windows platform that when reading a pandas dataframe, IntervalType column with integer data can not be processed.
- Fixed a bug that prevented users from being able to select multiple columns with the same alias.
- Fixed a bug that `Session.get_current_[schema|database|role|user|account|warehouse]` returns upper-cased identifiers when identifiers are quoted.
- Fixed a bug that function `substr` and `substring` can not handle 0-based `start_expr`.

#### Improvements

- Standardized the error experience by raising `SnowparkLocalTestingException` in error cases which is on par with `SnowparkSQLException` raised in non-local execution.
- Improved error experience of `Session.write_pandas` method that `NotImplementError` will be raised when called.
- Aligned error experience with reusing a closed session in non-local execution.

## 1.16.0 (2024-05-07)

### New Features

- Support stored procedure register with packages given as Python modules.
- Added snowflake.snowpark.Session.lineage.trace to explore data lineage of snowfake objects.
- Added support for structured type schema parsing.

### Bug Fixes

- Fixed a bug when inferring schema, single quotes are added to stage files already have single quotes.

### Local Testing Updates

#### New Features

- Added support for StringType, TimestampType and VariantType data conversion in the mocked function `to_date`.
- Added support for the following APIs:
  - snowflake.snowpark.functions
    - get
    - concat
    - concat_ws

#### Bug Fixes

- Fixed a bug that caused `NaT` and `NaN` values to not be recognized.
- Fixed a bug where, when inferring a schema, single quotes were added to stage files that already had single quotes.
- Fixed a bug where `DataFrameReader.csv` was unable to handle quoted values containing a delimiter.
- Fixed a bug that when there is `None` value in an arithmetic calculation, the output should remain `None` instead of `math.nan`.
- Fixed a bug in function `sum` and `covar_pop` that when there is `math.nan` in the data, the output should also be `math.nan`.
- Fixed a bug that stage operation can not handle directories.
- Fixed a bug that `DataFrame.to_pandas` should take Snowflake numeric types with precision 38 as `int64`.

## 1.15.0 (2024-04-24)

### New Features

- Added `truncate` save mode in `DataFrameWrite` to overwrite existing tables by truncating the underlying table instead of dropping it.
- Added telemetry to calculate query plan height and number of duplicate nodes during collect operations.
- Added the functions below to unload data from a `DataFrame` into one or more files in a stage:
  - `DataFrame.write.json`
  - `DataFrame.write.csv`
  - `DataFrame.write.parquet`
- Added distributed tracing using open telemetry APIs for action functions in `DataFrame` and `DataFrameWriter`:
  - snowflake.snowpark.DataFrame:
    - collect
    - collect_nowait
    - to_pandas
    - count
    - show
  - snowflake.snowpark.DataFrameWriter:
    - save_as_table
- Added support for snow:// URLs to `snowflake.snowpark.Session.file.get` and `snowflake.snowpark.Session.file.get_stream`
- Added support to register stored procedures and UDxFs with a `comment`.
- UDAF client support is ready for public preview. Please stay tuned for the Snowflake announcement of UDAF public preview.
- Added support for dynamic pivot.  This feature is currently in private preview.

### Improvements

- Improved the generated query performance for both compilation and execution by converting duplicate subqueries to Common Table Expressions (CTEs). It is still an experimental feature not enabled by default, and can be enabled by setting `session.cte_optimization_enabled` to `True`.

### Bug Fixes

- Fixed a bug where `statement_params` was not passed to query executions that register stored procedures and user defined functions.
- Fixed a bug causing `snowflake.snowpark.Session.file.get_stream` to fail for quoted stage locations.
- Fixed a bug that an internal type hint in `utils.py` might raise AttributeError in case the underlying module can not be found.

### Local Testing Updates

#### New Features

- Added support for registering UDFs and stored procedures.
- Added support for the following APIs:
  - snowflake.snowpark.Session:
    - file.put
    - file.put_stream
    - file.get
    - file.get_stream
    - read.json
    - add_import
    - remove_import
    - get_imports
    - clear_imports
    - add_packages
    - add_requirements
    - clear_packages
    - remove_package
    - udf.register
    - udf.register_from_file
    - sproc.register
    - sproc.register_from_file
  - snowflake.snowpark.functions
    - current_database
    - current_session
    - date_trunc
    - object_construct
    - object_construct_keep_null
    - pow
    - sqrt
    - udf
    - sproc
- Added support for StringType, TimestampType and VariantType data conversion in the mocked function `to_time`.

#### Bug Fixes

- Fixed a bug that null filled columns for constant functions.
- Fixed a bug that implementation of to_object, to_array and to_binary to better handle null inputs.
- Fixed a bug that timestamp data comparison can not handle year beyond 2262.
- Fixed a bug that `Session.builder.getOrCreate` should return the created mock session.

## 1.14.0 (2024-03-20)

### New Features

- Added support for creating vectorized UDTFs with `process` method.
- Added support for dataframe functions:
  - to_timestamp_ltz
  - to_timestamp_ntz
  - to_timestamp_tz
  - locate
- Added support for ASOF JOIN type.
- Added support for the following local testing APIs:
  - snowflake.snowpark.functions:
    - to_double
    - to_timestamp
    - to_timestamp_ltz
    - to_timestamp_ntz
    - to_timestamp_tz
    - greatest
    - least
    - convert_timezone
    - dateadd
    - date_part
  - snowflake.snowpark.Session:
    - get_current_account
    - get_current_warehouse
    - get_current_role
    - use_schema
    - use_warehouse
    - use_database
    - use_role

### Bug Fixes

- Fixed a bug in `SnowflakePlanBuilder` that `save_as_table` does not filter column that name start with '$' and follow by number correctly.
- Fixed a bug that statement parameters may have no effect when resolving imports and packages.
- Fixed bugs in local testing:
  - LEFT ANTI and LEFT SEMI joins drop rows with null values.
  - DataFrameReader.csv incorrectly parses data when the optional parameter `field_optionally_enclosed_by` is specified.
  - Column.regexp only considers the first entry when `pattern` is a `Column`.
  - Table.update raises `KeyError` when updating null values in the rows.
  - VARIANT columns raise errors at `DataFrame.collect`.
  - `count_distinct` does not work correctly when counting.
  - Null values in integer columns raise `TypeError`.

### Improvements

- Added telemetry to local testing.
- Improved the error message of `DataFrameReader` to raise `FileNotFound` error when reading a path that does not exist or when there are no files under the path.

## 1.13.0 (2024-02-26)

### New Features

- Added support for an optional `date_part` argument in function `last_day`.
- `SessionBuilder.app_name` will set the query_tag after the session is created.
- Added support for the following local testing functions:
  - current_timestamp
  - current_date
  - current_time
  - strip_null_value
  - upper
  - lower
  - length
  - initcap

### Improvements

- Added cleanup logic at interpreter shutdown to close all active sessions.
- Closing sessions within stored procedures now is a no-op logging a warning instead of raising an error.

### Bug Fixes

- Fixed a bug in `DataFrame.to_local_iterator` where the iterator could yield wrong results if another query is executed before the iterator finishes due to wrong isolation level. For details, please see #945.
- Fixed a bug that truncated table names in error messages while running a plan with local testing enabled.
- Fixed a bug that `Session.range` returns empty result when the range is large.

## 1.12.1 (2024-02-08)

### Improvements

- Use `split_blocks=True` by default during `to_pandas` conversion, for optimal memory allocation. This parameter is passed to `pyarrow.Table.to_pandas`, which enables `PyArrow` to split the memory allocation into smaller, more manageable blocks instead of allocating a single contiguous block. This results in better memory management when dealing with larger datasets.

### Bug Fixes

- Fixed a bug in `DataFrame.to_pandas` that caused an error when evaluating on a Dataframe with an `IntergerType` column with null values.

## 1.12.0 (2024-01-30)

### New Features

- Exposed `statement_params` in `StoredProcedure.__call__`.
- Added two optional arguments to `Session.add_import`.
  - `chunk_size`: The number of bytes to hash per chunk of the uploaded files.
  - `whole_file_hash`: By default only the first chunk of the uploaded import is hashed to save time. When this is set to True each uploaded file is fully hashed instead.
- Added parameters `external_access_integrations` and `secrets` when creating a UDAF from Snowpark Python to allow integration with external access.
- Added a new method `Session.append_query_tag`. Allows an additional tag to be added to the current query tag by appending it as a comma separated value.
- Added a new method `Session.update_query_tag`. Allows updates to a JSON encoded dictionary query tag.
- `SessionBuilder.getOrCreate` will now attempt to replace the singleton it returns when token expiration has been detected.
- Added support for new functions in `snowflake.snowpark.functions`:
  - `array_except`
  - `create_map`
  - `sign`/`signum`
- Added the following functions to `DataFrame.analytics`:
  - Added the `moving_agg` function in `DataFrame.analytics` to enable moving aggregations like sums and averages with multiple window sizes.
  - Added the `cummulative_agg` function in `DataFrame.analytics` to enable commulative aggregations like sums and averages on multiple columns.
  - Added the `compute_lag` and `compute_lead` functions in `DataFrame.analytics` for enabling lead and lag calculations on multiple columns.
  - Added the `time_series_agg` function in `DataFrame.analytics` to enable time series aggregations like sums and averages with multiple time windows.

### Bug Fixes

- Fixed a bug in `DataFrame.na.fill` that caused Boolean values to erroneously override integer values.
- Fixed a bug in `Session.create_dataframe` where the Snowpark DataFrames created using pandas DataFrames were not inferring the type for timestamp columns correctly. The behavior is as follows:
  - Earlier timestamp columns without a timezone would be converted to nanosecond epochs and inferred as `LongType()`, but will now be correctly maintained as timestamp values and be inferred as `TimestampType(TimestampTimeZone.NTZ)`.
  - Earlier timestamp columns with a timezone would be inferred as `TimestampType(TimestampTimeZone.NTZ)` and loose timezone information but will now be correctly inferred as `TimestampType(TimestampTimeZone.LTZ)` and timezone information is retained correctly.
  - Set session parameter `PYTHON_SNOWPARK_USE_LOGICAL_TYPE_FOR_CREATE_DATAFRAME` to revert back to old behavior. It is recommended that you update your code to align with correct behavior because the parameter will be removed in the future.
- Fixed a bug that `DataFrame.to_pandas` gets decimal type when scale is not 0, and creates an object dtype in `pandas`. Instead, we cast the value to a float64 type.
- Fixed bugs that wrongly flattened the generated SQL when one of the following happens:
  - `DataFrame.filter()` is called after `DataFrame.sort().limit()`.
  - `DataFrame.sort()` or `filter()` is called on a DataFrame that already has a window function or sequence-dependent data generator column.
    For instance, `df.select("a", seq1().alias("b")).select("a", "b").sort("a")` won't flatten the sort clause anymore.
  - a window or sequence-dependent data generator column is used after `DataFrame.limit()`. For instance, `df.limit(10).select(row_number().over())` won't flatten the limit and select in the generated SQL.
- Fixed a bug where aliasing a DataFrame column raised an error when the DataFame was copied from another DataFrame with an aliased column. For instance,

  ```python
  df = df.select(col("a").alias("b"))
  df = copy(df)
  df.select(col("b").alias("c"))  # threw an error. Now it's fixed.
  ```

- Fixed a bug in `Session.create_dataframe` that the non-nullable field in a schema is not respected for boolean type. Note that this fix is only effective when the user has the privilege to create a temp table.
- Fixed a bug in SQL simplifier where non-select statements in `session.sql` dropped a SQL query when used with `limit()`.
- Fixed a bug that raised an exception when session parameter `ERROR_ON_NONDETERMINISTIC_UPDATE` is true.

### Behavior Changes (API Compatible)

- When parsing data types during a `to_pandas` operation, we rely on GS precision value to fix precision issues for large integer values. This may affect users where a column that was earlier returned as `int8` gets returned as `int64`. Users can fix this by explicitly specifying precision values for their return column.
- Aligned behavior for `Session.call` in case of table stored procedures where running `Session.call` would not trigger stored procedure unless a `collect()` operation was performed.
- `StoredProcedureRegistration` will now automatically add `snowflake-snowpark-python` as a package dependency. The added dependency will be on the client's local version of the library and an error is thrown if the server cannot support that version.

## 1.11.1 (2023-12-07)

### Bug Fixes

- Fixed a bug that numpy should not be imported at the top level of mock module.
- Added support for these new functions in `snowflake.snowpark.functions`:
  - `from_utc_timestamp`
  - `to_utc_timestamp`

## 1.11.0 (2023-12-05)

### New Features

- Add the `conn_error` attribute to `SnowflakeSQLException` that stores the whole underlying exception from `snowflake-connector-python`.
- Added support for `RelationalGroupedDataframe.pivot()` to access `pivot` in the following pattern `Dataframe.group_by(...).pivot(...)`.
- Added experimental feature: Local Testing Mode, which allows you to create and operate on Snowpark Python DataFrames locally without connecting to a Snowflake account. You can use the local testing framework to test your DataFrame operations locally, on your development machine or in a CI (continuous integration) pipeline, before deploying code changes to your account.

- Added support for `arrays_to_object` new functions in `snowflake.snowpark.functions`.
- Added support for the vector data type.

### Dependency Updates

- Bumped cloudpickle dependency to work with `cloudpickle==2.2.1`
- Updated ``snowflake-connector-python`` to `3.4.0`.

### Bug Fixes

- DataFrame column names quoting check now supports newline characters.
- Fix a bug where a DataFrame generated by `session.read.with_metadata` creates inconsistent table when doing `df.write.save_as_table`.

## 1.10.0 (2023-11-03)

### New Features

- Added support for managing case sensitivity in `DataFrame.to_local_iterator()`.
- Added support for specifying vectorized UDTF's input column names by using the optional parameter `input_names` in `UDTFRegistration.register/register_file` and `functions.pandas_udtf`. By default, `RelationalGroupedDataFrame.applyInPandas` will infer the column names from current dataframe schema.
- Add `sql_error_code` and `raw_message` attributes to `SnowflakeSQLException` when it is caused by a SQL exception.

### Bug Fixes

- Fixed a bug in `DataFrame.to_pandas()` where converting snowpark dataframes to pandas dataframes was losing precision on integers with more than 19 digits.
- Fixed a bug that `session.add_packages` can not handle requirement specifier that contains project name with underscore and version.
- Fixed a bug in `DataFrame.limit()` when `offset` is used and the parent `DataFrame` uses `limit`. Now the `offset` won't impact the parent DataFrame's `limit`.
- Fixed a bug in `DataFrame.write.save_as_table` where dataframes created from read api could not save data into snowflake because of invalid column name `$1`.

### Behavior change

- Changed the behavior of `date_format`:
  - The `format` argument changed from optional to required.
  - The returned result changed from a date object to a date-formatted string.
- When a window function, or a sequence-dependent data generator (`normal`, `zipf`, `uniform`, `seq1`, `seq2`, `seq4`, `seq8`) function is used, the sort and filter operation will no longer be flattened when generating the query.

## 1.9.0 (2023-10-13)

### New Features

- Added support for the Python 3.11 runtime environment.

### Dependency updates

- Added back the dependency of `typing-extensions`.

### Bug Fixes

- Fixed a bug where imports from permanent stage locations were ignored for temporary stored procedures, UDTFs, UDFs, and UDAFs.
- Revert back to using CTAS (create table as select) statement for `Dataframe.writer.save_as_table` which does not need insert permission for writing tables.

### New Features
- Support `PythonObjJSONEncoder` json-serializable objects for `ARRAY` and `OBJECT` literals.

## 1.8.0 (2023-09-14)

### New Features

- Added support for VOLATILE/IMMUTABLE keyword when registering UDFs.
- Added support for specifying clustering keys when saving dataframes using `DataFrame.save_as_table`.
- Accept `Iterable` objects input for `schema` when creating dataframes using `Session.create_dataframe`.
- Added the property `DataFrame.session` to return a `Session` object.
- Added the property `Session.session_id` to return an integer that represents session ID.
- Added the property `Session.connection` to return a `SnowflakeConnection` object .

- Added support for creating a Snowpark session from a configuration file or environment variables.

### Dependency updates

- Updated ``snowflake-connector-python`` to 3.2.0.

### Bug Fixes

- Fixed a bug where automatic package upload would raise `ValueError` even when compatible package version were added in `session.add_packages`.
- Fixed a bug where table stored procedures were not registered correctly when using `register_from_file`.
- Fixed a bug where dataframe joins failed with `invalid_identifier` error.
- Fixed a bug where `DataFrame.copy` disables SQL simplfier for the returned copy.
- Fixed a bug where `session.sql().select()` would fail if any parameters are specified to `session.sql()`

## 1.7.0 (2023-08-28)

### New Features

- Added parameters `external_access_integrations` and `secrets` when creating a UDF, UDTF or Stored Procedure from Snowpark Python to allow integration with external access.
- Added support for these new functions in `snowflake.snowpark.functions`:
  - `array_flatten`
  - `flatten`
- Added support for `apply_in_pandas` in `snowflake.snowpark.relational_grouped_dataframe`.
- Added support for replicating your local Python environment on Snowflake via `Session.replicate_local_environment`.

### Bug Fixes

- Fixed a bug where `session.create_dataframe` fails to properly set nullable columns where nullability was affected by order or data was given.
- Fixed a bug where `DataFrame.select` could not identify and alias columns in presence of table functions when output columns of table function overlapped with columns in dataframe.

### Behavior Changes

- When creating stored procedures, UDFs, UDTFs, UDAFs with parameter `is_permanent=False` will now create temporary objects even when `stage_name` is provided. The default value of `is_permanent` is `False` which is why if this value is not explicitly set to `True` for permanent objects, users will notice a change in behavior.
- `types.StructField` now enquotes column identifier by default.

## 1.6.1 (2023-08-02)

### New Features

- Added support for these new functions in `snowflake.snowpark.functions`:
  - `array_sort`
  - `sort_array`
  - `array_min`
  - `array_max`
  - `explode_outer`
- Added support for pure Python packages specified via `Session.add_requirements` or `Session.add_packages`. They are now usable in stored procedures and UDFs even if packages are not present on the Snowflake Anaconda channel.
  - Added Session parameter `custom_packages_upload_enabled` and `custom_packages_force_upload_enabled` to enable the support for pure Python packages feature mentioned above. Both parameters default to `False`.
- Added support for specifying package requirements by passing a Conda environment yaml file to `Session.add_requirements`.
- Added support for asynchronous execution of multi-query dataframes that contain binding variables.
- Added support for renaming multiple columns in `DataFrame.rename`.
- Added support for Geometry datatypes.
- Added support for `params` in `session.sql()` in stored procedures.
- Added support for user-defined aggregate functions (UDAFs). This feature is currently in private preview.
- Added support for vectorized UDTFs (user-defined table functions). This feature is currently in public preview.
- Added support for Snowflake Timestamp variants (i.e., `TIMESTAMP_NTZ`, `TIMESTAMP_LTZ`, `TIMESTAMP_TZ`)
  - Added `TimestampTimezone` as an argument in `TimestampType` constructor.
  - Added type hints `NTZ`, `LTZ`, `TZ` and `Timestamp` to annotate functions when registering UDFs.

### Improvements

- Removed redundant dependency `typing-extensions`.
- `DataFrame.cache_result` now creates temp table fully qualified names under current database and current schema.

### Bug Fixes

- Fixed a bug where type check happens on pandas before it is imported.
- Fixed a bug when creating a UDF from `numpy.ufunc`.
- Fixed a bug where `DataFrame.union` was not generating the correct `Selectable.schema_query` when SQL simplifier is enabled.

### Behavior Changes

- `DataFrameWriter.save_as_table` now respects the `nullable` field of the schema provided by the user or the inferred schema based on data from user input.

### Dependency updates

- Updated ``snowflake-connector-python`` to 3.0.4.

## 1.5.1 (2023-06-20)

### New Features

- Added support for the Python 3.10 runtime environment.

## 1.5.0 (2023-06-09)

### Behavior Changes

- Aggregation results, from functions such as `DataFrame.agg` and `DataFrame.describe`, no longer strip away non-printing characters from column names.

### New Features

- Added support for the Python 3.9 runtime environment.
- Added support for new functions in `snowflake.snowpark.functions`:
  - `array_generate_range`
  - `array_unique_agg`
  - `collect_set`
  - `sequence`
- Added support for registering and calling stored procedures with `TABLE` return type.
- Added support for parameter `length` in `StringType()` to specify the maximum number of characters that can be stored by the column.
- Added the alias `functions.element_at()` for `functions.get()`.
- Added the alias `Column.contains` for `functions.contains`.
- Added experimental feature `DataFrame.alias`.
- Added support for querying metadata columns from stage when creating `DataFrame` using `DataFrameReader`.
- Added support for `StructType.add` to append more fields to existing `StructType` objects.
- Added support for parameter `execute_as` in `StoredProcedureRegistration.register_from_file()` to specify stored procedure caller rights.

### Bug Fixes

- Fixed a bug where the `Dataframe.join_table_function` did not run all of the necessary queries to set up the join table function when SQL simplifier was enabled.
- Fixed type hint declaration for custom types - `ColumnOrName`, `ColumnOrLiteralStr`, `ColumnOrSqlExpr`, `LiteralType` and `ColumnOrLiteral` that were breaking `mypy` checks.
- Fixed a bug where `DataFrameWriter.save_as_table` and `DataFrame.copy_into_table` failed to parse fully qualified table names.

## 1.4.0 (2023-04-24)

### New Features

- Added support for `session.getOrCreate`.
- Added support for alias `Column.getField`.
- Added support for new functions in `snowflake.snowpark.functions`:
  - `date_add` and `date_sub` to make add and subtract operations easier.
  - `daydiff`
  - `explode`
  - `array_distinct`.
  - `regexp_extract`.
  - `struct`.
  - `format_number`.
  - `bround`.
  - `substring_index`
- Added parameter `skip_upload_on_content_match` when creating UDFs, UDTFs and stored procedures using `register_from_file` to skip uploading files to a stage if the same version of the files are already on the stage.
- Added support for `DataFrameWriter.save_as_table` method to take table names that contain dots.
- Flattened generated SQL when `DataFrame.filter()` or `DataFrame.order_by()` is followed by a projection statement (e.g. `DataFrame.select()`, `DataFrame.with_column()`).
- Added support for creating dynamic tables _(in private preview)_ using `Dataframe.create_or_replace_dynamic_table`.
- Added an optional argument `params` in `session.sql()` to support binding variables. Note that this is not supported in stored procedures yet.

### Bug Fixes

- Fixed a bug in `strtok_to_array` where an exception was thrown when a delimiter was passed in.
- Fixed a bug in `session.add_import` where the module had the same namespace as other dependencies.

## 1.3.0 (2023-03-28)

### New Features

- Added support for `delimiters` parameter in `functions.initcap()`.
- Added support for `functions.hash()` to accept a variable number of input expressions.
- Added API `Session.RuntimeConfig` for getting/setting/checking the mutability of any runtime configuration.
- Added support managing case sensitivity in `Row` results from `DataFrame.collect` using `case_sensitive` parameter.
- Added API `Session.conf` for getting, setting or checking the mutability of any runtime configuration.
- Added support for managing case sensitivity in `Row` results from `DataFrame.collect` using `case_sensitive` parameter.
- Added indexer support for `snowflake.snowpark.types.StructType`.
- Added a keyword argument `log_on_exception` to `Dataframe.collect` and `Dataframe.collect_no_wait` to optionally disable error logging for SQL exceptions.

### Bug Fixes

- Fixed a bug where a DataFrame set operation(`DataFrame.substract`, `DataFrame.union`, etc.) being called after another DataFrame set operation and `DataFrame.select` or `DataFrame.with_column` throws an exception.
- Fixed a bug where chained sort statements are overwritten by the SQL simplifier.

### Improvements

- Simplified JOIN queries to use constant subquery aliases (`SNOWPARK_LEFT`, `SNOWPARK_RIGHT`) by default. Users can disable this at runtime with `session.conf.set('use_constant_subquery_alias', False)` to use randomly generated alias names instead.
- Allowed specifying statement parameters in `session.call()`.
- Enabled the uploading of large pandas DataFrames in stored procedures by defaulting to a chunk size of 100,000 rows.

## 1.2.0 (2023-03-02)

### New Features

- Added support for displaying source code as comments in the generated scripts when registering stored procedures. This
  is enabled by default, turn off by specifying `source_code_display=False` at registration.
- Added a parameter `if_not_exists` when creating a UDF, UDTF or Stored Procedure from Snowpark Python to ignore creating the specified function or procedure if it already exists.
- Accept integers when calling `snowflake.snowpark.functions.get` to extract value from array.
- Added `functions.reverse` in functions to open access to Snowflake built-in function
  [reverse](https://docs.snowflake.com/en/sql-reference/functions/reverse).
- Added parameter `require_scoped_url` in snowflake.snowflake.files.SnowflakeFile.open() `(in Private Preview)` to replace `is_owner_file` is marked for deprecation.

### Bug Fixes

- Fixed a bug that overwrote `paramstyle` to `qmark` when creating a Snowpark session.
- Fixed a bug where `df.join(..., how="cross")` fails with `SnowparkJoinException: (1112): Unsupported using join type 'Cross'`.
- Fixed a bug where querying a `DataFrame` column created from chained function calls used a wrong column name.

## 1.1.0 (2023-01-26)

### New Features:

- Added `asc`, `asc_nulls_first`, `asc_nulls_last`, `desc`, `desc_nulls_first`, `desc_nulls_last`, `date_part` and `unix_timestamp` in functions.
- Added the property `DataFrame.dtypes` to return a list of column name and data type pairs.
- Added the following aliases:
  - `functions.expr()` for `functions.sql_expr()`.
  - `functions.date_format()` for `functions.to_date()`.
  - `functions.monotonically_increasing_id()` for `functions.seq8()`
  - `functions.from_unixtime()` for `functions.to_timestamp()`

### Bug Fixes:

- Fixed a bug in SQL simplifier that didn’t handle Column alias and join well in some cases. See https://github.com/snowflakedb/snowpark-python/issues/658 for details.
- Fixed a bug in SQL simplifier that generated wrong column names for function calls, NaN and INF.

### Improvements

- The session parameter `PYTHON_SNOWPARK_USE_SQL_SIMPLIFIER` is `True` after Snowflake 7.3 was released. In snowpark-python, `session.sql_simplifier_enabled` reads the value of `PYTHON_SNOWPARK_USE_SQL_SIMPLIFIER` by default, meaning that the SQL simplfier is enabled by default after the Snowflake 7.3 release. To turn this off, set `PYTHON_SNOWPARK_USE_SQL_SIMPLIFIER` in Snowflake to `False` or run `session.sql_simplifier_enabled = False` from Snowpark. It is recommended to use the SQL simplifier because it helps to generate more concise SQL.

## 1.0.0 (2022-11-01)

### New Features

- Added `Session.generator()` to create a new `DataFrame` using the Generator table function.
- Added a parameter `secure` to the functions that create a secure UDF or UDTF.

## 0.12.0 (2022-10-14)

### New Features

- Added new APIs for async job:
  - `Session.create_async_job()` to create an `AsyncJob` instance from a query id.
  - `AsyncJob.result()` now accepts argument `result_type` to return the results in different formats.
  - `AsyncJob.to_df()` returns a `DataFrame` built from the result of this asynchronous job.
  - `AsyncJob.query()` returns the SQL text of the executed query.
- `DataFrame.agg()` and `RelationalGroupedDataFrame.agg()` now accept variable-length arguments.
- Added parameters `lsuffix` and `rsuffix` to `DataFram.join()` and `DataFrame.cross_join()` to conveniently rename overlapping columns.
- Added `Table.drop_table()` so you can drop the temp table after `DataFrame.cache_result()`. `Table` is also a context manager so you can use the `with` statement to drop the cache temp table after use.
- Added `Session.use_secondary_roles()`.
- Added functions `first_value()` and `last_value()`. (contributed by @chasleslr)
- Added `on` as an alias for `using_columns` and `how` as an alias for `join_type` in `DataFrame.join()`.

### Bug Fixes

- Fixed a bug in `Session.create_dataframe()` that raised an error when `schema` names had special characters.
- Fixed a bug in which options set in `Session.read.option()` were not passed to `DataFrame.copy_into_table()` as default values.
- Fixed a bug in which `DataFrame.copy_into_table()` raises an error when a copy option has single quotes in the value.

## 0.11.0 (2022-09-28)

### Behavior Changes

- `Session.add_packages()` now raises `ValueError` when the version of a package cannot be found in Snowflake Anaconda channel. Previously, `Session.add_packages()` succeeded, and a `SnowparkSQLException` exception was raised later in the UDF/SP registration step.

### New Features:

- Added method `FileOperation.get_stream()` to support downloading stage files as stream.
- Added support in `functions.ntiles()` to accept int argument.
- Added the following aliases:
  - `functions.call_function()` for `functions.call_builtin()`.
  - `functions.function()` for `functions.builtin()`.
  - `DataFrame.order_by()` for `DataFrame.sort()`
  - `DataFrame.orderBy()` for `DataFrame.sort()`
- Improved `DataFrame.cache_result()` to return a more accurate `Table` class instead of a `DataFrame` class.
- Added support to allow `session` as the first argument when calling `StoredProcedure`.

### Improvements

- Improved nested query generation by flattening queries when applicable.
  - This improvement could be enabled by setting `Session.sql_simplifier_enabled = True`.
  - `DataFrame.select()`, `DataFrame.with_column()`, `DataFrame.drop()` and other select-related APIs have more flattened SQLs.
  - `DataFrame.union()`, `DataFrame.union_all()`, `DataFrame.except_()`, `DataFrame.intersect()`, `DataFrame.union_by_name()` have flattened SQLs generated when multiple set operators are chained.
- Improved type annotations for async job APIs.

### Bug Fixes

- Fixed a bug in which `Table.update()`, `Table.delete()`, `Table.merge()` try to reference a temp table that does not exist.

## 0.10.0 (2022-09-16)

### New Features:

- Added experimental APIs for evaluating Snowpark dataframes with asynchronous queries:
  - Added keyword argument `block` to the following action APIs on Snowpark dataframes (which execute queries) to allow asynchronous evaluations:
    - `DataFrame.collect()`, `DataFrame.to_local_iterator()`, `DataFrame.to_pandas()`, `DataFrame.to_pandas_batches()`, `DataFrame.count()`, `DataFrame.first()`.
    - `DataFrameWriter.save_as_table()`, `DataFrameWriter.copy_into_location()`.
    - `Table.delete()`, `Table.update()`, `Table.merge()`.
  - Added method `DataFrame.collect_nowait()` to allow asynchronous evaluations.
  - Added class `AsyncJob` to retrieve results from asynchronously executed queries and check their status.
- Added support for `table_type` in `Session.write_pandas()`. You can now choose from these `table_type` options: `"temporary"`, `"temp"`, and `"transient"`.
- Added support for using Python structured data (`list`, `tuple` and `dict`) as literal values in Snowpark.
- Added keyword argument `execute_as` to `functions.sproc()` and `session.sproc.register()` to allow registering a stored procedure as a caller or owner.
- Added support for specifying a pre-configured file format when reading files from a stage in Snowflake.

### Improvements:

- Added support for displaying details of a Snowpark session.

### Bug Fixes:

- Fixed a bug in which `DataFrame.copy_into_table()` and `DataFrameWriter.save_as_table()` mistakenly created a new table if the table name is fully qualified, and the table already exists.

### Deprecations:

- Deprecated keyword argument `create_temp_table` in `Session.write_pandas()`.
- Deprecated invoking UDFs using arguments wrapped in a Python list or tuple. You can use variable-length arguments without a list or tuple.

### Dependency updates

- Updated ``snowflake-connector-python`` to 2.7.12.

## 0.9.0 (2022-08-30)

### New Features:

- Added support for displaying source code as comments in the generated scripts when registering UDFs.
  This feature is turned on by default. To turn it off, pass the new keyword argument `source_code_display` as `False` when calling `register()` or `@udf()`.
- Added support for calling table functions from `DataFrame.select()`, `DataFrame.with_column()` and `DataFrame.with_columns()` which now take parameters of type `table_function.TableFunctionCall` for columns.
- Added keyword argument `overwrite` to `session.write_pandas()` to allow overwriting contents of a Snowflake table with that of a pandas DataFrame.
- Added keyword argument `column_order` to `df.write.save_as_table()` to specify the matching rules when inserting data into table in append mode.
- Added method `FileOperation.put_stream()` to upload local files to a stage via file stream.
- Added methods `TableFunctionCall.alias()` and `TableFunctionCall.as_()` to allow aliasing the names of columns that come from the output of table function joins.
- Added function `get_active_session()` in module `snowflake.snowpark.context` to get the current active Snowpark session.

### Bug Fixes:

- Fixed a bug in which batch insert should not raise an error when `statement_params` is not passed to the function.
- Fixed a bug in which column names should be quoted when `session.create_dataframe()` is called with dicts and a given schema.
- Fixed a bug in which creation of table should be skipped if the table already exists and is in append mode when calling `df.write.save_as_table()`.
- Fixed a bug in which third-party packages with underscores cannot be added when registering UDFs.

### Improvements:

- Improved function `function.uniform()` to infer the types of inputs `max_` and `min_` and cast the limits to `IntegerType` or `FloatType` correspondingly.

## 0.8.0 (2022-07-22)

### New Features:

- Added keyword only argument `statement_params` to the following methods to allow for specifying statement level parameters:
  - `collect`, `to_local_iterator`, `to_pandas`, `to_pandas_batches`,
    `count`, `copy_into_table`, `show`, `create_or_replace_view`, `create_or_replace_temp_view`, `first`, `cache_result`
    and `random_split` on class `snowflake.snowpark.Dateframe`.
  - `update`, `delete` and `merge` on class `snowflake.snowpark.Table`.
  - `save_as_table` and `copy_into_location` on class `snowflake.snowpark.DataFrameWriter`.
  - `approx_quantile`, `statement_params`, `cov` and `crosstab` on class `snowflake.snowpark.DataFrameStatFunctions`.
  - `register` and `register_from_file` on class `snowflake.snowpark.udf.UDFRegistration`.
  - `register` and `register_from_file` on class `snowflake.snowpark.udtf.UDTFRegistration`.
  - `register` and `register_from_file` on class `snowflake.snowpark.stored_procedure.StoredProcedureRegistration`.
  - `udf`, `udtf` and `sproc` in `snowflake.snowpark.functions`.
- Added support for `Column` as an input argument to `session.call()`.
- Added support for `table_type` in `df.write.save_as_table()`. You can now choose from these `table_type` options: `"temporary"`, `"temp"`, and `"transient"`.

### Improvements:

- Added validation of object name in `session.use_*` methods.
- Updated the query tag in SQL to escape it when it has special characters.
- Added a check to see if Anaconda terms are acknowledged when adding missing packages.

### Bug Fixes:

- Fixed the limited length of the string column in `session.create_dataframe()`.
- Fixed a bug in which `session.create_dataframe()` mistakenly converted 0 and `False` to `None` when the input data was only a list.
- Fixed a bug in which calling `session.create_dataframe()` using a large local dataset sometimes created a temp table twice.
- Aligned the definition of `function.trim()` with the SQL function definition.
- Fixed an issue where snowpark-python would hang when using the Python system-defined (built-in function) `sum` vs. the Snowpark `function.sum()`.

### Deprecations:

- Deprecated keyword argument `create_temp_table` in `df.write.save_as_table()`.

## 0.7.0 (2022-05-25)

### New Features:

- Added support for user-defined table functions (UDTFs).
  - Use function `snowflake.snowpark.functions.udtf()` to register a UDTF, or use it as a decorator to register the UDTF.
    - You can also use `Session.udtf.register()` to register a UDTF.
  - Use `Session.udtf.register_from_file()` to register a UDTF from a Python file.
- Updated APIs to query a table function, including both Snowflake built-in table functions and UDTFs.
  - Use function `snowflake.snowpark.functions.table_function()` to create a callable representing a table function and use it to call the table function in a query.
  - Alternatively, use function `snowflake.snowpark.functions.call_table_function()` to call a table function.
  - Added support for `over` clause that specifies `partition by` and `order by` when lateral joining a table function.
  - Updated `Session.table_function()` and `DataFrame.join_table_function()` to accept `TableFunctionCall` instances.

### Breaking Changes:

- When creating a function with `functions.udf()` and `functions.sproc()`, you can now specify an empty list for the `imports` or `packages` argument to indicate that no import or package is used for this UDF or stored procedure. Previously, specifying an empty list meant that the function would use session-level imports or packages.
- Improved the `__repr__` implementation of data types in `types.py`. The unused `type_name` property has been removed.
- Added a Snowpark-specific exception class for SQL errors. This replaces the previous `ProgrammingError` from the Python connector.

### Improvements:

- Added a lock to a UDF or UDTF when it is called for the first time per thread.
- Improved the error message for pickling errors that occurred during UDF creation.
- Included the query ID when logging the failed query.

### Bug Fixes:

- Fixed a bug in which non-integral data (such as timestamps) was occasionally converted to integer when calling `DataFrame.to_pandas()`.
- Fixed a bug in which `DataFrameReader.parquet()` failed to read a parquet file when its column contained spaces.
- Fixed a bug in which `DataFrame.copy_into_table()` failed when the dataframe is created by reading a file with inferred schemas.

### Deprecations

`Session.flatten()` and `DataFrame.flatten()`.

### Dependency Updates:

- Restricted the version of `cloudpickle` <= `2.0.0`.

## 0.6.0 (2022-04-27)

### New Features:

- Added support for vectorized UDFs with the input as a pandas DataFrame or pandas Series and the output as a pandas Series. This improves the performance of UDFs in Snowpark.
- Added support for inferring the schema of a DataFrame by default when it is created by reading a Parquet, Avro, or ORC file in the stage.
- Added functions `current_session()`, `current_statement()`, `current_user()`, `current_version()`, `current_warehouse()`, `date_from_parts()`, `date_trunc()`, `dayname()`, `dayofmonth()`, `dayofweek()`, `dayofyear()`, `grouping()`, `grouping_id()`, `hour()`, `last_day()`, `minute()`, `next_day()`, `previous_day()`, `second()`, `month()`, `monthname()`, `quarter()`, `year()`, `current_database()`, `current_role()`, `current_schema()`, `current_schemas()`, `current_region()`, `current_avaliable_roles()`, `add_months()`, `any_value()`, `bitnot()`, `bitshiftleft()`, `bitshiftright()`, `convert_timezone()`, `uniform()`, `strtok_to_array()`, `sysdate()`, `time_from_parts()`,  `timestamp_from_parts()`, `timestamp_ltz_from_parts()`, `timestamp_ntz_from_parts()`, `timestamp_tz_from_parts()`, `weekofyear()`, `percentile_cont()` to `snowflake.snowflake.functions`.

### Breaking Changes:

- Expired deprecations:
  - Removed the following APIs that were deprecated in 0.4.0: `DataFrame.groupByGroupingSets()`, `DataFrame.naturalJoin()`, `DataFrame.joinTableFunction`, `DataFrame.withColumns()`, `Session.getImports()`, `Session.addImport()`, `Session.removeImport()`, `Session.clearImports()`, `Session.getSessionStage()`, `Session.getDefaultDatabase()`, `Session.getDefaultSchema()`, `Session.getCurrentDatabase()`, `Session.getCurrentSchema()`, `Session.getFullyQualifiedCurrentSchema()`.

### Improvements:

- Added support for creating an empty `DataFrame` with a specific schema using the `Session.create_dataframe()` method.
- Changed the logging level from `INFO` to `DEBUG` for several logs (e.g., the executed query) when evaluating a dataframe.
- Improved the error message when failing to create a UDF due to pickle errors.

### Bug Fixes:

- Removed pandas hard dependencies in the `Session.create_dataframe()` method.

### Dependency Updates:

- Added `typing-extension` as a new dependency with the version >= `4.1.0`.

## 0.5.0 (2022-03-22)

### New Features

- Added stored procedures API.
  - Added `Session.sproc` property and `sproc()` to `snowflake.snowpark.functions`, so you can register stored procedures.
  - Added `Session.call` to call stored procedures by name.
- Added `UDFRegistration.register_from_file()` to allow registering UDFs from Python source files or zip files directly.
- Added `UDFRegistration.describe()` to describe a UDF.
- Added `DataFrame.random_split()` to provide a way to randomly split a dataframe.
- Added functions `md5()`, `sha1()`, `sha2()`, `ascii()`, `initcap()`, `length()`, `lower()`, `lpad()`, `ltrim()`, `rpad()`, `rtrim()`, `repeat()`, `soundex()`, `regexp_count()`, `replace()`, `charindex()`, `collate()`, `collation()`, `insert()`, `left()`, `right()`, `endswith()` to `snowflake.snowpark.functions`.
- Allowed `call_udf()` to accept literal values.
- Provided a `distinct` keyword in `array_agg()`.

### Bug Fixes:

- Fixed an issue that caused `DataFrame.to_pandas()` to have a string column if `Column.cast(IntegerType())` was used.
- Fixed a bug in `DataFrame.describe()` when there is more than one string column.

## 0.4.0 (2022-02-15)

### New Features

- You can now specify which Anaconda packages to use when defining UDFs.
  - Added `add_packages()`, `get_packages()`, `clear_packages()`, and `remove_package()`, to class `Session`.
  - Added `add_requirements()` to `Session` so you can use a requirements file to specify which packages this session will use.
  - Added parameter `packages` to function `snowflake.snowpark.functions.udf()` and method `UserDefinedFunction.register()` to indicate UDF-level Anaconda package dependencies when creating a UDF.
  - Added parameter `imports` to `snowflake.snowpark.functions.udf()` and `UserDefinedFunction.register()` to specify UDF-level code imports.
- Added a parameter `session` to function `udf()` and `UserDefinedFunction.register()` so you can specify which session to use to create a UDF if you have multiple sessions.
- Added types `Geography` and `Variant` to `snowflake.snowpark.types` to be used as type hints for Geography and Variant data when defining a UDF.
- Added support for Geography geoJSON data.
- Added `Table`, a subclass of `DataFrame` for table operations:
  - Methods `update` and `delete` update and delete rows of a table in Snowflake.
  - Method `merge` merges data from a `DataFrame` to a `Table`.
  - Override method `DataFrame.sample()` with an additional parameter `seed`, which works on tables but not on view and sub-queries.
- Added `DataFrame.to_local_iterator()` and `DataFrame.to_pandas_batches()` to allow getting results from an iterator when the result set returned from the Snowflake database is too large.
- Added `DataFrame.cache_result()` for caching the operations performed on a `DataFrame` in a temporary table.
  Subsequent operations on the original `DataFrame` have no effect on the cached result `DataFrame`.
- Added property `DataFrame.queries` to get SQL queries that will be executed to evaluate the `DataFrame`.
- Added `Session.query_history()` as a context manager to track SQL queries executed on a session, including all SQL queries to evaluate `DataFrame`s created from a session. Both query ID and query text are recorded.
- You can now create a `Session` instance from an existing established `snowflake.connector.SnowflakeConnection`. Use parameter `connection` in `Session.builder.configs()`.
- Added `use_database()`, `use_schema()`, `use_warehouse()`, and `use_role()` to class `Session` to switch database/schema/warehouse/role after a session is created.
- Added `DataFrameWriter.copy_into_table()` to unload a `DataFrame` to stage files.
- Added `DataFrame.unpivot()`.
- Added `Column.within_group()` for sorting the rows by columns with some aggregation functions.
- Added functions `listagg()`, `mode()`, `div0()`, `acos()`, `asin()`, `atan()`, `atan2()`, `cos()`, `cosh()`, `sin()`, `sinh()`, `tan()`, `tanh()`, `degrees()`, `radians()`, `round()`, `trunc()`, and `factorial()` to `snowflake.snowflake.functions`.
- Added an optional argument `ignore_nulls` in function `lead()` and `lag()`.
- The `condition` parameter of function `when()` and `iff()` now accepts SQL expressions.

### Improvements

- All function and method names have been renamed to use the snake case naming style, which is more Pythonic. For convenience, some camel case names are kept as aliases to the snake case APIs. It is recommended to use the snake case APIs.
  - Deprecated these methods on class `Session` and replaced them with their snake case equivalents: `getImports()`, `addImports()`, `removeImport()`, `clearImports()`, `getSessionStage()`, `getDefaultSchema()`, `getDefaultSchema()`, `getCurrentDatabase()`, `getFullyQualifiedCurrentSchema()`.
  - Deprecated these methods on class `DataFrame` and replaced them with their snake case equivalents: `groupingByGroupingSets()`, `naturalJoin()`, `withColumns()`, `joinTableFunction()`.
- Property `DataFrame.columns` is now consistent with `DataFrame.schema.names` and the Snowflake database `Identifier Requirements`.
- `Column.__bool__()` now raises a `TypeError`. This will ban the use of logical operators `and`, `or`, `not` on `Column` object, for instance `col("a") > 1 and col("b") > 2` will raise the `TypeError`. Use `(col("a") > 1) & (col("b") > 2)` instead.
- Changed `PutResult` and `GetResult` to subclass `NamedTuple`.
- Fixed a bug which raised an error when the local path or stage location has a space or other special characters.
- Changed `DataFrame.describe()` so that non-numeric and non-string columns are ignored instead of raising an exception.

### Dependency updates

- Updated ``snowflake-connector-python`` to 2.7.4.

## 0.3.0 (2022-01-09)

### New Features

- Added `Column.isin()`, with an alias `Column.in_()`.
- Added `Column.try_cast()`, which is a special version of `cast()`. It tries to cast a string expression to other types and returns `null` if the cast is not possible.
- Added `Column.startswith()` and `Column.substr()` to process string columns.
- `Column.cast()` now also accepts a `str` value to indicate the cast type in addition to a `DataType` instance.
- Added `DataFrame.describe()` to summarize stats of a `DataFrame`.
- Added `DataFrame.explain()` to print the query plan of a `DataFrame`.
- `DataFrame.filter()` and `DataFrame.select_expr()` now accepts a sql expression.
- Added a new `bool` parameter `create_temp_table` to methods `DataFrame.saveAsTable()` and `Session.write_pandas()` to optionally create a temp table.
- Added `DataFrame.minus()` and `DataFrame.subtract()` as aliases to `DataFrame.except_()`.
- Added `regexp_replace()`, `concat()`, `concat_ws()`, `to_char()`, `current_timestamp()`, `current_date()`, `current_time()`, `months_between()`, `cast()`, `try_cast()`, `greatest()`, `least()`, and `hash()` to module `snowflake.snowpark.functions`.

### Bug Fixes

- Fixed an issue where `Session.createDataFrame(pandas_df)` and `Session.write_pandas(pandas_df)` raise an exception when the `pandas DataFrame` has spaces in the column name.
- `DataFrame.copy_into_table()` sometimes prints an `error` level log entry while it actually works. It's fixed now.
- Fixed an API docs issue where some `DataFrame` APIs are missing from the docs.

### Dependency updates

- Update ``snowflake-connector-python`` to 2.7.2, which upgrades ``pyarrow`` dependency to 6.0.x. Refer to the [python connector 2.7.2 release notes](https://pypi.org/project/snowflake-connector-python/2.7.2/) for more details.

## 0.2.0 (2021-12-02)

### New Features

- Updated the `Session.createDataFrame()` method for creating a `DataFrame` from a pandas DataFrame.
- Added the `Session.write_pandas()` method for writing a `pandas DataFrame` to a table in Snowflake and getting a `Snowpark DataFrame` object back.
- Added new classes and methods for calling window functions.
- Added the new functions `cume_dist()`, to find the cumulative distribution of a value with regard to other values within a window partition,
  and `row_number()`, which returns a unique row number for each row within a window partition.
- Added functions for computing statistics for DataFrames in the `DataFrameStatFunctions` class.
- Added functions for handling missing values in a DataFrame in the `DataFrameNaFunctions` class.
- Added new methods `rollup()`, `cube()`, and `pivot()` to the `DataFrame` class.
- Added the `GroupingSets` class, which you can use with the DataFrame groupByGroupingSets method to perform a SQL GROUP BY GROUPING SETS.
- Added the new `FileOperation(session)`
  class that you can use to upload and download files to and from a stage.
- Added the `DataFrame.copy_into_table()`
  method for loading data from files in a stage into a table.
- In CASE expressions, the functions `when()` and `otherwise()`
  now accept Python types in addition to `Column` objects.
- When you register a UDF you can now optionally set the `replace` parameter to `True` to overwrite an existing UDF with the same name.

### Improvements

- UDFs are now compressed before they are uploaded to the server. This makes them about 10 times smaller, which can help
  when you are using large ML model files.
- When the size of a UDF is less than 8196 bytes, it will be uploaded as in-line code instead of uploaded to a stage.

### Bug Fixes

- Fixed an issue where the statement `df.select(when(col("a") == 1, 4).otherwise(col("a"))), [Row(4), Row(2), Row(3)]` raised an exception.
- Fixed an issue where `df.toPandas()` raised an exception when a DataFrame was created from large local data.

## 0.1.0 (2021-10-26)

Start of Private Preview<|MERGE_RESOLUTION|>--- conflicted
+++ resolved
@@ -45,11 +45,8 @@
 - Improved performance of `Series.to_snowflake` and `pd.to_snowflake(series)` for large data by uploading data via a parquet file. You can control the dataset size at which Snowpark pandas switches to parquet with the variable `modin.config.PandasToSnowflakeParquetThresholdBytes`.
 - Set `cte_optimization_enabled` to True for all Snowpark pandas sessions.
 - Add support for `isna`, `isnull`, `notna`, `notnull` in faster pandas.
-<<<<<<< HEAD
+- Add support for `str.contains`, `str.startswith`, `str.endswith`, and `str.slice` in faster pandas.
 - Add support for `sort_values` in faster pandas.
-=======
-- Add support for `str.contains`, `str.startswith`, `str.endswith`, and `str.slice` in faster pandas.
->>>>>>> 0c077b7c
 
 ## 1.40.0 (2025-10-02)
 

# Release History

## 1.19.0 (TBD)

### Snowpark Python API Updates

#### Improvements

#### New Features

- Added support for `to_boolean` function.

#### Bug Fixes

- Fixed a bug where python stored procedure with table return type fails when run in a task.
- Fixed a bug where df.dropna fails due to `RecursionError: maximum recursion depth exceeded` when the DataFrame has more than 500 columns.

### Snowpark Local Testing Updates

#### New Features

- Added support for the `strict` parameter when registering UDFs and Stored Procedures.

#### Bug Fixes

- Fixed a bug in convert_timezone that made the setting the source_timezone parameter return an error.
- Fixed a bug where creating DataFrame with empty data of type `DateType` raises `AttributeError`.
- Fixed a bug that table merge fails when update clause exists but no update takes place.
- Fixed a bug in mock implementation of `to_char` that raises `IndexError` when incoming column has inconsecutive row index.

#### Improvements

- Added support for type coercion in the implementation of DataFrame.replace, DataFrame.dropna and the mock function `iff`.

### Snowpark pandas API Updates

#### New Features

- Added partial support for `DataFrame.pct_change` and `Series.pct_change` without the `freq` and `limit` parameters.
- Added support for `Series.str.get`.
- Added support for `Series.dt.dayofweek`, `Series.dt.day_of_week`, `Series.dt.dayofyear`, and `Series.dt.day_of_year`.
- Added support for `Series.str.__getitem__` (`Series.str[...]`).
- Added support for `Series.str.lstrip` and `Series.str.rstrip`.
<<<<<<< HEAD
- Added support for `Series.str.match`.
=======
- Added support for `DataFrame.expanding` and `Series.expanding` for aggregations `count`, `sum`, `min`, `max`, `mean`, `std`, and `var` with `axis=0`.
- Added support for `DataFrame.rolling` and `Series.rolling` for aggregation `count` with `axis=0`.
>>>>>>> f2b23f2a

#### Bug Fixes

- Fixed a bug that causes output of GroupBy.aggregate's columns to be ordered incorrectly.
- Fixed a bug where `DataFrame.describe` on a frame with duplicate columns of differing dtypes could cause an error or incorrect results.
- Fixed a bug in `DataFrame.rolling` and `Series.rolling` so `window=0` now throws `NotImplementedError` instead of `ValueError`

#### Improvements

- Added support for named aggregations in `DataFrame.aggregate` and `Series.aggregate` with `axis=0`.
- `pd.read_csv` reads using the native pandas CSV parser, then uploads data to snowflake using parquet. This enables most of the parameters supported by `read_csv` including date parsing and numeric conversions. Uploading via parquet is roughly twice as fast as uploading via CSV.
- Initial work to support an Index directly in Snowpark pandas. Currently, this class is a simple wrapper for a pandas index. Support for Index as a first-class component of Snowpark pandas is coming soon.

## 1.18.0 (2024-05-28)

### Snowpark Python API Updates

#### Improvements

- Improved error message to remind users set `{"infer_schema": True}` when reading csv file without specifying its schema.
- Improved error handling for `Session.create_dataframe` when called with more than 512 rows and using `format` or `pyformat` `paramstyle`.

### Snowpark pandas API Updates

#### New Features

- Added `DataFrame.cache_result` and `Series.cache_result` methods for users to persist DataFrames and Series to a temporary table lasting the duration of the session to improve latency of subsequent operations.

#### Bug Fixes

#### Improvements

- Added partial support for `DataFrame.pivot_table` with no `index` parameter, as well as for `margins` parameter.
- Updated the signature of `DataFrame.shift`/`Series.shift`/`DataFrameGroupBy.shift`/`SeriesGroupBy.shift` to match pandas 2.2.1. Snowpark pandas does not yet support the newly-added `suffix` argument, or sequence values of `periods`.
- Re-added support for `Series.str.split`.

#### Bug Fixes

- Fixed how we support mixed columns for string methods (`Series.str.*`).

### Snowpark Local Testing Updates

#### New Features

- Added support for the following DataFrameReader read options to file formats `csv` and `json`:
  - PURGE
  - PATTERN
  - INFER_SCHEMA with value being `False`
  - ENCODING with value being `UTF8`
- Added support for `DataFrame.analytics.moving_agg` and `DataFrame.analytics.cumulative_agg_agg`.
- Added support for `if_not_exists` parameter during UDF and stored procedure registration.

#### Bug Fixes

- Fixed a bug that when processing time format, fractional second part is not handled properly.
- Fixed a bug that caused function calls on `*` to fail.
- Fixed a bug that prevented creation of map and struct type objects.
- Fixed a bug that function `date_add` was unable to handle some numeric types.
- Fixed a bug that `TimestampType` casting resulted in incorrect data.
- Fixed a bug that caused `DecimalType` data to have incorrect precision in some cases.
- Fixed a bug where referencing missing table or view raises confusing `IndexError`.
- Fixed a bug that mocked function `to_timestamp_ntz` can not handle None data.
- Fixed a bug that mocked UDFs handles output data of None improperly.
- Fixed a bug where `DataFrame.with_column_renamed` ignores attributes from parent DataFrames after join operations.
- Fixed a bug that integer precision of large value gets lost when converted to pandas DataFrame.
- Fixed a bug that the schema of datetime object is wrong when create DataFrame from a pandas DataFrame.
- Fixed a bug in the implementation of `Column.equal_nan` where null data is handled incorrectly.
- Fixed a bug where `DataFrame.drop` ignore attributes from parent DataFrames after join operations.
- Fixed a bug in mocked function `date_part` where Column type is set wrong.
- Fixed a bug where `DataFrameWriter.save_as_table` does not raise exceptions when inserting null data into non-nullable columns.
- Fixed a bug in the implementation of `DataFrameWriter.save_as_table` where
  - Append or Truncate fails when incoming data has different schema than existing table.
  - Truncate fails when incoming data does not specify columns that are nullable.

#### Improvements

- Removed dependency check for `pyarrow` as it is not used.
- Improved target type coverage of `Column.cast`, adding support for casting to boolean and all integral types.
- Aligned error experience when calling UDFs and stored procedures.
- Added appropriate error messages for `is_permanent` and `anonymous` options in UDFs and stored procedures registration to make it more clear that those features are not yet supported.
- File read operation with unsupported options and values now raises `NotImplementedError` instead of warnings and unclear error information.

## 1.17.0 (2024-05-21)

### Snowpark Python API Updates

#### New Features

- Added support to add a comment on tables and views using the functions listed below:
  - `DataFrameWriter.save_as_table`
  - `DataFrame.create_or_replace_view`
  - `DataFrame.create_or_replace_temp_view`
  - `DataFrame.create_or_replace_dynamic_table`

#### Improvements

- Improved error message to remind users to set `{"infer_schema": True}` when reading CSV file without specifying its schema.

### Snowpark pandas API Updates

#### New Features

- Start of Public Preview of Snowpark pandas API. Refer to the [Snowpark pandas API Docs](https://docs.snowflake.com/developer-guide/snowpark/python/snowpark-pandas) for more details.

### Snowpark Local Testing Updates

#### New Features

- Added support for NumericType and VariantType data conversion in the mocked function `to_timestamp_ltz`, `to_timestamp_ntz`, `to_timestamp_tz` and `to_timestamp`.
- Added support for DecimalType, BinaryType, ArrayType, MapType, TimestampType, DateType and TimeType data conversion in the mocked function `to_char`.
- Added support for the following APIs:
  - snowflake.snowpark.functions:
    - to_varchar
  - snowflake.snowpark.DataFrame:
    - pivot
  - snowflake.snowpark.Session:
    - cancel_all
- Introduced a new exception class `snowflake.snowpark.mock.exceptions.SnowparkLocalTestingException`.
- Added support for casting to FloatType

#### Bug Fixes

- Fixed a bug that stored procedure and UDF should not remove imports already in the `sys.path` during the clean-up step.
- Fixed a bug that when processing datetime format, the fractional second part is not handled properly.
- Fixed a bug that on Windows platform that file operations was unable to properly handle file separator in directory name.
- Fixed a bug that on Windows platform that when reading a pandas dataframe, IntervalType column with integer data can not be processed.
- Fixed a bug that prevented users from being able to select multiple columns with the same alias.
- Fixed a bug that `Session.get_current_[schema|database|role|user|account|warehouse]` returns upper-cased identifiers when identifiers are quoted.
- Fixed a bug that function `substr` and `substring` can not handle 0-based `start_expr`.

#### Improvements

- Standardized the error experience by raising `SnowparkLocalTestingException` in error cases which is on par with `SnowparkSQLException` raised in non-local execution.
- Improved error experience of `Session.write_pandas` method that `NotImplementError` will be raised when called.
- Aligned error experience with reusing a closed session in non-local execution.

## 1.16.0 (2024-05-07)

### New Features

- Support stored procedure register with packages given as Python modules.
- Added snowflake.snowpark.Session.lineage.trace to explore data lineage of snowfake objects.
- Added support for structured type schema parsing.

### Bug Fixes

- Fixed a bug when inferring schema, single quotes are added to stage files already have single quotes.

### Local Testing Updates

#### New Features

- Added support for StringType, TimestampType and VariantType data conversion in the mocked function `to_date`.
- Added support for the following APIs:
  - snowflake.snowpark.functions
    - get
    - concat
    - concat_ws

#### Bug Fixes

- Fixed a bug that caused `NaT` and `NaN` values to not be recognized.
- Fixed a bug where, when inferring a schema, single quotes were added to stage files that already had single quotes.
- Fixed a bug where `DataFrameReader.csv` was unable to handle quoted values containing a delimiter.
- Fixed a bug that when there is `None` value in an arithmetic calculation, the output should remain `None` instead of `math.nan`.
- Fixed a bug in function `sum` and `covar_pop` that when there is `math.nan` in the data, the output should also be `math.nan`.
- Fixed a bug that stage operation can not handle directories.
- Fixed a bug that `DataFrame.to_pandas` should take Snowflake numeric types with precision 38 as `int64`.

## 1.15.0 (2024-04-24)

### New Features

- Added `truncate` save mode in `DataFrameWrite` to overwrite existing tables by truncating the underlying table instead of dropping it.
- Added telemetry to calculate query plan height and number of duplicate nodes during collect operations.
- Added the functions below to unload data from a `DataFrame` into one or more files in a stage:
  - `DataFrame.write.json`
  - `DataFrame.write.csv`
  - `DataFrame.write.parquet`
- Added distributed tracing using open telemetry APIs for action functions in `DataFrame` and `DataFrameWriter`:
  - snowflake.snowpark.DataFrame:
    - collect
    - collect_nowait
    - to_pandas
    - count
    - show
  - snowflake.snowpark.DataFrameWriter:
    - save_as_table
- Added support for snow:// URLs to `snowflake.snowpark.Session.file.get` and `snowflake.snowpark.Session.file.get_stream`
- Added support to register stored procedures and UDxFs with a `comment`.
- UDAF client support is ready for public preview. Please stay tuned for the Snowflake announcement of UDAF public preview.
- Added support for dynamic pivot.  This feature is currently in private preview.

### Improvements

- Improved the generated query performance for both compilation and execution by converting duplicate subqueries to Common Table Expressions (CTEs). It is still an experimental feature not enabled by default, and can be enabled by setting `session.cte_optimization_enabled` to `True`.

### Bug Fixes

- Fixed a bug where `statement_params` was not passed to query executions that register stored procedures and user defined functions.
- Fixed a bug causing `snowflake.snowpark.Session.file.get_stream` to fail for quoted stage locations.
- Fixed a bug that an internal type hint in `utils.py` might raise AttributeError in case the underlying module can not be found.

### Local Testing Updates

#### New Features

- Added support for registering UDFs and stored procedures.
- Added support for the following APIs:
  - snowflake.snowpark.Session:
    - file.put
    - file.put_stream
    - file.get
    - file.get_stream
    - read.json
    - add_import
    - remove_import
    - get_imports
    - clear_imports
    - add_packages
    - add_requirements
    - clear_packages
    - remove_package
    - udf.register
    - udf.register_from_file
    - sproc.register
    - sproc.register_from_file
  - snowflake.snowpark.functions
    - current_database
    - current_session
    - date_trunc
    - object_construct
    - object_construct_keep_null
    - pow
    - sqrt
    - udf
    - sproc
- Added support for StringType, TimestampType and VariantType data conversion in the mocked function `to_time`.

#### Bug Fixes

- Fixed a bug that null filled columns for constant functions.
- Fixed a bug that implementation of to_object, to_array and to_binary to better handle null inputs.
- Fixed a bug that timestamp data comparison can not handle year beyond 2262.
- Fixed a bug that `Session.builder.getOrCreate` should return the created mock session.

## 1.14.0 (2024-03-20)

### New Features

- Added support for creating vectorized UDTFs with `process` method.
- Added support for dataframe functions:
  - to_timestamp_ltz
  - to_timestamp_ntz
  - to_timestamp_tz
  - locate
- Added support for ASOF JOIN type.
- Added support for the following local testing APIs:
  - snowflake.snowpark.functions:
    - to_double
    - to_timestamp
    - to_timestamp_ltz
    - to_timestamp_ntz
    - to_timestamp_tz
    - greatest
    - least
    - convert_timezone
    - dateadd
    - date_part
  - snowflake.snowpark.Session:
    - get_current_account
    - get_current_warehouse
    - get_current_role
    - use_schema
    - use_warehouse
    - use_database
    - use_role

### Bug Fixes

- Fixed a bug in `SnowflakePlanBuilder` that `save_as_table` does not filter column that name start with '$' and follow by number correctly.
- Fixed a bug that statement parameters may have no effect when resolving imports and packages.
- Fixed bugs in local testing:
  - LEFT ANTI and LEFT SEMI joins drop rows with null values.
  - DataFrameReader.csv incorrectly parses data when the optional parameter `field_optionally_enclosed_by` is specified.
  - Column.regexp only considers the first entry when `pattern` is a `Column`.
  - Table.update raises `KeyError` when updating null values in the rows.
  - VARIANT columns raise errors at `DataFrame.collect`.
  - `count_distinct` does not work correctly when counting.
  - Null values in integer columns raise `TypeError`.

### Improvements

- Added telemetry to local testing.
- Improved the error message of `DataFrameReader` to raise `FileNotFound` error when reading a path that does not exist or when there are no files under the path.

## 1.13.0 (2024-02-26)

### New Features

- Added support for an optional `date_part` argument in function `last_day`.
- `SessionBuilder.app_name` will set the query_tag after the session is created.
- Added support for the following local testing functions:
  - current_timestamp
  - current_date
  - current_time
  - strip_null_value
  - upper
  - lower
  - length
  - initcap

### Improvements

- Added cleanup logic at interpreter shutdown to close all active sessions.
- Closing sessions within stored procedures now is a no-op logging a warning instead of raising an error.

### Bug Fixes

- Fixed a bug in `DataFrame.to_local_iterator` where the iterator could yield wrong results if another query is executed before the iterator finishes due to wrong isolation level. For details, please see #945.
- Fixed a bug that truncated table names in error messages while running a plan with local testing enabled.
- Fixed a bug that `Session.range` returns empty result when the range is large.

## 1.12.1 (2024-02-08)

### Improvements

- Use `split_blocks=True` by default during `to_pandas` conversion, for optimal memory allocation. This parameter is passed to `pyarrow.Table.to_pandas`, which enables `PyArrow` to split the memory allocation into smaller, more manageable blocks instead of allocating a single contiguous block. This results in better memory management when dealing with larger datasets.

### Bug Fixes

- Fixed a bug in `DataFrame.to_pandas` that caused an error when evaluating on a Dataframe with an `IntergerType` column with null values.

## 1.12.0 (2024-01-30)

### New Features

- Exposed `statement_params` in `StoredProcedure.__call__`.
- Added two optional arguments to `Session.add_import`.
  - `chunk_size`: The number of bytes to hash per chunk of the uploaded files.
  - `whole_file_hash`: By default only the first chunk of the uploaded import is hashed to save time. When this is set to True each uploaded file is fully hashed instead.
- Added parameters `external_access_integrations` and `secrets` when creating a UDAF from Snowpark Python to allow integration with external access.
- Added a new method `Session.append_query_tag`. Allows an additional tag to be added to the current query tag by appending it as a comma separated value.
- Added a new method `Session.update_query_tag`. Allows updates to a JSON encoded dictionary query tag.
- `SessionBuilder.getOrCreate` will now attempt to replace the singleton it returns when token expiration has been detected.
- Added support for new functions in `snowflake.snowpark.functions`:
  - `array_except`
  - `create_map`
  - `sign`/`signum`
- Added the following functions to `DataFrame.analytics`:
  - Added the `moving_agg` function in `DataFrame.analytics` to enable moving aggregations like sums and averages with multiple window sizes.
  - Added the `cummulative_agg` function in `DataFrame.analytics` to enable commulative aggregations like sums and averages on multiple columns.
  - Added the `compute_lag` and `compute_lead` functions in `DataFrame.analytics` for enabling lead and lag calculations on multiple columns.
  - Added the `time_series_agg` function in `DataFrame.analytics` to enable time series aggregations like sums and averages with multiple time windows.

### Bug Fixes

- Fixed a bug in `DataFrame.na.fill` that caused Boolean values to erroneously override integer values.
- Fixed a bug in `Session.create_dataframe` where the Snowpark DataFrames created using pandas DataFrames were not inferring the type for timestamp columns correctly. The behavior is as follows:
  - Earlier timestamp columns without a timezone would be converted to nanosecond epochs and inferred as `LongType()`, but will now be correctly maintained as timestamp values and be inferred as `TimestampType(TimestampTimeZone.NTZ)`.
  - Earlier timestamp columns with a timezone would be inferred as `TimestampType(TimestampTimeZone.NTZ)` and loose timezone information but will now be correctly inferred as `TimestampType(TimestampTimeZone.LTZ)` and timezone information is retained correctly.
  - Set session parameter `PYTHON_SNOWPARK_USE_LOGICAL_TYPE_FOR_CREATE_DATAFRAME` to revert back to old behavior. It is recommended that you update your code to align with correct behavior because the parameter will be removed in the future.
- Fixed a bug that `DataFrame.to_pandas` gets decimal type when scale is not 0, and creates an object dtype in `pandas`. Instead, we cast the value to a float64 type.
- Fixed bugs that wrongly flattened the generated SQL when one of the following happens:
  - `DataFrame.filter()` is called after `DataFrame.sort().limit()`.
  - `DataFrame.sort()` or `filter()` is called on a DataFrame that already has a window function or sequence-dependent data generator column.
    For instance, `df.select("a", seq1().alias("b")).select("a", "b").sort("a")` won't flatten the sort clause anymore.
  - a window or sequence-dependent data generator column is used after `DataFrame.limit()`. For instance, `df.limit(10).select(row_number().over())` won't flatten the limit and select in the generated SQL.
- Fixed a bug where aliasing a DataFrame column raised an error when the DataFame was copied from another DataFrame with an aliased column. For instance,

  ```python
  df = df.select(col("a").alias("b"))
  df = copy(df)
  df.select(col("b").alias("c"))  # threw an error. Now it's fixed.
  ```

- Fixed a bug in `Session.create_dataframe` that the non-nullable field in a schema is not respected for boolean type. Note that this fix is only effective when the user has the privilege to create a temp table.
- Fixed a bug in SQL simplifier where non-select statements in `session.sql` dropped a SQL query when used with `limit()`.
- Fixed a bug that raised an exception when session parameter `ERROR_ON_NONDETERMINISTIC_UPDATE` is true.

### Behavior Changes (API Compatible)

- When parsing data types during a `to_pandas` operation, we rely on GS precision value to fix precision issues for large integer values. This may affect users where a column that was earlier returned as `int8` gets returned as `int64`. Users can fix this by explicitly specifying precision values for their return column.
- Aligned behavior for `Session.call` in case of table stored procedures where running `Session.call` would not trigger stored procedure unless a `collect()` operation was performed.
- `StoredProcedureRegistration` will now automatically add `snowflake-snowpark-python` as a package dependency. The added dependency will be on the client's local version of the library and an error is thrown if the server cannot support that version.

## 1.11.1 (2023-12-07)

### Bug Fixes

- Fixed a bug that numpy should not be imported at the top level of mock module.
- Added support for these new functions in `snowflake.snowpark.functions`:
  - `from_utc_timestamp`
  - `to_utc_timestamp`

## 1.11.0 (2023-12-05)

### New Features

- Add the `conn_error` attribute to `SnowflakeSQLException` that stores the whole underlying exception from `snowflake-connector-python`.
- Added support for `RelationalGroupedDataframe.pivot()` to access `pivot` in the following pattern `Dataframe.group_by(...).pivot(...)`.
- Added experimental feature: Local Testing Mode, which allows you to create and operate on Snowpark Python DataFrames locally without connecting to a Snowflake account. You can use the local testing framework to test your DataFrame operations locally, on your development machine or in a CI (continuous integration) pipeline, before deploying code changes to your account.

- Added support for `arrays_to_object` new functions in `snowflake.snowpark.functions`.
- Added support for the vector data type.

### Dependency Updates

- Bumped cloudpickle dependency to work with `cloudpickle==2.2.1`
- Updated ``snowflake-connector-python`` to `3.4.0`.

### Bug Fixes

- DataFrame column names quoting check now supports newline characters.
- Fix a bug where a DataFrame generated by `session.read.with_metadata` creates inconsistent table when doing `df.write.save_as_table`.

## 1.10.0 (2023-11-03)

### New Features

- Added support for managing case sensitivity in `DataFrame.to_local_iterator()`.
- Added support for specifying vectorized UDTF's input column names by using the optional parameter `input_names` in `UDTFRegistration.register/register_file` and `functions.pandas_udtf`. By default, `RelationalGroupedDataFrame.applyInPandas` will infer the column names from current dataframe schema.
- Add `sql_error_code` and `raw_message` attributes to `SnowflakeSQLException` when it is caused by a SQL exception.

### Bug Fixes

- Fixed a bug in `DataFrame.to_pandas()` where converting snowpark dataframes to pandas dataframes was losing precision on integers with more than 19 digits.
- Fixed a bug that `session.add_packages` can not handle requirement specifier that contains project name with underscore and version.
- Fixed a bug in `DataFrame.limit()` when `offset` is used and the parent `DataFrame` uses `limit`. Now the `offset` won't impact the parent DataFrame's `limit`.
- Fixed a bug in `DataFrame.write.save_as_table` where dataframes created from read api could not save data into snowflake because of invalid column name `$1`.

### Behavior change

- Changed the behavior of `date_format`:
  - The `format` argument changed from optional to required.
  - The returned result changed from a date object to a date-formatted string.
- When a window function, or a sequence-dependent data generator (`normal`, `zipf`, `uniform`, `seq1`, `seq2`, `seq4`, `seq8`) function is used, the sort and filter operation will no longer be flattened when generating the query.

## 1.9.0 (2023-10-13)

### New Features

- Added support for the Python 3.11 runtime environment.

### Dependency updates

- Added back the dependency of `typing-extensions`.

### Bug Fixes

- Fixed a bug where imports from permanent stage locations were ignored for temporary stored procedures, UDTFs, UDFs, and UDAFs.
- Revert back to using CTAS (create table as select) statement for `Dataframe.writer.save_as_table` which does not need insert permission for writing tables.

### New Features
- Support `PythonObjJSONEncoder` json-serializable objects for `ARRAY` and `OBJECT` literals.

## 1.8.0 (2023-09-14)

### New Features

- Added support for VOLATILE/IMMUTABLE keyword when registering UDFs.
- Added support for specifying clustering keys when saving dataframes using `DataFrame.save_as_table`.
- Accept `Iterable` objects input for `schema` when creating dataframes using `Session.create_dataframe`.
- Added the property `DataFrame.session` to return a `Session` object.
- Added the property `Session.session_id` to return an integer that represents session ID.
- Added the property `Session.connection` to return a `SnowflakeConnection` object .

- Added support for creating a Snowpark session from a configuration file or environment variables.

### Dependency updates

- Updated ``snowflake-connector-python`` to 3.2.0.

### Bug Fixes

- Fixed a bug where automatic package upload would raise `ValueError` even when compatible package version were added in `session.add_packages`.
- Fixed a bug where table stored procedures were not registered correctly when using `register_from_file`.
- Fixed a bug where dataframe joins failed with `invalid_identifier` error.
- Fixed a bug where `DataFrame.copy` disables SQL simplfier for the returned copy.
- Fixed a bug where `session.sql().select()` would fail if any parameters are specified to `session.sql()`

## 1.7.0 (2023-08-28)

### New Features

- Added parameters `external_access_integrations` and `secrets` when creating a UDF, UDTF or Stored Procedure from Snowpark Python to allow integration with external access.
- Added support for these new functions in `snowflake.snowpark.functions`:
  - `array_flatten`
  - `flatten`
- Added support for `apply_in_pandas` in `snowflake.snowpark.relational_grouped_dataframe`.
- Added support for replicating your local Python environment on Snowflake via `Session.replicate_local_environment`.

### Bug Fixes

- Fixed a bug where `session.create_dataframe` fails to properly set nullable columns where nullability was affected by order or data was given.
- Fixed a bug where `DataFrame.select` could not identify and alias columns in presence of table functions when output columns of table function overlapped with columns in dataframe.

### Behavior Changes

- When creating stored procedures, UDFs, UDTFs, UDAFs with parameter `is_permanent=False` will now create temporary objects even when `stage_name` is provided. The default value of `is_permanent` is `False` which is why if this value is not explicitly set to `True` for permanent objects, users will notice a change in behavior.
- `types.StructField` now enquotes column identifier by default.

## 1.6.1 (2023-08-02)

### New Features

- Added support for these new functions in `snowflake.snowpark.functions`:
  - `array_sort`
  - `sort_array`
  - `array_min`
  - `array_max`
  - `explode_outer`
- Added support for pure Python packages specified via `Session.add_requirements` or `Session.add_packages`. They are now usable in stored procedures and UDFs even if packages are not present on the Snowflake Anaconda channel.
  - Added Session parameter `custom_packages_upload_enabled` and `custom_packages_force_upload_enabled` to enable the support for pure Python packages feature mentioned above. Both parameters default to `False`.
- Added support for specifying package requirements by passing a Conda environment yaml file to `Session.add_requirements`.
- Added support for asynchronous execution of multi-query dataframes that contain binding variables.
- Added support for renaming multiple columns in `DataFrame.rename`.
- Added support for Geometry datatypes.
- Added support for `params` in `session.sql()` in stored procedures.
- Added support for user-defined aggregate functions (UDAFs). This feature is currently in private preview.
- Added support for vectorized UDTFs (user-defined table functions). This feature is currently in public preview.
- Added support for Snowflake Timestamp variants (i.e., `TIMESTAMP_NTZ`, `TIMESTAMP_LTZ`, `TIMESTAMP_TZ`)
  - Added `TimestampTimezone` as an argument in `TimestampType` constructor.
  - Added type hints `NTZ`, `LTZ`, `TZ` and `Timestamp` to annotate functions when registering UDFs.

### Improvements

- Removed redundant dependency `typing-extensions`.
- `DataFrame.cache_result` now creates temp table fully qualified names under current database and current schema.

### Bug Fixes

- Fixed a bug where type check happens on pandas before it is imported.
- Fixed a bug when creating a UDF from `numpy.ufunc`.
- Fixed a bug where `DataFrame.union` was not generating the correct `Selectable.schema_query` when SQL simplifier is enabled.

### Behavior Changes

- `DataFrameWriter.save_as_table` now respects the `nullable` field of the schema provided by the user or the inferred schema based on data from user input.

### Dependency updates

- Updated ``snowflake-connector-python`` to 3.0.4.

## 1.5.1 (2023-06-20)

### New Features

- Added support for the Python 3.10 runtime environment.

## 1.5.0 (2023-06-09)

### Behavior Changes

- Aggregation results, from functions such as `DataFrame.agg` and `DataFrame.describe`, no longer strip away non-printing characters from column names.

### New Features

- Added support for the Python 3.9 runtime environment.
- Added support for new functions in `snowflake.snowpark.functions`:
  - `array_generate_range`
  - `array_unique_agg`
  - `collect_set`
  - `sequence`
- Added support for registering and calling stored procedures with `TABLE` return type.
- Added support for parameter `length` in `StringType()` to specify the maximum number of characters that can be stored by the column.
- Added the alias `functions.element_at()` for `functions.get()`.
- Added the alias `Column.contains` for `functions.contains`.
- Added experimental feature `DataFrame.alias`.
- Added support for querying metadata columns from stage when creating `DataFrame` using `DataFrameReader`.
- Added support for `StructType.add` to append more fields to existing `StructType` objects.
- Added support for parameter `execute_as` in `StoredProcedureRegistration.register_from_file()` to specify stored procedure caller rights.

### Bug Fixes

- Fixed a bug where the `Dataframe.join_table_function` did not run all of the necessary queries to set up the join table function when SQL simplifier was enabled.
- Fixed type hint declaration for custom types - `ColumnOrName`, `ColumnOrLiteralStr`, `ColumnOrSqlExpr`, `LiteralType` and `ColumnOrLiteral` that were breaking `mypy` checks.
- Fixed a bug where `DataFrameWriter.save_as_table` and `DataFrame.copy_into_table` failed to parse fully qualified table names.

## 1.4.0 (2023-04-24)

### New Features

- Added support for `session.getOrCreate`.
- Added support for alias `Column.getField`.
- Added support for new functions in `snowflake.snowpark.functions`:
  - `date_add` and `date_sub` to make add and subtract operations easier.
  - `daydiff`
  - `explode`
  - `array_distinct`.
  - `regexp_extract`.
  - `struct`.
  - `format_number`.
  - `bround`.
  - `substring_index`
- Added parameter `skip_upload_on_content_match` when creating UDFs, UDTFs and stored procedures using `register_from_file` to skip uploading files to a stage if the same version of the files are already on the stage.
- Added support for `DataFrameWriter.save_as_table` method to take table names that contain dots.
- Flattened generated SQL when `DataFrame.filter()` or `DataFrame.order_by()` is followed by a projection statement (e.g. `DataFrame.select()`, `DataFrame.with_column()`).
- Added support for creating dynamic tables _(in private preview)_ using `Dataframe.create_or_replace_dynamic_table`.
- Added an optional argument `params` in `session.sql()` to support binding variables. Note that this is not supported in stored procedures yet.

### Bug Fixes

- Fixed a bug in `strtok_to_array` where an exception was thrown when a delimiter was passed in.
- Fixed a bug in `session.add_import` where the module had the same namespace as other dependencies.

## 1.3.0 (2023-03-28)

### New Features

- Added support for `delimiters` parameter in `functions.initcap()`.
- Added support for `functions.hash()` to accept a variable number of input expressions.
- Added API `Session.RuntimeConfig` for getting/setting/checking the mutability of any runtime configuration.
- Added support managing case sensitivity in `Row` results from `DataFrame.collect` using `case_sensitive` parameter.
- Added API `Session.conf` for getting, setting or checking the mutability of any runtime configuration.
- Added support for managing case sensitivity in `Row` results from `DataFrame.collect` using `case_sensitive` parameter.
- Added indexer support for `snowflake.snowpark.types.StructType`.
- Added a keyword argument `log_on_exception` to `Dataframe.collect` and `Dataframe.collect_no_wait` to optionally disable error logging for SQL exceptions.

### Bug Fixes

- Fixed a bug where a DataFrame set operation(`DataFrame.substract`, `DataFrame.union`, etc.) being called after another DataFrame set operation and `DataFrame.select` or `DataFrame.with_column` throws an exception.
- Fixed a bug where chained sort statements are overwritten by the SQL simplifier.

### Improvements

- Simplified JOIN queries to use constant subquery aliases (`SNOWPARK_LEFT`, `SNOWPARK_RIGHT`) by default. Users can disable this at runtime with `session.conf.set('use_constant_subquery_alias', False)` to use randomly generated alias names instead.
- Allowed specifying statement parameters in `session.call()`.
- Enabled the uploading of large pandas DataFrames in stored procedures by defaulting to a chunk size of 100,000 rows.

## 1.2.0 (2023-03-02)

### New Features

- Added support for displaying source code as comments in the generated scripts when registering stored procedures. This
  is enabled by default, turn off by specifying `source_code_display=False` at registration.
- Added a parameter `if_not_exists` when creating a UDF, UDTF or Stored Procedure from Snowpark Python to ignore creating the specified function or procedure if it already exists.
- Accept integers when calling `snowflake.snowpark.functions.get` to extract value from array.
- Added `functions.reverse` in functions to open access to Snowflake built-in function
  [reverse](https://docs.snowflake.com/en/sql-reference/functions/reverse).
- Added parameter `require_scoped_url` in snowflake.snowflake.files.SnowflakeFile.open() `(in Private Preview)` to replace `is_owner_file` is marked for deprecation.

### Bug Fixes

- Fixed a bug that overwrote `paramstyle` to `qmark` when creating a Snowpark session.
- Fixed a bug where `df.join(..., how="cross")` fails with `SnowparkJoinException: (1112): Unsupported using join type 'Cross'`.
- Fixed a bug where querying a `DataFrame` column created from chained function calls used a wrong column name.

## 1.1.0 (2023-01-26)

### New Features:

- Added `asc`, `asc_nulls_first`, `asc_nulls_last`, `desc`, `desc_nulls_first`, `desc_nulls_last`, `date_part` and `unix_timestamp` in functions.
- Added the property `DataFrame.dtypes` to return a list of column name and data type pairs.
- Added the following aliases:
  - `functions.expr()` for `functions.sql_expr()`.
  - `functions.date_format()` for `functions.to_date()`.
  - `functions.monotonically_increasing_id()` for `functions.seq8()`
  - `functions.from_unixtime()` for `functions.to_timestamp()`

### Bug Fixes:

- Fixed a bug in SQL simplifier that didn’t handle Column alias and join well in some cases. See https://github.com/snowflakedb/snowpark-python/issues/658 for details.
- Fixed a bug in SQL simplifier that generated wrong column names for function calls, NaN and INF.

### Improvements

- The session parameter `PYTHON_SNOWPARK_USE_SQL_SIMPLIFIER` is `True` after Snowflake 7.3 was released. In snowpark-python, `session.sql_simplifier_enabled` reads the value of `PYTHON_SNOWPARK_USE_SQL_SIMPLIFIER` by default, meaning that the SQL simplfier is enabled by default after the Snowflake 7.3 release. To turn this off, set `PYTHON_SNOWPARK_USE_SQL_SIMPLIFIER` in Snowflake to `False` or run `session.sql_simplifier_enabled = False` from Snowpark. It is recommended to use the SQL simplifier because it helps to generate more concise SQL.

## 1.0.0 (2022-11-01)

### New Features

- Added `Session.generator()` to create a new `DataFrame` using the Generator table function.
- Added a parameter `secure` to the functions that create a secure UDF or UDTF.

## 0.12.0 (2022-10-14)

### New Features

- Added new APIs for async job:
  - `Session.create_async_job()` to create an `AsyncJob` instance from a query id.
  - `AsyncJob.result()` now accepts argument `result_type` to return the results in different formats.
  - `AsyncJob.to_df()` returns a `DataFrame` built from the result of this asynchronous job.
  - `AsyncJob.query()` returns the SQL text of the executed query.
- `DataFrame.agg()` and `RelationalGroupedDataFrame.agg()` now accept variable-length arguments.
- Added parameters `lsuffix` and `rsuffix` to `DataFram.join()` and `DataFrame.cross_join()` to conveniently rename overlapping columns.
- Added `Table.drop_table()` so you can drop the temp table after `DataFrame.cache_result()`. `Table` is also a context manager so you can use the `with` statement to drop the cache temp table after use.
- Added `Session.use_secondary_roles()`.
- Added functions `first_value()` and `last_value()`. (contributed by @chasleslr)
- Added `on` as an alias for `using_columns` and `how` as an alias for `join_type` in `DataFrame.join()`.

### Bug Fixes

- Fixed a bug in `Session.create_dataframe()` that raised an error when `schema` names had special characters.
- Fixed a bug in which options set in `Session.read.option()` were not passed to `DataFrame.copy_into_table()` as default values.
- Fixed a bug in which `DataFrame.copy_into_table()` raises an error when a copy option has single quotes in the value.

## 0.11.0 (2022-09-28)

### Behavior Changes

- `Session.add_packages()` now raises `ValueError` when the version of a package cannot be found in Snowflake Anaconda channel. Previously, `Session.add_packages()` succeeded, and a `SnowparkSQLException` exception was raised later in the UDF/SP registration step.

### New Features:

- Added method `FileOperation.get_stream()` to support downloading stage files as stream.
- Added support in `functions.ntiles()` to accept int argument.
- Added the following aliases:
  - `functions.call_function()` for `functions.call_builtin()`.
  - `functions.function()` for `functions.builtin()`.
  - `DataFrame.order_by()` for `DataFrame.sort()`
  - `DataFrame.orderBy()` for `DataFrame.sort()`
- Improved `DataFrame.cache_result()` to return a more accurate `Table` class instead of a `DataFrame` class.
- Added support to allow `session` as the first argument when calling `StoredProcedure`.

### Improvements

- Improved nested query generation by flattening queries when applicable.
  - This improvement could be enabled by setting `Session.sql_simplifier_enabled = True`.
  - `DataFrame.select()`, `DataFrame.with_column()`, `DataFrame.drop()` and other select-related APIs have more flattened SQLs.
  - `DataFrame.union()`, `DataFrame.union_all()`, `DataFrame.except_()`, `DataFrame.intersect()`, `DataFrame.union_by_name()` have flattened SQLs generated when multiple set operators are chained.
- Improved type annotations for async job APIs.

### Bug Fixes

- Fixed a bug in which `Table.update()`, `Table.delete()`, `Table.merge()` try to reference a temp table that does not exist.

## 0.10.0 (2022-09-16)

### New Features:

- Added experimental APIs for evaluating Snowpark dataframes with asynchronous queries:
  - Added keyword argument `block` to the following action APIs on Snowpark dataframes (which execute queries) to allow asynchronous evaluations:
    - `DataFrame.collect()`, `DataFrame.to_local_iterator()`, `DataFrame.to_pandas()`, `DataFrame.to_pandas_batches()`, `DataFrame.count()`, `DataFrame.first()`.
    - `DataFrameWriter.save_as_table()`, `DataFrameWriter.copy_into_location()`.
    - `Table.delete()`, `Table.update()`, `Table.merge()`.
  - Added method `DataFrame.collect_nowait()` to allow asynchronous evaluations.
  - Added class `AsyncJob` to retrieve results from asynchronously executed queries and check their status.
- Added support for `table_type` in `Session.write_pandas()`. You can now choose from these `table_type` options: `"temporary"`, `"temp"`, and `"transient"`.
- Added support for using Python structured data (`list`, `tuple` and `dict`) as literal values in Snowpark.
- Added keyword argument `execute_as` to `functions.sproc()` and `session.sproc.register()` to allow registering a stored procedure as a caller or owner.
- Added support for specifying a pre-configured file format when reading files from a stage in Snowflake.

### Improvements:

- Added support for displaying details of a Snowpark session.

### Bug Fixes:

- Fixed a bug in which `DataFrame.copy_into_table()` and `DataFrameWriter.save_as_table()` mistakenly created a new table if the table name is fully qualified, and the table already exists.

### Deprecations:

- Deprecated keyword argument `create_temp_table` in `Session.write_pandas()`.
- Deprecated invoking UDFs using arguments wrapped in a Python list or tuple. You can use variable-length arguments without a list or tuple.

### Dependency updates

- Updated ``snowflake-connector-python`` to 2.7.12.

## 0.9.0 (2022-08-30)

### New Features:

- Added support for displaying source code as comments in the generated scripts when registering UDFs.
  This feature is turned on by default. To turn it off, pass the new keyword argument `source_code_display` as `False` when calling `register()` or `@udf()`.
- Added support for calling table functions from `DataFrame.select()`, `DataFrame.with_column()` and `DataFrame.with_columns()` which now take parameters of type `table_function.TableFunctionCall` for columns.
- Added keyword argument `overwrite` to `session.write_pandas()` to allow overwriting contents of a Snowflake table with that of a pandas DataFrame.
- Added keyword argument `column_order` to `df.write.save_as_table()` to specify the matching rules when inserting data into table in append mode.
- Added method `FileOperation.put_stream()` to upload local files to a stage via file stream.
- Added methods `TableFunctionCall.alias()` and `TableFunctionCall.as_()` to allow aliasing the names of columns that come from the output of table function joins.
- Added function `get_active_session()` in module `snowflake.snowpark.context` to get the current active Snowpark session.

### Bug Fixes:

- Fixed a bug in which batch insert should not raise an error when `statement_params` is not passed to the function.
- Fixed a bug in which column names should be quoted when `session.create_dataframe()` is called with dicts and a given schema.
- Fixed a bug in which creation of table should be skipped if the table already exists and is in append mode when calling `df.write.save_as_table()`.
- Fixed a bug in which third-party packages with underscores cannot be added when registering UDFs.

### Improvements:

- Improved function `function.uniform()` to infer the types of inputs `max_` and `min_` and cast the limits to `IntegerType` or `FloatType` correspondingly.

## 0.8.0 (2022-07-22)

### New Features:

- Added keyword only argument `statement_params` to the following methods to allow for specifying statement level parameters:
  - `collect`, `to_local_iterator`, `to_pandas`, `to_pandas_batches`,
    `count`, `copy_into_table`, `show`, `create_or_replace_view`, `create_or_replace_temp_view`, `first`, `cache_result`
    and `random_split` on class `snowflake.snowpark.Dateframe`.
  - `update`, `delete` and `merge` on class `snowflake.snowpark.Table`.
  - `save_as_table` and `copy_into_location` on class `snowflake.snowpark.DataFrameWriter`.
  - `approx_quantile`, `statement_params`, `cov` and `crosstab` on class `snowflake.snowpark.DataFrameStatFunctions`.
  - `register` and `register_from_file` on class `snowflake.snowpark.udf.UDFRegistration`.
  - `register` and `register_from_file` on class `snowflake.snowpark.udtf.UDTFRegistration`.
  - `register` and `register_from_file` on class `snowflake.snowpark.stored_procedure.StoredProcedureRegistration`.
  - `udf`, `udtf` and `sproc` in `snowflake.snowpark.functions`.
- Added support for `Column` as an input argument to `session.call()`.
- Added support for `table_type` in `df.write.save_as_table()`. You can now choose from these `table_type` options: `"temporary"`, `"temp"`, and `"transient"`.

### Improvements:

- Added validation of object name in `session.use_*` methods.
- Updated the query tag in SQL to escape it when it has special characters.
- Added a check to see if Anaconda terms are acknowledged when adding missing packages.

### Bug Fixes:

- Fixed the limited length of the string column in `session.create_dataframe()`.
- Fixed a bug in which `session.create_dataframe()` mistakenly converted 0 and `False` to `None` when the input data was only a list.
- Fixed a bug in which calling `session.create_dataframe()` using a large local dataset sometimes created a temp table twice.
- Aligned the definition of `function.trim()` with the SQL function definition.
- Fixed an issue where snowpark-python would hang when using the Python system-defined (built-in function) `sum` vs. the Snowpark `function.sum()`.

### Deprecations:

- Deprecated keyword argument `create_temp_table` in `df.write.save_as_table()`.

## 0.7.0 (2022-05-25)

### New Features:

- Added support for user-defined table functions (UDTFs).
  - Use function `snowflake.snowpark.functions.udtf()` to register a UDTF, or use it as a decorator to register the UDTF.
    - You can also use `Session.udtf.register()` to register a UDTF.
  - Use `Session.udtf.register_from_file()` to register a UDTF from a Python file.
- Updated APIs to query a table function, including both Snowflake built-in table functions and UDTFs.
  - Use function `snowflake.snowpark.functions.table_function()` to create a callable representing a table function and use it to call the table function in a query.
  - Alternatively, use function `snowflake.snowpark.functions.call_table_function()` to call a table function.
  - Added support for `over` clause that specifies `partition by` and `order by` when lateral joining a table function.
  - Updated `Session.table_function()` and `DataFrame.join_table_function()` to accept `TableFunctionCall` instances.

### Breaking Changes:

- When creating a function with `functions.udf()` and `functions.sproc()`, you can now specify an empty list for the `imports` or `packages` argument to indicate that no import or package is used for this UDF or stored procedure. Previously, specifying an empty list meant that the function would use session-level imports or packages.
- Improved the `__repr__` implementation of data types in `types.py`. The unused `type_name` property has been removed.
- Added a Snowpark-specific exception class for SQL errors. This replaces the previous `ProgrammingError` from the Python connector.

### Improvements:

- Added a lock to a UDF or UDTF when it is called for the first time per thread.
- Improved the error message for pickling errors that occurred during UDF creation.
- Included the query ID when logging the failed query.

### Bug Fixes:

- Fixed a bug in which non-integral data (such as timestamps) was occasionally converted to integer when calling `DataFrame.to_pandas()`.
- Fixed a bug in which `DataFrameReader.parquet()` failed to read a parquet file when its column contained spaces.
- Fixed a bug in which `DataFrame.copy_into_table()` failed when the dataframe is created by reading a file with inferred schemas.

### Deprecations

`Session.flatten()` and `DataFrame.flatten()`.

### Dependency Updates:

- Restricted the version of `cloudpickle` <= `2.0.0`.

## 0.6.0 (2022-04-27)

### New Features:

- Added support for vectorized UDFs with the input as a pandas DataFrame or pandas Series and the output as a pandas Series. This improves the performance of UDFs in Snowpark.
- Added support for inferring the schema of a DataFrame by default when it is created by reading a Parquet, Avro, or ORC file in the stage.
- Added functions `current_session()`, `current_statement()`, `current_user()`, `current_version()`, `current_warehouse()`, `date_from_parts()`, `date_trunc()`, `dayname()`, `dayofmonth()`, `dayofweek()`, `dayofyear()`, `grouping()`, `grouping_id()`, `hour()`, `last_day()`, `minute()`, `next_day()`, `previous_day()`, `second()`, `month()`, `monthname()`, `quarter()`, `year()`, `current_database()`, `current_role()`, `current_schema()`, `current_schemas()`, `current_region()`, `current_avaliable_roles()`, `add_months()`, `any_value()`, `bitnot()`, `bitshiftleft()`, `bitshiftright()`, `convert_timezone()`, `uniform()`, `strtok_to_array()`, `sysdate()`, `time_from_parts()`,  `timestamp_from_parts()`, `timestamp_ltz_from_parts()`, `timestamp_ntz_from_parts()`, `timestamp_tz_from_parts()`, `weekofyear()`, `percentile_cont()` to `snowflake.snowflake.functions`.

### Breaking Changes:

- Expired deprecations:
  - Removed the following APIs that were deprecated in 0.4.0: `DataFrame.groupByGroupingSets()`, `DataFrame.naturalJoin()`, `DataFrame.joinTableFunction`, `DataFrame.withColumns()`, `Session.getImports()`, `Session.addImport()`, `Session.removeImport()`, `Session.clearImports()`, `Session.getSessionStage()`, `Session.getDefaultDatabase()`, `Session.getDefaultSchema()`, `Session.getCurrentDatabase()`, `Session.getCurrentSchema()`, `Session.getFullyQualifiedCurrentSchema()`.

### Improvements:

- Added support for creating an empty `DataFrame` with a specific schema using the `Session.create_dataframe()` method.
- Changed the logging level from `INFO` to `DEBUG` for several logs (e.g., the executed query) when evaluating a dataframe.
- Improved the error message when failing to create a UDF due to pickle errors.

### Bug Fixes:

- Removed pandas hard dependencies in the `Session.create_dataframe()` method.

### Dependency Updates:

- Added `typing-extension` as a new dependency with the version >= `4.1.0`.

## 0.5.0 (2022-03-22)

### New Features

- Added stored procedures API.
  - Added `Session.sproc` property and `sproc()` to `snowflake.snowpark.functions`, so you can register stored procedures.
  - Added `Session.call` to call stored procedures by name.
- Added `UDFRegistration.register_from_file()` to allow registering UDFs from Python source files or zip files directly.
- Added `UDFRegistration.describe()` to describe a UDF.
- Added `DataFrame.random_split()` to provide a way to randomly split a dataframe.
- Added functions `md5()`, `sha1()`, `sha2()`, `ascii()`, `initcap()`, `length()`, `lower()`, `lpad()`, `ltrim()`, `rpad()`, `rtrim()`, `repeat()`, `soundex()`, `regexp_count()`, `replace()`, `charindex()`, `collate()`, `collation()`, `insert()`, `left()`, `right()`, `endswith()` to `snowflake.snowpark.functions`.
- Allowed `call_udf()` to accept literal values.
- Provided a `distinct` keyword in `array_agg()`.

### Bug Fixes:

- Fixed an issue that caused `DataFrame.to_pandas()` to have a string column if `Column.cast(IntegerType())` was used.
- Fixed a bug in `DataFrame.describe()` when there is more than one string column.

## 0.4.0 (2022-02-15)

### New Features

- You can now specify which Anaconda packages to use when defining UDFs.
  - Added `add_packages()`, `get_packages()`, `clear_packages()`, and `remove_package()`, to class `Session`.
  - Added `add_requirements()` to `Session` so you can use a requirements file to specify which packages this session will use.
  - Added parameter `packages` to function `snowflake.snowpark.functions.udf()` and method `UserDefinedFunction.register()` to indicate UDF-level Anaconda package dependencies when creating a UDF.
  - Added parameter `imports` to `snowflake.snowpark.functions.udf()` and `UserDefinedFunction.register()` to specify UDF-level code imports.
- Added a parameter `session` to function `udf()` and `UserDefinedFunction.register()` so you can specify which session to use to create a UDF if you have multiple sessions.
- Added types `Geography` and `Variant` to `snowflake.snowpark.types` to be used as type hints for Geography and Variant data when defining a UDF.
- Added support for Geography geoJSON data.
- Added `Table`, a subclass of `DataFrame` for table operations:
  - Methods `update` and `delete` update and delete rows of a table in Snowflake.
  - Method `merge` merges data from a `DataFrame` to a `Table`.
  - Override method `DataFrame.sample()` with an additional parameter `seed`, which works on tables but not on view and sub-queries.
- Added `DataFrame.to_local_iterator()` and `DataFrame.to_pandas_batches()` to allow getting results from an iterator when the result set returned from the Snowflake database is too large.
- Added `DataFrame.cache_result()` for caching the operations performed on a `DataFrame` in a temporary table.
  Subsequent operations on the original `DataFrame` have no effect on the cached result `DataFrame`.
- Added property `DataFrame.queries` to get SQL queries that will be executed to evaluate the `DataFrame`.
- Added `Session.query_history()` as a context manager to track SQL queries executed on a session, including all SQL queries to evaluate `DataFrame`s created from a session. Both query ID and query text are recorded.
- You can now create a `Session` instance from an existing established `snowflake.connector.SnowflakeConnection`. Use parameter `connection` in `Session.builder.configs()`.
- Added `use_database()`, `use_schema()`, `use_warehouse()`, and `use_role()` to class `Session` to switch database/schema/warehouse/role after a session is created.
- Added `DataFrameWriter.copy_into_table()` to unload a `DataFrame` to stage files.
- Added `DataFrame.unpivot()`.
- Added `Column.within_group()` for sorting the rows by columns with some aggregation functions.
- Added functions `listagg()`, `mode()`, `div0()`, `acos()`, `asin()`, `atan()`, `atan2()`, `cos()`, `cosh()`, `sin()`, `sinh()`, `tan()`, `tanh()`, `degrees()`, `radians()`, `round()`, `trunc()`, and `factorial()` to `snowflake.snowflake.functions`.
- Added an optional argument `ignore_nulls` in function `lead()` and `lag()`.
- The `condition` parameter of function `when()` and `iff()` now accepts SQL expressions.

### Improvements

- All function and method names have been renamed to use the snake case naming style, which is more Pythonic. For convenience, some camel case names are kept as aliases to the snake case APIs. It is recommended to use the snake case APIs.
  - Deprecated these methods on class `Session` and replaced them with their snake case equivalents: `getImports()`, `addImports()`, `removeImport()`, `clearImports()`, `getSessionStage()`, `getDefaultSchema()`, `getDefaultSchema()`, `getCurrentDatabase()`, `getFullyQualifiedCurrentSchema()`.
  - Deprecated these methods on class `DataFrame` and replaced them with their snake case equivalents: `groupingByGroupingSets()`, `naturalJoin()`, `withColumns()`, `joinTableFunction()`.
- Property `DataFrame.columns` is now consistent with `DataFrame.schema.names` and the Snowflake database `Identifier Requirements`.
- `Column.__bool__()` now raises a `TypeError`. This will ban the use of logical operators `and`, `or`, `not` on `Column` object, for instance `col("a") > 1 and col("b") > 2` will raise the `TypeError`. Use `(col("a") > 1) & (col("b") > 2)` instead.
- Changed `PutResult` and `GetResult` to subclass `NamedTuple`.
- Fixed a bug which raised an error when the local path or stage location has a space or other special characters.
- Changed `DataFrame.describe()` so that non-numeric and non-string columns are ignored instead of raising an exception.

### Dependency updates

- Updated ``snowflake-connector-python`` to 2.7.4.

## 0.3.0 (2022-01-09)

### New Features

- Added `Column.isin()`, with an alias `Column.in_()`.
- Added `Column.try_cast()`, which is a special version of `cast()`. It tries to cast a string expression to other types and returns `null` if the cast is not possible.
- Added `Column.startswith()` and `Column.substr()` to process string columns.
- `Column.cast()` now also accepts a `str` value to indicate the cast type in addition to a `DataType` instance.
- Added `DataFrame.describe()` to summarize stats of a `DataFrame`.
- Added `DataFrame.explain()` to print the query plan of a `DataFrame`.
- `DataFrame.filter()` and `DataFrame.select_expr()` now accepts a sql expression.
- Added a new `bool` parameter `create_temp_table` to methods `DataFrame.saveAsTable()` and `Session.write_pandas()` to optionally create a temp table.
- Added `DataFrame.minus()` and `DataFrame.subtract()` as aliases to `DataFrame.except_()`.
- Added `regexp_replace()`, `concat()`, `concat_ws()`, `to_char()`, `current_timestamp()`, `current_date()`, `current_time()`, `months_between()`, `cast()`, `try_cast()`, `greatest()`, `least()`, and `hash()` to module `snowflake.snowpark.functions`.

### Bug Fixes

- Fixed an issue where `Session.createDataFrame(pandas_df)` and `Session.write_pandas(pandas_df)` raise an exception when the `pandas DataFrame` has spaces in the column name.
- `DataFrame.copy_into_table()` sometimes prints an `error` level log entry while it actually works. It's fixed now.
- Fixed an API docs issue where some `DataFrame` APIs are missing from the docs.

### Dependency updates

- Update ``snowflake-connector-python`` to 2.7.2, which upgrades ``pyarrow`` dependency to 6.0.x. Refer to the [python connector 2.7.2 release notes](https://pypi.org/project/snowflake-connector-python/2.7.2/) for more details.

## 0.2.0 (2021-12-02)

### New Features

- Updated the `Session.createDataFrame()` method for creating a `DataFrame` from a pandas DataFrame.
- Added the `Session.write_pandas()` method for writing a `pandas DataFrame` to a table in Snowflake and getting a `Snowpark DataFrame` object back.
- Added new classes and methods for calling window functions.
- Added the new functions `cume_dist()`, to find the cumulative distribution of a value with regard to other values within a window partition,
  and `row_number()`, which returns a unique row number for each row within a window partition.
- Added functions for computing statistics for DataFrames in the `DataFrameStatFunctions` class.
- Added functions for handling missing values in a DataFrame in the `DataFrameNaFunctions` class.
- Added new methods `rollup()`, `cube()`, and `pivot()` to the `DataFrame` class.
- Added the `GroupingSets` class, which you can use with the DataFrame groupByGroupingSets method to perform a SQL GROUP BY GROUPING SETS.
- Added the new `FileOperation(session)`
  class that you can use to upload and download files to and from a stage.
- Added the `DataFrame.copy_into_table()`
  method for loading data from files in a stage into a table.
- In CASE expressions, the functions `when()` and `otherwise()`
  now accept Python types in addition to `Column` objects.
- When you register a UDF you can now optionally set the `replace` parameter to `True` to overwrite an existing UDF with the same name.

### Improvements

- UDFs are now compressed before they are uploaded to the server. This makes them about 10 times smaller, which can help
  when you are using large ML model files.
- When the size of a UDF is less than 8196 bytes, it will be uploaded as in-line code instead of uploaded to a stage.

### Bug Fixes

- Fixed an issue where the statement `df.select(when(col("a") == 1, 4).otherwise(col("a"))), [Row(4), Row(2), Row(3)]` raised an exception.
- Fixed an issue where `df.toPandas()` raised an exception when a DataFrame was created from large local data.

## 0.1.0 (2021-10-26)

Start of Private Preview<|MERGE_RESOLUTION|>--- conflicted
+++ resolved
@@ -41,12 +41,9 @@
 - Added support for `Series.dt.dayofweek`, `Series.dt.day_of_week`, `Series.dt.dayofyear`, and `Series.dt.day_of_year`.
 - Added support for `Series.str.__getitem__` (`Series.str[...]`).
 - Added support for `Series.str.lstrip` and `Series.str.rstrip`.
-<<<<<<< HEAD
-- Added support for `Series.str.match`.
-=======
 - Added support for `DataFrame.expanding` and `Series.expanding` for aggregations `count`, `sum`, `min`, `max`, `mean`, `std`, and `var` with `axis=0`.
 - Added support for `DataFrame.rolling` and `Series.rolling` for aggregation `count` with `axis=0`.
->>>>>>> f2b23f2a
+- Added support for `Series.str.match`.
 
 #### Bug Fixes
 

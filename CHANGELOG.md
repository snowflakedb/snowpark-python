--- conflicted
+++ resolved
@@ -54,11 +54,8 @@
 - Added support for `DataFrame.asfreq` and `Series.asfreq`.
 - Added support for `Series.dt.is_month_start` and `Series.dt.is_month_end`.
 - Added support for `Index.all` and `Index.any`.
-<<<<<<< HEAD
+- Added support for `Series.dt.is_year_start` and `Series.dt.is_year_end`.
 - Added support for `Series.argmax` and `Series.argmin`.
-=======
-- Added support for `Series.dt.is_year_start` and `Series.dt.is_year_end`.
->>>>>>> 0c9128c2
 
 #### Improvements
 - Removed the public preview warning message upon importing Snowpark pandas.

--- conflicted
+++ resolved
@@ -59,13 +59,10 @@
 - Fixed a bug in the implementation of `Column.equal_nan` where null data is handled incorrectly.
 - Fixed a bug where DataFrame.drop ignore attributes from parent DataFrames after join operations.
 - Fixed a bug in mocked function `date_part` where Column type is set wrong.
-<<<<<<< HEAD
+- Fixed a bug where `DataFrameWriter.save_as_table` does not raise exceptions when inserting null data into non-nullable columns.
 - Fixed a bug in the implementation of DataFrameWriter.save_as_table where
   - Append or Truncate fails when incoming data has different schema than existing table.
   - Truncate fails when incoming data does not specify columns that are nullable.
-=======
-- Fixed a bug where `DataFrameWriter.save_as_table` does not raise exceptions when inserting null data into non-nullable columns.
->>>>>>> b55b5dda
 
 #### Improvements
 

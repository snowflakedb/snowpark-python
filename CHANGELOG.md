--- conflicted
+++ resolved
@@ -117,14 +117,11 @@
 
 - Stopped ignoring nanoseconds in `pd.Timedelta` scalars.
 - Fixed AssertionError in tree of binary operations.
-<<<<<<< HEAD
-- Fixed `loc` set when setting row of DataFrame with Series value.
-=======
 - Fixed bug in `Series.dt.isocalendar` using a named Series
 - Fixed `inplace` argument for Series objects derived from DataFrame columns.
 - Fixed a bug where `Series.reindex` and `DataFrame.reindex` did not update the result index's name correctly.
 - Fixed a bug where `Series.take` did not error when `axis=1` was specified.
->>>>>>> 0dde505e
+- Fixed `loc` set when setting row of DataFrame with Series value.
 
 #### Behavior Change
 

--- conflicted
+++ resolved
@@ -7,18 +7,15 @@
 #### New Features
 
 - Added support for `restricted caller` permission of `execute_as` argument in `StoredProcedure.regsiter()`
-<<<<<<< HEAD
-- Added support for Databricks in `DataFrameReader.dbapi` (PrPr).
-=======
 - Added support for non-select statement in `DataFrame.to_pandas()`.
 - Added support for `artifact_repository` parameter to `Session.add_packages`, `Session.add_requirements`, `Session.get_packages`, `Session.remove_package`, and `Session.clear_packages`
 - Added `fetch_merge_count` parameter to `DataFrameReader.dbapi` (PrPr) for optimizing performance by merging multiple fetched data into a single Parquet file.
+- Added support for Databricks in `DataFrameReader.dbapi` (PrPr).
 
 #### Improvements
 
 - Renamed the `relaxed_ordering` param into `enforce_ordering` for `DataFrame.to_snowpark_pandas`. Also the new default values is `enforce_ordering=False` which has the opposite effect of the previous default value, `relaxed_ordering=False`.
 
->>>>>>> 4635712e
 
 #### Bug Fixes
 

# Release History

## 1.23.0 (TBD)

### Snowpark Python API Updates

#### New Features

- Updated `Session` class to be thread-safe. This allows concurrent query submission, dataframe operations, UDF and store procedure registration, and concurret file uploads.
  - One limitation is that updating `Session` configurations inside multiple-threads may cause other active thread to break. Please update `Session` configurations before starting multiple threads.
- Added the following new functions in `snowflake.snowpark.functions`:
  - `make_interval`
- Added support for using Snowflake Interval constants with `Window.range_between()` when the order by column is TIMESTAMP or DATE type.
- Added support for file writes. This feature is currently in private preview.
- Added support for `DataFrameGroupBy.fillna` and `SeriesGroupBy.fillna`.
- Added support for constructing `Series` and `DataFrame` objects with the lazy `Index` object as `data`, `index`, and `columns` arguments.
- Added support for constructing `Series` and `DataFrame` objects with `index` and `column` values not present in `DataFrame`/`Series` `data`.
- Added `thread_id` to `QueryRecord` to track the thread id submitting the query history.
<<<<<<< HEAD
=======
- Added support for `Session.stored_procedure_profiler`.
>>>>>>> cef750a3

#### Improvements

#### Bug Fixes

### Snowpark pandas API Updates

#### New Features

- Added support for `TimedeltaIndex.mean` method.
- Added support for some cases of aggregating `Timedelta` columns on `axis=0` with `agg` or `aggregate`.
- Added support for `by`, `left_by`, `right_by`, `left_index`, and `right_index` for `pd.merge_asof`.
- Added support for passing parameter `include_describe` to `Session.query_history`.
- Added support for `DatetimeIndex.mean` and `DatetimeIndex.std` methods.
- Added support for `Resampler.asfreq`, `Resampler.nunique`, and `Resampler.quantile`.
- Added support for `resample` frequency `W`, `ME`, `YE` with `closed = "left"`.
- Added support for `DataFrame.rolling.corr` and `Series.rolling.corr` for `pairwise = False` and int `window`.
- Added support for string time-based `window` and `min_periods = None` for `Rolling`.
- Added support for `pd.read_sas` (Uses native pandas for processing).
- Added support for applying `rolling().count()` and `expanding().count()` to `Timedelta` series and columns.
- Added support for `tz` in both `pd.date_range` and `pd.bdate_range`.
- Added support for `Series.items`.
- Added support for `errors="ignore"` in `pd.to_datetime`.
- Added support for `DataFrame.tz_localize` and `Series.tz_localize`.
- Added support for `DataFrame.tz_convert` and `Series.tz_convert`.

#### Improvements

- Improved `to_pandas` to persist the original timezone offset for TIMESTAMP_TZ type.
- Improved `dtype` results for TIMESTAMP_TZ type to show correct timezone offset.
- Improved `dtype` results for TIMESTAMP_LTZ type to show correct timezone.
- Improved error message when passing non-bool value to `numeric_only` for groupby aggregations.
- Removed unnecessary warning about sort algorithm in `sort_values`.
- Use SCOPED object for internal create temp tables. The SCOPED objects will be stored sproc scoped if created within stored sproc, otherwise will be session scoped, and the object will be automatically cleaned at the end of the scope.
- Improved warning messages for operations that lead to materialization with inadvertent slowness.
- Removed unnecessary warning message about `convert_dtype` in `Series.apply`.

#### Bug Fixes

- Fixed a bug where an `Index` object created from a `Series`/`DataFrame` incorrectly updates the `Series`/`DataFrame`'s index name after an inplace update has been applied to the original `Series`/`DataFrame`.
- Suppressed an unhelpful `SettingWithCopyWarning` that sometimes appeared when printing `Timedelta` columns.
- Fixed `inplace` argument for `Series` objects derived from other `Series` objects.
- Fixed a bug where `Series.sort_values` failed if series name overlapped with index column name.
- Fixed a bug where transposing a dataframe would map `Timedelta` index levels to integer column levels.
- Fixed a bug where `Resampler` methods on timedelta columns would produce integer results.
- Fixed a bug where `pd.to_numeric()` would leave `Timedelta` inputs as `Timedelta` instead of converting them to integers.
- Fixed `loc` set when setting a single row, or multiple rows, of a DataFrame with a Series value.

## 1.22.1 (2024-09-11)
This is a re-release of 1.22.0. Please refer to the 1.22.0 release notes for detailed release content.


## 1.22.0 (2024-09-10)

### Snowpark Python API Updates

### New Features

- Added the following new functions in `snowflake.snowpark.functions`:
  - `array_remove`
  - `ln`

#### Improvements

- Improved documentation for `Session.write_pandas` by making `use_logical_type` option more explicit.
- Added support for specifying the following to `DataFrameWriter.save_as_table`:
  - `enable_schema_evolution`
  - `data_retention_time`
  - `max_data_extension_time`
  - `change_tracking`
  - `copy_grants`
  - `iceberg_config` A dicitionary that can hold the following iceberg configuration options:
      - `external_volume`
      - `catalog`
      - `base_location`
      - `catalog_sync`
      - `storage_serialization_policy`
- Added support for specifying the following to `DataFrameWriter.copy_into_table`:
  - `iceberg_config` A dicitionary that can hold the following iceberg configuration options:
      - `external_volume`
      - `catalog`
      - `base_location`
      - `catalog_sync`
      - `storage_serialization_policy`
- Added support for specifying the following parameters to `DataFrame.create_or_replace_dynamic_table`:
  - `mode`
  - `refresh_mode`
  - `initialize`
  - `clustering_keys`
  - `is_transient`
  - `data_retention_time`
  - `max_data_extension_time`

#### Bug Fixes

- Fixed a bug in `session.read.csv` that caused an error when setting `PARSE_HEADER = True` in an externally defined file format.
- Fixed a bug in query generation from set operations that allowed generation of duplicate queries when children have common subqueries.
- Fixed a bug in `session.get_session_stage` that referenced a non-existing stage after switching database or schema.
- Fixed a bug where calling `DataFrame.to_snowpark_pandas` without explicitly initializing the Snowpark pandas plugin caused an error.
- Fixed a bug where using the `explode` function in dynamic table creation caused a SQL compilation error due to improper boolean type casting on the `outer` parameter.

### Snowpark Local Testing Updates

#### New Features

- Added support for type coercion when passing columns as input to UDF calls.
- Added support for `Index.identical`.

#### Bug Fixes

- Fixed a bug where the truncate mode in `DataFrameWriter.save_as_table` incorrectly handled DataFrames containing only a subset of columns from the existing table.
- Fixed a bug where function `to_timestamp` does not set the default timezone of the column datatype.

### Snowpark pandas API Updates

#### New Features

- Added limited support for the `Timedelta` type, including the following features. Snowpark pandas will raise `NotImplementedError` for unsupported `Timedelta` use cases.
  - supporting tracking the Timedelta type through `copy`, `cache_result`, `shift`, `sort_index`, `assign`, `bfill`, `ffill`, `fillna`, `compare`, `diff`, `drop`, `dropna`, `duplicated`, `empty`, `equals`, `insert`, `isin`, `isna`, `items`, `iterrows`, `join`, `len`, `mask`, `melt`, `merge`, `nlargest`, `nsmallest`, `to_pandas`.
  - converting non-timedelta to timedelta via `astype`.
  - `NotImplementedError` will be raised for the rest of methods that do not support `Timedelta`.
  - support for subtracting two timestamps to get a Timedelta.
  - support indexing with Timedelta data columns.
  - support for adding or subtracting timestamps and `Timedelta`.
  - support for binary arithmetic between two `Timedelta` values.
  - support for binary arithmetic and comparisons between `Timedelta` values and numeric values.
  - support for lazy `TimedeltaIndex`.
  - support for `pd.to_timedelta`.
  - support for `GroupBy` aggregations `min`, `max`, `mean`, `idxmax`, `idxmin`, `std`, `sum`, `median`, `count`, `any`, `all`, `size`, `nunique`, `head`, `tail`, `aggregate`.
  - support for `GroupBy` filtrations `first` and `last`.
  - support for `TimedeltaIndex` attributes: `days`, `seconds`, `microseconds` and `nanoseconds`.
  - support for `diff` with timestamp columns on `axis=0` and `axis=1`
  - support for `TimedeltaIndex` methods: `ceil`, `floor` and `round`.
  - support for `TimedeltaIndex.total_seconds` method.
- Added support for index's arithmetic and comparison operators.
- Added support for `Series.dt.round`.
- Added documentation pages for `DatetimeIndex`.
- Added support for `Index.name`, `Index.names`, `Index.rename`, and `Index.set_names`.
- Added support for `Index.__repr__`.
- Added support for `DatetimeIndex.month_name` and `DatetimeIndex.day_name`.
- Added support for `Series.dt.weekday`, `Series.dt.time`, and `DatetimeIndex.time`.
- Added support for `Index.min` and `Index.max`.
- Added support for `pd.merge_asof`.
- Added support for `Series.dt.normalize` and `DatetimeIndex.normalize`.
- Added support for `Index.is_boolean`, `Index.is_integer`, `Index.is_floating`, `Index.is_numeric`, and `Index.is_object`.
- Added support for `DatetimeIndex.round`, `DatetimeIndex.floor` and `DatetimeIndex.ceil`.
- Added support for `Series.dt.days_in_month` and `Series.dt.daysinmonth`.
- Added support for `DataFrameGroupBy.value_counts` and `SeriesGroupBy.value_counts`.
- Added support for `Series.is_monotonic_increasing` and `Series.is_monotonic_decreasing`.
- Added support for `Index.is_monotonic_increasing` and `Index.is_monotonic_decreasing`.
- Added support for `pd.crosstab`.
- Added support for `pd.bdate_range` and included business frequency support (B, BME, BMS, BQE, BQS, BYE, BYS) for both `pd.date_range` and `pd.bdate_range`.
- Added support for lazy `Index` objects  as `labels` in `DataFrame.reindex` and `Series.reindex`.
- Added support for `Series.dt.days`, `Series.dt.seconds`, `Series.dt.microseconds`, and `Series.dt.nanoseconds`.
- Added support for creating a `DatetimeIndex` from an `Index` of numeric or string type.
- Added support for string indexing with `Timedelta` objects.
- Added support for `Series.dt.total_seconds` method.
- Added support for `DataFrame.apply(axis=0)`.
- Added support for `Series.dt.tz_convert` and `Series.dt.tz_localize`.
- Added support for `DatetimeIndex.tz_convert` and `DatetimeIndex.tz_localize`.

#### Improvements

- Improve concat, join performance when operations are performed on series coming from the same dataframe by avoiding unnecessary joins.
- Refactored `quoted_identifier_to_snowflake_type` to avoid making metadata queries if the types have been cached locally.
- Improved `pd.to_datetime` to handle all local input cases.
- Create a lazy index from another lazy index without pulling data to client.
- Raised `NotImplementedError` for Index bitwise operators.
- Display a more clear error message when `Index.names` is set to a non-like-like object.
- Raise a warning whenever MultiIndex values are pulled in locally.
- Improve warning message for `pd.read_snowflake` include the creation reason when temp table creation is triggered.
- Improve performance for `DataFrame.set_index`, or setting `DataFrame.index` or `Series.index` by avoiding checks require eager evaluation. As a consequence, when the new index that does not match the current `Series`/`DataFrame` object length, a `ValueError` is no longer raised. Instead, when the `Series`/`DataFrame` object is longer than the provided index, the `Series`/`DataFrame`'s new index is filled with `NaN` values for the "extra" elements. Otherwise, the extra values in the provided index are ignored.
- Properly raise `NotImplementedError` when ambiguous/nonexistent are non-string in `ceil`/`floor`/`round`.

#### Bug Fixes

- Stopped ignoring nanoseconds in `pd.Timedelta` scalars.
- Fixed AssertionError in tree of binary operations.
- Fixed bug in `Series.dt.isocalendar` using a named Series
- Fixed `inplace` argument for Series objects derived from DataFrame columns.
- Fixed a bug where `Series.reindex` and `DataFrame.reindex` did not update the result index's name correctly.
- Fixed a bug where `Series.take` did not error when `axis=1` was specified.


## 1.21.1 (2024-09-05)

### Snowpark Python API Updates

#### Bug Fixes

- Fixed a bug where using `to_pandas_batches` with async jobs caused an error due to improper handling of waiting for asynchronous query completion.

## 1.21.0 (2024-08-19)

### Snowpark Python API Updates

#### New Features

- Added support for `snowflake.snowpark.testing.assert_dataframe_equal` that is a utility function to check the equality of two Snowpark DataFrames.

#### Improvements

- Added support server side string size limitations.
- Added support to create and invoke stored procedures, UDFs and UDTFs with optional arguments.
- Added support for column lineage in the DataFrame.lineage.trace API.
- Added support for passing `INFER_SCHEMA` options to `DataFrameReader` via `INFER_SCHEMA_OPTIONS`.
- Added support for passing `parameters` parameter to `Column.rlike` and `Column.regexp`.
- Added support for automatically cleaning up temporary tables created by `df.cache_result()` in the current session, when the DataFrame is no longer referenced (i.e., gets garbage collected). It is still an experimental feature not enabled by default, and can be enabled by setting `session.auto_clean_up_temp_table_enabled` to `True`.
- Added support for string literals to the `fmt` parameter of `snowflake.snowpark.functions.to_date`.
- Added support for system$reference function.

#### Bug Fixes

- Fixed a bug where SQL generated for selecting `*` column has an incorrect subquery.
- Fixed a bug in `DataFrame.to_pandas_batches` where the iterator could throw an error if certain transformation is made to the pandas dataframe due to wrong isolation level.
- Fixed a bug in `DataFrame.lineage.trace` to split the quoted feature view's name and version correctly.
- Fixed a bug in `Column.isin` that caused invalid sql generation when passed an empty list.
- Fixed a bug that fails to raise NotImplementedError while setting cell with list like item.

### Snowpark Local Testing Updates

#### New Features

- Added support for the following APIs:
  - snowflake.snowpark.functions
    - `rank`
    - `dense_rank`
    - `percent_rank`
    - `cume_dist`
    - `ntile`
    - `datediff`
    - `array_agg`
  - snowflake.snowpark.column.Column.within_group
- Added support for parsing flags in regex statements for mocked plans. This maintains parity with the `rlike` and `regexp` changes above.

#### Bug Fixes

- Fixed a bug where Window Functions LEAD and LAG do not handle option `ignore_nulls` properly.
- Fixed a bug where values were not populated into the result DataFrame during the insertion of table merge operation.

#### Improvements

- Fix pandas FutureWarning about integer indexing.

### Snowpark pandas API Updates

#### New Features

- Added support for `DataFrame.backfill`, `DataFrame.bfill`, `Series.backfill`, and `Series.bfill`.
- Added support for `DataFrame.compare` and `Series.compare` with default parameters.
- Added support for `Series.dt.microsecond` and `Series.dt.nanosecond`.
- Added support for `Index.is_unique` and `Index.has_duplicates`.
- Added support for `Index.equals`.
- Added support for `Index.value_counts`.
- Added support for `Series.dt.day_name` and `Series.dt.month_name`.
- Added support for indexing on Index, e.g., `df.index[:10]`.
- Added support for `DataFrame.unstack` and `Series.unstack`.
- Added support for `DataFrame.asfreq` and `Series.asfreq`.
- Added support for `Series.dt.is_month_start` and `Series.dt.is_month_end`.
- Added support for `Index.all` and `Index.any`.
- Added support for `Series.dt.is_year_start` and `Series.dt.is_year_end`.
- Added support for `Series.dt.is_quarter_start` and `Series.dt.is_quarter_end`.
- Added support for lazy `DatetimeIndex`.
- Added support for `Series.argmax` and `Series.argmin`.
- Added support for `Series.dt.is_leap_year`.
- Added support for `DataFrame.items`.
- Added support for `Series.dt.floor` and `Series.dt.ceil`.
- Added support for `Index.reindex`.
- Added support for `DatetimeIndex` properties: `year`, `month`, `day`, `hour`, `minute`, `second`, `microsecond`,
    `nanosecond`, `date`, `dayofyear`, `day_of_year`, `dayofweek`, `day_of_week`, `weekday`, `quarter`,
    `is_month_start`, `is_month_end`, `is_quarter_start`, `is_quarter_end`, `is_year_start`, `is_year_end`
    and `is_leap_year`.
- Added support for `Resampler.fillna` and `Resampler.bfill`.
- Added limited support for the `Timedelta` type, including creating `Timedelta` columns and `to_pandas`.
- Added support for `Index.argmax` and `Index.argmin`.

#### Improvements

- Removed the public preview warning message when importing Snowpark pandas.
- Removed unnecessary count query from `SnowflakeQueryCompiler.is_series_like` method.
- `Dataframe.columns` now returns native pandas Index object instead of Snowpark Index object.
- Refactor and introduce `query_compiler` argument in `Index` constructor to create `Index` from query compiler.
- `pd.to_datetime` now returns a DatetimeIndex object instead of a Series object.
- `pd.date_range` now returns a DatetimeIndex object instead of a Series object.

#### Bug Fixes

- Made passing an unsupported aggregation function to `pivot_table` raise `NotImplementedError` instead of `KeyError`.
- Removed axis labels and callable names from error messages and telemetry about unsupported aggregations.
- Fixed AssertionError in `Series.drop_duplicates` and `DataFrame.drop_duplicates` when called after `sort_values`.
- Fixed a bug in `Index.to_frame` where the result frame's column name may be wrong where name is unspecified.
- Fixed a bug where some Index docstrings are ignored.
- Fixed a bug in `Series.reset_index(drop=True)` where the result name may be wrong.
- Fixed a bug in `Groupby.first/last` ordering by the correct columns in the underlying window expression.

## 1.20.0 (2024-07-17)

### Snowpark Python API Updates

#### Improvements

- Added distributed tracing using open telemetry APIs for table stored procedure function in `DataFrame`:
  - `_execute_and_get_query_id`
- Added support for the `arrays_zip` function.
- Improves performance for binary column expression and `df._in` by avoiding unnecessary cast for numeric values. You can enable this optimization by setting `session.eliminate_numeric_sql_value_cast_enabled = True`.
- Improved error message for `write_pandas` when the target table does not exist and `auto_create_table=False`.
- Added open telemetry tracing on UDxF functions in Snowpark.
- Added open telemetry tracing on stored procedure registration in Snowpark.
- Added a new optional parameter called `format_json` to the `Session.SessionBuilder.app_name` function that sets the app name in the `Session.query_tag` in JSON format. By default, this parameter is set to `False`.

#### Bug Fixes
- Fixed a bug where SQL generated for `lag(x, 0)` was incorrect and failed with error message `argument 1 to function LAG needs to be constant, found 'SYSTEM$NULL_TO_FIXED(null)'`.

### Snowpark Local Testing Updates

#### New Features

- Added support for the following APIs:
  - snowflake.snowpark.functions
    - random
- Added new parameters to `patch` function when registering a mocked function:
  - `distinct` allows an alternate function to be specified for when a sql function should be distinct.
  - `pass_column_index` passes a named parameter `column_index` to the mocked function that contains the pandas.Index for the input data.
  - `pass_row_index` passes a named parameter `row_index` to the mocked function that is the 0 indexed row number the function is currently operating on.
  - `pass_input_data` passes a named parameter `input_data` to the mocked function that contains the entire input dataframe for the current expression.
  - Added support for the `column_order` parameter to method `DataFrameWriter.save_as_table`.


#### Bug Fixes
- Fixed a bug that caused DecimalType columns to be incorrectly truncated to integer precision when used in BinaryExpressions.

### Snowpark pandas API Updates

#### New Features
- Added support for `DataFrameGroupBy.all`, `SeriesGroupBy.all`, `DataFrameGroupBy.any`, and `SeriesGroupBy.any`.
- Added support for `DataFrame.nlargest`, `DataFrame.nsmallest`, `Series.nlargest` and `Series.nsmallest`.
- Added support for `replace` and `frac > 1` in `DataFrame.sample` and `Series.sample`.
- Added support for `read_excel` (Uses local pandas for processing)
- Added support for `Series.at`, `Series.iat`, `DataFrame.at`, and `DataFrame.iat`.
- Added support for `Series.dt.isocalendar`.
- Added support for `Series.case_when` except when condition or replacement is callable.
- Added documentation pages for `Index` and its APIs.
- Added support for `DataFrame.assign`.
- Added support for `DataFrame.stack`.
- Added support for `DataFrame.pivot` and `pd.pivot`.
- Added support for `DataFrame.to_csv` and `Series.to_csv`.
- Added partial support for `Series.str.translate` where the values in the `table` are single-codepoint strings.
- Added support for `DataFrame.corr`.
- Allow `df.plot()` and `series.plot()` to be called, materializing the data into the local client
- Added support for `DataFrameGroupBy` and `SeriesGroupBy` aggregations `first` and `last`
- Added support for `DataFrameGroupBy.get_group`.
- Added support for `limit` parameter when `method` parameter is used in `fillna`.
- Added partial support for `Series.str.translate` where the values in the `table` are single-codepoint strings.
- Added support for `DataFrame.corr`.
- Added support for `DataFrame.equals` and `Series.equals`.
- Added support for `DataFrame.reindex` and `Series.reindex`.
- Added support for `Index.astype`.
- Added support for `Index.unique` and `Index.nunique`.
- Added support for `Index.sort_values`.

#### Bug Fixes
- Fixed an issue when using np.where and df.where when the scalar 'other' is the literal 0.
- Fixed a bug regarding precision loss when converting to Snowpark pandas `DataFrame` or `Series` with `dtype=np.uint64`.
- Fixed bug where `values` is set to `index` when `index` and `columns` contain all columns in DataFrame during `pivot_table`.

#### Improvements
- Added support for `Index.copy()`
- Added support for Index APIs: `dtype`, `values`, `item()`, `tolist()`, `to_series()` and `to_frame()`
- Expand support for DataFrames with no rows in `pd.pivot_table` and `DataFrame.pivot_table`.
- Added support for `inplace` parameter in `DataFrame.sort_index` and `Series.sort_index`.


## 1.19.0 (2024-06-25)

### Snowpark Python API Updates

#### New Features

- Added support for `to_boolean` function.
- Added documentation pages for Index and its APIs.

#### Bug Fixes

- Fixed a bug where python stored procedure with table return type fails when run in a task.
- Fixed a bug where df.dropna fails due to `RecursionError: maximum recursion depth exceeded` when the DataFrame has more than 500 columns.
- Fixed a bug where `AsyncJob.result("no_result")` doesn't wait for the query to finish execution.


### Snowpark Local Testing Updates

#### New Features

- Added support for the `strict` parameter when registering UDFs and Stored Procedures.

#### Bug Fixes

- Fixed a bug in convert_timezone that made the setting the source_timezone parameter return an error.
- Fixed a bug where creating DataFrame with empty data of type `DateType` raises `AttributeError`.
- Fixed a bug that table merge fails when update clause exists but no update takes place.
- Fixed a bug in mock implementation of `to_char` that raises `IndexError` when incoming column has nonconsecutive row index.
- Fixed a bug in handling of `CaseExpr` expressions that raises `IndexError` when incoming column has nonconsecutive row index.
- Fixed a bug in implementation of `Column.like` that raises `IndexError` when incoming column has nonconsecutive row index.

#### Improvements

- Added support for type coercion in the implementation of DataFrame.replace, DataFrame.dropna and the mock function `iff`.

### Snowpark pandas API Updates

#### New Features

- Added partial support for `DataFrame.pct_change` and `Series.pct_change` without the `freq` and `limit` parameters.
- Added support for `Series.str.get`.
- Added support for `Series.dt.dayofweek`, `Series.dt.day_of_week`, `Series.dt.dayofyear`, and `Series.dt.day_of_year`.
- Added support for `Series.str.__getitem__` (`Series.str[...]`).
- Added support for `Series.str.lstrip` and `Series.str.rstrip`.
- Added support for `DataFrameGroupBy.size` and `SeriesGroupBy.size`.
- Added support for `DataFrame.expanding` and `Series.expanding` for aggregations `count`, `sum`, `min`, `max`, `mean`, `std`, `var`, and `sem` with `axis=0`.
- Added support for `DataFrame.rolling` and `Series.rolling` for aggregation `count` with `axis=0`.
- Added support for `Series.str.match`.
- Added support for `DataFrame.resample` and `Series.resample` for aggregations `size`, `first`, and `last`.
- Added support for `DataFrameGroupBy.all`, `SeriesGroupBy.all`, `DataFrameGroupBy.any`, and `SeriesGroupBy.any`.
- Added support for `DataFrame.nlargest`, `DataFrame.nsmallest`, `Series.nlargest` and `Series.nsmallest`.
- Added support for `replace` and `frac > 1` in `DataFrame.sample` and `Series.sample`.
- Added support for `read_excel` (Uses local pandas for processing)
- Added support for `Series.at`, `Series.iat`, `DataFrame.at`, and `DataFrame.iat`.
- Added support for `Series.dt.isocalendar`.
- Added support for `Series.case_when` except when condition or replacement is callable.
- Added documentation pages for `Index` and its APIs.
- Added support for `DataFrame.assign`.
- Added support for `DataFrame.stack`.
- Added support for `DataFrame.pivot` and `pd.pivot`.
- Added support for `DataFrame.to_csv` and `Series.to_csv`.
- Added support for `Index.T`.

#### Bug Fixes

- Fixed a bug that causes output of GroupBy.aggregate's columns to be ordered incorrectly.
- Fixed a bug where `DataFrame.describe` on a frame with duplicate columns of differing dtypes could cause an error or incorrect results.
- Fixed a bug in `DataFrame.rolling` and `Series.rolling` so `window=0` now throws `NotImplementedError` instead of `ValueError`

#### Improvements

- Added support for named aggregations in `DataFrame.aggregate` and `Series.aggregate` with `axis=0`.
- `pd.read_csv` reads using the native pandas CSV parser, then uploads data to snowflake using parquet. This enables most of the parameters supported by `read_csv` including date parsing and numeric conversions. Uploading via parquet is roughly twice as fast as uploading via CSV.
- Initial work to support an `pd.Index` directly in Snowpark pandas. Support for `pd.Index` as a first-class component of Snowpark pandas is coming soon.
- Added a lazy index constructor and support for `len`, `shape`, `size`, `empty`, `to_pandas()` and `names`. For `df.index`, Snowpark pandas creates a lazy index object.
- For `df.columns`, Snowpark pandas supports a non-lazy version of an `Index` since the data is already stored locally.

## 1.18.0 (2024-05-28)

### Snowpark Python API Updates

#### Improvements

- Improved error message to remind users set `{"infer_schema": True}` when reading csv file without specifying its schema.
- Improved error handling for `Session.create_dataframe` when called with more than 512 rows and using `format` or `pyformat` `paramstyle`.

### Snowpark pandas API Updates

#### New Features

- Added `DataFrame.cache_result` and `Series.cache_result` methods for users to persist DataFrames and Series to a temporary table lasting the duration of the session to improve latency of subsequent operations.

#### Bug Fixes

#### Improvements

- Added partial support for `DataFrame.pivot_table` with no `index` parameter, as well as for `margins` parameter.
- Updated the signature of `DataFrame.shift`/`Series.shift`/`DataFrameGroupBy.shift`/`SeriesGroupBy.shift` to match pandas 2.2.1. Snowpark pandas does not yet support the newly-added `suffix` argument, or sequence values of `periods`.
- Re-added support for `Series.str.split`.

#### Bug Fixes

- Fixed how we support mixed columns for string methods (`Series.str.*`).

### Snowpark Local Testing Updates

#### New Features

- Added support for the following DataFrameReader read options to file formats `csv` and `json`:
  - PURGE
  - PATTERN
  - INFER_SCHEMA with value being `False`
  - ENCODING with value being `UTF8`
- Added support for `DataFrame.analytics.moving_agg` and `DataFrame.analytics.cumulative_agg_agg`.
- Added support for `if_not_exists` parameter during UDF and stored procedure registration.

#### Bug Fixes

- Fixed a bug that when processing time format, fractional second part is not handled properly.
- Fixed a bug that caused function calls on `*` to fail.
- Fixed a bug that prevented creation of map and struct type objects.
- Fixed a bug that function `date_add` was unable to handle some numeric types.
- Fixed a bug that `TimestampType` casting resulted in incorrect data.
- Fixed a bug that caused `DecimalType` data to have incorrect precision in some cases.
- Fixed a bug where referencing missing table or view raises confusing `IndexError`.
- Fixed a bug that mocked function `to_timestamp_ntz` can not handle None data.
- Fixed a bug that mocked UDFs handles output data of None improperly.
- Fixed a bug where `DataFrame.with_column_renamed` ignores attributes from parent DataFrames after join operations.
- Fixed a bug that integer precision of large value gets lost when converted to pandas DataFrame.
- Fixed a bug that the schema of datetime object is wrong when create DataFrame from a pandas DataFrame.
- Fixed a bug in the implementation of `Column.equal_nan` where null data is handled incorrectly.
- Fixed a bug where `DataFrame.drop` ignore attributes from parent DataFrames after join operations.
- Fixed a bug in mocked function `date_part` where Column type is set wrong.
- Fixed a bug where `DataFrameWriter.save_as_table` does not raise exceptions when inserting null data into non-nullable columns.
- Fixed a bug in the implementation of `DataFrameWriter.save_as_table` where
  - Append or Truncate fails when incoming data has different schema than existing table.
  - Truncate fails when incoming data does not specify columns that are nullable.

#### Improvements

- Removed dependency check for `pyarrow` as it is not used.
- Improved target type coverage of `Column.cast`, adding support for casting to boolean and all integral types.
- Aligned error experience when calling UDFs and stored procedures.
- Added appropriate error messages for `is_permanent` and `anonymous` options in UDFs and stored procedures registration to make it more clear that those features are not yet supported.
- File read operation with unsupported options and values now raises `NotImplementedError` instead of warnings and unclear error information.

## 1.17.0 (2024-05-21)

### Snowpark Python API Updates

#### New Features

- Added support to add a comment on tables and views using the functions listed below:
  - `DataFrameWriter.save_as_table`
  - `DataFrame.create_or_replace_view`
  - `DataFrame.create_or_replace_temp_view`
  - `DataFrame.create_or_replace_dynamic_table`

#### Improvements

- Improved error message to remind users to set `{"infer_schema": True}` when reading CSV file without specifying its schema.

### Snowpark pandas API Updates

#### New Features

- Start of Public Preview of Snowpark pandas API. Refer to the [Snowpark pandas API Docs](https://docs.snowflake.com/developer-guide/snowpark/python/snowpark-pandas) for more details.

### Snowpark Local Testing Updates

#### New Features

- Added support for NumericType and VariantType data conversion in the mocked function `to_timestamp_ltz`, `to_timestamp_ntz`, `to_timestamp_tz` and `to_timestamp`.
- Added support for DecimalType, BinaryType, ArrayType, MapType, TimestampType, DateType and TimeType data conversion in the mocked function `to_char`.
- Added support for the following APIs:
  - snowflake.snowpark.functions:
    - to_varchar
  - snowflake.snowpark.DataFrame:
    - pivot
  - snowflake.snowpark.Session:
    - cancel_all
- Introduced a new exception class `snowflake.snowpark.mock.exceptions.SnowparkLocalTestingException`.
- Added support for casting to FloatType

#### Bug Fixes

- Fixed a bug that stored procedure and UDF should not remove imports already in the `sys.path` during the clean-up step.
- Fixed a bug that when processing datetime format, the fractional second part is not handled properly.
- Fixed a bug that on Windows platform that file operations was unable to properly handle file separator in directory name.
- Fixed a bug that on Windows platform that when reading a pandas dataframe, IntervalType column with integer data can not be processed.
- Fixed a bug that prevented users from being able to select multiple columns with the same alias.
- Fixed a bug that `Session.get_current_[schema|database|role|user|account|warehouse]` returns upper-cased identifiers when identifiers are quoted.
- Fixed a bug that function `substr` and `substring` can not handle 0-based `start_expr`.

#### Improvements

- Standardized the error experience by raising `SnowparkLocalTestingException` in error cases which is on par with `SnowparkSQLException` raised in non-local execution.
- Improved error experience of `Session.write_pandas` method that `NotImplementError` will be raised when called.
- Aligned error experience with reusing a closed session in non-local execution.

## 1.16.0 (2024-05-07)

### New Features

- Support stored procedure register with packages given as Python modules.
- Added snowflake.snowpark.Session.lineage.trace to explore data lineage of snowfake objects.
- Added support for structured type schema parsing.

### Bug Fixes

- Fixed a bug when inferring schema, single quotes are added to stage files already have single quotes.

### Local Testing Updates

#### New Features

- Added support for StringType, TimestampType and VariantType data conversion in the mocked function `to_date`.
- Added support for the following APIs:
  - snowflake.snowpark.functions
    - get
    - concat
    - concat_ws

#### Bug Fixes

- Fixed a bug that caused `NaT` and `NaN` values to not be recognized.
- Fixed a bug where, when inferring a schema, single quotes were added to stage files that already had single quotes.
- Fixed a bug where `DataFrameReader.csv` was unable to handle quoted values containing a delimiter.
- Fixed a bug that when there is `None` value in an arithmetic calculation, the output should remain `None` instead of `math.nan`.
- Fixed a bug in function `sum` and `covar_pop` that when there is `math.nan` in the data, the output should also be `math.nan`.
- Fixed a bug that stage operation can not handle directories.
- Fixed a bug that `DataFrame.to_pandas` should take Snowflake numeric types with precision 38 as `int64`.

## 1.15.0 (2024-04-24)

### New Features

- Added `truncate` save mode in `DataFrameWrite` to overwrite existing tables by truncating the underlying table instead of dropping it.
- Added telemetry to calculate query plan height and number of duplicate nodes during collect operations.
- Added the functions below to unload data from a `DataFrame` into one or more files in a stage:
  - `DataFrame.write.json`
  - `DataFrame.write.csv`
  - `DataFrame.write.parquet`
- Added distributed tracing using open telemetry APIs for action functions in `DataFrame` and `DataFrameWriter`:
  - snowflake.snowpark.DataFrame:
    - collect
    - collect_nowait
    - to_pandas
    - count
    - show
  - snowflake.snowpark.DataFrameWriter:
    - save_as_table
- Added support for snow:// URLs to `snowflake.snowpark.Session.file.get` and `snowflake.snowpark.Session.file.get_stream`
- Added support to register stored procedures and UDxFs with a `comment`.
- UDAF client support is ready for public preview. Please stay tuned for the Snowflake announcement of UDAF public preview.
- Added support for dynamic pivot.  This feature is currently in private preview.

### Improvements

- Improved the generated query performance for both compilation and execution by converting duplicate subqueries to Common Table Expressions (CTEs). It is still an experimental feature not enabled by default, and can be enabled by setting `session.cte_optimization_enabled` to `True`.

### Bug Fixes

- Fixed a bug where `statement_params` was not passed to query executions that register stored procedures and user defined functions.
- Fixed a bug causing `snowflake.snowpark.Session.file.get_stream` to fail for quoted stage locations.
- Fixed a bug that an internal type hint in `utils.py` might raise AttributeError in case the underlying module can not be found.

### Local Testing Updates

#### New Features

- Added support for registering UDFs and stored procedures.
- Added support for the following APIs:
  - snowflake.snowpark.Session:
    - file.put
    - file.put_stream
    - file.get
    - file.get_stream
    - read.json
    - add_import
    - remove_import
    - get_imports
    - clear_imports
    - add_packages
    - add_requirements
    - clear_packages
    - remove_package
    - udf.register
    - udf.register_from_file
    - sproc.register
    - sproc.register_from_file
  - snowflake.snowpark.functions
    - current_database
    - current_session
    - date_trunc
    - object_construct
    - object_construct_keep_null
    - pow
    - sqrt
    - udf
    - sproc
- Added support for StringType, TimestampType and VariantType data conversion in the mocked function `to_time`.

#### Bug Fixes

- Fixed a bug that null filled columns for constant functions.
- Fixed a bug that implementation of to_object, to_array and to_binary to better handle null inputs.
- Fixed a bug that timestamp data comparison can not handle year beyond 2262.
- Fixed a bug that `Session.builder.getOrCreate` should return the created mock session.

## 1.14.0 (2024-03-20)

### New Features

- Added support for creating vectorized UDTFs with `process` method.
- Added support for dataframe functions:
  - to_timestamp_ltz
  - to_timestamp_ntz
  - to_timestamp_tz
  - locate
- Added support for ASOF JOIN type.
- Added support for the following local testing APIs:
  - snowflake.snowpark.functions:
    - to_double
    - to_timestamp
    - to_timestamp_ltz
    - to_timestamp_ntz
    - to_timestamp_tz
    - greatest
    - least
    - convert_timezone
    - dateadd
    - date_part
  - snowflake.snowpark.Session:
    - get_current_account
    - get_current_warehouse
    - get_current_role
    - use_schema
    - use_warehouse
    - use_database
    - use_role

### Bug Fixes

- Fixed a bug in `SnowflakePlanBuilder` that `save_as_table` does not filter column that name start with '$' and follow by number correctly.
- Fixed a bug that statement parameters may have no effect when resolving imports and packages.
- Fixed bugs in local testing:
  - LEFT ANTI and LEFT SEMI joins drop rows with null values.
  - DataFrameReader.csv incorrectly parses data when the optional parameter `field_optionally_enclosed_by` is specified.
  - Column.regexp only considers the first entry when `pattern` is a `Column`.
  - Table.update raises `KeyError` when updating null values in the rows.
  - VARIANT columns raise errors at `DataFrame.collect`.
  - `count_distinct` does not work correctly when counting.
  - Null values in integer columns raise `TypeError`.

### Improvements

- Added telemetry to local testing.
- Improved the error message of `DataFrameReader` to raise `FileNotFound` error when reading a path that does not exist or when there are no files under the path.

## 1.13.0 (2024-02-26)

### New Features

- Added support for an optional `date_part` argument in function `last_day`.
- `SessionBuilder.app_name` will set the query_tag after the session is created.
- Added support for the following local testing functions:
  - current_timestamp
  - current_date
  - current_time
  - strip_null_value
  - upper
  - lower
  - length
  - initcap

### Improvements

- Added cleanup logic at interpreter shutdown to close all active sessions.
- Closing sessions within stored procedures now is a no-op logging a warning instead of raising an error.

### Bug Fixes

- Fixed a bug in `DataFrame.to_local_iterator` where the iterator could yield wrong results if another query is executed before the iterator finishes due to wrong isolation level. For details, please see #945.
- Fixed a bug that truncated table names in error messages while running a plan with local testing enabled.
- Fixed a bug that `Session.range` returns empty result when the range is large.

## 1.12.1 (2024-02-08)

### Improvements

- Use `split_blocks=True` by default during `to_pandas` conversion, for optimal memory allocation. This parameter is passed to `pyarrow.Table.to_pandas`, which enables `PyArrow` to split the memory allocation into smaller, more manageable blocks instead of allocating a single contiguous block. This results in better memory management when dealing with larger datasets.

### Bug Fixes

- Fixed a bug in `DataFrame.to_pandas` that caused an error when evaluating on a Dataframe with an `IntergerType` column with null values.

## 1.12.0 (2024-01-30)

### New Features

- Exposed `statement_params` in `StoredProcedure.__call__`.
- Added two optional arguments to `Session.add_import`.
  - `chunk_size`: The number of bytes to hash per chunk of the uploaded files.
  - `whole_file_hash`: By default only the first chunk of the uploaded import is hashed to save time. When this is set to True each uploaded file is fully hashed instead.
- Added parameters `external_access_integrations` and `secrets` when creating a UDAF from Snowpark Python to allow integration with external access.
- Added a new method `Session.append_query_tag`. Allows an additional tag to be added to the current query tag by appending it as a comma separated value.
- Added a new method `Session.update_query_tag`. Allows updates to a JSON encoded dictionary query tag.
- `SessionBuilder.getOrCreate` will now attempt to replace the singleton it returns when token expiration has been detected.
- Added support for new functions in `snowflake.snowpark.functions`:
  - `array_except`
  - `create_map`
  - `sign`/`signum`
- Added the following functions to `DataFrame.analytics`:
  - Added the `moving_agg` function in `DataFrame.analytics` to enable moving aggregations like sums and averages with multiple window sizes.
  - Added the `cummulative_agg` function in `DataFrame.analytics` to enable commulative aggregations like sums and averages on multiple columns.
  - Added the `compute_lag` and `compute_lead` functions in `DataFrame.analytics` for enabling lead and lag calculations on multiple columns.
  - Added the `time_series_agg` function in `DataFrame.analytics` to enable time series aggregations like sums and averages with multiple time windows.

### Bug Fixes

- Fixed a bug in `DataFrame.na.fill` that caused Boolean values to erroneously override integer values.
- Fixed a bug in `Session.create_dataframe` where the Snowpark DataFrames created using pandas DataFrames were not inferring the type for timestamp columns correctly. The behavior is as follows:
  - Earlier timestamp columns without a timezone would be converted to nanosecond epochs and inferred as `LongType()`, but will now be correctly maintained as timestamp values and be inferred as `TimestampType(TimestampTimeZone.NTZ)`.
  - Earlier timestamp columns with a timezone would be inferred as `TimestampType(TimestampTimeZone.NTZ)` and loose timezone information but will now be correctly inferred as `TimestampType(TimestampTimeZone.LTZ)` and timezone information is retained correctly.
  - Set session parameter `PYTHON_SNOWPARK_USE_LOGICAL_TYPE_FOR_CREATE_DATAFRAME` to revert back to old behavior. It is recommended that you update your code to align with correct behavior because the parameter will be removed in the future.
- Fixed a bug that `DataFrame.to_pandas` gets decimal type when scale is not 0, and creates an object dtype in `pandas`. Instead, we cast the value to a float64 type.
- Fixed bugs that wrongly flattened the generated SQL when one of the following happens:
  - `DataFrame.filter()` is called after `DataFrame.sort().limit()`.
  - `DataFrame.sort()` or `filter()` is called on a DataFrame that already has a window function or sequence-dependent data generator column.
    For instance, `df.select("a", seq1().alias("b")).select("a", "b").sort("a")` won't flatten the sort clause anymore.
  - a window or sequence-dependent data generator column is used after `DataFrame.limit()`. For instance, `df.limit(10).select(row_number().over())` won't flatten the limit and select in the generated SQL.
- Fixed a bug where aliasing a DataFrame column raised an error when the DataFame was copied from another DataFrame with an aliased column. For instance,

  ```python
  df = df.select(col("a").alias("b"))
  df = copy(df)
  df.select(col("b").alias("c"))  # threw an error. Now it's fixed.
  ```

- Fixed a bug in `Session.create_dataframe` that the non-nullable field in a schema is not respected for boolean type. Note that this fix is only effective when the user has the privilege to create a temp table.
- Fixed a bug in SQL simplifier where non-select statements in `session.sql` dropped a SQL query when used with `limit()`.
- Fixed a bug that raised an exception when session parameter `ERROR_ON_NONDETERMINISTIC_UPDATE` is true.

### Behavior Changes (API Compatible)

- When parsing data types during a `to_pandas` operation, we rely on GS precision value to fix precision issues for large integer values. This may affect users where a column that was earlier returned as `int8` gets returned as `int64`. Users can fix this by explicitly specifying precision values for their return column.
- Aligned behavior for `Session.call` in case of table stored procedures where running `Session.call` would not trigger stored procedure unless a `collect()` operation was performed.
- `StoredProcedureRegistration` will now automatically add `snowflake-snowpark-python` as a package dependency. The added dependency will be on the client's local version of the library and an error is thrown if the server cannot support that version.

## 1.11.1 (2023-12-07)

### Bug Fixes

- Fixed a bug that numpy should not be imported at the top level of mock module.
- Added support for these new functions in `snowflake.snowpark.functions`:
  - `from_utc_timestamp`
  - `to_utc_timestamp`

## 1.11.0 (2023-12-05)

### New Features

- Add the `conn_error` attribute to `SnowflakeSQLException` that stores the whole underlying exception from `snowflake-connector-python`.
- Added support for `RelationalGroupedDataframe.pivot()` to access `pivot` in the following pattern `Dataframe.group_by(...).pivot(...)`.
- Added experimental feature: Local Testing Mode, which allows you to create and operate on Snowpark Python DataFrames locally without connecting to a Snowflake account. You can use the local testing framework to test your DataFrame operations locally, on your development machine or in a CI (continuous integration) pipeline, before deploying code changes to your account.

- Added support for `arrays_to_object` new functions in `snowflake.snowpark.functions`.
- Added support for the vector data type.

### Dependency Updates

- Bumped cloudpickle dependency to work with `cloudpickle==2.2.1`
- Updated ``snowflake-connector-python`` to `3.4.0`.

### Bug Fixes

- DataFrame column names quoting check now supports newline characters.
- Fix a bug where a DataFrame generated by `session.read.with_metadata` creates inconsistent table when doing `df.write.save_as_table`.

## 1.10.0 (2023-11-03)

### New Features

- Added support for managing case sensitivity in `DataFrame.to_local_iterator()`.
- Added support for specifying vectorized UDTF's input column names by using the optional parameter `input_names` in `UDTFRegistration.register/register_file` and `functions.pandas_udtf`. By default, `RelationalGroupedDataFrame.applyInPandas` will infer the column names from current dataframe schema.
- Add `sql_error_code` and `raw_message` attributes to `SnowflakeSQLException` when it is caused by a SQL exception.

### Bug Fixes

- Fixed a bug in `DataFrame.to_pandas()` where converting snowpark dataframes to pandas dataframes was losing precision on integers with more than 19 digits.
- Fixed a bug that `session.add_packages` can not handle requirement specifier that contains project name with underscore and version.
- Fixed a bug in `DataFrame.limit()` when `offset` is used and the parent `DataFrame` uses `limit`. Now the `offset` won't impact the parent DataFrame's `limit`.
- Fixed a bug in `DataFrame.write.save_as_table` where dataframes created from read api could not save data into snowflake because of invalid column name `$1`.

### Behavior change

- Changed the behavior of `date_format`:
  - The `format` argument changed from optional to required.
  - The returned result changed from a date object to a date-formatted string.
- When a window function, or a sequence-dependent data generator (`normal`, `zipf`, `uniform`, `seq1`, `seq2`, `seq4`, `seq8`) function is used, the sort and filter operation will no longer be flattened when generating the query.

## 1.9.0 (2023-10-13)

### New Features

- Added support for the Python 3.11 runtime environment.

### Dependency updates

- Added back the dependency of `typing-extensions`.

### Bug Fixes

- Fixed a bug where imports from permanent stage locations were ignored for temporary stored procedures, UDTFs, UDFs, and UDAFs.
- Revert back to using CTAS (create table as select) statement for `Dataframe.writer.save_as_table` which does not need insert permission for writing tables.

### New Features
- Support `PythonObjJSONEncoder` json-serializable objects for `ARRAY` and `OBJECT` literals.

## 1.8.0 (2023-09-14)

### New Features

- Added support for VOLATILE/IMMUTABLE keyword when registering UDFs.
- Added support for specifying clustering keys when saving dataframes using `DataFrame.save_as_table`.
- Accept `Iterable` objects input for `schema` when creating dataframes using `Session.create_dataframe`.
- Added the property `DataFrame.session` to return a `Session` object.
- Added the property `Session.session_id` to return an integer that represents session ID.
- Added the property `Session.connection` to return a `SnowflakeConnection` object .

- Added support for creating a Snowpark session from a configuration file or environment variables.

### Dependency updates

- Updated ``snowflake-connector-python`` to 3.2.0.

### Bug Fixes

- Fixed a bug where automatic package upload would raise `ValueError` even when compatible package version were added in `session.add_packages`.
- Fixed a bug where table stored procedures were not registered correctly when using `register_from_file`.
- Fixed a bug where dataframe joins failed with `invalid_identifier` error.
- Fixed a bug where `DataFrame.copy` disables SQL simplfier for the returned copy.
- Fixed a bug where `session.sql().select()` would fail if any parameters are specified to `session.sql()`

## 1.7.0 (2023-08-28)

### New Features

- Added parameters `external_access_integrations` and `secrets` when creating a UDF, UDTF or Stored Procedure from Snowpark Python to allow integration with external access.
- Added support for these new functions in `snowflake.snowpark.functions`:
  - `array_flatten`
  - `flatten`
- Added support for `apply_in_pandas` in `snowflake.snowpark.relational_grouped_dataframe`.
- Added support for replicating your local Python environment on Snowflake via `Session.replicate_local_environment`.

### Bug Fixes

- Fixed a bug where `session.create_dataframe` fails to properly set nullable columns where nullability was affected by order or data was given.
- Fixed a bug where `DataFrame.select` could not identify and alias columns in presence of table functions when output columns of table function overlapped with columns in dataframe.

### Behavior Changes

- When creating stored procedures, UDFs, UDTFs, UDAFs with parameter `is_permanent=False` will now create temporary objects even when `stage_name` is provided. The default value of `is_permanent` is `False` which is why if this value is not explicitly set to `True` for permanent objects, users will notice a change in behavior.
- `types.StructField` now enquotes column identifier by default.

## 1.6.1 (2023-08-02)

### New Features

- Added support for these new functions in `snowflake.snowpark.functions`:
  - `array_sort`
  - `sort_array`
  - `array_min`
  - `array_max`
  - `explode_outer`
- Added support for pure Python packages specified via `Session.add_requirements` or `Session.add_packages`. They are now usable in stored procedures and UDFs even if packages are not present on the Snowflake Anaconda channel.
  - Added Session parameter `custom_packages_upload_enabled` and `custom_packages_force_upload_enabled` to enable the support for pure Python packages feature mentioned above. Both parameters default to `False`.
- Added support for specifying package requirements by passing a Conda environment yaml file to `Session.add_requirements`.
- Added support for asynchronous execution of multi-query dataframes that contain binding variables.
- Added support for renaming multiple columns in `DataFrame.rename`.
- Added support for Geometry datatypes.
- Added support for `params` in `session.sql()` in stored procedures.
- Added support for user-defined aggregate functions (UDAFs). This feature is currently in private preview.
- Added support for vectorized UDTFs (user-defined table functions). This feature is currently in public preview.
- Added support for Snowflake Timestamp variants (i.e., `TIMESTAMP_NTZ`, `TIMESTAMP_LTZ`, `TIMESTAMP_TZ`)
  - Added `TimestampTimezone` as an argument in `TimestampType` constructor.
  - Added type hints `NTZ`, `LTZ`, `TZ` and `Timestamp` to annotate functions when registering UDFs.

### Improvements

- Removed redundant dependency `typing-extensions`.
- `DataFrame.cache_result` now creates temp table fully qualified names under current database and current schema.

### Bug Fixes

- Fixed a bug where type check happens on pandas before it is imported.
- Fixed a bug when creating a UDF from `numpy.ufunc`.
- Fixed a bug where `DataFrame.union` was not generating the correct `Selectable.schema_query` when SQL simplifier is enabled.

### Behavior Changes

- `DataFrameWriter.save_as_table` now respects the `nullable` field of the schema provided by the user or the inferred schema based on data from user input.

### Dependency updates

- Updated ``snowflake-connector-python`` to 3.0.4.

## 1.5.1 (2023-06-20)

### New Features

- Added support for the Python 3.10 runtime environment.

## 1.5.0 (2023-06-09)

### Behavior Changes

- Aggregation results, from functions such as `DataFrame.agg` and `DataFrame.describe`, no longer strip away non-printing characters from column names.

### New Features

- Added support for the Python 3.9 runtime environment.
- Added support for new functions in `snowflake.snowpark.functions`:
  - `array_generate_range`
  - `array_unique_agg`
  - `collect_set`
  - `sequence`
- Added support for registering and calling stored procedures with `TABLE` return type.
- Added support for parameter `length` in `StringType()` to specify the maximum number of characters that can be stored by the column.
- Added the alias `functions.element_at()` for `functions.get()`.
- Added the alias `Column.contains` for `functions.contains`.
- Added experimental feature `DataFrame.alias`.
- Added support for querying metadata columns from stage when creating `DataFrame` using `DataFrameReader`.
- Added support for `StructType.add` to append more fields to existing `StructType` objects.
- Added support for parameter `execute_as` in `StoredProcedureRegistration.register_from_file()` to specify stored procedure caller rights.

### Bug Fixes

- Fixed a bug where the `Dataframe.join_table_function` did not run all of the necessary queries to set up the join table function when SQL simplifier was enabled.
- Fixed type hint declaration for custom types - `ColumnOrName`, `ColumnOrLiteralStr`, `ColumnOrSqlExpr`, `LiteralType` and `ColumnOrLiteral` that were breaking `mypy` checks.
- Fixed a bug where `DataFrameWriter.save_as_table` and `DataFrame.copy_into_table` failed to parse fully qualified table names.

## 1.4.0 (2023-04-24)

### New Features

- Added support for `session.getOrCreate`.
- Added support for alias `Column.getField`.
- Added support for new functions in `snowflake.snowpark.functions`:
  - `date_add` and `date_sub` to make add and subtract operations easier.
  - `daydiff`
  - `explode`
  - `array_distinct`.
  - `regexp_extract`.
  - `struct`.
  - `format_number`.
  - `bround`.
  - `substring_index`
- Added parameter `skip_upload_on_content_match` when creating UDFs, UDTFs and stored procedures using `register_from_file` to skip uploading files to a stage if the same version of the files are already on the stage.
- Added support for `DataFrameWriter.save_as_table` method to take table names that contain dots.
- Flattened generated SQL when `DataFrame.filter()` or `DataFrame.order_by()` is followed by a projection statement (e.g. `DataFrame.select()`, `DataFrame.with_column()`).
- Added support for creating dynamic tables _(in private preview)_ using `Dataframe.create_or_replace_dynamic_table`.
- Added an optional argument `params` in `session.sql()` to support binding variables. Note that this is not supported in stored procedures yet.

### Bug Fixes

- Fixed a bug in `strtok_to_array` where an exception was thrown when a delimiter was passed in.
- Fixed a bug in `session.add_import` where the module had the same namespace as other dependencies.

## 1.3.0 (2023-03-28)

### New Features

- Added support for `delimiters` parameter in `functions.initcap()`.
- Added support for `functions.hash()` to accept a variable number of input expressions.
- Added API `Session.RuntimeConfig` for getting/setting/checking the mutability of any runtime configuration.
- Added support managing case sensitivity in `Row` results from `DataFrame.collect` using `case_sensitive` parameter.
- Added API `Session.conf` for getting, setting or checking the mutability of any runtime configuration.
- Added support for managing case sensitivity in `Row` results from `DataFrame.collect` using `case_sensitive` parameter.
- Added indexer support for `snowflake.snowpark.types.StructType`.
- Added a keyword argument `log_on_exception` to `Dataframe.collect` and `Dataframe.collect_no_wait` to optionally disable error logging for SQL exceptions.

### Bug Fixes

- Fixed a bug where a DataFrame set operation(`DataFrame.substract`, `DataFrame.union`, etc.) being called after another DataFrame set operation and `DataFrame.select` or `DataFrame.with_column` throws an exception.
- Fixed a bug where chained sort statements are overwritten by the SQL simplifier.

### Improvements

- Simplified JOIN queries to use constant subquery aliases (`SNOWPARK_LEFT`, `SNOWPARK_RIGHT`) by default. Users can disable this at runtime with `session.conf.set('use_constant_subquery_alias', False)` to use randomly generated alias names instead.
- Allowed specifying statement parameters in `session.call()`.
- Enabled the uploading of large pandas DataFrames in stored procedures by defaulting to a chunk size of 100,000 rows.

## 1.2.0 (2023-03-02)

### New Features

- Added support for displaying source code as comments in the generated scripts when registering stored procedures. This
  is enabled by default, turn off by specifying `source_code_display=False` at registration.
- Added a parameter `if_not_exists` when creating a UDF, UDTF or Stored Procedure from Snowpark Python to ignore creating the specified function or procedure if it already exists.
- Accept integers when calling `snowflake.snowpark.functions.get` to extract value from array.
- Added `functions.reverse` in functions to open access to Snowflake built-in function
  [reverse](https://docs.snowflake.com/en/sql-reference/functions/reverse).
- Added parameter `require_scoped_url` in snowflake.snowflake.files.SnowflakeFile.open() `(in Private Preview)` to replace `is_owner_file` is marked for deprecation.

### Bug Fixes

- Fixed a bug that overwrote `paramstyle` to `qmark` when creating a Snowpark session.
- Fixed a bug where `df.join(..., how="cross")` fails with `SnowparkJoinException: (1112): Unsupported using join type 'Cross'`.
- Fixed a bug where querying a `DataFrame` column created from chained function calls used a wrong column name.

## 1.1.0 (2023-01-26)

### New Features:

- Added `asc`, `asc_nulls_first`, `asc_nulls_last`, `desc`, `desc_nulls_first`, `desc_nulls_last`, `date_part` and `unix_timestamp` in functions.
- Added the property `DataFrame.dtypes` to return a list of column name and data type pairs.
- Added the following aliases:
  - `functions.expr()` for `functions.sql_expr()`.
  - `functions.date_format()` for `functions.to_date()`.
  - `functions.monotonically_increasing_id()` for `functions.seq8()`
  - `functions.from_unixtime()` for `functions.to_timestamp()`

### Bug Fixes:

- Fixed a bug in SQL simplifier that didn’t handle Column alias and join well in some cases. See https://github.com/snowflakedb/snowpark-python/issues/658 for details.
- Fixed a bug in SQL simplifier that generated wrong column names for function calls, NaN and INF.

### Improvements

- The session parameter `PYTHON_SNOWPARK_USE_SQL_SIMPLIFIER` is `True` after Snowflake 7.3 was released. In snowpark-python, `session.sql_simplifier_enabled` reads the value of `PYTHON_SNOWPARK_USE_SQL_SIMPLIFIER` by default, meaning that the SQL simplfier is enabled by default after the Snowflake 7.3 release. To turn this off, set `PYTHON_SNOWPARK_USE_SQL_SIMPLIFIER` in Snowflake to `False` or run `session.sql_simplifier_enabled = False` from Snowpark. It is recommended to use the SQL simplifier because it helps to generate more concise SQL.

## 1.0.0 (2022-11-01)

### New Features

- Added `Session.generator()` to create a new `DataFrame` using the Generator table function.
- Added a parameter `secure` to the functions that create a secure UDF or UDTF.

## 0.12.0 (2022-10-14)

### New Features

- Added new APIs for async job:
  - `Session.create_async_job()` to create an `AsyncJob` instance from a query id.
  - `AsyncJob.result()` now accepts argument `result_type` to return the results in different formats.
  - `AsyncJob.to_df()` returns a `DataFrame` built from the result of this asynchronous job.
  - `AsyncJob.query()` returns the SQL text of the executed query.
- `DataFrame.agg()` and `RelationalGroupedDataFrame.agg()` now accept variable-length arguments.
- Added parameters `lsuffix` and `rsuffix` to `DataFram.join()` and `DataFrame.cross_join()` to conveniently rename overlapping columns.
- Added `Table.drop_table()` so you can drop the temp table after `DataFrame.cache_result()`. `Table` is also a context manager so you can use the `with` statement to drop the cache temp table after use.
- Added `Session.use_secondary_roles()`.
- Added functions `first_value()` and `last_value()`. (contributed by @chasleslr)
- Added `on` as an alias for `using_columns` and `how` as an alias for `join_type` in `DataFrame.join()`.

### Bug Fixes

- Fixed a bug in `Session.create_dataframe()` that raised an error when `schema` names had special characters.
- Fixed a bug in which options set in `Session.read.option()` were not passed to `DataFrame.copy_into_table()` as default values.
- Fixed a bug in which `DataFrame.copy_into_table()` raises an error when a copy option has single quotes in the value.

## 0.11.0 (2022-09-28)

### Behavior Changes

- `Session.add_packages()` now raises `ValueError` when the version of a package cannot be found in Snowflake Anaconda channel. Previously, `Session.add_packages()` succeeded, and a `SnowparkSQLException` exception was raised later in the UDF/SP registration step.

### New Features:

- Added method `FileOperation.get_stream()` to support downloading stage files as stream.
- Added support in `functions.ntiles()` to accept int argument.
- Added the following aliases:
  - `functions.call_function()` for `functions.call_builtin()`.
  - `functions.function()` for `functions.builtin()`.
  - `DataFrame.order_by()` for `DataFrame.sort()`
  - `DataFrame.orderBy()` for `DataFrame.sort()`
- Improved `DataFrame.cache_result()` to return a more accurate `Table` class instead of a `DataFrame` class.
- Added support to allow `session` as the first argument when calling `StoredProcedure`.

### Improvements

- Improved nested query generation by flattening queries when applicable.
  - This improvement could be enabled by setting `Session.sql_simplifier_enabled = True`.
  - `DataFrame.select()`, `DataFrame.with_column()`, `DataFrame.drop()` and other select-related APIs have more flattened SQLs.
  - `DataFrame.union()`, `DataFrame.union_all()`, `DataFrame.except_()`, `DataFrame.intersect()`, `DataFrame.union_by_name()` have flattened SQLs generated when multiple set operators are chained.
- Improved type annotations for async job APIs.

### Bug Fixes

- Fixed a bug in which `Table.update()`, `Table.delete()`, `Table.merge()` try to reference a temp table that does not exist.

## 0.10.0 (2022-09-16)

### New Features:

- Added experimental APIs for evaluating Snowpark dataframes with asynchronous queries:
  - Added keyword argument `block` to the following action APIs on Snowpark dataframes (which execute queries) to allow asynchronous evaluations:
    - `DataFrame.collect()`, `DataFrame.to_local_iterator()`, `DataFrame.to_pandas()`, `DataFrame.to_pandas_batches()`, `DataFrame.count()`, `DataFrame.first()`.
    - `DataFrameWriter.save_as_table()`, `DataFrameWriter.copy_into_location()`.
    - `Table.delete()`, `Table.update()`, `Table.merge()`.
  - Added method `DataFrame.collect_nowait()` to allow asynchronous evaluations.
  - Added class `AsyncJob` to retrieve results from asynchronously executed queries and check their status.
- Added support for `table_type` in `Session.write_pandas()`. You can now choose from these `table_type` options: `"temporary"`, `"temp"`, and `"transient"`.
- Added support for using Python structured data (`list`, `tuple` and `dict`) as literal values in Snowpark.
- Added keyword argument `execute_as` to `functions.sproc()` and `session.sproc.register()` to allow registering a stored procedure as a caller or owner.
- Added support for specifying a pre-configured file format when reading files from a stage in Snowflake.

### Improvements:

- Added support for displaying details of a Snowpark session.

### Bug Fixes:

- Fixed a bug in which `DataFrame.copy_into_table()` and `DataFrameWriter.save_as_table()` mistakenly created a new table if the table name is fully qualified, and the table already exists.

### Deprecations:

- Deprecated keyword argument `create_temp_table` in `Session.write_pandas()`.
- Deprecated invoking UDFs using arguments wrapped in a Python list or tuple. You can use variable-length arguments without a list or tuple.

### Dependency updates

- Updated ``snowflake-connector-python`` to 2.7.12.

## 0.9.0 (2022-08-30)

### New Features:

- Added support for displaying source code as comments in the generated scripts when registering UDFs.
  This feature is turned on by default. To turn it off, pass the new keyword argument `source_code_display` as `False` when calling `register()` or `@udf()`.
- Added support for calling table functions from `DataFrame.select()`, `DataFrame.with_column()` and `DataFrame.with_columns()` which now take parameters of type `table_function.TableFunctionCall` for columns.
- Added keyword argument `overwrite` to `session.write_pandas()` to allow overwriting contents of a Snowflake table with that of a pandas DataFrame.
- Added keyword argument `column_order` to `df.write.save_as_table()` to specify the matching rules when inserting data into table in append mode.
- Added method `FileOperation.put_stream()` to upload local files to a stage via file stream.
- Added methods `TableFunctionCall.alias()` and `TableFunctionCall.as_()` to allow aliasing the names of columns that come from the output of table function joins.
- Added function `get_active_session()` in module `snowflake.snowpark.context` to get the current active Snowpark session.

### Bug Fixes:

- Fixed a bug in which batch insert should not raise an error when `statement_params` is not passed to the function.
- Fixed a bug in which column names should be quoted when `session.create_dataframe()` is called with dicts and a given schema.
- Fixed a bug in which creation of table should be skipped if the table already exists and is in append mode when calling `df.write.save_as_table()`.
- Fixed a bug in which third-party packages with underscores cannot be added when registering UDFs.

### Improvements:

- Improved function `function.uniform()` to infer the types of inputs `max_` and `min_` and cast the limits to `IntegerType` or `FloatType` correspondingly.

## 0.8.0 (2022-07-22)

### New Features:

- Added keyword only argument `statement_params` to the following methods to allow for specifying statement level parameters:
  - `collect`, `to_local_iterator`, `to_pandas`, `to_pandas_batches`,
    `count`, `copy_into_table`, `show`, `create_or_replace_view`, `create_or_replace_temp_view`, `first`, `cache_result`
    and `random_split` on class `snowflake.snowpark.Dateframe`.
  - `update`, `delete` and `merge` on class `snowflake.snowpark.Table`.
  - `save_as_table` and `copy_into_location` on class `snowflake.snowpark.DataFrameWriter`.
  - `approx_quantile`, `statement_params`, `cov` and `crosstab` on class `snowflake.snowpark.DataFrameStatFunctions`.
  - `register` and `register_from_file` on class `snowflake.snowpark.udf.UDFRegistration`.
  - `register` and `register_from_file` on class `snowflake.snowpark.udtf.UDTFRegistration`.
  - `register` and `register_from_file` on class `snowflake.snowpark.stored_procedure.StoredProcedureRegistration`.
  - `udf`, `udtf` and `sproc` in `snowflake.snowpark.functions`.
- Added support for `Column` as an input argument to `session.call()`.
- Added support for `table_type` in `df.write.save_as_table()`. You can now choose from these `table_type` options: `"temporary"`, `"temp"`, and `"transient"`.

### Improvements:

- Added validation of object name in `session.use_*` methods.
- Updated the query tag in SQL to escape it when it has special characters.
- Added a check to see if Anaconda terms are acknowledged when adding missing packages.

### Bug Fixes:

- Fixed the limited length of the string column in `session.create_dataframe()`.
- Fixed a bug in which `session.create_dataframe()` mistakenly converted 0 and `False` to `None` when the input data was only a list.
- Fixed a bug in which calling `session.create_dataframe()` using a large local dataset sometimes created a temp table twice.
- Aligned the definition of `function.trim()` with the SQL function definition.
- Fixed an issue where snowpark-python would hang when using the Python system-defined (built-in function) `sum` vs. the Snowpark `function.sum()`.

### Deprecations:

- Deprecated keyword argument `create_temp_table` in `df.write.save_as_table()`.

## 0.7.0 (2022-05-25)

### New Features:

- Added support for user-defined table functions (UDTFs).
  - Use function `snowflake.snowpark.functions.udtf()` to register a UDTF, or use it as a decorator to register the UDTF.
    - You can also use `Session.udtf.register()` to register a UDTF.
  - Use `Session.udtf.register_from_file()` to register a UDTF from a Python file.
- Updated APIs to query a table function, including both Snowflake built-in table functions and UDTFs.
  - Use function `snowflake.snowpark.functions.table_function()` to create a callable representing a table function and use it to call the table function in a query.
  - Alternatively, use function `snowflake.snowpark.functions.call_table_function()` to call a table function.
  - Added support for `over` clause that specifies `partition by` and `order by` when lateral joining a table function.
  - Updated `Session.table_function()` and `DataFrame.join_table_function()` to accept `TableFunctionCall` instances.

### Breaking Changes:

- When creating a function with `functions.udf()` and `functions.sproc()`, you can now specify an empty list for the `imports` or `packages` argument to indicate that no import or package is used for this UDF or stored procedure. Previously, specifying an empty list meant that the function would use session-level imports or packages.
- Improved the `__repr__` implementation of data types in `types.py`. The unused `type_name` property has been removed.
- Added a Snowpark-specific exception class for SQL errors. This replaces the previous `ProgrammingError` from the Python connector.

### Improvements:

- Added a lock to a UDF or UDTF when it is called for the first time per thread.
- Improved the error message for pickling errors that occurred during UDF creation.
- Included the query ID when logging the failed query.

### Bug Fixes:

- Fixed a bug in which non-integral data (such as timestamps) was occasionally converted to integer when calling `DataFrame.to_pandas()`.
- Fixed a bug in which `DataFrameReader.parquet()` failed to read a parquet file when its column contained spaces.
- Fixed a bug in which `DataFrame.copy_into_table()` failed when the dataframe is created by reading a file with inferred schemas.

### Deprecations

`Session.flatten()` and `DataFrame.flatten()`.

### Dependency Updates:

- Restricted the version of `cloudpickle` <= `2.0.0`.

## 0.6.0 (2022-04-27)

### New Features:

- Added support for vectorized UDFs with the input as a pandas DataFrame or pandas Series and the output as a pandas Series. This improves the performance of UDFs in Snowpark.
- Added support for inferring the schema of a DataFrame by default when it is created by reading a Parquet, Avro, or ORC file in the stage.
- Added functions `current_session()`, `current_statement()`, `current_user()`, `current_version()`, `current_warehouse()`, `date_from_parts()`, `date_trunc()`, `dayname()`, `dayofmonth()`, `dayofweek()`, `dayofyear()`, `grouping()`, `grouping_id()`, `hour()`, `last_day()`, `minute()`, `next_day()`, `previous_day()`, `second()`, `month()`, `monthname()`, `quarter()`, `year()`, `current_database()`, `current_role()`, `current_schema()`, `current_schemas()`, `current_region()`, `current_avaliable_roles()`, `add_months()`, `any_value()`, `bitnot()`, `bitshiftleft()`, `bitshiftright()`, `convert_timezone()`, `uniform()`, `strtok_to_array()`, `sysdate()`, `time_from_parts()`,  `timestamp_from_parts()`, `timestamp_ltz_from_parts()`, `timestamp_ntz_from_parts()`, `timestamp_tz_from_parts()`, `weekofyear()`, `percentile_cont()` to `snowflake.snowflake.functions`.

### Breaking Changes:

- Expired deprecations:
  - Removed the following APIs that were deprecated in 0.4.0: `DataFrame.groupByGroupingSets()`, `DataFrame.naturalJoin()`, `DataFrame.joinTableFunction`, `DataFrame.withColumns()`, `Session.getImports()`, `Session.addImport()`, `Session.removeImport()`, `Session.clearImports()`, `Session.getSessionStage()`, `Session.getDefaultDatabase()`, `Session.getDefaultSchema()`, `Session.getCurrentDatabase()`, `Session.getCurrentSchema()`, `Session.getFullyQualifiedCurrentSchema()`.

### Improvements:

- Added support for creating an empty `DataFrame` with a specific schema using the `Session.create_dataframe()` method.
- Changed the logging level from `INFO` to `DEBUG` for several logs (e.g., the executed query) when evaluating a dataframe.
- Improved the error message when failing to create a UDF due to pickle errors.

### Bug Fixes:

- Removed pandas hard dependencies in the `Session.create_dataframe()` method.

### Dependency Updates:

- Added `typing-extension` as a new dependency with the version >= `4.1.0`.

## 0.5.0 (2022-03-22)

### New Features

- Added stored procedures API.
  - Added `Session.sproc` property and `sproc()` to `snowflake.snowpark.functions`, so you can register stored procedures.
  - Added `Session.call` to call stored procedures by name.
- Added `UDFRegistration.register_from_file()` to allow registering UDFs from Python source files or zip files directly.
- Added `UDFRegistration.describe()` to describe a UDF.
- Added `DataFrame.random_split()` to provide a way to randomly split a dataframe.
- Added functions `md5()`, `sha1()`, `sha2()`, `ascii()`, `initcap()`, `length()`, `lower()`, `lpad()`, `ltrim()`, `rpad()`, `rtrim()`, `repeat()`, `soundex()`, `regexp_count()`, `replace()`, `charindex()`, `collate()`, `collation()`, `insert()`, `left()`, `right()`, `endswith()` to `snowflake.snowpark.functions`.
- Allowed `call_udf()` to accept literal values.
- Provided a `distinct` keyword in `array_agg()`.

### Bug Fixes:

- Fixed an issue that caused `DataFrame.to_pandas()` to have a string column if `Column.cast(IntegerType())` was used.
- Fixed a bug in `DataFrame.describe()` when there is more than one string column.

## 0.4.0 (2022-02-15)

### New Features

- You can now specify which Anaconda packages to use when defining UDFs.
  - Added `add_packages()`, `get_packages()`, `clear_packages()`, and `remove_package()`, to class `Session`.
  - Added `add_requirements()` to `Session` so you can use a requirements file to specify which packages this session will use.
  - Added parameter `packages` to function `snowflake.snowpark.functions.udf()` and method `UserDefinedFunction.register()` to indicate UDF-level Anaconda package dependencies when creating a UDF.
  - Added parameter `imports` to `snowflake.snowpark.functions.udf()` and `UserDefinedFunction.register()` to specify UDF-level code imports.
- Added a parameter `session` to function `udf()` and `UserDefinedFunction.register()` so you can specify which session to use to create a UDF if you have multiple sessions.
- Added types `Geography` and `Variant` to `snowflake.snowpark.types` to be used as type hints for Geography and Variant data when defining a UDF.
- Added support for Geography geoJSON data.
- Added `Table`, a subclass of `DataFrame` for table operations:
  - Methods `update` and `delete` update and delete rows of a table in Snowflake.
  - Method `merge` merges data from a `DataFrame` to a `Table`.
  - Override method `DataFrame.sample()` with an additional parameter `seed`, which works on tables but not on view and sub-queries.
- Added `DataFrame.to_local_iterator()` and `DataFrame.to_pandas_batches()` to allow getting results from an iterator when the result set returned from the Snowflake database is too large.
- Added `DataFrame.cache_result()` for caching the operations performed on a `DataFrame` in a temporary table.
  Subsequent operations on the original `DataFrame` have no effect on the cached result `DataFrame`.
- Added property `DataFrame.queries` to get SQL queries that will be executed to evaluate the `DataFrame`.
- Added `Session.query_history()` as a context manager to track SQL queries executed on a session, including all SQL queries to evaluate `DataFrame`s created from a session. Both query ID and query text are recorded.
- You can now create a `Session` instance from an existing established `snowflake.connector.SnowflakeConnection`. Use parameter `connection` in `Session.builder.configs()`.
- Added `use_database()`, `use_schema()`, `use_warehouse()`, and `use_role()` to class `Session` to switch database/schema/warehouse/role after a session is created.
- Added `DataFrameWriter.copy_into_table()` to unload a `DataFrame` to stage files.
- Added `DataFrame.unpivot()`.
- Added `Column.within_group()` for sorting the rows by columns with some aggregation functions.
- Added functions `listagg()`, `mode()`, `div0()`, `acos()`, `asin()`, `atan()`, `atan2()`, `cos()`, `cosh()`, `sin()`, `sinh()`, `tan()`, `tanh()`, `degrees()`, `radians()`, `round()`, `trunc()`, and `factorial()` to `snowflake.snowflake.functions`.
- Added an optional argument `ignore_nulls` in function `lead()` and `lag()`.
- The `condition` parameter of function `when()` and `iff()` now accepts SQL expressions.

### Improvements

- All function and method names have been renamed to use the snake case naming style, which is more Pythonic. For convenience, some camel case names are kept as aliases to the snake case APIs. It is recommended to use the snake case APIs.
  - Deprecated these methods on class `Session` and replaced them with their snake case equivalents: `getImports()`, `addImports()`, `removeImport()`, `clearImports()`, `getSessionStage()`, `getDefaultSchema()`, `getDefaultSchema()`, `getCurrentDatabase()`, `getFullyQualifiedCurrentSchema()`.
  - Deprecated these methods on class `DataFrame` and replaced them with their snake case equivalents: `groupingByGroupingSets()`, `naturalJoin()`, `withColumns()`, `joinTableFunction()`.
- Property `DataFrame.columns` is now consistent with `DataFrame.schema.names` and the Snowflake database `Identifier Requirements`.
- `Column.__bool__()` now raises a `TypeError`. This will ban the use of logical operators `and`, `or`, `not` on `Column` object, for instance `col("a") > 1 and col("b") > 2` will raise the `TypeError`. Use `(col("a") > 1) & (col("b") > 2)` instead.
- Changed `PutResult` and `GetResult` to subclass `NamedTuple`.
- Fixed a bug which raised an error when the local path or stage location has a space or other special characters.
- Changed `DataFrame.describe()` so that non-numeric and non-string columns are ignored instead of raising an exception.

### Dependency updates

- Updated ``snowflake-connector-python`` to 2.7.4.

## 0.3.0 (2022-01-09)

### New Features

- Added `Column.isin()`, with an alias `Column.in_()`.
- Added `Column.try_cast()`, which is a special version of `cast()`. It tries to cast a string expression to other types and returns `null` if the cast is not possible.
- Added `Column.startswith()` and `Column.substr()` to process string columns.
- `Column.cast()` now also accepts a `str` value to indicate the cast type in addition to a `DataType` instance.
- Added `DataFrame.describe()` to summarize stats of a `DataFrame`.
- Added `DataFrame.explain()` to print the query plan of a `DataFrame`.
- `DataFrame.filter()` and `DataFrame.select_expr()` now accepts a sql expression.
- Added a new `bool` parameter `create_temp_table` to methods `DataFrame.saveAsTable()` and `Session.write_pandas()` to optionally create a temp table.
- Added `DataFrame.minus()` and `DataFrame.subtract()` as aliases to `DataFrame.except_()`.
- Added `regexp_replace()`, `concat()`, `concat_ws()`, `to_char()`, `current_timestamp()`, `current_date()`, `current_time()`, `months_between()`, `cast()`, `try_cast()`, `greatest()`, `least()`, and `hash()` to module `snowflake.snowpark.functions`.

### Bug Fixes

- Fixed an issue where `Session.createDataFrame(pandas_df)` and `Session.write_pandas(pandas_df)` raise an exception when the `pandas DataFrame` has spaces in the column name.
- `DataFrame.copy_into_table()` sometimes prints an `error` level log entry while it actually works. It's fixed now.
- Fixed an API docs issue where some `DataFrame` APIs are missing from the docs.

### Dependency updates

- Update ``snowflake-connector-python`` to 2.7.2, which upgrades ``pyarrow`` dependency to 6.0.x. Refer to the [python connector 2.7.2 release notes](https://pypi.org/project/snowflake-connector-python/2.7.2/) for more details.

## 0.2.0 (2021-12-02)

### New Features

- Updated the `Session.createDataFrame()` method for creating a `DataFrame` from a pandas DataFrame.
- Added the `Session.write_pandas()` method for writing a `pandas DataFrame` to a table in Snowflake and getting a `Snowpark DataFrame` object back.
- Added new classes and methods for calling window functions.
- Added the new functions `cume_dist()`, to find the cumulative distribution of a value with regard to other values within a window partition,
  and `row_number()`, which returns a unique row number for each row within a window partition.
- Added functions for computing statistics for DataFrames in the `DataFrameStatFunctions` class.
- Added functions for handling missing values in a DataFrame in the `DataFrameNaFunctions` class.
- Added new methods `rollup()`, `cube()`, and `pivot()` to the `DataFrame` class.
- Added the `GroupingSets` class, which you can use with the DataFrame groupByGroupingSets method to perform a SQL GROUP BY GROUPING SETS.
- Added the new `FileOperation(session)`
  class that you can use to upload and download files to and from a stage.
- Added the `DataFrame.copy_into_table()`
  method for loading data from files in a stage into a table.
- In CASE expressions, the functions `when()` and `otherwise()`
  now accept Python types in addition to `Column` objects.
- When you register a UDF you can now optionally set the `replace` parameter to `True` to overwrite an existing UDF with the same name.

### Improvements

- UDFs are now compressed before they are uploaded to the server. This makes them about 10 times smaller, which can help
  when you are using large ML model files.
- When the size of a UDF is less than 8196 bytes, it will be uploaded as in-line code instead of uploaded to a stage.

### Bug Fixes

- Fixed an issue where the statement `df.select(when(col("a") == 1, 4).otherwise(col("a"))), [Row(4), Row(2), Row(3)]` raised an exception.
- Fixed an issue where `df.toPandas()` raised an exception when a DataFrame was created from large local data.

## 0.1.0 (2021-10-26)

Start of Private Preview<|MERGE_RESOLUTION|>--- conflicted
+++ resolved
@@ -16,10 +16,7 @@
 - Added support for constructing `Series` and `DataFrame` objects with the lazy `Index` object as `data`, `index`, and `columns` arguments.
 - Added support for constructing `Series` and `DataFrame` objects with `index` and `column` values not present in `DataFrame`/`Series` `data`.
 - Added `thread_id` to `QueryRecord` to track the thread id submitting the query history.
-<<<<<<< HEAD
-=======
 - Added support for `Session.stored_procedure_profiler`.
->>>>>>> cef750a3
 
 #### Improvements
 

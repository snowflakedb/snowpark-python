--- conflicted
+++ resolved
@@ -56,11 +56,8 @@
 #### Improvements
 
 - Improve performance of `DataFrame.groupby.apply` and `Series.groupby.apply` by avoiding expensive pivot step.
-<<<<<<< HEAD
 - Added estimate for row count upper bound to `OrderedDataFrame` to enable better engine switching. This could potentially result in increased query counts.
-=======
 - Renamed the `relaxed_ordering` param into `enforce_ordering` for `pd.read_snowflake`. Also the new default value is `enforce_ordering=False` which has the opposite effect of the previous default value, `relaxed_ordering=False`.
->>>>>>> ed80a582
 
 #### Bug Fixes
 

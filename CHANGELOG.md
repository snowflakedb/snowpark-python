# Release History

## 1.33.0 (YYYY-MM-DD)

### Snowpark Python API Updates

<<<<<<< HEAD
#### Bug Fixes

- Fixed a bug when create dynamic table on a table function cause error because '*' is not allowed in table function select.
=======
#### Improvements

- Added support for reading XML files with namespaces using `rowTag` and `stripNamespaces` options.
>>>>>>> d2edd1c3

### Snowpark Local Testing Updates

### Snowpark pandas API Updates

#### Improvements

- Set the default value of the `index` parameter to `False` for `DataFrame.to_view`, `Series.to_view`, `DataFrame.to_dynamic_table`, and `Series.to_dynamic_table`.
- Added `iceberg_version` option to table creation functions.

## 1.32.0 (2025-05-15)

### Snowpark Python API Updates

#### Improvements

- Invoking snowflake system procedures does not invoke an additional `describe procedure` call to check the return type of the procedure.
- Added support for `Session.create_dataframe()` with the stage URL and FILE data type.
- Added support for different modes for dealing with corrupt XML records when reading an XML file using `session.read.option('mode', <mode>), option('rowTag', <tag_name>).xml(<stage_file_path>)`. Currently `PERMISSIVE`, `DROPMALFORMED` and `FAILFAST` are supported.
- Improved the error message of the XML reader when the specified row tag is not found in the file.
- Improved query generation for `Dataframe.drop` to use `SELECT * EXCLUDE ()` to exclude the dropped columns. To enable this feature, set `session.conf.set("use_simplified_query_generation", True)`.
- Added support for `VariantType` to `StructType.from_json`

#### Bug Fixes

- Fixed a bug in `DataFrameWriter.dbapi` (PrPr) that unicode or double-quoted column name in external database causes error because not quoted correctly.
- Fixed a bug where named fields in nested OBJECT data could cause errors when containing spaces.
- Fixed a bug in `DataFrameReader.dbapi` (PrPr) where the `create_connection` defined as local function was incompatible with multiprocessing.

### Snowpark Local Testing Updates

#### Bug Fixes

- Fixed a bug in `snowflake.snowpark.functions.rank` that would cause sort direction to not be respected.
- Fixed a bug in `snowflake.snowpark.functions.to_timestamp_*` that would cause incorrect results on filtered data.

### Snowpark pandas API Updates

#### New Features

- Added support for dict values in `Series.str.get`, `Series.str.slice`, and `Series.str.__getitem__` (`Series.str[...]`).
- Added support for `DataFrame.to_html`.
- Added support for `DataFrame.to_string` and `Series.to_string`.
- Added support for reading files from S3 buckets using `pd.read_csv`.

#### Improvements

- Make `iceberg_config` a required parameter for `DataFrame.to_iceberg` and `Series.to_iceberg`.

## 1.31.1 (2025-05-05)

### Snowpark Python API Updates

#### Bug Fixes

- Updated conda build configuration to deprecate Python 3.8 support, preventing installation in incompatible environments.

## 1.31.0 (2025-04-24)

### Snowpark Python API Updates

#### New Features

- Added support for `restricted caller` permission of `execute_as` argument in `StoredProcedure.register()`.
- Added support for non-select statement in `DataFrame.to_pandas()`.
- Added support for `artifact_repository` parameter to `Session.add_packages`, `Session.add_requirements`, `Session.get_packages`, `Session.remove_package`, and `Session.clear_packages`.
- Added support for reading an XML file using a row tag by `session.read.option('rowTag', <tag_name>).xml(<stage_file_path>)` (experimental).
  - Each XML record is extracted as a separate row.
  - Each field within that record becomes a separate column of type VARIANT, which can be further queried using dot notation, e.g., `col(a.b.c)`.
- Added updates to `DataFrameReader.dbapi` (PrPr):
  - Added `fetch_merge_count` parameter for optimizing performance by merging multiple fetched data into a single Parquet file.
  - Added support for Databricks.
  - Added support for ingestion with Snowflake UDTF.
- Added support for the following AI-powered functions in `functions.py` (Private Preview):
  - `prompt`
  - `ai_filter` (added support for `prompt()` function and image files, and changed the second argument name from `expr` to `file`)
  - `ai_classify`

#### Improvements

- Renamed the `relaxed_ordering` param into `enforce_ordering` for `DataFrame.to_snowpark_pandas`. Also the new default values is `enforce_ordering=False` which has the opposite effect of the previous default value, `relaxed_ordering=False`.
- Improved `DataFrameReader.dbapi` (PrPr) reading performance by setting the default `fetch_size` parameter value to 1000.
- Improve the error message for invalid identifier SQL error by suggesting the potentially matching identifiers.
- Reduced the number of describe queries issued when creating a DataFrame from a Snowflake table using `session.table`.
- Improved performance and accuracy of `DataFrameAnalyticsFunctions.time_series_agg()`.

#### Bug Fixes

- Fixed a bug in `DataFrame.group_by().pivot().agg` when the pivot column and aggregate column are the same.
- Fixed a bug in `DataFrameReader.dbapi` (PrPr) where a `TypeError` was raised when `create_connection` returned a connection object of an unsupported driver type.
- Fixed a bug where `df.limit(0)` call would not properly apply.
- Fixed a bug in `DataFrameWriter.save_as_table` that caused reserved names to throw errors when using append mode.

#### Deprecations

- Deprecated support for Python3.8.
- Deprecated argument `sliding_interval` in `DataFrameAnalyticsFunctions.time_series_agg()`.

### Snowpark Local Testing Updates

#### New Features

- Added support for Interval expression to `Window.range_between`.
- Added support for `array_construct` function.

#### Bug Fixes

- Fixed a bug in local testing where transient `__pycache__` directory was unintentionally copied during stored procedure execution via import.
- Fixed a bug in local testing that created incorrect result for `Column.like` calls.
- Fixed a bug in local testing that caused `Column.getItem` and `snowpark.snowflake.functions.get` to raise `IndexError` rather than return null.
- Fixed a bug in local testing where `df.limit(0)` call would not properly apply.
- Fixed a bug in local testing where a `Table.merge` into an empty table would cause an exception.

### Snowpark pandas API Updates

#### Dependency Updates

- Updated `modin` from 0.30.1 to 0.32.0.
- Added support for `numpy` 2.0 and above.

#### New Features

- Added support for `DataFrame.create_or_replace_view` and `Series.create_or_replace_view`.
- Added support for `DataFrame.create_or_replace_dynamic_table` and `Series.create_or_replace_dynamic_table`.
- Added support for `DataFrame.to_view` and `Series.to_view`.
- Added support for `DataFrame.to_dynamic_table` and `Series.to_dynamic_table`.
- Added support for `DataFrame.groupby.resample` for aggregations `max`, `mean`, `median`, `min`, and `sum`.
- Added support for reading stage files using:
  - `pd.read_excel`
  - `pd.read_html`
  - `pd.read_pickle`
  - `pd.read_sas`
  - `pd.read_xml`
- Added support for `DataFrame.to_iceberg` and `Series.to_iceberg`.
- Added support for dict values in `Series.str.len`.

#### Improvements

- Improve performance of `DataFrame.groupby.apply` and `Series.groupby.apply` by avoiding expensive pivot step.
- Added estimate for row count upper bound to `OrderedDataFrame` to enable better engine switching. This could potentially result in increased query counts.
- Renamed the `relaxed_ordering` param into `enforce_ordering` for `pd.read_snowflake`. Also the new default value is `enforce_ordering=False` which has the opposite effect of the previous default value, `relaxed_ordering=False`.

#### Bug Fixes

- Fixed a bug for `pd.read_snowflake` when reading iceberg tables and `enforce_ordering=True`.

## 1.30.0 (2025-03-27)

### Snowpark Python API Updates

#### New Features

- Added Support for relaxed consistency and ordering guarantees in `Dataframe.to_snowpark_pandas` by introducing the new parameter `relaxed_ordering`.
- `DataFrameReader.dbapi` (PrPr) now accepts a list of strings for the session_init_statement parameter, allowing multiple SQL statements to be executed during session initialization.

#### Improvements

- Improved query generation for `Dataframe.stat.sample_by` to generate a single flat query that scales well with large `fractions` dictionary compared to older method of creating a UNION ALL subquery for each key in `fractions`. To enable this feature, set `session.conf.set("use_simplified_query_generation", True)`.
- Improved performance of `DataFrameReader.dbapi` by enable vectorized option when copy parquet file into table.
- Improved query generation for `DataFrame.random_split` in the following ways. They can be enabled by setting `session.conf.set("use_simplified_query_generation", True)`:
  - Removed the need to `cache_result` in the internal implementation of the input dataframe resulting in a pure lazy dataframe operation.
  - The `seed` argument now behaves as expected with repeatable results across multiple calls and sessions.
- `DataFrame.fillna` and `DataFrame.replace` now both support fitting `int` and `float` into `Decimal` columns if `include_decimal` is set to True.
- Added documentation for the following UDF and stored procedure functions in `files.py` as a result of their General Availability.
  - `SnowflakeFile.write`
  - `SnowflakeFile.writelines`
  - `SnowflakeFile.writeable`
- Minor documentation changes for `SnowflakeFile` and `SnowflakeFile.open()`

#### Bug Fixes

- Fixed a bug for the following functions that raised errors `.cast()` is applied to their output
  - `from_json`
  - `size`

### Snowpark Local Testing Updates

#### Bug Fixes

- Fixed a bug in aggregation that caused empty groups to still produce rows.
- Fixed a bug in `Dataframe.except_` that would cause rows to be incorrectly dropped.
- Fixed a bug that caused `to_timestamp` to fail when casting filtered columns.

### Snowpark pandas API Updates

#### New Features

- Added support for list values in `Series.str.__getitem__` (`Series.str[...]`).
- Added support for `pd.Grouper` objects in group by operations. When `freq` is specified, the default values of the `sort`, `closed`, `label`, and `convention` arguments are supported; `origin` is supported when it is `start` or `start_day`.
- Added support for relaxed consistency and ordering guarantees in `pd.read_snowflake` for both named data sources (e.g., tables and views) and query data sources by introducing the new parameter `relaxed_ordering`.

#### Improvements

- Raise a warning whenever `QUOTED_IDENTIFIERS_IGNORE_CASE` is found to be set, ask user to unset it.
- Improved how a missing `index_label` in `DataFrame.to_snowflake` and `Series.to_snowflake` is handled when `index=True`. Instead of raising a `ValueError`, system-defined labels are used for the index columns.
- Improved error message for `groupby or DataFrame or Series.agg` when the function name is not supported.

## 1.29.1 (2025-03-12)

### Snowpark Python API Updates

#### Bug Fixes

- Fixed a bug in `DataFrameReader.dbapi` (PrPr) that prevents usage in stored procedure and snowbooks.

## 1.29.0 (2025-03-05)

### Snowpark Python API Updates

#### New Features

- Added support for the following AI-powered functions in `functions.py` (Private Preview):
  - `ai_filter`
  - `ai_agg`
  - `summarize_agg`
- Added support for the new FILE SQL type support, with the following related functions in `functions.py` (Private Preview):
  - `fl_get_content_type`
  - `fl_get_etag`
  - `fl_get_file_type`
  - `fl_get_last_modified`
  - `fl_get_relative_path`
  - `fl_get_scoped_file_url`
  - `fl_get_size`
  - `fl_get_stage`
  - `fl_get_stage_file_url`
  - `fl_is_audio`
  - `fl_is_compressed`
  - `fl_is_document`
  - `fl_is_image`
  - `fl_is_video`
- Added support for importing third-party packages from PyPi using Artifact Repository (Private Preview):
  - Use keyword arguments `artifact_repository` and `artifact_repository_packages` to specify your artifact repository and packages respectively when registering stored procedures or user defined functions.
  - Supported APIs are:
    - `Session.sproc.register`
    - `Session.udf.register`
    - `Session.udaf.register`
    - `Session.udtf.register`
    - `functions.sproc`
    - `functions.udf`
    - `functions.udaf`
    - `functions.udtf`
    - `functions.pandas_udf`
    - `functions.pandas_udtf`

#### Bug Fixes

- Fixed a bug where creating a Dataframe with large number of values raised `Unsupported feature 'SCOPED_TEMPORARY'.` error if thread-safe session was disabled.
- Fixed a bug where `df.describe` raised internal SQL execution error when the dataframe is created from reading a stage file and CTE optimization is enabled.
- Fixed a bug where `df.order_by(A).select(B).distinct()` would generate invalid SQL when simplified query generation was enabled using `session.conf.set("use_simplified_query_generation", True)`.
- Disabled simplified query generation by default.

#### Improvements

- Improved version validation warnings for `snowflake-snowpark-python` package compatibility when registering stored procedures. Now, warnings are only triggered if the major or minor version does not match, while bugfix version differences no longer generate warnings.
- Bumped cloudpickle dependency to also support `cloudpickle==3.0.0` in addition to previous versions.

### Snowpark Local Testing Updates

#### New Features

- Added support for literal values to `range_between` window function.

### Snowpark pandas API Updates

#### New Features

- Added support for list values in `Series.str.slice`.
- Added support for applying Snowflake Cortex functions `ClassifyText`, `Translate`, and `ExtractAnswer`.
- Added support for `Series.hist`.

#### Improvements

- Improved performance of `DataFrame.groupby.transform` and `Series.groupby.transform` by avoiding expensive pivot step.
- Improve error message for `pd.to_snowflake`, `DataFrame.to_snowflake`, and `Series.to_snowflake` when the table does not exist.
- Improve readability of docstring for the `if_exists` parameter in `pd.to_snowflake`, `DataFrame.to_snowflake`, and `Series.to_snowflake`.
- Improve error message for all pandas functions that use UDFs with Snowpark objects.

#### Bug Fixes

- Fixed a bug in `Series.rename_axis` where an `AttributeError` was being raised.
- Fixed a bug where `pd.get_dummies` didn't ignore NULL/NaN values by default.
- Fixed a bug where repeated calls to `pd.get_dummies` results in 'Duplicated column name error'.
- Fixed a bug in `pd.get_dummies` where passing list of columns generated incorrect column labels in output DataFrame.
- Update `pd.get_dummies` to return bool values instead of int.

## 1.28.0 (2025-02-20)

### Snowpark Python API Updates

#### New Features

- Added support for the following functions in `functions.py`
  - `normal`
  - `randn`
- Added support for `allow_missing_columns` parameter to `Dataframe.union_by_name` and `Dataframe.union_all_by_name`.

#### Improvements

- Improved query generation for `Dataframe.distinct` to generate `SELECT DISTINCT` instead of `SELECT` with `GROUP BY` all columns. To disable this feature, set `session.conf.set("use_simplified_query_generation", False)`.

#### Deprecations

- Deprecated Snowpark Python function `snowflake_cortex_summarize`. Users can install snowflake-ml-python and use the snowflake.cortex.summarize function instead.
- Deprecated Snowpark Python function `snowflake_cortex_sentiment`. Users can install snowflake-ml-python and use the snowflake.cortex.sentiment function instead.

#### Bug Fixes

- Fixed a bug where session-level query tag was overwritten by a stacktrace for dataframes that generate multiple queries. Now, the query tag will only be set to the stacktrace if `session.conf.set("collect_stacktrace_in_query_tag", True)`.
- Fixed a bug in `Session._write_pandas` where it was erroneously passing `use_logical_type` parameter to `Session._write_modin_pandas_helper` when writing a Snowpark pandas object.
- Fixed a bug in options sql generation that could cause multiple values to be formatted incorrectly.
- Fixed a bug in `Session.catalog` where empty strings for database or schema were not handled correctly and were generating erroneous sql statements.

#### Experimental Features

- Added support for writing pyarrow Tables to Snowflake tables.

### Snowpark pandas API Updates

#### New Features

- Added support for applying Snowflake Cortex functions `Summarize` and `Sentiment`.
- Added support for list values in `Series.str.get`.

#### Bug Fixes

- Fixed a bug in `apply` where kwargs were not being correctly passed into the applied function.

### Snowpark Local Testing Updates

#### New Features
- Added support for the following functions
    - `hour`
    - `minute`
- Added support for NULL_IF parameter to csv reader.
- Added support for `date_format`, `datetime_format`, and `timestamp_format` options when loading csvs.

#### Bug Fixes

- Fixed a bug in Dataframe.join that caused columns to have incorrect typing.
- Fixed a bug in when statements that caused incorrect results in the otherwise clause.


## 1.27.0 (2025-02-03)

### Snowpark Python API Updates

#### New Features

- Added support for the following functions in `functions.py`
  - `array_reverse`
  - `divnull`
  - `map_cat`
  - `map_contains_key`
  - `map_keys`
  - `nullifzero`
  - `snowflake_cortex_sentiment`
  - `acosh`
  - `asinh`
  - `atanh`
  - `bit_length`
  - `bitmap_bit_position`
  - `bitmap_bucket_number`
  - `bitmap_construct_agg`
  - `bitshiftright_unsigned`
  - `cbrt`
  - `equal_null`
  - `from_json`
  - `ifnull`
  - `localtimestamp`
  - `max_by`
  - `min_by`
  - `nth_value`
  - `nvl`
  - `octet_length`
  - `position`
  - `regr_avgx`
  - `regr_avgy`
  - `regr_count`
  - `regr_intercept`
  - `regr_r2`
  - `regr_slope`
  - `regr_sxx`
  - `regr_sxy`
  - `regr_syy`
  - `try_to_binary`
  - `base64`
  - `base64_decode_string`
  - `base64_encode`
  - `editdistance`
  - `hex`
  - `hex_encode`
  - `instr`
  - `log1p`
  - `log2`
  - `log10`
  - `percentile_approx`
  - `unbase64`
- Added support for `seed` argument in `DataFrame.stat.sample_by`. Note that it only supports a `Table` object, and will be ignored for a `DataFrame` object.
- Added support for specifying a schema string (including implicit struct syntax) when calling `DataFrame.create_dataframe`.
- Added support for `DataFrameWriter.insert_into/insertInto`. This method also supports local testing mode.
- Added support for `DataFrame.create_temp_view` to create a temporary view. It will fail if the view already exists.
- Added support for multiple columns in the functions `map_cat` and `map_concat`.
- Added an option `keep_column_order` for keeping original column order in `DataFrame.with_column` and `DataFrame.with_columns`.
- Added options to column casts that allow renaming or adding fields in StructType columns.
- Added support for `contains_null` parameter to ArrayType.
- Added support for creating a temporary view via `DataFrame.create_or_replace_temp_view` from a DataFrame created by reading a file from a stage.
- Added support for `value_contains_null` parameter to MapType.
- Added support for using `Column` object in `Column.in_` and `functions.in_`.
- Added `interactive` to telemetry that indicates whether the current environment is an interactive one.
- Allow `session.file.get` in a Native App to read file paths starting with `/` from the current version
- Added support for multiple aggregation functions after `DataFrame.pivot`.

#### Experimental Features

- Added `Catalog` class to manage snowflake objects. It can be accessed via `Session.catalog`.
  - `snowflake.core` is a dependency required for this feature.
- Allow user input schema when reading JSON file on stage.
- Added support for specifying a schema string (including implicit struct syntax) when calling `DataFrame.create_dataframe`.

#### Improvements

- Updated README.md to include instructions on how to verify package signatures using `cosign`.

#### Bug Fixes

- Fixed a bug in local testing mode that caused a column to contain None when it should contain 0.
- Fixed a bug in `StructField.from_json` that prevented TimestampTypes with `tzinfo` from being parsed correctly.
- Fixed a bug in function `date_format` that caused an error when the input column was date type or timestamp type.
- Fixed a bug in dataframe that null value can be inserted in a non-nullable column.
- Fixed a bug in `replace` and `lit` which raised type hint assertion error when passing `Column` expression objects.
- Fixed a bug in `pandas_udf` and `pandas_udtf` where `session` parameter was erroneously ignored.
- Fixed a bug that raised incorrect type conversion error for system function called through `session.call`.

### Snowpark pandas API Updates

#### New Features

- Added support for `Series.str.ljust` and `Series.str.rjust`.
- Added support for `Series.str.center`.
- Added support for `Series.str.pad`.
- Added support for applying Snowpark Python function `snowflake_cortex_sentiment`.
- Added support for `DataFrame.map`.
- Added support for `DataFrame.from_dict` and `DataFrame.from_records`.
- Added support for mixed case field names in struct type columns.
- Added support for `SeriesGroupBy.unique`
- Added support for `Series.dt.strftime` with the following directives:
  - %d: Day of the month as a zero-padded decimal number.
  - %m: Month as a zero-padded decimal number.
  - %Y: Year with century as a decimal number.
  - %H: Hour (24-hour clock) as a zero-padded decimal number.
  - %M: Minute as a zero-padded decimal number.
  - %S: Second as a zero-padded decimal number.
  - %f: Microsecond as a decimal number, zero-padded to 6 digits.
  - %j: Day of the year as a zero-padded decimal number.
  - %X: Locale’s appropriate time representation.
  - %%: A literal '%' character.
- Added support for `Series.between`.
- Added support for `include_groups=False` in `DataFrameGroupBy.apply`.
- Added support for `expand=True` in `Series.str.split`.
- Added support for `DataFrame.pop` and `Series.pop`.
- Added support for `first` and `last` in `DataFrameGroupBy.agg` and `SeriesGroupBy.agg`.
- Added support for `Index.drop_duplicates`.
- Added support for aggregations `"count"`, `"median"`, `np.median`,
  `"skew"`, `"std"`, `np.std` `"var"`, and `np.var` in
  `pd.pivot_table()`, `DataFrame.pivot_table()`, and `pd.crosstab()`.

#### Improvements
- Improve performance of `DataFrame.map`, `Series.apply` and `Series.map` methods by mapping numpy functions to snowpark functions if possible.
- Added documentation for `DataFrame.map`.
- Improve performance of `DataFrame.apply` by mapping numpy functions to snowpark functions if possible.
- Added documentation on the extent of Snowpark pandas interoperability with scikit-learn.
- Infer return type of functions in `Series.map`, `Series.apply` and `DataFrame.map` if type-hint is not provided.
- Added `call_count` to telemetry that counts method calls including interchange protocol calls.

## 1.26.0 (2024-12-05)

### Snowpark Python API Updates

#### New Features

- Added support for property `version` and class method `get_active_session` for `Session` class.
- Added new methods and variables to enhance data type handling and JSON serialization/deserialization:
  - To `DataType`, its derived classes, and `StructField`:
    - `type_name`: Returns the type name of the data.
    - `simple_string`: Provides a simple string representation of the data.
    - `json_value`: Returns the data as a JSON-compatible value.
    - `json`: Converts the data to a JSON string.
  - To `ArrayType`, `MapType`, `StructField`, `PandasSeriesType`, `PandasDataFrameType` and `StructType`:
    - `from_json`: Enables these types to be created from JSON data.
  - To `MapType`:
    - `keyType`: keys of the map
    - `valueType`: values of the map
- Added support for method `appName` in `SessionBuilder`.
- Added support for `include_nulls` argument in `DataFrame.unpivot`.
- Added support for following functions in `functions.py`:
  - `size` to get size of array, object, or map columns.
  - `collect_list` an alias of `array_agg`.
  - `substring` makes `len` argument optional.
- Added parameter `ast_enabled` to session for internal usage (default: `False`).

#### Improvements

- Added support for specifying the following to `DataFrame.create_or_replace_dynamic_table`:
  - `iceberg_config` A dictionary that can hold the following iceberg configuration options:
    - `external_volume`
    - `catalog`
    - `base_location`
    - `catalog_sync`
    - `storage_serialization_policy`
- Added support for nested data types to `DataFrame.print_schema`
- Added support for `level` parameter to `DataFrame.print_schema`
- Improved flexibility of `DataFrameReader` and `DataFrameWriter` API by adding support for the following:
  - Added `format` method to `DataFrameReader` and `DataFrameWriter` to specify file format when loading or unloading results.
  - Added `load` method to `DataFrameReader` to work in conjunction with `format`.
  - Added `save` method to `DataFrameWriter` to work in conjunction with `format`.
  - Added support to read keyword arguments to `options` method for `DataFrameReader` and `DataFrameWriter`.
- Relaxed the cloudpickle dependency for Python 3.11 to simplify build requirements. However, for Python 3.11, `cloudpickle==2.2.1` remains the only supported version.

#### Bug Fixes

- Removed warnings that dynamic pivot features were in private preview, because
  dynamic pivot is now generally available.
- Fixed a bug in `session.read.options` where `False` Boolean values were incorrectly parsed as `True` in the generated file format.

#### Dependency Updates

- Added a runtime dependency on `python-dateutil`.

### Snowpark pandas API Updates

#### New Features

- Added partial support for `Series.map` when `arg` is a pandas `Series` or a
  `collections.abc.Mapping`. No support for instances of `dict` that implement
  `__missing__` but are not instances of `collections.defaultdict`.
- Added support for `DataFrame.align` and `Series.align` for `axis=1` and `axis=None`.
- Added support for `pd.json_normalize`.
- Added support for `GroupBy.pct_change` with `axis=0`, `freq=None`, and `limit=None`.
- Added support for `DataFrameGroupBy.__iter__` and `SeriesGroupBy.__iter__`.
- Added support for `np.sqrt`, `np.trunc`, `np.floor`, numpy trig functions, `np.exp`, `np.abs`, `np.positive` and `np.negative`.
- Added partial support for the dataframe interchange protocol method
  `DataFrame.__dataframe__()`.

#### Bug Fixes

- Fixed a bug in `df.loc` where setting a single column from a series results in unexpected `None` values.

#### Improvements

- Use UNPIVOT INCLUDE NULLS for unpivot operations in pandas instead of sentinel values.
- Improved documentation for pd.read_excel.

## 1.25.0 (2024-11-14)

### Snowpark Python API Updates

#### New Features

- Added the following new functions in `snowflake.snowpark.dataframe`:
  - `map`
- Added support for passing parameter `include_error` to `Session.query_history` to record queries that have error during execution.

#### Improvements

- When target stage is not set in profiler, a default stage from `Session.get_session_stage` is used instead of raising `SnowparkSQLException`.
- Allowed lower case or mixed case input when calling `Session.stored_procedure_profiler.set_active_profiler`.
- Added distributed tracing using open telemetry APIs for action function in `DataFrame`:
  - `cache_result`
- Removed opentelemetry warning from logging.

#### Bug Fixes

- Fixed the pre-action and post-action query propagation when `In` expression were used in selects.
- Fixed a bug that raised error `AttributeError` while calling `Session.stored_procedure_profiler.get_output` when `Session.stored_procedure_profiler` is disabled.

#### Dependency Updates

- Added a dependency on `protobuf>=5.28` and `tzlocal` at runtime.
- Added a dependency on `protoc-wheel-0` for the development profile.
- Require `snowflake-connector-python>=3.12.0, <4.0.0` (was `>=3.10.0`).

### Snowpark pandas API Updates

#### Dependency Updates

- Updated `modin` from 0.28.1 to 0.30.1.
- Added support for all `pandas` 2.2.x versions.

#### New Features

- Added support for `Index.to_numpy`.
- Added support for `DataFrame.align` and `Series.align` for `axis=0`.
- Added support for `size` in `GroupBy.aggregate`, `DataFrame.aggregate`, and `Series.aggregate`.
- Added support for `snowflake.snowpark.functions.window`
- Added support for `pd.read_pickle` (Uses native pandas for processing).
- Added support for `pd.read_html` (Uses native pandas for processing).
- Added support for `pd.read_xml` (Uses native pandas for processing).
- Added support for aggregation functions `"size"` and `len` in `GroupBy.aggregate`, `DataFrame.aggregate`, and `Series.aggregate`.
- Added support for list values in `Series.str.len`.

#### Bug Fixes

- Fixed a bug where aggregating a single-column dataframe with a single callable function (e.g. `pd.DataFrame([0]).agg(np.mean)`) would fail to transpose the result.
- Fixed bugs where `DataFrame.dropna()` would:
  - Treat an empty `subset` (e.g. `[]`) as if it specified all columns instead of no columns.
  - Raise a `TypeError` for a scalar `subset` instead of filtering on just that column.
  - Raise a `ValueError` for a `subset` of type `pandas.Index` instead of filtering on the columns in the index.
- Disable creation of scoped read only table to mitigate Disable creation of scoped read only table to mitigate `TableNotFoundError` when using dynamic pivot in notebook environment.
- Fixed a bug when concat dataframe or series objects are coming from the same dataframe when axis = 1.

#### Improvements

- Improve np.where with scalar x value by eliminating unnecessary join and temp table creation.
- Improve get_dummies performance by flattening the pivot with join.
- Improve align performance when aligning on row position column by removing unnecessary window functions.



### Snowpark Local Testing Updates

#### New Features

- Added support for patching functions that are unavailable in the `snowflake.snowpark.functions` module.
- Added support for `snowflake.snowpark.functions.any_value`

#### Bug Fixes

- Fixed a bug where `Table.update` could not handle `VariantType`, `MapType`, and `ArrayType` data types.
- Fixed a bug where column aliases were incorrectly resolved in `DataFrame.join`, causing errors when selecting columns from a joined DataFrame.
- Fixed a bug where `Table.update` and `Table.merge` could fail if the target table's index was not the default `RangeIndex`.

## 1.24.0 (2024-10-28)

### Snowpark Python API Updates

#### New Features

- Updated `Session` class to be thread-safe. This allows concurrent DataFrame transformations, DataFrame actions, UDF and stored procedure registration, and concurrent file uploads when using the same `Session` object.
  - The feature is disabled by default and can be enabled by setting `FEATURE_THREAD_SAFE_PYTHON_SESSION` to `True` for account.
  - Updating session configurations, like changing database or schema, when multiple threads are using the session may lead to unexpected behavior.
  - When enabled, some internally created temporary table names returned from `DataFrame.queries` API are not deterministic, and may be different when DataFrame actions are executed. This does not affect explicit user-created temporary tables.
- Added support for 'Service' domain to `session.lineage.trace` API.
- Added support for `copy_grants` parameter when registering UDxF and stored procedures.
- Added support for the following methods in `DataFrameWriter` to support daisy-chaining:
  - `option`
  - `options`
  - `partition_by`
- Added support for `snowflake_cortex_summarize`.

#### Improvements

- Improved the following new capability for function `snowflake.snowpark.functions.array_remove` it is now possible to use in python.
- Disables sql simplification when sort is performed after limit.
  - Previously, `df.sort().limit()` and `df.limit().sort()` generates the same query with sort in front of limit. Now, `df.limit().sort()` will generate query that reads `df.limit().sort()`.
  - Improve performance of generated query for `df.limit().sort()`, because limit stops table scanning as soon as the number of records is satisfied.
- Added a client side error message for when an invalid stage location is passed to DataFrame read functions.

#### Bug Fixes

- Fixed a bug where the automatic cleanup of temporary tables could interfere with the results of async query execution.
- Fixed a bug in `DataFrame.analytics.time_series_agg` function to handle multiple data points in same sliding interval.
- Fixed a bug that created inconsistent casing in field names of structured objects in iceberg schemas.

#### Deprecations

- Deprecated warnings will be triggered when using snowpark-python with Python 3.8. For more details, please refer to https://docs.snowflake.com/en/developer-guide/python-runtime-support-policy.

### Snowpark pandas API Updates

#### New Features

- Added support for `np.subtract`, `np.multiply`, `np.divide`, and `np.true_divide`.
- Added support for tracking usages of `__array_ufunc__`.
- Added numpy compatibility support for `np.float_power`, `np.mod`, `np.remainder`, `np.greater`, `np.greater_equal`, `np.less`, `np.less_equal`, `np.not_equal`, and `np.equal`.
- Added numpy compatibility support for `np.log`, `np.log2`, and `np.log10`
- Added support for `DataFrameGroupBy.bfill`, `SeriesGroupBy.bfill`, `DataFrameGroupBy.ffill`, and `SeriesGroupBy.ffill`.
- Added support for `on` parameter with `Resampler`.
- Added support for timedelta inputs in `value_counts()`.
- Added support for applying Snowpark Python function `snowflake_cortex_summarize`.
- Added support for `DataFrame.attrs` and `Series.attrs`.
- Added support for `DataFrame.style`.
- Added numpy compatibility support for `np.full_like`

#### Improvements

- Improved generated SQL query for `head` and `iloc` when the row key is a slice.
- Improved error message when passing an unknown timezone to `tz_convert` and `tz_localize` in `Series`, `DataFrame`, `Series.dt`, and `DatetimeIndex`.
- Improved documentation for `tz_convert` and `tz_localize` in `Series`, `DataFrame`, `Series.dt`, and `DatetimeIndex` to specify the supported timezone formats.
- Added additional kwargs support for `df.apply` and `series.apply` ( as well as `map` and `applymap` ) when using snowpark functions. This allows for some position independent compatibility between apply and functions where the first argument is not a pandas object.
- Improved generated SQL query for `iloc` and `iat` when the row key is a scalar.
- Removed all joins in `iterrows`.
- Improved documentation for `Series.map` to reflect the unsupported features.
- Added support for `np.may_share_memory` which is used internally by many scikit-learn functions. This method will always return false when called with a Snowpark pandas object.

#### Bug Fixes

- Fixed a bug where `DataFrame` and `Series` `pct_change()` would raise `TypeError` when input contained timedelta columns.
- Fixed a bug where `replace()` would sometimes propagate `Timedelta` types incorrectly through `replace()`. Instead raise `NotImplementedError` for `replace()` on `Timedelta`.
- Fixed a bug where `DataFrame` and `Series` `round()` would raise `AssertionError` for `Timedelta` columns. Instead raise `NotImplementedError` for `round()` on `Timedelta`.
- Fixed a bug where `reindex` fails when the new index is a Series with non-overlapping types from the original index.
- Fixed a bug where calling `__getitem__` on a DataFrameGroupBy object always returned a DataFrameGroupBy object if `as_index=False`.
- Fixed a bug where inserting timedelta values into an existing column would silently convert the values to integers instead of raising `NotImplementedError`.
- Fixed a bug where `DataFrame.shift()` on axis=0 and axis=1 would fail to propagate timedelta types.
- `DataFrame.abs()`, `DataFrame.__neg__()`, `DataFrame.stack()`, and `DataFrame.unstack()` now raise `NotImplementedError` for timedelta inputs instead of failing to propagate timedelta types.

### Snowpark Local Testing Updates

#### Bug Fixes

- Fixed a bug where `DataFrame.alias` raises `KeyError` for input column name.
- Fixed a bug where `to_csv` on Snowflake stage fails when data contains empty strings.

## 1.23.0 (2024-10-09)

### Snowpark Python API Updates

#### New Features

- Added the following new functions in `snowflake.snowpark.functions`:
  - `make_interval`
- Added support for using Snowflake Interval constants with `Window.range_between()` when the order by column is TIMESTAMP or DATE type.
- Added support for file writes. This feature is currently in private preview.
- Added `thread_id` to `QueryRecord` to track the thread id submitting the query history.
- Added support for `Session.stored_procedure_profiler`.

#### Improvements

#### Bug Fixes

- Fixed a bug where registering a stored procedure or UDxF with type hints would give a warning `'NoneType' has no len() when trying to read default values from function`.

### Snowpark pandas API Updates

#### New Features

- Added support for `TimedeltaIndex.mean` method.
- Added support for some cases of aggregating `Timedelta` columns on `axis=0` with `agg` or `aggregate`.
- Added support for `by`, `left_by`, `right_by`, `left_index`, and `right_index` for `pd.merge_asof`.
- Added support for passing parameter `include_describe` to `Session.query_history`.
- Added support for `DatetimeIndex.mean` and `DatetimeIndex.std` methods.
- Added support for `Resampler.asfreq`, `Resampler.indices`, `Resampler.nunique`, and `Resampler.quantile`.
- Added support for `resample` frequency `W`, `ME`, `YE` with `closed = "left"`.
- Added support for `DataFrame.rolling.corr` and `Series.rolling.corr` for `pairwise = False` and int `window`.
- Added support for string time-based `window` and `min_periods = None` for `Rolling`.
- Added support for `DataFrameGroupBy.fillna` and `SeriesGroupBy.fillna`.
- Added support for constructing `Series` and `DataFrame` objects with the lazy `Index` object as `data`, `index`, and `columns` arguments.
- Added support for constructing `Series` and `DataFrame` objects with `index` and `column` values not present in `DataFrame`/`Series` `data`.
- Added support for `pd.read_sas` (Uses native pandas for processing).
- Added support for applying `rolling().count()` and `expanding().count()` to `Timedelta` series and columns.
- Added support for `tz` in both `pd.date_range` and `pd.bdate_range`.
- Added support for `Series.items`.
- Added support for `errors="ignore"` in `pd.to_datetime`.
- Added support for `DataFrame.tz_localize` and `Series.tz_localize`.
- Added support for `DataFrame.tz_convert` and `Series.tz_convert`.
- Added support for applying Snowpark Python functions (e.g., `sin`) in `Series.map`, `Series.apply`, `DataFrame.apply` and `DataFrame.applymap`.

#### Improvements

- Improved `to_pandas` to persist the original timezone offset for TIMESTAMP_TZ type.
- Improved `dtype` results for TIMESTAMP_TZ type to show correct timezone offset.
- Improved `dtype` results for TIMESTAMP_LTZ type to show correct timezone.
- Improved error message when passing non-bool value to `numeric_only` for groupby aggregations.
- Removed unnecessary warning about sort algorithm in `sort_values`.
- Use SCOPED object for internal create temp tables. The SCOPED objects will be stored sproc scoped if created within stored sproc, otherwise will be session scoped, and the object will be automatically cleaned at the end of the scope.
- Improved warning messages for operations that lead to materialization with inadvertent slowness.
- Removed unnecessary warning message about `convert_dtype` in `Series.apply`.

#### Bug Fixes

- Fixed a bug where an `Index` object created from a `Series`/`DataFrame` incorrectly updates the `Series`/`DataFrame`'s index name after an inplace update has been applied to the original `Series`/`DataFrame`.
- Suppressed an unhelpful `SettingWithCopyWarning` that sometimes appeared when printing `Timedelta` columns.
- Fixed `inplace` argument for `Series` objects derived from other `Series` objects.
- Fixed a bug where `Series.sort_values` failed if series name overlapped with index column name.
- Fixed a bug where transposing a dataframe would map `Timedelta` index levels to integer column levels.
- Fixed a bug where `Resampler` methods on timedelta columns would produce integer results.
- Fixed a bug where `pd.to_numeric()` would leave `Timedelta` inputs as `Timedelta` instead of converting them to integers.
- Fixed `loc` set when setting a single row, or multiple rows, of a DataFrame with a Series value.

### Snowpark Local Testing Updates

#### Bug Fixes

- Fixed a bug where nullable columns were annotated wrongly.
- Fixed a bug where the `date_add` and `date_sub` functions failed for `NULL` values.
- Fixed a bug where `equal_null` could fail inside a merge statement.
- Fixed a bug where `row_number` could fail inside a Window function.
- Fixed a bug where updates could fail when the source is the result of a join.


## 1.22.1 (2024-09-11)
This is a re-release of 1.22.0. Please refer to the 1.22.0 release notes for detailed release content.


## 1.22.0 (2024-09-10)

### Snowpark Python API Updates

### New Features

- Added the following new functions in `snowflake.snowpark.functions`:
  - `array_remove`
  - `ln`

#### Improvements

- Improved documentation for `Session.write_pandas` by making `use_logical_type` option more explicit.
- Added support for specifying the following to `DataFrameWriter.save_as_table`:
  - `enable_schema_evolution`
  - `data_retention_time`
  - `max_data_extension_time`
  - `change_tracking`
  - `copy_grants`
  - `iceberg_config` A dicitionary that can hold the following iceberg configuration options:
      - `external_volume`
      - `catalog`
      - `base_location`
      - `catalog_sync`
      - `storage_serialization_policy`
- Added support for specifying the following to `DataFrameWriter.copy_into_table`:
  - `iceberg_config` A dicitionary that can hold the following iceberg configuration options:
      - `external_volume`
      - `catalog`
      - `base_location`
      - `catalog_sync`
      - `storage_serialization_policy`
- Added support for specifying the following parameters to `DataFrame.create_or_replace_dynamic_table`:
  - `mode`
  - `refresh_mode`
  - `initialize`
  - `clustering_keys`
  - `is_transient`
  - `data_retention_time`
  - `max_data_extension_time`

#### Bug Fixes

- Fixed a bug in `session.read.csv` that caused an error when setting `PARSE_HEADER = True` in an externally defined file format.
- Fixed a bug in query generation from set operations that allowed generation of duplicate queries when children have common subqueries.
- Fixed a bug in `session.get_session_stage` that referenced a non-existing stage after switching database or schema.
- Fixed a bug where calling `DataFrame.to_snowpark_pandas` without explicitly initializing the Snowpark pandas plugin caused an error.
- Fixed a bug where using the `explode` function in dynamic table creation caused a SQL compilation error due to improper boolean type casting on the `outer` parameter.

### Snowpark Local Testing Updates

#### New Features

- Added support for type coercion when passing columns as input to UDF calls.
- Added support for `Index.identical`.

#### Bug Fixes

- Fixed a bug where the truncate mode in `DataFrameWriter.save_as_table` incorrectly handled DataFrames containing only a subset of columns from the existing table.
- Fixed a bug where function `to_timestamp` does not set the default timezone of the column datatype.

### Snowpark pandas API Updates

#### New Features

- Added limited support for the `Timedelta` type, including the following features. Snowpark pandas will raise `NotImplementedError` for unsupported `Timedelta` use cases.
  - supporting tracking the Timedelta type through `copy`, `cache_result`, `shift`, `sort_index`, `assign`, `bfill`, `ffill`, `fillna`, `compare`, `diff`, `drop`, `dropna`, `duplicated`, `empty`, `equals`, `insert`, `isin`, `isna`, `items`, `iterrows`, `join`, `len`, `mask`, `melt`, `merge`, `nlargest`, `nsmallest`, `to_pandas`.
  - converting non-timedelta to timedelta via `astype`.
  - `NotImplementedError` will be raised for the rest of methods that do not support `Timedelta`.
  - support for subtracting two timestamps to get a Timedelta.
  - support indexing with Timedelta data columns.
  - support for adding or subtracting timestamps and `Timedelta`.
  - support for binary arithmetic between two `Timedelta` values.
  - support for binary arithmetic and comparisons between `Timedelta` values and numeric values.
  - support for lazy `TimedeltaIndex`.
  - support for `pd.to_timedelta`.
  - support for `GroupBy` aggregations `min`, `max`, `mean`, `idxmax`, `idxmin`, `std`, `sum`, `median`, `count`, `any`, `all`, `size`, `nunique`, `head`, `tail`, `aggregate`.
  - support for `GroupBy` filtrations `first` and `last`.
  - support for `TimedeltaIndex` attributes: `days`, `seconds`, `microseconds` and `nanoseconds`.
  - support for `diff` with timestamp columns on `axis=0` and `axis=1`
  - support for `TimedeltaIndex` methods: `ceil`, `floor` and `round`.
  - support for `TimedeltaIndex.total_seconds` method.
- Added support for index's arithmetic and comparison operators.
- Added support for `Series.dt.round`.
- Added documentation pages for `DatetimeIndex`.
- Added support for `Index.name`, `Index.names`, `Index.rename`, and `Index.set_names`.
- Added support for `Index.__repr__`.
- Added support for `DatetimeIndex.month_name` and `DatetimeIndex.day_name`.
- Added support for `Series.dt.weekday`, `Series.dt.time`, and `DatetimeIndex.time`.
- Added support for `Index.min` and `Index.max`.
- Added support for `pd.merge_asof`.
- Added support for `Series.dt.normalize` and `DatetimeIndex.normalize`.
- Added support for `Index.is_boolean`, `Index.is_integer`, `Index.is_floating`, `Index.is_numeric`, and `Index.is_object`.
- Added support for `DatetimeIndex.round`, `DatetimeIndex.floor` and `DatetimeIndex.ceil`.
- Added support for `Series.dt.days_in_month` and `Series.dt.daysinmonth`.
- Added support for `DataFrameGroupBy.value_counts` and `SeriesGroupBy.value_counts`.
- Added support for `Series.is_monotonic_increasing` and `Series.is_monotonic_decreasing`.
- Added support for `Index.is_monotonic_increasing` and `Index.is_monotonic_decreasing`.
- Added support for `pd.crosstab`.
- Added support for `pd.bdate_range` and included business frequency support (B, BME, BMS, BQE, BQS, BYE, BYS) for both `pd.date_range` and `pd.bdate_range`.
- Added support for lazy `Index` objects  as `labels` in `DataFrame.reindex` and `Series.reindex`.
- Added support for `Series.dt.days`, `Series.dt.seconds`, `Series.dt.microseconds`, and `Series.dt.nanoseconds`.
- Added support for creating a `DatetimeIndex` from an `Index` of numeric or string type.
- Added support for string indexing with `Timedelta` objects.
- Added support for `Series.dt.total_seconds` method.
- Added support for `DataFrame.apply(axis=0)`.
- Added support for `Series.dt.tz_convert` and `Series.dt.tz_localize`.
- Added support for `DatetimeIndex.tz_convert` and `DatetimeIndex.tz_localize`.

#### Improvements

- Improve concat, join performance when operations are performed on series coming from the same dataframe by avoiding unnecessary joins.
- Refactored `quoted_identifier_to_snowflake_type` to avoid making metadata queries if the types have been cached locally.
- Improved `pd.to_datetime` to handle all local input cases.
- Create a lazy index from another lazy index without pulling data to client.
- Raised `NotImplementedError` for Index bitwise operators.
- Display a more clear error message when `Index.names` is set to a non-like-like object.
- Raise a warning whenever MultiIndex values are pulled in locally.
- Improve warning message for `pd.read_snowflake` include the creation reason when temp table creation is triggered.
- Improve performance for `DataFrame.set_index`, or setting `DataFrame.index` or `Series.index` by avoiding checks require eager evaluation. As a consequence, when the new index that does not match the current `Series`/`DataFrame` object length, a `ValueError` is no longer raised. Instead, when the `Series`/`DataFrame` object is longer than the provided index, the `Series`/`DataFrame`'s new index is filled with `NaN` values for the "extra" elements. Otherwise, the extra values in the provided index are ignored.
- Properly raise `NotImplementedError` when ambiguous/nonexistent are non-string in `ceil`/`floor`/`round`.

#### Bug Fixes

- Stopped ignoring nanoseconds in `pd.Timedelta` scalars.
- Fixed AssertionError in tree of binary operations.
- Fixed bug in `Series.dt.isocalendar` using a named Series
- Fixed `inplace` argument for Series objects derived from DataFrame columns.
- Fixed a bug where `Series.reindex` and `DataFrame.reindex` did not update the result index's name correctly.
- Fixed a bug where `Series.take` did not error when `axis=1` was specified.


## 1.21.1 (2024-09-05)

### Snowpark Python API Updates

#### Bug Fixes

- Fixed a bug where using `to_pandas_batches` with async jobs caused an error due to improper handling of waiting for asynchronous query completion.

## 1.21.0 (2024-08-19)

### Snowpark Python API Updates

#### New Features

- Added support for `snowflake.snowpark.testing.assert_dataframe_equal` that is a utility function to check the equality of two Snowpark DataFrames.

#### Improvements

- Added support server side string size limitations.
- Added support to create and invoke stored procedures, UDFs and UDTFs with optional arguments.
- Added support for column lineage in the DataFrame.lineage.trace API.
- Added support for passing `INFER_SCHEMA` options to `DataFrameReader` via `INFER_SCHEMA_OPTIONS`.
- Added support for passing `parameters` parameter to `Column.rlike` and `Column.regexp`.
- Added support for automatically cleaning up temporary tables created by `df.cache_result()` in the current session, when the DataFrame is no longer referenced (i.e., gets garbage collected). It is still an experimental feature not enabled by default, and can be enabled by setting `session.auto_clean_up_temp_table_enabled` to `True`.
- Added support for string literals to the `fmt` parameter of `snowflake.snowpark.functions.to_date`.
- Added support for system$reference function.

#### Bug Fixes

- Fixed a bug where SQL generated for selecting `*` column has an incorrect subquery.
- Fixed a bug in `DataFrame.to_pandas_batches` where the iterator could throw an error if certain transformation is made to the pandas dataframe due to wrong isolation level.
- Fixed a bug in `DataFrame.lineage.trace` to split the quoted feature view's name and version correctly.
- Fixed a bug in `Column.isin` that caused invalid sql generation when passed an empty list.
- Fixed a bug that fails to raise NotImplementedError while setting cell with list like item.

### Snowpark Local Testing Updates

#### New Features

- Added support for the following APIs:
  - snowflake.snowpark.functions
    - `rank`
    - `dense_rank`
    - `percent_rank`
    - `cume_dist`
    - `ntile`
    - `datediff`
    - `array_agg`
  - snowflake.snowpark.column.Column.within_group
- Added support for parsing flags in regex statements for mocked plans. This maintains parity with the `rlike` and `regexp` changes above.

#### Bug Fixes

- Fixed a bug where Window Functions LEAD and LAG do not handle option `ignore_nulls` properly.
- Fixed a bug where values were not populated into the result DataFrame during the insertion of table merge operation.

#### Improvements

- Fix pandas FutureWarning about integer indexing.

### Snowpark pandas API Updates

#### New Features

- Added support for `DataFrame.backfill`, `DataFrame.bfill`, `Series.backfill`, and `Series.bfill`.
- Added support for `DataFrame.compare` and `Series.compare` with default parameters.
- Added support for `Series.dt.microsecond` and `Series.dt.nanosecond`.
- Added support for `Index.is_unique` and `Index.has_duplicates`.
- Added support for `Index.equals`.
- Added support for `Index.value_counts`.
- Added support for `Series.dt.day_name` and `Series.dt.month_name`.
- Added support for indexing on Index, e.g., `df.index[:10]`.
- Added support for `DataFrame.unstack` and `Series.unstack`.
- Added support for `DataFrame.asfreq` and `Series.asfreq`.
- Added support for `Series.dt.is_month_start` and `Series.dt.is_month_end`.
- Added support for `Index.all` and `Index.any`.
- Added support for `Series.dt.is_year_start` and `Series.dt.is_year_end`.
- Added support for `Series.dt.is_quarter_start` and `Series.dt.is_quarter_end`.
- Added support for lazy `DatetimeIndex`.
- Added support for `Series.argmax` and `Series.argmin`.
- Added support for `Series.dt.is_leap_year`.
- Added support for `DataFrame.items`.
- Added support for `Series.dt.floor` and `Series.dt.ceil`.
- Added support for `Index.reindex`.
- Added support for `DatetimeIndex` properties: `year`, `month`, `day`, `hour`, `minute`, `second`, `microsecond`,
    `nanosecond`, `date`, `dayofyear`, `day_of_year`, `dayofweek`, `day_of_week`, `weekday`, `quarter`,
    `is_month_start`, `is_month_end`, `is_quarter_start`, `is_quarter_end`, `is_year_start`, `is_year_end`
    and `is_leap_year`.
- Added support for `Resampler.fillna` and `Resampler.bfill`.
- Added limited support for the `Timedelta` type, including creating `Timedelta` columns and `to_pandas`.
- Added support for `Index.argmax` and `Index.argmin`.

#### Improvements

- Removed the public preview warning message when importing Snowpark pandas.
- Removed unnecessary count query from `SnowflakeQueryCompiler.is_series_like` method.
- `Dataframe.columns` now returns native pandas Index object instead of Snowpark Index object.
- Refactor and introduce `query_compiler` argument in `Index` constructor to create `Index` from query compiler.
- `pd.to_datetime` now returns a DatetimeIndex object instead of a Series object.
- `pd.date_range` now returns a DatetimeIndex object instead of a Series object.

#### Bug Fixes

- Made passing an unsupported aggregation function to `pivot_table` raise `NotImplementedError` instead of `KeyError`.
- Removed axis labels and callable names from error messages and telemetry about unsupported aggregations.
- Fixed AssertionError in `Series.drop_duplicates` and `DataFrame.drop_duplicates` when called after `sort_values`.
- Fixed a bug in `Index.to_frame` where the result frame's column name may be wrong where name is unspecified.
- Fixed a bug where some Index docstrings are ignored.
- Fixed a bug in `Series.reset_index(drop=True)` where the result name may be wrong.
- Fixed a bug in `Groupby.first/last` ordering by the correct columns in the underlying window expression.

## 1.20.0 (2024-07-17)

### Snowpark Python API Updates

#### Improvements

- Added distributed tracing using open telemetry APIs for table stored procedure function in `DataFrame`:
  - `_execute_and_get_query_id`
- Added support for the `arrays_zip` function.
- Improves performance for binary column expression and `df._in` by avoiding unnecessary cast for numeric values. You can enable this optimization by setting `session.eliminate_numeric_sql_value_cast_enabled = True`.
- Improved error message for `write_pandas` when the target table does not exist and `auto_create_table=False`.
- Added open telemetry tracing on UDxF functions in Snowpark.
- Added open telemetry tracing on stored procedure registration in Snowpark.
- Added a new optional parameter called `format_json` to the `Session.SessionBuilder.app_name` function that sets the app name in the `Session.query_tag` in JSON format. By default, this parameter is set to `False`.

#### Bug Fixes
- Fixed a bug where SQL generated for `lag(x, 0)` was incorrect and failed with error message `argument 1 to function LAG needs to be constant, found 'SYSTEM$NULL_TO_FIXED(null)'`.

### Snowpark Local Testing Updates

#### New Features

- Added support for the following APIs:
  - snowflake.snowpark.functions
    - random
- Added new parameters to `patch` function when registering a mocked function:
  - `distinct` allows an alternate function to be specified for when a sql function should be distinct.
  - `pass_column_index` passes a named parameter `column_index` to the mocked function that contains the pandas.Index for the input data.
  - `pass_row_index` passes a named parameter `row_index` to the mocked function that is the 0 indexed row number the function is currently operating on.
  - `pass_input_data` passes a named parameter `input_data` to the mocked function that contains the entire input dataframe for the current expression.
  - Added support for the `column_order` parameter to method `DataFrameWriter.save_as_table`.


#### Bug Fixes
- Fixed a bug that caused DecimalType columns to be incorrectly truncated to integer precision when used in BinaryExpressions.

### Snowpark pandas API Updates

#### New Features
- Added support for `DataFrameGroupBy.all`, `SeriesGroupBy.all`, `DataFrameGroupBy.any`, and `SeriesGroupBy.any`.
- Added support for `DataFrame.nlargest`, `DataFrame.nsmallest`, `Series.nlargest` and `Series.nsmallest`.
- Added support for `replace` and `frac > 1` in `DataFrame.sample` and `Series.sample`.
- Added support for `read_excel` (Uses local pandas for processing)
- Added support for `Series.at`, `Series.iat`, `DataFrame.at`, and `DataFrame.iat`.
- Added support for `Series.dt.isocalendar`.
- Added support for `Series.case_when` except when condition or replacement is callable.
- Added documentation pages for `Index` and its APIs.
- Added support for `DataFrame.assign`.
- Added support for `DataFrame.stack`.
- Added support for `DataFrame.pivot` and `pd.pivot`.
- Added support for `DataFrame.to_csv` and `Series.to_csv`.
- Added partial support for `Series.str.translate` where the values in the `table` are single-codepoint strings.
- Added support for `DataFrame.corr`.
- Allow `df.plot()` and `series.plot()` to be called, materializing the data into the local client
- Added support for `DataFrameGroupBy` and `SeriesGroupBy` aggregations `first` and `last`
- Added support for `DataFrameGroupBy.get_group`.
- Added support for `limit` parameter when `method` parameter is used in `fillna`.
- Added partial support for `Series.str.translate` where the values in the `table` are single-codepoint strings.
- Added support for `DataFrame.corr`.
- Added support for `DataFrame.equals` and `Series.equals`.
- Added support for `DataFrame.reindex` and `Series.reindex`.
- Added support for `Index.astype`.
- Added support for `Index.unique` and `Index.nunique`.
- Added support for `Index.sort_values`.

#### Bug Fixes
- Fixed an issue when using np.where and df.where when the scalar 'other' is the literal 0.
- Fixed a bug regarding precision loss when converting to Snowpark pandas `DataFrame` or `Series` with `dtype=np.uint64`.
- Fixed bug where `values` is set to `index` when `index` and `columns` contain all columns in DataFrame during `pivot_table`.

#### Improvements
- Added support for `Index.copy()`
- Added support for Index APIs: `dtype`, `values`, `item()`, `tolist()`, `to_series()` and `to_frame()`
- Expand support for DataFrames with no rows in `pd.pivot_table` and `DataFrame.pivot_table`.
- Added support for `inplace` parameter in `DataFrame.sort_index` and `Series.sort_index`.


## 1.19.0 (2024-06-25)

### Snowpark Python API Updates

#### New Features

- Added support for `to_boolean` function.
- Added documentation pages for Index and its APIs.

#### Bug Fixes

- Fixed a bug where python stored procedure with table return type fails when run in a task.
- Fixed a bug where df.dropna fails due to `RecursionError: maximum recursion depth exceeded` when the DataFrame has more than 500 columns.
- Fixed a bug where `AsyncJob.result("no_result")` doesn't wait for the query to finish execution.


### Snowpark Local Testing Updates

#### New Features

- Added support for the `strict` parameter when registering UDFs and Stored Procedures.

#### Bug Fixes

- Fixed a bug in convert_timezone that made the setting the source_timezone parameter return an error.
- Fixed a bug where creating DataFrame with empty data of type `DateType` raises `AttributeError`.
- Fixed a bug that table merge fails when update clause exists but no update takes place.
- Fixed a bug in mock implementation of `to_char` that raises `IndexError` when incoming column has nonconsecutive row index.
- Fixed a bug in handling of `CaseExpr` expressions that raises `IndexError` when incoming column has nonconsecutive row index.
- Fixed a bug in implementation of `Column.like` that raises `IndexError` when incoming column has nonconsecutive row index.

#### Improvements

- Added support for type coercion in the implementation of DataFrame.replace, DataFrame.dropna and the mock function `iff`.

### Snowpark pandas API Updates

#### New Features

- Added partial support for `DataFrame.pct_change` and `Series.pct_change` without the `freq` and `limit` parameters.
- Added support for `Series.str.get`.
- Added support for `Series.dt.dayofweek`, `Series.dt.day_of_week`, `Series.dt.dayofyear`, and `Series.dt.day_of_year`.
- Added support for `Series.str.__getitem__` (`Series.str[...]`).
- Added support for `Series.str.lstrip` and `Series.str.rstrip`.
- Added support for `DataFrameGroupBy.size` and `SeriesGroupBy.size`.
- Added support for `DataFrame.expanding` and `Series.expanding` for aggregations `count`, `sum`, `min`, `max`, `mean`, `std`, `var`, and `sem` with `axis=0`.
- Added support for `DataFrame.rolling` and `Series.rolling` for aggregation `count` with `axis=0`.
- Added support for `Series.str.match`.
- Added support for `DataFrame.resample` and `Series.resample` for aggregations `size`, `first`, and `last`.
- Added support for `DataFrameGroupBy.all`, `SeriesGroupBy.all`, `DataFrameGroupBy.any`, and `SeriesGroupBy.any`.
- Added support for `DataFrame.nlargest`, `DataFrame.nsmallest`, `Series.nlargest` and `Series.nsmallest`.
- Added support for `replace` and `frac > 1` in `DataFrame.sample` and `Series.sample`.
- Added support for `read_excel` (Uses local pandas for processing)
- Added support for `Series.at`, `Series.iat`, `DataFrame.at`, and `DataFrame.iat`.
- Added support for `Series.dt.isocalendar`.
- Added support for `Series.case_when` except when condition or replacement is callable.
- Added documentation pages for `Index` and its APIs.
- Added support for `DataFrame.assign`.
- Added support for `DataFrame.stack`.
- Added support for `DataFrame.pivot` and `pd.pivot`.
- Added support for `DataFrame.to_csv` and `Series.to_csv`.
- Added support for `Index.T`.

#### Bug Fixes

- Fixed a bug that causes output of GroupBy.aggregate's columns to be ordered incorrectly.
- Fixed a bug where `DataFrame.describe` on a frame with duplicate columns of differing dtypes could cause an error or incorrect results.
- Fixed a bug in `DataFrame.rolling` and `Series.rolling` so `window=0` now throws `NotImplementedError` instead of `ValueError`

#### Improvements

- Added support for named aggregations in `DataFrame.aggregate` and `Series.aggregate` with `axis=0`.
- `pd.read_csv` reads using the native pandas CSV parser, then uploads data to snowflake using parquet. This enables most of the parameters supported by `read_csv` including date parsing and numeric conversions. Uploading via parquet is roughly twice as fast as uploading via CSV.
- Initial work to support an `pd.Index` directly in Snowpark pandas. Support for `pd.Index` as a first-class component of Snowpark pandas is coming soon.
- Added a lazy index constructor and support for `len`, `shape`, `size`, `empty`, `to_pandas()` and `names`. For `df.index`, Snowpark pandas creates a lazy index object.
- For `df.columns`, Snowpark pandas supports a non-lazy version of an `Index` since the data is already stored locally.

## 1.18.0 (2024-05-28)

### Snowpark Python API Updates

#### Improvements

- Improved error message to remind users set `{"infer_schema": True}` when reading csv file without specifying its schema.
- Improved error handling for `Session.create_dataframe` when called with more than 512 rows and using `format` or `pyformat` `paramstyle`.

### Snowpark pandas API Updates

#### New Features

- Added `DataFrame.cache_result` and `Series.cache_result` methods for users to persist DataFrames and Series to a temporary table lasting the duration of the session to improve latency of subsequent operations.

#### Bug Fixes

#### Improvements

- Added partial support for `DataFrame.pivot_table` with no `index` parameter, as well as for `margins` parameter.
- Updated the signature of `DataFrame.shift`/`Series.shift`/`DataFrameGroupBy.shift`/`SeriesGroupBy.shift` to match pandas 2.2.1. Snowpark pandas does not yet support the newly-added `suffix` argument, or sequence values of `periods`.
- Re-added support for `Series.str.split`.

#### Bug Fixes

- Fixed how we support mixed columns for string methods (`Series.str.*`).

### Snowpark Local Testing Updates

#### New Features

- Added support for the following DataFrameReader read options to file formats `csv` and `json`:
  - PURGE
  - PATTERN
  - INFER_SCHEMA with value being `False`
  - ENCODING with value being `UTF8`
- Added support for `DataFrame.analytics.moving_agg` and `DataFrame.analytics.cumulative_agg_agg`.
- Added support for `if_not_exists` parameter during UDF and stored procedure registration.

#### Bug Fixes

- Fixed a bug that when processing time format, fractional second part is not handled properly.
- Fixed a bug that caused function calls on `*` to fail.
- Fixed a bug that prevented creation of map and struct type objects.
- Fixed a bug that function `date_add` was unable to handle some numeric types.
- Fixed a bug that `TimestampType` casting resulted in incorrect data.
- Fixed a bug that caused `DecimalType` data to have incorrect precision in some cases.
- Fixed a bug where referencing missing table or view raises confusing `IndexError`.
- Fixed a bug that mocked function `to_timestamp_ntz` can not handle None data.
- Fixed a bug that mocked UDFs handles output data of None improperly.
- Fixed a bug where `DataFrame.with_column_renamed` ignores attributes from parent DataFrames after join operations.
- Fixed a bug that integer precision of large value gets lost when converted to pandas DataFrame.
- Fixed a bug that the schema of datetime object is wrong when create DataFrame from a pandas DataFrame.
- Fixed a bug in the implementation of `Column.equal_nan` where null data is handled incorrectly.
- Fixed a bug where `DataFrame.drop` ignore attributes from parent DataFrames after join operations.
- Fixed a bug in mocked function `date_part` where Column type is set wrong.
- Fixed a bug where `DataFrameWriter.save_as_table` does not raise exceptions when inserting null data into non-nullable columns.
- Fixed a bug in the implementation of `DataFrameWriter.save_as_table` where
  - Append or Truncate fails when incoming data has different schema than existing table.
  - Truncate fails when incoming data does not specify columns that are nullable.

#### Improvements

- Removed dependency check for `pyarrow` as it is not used.
- Improved target type coverage of `Column.cast`, adding support for casting to boolean and all integral types.
- Aligned error experience when calling UDFs and stored procedures.
- Added appropriate error messages for `is_permanent` and `anonymous` options in UDFs and stored procedures registration to make it more clear that those features are not yet supported.
- File read operation with unsupported options and values now raises `NotImplementedError` instead of warnings and unclear error information.

## 1.17.0 (2024-05-21)

### Snowpark Python API Updates

#### New Features

- Added support to add a comment on tables and views using the functions listed below:
  - `DataFrameWriter.save_as_table`
  - `DataFrame.create_or_replace_view`
  - `DataFrame.create_or_replace_temp_view`
  - `DataFrame.create_or_replace_dynamic_table`

#### Improvements

- Improved error message to remind users to set `{"infer_schema": True}` when reading CSV file without specifying its schema.

### Snowpark pandas API Updates

#### New Features

- Start of Public Preview of Snowpark pandas API. Refer to the [Snowpark pandas API Docs](https://docs.snowflake.com/developer-guide/snowpark/python/snowpark-pandas) for more details.

### Snowpark Local Testing Updates

#### New Features

- Added support for NumericType and VariantType data conversion in the mocked function `to_timestamp_ltz`, `to_timestamp_ntz`, `to_timestamp_tz` and `to_timestamp`.
- Added support for DecimalType, BinaryType, ArrayType, MapType, TimestampType, DateType and TimeType data conversion in the mocked function `to_char`.
- Added support for the following APIs:
  - snowflake.snowpark.functions:
    - to_varchar
  - snowflake.snowpark.DataFrame:
    - pivot
  - snowflake.snowpark.Session:
    - cancel_all
- Introduced a new exception class `snowflake.snowpark.mock.exceptions.SnowparkLocalTestingException`.
- Added support for casting to FloatType

#### Bug Fixes

- Fixed a bug that stored procedure and UDF should not remove imports already in the `sys.path` during the clean-up step.
- Fixed a bug that when processing datetime format, the fractional second part is not handled properly.
- Fixed a bug that on Windows platform that file operations was unable to properly handle file separator in directory name.
- Fixed a bug that on Windows platform that when reading a pandas dataframe, IntervalType column with integer data can not be processed.
- Fixed a bug that prevented users from being able to select multiple columns with the same alias.
- Fixed a bug that `Session.get_current_[schema|database|role|user|account|warehouse]` returns upper-cased identifiers when identifiers are quoted.
- Fixed a bug that function `substr` and `substring` can not handle 0-based `start_expr`.

#### Improvements

- Standardized the error experience by raising `SnowparkLocalTestingException` in error cases which is on par with `SnowparkSQLException` raised in non-local execution.
- Improved error experience of `Session.write_pandas` method that `NotImplementError` will be raised when called.
- Aligned error experience with reusing a closed session in non-local execution.

## 1.16.0 (2024-05-07)

### New Features

- Support stored procedure register with packages given as Python modules.
- Added snowflake.snowpark.Session.lineage.trace to explore data lineage of snowfake objects.
- Added support for structured type schema parsing.

### Bug Fixes

- Fixed a bug when inferring schema, single quotes are added to stage files already have single quotes.

### Local Testing Updates

#### New Features

- Added support for StringType, TimestampType and VariantType data conversion in the mocked function `to_date`.
- Added support for the following APIs:
  - snowflake.snowpark.functions
    - get
    - concat
    - concat_ws

#### Bug Fixes

- Fixed a bug that caused `NaT` and `NaN` values to not be recognized.
- Fixed a bug where, when inferring a schema, single quotes were added to stage files that already had single quotes.
- Fixed a bug where `DataFrameReader.csv` was unable to handle quoted values containing a delimiter.
- Fixed a bug that when there is `None` value in an arithmetic calculation, the output should remain `None` instead of `math.nan`.
- Fixed a bug in function `sum` and `covar_pop` that when there is `math.nan` in the data, the output should also be `math.nan`.
- Fixed a bug that stage operation can not handle directories.
- Fixed a bug that `DataFrame.to_pandas` should take Snowflake numeric types with precision 38 as `int64`.

## 1.15.0 (2024-04-24)

### New Features

- Added `truncate` save mode in `DataFrameWrite` to overwrite existing tables by truncating the underlying table instead of dropping it.
- Added telemetry to calculate query plan height and number of duplicate nodes during collect operations.
- Added the functions below to unload data from a `DataFrame` into one or more files in a stage:
  - `DataFrame.write.json`
  - `DataFrame.write.csv`
  - `DataFrame.write.parquet`
- Added distributed tracing using open telemetry APIs for action functions in `DataFrame` and `DataFrameWriter`:
  - snowflake.snowpark.DataFrame:
    - collect
    - collect_nowait
    - to_pandas
    - count
    - show
  - snowflake.snowpark.DataFrameWriter:
    - save_as_table
- Added support for snow:// URLs to `snowflake.snowpark.Session.file.get` and `snowflake.snowpark.Session.file.get_stream`
- Added support to register stored procedures and UDxFs with a `comment`.
- UDAF client support is ready for public preview. Please stay tuned for the Snowflake announcement of UDAF public preview.
- Added support for dynamic pivot.  This feature is currently in private preview.

### Improvements

- Improved the generated query performance for both compilation and execution by converting duplicate subqueries to Common Table Expressions (CTEs). It is still an experimental feature not enabled by default, and can be enabled by setting `session.cte_optimization_enabled` to `True`.

### Bug Fixes

- Fixed a bug where `statement_params` was not passed to query executions that register stored procedures and user defined functions.
- Fixed a bug causing `snowflake.snowpark.Session.file.get_stream` to fail for quoted stage locations.
- Fixed a bug that an internal type hint in `utils.py` might raise AttributeError in case the underlying module can not be found.

### Local Testing Updates

#### New Features

- Added support for registering UDFs and stored procedures.
- Added support for the following APIs:
  - snowflake.snowpark.Session:
    - file.put
    - file.put_stream
    - file.get
    - file.get_stream
    - read.json
    - add_import
    - remove_import
    - get_imports
    - clear_imports
    - add_packages
    - add_requirements
    - clear_packages
    - remove_package
    - udf.register
    - udf.register_from_file
    - sproc.register
    - sproc.register_from_file
  - snowflake.snowpark.functions
    - current_database
    - current_session
    - date_trunc
    - object_construct
    - object_construct_keep_null
    - pow
    - sqrt
    - udf
    - sproc
- Added support for StringType, TimestampType and VariantType data conversion in the mocked function `to_time`.

#### Bug Fixes

- Fixed a bug that null filled columns for constant functions.
- Fixed a bug that implementation of to_object, to_array and to_binary to better handle null inputs.
- Fixed a bug that timestamp data comparison can not handle year beyond 2262.
- Fixed a bug that `Session.builder.getOrCreate` should return the created mock session.

## 1.14.0 (2024-03-20)

### New Features

- Added support for creating vectorized UDTFs with `process` method.
- Added support for dataframe functions:
  - to_timestamp_ltz
  - to_timestamp_ntz
  - to_timestamp_tz
  - locate
- Added support for ASOF JOIN type.
- Added support for the following local testing APIs:
  - snowflake.snowpark.functions:
    - to_double
    - to_timestamp
    - to_timestamp_ltz
    - to_timestamp_ntz
    - to_timestamp_tz
    - greatest
    - least
    - convert_timezone
    - dateadd
    - date_part
  - snowflake.snowpark.Session:
    - get_current_account
    - get_current_warehouse
    - get_current_role
    - use_schema
    - use_warehouse
    - use_database
    - use_role

### Bug Fixes

- Fixed a bug in `SnowflakePlanBuilder` that `save_as_table` does not filter column that name start with '$' and follow by number correctly.
- Fixed a bug that statement parameters may have no effect when resolving imports and packages.
- Fixed bugs in local testing:
  - LEFT ANTI and LEFT SEMI joins drop rows with null values.
  - DataFrameReader.csv incorrectly parses data when the optional parameter `field_optionally_enclosed_by` is specified.
  - Column.regexp only considers the first entry when `pattern` is a `Column`.
  - Table.update raises `KeyError` when updating null values in the rows.
  - VARIANT columns raise errors at `DataFrame.collect`.
  - `count_distinct` does not work correctly when counting.
  - Null values in integer columns raise `TypeError`.

### Improvements

- Added telemetry to local testing.
- Improved the error message of `DataFrameReader` to raise `FileNotFound` error when reading a path that does not exist or when there are no files under the path.

## 1.13.0 (2024-02-26)

### New Features

- Added support for an optional `date_part` argument in function `last_day`.
- `SessionBuilder.app_name` will set the query_tag after the session is created.
- Added support for the following local testing functions:
  - current_timestamp
  - current_date
  - current_time
  - strip_null_value
  - upper
  - lower
  - length
  - initcap

### Improvements

- Added cleanup logic at interpreter shutdown to close all active sessions.
- Closing sessions within stored procedures now is a no-op logging a warning instead of raising an error.

### Bug Fixes

- Fixed a bug in `DataFrame.to_local_iterator` where the iterator could yield wrong results if another query is executed before the iterator finishes due to wrong isolation level. For details, please see #945.
- Fixed a bug that truncated table names in error messages while running a plan with local testing enabled.
- Fixed a bug that `Session.range` returns empty result when the range is large.

## 1.12.1 (2024-02-08)

### Improvements

- Use `split_blocks=True` by default during `to_pandas` conversion, for optimal memory allocation. This parameter is passed to `pyarrow.Table.to_pandas`, which enables `PyArrow` to split the memory allocation into smaller, more manageable blocks instead of allocating a single contiguous block. This results in better memory management when dealing with larger datasets.

### Bug Fixes

- Fixed a bug in `DataFrame.to_pandas` that caused an error when evaluating on a Dataframe with an `IntergerType` column with null values.

## 1.12.0 (2024-01-30)

### New Features

- Exposed `statement_params` in `StoredProcedure.__call__`.
- Added two optional arguments to `Session.add_import`.
  - `chunk_size`: The number of bytes to hash per chunk of the uploaded files.
  - `whole_file_hash`: By default only the first chunk of the uploaded import is hashed to save time. When this is set to True each uploaded file is fully hashed instead.
- Added parameters `external_access_integrations` and `secrets` when creating a UDAF from Snowpark Python to allow integration with external access.
- Added a new method `Session.append_query_tag`. Allows an additional tag to be added to the current query tag by appending it as a comma separated value.
- Added a new method `Session.update_query_tag`. Allows updates to a JSON encoded dictionary query tag.
- `SessionBuilder.getOrCreate` will now attempt to replace the singleton it returns when token expiration has been detected.
- Added support for new functions in `snowflake.snowpark.functions`:
  - `array_except`
  - `create_map`
  - `sign`/`signum`
- Added the following functions to `DataFrame.analytics`:
  - Added the `moving_agg` function in `DataFrame.analytics` to enable moving aggregations like sums and averages with multiple window sizes.
  - Added the `cummulative_agg` function in `DataFrame.analytics` to enable commulative aggregations like sums and averages on multiple columns.
  - Added the `compute_lag` and `compute_lead` functions in `DataFrame.analytics` for enabling lead and lag calculations on multiple columns.
  - Added the `time_series_agg` function in `DataFrame.analytics` to enable time series aggregations like sums and averages with multiple time windows.

### Bug Fixes

- Fixed a bug in `DataFrame.na.fill` that caused Boolean values to erroneously override integer values.
- Fixed a bug in `Session.create_dataframe` where the Snowpark DataFrames created using pandas DataFrames were not inferring the type for timestamp columns correctly. The behavior is as follows:
  - Earlier timestamp columns without a timezone would be converted to nanosecond epochs and inferred as `LongType()`, but will now be correctly maintained as timestamp values and be inferred as `TimestampType(TimestampTimeZone.NTZ)`.
  - Earlier timestamp columns with a timezone would be inferred as `TimestampType(TimestampTimeZone.NTZ)` and loose timezone information but will now be correctly inferred as `TimestampType(TimestampTimeZone.LTZ)` and timezone information is retained correctly.
  - Set session parameter `PYTHON_SNOWPARK_USE_LOGICAL_TYPE_FOR_CREATE_DATAFRAME` to revert back to old behavior. It is recommended that you update your code to align with correct behavior because the parameter will be removed in the future.
- Fixed a bug that `DataFrame.to_pandas` gets decimal type when scale is not 0, and creates an object dtype in `pandas`. Instead, we cast the value to a float64 type.
- Fixed bugs that wrongly flattened the generated SQL when one of the following happens:
  - `DataFrame.filter()` is called after `DataFrame.sort().limit()`.
  - `DataFrame.sort()` or `filter()` is called on a DataFrame that already has a window function or sequence-dependent data generator column.
    For instance, `df.select("a", seq1().alias("b")).select("a", "b").sort("a")` won't flatten the sort clause anymore.
  - a window or sequence-dependent data generator column is used after `DataFrame.limit()`. For instance, `df.limit(10).select(row_number().over())` won't flatten the limit and select in the generated SQL.
- Fixed a bug where aliasing a DataFrame column raised an error when the DataFame was copied from another DataFrame with an aliased column. For instance,

  ```python
  df = df.select(col("a").alias("b"))
  df = copy(df)
  df.select(col("b").alias("c"))  # threw an error. Now it's fixed.
  ```

- Fixed a bug in `Session.create_dataframe` that the non-nullable field in a schema is not respected for boolean type. Note that this fix is only effective when the user has the privilege to create a temp table.
- Fixed a bug in SQL simplifier where non-select statements in `session.sql` dropped a SQL query when used with `limit()`.
- Fixed a bug that raised an exception when session parameter `ERROR_ON_NONDETERMINISTIC_UPDATE` is true.

### Behavior Changes (API Compatible)

- When parsing data types during a `to_pandas` operation, we rely on GS precision value to fix precision issues for large integer values. This may affect users where a column that was earlier returned as `int8` gets returned as `int64`. Users can fix this by explicitly specifying precision values for their return column.
- Aligned behavior for `Session.call` in case of table stored procedures where running `Session.call` would not trigger stored procedure unless a `collect()` operation was performed.
- `StoredProcedureRegistration` will now automatically add `snowflake-snowpark-python` as a package dependency. The added dependency will be on the client's local version of the library and an error is thrown if the server cannot support that version.

## 1.11.1 (2023-12-07)

### Bug Fixes

- Fixed a bug that numpy should not be imported at the top level of mock module.
- Added support for these new functions in `snowflake.snowpark.functions`:
  - `from_utc_timestamp`
  - `to_utc_timestamp`

## 1.11.0 (2023-12-05)

### New Features

- Add the `conn_error` attribute to `SnowflakeSQLException` that stores the whole underlying exception from `snowflake-connector-python`.
- Added support for `RelationalGroupedDataframe.pivot()` to access `pivot` in the following pattern `Dataframe.group_by(...).pivot(...)`.
- Added experimental feature: Local Testing Mode, which allows you to create and operate on Snowpark Python DataFrames locally without connecting to a Snowflake account. You can use the local testing framework to test your DataFrame operations locally, on your development machine or in a CI (continuous integration) pipeline, before deploying code changes to your account.

- Added support for `arrays_to_object` new functions in `snowflake.snowpark.functions`.
- Added support for the vector data type.

### Dependency Updates

- Bumped cloudpickle dependency to work with `cloudpickle==2.2.1`
- Updated ``snowflake-connector-python`` to `3.4.0`.

### Bug Fixes

- DataFrame column names quoting check now supports newline characters.
- Fix a bug where a DataFrame generated by `session.read.with_metadata` creates inconsistent table when doing `df.write.save_as_table`.

## 1.10.0 (2023-11-03)

### New Features

- Added support for managing case sensitivity in `DataFrame.to_local_iterator()`.
- Added support for specifying vectorized UDTF's input column names by using the optional parameter `input_names` in `UDTFRegistration.register/register_file` and `functions.pandas_udtf`. By default, `RelationalGroupedDataFrame.applyInPandas` will infer the column names from current dataframe schema.
- Add `sql_error_code` and `raw_message` attributes to `SnowflakeSQLException` when it is caused by a SQL exception.

### Bug Fixes

- Fixed a bug in `DataFrame.to_pandas()` where converting snowpark dataframes to pandas dataframes was losing precision on integers with more than 19 digits.
- Fixed a bug that `session.add_packages` can not handle requirement specifier that contains project name with underscore and version.
- Fixed a bug in `DataFrame.limit()` when `offset` is used and the parent `DataFrame` uses `limit`. Now the `offset` won't impact the parent DataFrame's `limit`.
- Fixed a bug in `DataFrame.write.save_as_table` where dataframes created from read api could not save data into snowflake because of invalid column name `$1`.

### Behavior change

- Changed the behavior of `date_format`:
  - The `format` argument changed from optional to required.
  - The returned result changed from a date object to a date-formatted string.
- When a window function, or a sequence-dependent data generator (`normal`, `zipf`, `uniform`, `seq1`, `seq2`, `seq4`, `seq8`) function is used, the sort and filter operation will no longer be flattened when generating the query.

## 1.9.0 (2023-10-13)

### New Features

- Added support for the Python 3.11 runtime environment.

### Dependency updates

- Added back the dependency of `typing-extensions`.

### Bug Fixes

- Fixed a bug where imports from permanent stage locations were ignored for temporary stored procedures, UDTFs, UDFs, and UDAFs.
- Revert back to using CTAS (create table as select) statement for `Dataframe.writer.save_as_table` which does not need insert permission for writing tables.

### New Features
- Support `PythonObjJSONEncoder` json-serializable objects for `ARRAY` and `OBJECT` literals.

## 1.8.0 (2023-09-14)

### New Features

- Added support for VOLATILE/IMMUTABLE keyword when registering UDFs.
- Added support for specifying clustering keys when saving dataframes using `DataFrame.save_as_table`.
- Accept `Iterable` objects input for `schema` when creating dataframes using `Session.create_dataframe`.
- Added the property `DataFrame.session` to return a `Session` object.
- Added the property `Session.session_id` to return an integer that represents session ID.
- Added the property `Session.connection` to return a `SnowflakeConnection` object .

- Added support for creating a Snowpark session from a configuration file or environment variables.

### Dependency updates

- Updated ``snowflake-connector-python`` to 3.2.0.

### Bug Fixes

- Fixed a bug where automatic package upload would raise `ValueError` even when compatible package version were added in `session.add_packages`.
- Fixed a bug where table stored procedures were not registered correctly when using `register_from_file`.
- Fixed a bug where dataframe joins failed with `invalid_identifier` error.
- Fixed a bug where `DataFrame.copy` disables SQL simplfier for the returned copy.
- Fixed a bug where `session.sql().select()` would fail if any parameters are specified to `session.sql()`

## 1.7.0 (2023-08-28)

### New Features

- Added parameters `external_access_integrations` and `secrets` when creating a UDF, UDTF or Stored Procedure from Snowpark Python to allow integration with external access.
- Added support for these new functions in `snowflake.snowpark.functions`:
  - `array_flatten`
  - `flatten`
- Added support for `apply_in_pandas` in `snowflake.snowpark.relational_grouped_dataframe`.
- Added support for replicating your local Python environment on Snowflake via `Session.replicate_local_environment`.

### Bug Fixes

- Fixed a bug where `session.create_dataframe` fails to properly set nullable columns where nullability was affected by order or data was given.
- Fixed a bug where `DataFrame.select` could not identify and alias columns in presence of table functions when output columns of table function overlapped with columns in dataframe.

### Behavior Changes

- When creating stored procedures, UDFs, UDTFs, UDAFs with parameter `is_permanent=False` will now create temporary objects even when `stage_name` is provided. The default value of `is_permanent` is `False` which is why if this value is not explicitly set to `True` for permanent objects, users will notice a change in behavior.
- `types.StructField` now enquotes column identifier by default.

## 1.6.1 (2023-08-02)

### New Features

- Added support for these new functions in `snowflake.snowpark.functions`:
  - `array_sort`
  - `sort_array`
  - `array_min`
  - `array_max`
  - `explode_outer`
- Added support for pure Python packages specified via `Session.add_requirements` or `Session.add_packages`. They are now usable in stored procedures and UDFs even if packages are not present on the Snowflake Anaconda channel.
  - Added Session parameter `custom_packages_upload_enabled` and `custom_packages_force_upload_enabled` to enable the support for pure Python packages feature mentioned above. Both parameters default to `False`.
- Added support for specifying package requirements by passing a Conda environment yaml file to `Session.add_requirements`.
- Added support for asynchronous execution of multi-query dataframes that contain binding variables.
- Added support for renaming multiple columns in `DataFrame.rename`.
- Added support for Geometry datatypes.
- Added support for `params` in `session.sql()` in stored procedures.
- Added support for user-defined aggregate functions (UDAFs). This feature is currently in private preview.
- Added support for vectorized UDTFs (user-defined table functions). This feature is currently in public preview.
- Added support for Snowflake Timestamp variants (i.e., `TIMESTAMP_NTZ`, `TIMESTAMP_LTZ`, `TIMESTAMP_TZ`)
  - Added `TimestampTimezone` as an argument in `TimestampType` constructor.
  - Added type hints `NTZ`, `LTZ`, `TZ` and `Timestamp` to annotate functions when registering UDFs.

### Improvements

- Removed redundant dependency `typing-extensions`.
- `DataFrame.cache_result` now creates temp table fully qualified names under current database and current schema.

### Bug Fixes

- Fixed a bug where type check happens on pandas before it is imported.
- Fixed a bug when creating a UDF from `numpy.ufunc`.
- Fixed a bug where `DataFrame.union` was not generating the correct `Selectable.schema_query` when SQL simplifier is enabled.

### Behavior Changes

- `DataFrameWriter.save_as_table` now respects the `nullable` field of the schema provided by the user or the inferred schema based on data from user input.

### Dependency updates

- Updated ``snowflake-connector-python`` to 3.0.4.

## 1.5.1 (2023-06-20)

### New Features

- Added support for the Python 3.10 runtime environment.

## 1.5.0 (2023-06-09)

### Behavior Changes

- Aggregation results, from functions such as `DataFrame.agg` and `DataFrame.describe`, no longer strip away non-printing characters from column names.

### New Features

- Added support for the Python 3.9 runtime environment.
- Added support for new functions in `snowflake.snowpark.functions`:
  - `array_generate_range`
  - `array_unique_agg`
  - `collect_set`
  - `sequence`
- Added support for registering and calling stored procedures with `TABLE` return type.
- Added support for parameter `length` in `StringType()` to specify the maximum number of characters that can be stored by the column.
- Added the alias `functions.element_at()` for `functions.get()`.
- Added the alias `Column.contains` for `functions.contains`.
- Added experimental feature `DataFrame.alias`.
- Added support for querying metadata columns from stage when creating `DataFrame` using `DataFrameReader`.
- Added support for `StructType.add` to append more fields to existing `StructType` objects.
- Added support for parameter `execute_as` in `StoredProcedureRegistration.register_from_file()` to specify stored procedure caller rights.

### Bug Fixes

- Fixed a bug where the `Dataframe.join_table_function` did not run all of the necessary queries to set up the join table function when SQL simplifier was enabled.
- Fixed type hint declaration for custom types - `ColumnOrName`, `ColumnOrLiteralStr`, `ColumnOrSqlExpr`, `LiteralType` and `ColumnOrLiteral` that were breaking `mypy` checks.
- Fixed a bug where `DataFrameWriter.save_as_table` and `DataFrame.copy_into_table` failed to parse fully qualified table names.

## 1.4.0 (2023-04-24)

### New Features

- Added support for `session.getOrCreate`.
- Added support for alias `Column.getField`.
- Added support for new functions in `snowflake.snowpark.functions`:
  - `date_add` and `date_sub` to make add and subtract operations easier.
  - `daydiff`
  - `explode`
  - `array_distinct`.
  - `regexp_extract`.
  - `struct`.
  - `format_number`.
  - `bround`.
  - `substring_index`
- Added parameter `skip_upload_on_content_match` when creating UDFs, UDTFs and stored procedures using `register_from_file` to skip uploading files to a stage if the same version of the files are already on the stage.
- Added support for `DataFrameWriter.save_as_table` method to take table names that contain dots.
- Flattened generated SQL when `DataFrame.filter()` or `DataFrame.order_by()` is followed by a projection statement (e.g. `DataFrame.select()`, `DataFrame.with_column()`).
- Added support for creating dynamic tables _(in private preview)_ using `Dataframe.create_or_replace_dynamic_table`.
- Added an optional argument `params` in `session.sql()` to support binding variables. Note that this is not supported in stored procedures yet.

### Bug Fixes

- Fixed a bug in `strtok_to_array` where an exception was thrown when a delimiter was passed in.
- Fixed a bug in `session.add_import` where the module had the same namespace as other dependencies.

## 1.3.0 (2023-03-28)

### New Features

- Added support for `delimiters` parameter in `functions.initcap()`.
- Added support for `functions.hash()` to accept a variable number of input expressions.
- Added API `Session.RuntimeConfig` for getting/setting/checking the mutability of any runtime configuration.
- Added support managing case sensitivity in `Row` results from `DataFrame.collect` using `case_sensitive` parameter.
- Added API `Session.conf` for getting, setting or checking the mutability of any runtime configuration.
- Added support for managing case sensitivity in `Row` results from `DataFrame.collect` using `case_sensitive` parameter.
- Added indexer support for `snowflake.snowpark.types.StructType`.
- Added a keyword argument `log_on_exception` to `Dataframe.collect` and `Dataframe.collect_no_wait` to optionally disable error logging for SQL exceptions.

### Bug Fixes

- Fixed a bug where a DataFrame set operation(`DataFrame.substract`, `DataFrame.union`, etc.) being called after another DataFrame set operation and `DataFrame.select` or `DataFrame.with_column` throws an exception.
- Fixed a bug where chained sort statements are overwritten by the SQL simplifier.

### Improvements

- Simplified JOIN queries to use constant subquery aliases (`SNOWPARK_LEFT`, `SNOWPARK_RIGHT`) by default. Users can disable this at runtime with `session.conf.set('use_constant_subquery_alias', False)` to use randomly generated alias names instead.
- Allowed specifying statement parameters in `session.call()`.
- Enabled the uploading of large pandas DataFrames in stored procedures by defaulting to a chunk size of 100,000 rows.

## 1.2.0 (2023-03-02)

### New Features

- Added support for displaying source code as comments in the generated scripts when registering stored procedures. This
  is enabled by default, turn off by specifying `source_code_display=False` at registration.
- Added a parameter `if_not_exists` when creating a UDF, UDTF or Stored Procedure from Snowpark Python to ignore creating the specified function or procedure if it already exists.
- Accept integers when calling `snowflake.snowpark.functions.get` to extract value from array.
- Added `functions.reverse` in functions to open access to Snowflake built-in function
  [reverse](https://docs.snowflake.com/en/sql-reference/functions/reverse).
- Added parameter `require_scoped_url` in snowflake.snowflake.files.SnowflakeFile.open() `(in Private Preview)` to replace `is_owner_file` is marked for deprecation.

### Bug Fixes

- Fixed a bug that overwrote `paramstyle` to `qmark` when creating a Snowpark session.
- Fixed a bug where `df.join(..., how="cross")` fails with `SnowparkJoinException: (1112): Unsupported using join type 'Cross'`.
- Fixed a bug where querying a `DataFrame` column created from chained function calls used a wrong column name.

## 1.1.0 (2023-01-26)

### New Features:

- Added `asc`, `asc_nulls_first`, `asc_nulls_last`, `desc`, `desc_nulls_first`, `desc_nulls_last`, `date_part` and `unix_timestamp` in functions.
- Added the property `DataFrame.dtypes` to return a list of column name and data type pairs.
- Added the following aliases:
  - `functions.expr()` for `functions.sql_expr()`.
  - `functions.date_format()` for `functions.to_date()`.
  - `functions.monotonically_increasing_id()` for `functions.seq8()`
  - `functions.from_unixtime()` for `functions.to_timestamp()`

### Bug Fixes:

- Fixed a bug in SQL simplifier that didn’t handle Column alias and join well in some cases. See https://github.com/snowflakedb/snowpark-python/issues/658 for details.
- Fixed a bug in SQL simplifier that generated wrong column names for function calls, NaN and INF.

### Improvements

- The session parameter `PYTHON_SNOWPARK_USE_SQL_SIMPLIFIER` is `True` after Snowflake 7.3 was released. In snowpark-python, `session.sql_simplifier_enabled` reads the value of `PYTHON_SNOWPARK_USE_SQL_SIMPLIFIER` by default, meaning that the SQL simplfier is enabled by default after the Snowflake 7.3 release. To turn this off, set `PYTHON_SNOWPARK_USE_SQL_SIMPLIFIER` in Snowflake to `False` or run `session.sql_simplifier_enabled = False` from Snowpark. It is recommended to use the SQL simplifier because it helps to generate more concise SQL.

## 1.0.0 (2022-11-01)

### New Features

- Added `Session.generator()` to create a new `DataFrame` using the Generator table function.
- Added a parameter `secure` to the functions that create a secure UDF or UDTF.

## 0.12.0 (2022-10-14)

### New Features

- Added new APIs for async job:
  - `Session.create_async_job()` to create an `AsyncJob` instance from a query id.
  - `AsyncJob.result()` now accepts argument `result_type` to return the results in different formats.
  - `AsyncJob.to_df()` returns a `DataFrame` built from the result of this asynchronous job.
  - `AsyncJob.query()` returns the SQL text of the executed query.
- `DataFrame.agg()` and `RelationalGroupedDataFrame.agg()` now accept variable-length arguments.
- Added parameters `lsuffix` and `rsuffix` to `DataFram.join()` and `DataFrame.cross_join()` to conveniently rename overlapping columns.
- Added `Table.drop_table()` so you can drop the temp table after `DataFrame.cache_result()`. `Table` is also a context manager so you can use the `with` statement to drop the cache temp table after use.
- Added `Session.use_secondary_roles()`.
- Added functions `first_value()` and `last_value()`. (contributed by @chasleslr)
- Added `on` as an alias for `using_columns` and `how` as an alias for `join_type` in `DataFrame.join()`.

### Bug Fixes

- Fixed a bug in `Session.create_dataframe()` that raised an error when `schema` names had special characters.
- Fixed a bug in which options set in `Session.read.option()` were not passed to `DataFrame.copy_into_table()` as default values.
- Fixed a bug in which `DataFrame.copy_into_table()` raises an error when a copy option has single quotes in the value.

## 0.11.0 (2022-09-28)

### Behavior Changes

- `Session.add_packages()` now raises `ValueError` when the version of a package cannot be found in Snowflake Anaconda channel. Previously, `Session.add_packages()` succeeded, and a `SnowparkSQLException` exception was raised later in the UDF/SP registration step.

### New Features:

- Added method `FileOperation.get_stream()` to support downloading stage files as stream.
- Added support in `functions.ntiles()` to accept int argument.
- Added the following aliases:
  - `functions.call_function()` for `functions.call_builtin()`.
  - `functions.function()` for `functions.builtin()`.
  - `DataFrame.order_by()` for `DataFrame.sort()`
  - `DataFrame.orderBy()` for `DataFrame.sort()`
- Improved `DataFrame.cache_result()` to return a more accurate `Table` class instead of a `DataFrame` class.
- Added support to allow `session` as the first argument when calling `StoredProcedure`.

### Improvements

- Improved nested query generation by flattening queries when applicable.
  - This improvement could be enabled by setting `Session.sql_simplifier_enabled = True`.
  - `DataFrame.select()`, `DataFrame.with_column()`, `DataFrame.drop()` and other select-related APIs have more flattened SQLs.
  - `DataFrame.union()`, `DataFrame.union_all()`, `DataFrame.except_()`, `DataFrame.intersect()`, `DataFrame.union_by_name()` have flattened SQLs generated when multiple set operators are chained.
- Improved type annotations for async job APIs.

### Bug Fixes

- Fixed a bug in which `Table.update()`, `Table.delete()`, `Table.merge()` try to reference a temp table that does not exist.

## 0.10.0 (2022-09-16)

### New Features:

- Added experimental APIs for evaluating Snowpark dataframes with asynchronous queries:
  - Added keyword argument `block` to the following action APIs on Snowpark dataframes (which execute queries) to allow asynchronous evaluations:
    - `DataFrame.collect()`, `DataFrame.to_local_iterator()`, `DataFrame.to_pandas()`, `DataFrame.to_pandas_batches()`, `DataFrame.count()`, `DataFrame.first()`.
    - `DataFrameWriter.save_as_table()`, `DataFrameWriter.copy_into_location()`.
    - `Table.delete()`, `Table.update()`, `Table.merge()`.
  - Added method `DataFrame.collect_nowait()` to allow asynchronous evaluations.
  - Added class `AsyncJob` to retrieve results from asynchronously executed queries and check their status.
- Added support for `table_type` in `Session.write_pandas()`. You can now choose from these `table_type` options: `"temporary"`, `"temp"`, and `"transient"`.
- Added support for using Python structured data (`list`, `tuple` and `dict`) as literal values in Snowpark.
- Added keyword argument `execute_as` to `functions.sproc()` and `session.sproc.register()` to allow registering a stored procedure as a caller or owner.
- Added support for specifying a pre-configured file format when reading files from a stage in Snowflake.

### Improvements:

- Added support for displaying details of a Snowpark session.

### Bug Fixes:

- Fixed a bug in which `DataFrame.copy_into_table()` and `DataFrameWriter.save_as_table()` mistakenly created a new table if the table name is fully qualified, and the table already exists.

### Deprecations:

- Deprecated keyword argument `create_temp_table` in `Session.write_pandas()`.
- Deprecated invoking UDFs using arguments wrapped in a Python list or tuple. You can use variable-length arguments without a list or tuple.

### Dependency updates

- Updated ``snowflake-connector-python`` to 2.7.12.

## 0.9.0 (2022-08-30)

### New Features:

- Added support for displaying source code as comments in the generated scripts when registering UDFs.
  This feature is turned on by default. To turn it off, pass the new keyword argument `source_code_display` as `False` when calling `register()` or `@udf()`.
- Added support for calling table functions from `DataFrame.select()`, `DataFrame.with_column()` and `DataFrame.with_columns()` which now take parameters of type `table_function.TableFunctionCall` for columns.
- Added keyword argument `overwrite` to `session.write_pandas()` to allow overwriting contents of a Snowflake table with that of a pandas DataFrame.
- Added keyword argument `column_order` to `df.write.save_as_table()` to specify the matching rules when inserting data into table in append mode.
- Added method `FileOperation.put_stream()` to upload local files to a stage via file stream.
- Added methods `TableFunctionCall.alias()` and `TableFunctionCall.as_()` to allow aliasing the names of columns that come from the output of table function joins.
- Added function `get_active_session()` in module `snowflake.snowpark.context` to get the current active Snowpark session.

### Bug Fixes:

- Fixed a bug in which batch insert should not raise an error when `statement_params` is not passed to the function.
- Fixed a bug in which column names should be quoted when `session.create_dataframe()` is called with dicts and a given schema.
- Fixed a bug in which creation of table should be skipped if the table already exists and is in append mode when calling `df.write.save_as_table()`.
- Fixed a bug in which third-party packages with underscores cannot be added when registering UDFs.

### Improvements:

- Improved function `function.uniform()` to infer the types of inputs `max_` and `min_` and cast the limits to `IntegerType` or `FloatType` correspondingly.

## 0.8.0 (2022-07-22)

### New Features:

- Added keyword only argument `statement_params` to the following methods to allow for specifying statement level parameters:
  - `collect`, `to_local_iterator`, `to_pandas`, `to_pandas_batches`,
    `count`, `copy_into_table`, `show`, `create_or_replace_view`, `create_or_replace_temp_view`, `first`, `cache_result`
    and `random_split` on class `snowflake.snowpark.Dateframe`.
  - `update`, `delete` and `merge` on class `snowflake.snowpark.Table`.
  - `save_as_table` and `copy_into_location` on class `snowflake.snowpark.DataFrameWriter`.
  - `approx_quantile`, `statement_params`, `cov` and `crosstab` on class `snowflake.snowpark.DataFrameStatFunctions`.
  - `register` and `register_from_file` on class `snowflake.snowpark.udf.UDFRegistration`.
  - `register` and `register_from_file` on class `snowflake.snowpark.udtf.UDTFRegistration`.
  - `register` and `register_from_file` on class `snowflake.snowpark.stored_procedure.StoredProcedureRegistration`.
  - `udf`, `udtf` and `sproc` in `snowflake.snowpark.functions`.
- Added support for `Column` as an input argument to `session.call()`.
- Added support for `table_type` in `df.write.save_as_table()`. You can now choose from these `table_type` options: `"temporary"`, `"temp"`, and `"transient"`.

### Improvements:

- Added validation of object name in `session.use_*` methods.
- Updated the query tag in SQL to escape it when it has special characters.
- Added a check to see if Anaconda terms are acknowledged when adding missing packages.

### Bug Fixes:

- Fixed the limited length of the string column in `session.create_dataframe()`.
- Fixed a bug in which `session.create_dataframe()` mistakenly converted 0 and `False` to `None` when the input data was only a list.
- Fixed a bug in which calling `session.create_dataframe()` using a large local dataset sometimes created a temp table twice.
- Aligned the definition of `function.trim()` with the SQL function definition.
- Fixed an issue where snowpark-python would hang when using the Python system-defined (built-in function) `sum` vs. the Snowpark `function.sum()`.

### Deprecations:

- Deprecated keyword argument `create_temp_table` in `df.write.save_as_table()`.

## 0.7.0 (2022-05-25)

### New Features:

- Added support for user-defined table functions (UDTFs).
  - Use function `snowflake.snowpark.functions.udtf()` to register a UDTF, or use it as a decorator to register the UDTF.
    - You can also use `Session.udtf.register()` to register a UDTF.
  - Use `Session.udtf.register_from_file()` to register a UDTF from a Python file.
- Updated APIs to query a table function, including both Snowflake built-in table functions and UDTFs.
  - Use function `snowflake.snowpark.functions.table_function()` to create a callable representing a table function and use it to call the table function in a query.
  - Alternatively, use function `snowflake.snowpark.functions.call_table_function()` to call a table function.
  - Added support for `over` clause that specifies `partition by` and `order by` when lateral joining a table function.
  - Updated `Session.table_function()` and `DataFrame.join_table_function()` to accept `TableFunctionCall` instances.

### Breaking Changes:

- When creating a function with `functions.udf()` and `functions.sproc()`, you can now specify an empty list for the `imports` or `packages` argument to indicate that no import or package is used for this UDF or stored procedure. Previously, specifying an empty list meant that the function would use session-level imports or packages.
- Improved the `__repr__` implementation of data types in `types.py`. The unused `type_name` property has been removed.
- Added a Snowpark-specific exception class for SQL errors. This replaces the previous `ProgrammingError` from the Python connector.

### Improvements:

- Added a lock to a UDF or UDTF when it is called for the first time per thread.
- Improved the error message for pickling errors that occurred during UDF creation.
- Included the query ID when logging the failed query.

### Bug Fixes:

- Fixed a bug in which non-integral data (such as timestamps) was occasionally converted to integer when calling `DataFrame.to_pandas()`.
- Fixed a bug in which `DataFrameReader.parquet()` failed to read a parquet file when its column contained spaces.
- Fixed a bug in which `DataFrame.copy_into_table()` failed when the dataframe is created by reading a file with inferred schemas.

### Deprecations

`Session.flatten()` and `DataFrame.flatten()`.

### Dependency Updates:

- Restricted the version of `cloudpickle` <= `2.0.0`.

## 0.6.0 (2022-04-27)

### New Features:

- Added support for vectorized UDFs with the input as a pandas DataFrame or pandas Series and the output as a pandas Series. This improves the performance of UDFs in Snowpark.
- Added support for inferring the schema of a DataFrame by default when it is created by reading a Parquet, Avro, or ORC file in the stage.
- Added functions `current_session()`, `current_statement()`, `current_user()`, `current_version()`, `current_warehouse()`, `date_from_parts()`, `date_trunc()`, `dayname()`, `dayofmonth()`, `dayofweek()`, `dayofyear()`, `grouping()`, `grouping_id()`, `hour()`, `last_day()`, `minute()`, `next_day()`, `previous_day()`, `second()`, `month()`, `monthname()`, `quarter()`, `year()`, `current_database()`, `current_role()`, `current_schema()`, `current_schemas()`, `current_region()`, `current_avaliable_roles()`, `add_months()`, `any_value()`, `bitnot()`, `bitshiftleft()`, `bitshiftright()`, `convert_timezone()`, `uniform()`, `strtok_to_array()`, `sysdate()`, `time_from_parts()`,  `timestamp_from_parts()`, `timestamp_ltz_from_parts()`, `timestamp_ntz_from_parts()`, `timestamp_tz_from_parts()`, `weekofyear()`, `percentile_cont()` to `snowflake.snowflake.functions`.

### Breaking Changes:

- Expired deprecations:
  - Removed the following APIs that were deprecated in 0.4.0: `DataFrame.groupByGroupingSets()`, `DataFrame.naturalJoin()`, `DataFrame.joinTableFunction`, `DataFrame.withColumns()`, `Session.getImports()`, `Session.addImport()`, `Session.removeImport()`, `Session.clearImports()`, `Session.getSessionStage()`, `Session.getDefaultDatabase()`, `Session.getDefaultSchema()`, `Session.getCurrentDatabase()`, `Session.getCurrentSchema()`, `Session.getFullyQualifiedCurrentSchema()`.

### Improvements:

- Added support for creating an empty `DataFrame` with a specific schema using the `Session.create_dataframe()` method.
- Changed the logging level from `INFO` to `DEBUG` for several logs (e.g., the executed query) when evaluating a dataframe.
- Improved the error message when failing to create a UDF due to pickle errors.

### Bug Fixes:

- Removed pandas hard dependencies in the `Session.create_dataframe()` method.

### Dependency Updates:

- Added `typing-extension` as a new dependency with the version >= `4.1.0`.

## 0.5.0 (2022-03-22)

### New Features

- Added stored procedures API.
  - Added `Session.sproc` property and `sproc()` to `snowflake.snowpark.functions`, so you can register stored procedures.
  - Added `Session.call` to call stored procedures by name.
- Added `UDFRegistration.register_from_file()` to allow registering UDFs from Python source files or zip files directly.
- Added `UDFRegistration.describe()` to describe a UDF.
- Added `DataFrame.random_split()` to provide a way to randomly split a dataframe.
- Added functions `md5()`, `sha1()`, `sha2()`, `ascii()`, `initcap()`, `length()`, `lower()`, `lpad()`, `ltrim()`, `rpad()`, `rtrim()`, `repeat()`, `soundex()`, `regexp_count()`, `replace()`, `charindex()`, `collate()`, `collation()`, `insert()`, `left()`, `right()`, `endswith()` to `snowflake.snowpark.functions`.
- Allowed `call_udf()` to accept literal values.
- Provided a `distinct` keyword in `array_agg()`.

### Bug Fixes:

- Fixed an issue that caused `DataFrame.to_pandas()` to have a string column if `Column.cast(IntegerType())` was used.
- Fixed a bug in `DataFrame.describe()` when there is more than one string column.

## 0.4.0 (2022-02-15)

### New Features

- You can now specify which Anaconda packages to use when defining UDFs.
  - Added `add_packages()`, `get_packages()`, `clear_packages()`, and `remove_package()`, to class `Session`.
  - Added `add_requirements()` to `Session` so you can use a requirements file to specify which packages this session will use.
  - Added parameter `packages` to function `snowflake.snowpark.functions.udf()` and method `UserDefinedFunction.register()` to indicate UDF-level Anaconda package dependencies when creating a UDF.
  - Added parameter `imports` to `snowflake.snowpark.functions.udf()` and `UserDefinedFunction.register()` to specify UDF-level code imports.
- Added a parameter `session` to function `udf()` and `UserDefinedFunction.register()` so you can specify which session to use to create a UDF if you have multiple sessions.
- Added types `Geography` and `Variant` to `snowflake.snowpark.types` to be used as type hints for Geography and Variant data when defining a UDF.
- Added support for Geography geoJSON data.
- Added `Table`, a subclass of `DataFrame` for table operations:
  - Methods `update` and `delete` update and delete rows of a table in Snowflake.
  - Method `merge` merges data from a `DataFrame` to a `Table`.
  - Override method `DataFrame.sample()` with an additional parameter `seed`, which works on tables but not on view and sub-queries.
- Added `DataFrame.to_local_iterator()` and `DataFrame.to_pandas_batches()` to allow getting results from an iterator when the result set returned from the Snowflake database is too large.
- Added `DataFrame.cache_result()` for caching the operations performed on a `DataFrame` in a temporary table.
  Subsequent operations on the original `DataFrame` have no effect on the cached result `DataFrame`.
- Added property `DataFrame.queries` to get SQL queries that will be executed to evaluate the `DataFrame`.
- Added `Session.query_history()` as a context manager to track SQL queries executed on a session, including all SQL queries to evaluate `DataFrame`s created from a session. Both query ID and query text are recorded.
- You can now create a `Session` instance from an existing established `snowflake.connector.SnowflakeConnection`. Use parameter `connection` in `Session.builder.configs()`.
- Added `use_database()`, `use_schema()`, `use_warehouse()`, and `use_role()` to class `Session` to switch database/schema/warehouse/role after a session is created.
- Added `DataFrameWriter.copy_into_table()` to unload a `DataFrame` to stage files.
- Added `DataFrame.unpivot()`.
- Added `Column.within_group()` for sorting the rows by columns with some aggregation functions.
- Added functions `listagg()`, `mode()`, `div0()`, `acos()`, `asin()`, `atan()`, `atan2()`, `cos()`, `cosh()`, `sin()`, `sinh()`, `tan()`, `tanh()`, `degrees()`, `radians()`, `round()`, `trunc()`, and `factorial()` to `snowflake.snowflake.functions`.
- Added an optional argument `ignore_nulls` in function `lead()` and `lag()`.
- The `condition` parameter of function `when()` and `iff()` now accepts SQL expressions.

### Improvements

- All function and method names have been renamed to use the snake case naming style, which is more Pythonic. For convenience, some camel case names are kept as aliases to the snake case APIs. It is recommended to use the snake case APIs.
  - Deprecated these methods on class `Session` and replaced them with their snake case equivalents: `getImports()`, `addImports()`, `removeImport()`, `clearImports()`, `getSessionStage()`, `getDefaultSchema()`, `getDefaultSchema()`, `getCurrentDatabase()`, `getFullyQualifiedCurrentSchema()`.
  - Deprecated these methods on class `DataFrame` and replaced them with their snake case equivalents: `groupingByGroupingSets()`, `naturalJoin()`, `withColumns()`, `joinTableFunction()`.
- Property `DataFrame.columns` is now consistent with `DataFrame.schema.names` and the Snowflake database `Identifier Requirements`.
- `Column.__bool__()` now raises a `TypeError`. This will ban the use of logical operators `and`, `or`, `not` on `Column` object, for instance `col("a") > 1 and col("b") > 2` will raise the `TypeError`. Use `(col("a") > 1) & (col("b") > 2)` instead.
- Changed `PutResult` and `GetResult` to subclass `NamedTuple`.
- Fixed a bug which raised an error when the local path or stage location has a space or other special characters.
- Changed `DataFrame.describe()` so that non-numeric and non-string columns are ignored instead of raising an exception.

### Dependency updates

- Updated ``snowflake-connector-python`` to 2.7.4.

## 0.3.0 (2022-01-09)

### New Features

- Added `Column.isin()`, with an alias `Column.in_()`.
- Added `Column.try_cast()`, which is a special version of `cast()`. It tries to cast a string expression to other types and returns `null` if the cast is not possible.
- Added `Column.startswith()` and `Column.substr()` to process string columns.
- `Column.cast()` now also accepts a `str` value to indicate the cast type in addition to a `DataType` instance.
- Added `DataFrame.describe()` to summarize stats of a `DataFrame`.
- Added `DataFrame.explain()` to print the query plan of a `DataFrame`.
- `DataFrame.filter()` and `DataFrame.select_expr()` now accepts a sql expression.
- Added a new `bool` parameter `create_temp_table` to methods `DataFrame.saveAsTable()` and `Session.write_pandas()` to optionally create a temp table.
- Added `DataFrame.minus()` and `DataFrame.subtract()` as aliases to `DataFrame.except_()`.
- Added `regexp_replace()`, `concat()`, `concat_ws()`, `to_char()`, `current_timestamp()`, `current_date()`, `current_time()`, `months_between()`, `cast()`, `try_cast()`, `greatest()`, `least()`, and `hash()` to module `snowflake.snowpark.functions`.

### Bug Fixes

- Fixed an issue where `Session.createDataFrame(pandas_df)` and `Session.write_pandas(pandas_df)` raise an exception when the `pandas DataFrame` has spaces in the column name.
- `DataFrame.copy_into_table()` sometimes prints an `error` level log entry while it actually works. It's fixed now.
- Fixed an API docs issue where some `DataFrame` APIs are missing from the docs.

### Dependency updates

- Update ``snowflake-connector-python`` to 2.7.2, which upgrades ``pyarrow`` dependency to 6.0.x. Refer to the [python connector 2.7.2 release notes](https://pypi.org/project/snowflake-connector-python/2.7.2/) for more details.

## 0.2.0 (2021-12-02)

### New Features

- Updated the `Session.createDataFrame()` method for creating a `DataFrame` from a pandas DataFrame.
- Added the `Session.write_pandas()` method for writing a `pandas DataFrame` to a table in Snowflake and getting a `Snowpark DataFrame` object back.
- Added new classes and methods for calling window functions.
- Added the new functions `cume_dist()`, to find the cumulative distribution of a value with regard to other values within a window partition,
  and `row_number()`, which returns a unique row number for each row within a window partition.
- Added functions for computing statistics for DataFrames in the `DataFrameStatFunctions` class.
- Added functions for handling missing values in a DataFrame in the `DataFrameNaFunctions` class.
- Added new methods `rollup()`, `cube()`, and `pivot()` to the `DataFrame` class.
- Added the `GroupingSets` class, which you can use with the DataFrame groupByGroupingSets method to perform a SQL GROUP BY GROUPING SETS.
- Added the new `FileOperation(session)`
  class that you can use to upload and download files to and from a stage.
- Added the `DataFrame.copy_into_table()`
  method for loading data from files in a stage into a table.
- In CASE expressions, the functions `when()` and `otherwise()`
  now accept Python types in addition to `Column` objects.
- When you register a UDF you can now optionally set the `replace` parameter to `True` to overwrite an existing UDF with the same name.

### Improvements

- UDFs are now compressed before they are uploaded to the server. This makes them about 10 times smaller, which can help
  when you are using large ML model files.
- When the size of a UDF is less than 8196 bytes, it will be uploaded as in-line code instead of uploaded to a stage.

### Bug Fixes

- Fixed an issue where the statement `df.select(when(col("a") == 1, 4).otherwise(col("a"))), [Row(4), Row(2), Row(3)]` raised an exception.
- Fixed an issue where `df.toPandas()` raised an exception when a DataFrame was created from large local data.

## 0.1.0 (2021-10-26)

Start of Private Preview<|MERGE_RESOLUTION|>--- conflicted
+++ resolved
@@ -4,15 +4,13 @@
 
 ### Snowpark Python API Updates
 
-<<<<<<< HEAD
 #### Bug Fixes
 
 - Fixed a bug when create dynamic table on a table function cause error because '*' is not allowed in table function select.
-=======
+
 #### Improvements
 
 - Added support for reading XML files with namespaces using `rowTag` and `stripNamespaces` options.
->>>>>>> d2edd1c3
 
 ### Snowpark Local Testing Updates
 

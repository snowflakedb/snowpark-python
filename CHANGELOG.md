# Release History

## 1.22.0 (TBD)

### Snowpark Python API Updates

#### Bug Fixes

- Fixed a bug in `session.read.csv` that caused an error when setting `PARSE_HEADER = True` in an externally defined file format.

### Snowpark Local Testing Updates

#### New Features

- Added support for type coercion when passing columns as input to udf calls
- Added support for `Index.identical`.

#### Bug Fixes

- Fixed a bug where the truncate mode in `DataFrameWriter.save_as_table` incorrectly handled DataFrames containing only a subset of columns from the existing table.

### Snowpark pandas API Updates

#### New Features

- Added limited support for the `Timedelta` type, including
  - support `copy`, `cache_result`, `shift`, `sort_index`.
  - `NotImplementedError` will be raised for the rest of methods that do not support `Timedelta`.
- Added support for index's arithmetic and comparison operators.
- Added support for `Series.dt.round`.
- Added documentation pages for `DatetimeIndex`.
- Added support for `Index.name`, `Index.names`, `Index.rename`, and `Index.set_names`.
- Added support for `Index.__repr__`.
- Added support for `DatetimeIndex.month_name` and `DatetimeIndex.day_name`.

#### Bug Fixes

- Stopped ignoring nanoseconds in `pd.Timedelta` scalars.

## 1.21.0 (2024-08-19)

### Snowpark Python API Updates

#### New Features

- Added support for `snowflake.snowpark.testing.assert_dataframe_equal` that is a utility function to check the equality of two Snowpark DataFrames.

#### Improvements

- Added support server side string size limitations.
- Added support to create and invoke stored procedures, UDFs and UDTFs with optional arguments.
- Added support for column lineage in the DataFrame.lineage.trace API.
- Added support for passing `INFER_SCHEMA` options to `DataFrameReader` via `INFER_SCHEMA_OPTIONS`.
- Added support for passing `parameters` parameter to `Column.rlike` and `Column.regexp`.
- Added support for automatically cleaning up temporary tables created by `df.cache_result()` in the current session, when the DataFrame is no longer referenced (i.e., gets garbage collected). It is still an experimental feature not enabled by default, and can be enabled by setting `session.auto_clean_up_temp_table_enabled` to `True`.
- Added support for string literals to the `fmt` parameter of `snowflake.snowpark.functions.to_date`.
- Added support for system$reference function.

#### Bug Fixes

- Fixed a bug where SQL generated for selecting `*` column has an incorrect subquery.
- Fixed a bug in `DataFrame.to_pandas_batches` where the iterator could throw an error if certain transformation is made to the pandas dataframe due to wrong isolation level.
- Fixed a bug in `DataFrame.lineage.trace` to split the quoted feature view's name and version correctly.
- Fixed a bug in `Column.isin` that caused invalid sql generation when passed an empty list.
- Fixed a bug that fails to raise NotImplementedError while setting cell with list like item.

### Snowpark Local Testing Updates

#### New Features

- Added support for the following APIs:
  - snowflake.snowpark.functions
    - `rank`
    - `dense_rank`
    - `percent_rank`
    - `cume_dist`
    - `ntile`
    - `datediff`
    - `array_agg`
  - snowflake.snowpark.column.Column.within_group
- Added support for parsing flags in regex statements for mocked plans. This maintains parity with the `rlike` and `regexp` changes above.

#### Bug Fixes

- Fixed a bug where Window Functions LEAD and LAG do not handle option `ignore_nulls` properly.
- Fixed a bug where values were not populated into the result DataFrame during the insertion of table merge operation.

#### Improvements

- Fix pandas FutureWarning about integer indexing.

### Snowpark pandas API Updates

#### New Features

- Added support for `DataFrame.backfill`, `DataFrame.bfill`, `Series.backfill`, and `Series.bfill`.
- Added support for `DataFrame.compare` and `Series.compare` with default parameters.
- Added support for `Series.dt.microsecond` and `Series.dt.nanosecond`.
- Added support for `Index.is_unique` and `Index.has_duplicates`.
- Added support for `Index.equals`.
- Added support for `Index.value_counts`.
- Added support for `Series.dt.day_name` and `Series.dt.month_name`.
- Added support for indexing on Index, e.g., `df.index[:10]`.
- Added support for `DataFrame.unstack` and `Series.unstack`.
- Added support for `DataFrame.asfreq` and `Series.asfreq`.
- Added support for `Series.dt.is_month_start` and `Series.dt.is_month_end`.
- Added support for `Index.all` and `Index.any`.
- Added support for `Series.dt.is_year_start` and `Series.dt.is_year_end`.
- Added support for `Series.dt.is_quarter_start` and `Series.dt.is_quarter_end`.
- Added support for lazy `DatetimeIndex`.
- Added support for `Series.argmax` and `Series.argmin`.
- Added support for `Series.dt.is_leap_year`.
- Added support for `DataFrame.items`.
- Added support for `Series.dt.floor` and `Series.dt.ceil`.
- Added support for `Index.reindex`.
<<<<<<< HEAD
- Added support for `pd.crosstab`.
=======
- Added support for `DatetimeIndex` properties: `year`, `month`, `day`, `hour`, `minute`, `second`, `microsecond`,
    `nanosecond`, `date`, `dayofyear`, `day_of_year`, `dayofweek`, `day_of_week`, `weekday`, `quarter`,
    `is_month_start`, `is_month_end`, `is_quarter_start`, `is_quarter_end`, `is_year_start`, `is_year_end`
    and `is_leap_year`.
- Added support for `Resampler.fillna` and `Resampler.bfill`.
- Added limited support for the `Timedelta` type, including creating `Timedelta` columns and `to_pandas`.
- Added support for `Index.argmax` and `Index.argmin`.
>>>>>>> 695cd140

#### Improvements

- Removed the public preview warning message when importing Snowpark pandas.
- Removed unnecessary count query from `SnowflakeQueryCompiler.is_series_like` method.
- `Dataframe.columns` now returns native pandas Index object instead of Snowpark Index object.
- Refactor and introduce `query_compiler` argument in `Index` constructor to create `Index` from query compiler.
- `pd.to_datetime` now returns a DatetimeIndex object instead of a Series object.
- `pd.date_range` now returns a DatetimeIndex object instead of a Series object.

#### Bug Fixes

- Made passing an unsupported aggregation function to `pivot_table` raise `NotImplementedError` instead of `KeyError`.
- Removed axis labels and callable names from error messages and telemetry about unsupported aggregations.
- Fixed AssertionError in `Series.drop_duplicates` and `DataFrame.drop_duplicates` when called after `sort_values`.
- Fixed a bug in `Index.to_frame` where the result frame's column name may be wrong where name is unspecified.
- Fixed a bug where some Index docstrings are ignored.
- Fixed a bug in `Series.reset_index(drop=True)` where the result name may be wrong.
- Fixed a bug in `Groupby.first/last` ordering by the correct columns in the underlying window expression.

## 1.20.0 (2024-07-17)

### Snowpark Python API Updates

#### Improvements

- Added distributed tracing using open telemetry APIs for table stored procedure function in `DataFrame`:
  - `_execute_and_get_query_id`
- Added support for the `arrays_zip` function.
- Improves performance for binary column expression and `df._in` by avoiding unnecessary cast for numeric values. You can enable this optimization by setting `session.eliminate_numeric_sql_value_cast_enabled = True`.
- Improved error message for `write_pandas` when the target table does not exist and `auto_create_table=False`.
- Added open telemetry tracing on UDxF functions in Snowpark.
- Added open telemetry tracing on stored procedure registration in Snowpark.
- Added a new optional parameter called `format_json` to the `Session.SessionBuilder.app_name` function that sets the app name in the `Session.query_tag` in JSON format. By default, this parameter is set to `False`.

#### Bug Fixes
- Fixed a bug where SQL generated for `lag(x, 0)` was incorrect and failed with error message `argument 1 to function LAG needs to be constant, found 'SYSTEM$NULL_TO_FIXED(null)'`.

### Snowpark Local Testing Updates

#### New Features

- Added support for the following APIs:
  - snowflake.snowpark.functions
    - random
- Added new parameters to `patch` function when registering a mocked function:
  - `distinct` allows an alternate function to be specified for when a sql function should be distinct.
  - `pass_column_index` passes a named parameter `column_index` to the mocked function that contains the pandas.Index for the input data.
  - `pass_row_index` passes a named parameter `row_index` to the mocked function that is the 0 indexed row number the function is currently operating on.
  - `pass_input_data` passes a named parameter `input_data` to the mocked function that contains the entire input dataframe for the current expression.
  - Added support for the `column_order` parameter to method `DataFrameWriter.save_as_table`.


#### Bug Fixes
- Fixed a bug that caused DecimalType columns to be incorrectly truncated to integer precision when used in BinaryExpressions.

### Snowpark pandas API Updates

#### New Features
- Added support for `DataFrameGroupBy.all`, `SeriesGroupBy.all`, `DataFrameGroupBy.any`, and `SeriesGroupBy.any`.
- Added support for `DataFrame.nlargest`, `DataFrame.nsmallest`, `Series.nlargest` and `Series.nsmallest`.
- Added support for `replace` and `frac > 1` in `DataFrame.sample` and `Series.sample`.
- Added support for `read_excel` (Uses local pandas for processing)
- Added support for `Series.at`, `Series.iat`, `DataFrame.at`, and `DataFrame.iat`.
- Added support for `Series.dt.isocalendar`.
- Added support for `Series.case_when` except when condition or replacement is callable.
- Added documentation pages for `Index` and its APIs.
- Added support for `DataFrame.assign`.
- Added support for `DataFrame.stack`.
- Added support for `DataFrame.pivot` and `pd.pivot`.
- Added support for `DataFrame.to_csv` and `Series.to_csv`.
- Added partial support for `Series.str.translate` where the values in the `table` are single-codepoint strings.
- Added support for `DataFrame.corr`.
- Allow `df.plot()` and `series.plot()` to be called, materializing the data into the local client
- Added support for `DataFrameGroupBy` and `SeriesGroupBy` aggregations `first` and `last`
- Added support for `DataFrameGroupBy.get_group`.
- Added support for `limit` parameter when `method` parameter is used in `fillna`.
- Added partial support for `Series.str.translate` where the values in the `table` are single-codepoint strings.
- Added support for `DataFrame.corr`.
- Added support for `DataFrame.equals` and `Series.equals`.
- Added support for `DataFrame.reindex` and `Series.reindex`.
- Added support for `Index.astype`.
- Added support for `Index.unique` and `Index.nunique`.
- Added support for `Index.sort_values`.

#### Bug Fixes
- Fixed an issue when using np.where and df.where when the scalar 'other' is the literal 0.
- Fixed a bug regarding precision loss when converting to Snowpark pandas `DataFrame` or `Series` with `dtype=np.uint64`.
- Fixed bug where `values` is set to `index` when `index` and `columns` contain all columns in DataFrame during `pivot_table`.

#### Improvements
- Added support for `Index.copy()`
- Added support for Index APIs: `dtype`, `values`, `item()`, `tolist()`, `to_series()` and `to_frame()`
- Expand support for DataFrames with no rows in `pd.pivot_table` and `DataFrame.pivot_table`.
- Added support for `inplace` parameter in `DataFrame.sort_index` and `Series.sort_index`.


## 1.19.0 (2024-06-25)

### Snowpark Python API Updates

#### New Features

- Added support for `to_boolean` function.
- Added documentation pages for Index and its APIs.

#### Bug Fixes

- Fixed a bug where python stored procedure with table return type fails when run in a task.
- Fixed a bug where df.dropna fails due to `RecursionError: maximum recursion depth exceeded` when the DataFrame has more than 500 columns.
- Fixed a bug where `AsyncJob.result("no_result")` doesn't wait for the query to finish execution.


### Snowpark Local Testing Updates

#### New Features

- Added support for the `strict` parameter when registering UDFs and Stored Procedures.

#### Bug Fixes

- Fixed a bug in convert_timezone that made the setting the source_timezone parameter return an error.
- Fixed a bug where creating DataFrame with empty data of type `DateType` raises `AttributeError`.
- Fixed a bug that table merge fails when update clause exists but no update takes place.
- Fixed a bug in mock implementation of `to_char` that raises `IndexError` when incoming column has nonconsecutive row index.
- Fixed a bug in handling of `CaseExpr` expressions that raises `IndexError` when incoming column has nonconsecutive row index.
- Fixed a bug in implementation of `Column.like` that raises `IndexError` when incoming column has nonconsecutive row index.

#### Improvements

- Added support for type coercion in the implementation of DataFrame.replace, DataFrame.dropna and the mock function `iff`.

### Snowpark pandas API Updates

#### New Features

- Added partial support for `DataFrame.pct_change` and `Series.pct_change` without the `freq` and `limit` parameters.
- Added support for `Series.str.get`.
- Added support for `Series.dt.dayofweek`, `Series.dt.day_of_week`, `Series.dt.dayofyear`, and `Series.dt.day_of_year`.
- Added support for `Series.str.__getitem__` (`Series.str[...]`).
- Added support for `Series.str.lstrip` and `Series.str.rstrip`.
- Added support for `DataFrameGroupBy.size` and `SeriesGroupBy.size`.
- Added support for `DataFrame.expanding` and `Series.expanding` for aggregations `count`, `sum`, `min`, `max`, `mean`, `std`, `var`, and `sem` with `axis=0`.
- Added support for `DataFrame.rolling` and `Series.rolling` for aggregation `count` with `axis=0`.
- Added support for `Series.str.match`.
- Added support for `DataFrame.resample` and `Series.resample` for aggregations `size`, `first`, and `last`.
- Added support for `DataFrameGroupBy.all`, `SeriesGroupBy.all`, `DataFrameGroupBy.any`, and `SeriesGroupBy.any`.
- Added support for `DataFrame.nlargest`, `DataFrame.nsmallest`, `Series.nlargest` and `Series.nsmallest`.
- Added support for `replace` and `frac > 1` in `DataFrame.sample` and `Series.sample`.
- Added support for `read_excel` (Uses local pandas for processing)
- Added support for `Series.at`, `Series.iat`, `DataFrame.at`, and `DataFrame.iat`.
- Added support for `Series.dt.isocalendar`.
- Added support for `Series.case_when` except when condition or replacement is callable.
- Added documentation pages for `Index` and its APIs.
- Added support for `DataFrame.assign`.
- Added support for `DataFrame.stack`.
- Added support for `DataFrame.pivot` and `pd.pivot`.
- Added support for `DataFrame.to_csv` and `Series.to_csv`.
- Added support for `Index.T`.

#### Bug Fixes

- Fixed a bug that causes output of GroupBy.aggregate's columns to be ordered incorrectly.
- Fixed a bug where `DataFrame.describe` on a frame with duplicate columns of differing dtypes could cause an error or incorrect results.
- Fixed a bug in `DataFrame.rolling` and `Series.rolling` so `window=0` now throws `NotImplementedError` instead of `ValueError`

#### Improvements

- Added support for named aggregations in `DataFrame.aggregate` and `Series.aggregate` with `axis=0`.
- `pd.read_csv` reads using the native pandas CSV parser, then uploads data to snowflake using parquet. This enables most of the parameters supported by `read_csv` including date parsing and numeric conversions. Uploading via parquet is roughly twice as fast as uploading via CSV.
- Initial work to support an `pd.Index` directly in Snowpark pandas. Support for `pd.Index` as a first-class component of Snowpark pandas is coming soon.
- Added a lazy index constructor and support for `len`, `shape`, `size`, `empty`, `to_pandas()` and `names`. For `df.index`, Snowpark pandas creates a lazy index object.
- For `df.columns`, Snowpark pandas supports a non-lazy version of an `Index` since the data is already stored locally.

## 1.18.0 (2024-05-28)

### Snowpark Python API Updates

#### Improvements

- Improved error message to remind users set `{"infer_schema": True}` when reading csv file without specifying its schema.
- Improved error handling for `Session.create_dataframe` when called with more than 512 rows and using `format` or `pyformat` `paramstyle`.

### Snowpark pandas API Updates

#### New Features

- Added `DataFrame.cache_result` and `Series.cache_result` methods for users to persist DataFrames and Series to a temporary table lasting the duration of the session to improve latency of subsequent operations.

#### Bug Fixes

#### Improvements

- Added partial support for `DataFrame.pivot_table` with no `index` parameter, as well as for `margins` parameter.
- Updated the signature of `DataFrame.shift`/`Series.shift`/`DataFrameGroupBy.shift`/`SeriesGroupBy.shift` to match pandas 2.2.1. Snowpark pandas does not yet support the newly-added `suffix` argument, or sequence values of `periods`.
- Re-added support for `Series.str.split`.

#### Bug Fixes

- Fixed how we support mixed columns for string methods (`Series.str.*`).

### Snowpark Local Testing Updates

#### New Features

- Added support for the following DataFrameReader read options to file formats `csv` and `json`:
  - PURGE
  - PATTERN
  - INFER_SCHEMA with value being `False`
  - ENCODING with value being `UTF8`
- Added support for `DataFrame.analytics.moving_agg` and `DataFrame.analytics.cumulative_agg_agg`.
- Added support for `if_not_exists` parameter during UDF and stored procedure registration.

#### Bug Fixes

- Fixed a bug that when processing time format, fractional second part is not handled properly.
- Fixed a bug that caused function calls on `*` to fail.
- Fixed a bug that prevented creation of map and struct type objects.
- Fixed a bug that function `date_add` was unable to handle some numeric types.
- Fixed a bug that `TimestampType` casting resulted in incorrect data.
- Fixed a bug that caused `DecimalType` data to have incorrect precision in some cases.
- Fixed a bug where referencing missing table or view raises confusing `IndexError`.
- Fixed a bug that mocked function `to_timestamp_ntz` can not handle None data.
- Fixed a bug that mocked UDFs handles output data of None improperly.
- Fixed a bug where `DataFrame.with_column_renamed` ignores attributes from parent DataFrames after join operations.
- Fixed a bug that integer precision of large value gets lost when converted to pandas DataFrame.
- Fixed a bug that the schema of datetime object is wrong when create DataFrame from a pandas DataFrame.
- Fixed a bug in the implementation of `Column.equal_nan` where null data is handled incorrectly.
- Fixed a bug where `DataFrame.drop` ignore attributes from parent DataFrames after join operations.
- Fixed a bug in mocked function `date_part` where Column type is set wrong.
- Fixed a bug where `DataFrameWriter.save_as_table` does not raise exceptions when inserting null data into non-nullable columns.
- Fixed a bug in the implementation of `DataFrameWriter.save_as_table` where
  - Append or Truncate fails when incoming data has different schema than existing table.
  - Truncate fails when incoming data does not specify columns that are nullable.

#### Improvements

- Removed dependency check for `pyarrow` as it is not used.
- Improved target type coverage of `Column.cast`, adding support for casting to boolean and all integral types.
- Aligned error experience when calling UDFs and stored procedures.
- Added appropriate error messages for `is_permanent` and `anonymous` options in UDFs and stored procedures registration to make it more clear that those features are not yet supported.
- File read operation with unsupported options and values now raises `NotImplementedError` instead of warnings and unclear error information.

## 1.17.0 (2024-05-21)

### Snowpark Python API Updates

#### New Features

- Added support to add a comment on tables and views using the functions listed below:
  - `DataFrameWriter.save_as_table`
  - `DataFrame.create_or_replace_view`
  - `DataFrame.create_or_replace_temp_view`
  - `DataFrame.create_or_replace_dynamic_table`

#### Improvements

- Improved error message to remind users to set `{"infer_schema": True}` when reading CSV file without specifying its schema.

### Snowpark pandas API Updates

#### New Features

- Start of Public Preview of Snowpark pandas API. Refer to the [Snowpark pandas API Docs](https://docs.snowflake.com/developer-guide/snowpark/python/snowpark-pandas) for more details.

### Snowpark Local Testing Updates

#### New Features

- Added support for NumericType and VariantType data conversion in the mocked function `to_timestamp_ltz`, `to_timestamp_ntz`, `to_timestamp_tz` and `to_timestamp`.
- Added support for DecimalType, BinaryType, ArrayType, MapType, TimestampType, DateType and TimeType data conversion in the mocked function `to_char`.
- Added support for the following APIs:
  - snowflake.snowpark.functions:
    - to_varchar
  - snowflake.snowpark.DataFrame:
    - pivot
  - snowflake.snowpark.Session:
    - cancel_all
- Introduced a new exception class `snowflake.snowpark.mock.exceptions.SnowparkLocalTestingException`.
- Added support for casting to FloatType

#### Bug Fixes

- Fixed a bug that stored procedure and UDF should not remove imports already in the `sys.path` during the clean-up step.
- Fixed a bug that when processing datetime format, the fractional second part is not handled properly.
- Fixed a bug that on Windows platform that file operations was unable to properly handle file separator in directory name.
- Fixed a bug that on Windows platform that when reading a pandas dataframe, IntervalType column with integer data can not be processed.
- Fixed a bug that prevented users from being able to select multiple columns with the same alias.
- Fixed a bug that `Session.get_current_[schema|database|role|user|account|warehouse]` returns upper-cased identifiers when identifiers are quoted.
- Fixed a bug that function `substr` and `substring` can not handle 0-based `start_expr`.

#### Improvements

- Standardized the error experience by raising `SnowparkLocalTestingException` in error cases which is on par with `SnowparkSQLException` raised in non-local execution.
- Improved error experience of `Session.write_pandas` method that `NotImplementError` will be raised when called.
- Aligned error experience with reusing a closed session in non-local execution.

## 1.16.0 (2024-05-07)

### New Features

- Support stored procedure register with packages given as Python modules.
- Added snowflake.snowpark.Session.lineage.trace to explore data lineage of snowfake objects.
- Added support for structured type schema parsing.

### Bug Fixes

- Fixed a bug when inferring schema, single quotes are added to stage files already have single quotes.

### Local Testing Updates

#### New Features

- Added support for StringType, TimestampType and VariantType data conversion in the mocked function `to_date`.
- Added support for the following APIs:
  - snowflake.snowpark.functions
    - get
    - concat
    - concat_ws

#### Bug Fixes

- Fixed a bug that caused `NaT` and `NaN` values to not be recognized.
- Fixed a bug where, when inferring a schema, single quotes were added to stage files that already had single quotes.
- Fixed a bug where `DataFrameReader.csv` was unable to handle quoted values containing a delimiter.
- Fixed a bug that when there is `None` value in an arithmetic calculation, the output should remain `None` instead of `math.nan`.
- Fixed a bug in function `sum` and `covar_pop` that when there is `math.nan` in the data, the output should also be `math.nan`.
- Fixed a bug that stage operation can not handle directories.
- Fixed a bug that `DataFrame.to_pandas` should take Snowflake numeric types with precision 38 as `int64`.

## 1.15.0 (2024-04-24)

### New Features

- Added `truncate` save mode in `DataFrameWrite` to overwrite existing tables by truncating the underlying table instead of dropping it.
- Added telemetry to calculate query plan height and number of duplicate nodes during collect operations.
- Added the functions below to unload data from a `DataFrame` into one or more files in a stage:
  - `DataFrame.write.json`
  - `DataFrame.write.csv`
  - `DataFrame.write.parquet`
- Added distributed tracing using open telemetry APIs for action functions in `DataFrame` and `DataFrameWriter`:
  - snowflake.snowpark.DataFrame:
    - collect
    - collect_nowait
    - to_pandas
    - count
    - show
  - snowflake.snowpark.DataFrameWriter:
    - save_as_table
- Added support for snow:// URLs to `snowflake.snowpark.Session.file.get` and `snowflake.snowpark.Session.file.get_stream`
- Added support to register stored procedures and UDxFs with a `comment`.
- UDAF client support is ready for public preview. Please stay tuned for the Snowflake announcement of UDAF public preview.
- Added support for dynamic pivot.  This feature is currently in private preview.

### Improvements

- Improved the generated query performance for both compilation and execution by converting duplicate subqueries to Common Table Expressions (CTEs). It is still an experimental feature not enabled by default, and can be enabled by setting `session.cte_optimization_enabled` to `True`.

### Bug Fixes

- Fixed a bug where `statement_params` was not passed to query executions that register stored procedures and user defined functions.
- Fixed a bug causing `snowflake.snowpark.Session.file.get_stream` to fail for quoted stage locations.
- Fixed a bug that an internal type hint in `utils.py` might raise AttributeError in case the underlying module can not be found.

### Local Testing Updates

#### New Features

- Added support for registering UDFs and stored procedures.
- Added support for the following APIs:
  - snowflake.snowpark.Session:
    - file.put
    - file.put_stream
    - file.get
    - file.get_stream
    - read.json
    - add_import
    - remove_import
    - get_imports
    - clear_imports
    - add_packages
    - add_requirements
    - clear_packages
    - remove_package
    - udf.register
    - udf.register_from_file
    - sproc.register
    - sproc.register_from_file
  - snowflake.snowpark.functions
    - current_database
    - current_session
    - date_trunc
    - object_construct
    - object_construct_keep_null
    - pow
    - sqrt
    - udf
    - sproc
- Added support for StringType, TimestampType and VariantType data conversion in the mocked function `to_time`.

#### Bug Fixes

- Fixed a bug that null filled columns for constant functions.
- Fixed a bug that implementation of to_object, to_array and to_binary to better handle null inputs.
- Fixed a bug that timestamp data comparison can not handle year beyond 2262.
- Fixed a bug that `Session.builder.getOrCreate` should return the created mock session.

## 1.14.0 (2024-03-20)

### New Features

- Added support for creating vectorized UDTFs with `process` method.
- Added support for dataframe functions:
  - to_timestamp_ltz
  - to_timestamp_ntz
  - to_timestamp_tz
  - locate
- Added support for ASOF JOIN type.
- Added support for the following local testing APIs:
  - snowflake.snowpark.functions:
    - to_double
    - to_timestamp
    - to_timestamp_ltz
    - to_timestamp_ntz
    - to_timestamp_tz
    - greatest
    - least
    - convert_timezone
    - dateadd
    - date_part
  - snowflake.snowpark.Session:
    - get_current_account
    - get_current_warehouse
    - get_current_role
    - use_schema
    - use_warehouse
    - use_database
    - use_role

### Bug Fixes

- Fixed a bug in `SnowflakePlanBuilder` that `save_as_table` does not filter column that name start with '$' and follow by number correctly.
- Fixed a bug that statement parameters may have no effect when resolving imports and packages.
- Fixed bugs in local testing:
  - LEFT ANTI and LEFT SEMI joins drop rows with null values.
  - DataFrameReader.csv incorrectly parses data when the optional parameter `field_optionally_enclosed_by` is specified.
  - Column.regexp only considers the first entry when `pattern` is a `Column`.
  - Table.update raises `KeyError` when updating null values in the rows.
  - VARIANT columns raise errors at `DataFrame.collect`.
  - `count_distinct` does not work correctly when counting.
  - Null values in integer columns raise `TypeError`.

### Improvements

- Added telemetry to local testing.
- Improved the error message of `DataFrameReader` to raise `FileNotFound` error when reading a path that does not exist or when there are no files under the path.

## 1.13.0 (2024-02-26)

### New Features

- Added support for an optional `date_part` argument in function `last_day`.
- `SessionBuilder.app_name` will set the query_tag after the session is created.
- Added support for the following local testing functions:
  - current_timestamp
  - current_date
  - current_time
  - strip_null_value
  - upper
  - lower
  - length
  - initcap

### Improvements

- Added cleanup logic at interpreter shutdown to close all active sessions.
- Closing sessions within stored procedures now is a no-op logging a warning instead of raising an error.

### Bug Fixes

- Fixed a bug in `DataFrame.to_local_iterator` where the iterator could yield wrong results if another query is executed before the iterator finishes due to wrong isolation level. For details, please see #945.
- Fixed a bug that truncated table names in error messages while running a plan with local testing enabled.
- Fixed a bug that `Session.range` returns empty result when the range is large.

## 1.12.1 (2024-02-08)

### Improvements

- Use `split_blocks=True` by default during `to_pandas` conversion, for optimal memory allocation. This parameter is passed to `pyarrow.Table.to_pandas`, which enables `PyArrow` to split the memory allocation into smaller, more manageable blocks instead of allocating a single contiguous block. This results in better memory management when dealing with larger datasets.

### Bug Fixes

- Fixed a bug in `DataFrame.to_pandas` that caused an error when evaluating on a Dataframe with an `IntergerType` column with null values.

## 1.12.0 (2024-01-30)

### New Features

- Exposed `statement_params` in `StoredProcedure.__call__`.
- Added two optional arguments to `Session.add_import`.
  - `chunk_size`: The number of bytes to hash per chunk of the uploaded files.
  - `whole_file_hash`: By default only the first chunk of the uploaded import is hashed to save time. When this is set to True each uploaded file is fully hashed instead.
- Added parameters `external_access_integrations` and `secrets` when creating a UDAF from Snowpark Python to allow integration with external access.
- Added a new method `Session.append_query_tag`. Allows an additional tag to be added to the current query tag by appending it as a comma separated value.
- Added a new method `Session.update_query_tag`. Allows updates to a JSON encoded dictionary query tag.
- `SessionBuilder.getOrCreate` will now attempt to replace the singleton it returns when token expiration has been detected.
- Added support for new functions in `snowflake.snowpark.functions`:
  - `array_except`
  - `create_map`
  - `sign`/`signum`
- Added the following functions to `DataFrame.analytics`:
  - Added the `moving_agg` function in `DataFrame.analytics` to enable moving aggregations like sums and averages with multiple window sizes.
  - Added the `cummulative_agg` function in `DataFrame.analytics` to enable commulative aggregations like sums and averages on multiple columns.
  - Added the `compute_lag` and `compute_lead` functions in `DataFrame.analytics` for enabling lead and lag calculations on multiple columns.
  - Added the `time_series_agg` function in `DataFrame.analytics` to enable time series aggregations like sums and averages with multiple time windows.

### Bug Fixes

- Fixed a bug in `DataFrame.na.fill` that caused Boolean values to erroneously override integer values.
- Fixed a bug in `Session.create_dataframe` where the Snowpark DataFrames created using pandas DataFrames were not inferring the type for timestamp columns correctly. The behavior is as follows:
  - Earlier timestamp columns without a timezone would be converted to nanosecond epochs and inferred as `LongType()`, but will now be correctly maintained as timestamp values and be inferred as `TimestampType(TimestampTimeZone.NTZ)`.
  - Earlier timestamp columns with a timezone would be inferred as `TimestampType(TimestampTimeZone.NTZ)` and loose timezone information but will now be correctly inferred as `TimestampType(TimestampTimeZone.LTZ)` and timezone information is retained correctly.
  - Set session parameter `PYTHON_SNOWPARK_USE_LOGICAL_TYPE_FOR_CREATE_DATAFRAME` to revert back to old behavior. It is recommended that you update your code to align with correct behavior because the parameter will be removed in the future.
- Fixed a bug that `DataFrame.to_pandas` gets decimal type when scale is not 0, and creates an object dtype in `pandas`. Instead, we cast the value to a float64 type.
- Fixed bugs that wrongly flattened the generated SQL when one of the following happens:
  - `DataFrame.filter()` is called after `DataFrame.sort().limit()`.
  - `DataFrame.sort()` or `filter()` is called on a DataFrame that already has a window function or sequence-dependent data generator column.
    For instance, `df.select("a", seq1().alias("b")).select("a", "b").sort("a")` won't flatten the sort clause anymore.
  - a window or sequence-dependent data generator column is used after `DataFrame.limit()`. For instance, `df.limit(10).select(row_number().over())` won't flatten the limit and select in the generated SQL.
- Fixed a bug where aliasing a DataFrame column raised an error when the DataFame was copied from another DataFrame with an aliased column. For instance,

  ```python
  df = df.select(col("a").alias("b"))
  df = copy(df)
  df.select(col("b").alias("c"))  # threw an error. Now it's fixed.
  ```

- Fixed a bug in `Session.create_dataframe` that the non-nullable field in a schema is not respected for boolean type. Note that this fix is only effective when the user has the privilege to create a temp table.
- Fixed a bug in SQL simplifier where non-select statements in `session.sql` dropped a SQL query when used with `limit()`.
- Fixed a bug that raised an exception when session parameter `ERROR_ON_NONDETERMINISTIC_UPDATE` is true.

### Behavior Changes (API Compatible)

- When parsing data types during a `to_pandas` operation, we rely on GS precision value to fix precision issues for large integer values. This may affect users where a column that was earlier returned as `int8` gets returned as `int64`. Users can fix this by explicitly specifying precision values for their return column.
- Aligned behavior for `Session.call` in case of table stored procedures where running `Session.call` would not trigger stored procedure unless a `collect()` operation was performed.
- `StoredProcedureRegistration` will now automatically add `snowflake-snowpark-python` as a package dependency. The added dependency will be on the client's local version of the library and an error is thrown if the server cannot support that version.

## 1.11.1 (2023-12-07)

### Bug Fixes

- Fixed a bug that numpy should not be imported at the top level of mock module.
- Added support for these new functions in `snowflake.snowpark.functions`:
  - `from_utc_timestamp`
  - `to_utc_timestamp`

## 1.11.0 (2023-12-05)

### New Features

- Add the `conn_error` attribute to `SnowflakeSQLException` that stores the whole underlying exception from `snowflake-connector-python`.
- Added support for `RelationalGroupedDataframe.pivot()` to access `pivot` in the following pattern `Dataframe.group_by(...).pivot(...)`.
- Added experimental feature: Local Testing Mode, which allows you to create and operate on Snowpark Python DataFrames locally without connecting to a Snowflake account. You can use the local testing framework to test your DataFrame operations locally, on your development machine or in a CI (continuous integration) pipeline, before deploying code changes to your account.

- Added support for `arrays_to_object` new functions in `snowflake.snowpark.functions`.
- Added support for the vector data type.

### Dependency Updates

- Bumped cloudpickle dependency to work with `cloudpickle==2.2.1`
- Updated ``snowflake-connector-python`` to `3.4.0`.

### Bug Fixes

- DataFrame column names quoting check now supports newline characters.
- Fix a bug where a DataFrame generated by `session.read.with_metadata` creates inconsistent table when doing `df.write.save_as_table`.

## 1.10.0 (2023-11-03)

### New Features

- Added support for managing case sensitivity in `DataFrame.to_local_iterator()`.
- Added support for specifying vectorized UDTF's input column names by using the optional parameter `input_names` in `UDTFRegistration.register/register_file` and `functions.pandas_udtf`. By default, `RelationalGroupedDataFrame.applyInPandas` will infer the column names from current dataframe schema.
- Add `sql_error_code` and `raw_message` attributes to `SnowflakeSQLException` when it is caused by a SQL exception.

### Bug Fixes

- Fixed a bug in `DataFrame.to_pandas()` where converting snowpark dataframes to pandas dataframes was losing precision on integers with more than 19 digits.
- Fixed a bug that `session.add_packages` can not handle requirement specifier that contains project name with underscore and version.
- Fixed a bug in `DataFrame.limit()` when `offset` is used and the parent `DataFrame` uses `limit`. Now the `offset` won't impact the parent DataFrame's `limit`.
- Fixed a bug in `DataFrame.write.save_as_table` where dataframes created from read api could not save data into snowflake because of invalid column name `$1`.

### Behavior change

- Changed the behavior of `date_format`:
  - The `format` argument changed from optional to required.
  - The returned result changed from a date object to a date-formatted string.
- When a window function, or a sequence-dependent data generator (`normal`, `zipf`, `uniform`, `seq1`, `seq2`, `seq4`, `seq8`) function is used, the sort and filter operation will no longer be flattened when generating the query.

## 1.9.0 (2023-10-13)

### New Features

- Added support for the Python 3.11 runtime environment.

### Dependency updates

- Added back the dependency of `typing-extensions`.

### Bug Fixes

- Fixed a bug where imports from permanent stage locations were ignored for temporary stored procedures, UDTFs, UDFs, and UDAFs.
- Revert back to using CTAS (create table as select) statement for `Dataframe.writer.save_as_table` which does not need insert permission for writing tables.

### New Features
- Support `PythonObjJSONEncoder` json-serializable objects for `ARRAY` and `OBJECT` literals.

## 1.8.0 (2023-09-14)

### New Features

- Added support for VOLATILE/IMMUTABLE keyword when registering UDFs.
- Added support for specifying clustering keys when saving dataframes using `DataFrame.save_as_table`.
- Accept `Iterable` objects input for `schema` when creating dataframes using `Session.create_dataframe`.
- Added the property `DataFrame.session` to return a `Session` object.
- Added the property `Session.session_id` to return an integer that represents session ID.
- Added the property `Session.connection` to return a `SnowflakeConnection` object .

- Added support for creating a Snowpark session from a configuration file or environment variables.

### Dependency updates

- Updated ``snowflake-connector-python`` to 3.2.0.

### Bug Fixes

- Fixed a bug where automatic package upload would raise `ValueError` even when compatible package version were added in `session.add_packages`.
- Fixed a bug where table stored procedures were not registered correctly when using `register_from_file`.
- Fixed a bug where dataframe joins failed with `invalid_identifier` error.
- Fixed a bug where `DataFrame.copy` disables SQL simplfier for the returned copy.
- Fixed a bug where `session.sql().select()` would fail if any parameters are specified to `session.sql()`

## 1.7.0 (2023-08-28)

### New Features

- Added parameters `external_access_integrations` and `secrets` when creating a UDF, UDTF or Stored Procedure from Snowpark Python to allow integration with external access.
- Added support for these new functions in `snowflake.snowpark.functions`:
  - `array_flatten`
  - `flatten`
- Added support for `apply_in_pandas` in `snowflake.snowpark.relational_grouped_dataframe`.
- Added support for replicating your local Python environment on Snowflake via `Session.replicate_local_environment`.

### Bug Fixes

- Fixed a bug where `session.create_dataframe` fails to properly set nullable columns where nullability was affected by order or data was given.
- Fixed a bug where `DataFrame.select` could not identify and alias columns in presence of table functions when output columns of table function overlapped with columns in dataframe.

### Behavior Changes

- When creating stored procedures, UDFs, UDTFs, UDAFs with parameter `is_permanent=False` will now create temporary objects even when `stage_name` is provided. The default value of `is_permanent` is `False` which is why if this value is not explicitly set to `True` for permanent objects, users will notice a change in behavior.
- `types.StructField` now enquotes column identifier by default.

## 1.6.1 (2023-08-02)

### New Features

- Added support for these new functions in `snowflake.snowpark.functions`:
  - `array_sort`
  - `sort_array`
  - `array_min`
  - `array_max`
  - `explode_outer`
- Added support for pure Python packages specified via `Session.add_requirements` or `Session.add_packages`. They are now usable in stored procedures and UDFs even if packages are not present on the Snowflake Anaconda channel.
  - Added Session parameter `custom_packages_upload_enabled` and `custom_packages_force_upload_enabled` to enable the support for pure Python packages feature mentioned above. Both parameters default to `False`.
- Added support for specifying package requirements by passing a Conda environment yaml file to `Session.add_requirements`.
- Added support for asynchronous execution of multi-query dataframes that contain binding variables.
- Added support for renaming multiple columns in `DataFrame.rename`.
- Added support for Geometry datatypes.
- Added support for `params` in `session.sql()` in stored procedures.
- Added support for user-defined aggregate functions (UDAFs). This feature is currently in private preview.
- Added support for vectorized UDTFs (user-defined table functions). This feature is currently in public preview.
- Added support for Snowflake Timestamp variants (i.e., `TIMESTAMP_NTZ`, `TIMESTAMP_LTZ`, `TIMESTAMP_TZ`)
  - Added `TimestampTimezone` as an argument in `TimestampType` constructor.
  - Added type hints `NTZ`, `LTZ`, `TZ` and `Timestamp` to annotate functions when registering UDFs.

### Improvements

- Removed redundant dependency `typing-extensions`.
- `DataFrame.cache_result` now creates temp table fully qualified names under current database and current schema.

### Bug Fixes

- Fixed a bug where type check happens on pandas before it is imported.
- Fixed a bug when creating a UDF from `numpy.ufunc`.
- Fixed a bug where `DataFrame.union` was not generating the correct `Selectable.schema_query` when SQL simplifier is enabled.

### Behavior Changes

- `DataFrameWriter.save_as_table` now respects the `nullable` field of the schema provided by the user or the inferred schema based on data from user input.

### Dependency updates

- Updated ``snowflake-connector-python`` to 3.0.4.

## 1.5.1 (2023-06-20)

### New Features

- Added support for the Python 3.10 runtime environment.

## 1.5.0 (2023-06-09)

### Behavior Changes

- Aggregation results, from functions such as `DataFrame.agg` and `DataFrame.describe`, no longer strip away non-printing characters from column names.

### New Features

- Added support for the Python 3.9 runtime environment.
- Added support for new functions in `snowflake.snowpark.functions`:
  - `array_generate_range`
  - `array_unique_agg`
  - `collect_set`
  - `sequence`
- Added support for registering and calling stored procedures with `TABLE` return type.
- Added support for parameter `length` in `StringType()` to specify the maximum number of characters that can be stored by the column.
- Added the alias `functions.element_at()` for `functions.get()`.
- Added the alias `Column.contains` for `functions.contains`.
- Added experimental feature `DataFrame.alias`.
- Added support for querying metadata columns from stage when creating `DataFrame` using `DataFrameReader`.
- Added support for `StructType.add` to append more fields to existing `StructType` objects.
- Added support for parameter `execute_as` in `StoredProcedureRegistration.register_from_file()` to specify stored procedure caller rights.

### Bug Fixes

- Fixed a bug where the `Dataframe.join_table_function` did not run all of the necessary queries to set up the join table function when SQL simplifier was enabled.
- Fixed type hint declaration for custom types - `ColumnOrName`, `ColumnOrLiteralStr`, `ColumnOrSqlExpr`, `LiteralType` and `ColumnOrLiteral` that were breaking `mypy` checks.
- Fixed a bug where `DataFrameWriter.save_as_table` and `DataFrame.copy_into_table` failed to parse fully qualified table names.

## 1.4.0 (2023-04-24)

### New Features

- Added support for `session.getOrCreate`.
- Added support for alias `Column.getField`.
- Added support for new functions in `snowflake.snowpark.functions`:
  - `date_add` and `date_sub` to make add and subtract operations easier.
  - `daydiff`
  - `explode`
  - `array_distinct`.
  - `regexp_extract`.
  - `struct`.
  - `format_number`.
  - `bround`.
  - `substring_index`
- Added parameter `skip_upload_on_content_match` when creating UDFs, UDTFs and stored procedures using `register_from_file` to skip uploading files to a stage if the same version of the files are already on the stage.
- Added support for `DataFrameWriter.save_as_table` method to take table names that contain dots.
- Flattened generated SQL when `DataFrame.filter()` or `DataFrame.order_by()` is followed by a projection statement (e.g. `DataFrame.select()`, `DataFrame.with_column()`).
- Added support for creating dynamic tables _(in private preview)_ using `Dataframe.create_or_replace_dynamic_table`.
- Added an optional argument `params` in `session.sql()` to support binding variables. Note that this is not supported in stored procedures yet.

### Bug Fixes

- Fixed a bug in `strtok_to_array` where an exception was thrown when a delimiter was passed in.
- Fixed a bug in `session.add_import` where the module had the same namespace as other dependencies.

## 1.3.0 (2023-03-28)

### New Features

- Added support for `delimiters` parameter in `functions.initcap()`.
- Added support for `functions.hash()` to accept a variable number of input expressions.
- Added API `Session.RuntimeConfig` for getting/setting/checking the mutability of any runtime configuration.
- Added support managing case sensitivity in `Row` results from `DataFrame.collect` using `case_sensitive` parameter.
- Added API `Session.conf` for getting, setting or checking the mutability of any runtime configuration.
- Added support for managing case sensitivity in `Row` results from `DataFrame.collect` using `case_sensitive` parameter.
- Added indexer support for `snowflake.snowpark.types.StructType`.
- Added a keyword argument `log_on_exception` to `Dataframe.collect` and `Dataframe.collect_no_wait` to optionally disable error logging for SQL exceptions.

### Bug Fixes

- Fixed a bug where a DataFrame set operation(`DataFrame.substract`, `DataFrame.union`, etc.) being called after another DataFrame set operation and `DataFrame.select` or `DataFrame.with_column` throws an exception.
- Fixed a bug where chained sort statements are overwritten by the SQL simplifier.

### Improvements

- Simplified JOIN queries to use constant subquery aliases (`SNOWPARK_LEFT`, `SNOWPARK_RIGHT`) by default. Users can disable this at runtime with `session.conf.set('use_constant_subquery_alias', False)` to use randomly generated alias names instead.
- Allowed specifying statement parameters in `session.call()`.
- Enabled the uploading of large pandas DataFrames in stored procedures by defaulting to a chunk size of 100,000 rows.

## 1.2.0 (2023-03-02)

### New Features

- Added support for displaying source code as comments in the generated scripts when registering stored procedures. This
  is enabled by default, turn off by specifying `source_code_display=False` at registration.
- Added a parameter `if_not_exists` when creating a UDF, UDTF or Stored Procedure from Snowpark Python to ignore creating the specified function or procedure if it already exists.
- Accept integers when calling `snowflake.snowpark.functions.get` to extract value from array.
- Added `functions.reverse` in functions to open access to Snowflake built-in function
  [reverse](https://docs.snowflake.com/en/sql-reference/functions/reverse).
- Added parameter `require_scoped_url` in snowflake.snowflake.files.SnowflakeFile.open() `(in Private Preview)` to replace `is_owner_file` is marked for deprecation.

### Bug Fixes

- Fixed a bug that overwrote `paramstyle` to `qmark` when creating a Snowpark session.
- Fixed a bug where `df.join(..., how="cross")` fails with `SnowparkJoinException: (1112): Unsupported using join type 'Cross'`.
- Fixed a bug where querying a `DataFrame` column created from chained function calls used a wrong column name.

## 1.1.0 (2023-01-26)

### New Features:

- Added `asc`, `asc_nulls_first`, `asc_nulls_last`, `desc`, `desc_nulls_first`, `desc_nulls_last`, `date_part` and `unix_timestamp` in functions.
- Added the property `DataFrame.dtypes` to return a list of column name and data type pairs.
- Added the following aliases:
  - `functions.expr()` for `functions.sql_expr()`.
  - `functions.date_format()` for `functions.to_date()`.
  - `functions.monotonically_increasing_id()` for `functions.seq8()`
  - `functions.from_unixtime()` for `functions.to_timestamp()`

### Bug Fixes:

- Fixed a bug in SQL simplifier that didn’t handle Column alias and join well in some cases. See https://github.com/snowflakedb/snowpark-python/issues/658 for details.
- Fixed a bug in SQL simplifier that generated wrong column names for function calls, NaN and INF.

### Improvements

- The session parameter `PYTHON_SNOWPARK_USE_SQL_SIMPLIFIER` is `True` after Snowflake 7.3 was released. In snowpark-python, `session.sql_simplifier_enabled` reads the value of `PYTHON_SNOWPARK_USE_SQL_SIMPLIFIER` by default, meaning that the SQL simplfier is enabled by default after the Snowflake 7.3 release. To turn this off, set `PYTHON_SNOWPARK_USE_SQL_SIMPLIFIER` in Snowflake to `False` or run `session.sql_simplifier_enabled = False` from Snowpark. It is recommended to use the SQL simplifier because it helps to generate more concise SQL.

## 1.0.0 (2022-11-01)

### New Features

- Added `Session.generator()` to create a new `DataFrame` using the Generator table function.
- Added a parameter `secure` to the functions that create a secure UDF or UDTF.

## 0.12.0 (2022-10-14)

### New Features

- Added new APIs for async job:
  - `Session.create_async_job()` to create an `AsyncJob` instance from a query id.
  - `AsyncJob.result()` now accepts argument `result_type` to return the results in different formats.
  - `AsyncJob.to_df()` returns a `DataFrame` built from the result of this asynchronous job.
  - `AsyncJob.query()` returns the SQL text of the executed query.
- `DataFrame.agg()` and `RelationalGroupedDataFrame.agg()` now accept variable-length arguments.
- Added parameters `lsuffix` and `rsuffix` to `DataFram.join()` and `DataFrame.cross_join()` to conveniently rename overlapping columns.
- Added `Table.drop_table()` so you can drop the temp table after `DataFrame.cache_result()`. `Table` is also a context manager so you can use the `with` statement to drop the cache temp table after use.
- Added `Session.use_secondary_roles()`.
- Added functions `first_value()` and `last_value()`. (contributed by @chasleslr)
- Added `on` as an alias for `using_columns` and `how` as an alias for `join_type` in `DataFrame.join()`.

### Bug Fixes

- Fixed a bug in `Session.create_dataframe()` that raised an error when `schema` names had special characters.
- Fixed a bug in which options set in `Session.read.option()` were not passed to `DataFrame.copy_into_table()` as default values.
- Fixed a bug in which `DataFrame.copy_into_table()` raises an error when a copy option has single quotes in the value.

## 0.11.0 (2022-09-28)

### Behavior Changes

- `Session.add_packages()` now raises `ValueError` when the version of a package cannot be found in Snowflake Anaconda channel. Previously, `Session.add_packages()` succeeded, and a `SnowparkSQLException` exception was raised later in the UDF/SP registration step.

### New Features:

- Added method `FileOperation.get_stream()` to support downloading stage files as stream.
- Added support in `functions.ntiles()` to accept int argument.
- Added the following aliases:
  - `functions.call_function()` for `functions.call_builtin()`.
  - `functions.function()` for `functions.builtin()`.
  - `DataFrame.order_by()` for `DataFrame.sort()`
  - `DataFrame.orderBy()` for `DataFrame.sort()`
- Improved `DataFrame.cache_result()` to return a more accurate `Table` class instead of a `DataFrame` class.
- Added support to allow `session` as the first argument when calling `StoredProcedure`.

### Improvements

- Improved nested query generation by flattening queries when applicable.
  - This improvement could be enabled by setting `Session.sql_simplifier_enabled = True`.
  - `DataFrame.select()`, `DataFrame.with_column()`, `DataFrame.drop()` and other select-related APIs have more flattened SQLs.
  - `DataFrame.union()`, `DataFrame.union_all()`, `DataFrame.except_()`, `DataFrame.intersect()`, `DataFrame.union_by_name()` have flattened SQLs generated when multiple set operators are chained.
- Improved type annotations for async job APIs.

### Bug Fixes

- Fixed a bug in which `Table.update()`, `Table.delete()`, `Table.merge()` try to reference a temp table that does not exist.

## 0.10.0 (2022-09-16)

### New Features:

- Added experimental APIs for evaluating Snowpark dataframes with asynchronous queries:
  - Added keyword argument `block` to the following action APIs on Snowpark dataframes (which execute queries) to allow asynchronous evaluations:
    - `DataFrame.collect()`, `DataFrame.to_local_iterator()`, `DataFrame.to_pandas()`, `DataFrame.to_pandas_batches()`, `DataFrame.count()`, `DataFrame.first()`.
    - `DataFrameWriter.save_as_table()`, `DataFrameWriter.copy_into_location()`.
    - `Table.delete()`, `Table.update()`, `Table.merge()`.
  - Added method `DataFrame.collect_nowait()` to allow asynchronous evaluations.
  - Added class `AsyncJob` to retrieve results from asynchronously executed queries and check their status.
- Added support for `table_type` in `Session.write_pandas()`. You can now choose from these `table_type` options: `"temporary"`, `"temp"`, and `"transient"`.
- Added support for using Python structured data (`list`, `tuple` and `dict`) as literal values in Snowpark.
- Added keyword argument `execute_as` to `functions.sproc()` and `session.sproc.register()` to allow registering a stored procedure as a caller or owner.
- Added support for specifying a pre-configured file format when reading files from a stage in Snowflake.

### Improvements:

- Added support for displaying details of a Snowpark session.

### Bug Fixes:

- Fixed a bug in which `DataFrame.copy_into_table()` and `DataFrameWriter.save_as_table()` mistakenly created a new table if the table name is fully qualified, and the table already exists.

### Deprecations:

- Deprecated keyword argument `create_temp_table` in `Session.write_pandas()`.
- Deprecated invoking UDFs using arguments wrapped in a Python list or tuple. You can use variable-length arguments without a list or tuple.

### Dependency updates

- Updated ``snowflake-connector-python`` to 2.7.12.

## 0.9.0 (2022-08-30)

### New Features:

- Added support for displaying source code as comments in the generated scripts when registering UDFs.
  This feature is turned on by default. To turn it off, pass the new keyword argument `source_code_display` as `False` when calling `register()` or `@udf()`.
- Added support for calling table functions from `DataFrame.select()`, `DataFrame.with_column()` and `DataFrame.with_columns()` which now take parameters of type `table_function.TableFunctionCall` for columns.
- Added keyword argument `overwrite` to `session.write_pandas()` to allow overwriting contents of a Snowflake table with that of a pandas DataFrame.
- Added keyword argument `column_order` to `df.write.save_as_table()` to specify the matching rules when inserting data into table in append mode.
- Added method `FileOperation.put_stream()` to upload local files to a stage via file stream.
- Added methods `TableFunctionCall.alias()` and `TableFunctionCall.as_()` to allow aliasing the names of columns that come from the output of table function joins.
- Added function `get_active_session()` in module `snowflake.snowpark.context` to get the current active Snowpark session.

### Bug Fixes:

- Fixed a bug in which batch insert should not raise an error when `statement_params` is not passed to the function.
- Fixed a bug in which column names should be quoted when `session.create_dataframe()` is called with dicts and a given schema.
- Fixed a bug in which creation of table should be skipped if the table already exists and is in append mode when calling `df.write.save_as_table()`.
- Fixed a bug in which third-party packages with underscores cannot be added when registering UDFs.

### Improvements:

- Improved function `function.uniform()` to infer the types of inputs `max_` and `min_` and cast the limits to `IntegerType` or `FloatType` correspondingly.

## 0.8.0 (2022-07-22)

### New Features:

- Added keyword only argument `statement_params` to the following methods to allow for specifying statement level parameters:
  - `collect`, `to_local_iterator`, `to_pandas`, `to_pandas_batches`,
    `count`, `copy_into_table`, `show`, `create_or_replace_view`, `create_or_replace_temp_view`, `first`, `cache_result`
    and `random_split` on class `snowflake.snowpark.Dateframe`.
  - `update`, `delete` and `merge` on class `snowflake.snowpark.Table`.
  - `save_as_table` and `copy_into_location` on class `snowflake.snowpark.DataFrameWriter`.
  - `approx_quantile`, `statement_params`, `cov` and `crosstab` on class `snowflake.snowpark.DataFrameStatFunctions`.
  - `register` and `register_from_file` on class `snowflake.snowpark.udf.UDFRegistration`.
  - `register` and `register_from_file` on class `snowflake.snowpark.udtf.UDTFRegistration`.
  - `register` and `register_from_file` on class `snowflake.snowpark.stored_procedure.StoredProcedureRegistration`.
  - `udf`, `udtf` and `sproc` in `snowflake.snowpark.functions`.
- Added support for `Column` as an input argument to `session.call()`.
- Added support for `table_type` in `df.write.save_as_table()`. You can now choose from these `table_type` options: `"temporary"`, `"temp"`, and `"transient"`.

### Improvements:

- Added validation of object name in `session.use_*` methods.
- Updated the query tag in SQL to escape it when it has special characters.
- Added a check to see if Anaconda terms are acknowledged when adding missing packages.

### Bug Fixes:

- Fixed the limited length of the string column in `session.create_dataframe()`.
- Fixed a bug in which `session.create_dataframe()` mistakenly converted 0 and `False` to `None` when the input data was only a list.
- Fixed a bug in which calling `session.create_dataframe()` using a large local dataset sometimes created a temp table twice.
- Aligned the definition of `function.trim()` with the SQL function definition.
- Fixed an issue where snowpark-python would hang when using the Python system-defined (built-in function) `sum` vs. the Snowpark `function.sum()`.

### Deprecations:

- Deprecated keyword argument `create_temp_table` in `df.write.save_as_table()`.

## 0.7.0 (2022-05-25)

### New Features:

- Added support for user-defined table functions (UDTFs).
  - Use function `snowflake.snowpark.functions.udtf()` to register a UDTF, or use it as a decorator to register the UDTF.
    - You can also use `Session.udtf.register()` to register a UDTF.
  - Use `Session.udtf.register_from_file()` to register a UDTF from a Python file.
- Updated APIs to query a table function, including both Snowflake built-in table functions and UDTFs.
  - Use function `snowflake.snowpark.functions.table_function()` to create a callable representing a table function and use it to call the table function in a query.
  - Alternatively, use function `snowflake.snowpark.functions.call_table_function()` to call a table function.
  - Added support for `over` clause that specifies `partition by` and `order by` when lateral joining a table function.
  - Updated `Session.table_function()` and `DataFrame.join_table_function()` to accept `TableFunctionCall` instances.

### Breaking Changes:

- When creating a function with `functions.udf()` and `functions.sproc()`, you can now specify an empty list for the `imports` or `packages` argument to indicate that no import or package is used for this UDF or stored procedure. Previously, specifying an empty list meant that the function would use session-level imports or packages.
- Improved the `__repr__` implementation of data types in `types.py`. The unused `type_name` property has been removed.
- Added a Snowpark-specific exception class for SQL errors. This replaces the previous `ProgrammingError` from the Python connector.

### Improvements:

- Added a lock to a UDF or UDTF when it is called for the first time per thread.
- Improved the error message for pickling errors that occurred during UDF creation.
- Included the query ID when logging the failed query.

### Bug Fixes:

- Fixed a bug in which non-integral data (such as timestamps) was occasionally converted to integer when calling `DataFrame.to_pandas()`.
- Fixed a bug in which `DataFrameReader.parquet()` failed to read a parquet file when its column contained spaces.
- Fixed a bug in which `DataFrame.copy_into_table()` failed when the dataframe is created by reading a file with inferred schemas.

### Deprecations

`Session.flatten()` and `DataFrame.flatten()`.

### Dependency Updates:

- Restricted the version of `cloudpickle` <= `2.0.0`.

## 0.6.0 (2022-04-27)

### New Features:

- Added support for vectorized UDFs with the input as a pandas DataFrame or pandas Series and the output as a pandas Series. This improves the performance of UDFs in Snowpark.
- Added support for inferring the schema of a DataFrame by default when it is created by reading a Parquet, Avro, or ORC file in the stage.
- Added functions `current_session()`, `current_statement()`, `current_user()`, `current_version()`, `current_warehouse()`, `date_from_parts()`, `date_trunc()`, `dayname()`, `dayofmonth()`, `dayofweek()`, `dayofyear()`, `grouping()`, `grouping_id()`, `hour()`, `last_day()`, `minute()`, `next_day()`, `previous_day()`, `second()`, `month()`, `monthname()`, `quarter()`, `year()`, `current_database()`, `current_role()`, `current_schema()`, `current_schemas()`, `current_region()`, `current_avaliable_roles()`, `add_months()`, `any_value()`, `bitnot()`, `bitshiftleft()`, `bitshiftright()`, `convert_timezone()`, `uniform()`, `strtok_to_array()`, `sysdate()`, `time_from_parts()`,  `timestamp_from_parts()`, `timestamp_ltz_from_parts()`, `timestamp_ntz_from_parts()`, `timestamp_tz_from_parts()`, `weekofyear()`, `percentile_cont()` to `snowflake.snowflake.functions`.

### Breaking Changes:

- Expired deprecations:
  - Removed the following APIs that were deprecated in 0.4.0: `DataFrame.groupByGroupingSets()`, `DataFrame.naturalJoin()`, `DataFrame.joinTableFunction`, `DataFrame.withColumns()`, `Session.getImports()`, `Session.addImport()`, `Session.removeImport()`, `Session.clearImports()`, `Session.getSessionStage()`, `Session.getDefaultDatabase()`, `Session.getDefaultSchema()`, `Session.getCurrentDatabase()`, `Session.getCurrentSchema()`, `Session.getFullyQualifiedCurrentSchema()`.

### Improvements:

- Added support for creating an empty `DataFrame` with a specific schema using the `Session.create_dataframe()` method.
- Changed the logging level from `INFO` to `DEBUG` for several logs (e.g., the executed query) when evaluating a dataframe.
- Improved the error message when failing to create a UDF due to pickle errors.

### Bug Fixes:

- Removed pandas hard dependencies in the `Session.create_dataframe()` method.

### Dependency Updates:

- Added `typing-extension` as a new dependency with the version >= `4.1.0`.

## 0.5.0 (2022-03-22)

### New Features

- Added stored procedures API.
  - Added `Session.sproc` property and `sproc()` to `snowflake.snowpark.functions`, so you can register stored procedures.
  - Added `Session.call` to call stored procedures by name.
- Added `UDFRegistration.register_from_file()` to allow registering UDFs from Python source files or zip files directly.
- Added `UDFRegistration.describe()` to describe a UDF.
- Added `DataFrame.random_split()` to provide a way to randomly split a dataframe.
- Added functions `md5()`, `sha1()`, `sha2()`, `ascii()`, `initcap()`, `length()`, `lower()`, `lpad()`, `ltrim()`, `rpad()`, `rtrim()`, `repeat()`, `soundex()`, `regexp_count()`, `replace()`, `charindex()`, `collate()`, `collation()`, `insert()`, `left()`, `right()`, `endswith()` to `snowflake.snowpark.functions`.
- Allowed `call_udf()` to accept literal values.
- Provided a `distinct` keyword in `array_agg()`.

### Bug Fixes:

- Fixed an issue that caused `DataFrame.to_pandas()` to have a string column if `Column.cast(IntegerType())` was used.
- Fixed a bug in `DataFrame.describe()` when there is more than one string column.

## 0.4.0 (2022-02-15)

### New Features

- You can now specify which Anaconda packages to use when defining UDFs.
  - Added `add_packages()`, `get_packages()`, `clear_packages()`, and `remove_package()`, to class `Session`.
  - Added `add_requirements()` to `Session` so you can use a requirements file to specify which packages this session will use.
  - Added parameter `packages` to function `snowflake.snowpark.functions.udf()` and method `UserDefinedFunction.register()` to indicate UDF-level Anaconda package dependencies when creating a UDF.
  - Added parameter `imports` to `snowflake.snowpark.functions.udf()` and `UserDefinedFunction.register()` to specify UDF-level code imports.
- Added a parameter `session` to function `udf()` and `UserDefinedFunction.register()` so you can specify which session to use to create a UDF if you have multiple sessions.
- Added types `Geography` and `Variant` to `snowflake.snowpark.types` to be used as type hints for Geography and Variant data when defining a UDF.
- Added support for Geography geoJSON data.
- Added `Table`, a subclass of `DataFrame` for table operations:
  - Methods `update` and `delete` update and delete rows of a table in Snowflake.
  - Method `merge` merges data from a `DataFrame` to a `Table`.
  - Override method `DataFrame.sample()` with an additional parameter `seed`, which works on tables but not on view and sub-queries.
- Added `DataFrame.to_local_iterator()` and `DataFrame.to_pandas_batches()` to allow getting results from an iterator when the result set returned from the Snowflake database is too large.
- Added `DataFrame.cache_result()` for caching the operations performed on a `DataFrame` in a temporary table.
  Subsequent operations on the original `DataFrame` have no effect on the cached result `DataFrame`.
- Added property `DataFrame.queries` to get SQL queries that will be executed to evaluate the `DataFrame`.
- Added `Session.query_history()` as a context manager to track SQL queries executed on a session, including all SQL queries to evaluate `DataFrame`s created from a session. Both query ID and query text are recorded.
- You can now create a `Session` instance from an existing established `snowflake.connector.SnowflakeConnection`. Use parameter `connection` in `Session.builder.configs()`.
- Added `use_database()`, `use_schema()`, `use_warehouse()`, and `use_role()` to class `Session` to switch database/schema/warehouse/role after a session is created.
- Added `DataFrameWriter.copy_into_table()` to unload a `DataFrame` to stage files.
- Added `DataFrame.unpivot()`.
- Added `Column.within_group()` for sorting the rows by columns with some aggregation functions.
- Added functions `listagg()`, `mode()`, `div0()`, `acos()`, `asin()`, `atan()`, `atan2()`, `cos()`, `cosh()`, `sin()`, `sinh()`, `tan()`, `tanh()`, `degrees()`, `radians()`, `round()`, `trunc()`, and `factorial()` to `snowflake.snowflake.functions`.
- Added an optional argument `ignore_nulls` in function `lead()` and `lag()`.
- The `condition` parameter of function `when()` and `iff()` now accepts SQL expressions.

### Improvements

- All function and method names have been renamed to use the snake case naming style, which is more Pythonic. For convenience, some camel case names are kept as aliases to the snake case APIs. It is recommended to use the snake case APIs.
  - Deprecated these methods on class `Session` and replaced them with their snake case equivalents: `getImports()`, `addImports()`, `removeImport()`, `clearImports()`, `getSessionStage()`, `getDefaultSchema()`, `getDefaultSchema()`, `getCurrentDatabase()`, `getFullyQualifiedCurrentSchema()`.
  - Deprecated these methods on class `DataFrame` and replaced them with their snake case equivalents: `groupingByGroupingSets()`, `naturalJoin()`, `withColumns()`, `joinTableFunction()`.
- Property `DataFrame.columns` is now consistent with `DataFrame.schema.names` and the Snowflake database `Identifier Requirements`.
- `Column.__bool__()` now raises a `TypeError`. This will ban the use of logical operators `and`, `or`, `not` on `Column` object, for instance `col("a") > 1 and col("b") > 2` will raise the `TypeError`. Use `(col("a") > 1) & (col("b") > 2)` instead.
- Changed `PutResult` and `GetResult` to subclass `NamedTuple`.
- Fixed a bug which raised an error when the local path or stage location has a space or other special characters.
- Changed `DataFrame.describe()` so that non-numeric and non-string columns are ignored instead of raising an exception.

### Dependency updates

- Updated ``snowflake-connector-python`` to 2.7.4.

## 0.3.0 (2022-01-09)

### New Features

- Added `Column.isin()`, with an alias `Column.in_()`.
- Added `Column.try_cast()`, which is a special version of `cast()`. It tries to cast a string expression to other types and returns `null` if the cast is not possible.
- Added `Column.startswith()` and `Column.substr()` to process string columns.
- `Column.cast()` now also accepts a `str` value to indicate the cast type in addition to a `DataType` instance.
- Added `DataFrame.describe()` to summarize stats of a `DataFrame`.
- Added `DataFrame.explain()` to print the query plan of a `DataFrame`.
- `DataFrame.filter()` and `DataFrame.select_expr()` now accepts a sql expression.
- Added a new `bool` parameter `create_temp_table` to methods `DataFrame.saveAsTable()` and `Session.write_pandas()` to optionally create a temp table.
- Added `DataFrame.minus()` and `DataFrame.subtract()` as aliases to `DataFrame.except_()`.
- Added `regexp_replace()`, `concat()`, `concat_ws()`, `to_char()`, `current_timestamp()`, `current_date()`, `current_time()`, `months_between()`, `cast()`, `try_cast()`, `greatest()`, `least()`, and `hash()` to module `snowflake.snowpark.functions`.

### Bug Fixes

- Fixed an issue where `Session.createDataFrame(pandas_df)` and `Session.write_pandas(pandas_df)` raise an exception when the `pandas DataFrame` has spaces in the column name.
- `DataFrame.copy_into_table()` sometimes prints an `error` level log entry while it actually works. It's fixed now.
- Fixed an API docs issue where some `DataFrame` APIs are missing from the docs.

### Dependency updates

- Update ``snowflake-connector-python`` to 2.7.2, which upgrades ``pyarrow`` dependency to 6.0.x. Refer to the [python connector 2.7.2 release notes](https://pypi.org/project/snowflake-connector-python/2.7.2/) for more details.

## 0.2.0 (2021-12-02)

### New Features

- Updated the `Session.createDataFrame()` method for creating a `DataFrame` from a pandas DataFrame.
- Added the `Session.write_pandas()` method for writing a `pandas DataFrame` to a table in Snowflake and getting a `Snowpark DataFrame` object back.
- Added new classes and methods for calling window functions.
- Added the new functions `cume_dist()`, to find the cumulative distribution of a value with regard to other values within a window partition,
  and `row_number()`, which returns a unique row number for each row within a window partition.
- Added functions for computing statistics for DataFrames in the `DataFrameStatFunctions` class.
- Added functions for handling missing values in a DataFrame in the `DataFrameNaFunctions` class.
- Added new methods `rollup()`, `cube()`, and `pivot()` to the `DataFrame` class.
- Added the `GroupingSets` class, which you can use with the DataFrame groupByGroupingSets method to perform a SQL GROUP BY GROUPING SETS.
- Added the new `FileOperation(session)`
  class that you can use to upload and download files to and from a stage.
- Added the `DataFrame.copy_into_table()`
  method for loading data from files in a stage into a table.
- In CASE expressions, the functions `when()` and `otherwise()`
  now accept Python types in addition to `Column` objects.
- When you register a UDF you can now optionally set the `replace` parameter to `True` to overwrite an existing UDF with the same name.

### Improvements

- UDFs are now compressed before they are uploaded to the server. This makes them about 10 times smaller, which can help
  when you are using large ML model files.
- When the size of a UDF is less than 8196 bytes, it will be uploaded as in-line code instead of uploaded to a stage.

### Bug Fixes

- Fixed an issue where the statement `df.select(when(col("a") == 1, 4).otherwise(col("a"))), [Row(4), Row(2), Row(3)]` raised an exception.
- Fixed an issue where `df.toPandas()` raised an exception when a DataFrame was created from large local data.

## 0.1.0 (2021-10-26)

Start of Private Preview<|MERGE_RESOLUTION|>--- conflicted
+++ resolved
@@ -32,6 +32,7 @@
 - Added support for `Index.name`, `Index.names`, `Index.rename`, and `Index.set_names`.
 - Added support for `Index.__repr__`.
 - Added support for `DatetimeIndex.month_name` and `DatetimeIndex.day_name`.
+- Added support for `pd.crosstab`.
 
 #### Bug Fixes
 
@@ -113,9 +114,6 @@
 - Added support for `DataFrame.items`.
 - Added support for `Series.dt.floor` and `Series.dt.ceil`.
 - Added support for `Index.reindex`.
-<<<<<<< HEAD
-- Added support for `pd.crosstab`.
-=======
 - Added support for `DatetimeIndex` properties: `year`, `month`, `day`, `hour`, `minute`, `second`, `microsecond`,
     `nanosecond`, `date`, `dayofyear`, `day_of_year`, `dayofweek`, `day_of_week`, `weekday`, `quarter`,
     `is_month_start`, `is_month_end`, `is_quarter_start`, `is_quarter_end`, `is_year_start`, `is_year_end`
@@ -123,7 +121,6 @@
 - Added support for `Resampler.fillna` and `Resampler.bfill`.
 - Added limited support for the `Timedelta` type, including creating `Timedelta` columns and `to_pandas`.
 - Added support for `Index.argmax` and `Index.argmin`.
->>>>>>> 695cd140
 
 #### Improvements
 

--- conflicted
+++ resolved
@@ -18,6 +18,7 @@
 
 - Improved performance of `Series.to_snowflake` and `pd.to_snowflake(series)` for large data by uploading data via a parquet file. You can control the dataset size at which Snowpark pandas switches to parquet with the variable `modin.config.PandasToSnowflakeParquetThresholdBytes`.
 - Set `cte_optimization_enabled` to True for all Snowpark pandas sessions.
+- Add support for `isna`, `isnull`, `notna`, `notnull` in faster pandas.
 
 ## 1.40.0 (2025-10-02)
 
@@ -154,12 +155,8 @@
 - Removed an unnecessary `SHOW OBJECTS` query issued from `read_snowflake` under certain conditions.
 - When hybrid execution is enabled, `pd.merge`, `pd.concat`, `DataFrame.merge`, and `DataFrame.join` may now move arguments to backends other than those among the function arguments.
 - Improved performance of `DataFrame.to_snowflake` and `pd.to_snowflake(dataframe)` for large data by uploading data via a parquet file. You can control the dataset size at which Snowpark pandas switches to parquet with the variable `modin.config.PandasToSnowflakeParquetThresholdBytes`.
-<<<<<<< HEAD
 - Improved performance of `Series.to_snowflake` and `pd.to_snowflake(series)` for large data by uploading data via a parquet file. You can control the dataset size at which Snowpark pandas switches to parquet with the variable `modin.config.PandasToSnowflakeParquetThresholdBytes`.
 - Set `cte_optimization_enabled` to True for all Snowpark pandas sessions.
-- Add support for `isna`, `isnull`, `notna`, `notnull` in faster pandas.
-=======
->>>>>>> 11cc13d2
 
 ## 1.39.1 (2025-09-25)
 

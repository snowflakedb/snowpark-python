# Release History

## 1.35.0 (YYYY-MM-DD)

### Snowpark Python API Updates

#### Bug Fixes

- Fixed a bug in `DataFrameReader.dbapi` (PrPr) that `dbapi` fail in python stored procedure with process exit with code 1.

#### New Features

- Added support for Python 3.13 runtime.
- Added support for the following functions in `functions.py`:
  - `ai_embed`
  - `try_parse_json`

#### Improvements

- Improve `query` parameter in `DataFrameReader.dbapi` (PrPr) so that parentheses are not needed around the query.
- Improve error experience in `DataFrameReader.dbapi` (PrPr) when exception happen during inferring schema of target data source.

#### Bug Fixes

- Fixed a bug in `DataFrameReader.dbapi` (PrPr) that `custom_schema` does not work when connecting to Postgres and Mysql.
- Fixed a bug in schema inference that would cause it to fail for external stages.

### Snowpark Local Testing Updates

- Added local testing support for reading files with `SnowflakeFile` using local file paths, stage paths (@stage/file_path), and the Snow URL semantic (snow://...).

#### New Features

#### Improvements

#### Bug Fixes

### Snowpark pandas API Updates

#### New Features

- Added support for `DataFrame.boxplot`.

#### Improvements

- Reduced the number of UDFs/UDTFs created by repeated calls to `apply` or `map` with the same arguments on Snowpark pandas objects.

#### Bug Fixes

## 1.34.0 (2025-07-15)

### Snowpark Python API Updates

#### New Features

- Added a new option `TRY_CAST` to `DataFrameReader`. When `TRY_CAST` is True columns are wrapped in a `TRY_CAST` statement rather than a hard cast when loading data.
- Added a new option `USE_RELAXED_TYPES` to the `INFER_SCHEMA_OPTIONS` of `DataFrameReader`. When set to True this option casts all strings to max length strings and all numeric types to `DoubleType`.
- Added debuggability improvements to eagerly validate dataframe schema metadata. Enable it using `snowflake.snowpark.context.configure_development_features()`.
- Added a new function `snowflake.snowpark.dataframe.map_in_pandas` that allows users map a function across a dataframe. The mapping function takes an iterator of pandas dataframes as input and provides one as output.
- Added a ttl cache to describe queries. Repeated queries in a 15 second interval will use the cached value rather than requery Snowflake.
- Added a parameter `fetch_with_process` to `DataFrameReader.dbapi` (PrPr) to enable multiprocessing for parallel data fetching in
local ingestion. By default, local ingestion uses multithreading. Multiprocessing may improve performance for CPU-bound tasks like Parquet file generation.
- Added a new function `snowflake.snowpark.functions.model` that allows users to call methods of a model.

#### Improvements

- Added support for row validation using XSD schema using `rowValidationXSDPath` option when reading XML files with a row tag using `rowTag` option.
- Improved SQL generation for `session.table().sample()` to generate a flat SQL statement.
- Added support for complex column expression as input for `functions.explode`.
- Added debuggability improvements to show which Python lines an SQL compilation error corresponds to. Enable it using `snowflake.snowpark.context.configure_development_features()`. This feature also depends on AST collection to be enabled in the session which can be done using `session.ast_enabled = True`.
- Set enforce_ordering=True when calling `to_snowpark_pandas()` from a snowpark dataframe containing DML/DDL queries instead of throwing a NotImplementedError.

#### Bug Fixes

- Fixed a bug caused by redundant validation when creating an iceberg table.
- Fixed a bug in `DataFrameReader.dbapi` (PrPr) where closing the cursor or connection could unexpectedly raise an error and terminate the program.
- Fixed ambiguous column errors when using table functions in `DataFrame.select()` that have output columns matching the input DataFrame's columns. This improvement works when dataframe columns are provided as `Column` objects.
- Fixed a bug where having a NULL in a column with DecimalTypes would cast the column to FloatTypes instead and lead to precision loss.

### Snowpark Local Testing Updates

#### Bug Fixes

- Fixed a bug when processing windowed functions that lead to incorrect indexing in results.
- When a scalar numeric is passed to fillna we will ignore non-numeric columns instead of producing an error.

### Snowpark pandas API Updates

#### New Features

- Added support for `DataFrame.to_excel` and `Series.to_excel`.
- Added support for `pd.read_feather`, `pd.read_orc`, and `pd.read_stata`.
- Added support for `pd.explain_switch()` to return debugging information on hybrid execution decisions.
- Support `pd.read_snowflake` when the global modin backend is `Pandas`.
- Added support for `pd.to_dynamic_table`, `pd.to_iceberg`, and `pd.to_view`.

#### Improvements

- Added modin telemetry on API calls and hybrid engine switches.
- Show more helpful error messages to Snowflake Notebook users when the `modin` or `pandas` version does not match our requirements.
- Added a data type guard to the cost functions for hybrid execution mode (PrPr) which checks for data type compatibility.
- Added automatic switching to the pandas backend in hybrid execution mode (PrPr) for many methods that are not directly implemented in Snowpark pandas.
<<<<<<< HEAD
- Set the 'type' and other standard fields for modin telemetry.
- Added an upper bound to the row estimation when the cartesian product from an align or join results in a very large number. This mitigates a performance regression.

=======
- Set the 'type' and other standard fields for Snowpark pandas telemetry.
>>>>>>> ed2e8868

#### Dependency Updates

- Added tqdm and ipywidgets as dependencies so that progress bars appear when switching between modin backends.
- Updated the supported `modin` versions to >=0.33.0 and <0.35.0 (was previously >= 0.32.0 and <0.34.0).

#### Bug Fixes

- Fixed a bug in hybrid execution mode (PrPr) where certain Series operations would raise `TypeError: numpy.ndarray object is not callable`.
- Fixed a bug in hybrid execution mode (PrPr) where calling numpy operations like `np.where` on modin objects with the Pandas backend would raise an `AttributeError`. This fix requires `modin` version 0.34.0 or newer.
- Fixed issue in `df.melt` where the resulting values have an additional suffix applied.

## 1.33.0 (2025-06-19)

### Snowpark Python API Updates

#### New Features

- Added support for MySQL in `DataFrameWriter.dbapi` (PrPr) for both Parquet and UDTF-based ingestion.
- Added support for PostgreSQL in `DataFrameReader.dbapi` (PrPr) for both Parquet and UDTF-based ingestion.
- Added support for Databricks in `DataFrameWriter.dbapi` (PrPr) for UDTF-based ingestion.
- Added support to `DataFrameReader` to enable use of `PATTERN` when reading files with `INFER_SCHEMA` enabled.
- Added support for the following AI-powered functions in `functions.py`:
  - `ai_complete`
  - `ai_similarity`
  - `ai_summarize_agg` (originally `summarize_agg`)
  - different config options for `ai_classify`
- Added support for more options when reading XML files with a row tag using `rowTag` option:
  - Added support for removing namespace prefixes from col names using `ignoreNamespace` option.
  - Added support for specifying the prefix for the attribute column in the result table using `attributePrefix` option.
  - Added support for excluding attributes from the XML element using `excludeAttributes` option.
  - Added support for specifying the column name for the value when there are attributes in an element that has no child elements using `valueTag` option.
  - Added support for specifying the value to treat as a ``null`` value using `nullValue` option.
  - Added support for specifying the character encoding of the XML file using `charset` option.
  - Added support for ignoring surrounding whitespace in the XML element using `ignoreSurroundingWhitespace` option.
- Added support for parameter `return_dataframe` in `Session.call`, which can be used to set the return type of the functions to a `DataFrame` object.
- Added a new argument to `Dataframe.describe` called `strings_include_math_stats` that triggers `stddev` and `mean` to be calculated for String columns.
- Added support for retrieving `Edge.properties` when retrieving lineage from `DGQL` in `DataFrame.lineage.trace`.
- Added a parameter `table_exists` to `DataFrameWriter.save_as_table` that allows specifying if a table already exists. This allows skipping a table lookup that can be expensive.

#### Bug Fixes

- Fixed a bug in `DataFrameReader.dbapi` (PrPr) where the `create_connection` defined as local function was incompatible with multiprocessing.
- Fixed a bug in `DataFrameReader.dbapi` (PrPr) where databricks `TIMESTAMP` type was converted to Snowflake `TIMESTAMP_NTZ` type which should be `TIMESTAMP_LTZ` type.
- Fixed a bug in `DataFrameReader.json` where repeated reads with the same reader object would create incorrectly quoted columns.
- Fixed a bug in `DataFrame.to_pandas()` that would drop column names when converting a dataframe that did not originate from a select statement.
- Fixed a bug that `DataFrame.create_or_replace_dynamic_table` raises error when the dataframe contains a UDTF and `SELECT *` in UDTF not being parsed correctly.
- Fixed a bug where casted columns could not be used in the values-clause of in functions.

#### Improvements

- Improved the error message for `Session.write_pandas()` and `Session.create_dataframe()` when the input pandas DataFrame does not have a column.
- Improved `DataFrame.select` when the arguments contain a table function with output columns that collide with columns of current dataframe. With the improvement, if user provides non-colliding columns in `df.select("col1", "col2", table_func(...))` as string arguments, then the query generated by snowpark client will not raise ambiguous column error.
- Improved `DataFrameReader.dbapi` (PrPr) to use in-memory Parquet-based ingestion for better performance and security.
- Improved `DataFrameReader.dbapi` (PrPr) to use `MATCH_BY_COLUMN_NAME=CASE_SENSITIVE` in copy into table operation.

### Snowpark Local Testing Updates

#### New Features

- Added support for snow urls (snow://) in local file testing.

#### Bug Fixes

- Fixed a bug in `Column.isin` that would cause incorrect filtering on joined or previously filtered data.
- Fixed a bug in `snowflake.snowpark.functions.concat_ws` that would cause results to have an incorrect index.

### Snowpark pandas API Updates

#### Dependency Updates

- Updated `modin` dependency constraint from 0.32.0 to >=0.32.0, <0.34.0. The latest version tested with Snowpark pandas is `modin` 0.33.1.

#### New Features

- Added support for **Hybrid Execution (PrPr)**. By running `from modin.config import AutoSwitchBackend; AutoSwitchBackend.enable()`, Snowpark pandas will automatically choose whether to run certain pandas operations locally or on Snowflake. This feature is disabled by default.

#### Improvements

- Set the default value of the `index` parameter to `False` for `DataFrame.to_view`, `Series.to_view`, `DataFrame.to_dynamic_table`, and `Series.to_dynamic_table`.
- Added `iceberg_version` option to table creation functions.
- Reduced query count for many operations, including `insert`, `repr`, and `groupby`, that previously issued a query to retrieve the input data's size.

#### Bug Fixes

- Fixed a bug in `Series.where` when the `other` parameter is an unnamed `Series`.


## 1.32.0 (2025-05-15)

### Snowpark Python API Updates

#### Improvements

- Invoking snowflake system procedures does not invoke an additional `describe procedure` call to check the return type of the procedure.
- Added support for `Session.create_dataframe()` with the stage URL and FILE data type.
- Added support for different modes for dealing with corrupt XML records when reading an XML file using `session.read.option('mode', <mode>), option('rowTag', <tag_name>).xml(<stage_file_path>)`. Currently `PERMISSIVE`, `DROPMALFORMED` and `FAILFAST` are supported.
- Improved the error message of the XML reader when the specified row tag is not found in the file.
- Improved query generation for `Dataframe.drop` to use `SELECT * EXCLUDE ()` to exclude the dropped columns. To enable this feature, set `session.conf.set("use_simplified_query_generation", True)`.
- Added support for `VariantType` to `StructType.from_json`

#### Bug Fixes

- Fixed a bug in `DataFrameWriter.dbapi` (PrPr) that unicode or double-quoted column name in external database causes error because not quoted correctly.
- Fixed a bug where named fields in nested OBJECT data could cause errors when containing spaces.
- Fixed a bug duplicated `native_app_params` parameters in register udaf function.

### Snowpark Local Testing Updates

#### Bug Fixes

- Fixed a bug in `snowflake.snowpark.functions.rank` that would cause sort direction to not be respected.
- Fixed a bug in `snowflake.snowpark.functions.to_timestamp_*` that would cause incorrect results on filtered data.

### Snowpark pandas API Updates

#### New Features

- Added support for dict values in `Series.str.get`, `Series.str.slice`, and `Series.str.__getitem__` (`Series.str[...]`).
- Added support for `DataFrame.to_html`.
- Added support for `DataFrame.to_string` and `Series.to_string`.
- Added support for reading files from S3 buckets using `pd.read_csv`.
- Added `ENFORCE_EXISTING_FILE_FORMAT` option to the `DataFrameReader`, which allows to read a dataframe only based on an existing file format object when used together with `FORMAT_NAME`.

#### Improvements

- Make `iceberg_config` a required parameter for `DataFrame.to_iceberg` and `Series.to_iceberg`.

## 1.31.1 (2025-05-05)

### Snowpark Python API Updates

#### Bug Fixes

- Updated conda build configuration to deprecate Python 3.8 support, preventing installation in incompatible environments.

## 1.31.0 (2025-04-24)

### Snowpark Python API Updates

#### New Features

- Added support for `restricted caller` permission of `execute_as` argument in `StoredProcedure.register()`.
- Added support for non-select statement in `DataFrame.to_pandas()`.
- Added support for `artifact_repository` parameter to `Session.add_packages`, `Session.add_requirements`, `Session.get_packages`, `Session.remove_package`, and `Session.clear_packages`.
- Added support for reading an XML file using a row tag by `session.read.option('rowTag', <tag_name>).xml(<stage_file_path>)` (experimental).
  - Each XML record is extracted as a separate row.
  - Each field within that record becomes a separate column of type VARIANT, which can be further queried using dot notation, e.g., `col(a.b.c)`.
- Added updates to `DataFrameReader.dbapi` (PrPr):
  - Added `fetch_merge_count` parameter for optimizing performance by merging multiple fetched data into a single Parquet file.
  - Added support for Databricks.
  - Added support for ingestion with Snowflake UDTF.
- Added support for the following AI-powered functions in `functions.py` (Private Preview):
  - `prompt`
  - `ai_filter` (added support for `prompt()` function and image files, and changed the second argument name from `expr` to `file`)
  - `ai_classify`

#### Improvements

- Renamed the `relaxed_ordering` param into `enforce_ordering` for `DataFrame.to_snowpark_pandas`. Also the new default values is `enforce_ordering=False` which has the opposite effect of the previous default value, `relaxed_ordering=False`.
- Improved `DataFrameReader.dbapi` (PrPr) reading performance by setting the default `fetch_size` parameter value to 1000.
- Improve the error message for invalid identifier SQL error by suggesting the potentially matching identifiers.
- Reduced the number of describe queries issued when creating a DataFrame from a Snowflake table using `session.table`.
- Improved performance and accuracy of `DataFrameAnalyticsFunctions.time_series_agg()`.

#### Bug Fixes

- Fixed a bug in `DataFrame.group_by().pivot().agg` when the pivot column and aggregate column are the same.
- Fixed a bug in `DataFrameReader.dbapi` (PrPr) where a `TypeError` was raised when `create_connection` returned a connection object of an unsupported driver type.
- Fixed a bug where `df.limit(0)` call would not properly apply.
- Fixed a bug in `DataFrameWriter.save_as_table` that caused reserved names to throw errors when using append mode.

#### Deprecations

- Deprecated support for Python3.8.
- Deprecated argument `sliding_interval` in `DataFrameAnalyticsFunctions.time_series_agg()`.

### Snowpark Local Testing Updates

#### New Features

- Added support for Interval expression to `Window.range_between`.
- Added support for `array_construct` function.

#### Bug Fixes

- Fixed a bug in local testing where transient `__pycache__` directory was unintentionally copied during stored procedure execution via import.
- Fixed a bug in local testing that created incorrect result for `Column.like` calls.
- Fixed a bug in local testing that caused `Column.getItem` and `snowpark.snowflake.functions.get` to raise `IndexError` rather than return null.
- Fixed a bug in local testing where `df.limit(0)` call would not properly apply.
- Fixed a bug in local testing where a `Table.merge` into an empty table would cause an exception.

### Snowpark pandas API Updates

#### Dependency Updates

- Updated `modin` from 0.30.1 to 0.32.0.
- Added support for `numpy` 2.0 and above.

#### New Features

- Added support for `DataFrame.create_or_replace_view` and `Series.create_or_replace_view`.
- Added support for `DataFrame.create_or_replace_dynamic_table` and `Series.create_or_replace_dynamic_table`.
- Added support for `DataFrame.to_view` and `Series.to_view`.
- Added support for `DataFrame.to_dynamic_table` and `Series.to_dynamic_table`.
- Added support for `DataFrame.groupby.resample` for aggregations `max`, `mean`, `median`, `min`, and `sum`.
- Added support for reading stage files using:
  - `pd.read_excel`
  - `pd.read_html`
  - `pd.read_pickle`
  - `pd.read_sas`
  - `pd.read_xml`
- Added support for `DataFrame.to_iceberg` and `Series.to_iceberg`.
- Added support for dict values in `Series.str.len`.

#### Improvements

- Improve performance of `DataFrame.groupby.apply` and `Series.groupby.apply` by avoiding expensive pivot step.
- Added estimate for row count upper bound to `OrderedDataFrame` to enable better engine switching. This could potentially result in increased query counts.
- Renamed the `relaxed_ordering` param into `enforce_ordering` for `pd.read_snowflake`. Also the new default value is `enforce_ordering=False` which has the opposite effect of the previous default value, `relaxed_ordering=False`.

#### Bug Fixes

- Fixed a bug for `pd.read_snowflake` when reading iceberg tables and `enforce_ordering=True`.

## 1.30.0 (2025-03-27)

### Snowpark Python API Updates

#### New Features

- Added Support for relaxed consistency and ordering guarantees in `Dataframe.to_snowpark_pandas` by introducing the new parameter `relaxed_ordering`.
- `DataFrameReader.dbapi` (PrPr) now accepts a list of strings for the session_init_statement parameter, allowing multiple SQL statements to be executed during session initialization.

#### Improvements

- Improved query generation for `Dataframe.stat.sample_by` to generate a single flat query that scales well with large `fractions` dictionary compared to older method of creating a UNION ALL subquery for each key in `fractions`. To enable this feature, set `session.conf.set("use_simplified_query_generation", True)`.
- Improved performance of `DataFrameReader.dbapi` by enable vectorized option when copy parquet file into table.
- Improved query generation for `DataFrame.random_split` in the following ways. They can be enabled by setting `session.conf.set("use_simplified_query_generation", True)`:
  - Removed the need to `cache_result` in the internal implementation of the input dataframe resulting in a pure lazy dataframe operation.
  - The `seed` argument now behaves as expected with repeatable results across multiple calls and sessions.
- `DataFrame.fillna` and `DataFrame.replace` now both support fitting `int` and `float` into `Decimal` columns if `include_decimal` is set to True.
- Added documentation for the following UDF and stored procedure functions in `files.py` as a result of their General Availability.
  - `SnowflakeFile.write`
  - `SnowflakeFile.writelines`
  - `SnowflakeFile.writeable`
- Minor documentation changes for `SnowflakeFile` and `SnowflakeFile.open()`

#### Bug Fixes

- Fixed a bug for the following functions that raised errors `.cast()` is applied to their output
  - `from_json`
  - `size`

### Snowpark Local Testing Updates

#### Bug Fixes

- Fixed a bug in aggregation that caused empty groups to still produce rows.
- Fixed a bug in `Dataframe.except_` that would cause rows to be incorrectly dropped.
- Fixed a bug that caused `to_timestamp` to fail when casting filtered columns.

### Snowpark pandas API Updates

#### New Features

- Added support for list values in `Series.str.__getitem__` (`Series.str[...]`).
- Added support for `pd.Grouper` objects in group by operations. When `freq` is specified, the default values of the `sort`, `closed`, `label`, and `convention` arguments are supported; `origin` is supported when it is `start` or `start_day`.
- Added support for relaxed consistency and ordering guarantees in `pd.read_snowflake` for both named data sources (e.g., tables and views) and query data sources by introducing the new parameter `relaxed_ordering`.

#### Improvements

- Raise a warning whenever `QUOTED_IDENTIFIERS_IGNORE_CASE` is found to be set, ask user to unset it.
- Improved how a missing `index_label` in `DataFrame.to_snowflake` and `Series.to_snowflake` is handled when `index=True`. Instead of raising a `ValueError`, system-defined labels are used for the index columns.
- Improved error message for `groupby or DataFrame or Series.agg` when the function name is not supported.

## 1.29.1 (2025-03-12)

### Snowpark Python API Updates

#### Bug Fixes

- Fixed a bug in `DataFrameReader.dbapi` (PrPr) that prevents usage in stored procedure and snowbooks.

## 1.29.0 (2025-03-05)

### Snowpark Python API Updates

#### New Features

- Added support for the following AI-powered functions in `functions.py` (Private Preview):
  - `ai_filter`
  - `ai_agg`
  - `summarize_agg`
- Added support for the new FILE SQL type support, with the following related functions in `functions.py` (Private Preview):
  - `fl_get_content_type`
  - `fl_get_etag`
  - `fl_get_file_type`
  - `fl_get_last_modified`
  - `fl_get_relative_path`
  - `fl_get_scoped_file_url`
  - `fl_get_size`
  - `fl_get_stage`
  - `fl_get_stage_file_url`
  - `fl_is_audio`
  - `fl_is_compressed`
  - `fl_is_document`
  - `fl_is_image`
  - `fl_is_video`
- Added support for importing third-party packages from PyPi using Artifact Repository (Private Preview):
  - Use keyword arguments `artifact_repository` and `artifact_repository_packages` to specify your artifact repository and packages respectively when registering stored procedures or user defined functions.
  - Supported APIs are:
    - `Session.sproc.register`
    - `Session.udf.register`
    - `Session.udaf.register`
    - `Session.udtf.register`
    - `functions.sproc`
    - `functions.udf`
    - `functions.udaf`
    - `functions.udtf`
    - `functions.pandas_udf`
    - `functions.pandas_udtf`

#### Bug Fixes

- Fixed a bug where creating a Dataframe with large number of values raised `Unsupported feature 'SCOPED_TEMPORARY'.` error if thread-safe session was disabled.
- Fixed a bug where `df.describe` raised internal SQL execution error when the dataframe is created from reading a stage file and CTE optimization is enabled.
- Fixed a bug where `df.order_by(A).select(B).distinct()` would generate invalid SQL when simplified query generation was enabled using `session.conf.set("use_simplified_query_generation", True)`.
- Disabled simplified query generation by default.

#### Improvements

- Improved version validation warnings for `snowflake-snowpark-python` package compatibility when registering stored procedures. Now, warnings are only triggered if the major or minor version does not match, while bugfix version differences no longer generate warnings.
- Bumped cloudpickle dependency to also support `cloudpickle==3.0.0` in addition to previous versions.

### Snowpark Local Testing Updates

#### New Features

- Added support for literal values to `range_between` window function.

### Snowpark pandas API Updates

#### New Features

- Added support for list values in `Series.str.slice`.
- Added support for applying Snowflake Cortex functions `ClassifyText`, `Translate`, and `ExtractAnswer`.
- Added support for `Series.hist`.

#### Improvements

- Improved performance of `DataFrame.groupby.transform` and `Series.groupby.transform` by avoiding expensive pivot step.
- Improve error message for `pd.to_snowflake`, `DataFrame.to_snowflake`, and `Series.to_snowflake` when the table does not exist.
- Improve readability of docstring for the `if_exists` parameter in `pd.to_snowflake`, `DataFrame.to_snowflake`, and `Series.to_snowflake`.
- Improve error message for all pandas functions that use UDFs with Snowpark objects.

#### Bug Fixes

- Fixed a bug in `Series.rename_axis` where an `AttributeError` was being raised.
- Fixed a bug where `pd.get_dummies` didn't ignore NULL/NaN values by default.
- Fixed a bug where repeated calls to `pd.get_dummies` results in 'Duplicated column name error'.
- Fixed a bug in `pd.get_dummies` where passing list of columns generated incorrect column labels in output DataFrame.
- Update `pd.get_dummies` to return bool values instead of int.

## 1.28.0 (2025-02-20)

### Snowpark Python API Updates

#### New Features

- Added support for the following functions in `functions.py`
  - `normal`
  - `randn`
- Added support for `allow_missing_columns` parameter to `Dataframe.union_by_name` and `Dataframe.union_all_by_name`.

#### Improvements

- Improved query generation for `Dataframe.distinct` to generate `SELECT DISTINCT` instead of `SELECT` with `GROUP BY` all columns. To disable this feature, set `session.conf.set("use_simplified_query_generation", False)`.

#### Deprecations

- Deprecated Snowpark Python function `snowflake_cortex_summarize`. Users can install snowflake-ml-python and use the snowflake.cortex.summarize function instead.
- Deprecated Snowpark Python function `snowflake_cortex_sentiment`. Users can install snowflake-ml-python and use the snowflake.cortex.sentiment function instead.

#### Bug Fixes

- Fixed a bug where session-level query tag was overwritten by a stacktrace for dataframes that generate multiple queries. Now, the query tag will only be set to the stacktrace if `session.conf.set("collect_stacktrace_in_query_tag", True)`.
- Fixed a bug in `Session._write_pandas` where it was erroneously passing `use_logical_type` parameter to `Session._write_modin_pandas_helper` when writing a Snowpark pandas object.
- Fixed a bug in options sql generation that could cause multiple values to be formatted incorrectly.
- Fixed a bug in `Session.catalog` where empty strings for database or schema were not handled correctly and were generating erroneous sql statements.

#### Experimental Features

- Added support for writing pyarrow Tables to Snowflake tables.

### Snowpark pandas API Updates

#### New Features

- Added support for applying Snowflake Cortex functions `Summarize` and `Sentiment`.
- Added support for list values in `Series.str.get`.

#### Bug Fixes

- Fixed a bug in `apply` where kwargs were not being correctly passed into the applied function.

### Snowpark Local Testing Updates

#### New Features
- Added support for the following functions
    - `hour`
    - `minute`
- Added support for NULL_IF parameter to csv reader.
- Added support for `date_format`, `datetime_format`, and `timestamp_format` options when loading csvs.

#### Bug Fixes

- Fixed a bug in Dataframe.join that caused columns to have incorrect typing.
- Fixed a bug in when statements that caused incorrect results in the otherwise clause.


## 1.27.0 (2025-02-03)

### Snowpark Python API Updates

#### New Features

- Added support for the following functions in `functions.py`
  - `array_reverse`
  - `divnull`
  - `map_cat`
  - `map_contains_key`
  - `map_keys`
  - `nullifzero`
  - `snowflake_cortex_sentiment`
  - `acosh`
  - `asinh`
  - `atanh`
  - `bit_length`
  - `bitmap_bit_position`
  - `bitmap_bucket_number`
  - `bitmap_construct_agg`
  - `bitshiftright_unsigned`
  - `cbrt`
  - `equal_null`
  - `from_json`
  - `ifnull`
  - `localtimestamp`
  - `max_by`
  - `min_by`
  - `nth_value`
  - `nvl`
  - `octet_length`
  - `position`
  - `regr_avgx`
  - `regr_avgy`
  - `regr_count`
  - `regr_intercept`
  - `regr_r2`
  - `regr_slope`
  - `regr_sxx`
  - `regr_sxy`
  - `regr_syy`
  - `try_to_binary`
  - `base64`
  - `base64_decode_string`
  - `base64_encode`
  - `editdistance`
  - `hex`
  - `hex_encode`
  - `instr`
  - `log1p`
  - `log2`
  - `log10`
  - `percentile_approx`
  - `unbase64`
- Added support for `seed` argument in `DataFrame.stat.sample_by`. Note that it only supports a `Table` object, and will be ignored for a `DataFrame` object.
- Added support for specifying a schema string (including implicit struct syntax) when calling `DataFrame.create_dataframe`.
- Added support for `DataFrameWriter.insert_into/insertInto`. This method also supports local testing mode.
- Added support for `DataFrame.create_temp_view` to create a temporary view. It will fail if the view already exists.
- Added support for multiple columns in the functions `map_cat` and `map_concat`.
- Added an option `keep_column_order` for keeping original column order in `DataFrame.with_column` and `DataFrame.with_columns`.
- Added options to column casts that allow renaming or adding fields in StructType columns.
- Added support for `contains_null` parameter to ArrayType.
- Added support for creating a temporary view via `DataFrame.create_or_replace_temp_view` from a DataFrame created by reading a file from a stage.
- Added support for `value_contains_null` parameter to MapType.
- Added support for using `Column` object in `Column.in_` and `functions.in_`.
- Added `interactive` to telemetry that indicates whether the current environment is an interactive one.
- Allow `session.file.get` in a Native App to read file paths starting with `/` from the current version
- Added support for multiple aggregation functions after `DataFrame.pivot`.

#### Experimental Features

- Added `Catalog` class to manage snowflake objects. It can be accessed via `Session.catalog`.
  - `snowflake.core` is a dependency required for this feature.
- Allow user input schema when reading JSON file on stage.
- Added support for specifying a schema string (including implicit struct syntax) when calling `DataFrame.create_dataframe`.

#### Improvements

- Updated README.md to include instructions on how to verify package signatures using `cosign`.

#### Bug Fixes

- Fixed a bug in local testing mode that caused a column to contain None when it should contain 0.
- Fixed a bug in `StructField.from_json` that prevented TimestampTypes with `tzinfo` from being parsed correctly.
- Fixed a bug in function `date_format` that caused an error when the input column was date type or timestamp type.
- Fixed a bug in dataframe that null value can be inserted in a non-nullable column.
- Fixed a bug in `replace` and `lit` which raised type hint assertion error when passing `Column` expression objects.
- Fixed a bug in `pandas_udf` and `pandas_udtf` where `session` parameter was erroneously ignored.
- Fixed a bug that raised incorrect type conversion error for system function called through `session.call`.

### Snowpark pandas API Updates

#### New Features

- Added support for `Series.str.ljust` and `Series.str.rjust`.
- Added support for `Series.str.center`.
- Added support for `Series.str.pad`.
- Added support for applying Snowpark Python function `snowflake_cortex_sentiment`.
- Added support for `DataFrame.map`.
- Added support for `DataFrame.from_dict` and `DataFrame.from_records`.
- Added support for mixed case field names in struct type columns.
- Added support for `SeriesGroupBy.unique`
- Added support for `Series.dt.strftime` with the following directives:
  - %d: Day of the month as a zero-padded decimal number.
  - %m: Month as a zero-padded decimal number.
  - %Y: Year with century as a decimal number.
  - %H: Hour (24-hour clock) as a zero-padded decimal number.
  - %M: Minute as a zero-padded decimal number.
  - %S: Second as a zero-padded decimal number.
  - %f: Microsecond as a decimal number, zero-padded to 6 digits.
  - %j: Day of the year as a zero-padded decimal number.
  - %X: Locale’s appropriate time representation.
  - %%: A literal '%' character.
- Added support for `Series.between`.
- Added support for `include_groups=False` in `DataFrameGroupBy.apply`.
- Added support for `expand=True` in `Series.str.split`.
- Added support for `DataFrame.pop` and `Series.pop`.
- Added support for `first` and `last` in `DataFrameGroupBy.agg` and `SeriesGroupBy.agg`.
- Added support for `Index.drop_duplicates`.
- Added support for aggregations `"count"`, `"median"`, `np.median`,
  `"skew"`, `"std"`, `np.std` `"var"`, and `np.var` in
  `pd.pivot_table()`, `DataFrame.pivot_table()`, and `pd.crosstab()`.

#### Improvements
- Improve performance of `DataFrame.map`, `Series.apply` and `Series.map` methods by mapping numpy functions to snowpark functions if possible.
- Added documentation for `DataFrame.map`.
- Improve performance of `DataFrame.apply` by mapping numpy functions to snowpark functions if possible.
- Added documentation on the extent of Snowpark pandas interoperability with scikit-learn.
- Infer return type of functions in `Series.map`, `Series.apply` and `DataFrame.map` if type-hint is not provided.
- Added `call_count` to telemetry that counts method calls including interchange protocol calls.

## 1.26.0 (2024-12-05)

### Snowpark Python API Updates

#### New Features

- Added support for property `version` and class method `get_active_session` for `Session` class.
- Added new methods and variables to enhance data type handling and JSON serialization/deserialization:
  - To `DataType`, its derived classes, and `StructField`:
    - `type_name`: Returns the type name of the data.
    - `simple_string`: Provides a simple string representation of the data.
    - `json_value`: Returns the data as a JSON-compatible value.
    - `json`: Converts the data to a JSON string.
  - To `ArrayType`, `MapType`, `StructField`, `PandasSeriesType`, `PandasDataFrameType` and `StructType`:
    - `from_json`: Enables these types to be created from JSON data.
  - To `MapType`:
    - `keyType`: keys of the map
    - `valueType`: values of the map
- Added support for method `appName` in `SessionBuilder`.
- Added support for `include_nulls` argument in `DataFrame.unpivot`.
- Added support for following functions in `functions.py`:
  - `size` to get size of array, object, or map columns.
  - `collect_list` an alias of `array_agg`.
  - `substring` makes `len` argument optional.
- Added parameter `ast_enabled` to session for internal usage (default: `False`).

#### Improvements

- Added support for specifying the following to `DataFrame.create_or_replace_dynamic_table`:
  - `iceberg_config` A dictionary that can hold the following iceberg configuration options:
    - `external_volume`
    - `catalog`
    - `base_location`
    - `catalog_sync`
    - `storage_serialization_policy`
- Added support for nested data types to `DataFrame.print_schema`
- Added support for `level` parameter to `DataFrame.print_schema`
- Improved flexibility of `DataFrameReader` and `DataFrameWriter` API by adding support for the following:
  - Added `format` method to `DataFrameReader` and `DataFrameWriter` to specify file format when loading or unloading results.
  - Added `load` method to `DataFrameReader` to work in conjunction with `format`.
  - Added `save` method to `DataFrameWriter` to work in conjunction with `format`.
  - Added support to read keyword arguments to `options` method for `DataFrameReader` and `DataFrameWriter`.
- Relaxed the cloudpickle dependency for Python 3.11 to simplify build requirements. However, for Python 3.11, `cloudpickle==2.2.1` remains the only supported version.

#### Bug Fixes

- Removed warnings that dynamic pivot features were in private preview, because
  dynamic pivot is now generally available.
- Fixed a bug in `session.read.options` where `False` Boolean values were incorrectly parsed as `True` in the generated file format.

#### Dependency Updates

- Added a runtime dependency on `python-dateutil`.

### Snowpark pandas API Updates

#### New Features

- Added partial support for `Series.map` when `arg` is a pandas `Series` or a
  `collections.abc.Mapping`. No support for instances of `dict` that implement
  `__missing__` but are not instances of `collections.defaultdict`.
- Added support for `DataFrame.align` and `Series.align` for `axis=1` and `axis=None`.
- Added support for `pd.json_normalize`.
- Added support for `GroupBy.pct_change` with `axis=0`, `freq=None`, and `limit=None`.
- Added support for `DataFrameGroupBy.__iter__` and `SeriesGroupBy.__iter__`.
- Added support for `np.sqrt`, `np.trunc`, `np.floor`, numpy trig functions, `np.exp`, `np.abs`, `np.positive` and `np.negative`.
- Added partial support for the dataframe interchange protocol method
  `DataFrame.__dataframe__()`.

#### Bug Fixes

- Fixed a bug in `df.loc` where setting a single column from a series results in unexpected `None` values.

#### Improvements

- Use UNPIVOT INCLUDE NULLS for unpivot operations in pandas instead of sentinel values.
- Improved documentation for pd.read_excel.

## 1.25.0 (2024-11-14)

### Snowpark Python API Updates

#### New Features

- Added the following new functions in `snowflake.snowpark.dataframe`:
  - `map`
- Added support for passing parameter `include_error` to `Session.query_history` to record queries that have error during execution.

#### Improvements

- When target stage is not set in profiler, a default stage from `Session.get_session_stage` is used instead of raising `SnowparkSQLException`.
- Allowed lower case or mixed case input when calling `Session.stored_procedure_profiler.set_active_profiler`.
- Added distributed tracing using open telemetry APIs for action function in `DataFrame`:
  - `cache_result`
- Removed opentelemetry warning from logging.

#### Bug Fixes

- Fixed the pre-action and post-action query propagation when `In` expression were used in selects.
- Fixed a bug that raised error `AttributeError` while calling `Session.stored_procedure_profiler.get_output` when `Session.stored_procedure_profiler` is disabled.

#### Dependency Updates

- Added a dependency on `protobuf>=5.28` and `tzlocal` at runtime.
- Added a dependency on `protoc-wheel-0` for the development profile.
- Require `snowflake-connector-python>=3.12.0, <4.0.0` (was `>=3.10.0`).

### Snowpark pandas API Updates

#### Dependency Updates

- Updated `modin` from 0.28.1 to 0.30.1.
- Added support for all `pandas` 2.2.x versions.

#### New Features

- Added support for `Index.to_numpy`.
- Added support for `DataFrame.align` and `Series.align` for `axis=0`.
- Added support for `size` in `GroupBy.aggregate`, `DataFrame.aggregate`, and `Series.aggregate`.
- Added support for `snowflake.snowpark.functions.window`
- Added support for `pd.read_pickle` (Uses native pandas for processing).
- Added support for `pd.read_html` (Uses native pandas for processing).
- Added support for `pd.read_xml` (Uses native pandas for processing).
- Added support for aggregation functions `"size"` and `len` in `GroupBy.aggregate`, `DataFrame.aggregate`, and `Series.aggregate`.
- Added support for list values in `Series.str.len`.

#### Bug Fixes

- Fixed a bug where aggregating a single-column dataframe with a single callable function (e.g. `pd.DataFrame([0]).agg(np.mean)`) would fail to transpose the result.
- Fixed bugs where `DataFrame.dropna()` would:
  - Treat an empty `subset` (e.g. `[]`) as if it specified all columns instead of no columns.
  - Raise a `TypeError` for a scalar `subset` instead of filtering on just that column.
  - Raise a `ValueError` for a `subset` of type `pandas.Index` instead of filtering on the columns in the index.
- Disable creation of scoped read only table to mitigate Disable creation of scoped read only table to mitigate `TableNotFoundError` when using dynamic pivot in notebook environment.
- Fixed a bug when concat dataframe or series objects are coming from the same dataframe when axis = 1.

#### Improvements

- Improve np.where with scalar x value by eliminating unnecessary join and temp table creation.
- Improve get_dummies performance by flattening the pivot with join.
- Improve align performance when aligning on row position column by removing unnecessary window functions.



### Snowpark Local Testing Updates

#### New Features

- Added support for patching functions that are unavailable in the `snowflake.snowpark.functions` module.
- Added support for `snowflake.snowpark.functions.any_value`

#### Bug Fixes

- Fixed a bug where `Table.update` could not handle `VariantType`, `MapType`, and `ArrayType` data types.
- Fixed a bug where column aliases were incorrectly resolved in `DataFrame.join`, causing errors when selecting columns from a joined DataFrame.
- Fixed a bug where `Table.update` and `Table.merge` could fail if the target table's index was not the default `RangeIndex`.

## 1.24.0 (2024-10-28)

### Snowpark Python API Updates

#### New Features

- Updated `Session` class to be thread-safe. This allows concurrent DataFrame transformations, DataFrame actions, UDF and stored procedure registration, and concurrent file uploads when using the same `Session` object.
  - The feature is disabled by default and can be enabled by setting `FEATURE_THREAD_SAFE_PYTHON_SESSION` to `True` for account.
  - Updating session configurations, like changing database or schema, when multiple threads are using the session may lead to unexpected behavior.
  - When enabled, some internally created temporary table names returned from `DataFrame.queries` API are not deterministic, and may be different when DataFrame actions are executed. This does not affect explicit user-created temporary tables.
- Added support for 'Service' domain to `session.lineage.trace` API.
- Added support for `copy_grants` parameter when registering UDxF and stored procedures.
- Added support for the following methods in `DataFrameWriter` to support daisy-chaining:
  - `option`
  - `options`
  - `partition_by`
- Added support for `snowflake_cortex_summarize`.

#### Improvements

- Improved the following new capability for function `snowflake.snowpark.functions.array_remove` it is now possible to use in python.
- Disables sql simplification when sort is performed after limit.
  - Previously, `df.sort().limit()` and `df.limit().sort()` generates the same query with sort in front of limit. Now, `df.limit().sort()` will generate query that reads `df.limit().sort()`.
  - Improve performance of generated query for `df.limit().sort()`, because limit stops table scanning as soon as the number of records is satisfied.
- Added a client side error message for when an invalid stage location is passed to DataFrame read functions.

#### Bug Fixes

- Fixed a bug where the automatic cleanup of temporary tables could interfere with the results of async query execution.
- Fixed a bug in `DataFrame.analytics.time_series_agg` function to handle multiple data points in same sliding interval.
- Fixed a bug that created inconsistent casing in field names of structured objects in iceberg schemas.

#### Deprecations

- Deprecated warnings will be triggered when using snowpark-python with Python 3.8. For more details, please refer to https://docs.snowflake.com/en/developer-guide/python-runtime-support-policy.

### Snowpark pandas API Updates

#### New Features

- Added support for `np.subtract`, `np.multiply`, `np.divide`, and `np.true_divide`.
- Added support for tracking usages of `__array_ufunc__`.
- Added numpy compatibility support for `np.float_power`, `np.mod`, `np.remainder`, `np.greater`, `np.greater_equal`, `np.less`, `np.less_equal`, `np.not_equal`, and `np.equal`.
- Added numpy compatibility support for `np.log`, `np.log2`, and `np.log10`
- Added support for `DataFrameGroupBy.bfill`, `SeriesGroupBy.bfill`, `DataFrameGroupBy.ffill`, and `SeriesGroupBy.ffill`.
- Added support for `on` parameter with `Resampler`.
- Added support for timedelta inputs in `value_counts()`.
- Added support for applying Snowpark Python function `snowflake_cortex_summarize`.
- Added support for `DataFrame.attrs` and `Series.attrs`.
- Added support for `DataFrame.style`.
- Added numpy compatibility support for `np.full_like`

#### Improvements

- Improved generated SQL query for `head` and `iloc` when the row key is a slice.
- Improved error message when passing an unknown timezone to `tz_convert` and `tz_localize` in `Series`, `DataFrame`, `Series.dt`, and `DatetimeIndex`.
- Improved documentation for `tz_convert` and `tz_localize` in `Series`, `DataFrame`, `Series.dt`, and `DatetimeIndex` to specify the supported timezone formats.
- Added additional kwargs support for `df.apply` and `series.apply` ( as well as `map` and `applymap` ) when using snowpark functions. This allows for some position independent compatibility between apply and functions where the first argument is not a pandas object.
- Improved generated SQL query for `iloc` and `iat` when the row key is a scalar.
- Removed all joins in `iterrows`.
- Improved documentation for `Series.map` to reflect the unsupported features.
- Added support for `np.may_share_memory` which is used internally by many scikit-learn functions. This method will always return false when called with a Snowpark pandas object.

#### Bug Fixes

- Fixed a bug where `DataFrame` and `Series` `pct_change()` would raise `TypeError` when input contained timedelta columns.
- Fixed a bug where `replace()` would sometimes propagate `Timedelta` types incorrectly through `replace()`. Instead raise `NotImplementedError` for `replace()` on `Timedelta`.
- Fixed a bug where `DataFrame` and `Series` `round()` would raise `AssertionError` for `Timedelta` columns. Instead raise `NotImplementedError` for `round()` on `Timedelta`.
- Fixed a bug where `reindex` fails when the new index is a Series with non-overlapping types from the original index.
- Fixed a bug where calling `__getitem__` on a DataFrameGroupBy object always returned a DataFrameGroupBy object if `as_index=False`.
- Fixed a bug where inserting timedelta values into an existing column would silently convert the values to integers instead of raising `NotImplementedError`.
- Fixed a bug where `DataFrame.shift()` on axis=0 and axis=1 would fail to propagate timedelta types.
- `DataFrame.abs()`, `DataFrame.__neg__()`, `DataFrame.stack()`, and `DataFrame.unstack()` now raise `NotImplementedError` for timedelta inputs instead of failing to propagate timedelta types.

### Snowpark Local Testing Updates

#### Bug Fixes

- Fixed a bug where `DataFrame.alias` raises `KeyError` for input column name.
- Fixed a bug where `to_csv` on Snowflake stage fails when data contains empty strings.

## 1.23.0 (2024-10-09)

### Snowpark Python API Updates

#### New Features

- Added the following new functions in `snowflake.snowpark.functions`:
  - `make_interval`
- Added support for using Snowflake Interval constants with `Window.range_between()` when the order by column is TIMESTAMP or DATE type.
- Added support for file writes. This feature is currently in private preview.
- Added `thread_id` to `QueryRecord` to track the thread id submitting the query history.
- Added support for `Session.stored_procedure_profiler`.

#### Improvements

#### Bug Fixes

- Fixed a bug where registering a stored procedure or UDxF with type hints would give a warning `'NoneType' has no len() when trying to read default values from function`.

### Snowpark pandas API Updates

#### New Features

- Added support for `TimedeltaIndex.mean` method.
- Added support for some cases of aggregating `Timedelta` columns on `axis=0` with `agg` or `aggregate`.
- Added support for `by`, `left_by`, `right_by`, `left_index`, and `right_index` for `pd.merge_asof`.
- Added support for passing parameter `include_describe` to `Session.query_history`.
- Added support for `DatetimeIndex.mean` and `DatetimeIndex.std` methods.
- Added support for `Resampler.asfreq`, `Resampler.indices`, `Resampler.nunique`, and `Resampler.quantile`.
- Added support for `resample` frequency `W`, `ME`, `YE` with `closed = "left"`.
- Added support for `DataFrame.rolling.corr` and `Series.rolling.corr` for `pairwise = False` and int `window`.
- Added support for string time-based `window` and `min_periods = None` for `Rolling`.
- Added support for `DataFrameGroupBy.fillna` and `SeriesGroupBy.fillna`.
- Added support for constructing `Series` and `DataFrame` objects with the lazy `Index` object as `data`, `index`, and `columns` arguments.
- Added support for constructing `Series` and `DataFrame` objects with `index` and `column` values not present in `DataFrame`/`Series` `data`.
- Added support for `pd.read_sas` (Uses native pandas for processing).
- Added support for applying `rolling().count()` and `expanding().count()` to `Timedelta` series and columns.
- Added support for `tz` in both `pd.date_range` and `pd.bdate_range`.
- Added support for `Series.items`.
- Added support for `errors="ignore"` in `pd.to_datetime`.
- Added support for `DataFrame.tz_localize` and `Series.tz_localize`.
- Added support for `DataFrame.tz_convert` and `Series.tz_convert`.
- Added support for applying Snowpark Python functions (e.g., `sin`) in `Series.map`, `Series.apply`, `DataFrame.apply` and `DataFrame.applymap`.

#### Improvements

- Improved `to_pandas` to persist the original timezone offset for TIMESTAMP_TZ type.
- Improved `dtype` results for TIMESTAMP_TZ type to show correct timezone offset.
- Improved `dtype` results for TIMESTAMP_LTZ type to show correct timezone.
- Improved error message when passing non-bool value to `numeric_only` for groupby aggregations.
- Removed unnecessary warning about sort algorithm in `sort_values`.
- Use SCOPED object for internal create temp tables. The SCOPED objects will be stored sproc scoped if created within stored sproc, otherwise will be session scoped, and the object will be automatically cleaned at the end of the scope.
- Improved warning messages for operations that lead to materialization with inadvertent slowness.
- Removed unnecessary warning message about `convert_dtype` in `Series.apply`.

#### Bug Fixes

- Fixed a bug where an `Index` object created from a `Series`/`DataFrame` incorrectly updates the `Series`/`DataFrame`'s index name after an inplace update has been applied to the original `Series`/`DataFrame`.
- Suppressed an unhelpful `SettingWithCopyWarning` that sometimes appeared when printing `Timedelta` columns.
- Fixed `inplace` argument for `Series` objects derived from other `Series` objects.
- Fixed a bug where `Series.sort_values` failed if series name overlapped with index column name.
- Fixed a bug where transposing a dataframe would map `Timedelta` index levels to integer column levels.
- Fixed a bug where `Resampler` methods on timedelta columns would produce integer results.
- Fixed a bug where `pd.to_numeric()` would leave `Timedelta` inputs as `Timedelta` instead of converting them to integers.
- Fixed `loc` set when setting a single row, or multiple rows, of a DataFrame with a Series value.

### Snowpark Local Testing Updates

#### Bug Fixes

- Fixed a bug where nullable columns were annotated wrongly.
- Fixed a bug where the `date_add` and `date_sub` functions failed for `NULL` values.
- Fixed a bug where `equal_null` could fail inside a merge statement.
- Fixed a bug where `row_number` could fail inside a Window function.
- Fixed a bug where updates could fail when the source is the result of a join.


## 1.22.1 (2024-09-11)
This is a re-release of 1.22.0. Please refer to the 1.22.0 release notes for detailed release content.


## 1.22.0 (2024-09-10)

### Snowpark Python API Updates

### New Features

- Added the following new functions in `snowflake.snowpark.functions`:
  - `array_remove`
  - `ln`

#### Improvements

- Improved documentation for `Session.write_pandas` by making `use_logical_type` option more explicit.
- Added support for specifying the following to `DataFrameWriter.save_as_table`:
  - `enable_schema_evolution`
  - `data_retention_time`
  - `max_data_extension_time`
  - `change_tracking`
  - `copy_grants`
  - `iceberg_config` A dicitionary that can hold the following iceberg configuration options:
      - `external_volume`
      - `catalog`
      - `base_location`
      - `catalog_sync`
      - `storage_serialization_policy`
- Added support for specifying the following to `DataFrameWriter.copy_into_table`:
  - `iceberg_config` A dicitionary that can hold the following iceberg configuration options:
      - `external_volume`
      - `catalog`
      - `base_location`
      - `catalog_sync`
      - `storage_serialization_policy`
- Added support for specifying the following parameters to `DataFrame.create_or_replace_dynamic_table`:
  - `mode`
  - `refresh_mode`
  - `initialize`
  - `clustering_keys`
  - `is_transient`
  - `data_retention_time`
  - `max_data_extension_time`

#### Bug Fixes

- Fixed a bug in `session.read.csv` that caused an error when setting `PARSE_HEADER = True` in an externally defined file format.
- Fixed a bug in query generation from set operations that allowed generation of duplicate queries when children have common subqueries.
- Fixed a bug in `session.get_session_stage` that referenced a non-existing stage after switching database or schema.
- Fixed a bug where calling `DataFrame.to_snowpark_pandas` without explicitly initializing the Snowpark pandas plugin caused an error.
- Fixed a bug where using the `explode` function in dynamic table creation caused a SQL compilation error due to improper boolean type casting on the `outer` parameter.

### Snowpark Local Testing Updates

#### New Features

- Added support for type coercion when passing columns as input to UDF calls.
- Added support for `Index.identical`.

#### Bug Fixes

- Fixed a bug where the truncate mode in `DataFrameWriter.save_as_table` incorrectly handled DataFrames containing only a subset of columns from the existing table.
- Fixed a bug where function `to_timestamp` does not set the default timezone of the column datatype.

### Snowpark pandas API Updates

#### New Features

- Added limited support for the `Timedelta` type, including the following features. Snowpark pandas will raise `NotImplementedError` for unsupported `Timedelta` use cases.
  - supporting tracking the Timedelta type through `copy`, `cache_result`, `shift`, `sort_index`, `assign`, `bfill`, `ffill`, `fillna`, `compare`, `diff`, `drop`, `dropna`, `duplicated`, `empty`, `equals`, `insert`, `isin`, `isna`, `items`, `iterrows`, `join`, `len`, `mask`, `melt`, `merge`, `nlargest`, `nsmallest`, `to_pandas`.
  - converting non-timedelta to timedelta via `astype`.
  - `NotImplementedError` will be raised for the rest of methods that do not support `Timedelta`.
  - support for subtracting two timestamps to get a Timedelta.
  - support indexing with Timedelta data columns.
  - support for adding or subtracting timestamps and `Timedelta`.
  - support for binary arithmetic between two `Timedelta` values.
  - support for binary arithmetic and comparisons between `Timedelta` values and numeric values.
  - support for lazy `TimedeltaIndex`.
  - support for `pd.to_timedelta`.
  - support for `GroupBy` aggregations `min`, `max`, `mean`, `idxmax`, `idxmin`, `std`, `sum`, `median`, `count`, `any`, `all`, `size`, `nunique`, `head`, `tail`, `aggregate`.
  - support for `GroupBy` filtrations `first` and `last`.
  - support for `TimedeltaIndex` attributes: `days`, `seconds`, `microseconds` and `nanoseconds`.
  - support for `diff` with timestamp columns on `axis=0` and `axis=1`
  - support for `TimedeltaIndex` methods: `ceil`, `floor` and `round`.
  - support for `TimedeltaIndex.total_seconds` method.
- Added support for index's arithmetic and comparison operators.
- Added support for `Series.dt.round`.
- Added documentation pages for `DatetimeIndex`.
- Added support for `Index.name`, `Index.names`, `Index.rename`, and `Index.set_names`.
- Added support for `Index.__repr__`.
- Added support for `DatetimeIndex.month_name` and `DatetimeIndex.day_name`.
- Added support for `Series.dt.weekday`, `Series.dt.time`, and `DatetimeIndex.time`.
- Added support for `Index.min` and `Index.max`.
- Added support for `pd.merge_asof`.
- Added support for `Series.dt.normalize` and `DatetimeIndex.normalize`.
- Added support for `Index.is_boolean`, `Index.is_integer`, `Index.is_floating`, `Index.is_numeric`, and `Index.is_object`.
- Added support for `DatetimeIndex.round`, `DatetimeIndex.floor` and `DatetimeIndex.ceil`.
- Added support for `Series.dt.days_in_month` and `Series.dt.daysinmonth`.
- Added support for `DataFrameGroupBy.value_counts` and `SeriesGroupBy.value_counts`.
- Added support for `Series.is_monotonic_increasing` and `Series.is_monotonic_decreasing`.
- Added support for `Index.is_monotonic_increasing` and `Index.is_monotonic_decreasing`.
- Added support for `pd.crosstab`.
- Added support for `pd.bdate_range` and included business frequency support (B, BME, BMS, BQE, BQS, BYE, BYS) for both `pd.date_range` and `pd.bdate_range`.
- Added support for lazy `Index` objects  as `labels` in `DataFrame.reindex` and `Series.reindex`.
- Added support for `Series.dt.days`, `Series.dt.seconds`, `Series.dt.microseconds`, and `Series.dt.nanoseconds`.
- Added support for creating a `DatetimeIndex` from an `Index` of numeric or string type.
- Added support for string indexing with `Timedelta` objects.
- Added support for `Series.dt.total_seconds` method.
- Added support for `DataFrame.apply(axis=0)`.
- Added support for `Series.dt.tz_convert` and `Series.dt.tz_localize`.
- Added support for `DatetimeIndex.tz_convert` and `DatetimeIndex.tz_localize`.

#### Improvements

- Improve concat, join performance when operations are performed on series coming from the same dataframe by avoiding unnecessary joins.
- Refactored `quoted_identifier_to_snowflake_type` to avoid making metadata queries if the types have been cached locally.
- Improved `pd.to_datetime` to handle all local input cases.
- Create a lazy index from another lazy index without pulling data to client.
- Raised `NotImplementedError` for Index bitwise operators.
- Display a more clear error message when `Index.names` is set to a non-like-like object.
- Raise a warning whenever MultiIndex values are pulled in locally.
- Improve warning message for `pd.read_snowflake` include the creation reason when temp table creation is triggered.
- Improve performance for `DataFrame.set_index`, or setting `DataFrame.index` or `Series.index` by avoiding checks require eager evaluation. As a consequence, when the new index that does not match the current `Series`/`DataFrame` object length, a `ValueError` is no longer raised. Instead, when the `Series`/`DataFrame` object is longer than the provided index, the `Series`/`DataFrame`'s new index is filled with `NaN` values for the "extra" elements. Otherwise, the extra values in the provided index are ignored.
- Properly raise `NotImplementedError` when ambiguous/nonexistent are non-string in `ceil`/`floor`/`round`.

#### Bug Fixes

- Stopped ignoring nanoseconds in `pd.Timedelta` scalars.
- Fixed AssertionError in tree of binary operations.
- Fixed bug in `Series.dt.isocalendar` using a named Series
- Fixed `inplace` argument for Series objects derived from DataFrame columns.
- Fixed a bug where `Series.reindex` and `DataFrame.reindex` did not update the result index's name correctly.
- Fixed a bug where `Series.take` did not error when `axis=1` was specified.


## 1.21.1 (2024-09-05)

### Snowpark Python API Updates

#### Bug Fixes

- Fixed a bug where using `to_pandas_batches` with async jobs caused an error due to improper handling of waiting for asynchronous query completion.

## 1.21.0 (2024-08-19)

### Snowpark Python API Updates

#### New Features

- Added support for `snowflake.snowpark.testing.assert_dataframe_equal` that is a utility function to check the equality of two Snowpark DataFrames.

#### Improvements

- Added support server side string size limitations.
- Added support to create and invoke stored procedures, UDFs and UDTFs with optional arguments.
- Added support for column lineage in the DataFrame.lineage.trace API.
- Added support for passing `INFER_SCHEMA` options to `DataFrameReader` via `INFER_SCHEMA_OPTIONS`.
- Added support for passing `parameters` parameter to `Column.rlike` and `Column.regexp`.
- Added support for automatically cleaning up temporary tables created by `df.cache_result()` in the current session, when the DataFrame is no longer referenced (i.e., gets garbage collected). It is still an experimental feature not enabled by default, and can be enabled by setting `session.auto_clean_up_temp_table_enabled` to `True`.
- Added support for string literals to the `fmt` parameter of `snowflake.snowpark.functions.to_date`.
- Added support for system$reference function.

#### Bug Fixes

- Fixed a bug where SQL generated for selecting `*` column has an incorrect subquery.
- Fixed a bug in `DataFrame.to_pandas_batches` where the iterator could throw an error if certain transformation is made to the pandas dataframe due to wrong isolation level.
- Fixed a bug in `DataFrame.lineage.trace` to split the quoted feature view's name and version correctly.
- Fixed a bug in `Column.isin` that caused invalid sql generation when passed an empty list.
- Fixed a bug that fails to raise NotImplementedError while setting cell with list like item.

### Snowpark Local Testing Updates

#### New Features

- Added support for the following APIs:
  - snowflake.snowpark.functions
    - `rank`
    - `dense_rank`
    - `percent_rank`
    - `cume_dist`
    - `ntile`
    - `datediff`
    - `array_agg`
  - snowflake.snowpark.column.Column.within_group
- Added support for parsing flags in regex statements for mocked plans. This maintains parity with the `rlike` and `regexp` changes above.

#### Bug Fixes

- Fixed a bug where Window Functions LEAD and LAG do not handle option `ignore_nulls` properly.
- Fixed a bug where values were not populated into the result DataFrame during the insertion of table merge operation.

#### Improvements

- Fix pandas FutureWarning about integer indexing.

### Snowpark pandas API Updates

#### New Features

- Added support for `DataFrame.backfill`, `DataFrame.bfill`, `Series.backfill`, and `Series.bfill`.
- Added support for `DataFrame.compare` and `Series.compare` with default parameters.
- Added support for `Series.dt.microsecond` and `Series.dt.nanosecond`.
- Added support for `Index.is_unique` and `Index.has_duplicates`.
- Added support for `Index.equals`.
- Added support for `Index.value_counts`.
- Added support for `Series.dt.day_name` and `Series.dt.month_name`.
- Added support for indexing on Index, e.g., `df.index[:10]`.
- Added support for `DataFrame.unstack` and `Series.unstack`.
- Added support for `DataFrame.asfreq` and `Series.asfreq`.
- Added support for `Series.dt.is_month_start` and `Series.dt.is_month_end`.
- Added support for `Index.all` and `Index.any`.
- Added support for `Series.dt.is_year_start` and `Series.dt.is_year_end`.
- Added support for `Series.dt.is_quarter_start` and `Series.dt.is_quarter_end`.
- Added support for lazy `DatetimeIndex`.
- Added support for `Series.argmax` and `Series.argmin`.
- Added support for `Series.dt.is_leap_year`.
- Added support for `DataFrame.items`.
- Added support for `Series.dt.floor` and `Series.dt.ceil`.
- Added support for `Index.reindex`.
- Added support for `DatetimeIndex` properties: `year`, `month`, `day`, `hour`, `minute`, `second`, `microsecond`,
    `nanosecond`, `date`, `dayofyear`, `day_of_year`, `dayofweek`, `day_of_week`, `weekday`, `quarter`,
    `is_month_start`, `is_month_end`, `is_quarter_start`, `is_quarter_end`, `is_year_start`, `is_year_end`
    and `is_leap_year`.
- Added support for `Resampler.fillna` and `Resampler.bfill`.
- Added limited support for the `Timedelta` type, including creating `Timedelta` columns and `to_pandas`.
- Added support for `Index.argmax` and `Index.argmin`.

#### Improvements

- Removed the public preview warning message when importing Snowpark pandas.
- Removed unnecessary count query from `SnowflakeQueryCompiler.is_series_like` method.
- `Dataframe.columns` now returns native pandas Index object instead of Snowpark Index object.
- Refactor and introduce `query_compiler` argument in `Index` constructor to create `Index` from query compiler.
- `pd.to_datetime` now returns a DatetimeIndex object instead of a Series object.
- `pd.date_range` now returns a DatetimeIndex object instead of a Series object.

#### Bug Fixes

- Made passing an unsupported aggregation function to `pivot_table` raise `NotImplementedError` instead of `KeyError`.
- Removed axis labels and callable names from error messages and telemetry about unsupported aggregations.
- Fixed AssertionError in `Series.drop_duplicates` and `DataFrame.drop_duplicates` when called after `sort_values`.
- Fixed a bug in `Index.to_frame` where the result frame's column name may be wrong where name is unspecified.
- Fixed a bug where some Index docstrings are ignored.
- Fixed a bug in `Series.reset_index(drop=True)` where the result name may be wrong.
- Fixed a bug in `Groupby.first/last` ordering by the correct columns in the underlying window expression.

## 1.20.0 (2024-07-17)

### Snowpark Python API Updates

#### Improvements

- Added distributed tracing using open telemetry APIs for table stored procedure function in `DataFrame`:
  - `_execute_and_get_query_id`
- Added support for the `arrays_zip` function.
- Improves performance for binary column expression and `df._in` by avoiding unnecessary cast for numeric values. You can enable this optimization by setting `session.eliminate_numeric_sql_value_cast_enabled = True`.
- Improved error message for `write_pandas` when the target table does not exist and `auto_create_table=False`.
- Added open telemetry tracing on UDxF functions in Snowpark.
- Added open telemetry tracing on stored procedure registration in Snowpark.
- Added a new optional parameter called `format_json` to the `Session.SessionBuilder.app_name` function that sets the app name in the `Session.query_tag` in JSON format. By default, this parameter is set to `False`.

#### Bug Fixes
- Fixed a bug where SQL generated for `lag(x, 0)` was incorrect and failed with error message `argument 1 to function LAG needs to be constant, found 'SYSTEM$NULL_TO_FIXED(null)'`.

### Snowpark Local Testing Updates

#### New Features

- Added support for the following APIs:
  - snowflake.snowpark.functions
    - random
- Added new parameters to `patch` function when registering a mocked function:
  - `distinct` allows an alternate function to be specified for when a sql function should be distinct.
  - `pass_column_index` passes a named parameter `column_index` to the mocked function that contains the pandas.Index for the input data.
  - `pass_row_index` passes a named parameter `row_index` to the mocked function that is the 0 indexed row number the function is currently operating on.
  - `pass_input_data` passes a named parameter `input_data` to the mocked function that contains the entire input dataframe for the current expression.
  - Added support for the `column_order` parameter to method `DataFrameWriter.save_as_table`.


#### Bug Fixes
- Fixed a bug that caused DecimalType columns to be incorrectly truncated to integer precision when used in BinaryExpressions.

### Snowpark pandas API Updates

#### New Features
- Added support for `DataFrameGroupBy.all`, `SeriesGroupBy.all`, `DataFrameGroupBy.any`, and `SeriesGroupBy.any`.
- Added support for `DataFrame.nlargest`, `DataFrame.nsmallest`, `Series.nlargest` and `Series.nsmallest`.
- Added support for `replace` and `frac > 1` in `DataFrame.sample` and `Series.sample`.
- Added support for `read_excel` (Uses local pandas for processing)
- Added support for `Series.at`, `Series.iat`, `DataFrame.at`, and `DataFrame.iat`.
- Added support for `Series.dt.isocalendar`.
- Added support for `Series.case_when` except when condition or replacement is callable.
- Added documentation pages for `Index` and its APIs.
- Added support for `DataFrame.assign`.
- Added support for `DataFrame.stack`.
- Added support for `DataFrame.pivot` and `pd.pivot`.
- Added support for `DataFrame.to_csv` and `Series.to_csv`.
- Added partial support for `Series.str.translate` where the values in the `table` are single-codepoint strings.
- Added support for `DataFrame.corr`.
- Allow `df.plot()` and `series.plot()` to be called, materializing the data into the local client
- Added support for `DataFrameGroupBy` and `SeriesGroupBy` aggregations `first` and `last`
- Added support for `DataFrameGroupBy.get_group`.
- Added support for `limit` parameter when `method` parameter is used in `fillna`.
- Added partial support for `Series.str.translate` where the values in the `table` are single-codepoint strings.
- Added support for `DataFrame.corr`.
- Added support for `DataFrame.equals` and `Series.equals`.
- Added support for `DataFrame.reindex` and `Series.reindex`.
- Added support for `Index.astype`.
- Added support for `Index.unique` and `Index.nunique`.
- Added support for `Index.sort_values`.

#### Bug Fixes
- Fixed an issue when using np.where and df.where when the scalar 'other' is the literal 0.
- Fixed a bug regarding precision loss when converting to Snowpark pandas `DataFrame` or `Series` with `dtype=np.uint64`.
- Fixed bug where `values` is set to `index` when `index` and `columns` contain all columns in DataFrame during `pivot_table`.

#### Improvements
- Added support for `Index.copy()`
- Added support for Index APIs: `dtype`, `values`, `item()`, `tolist()`, `to_series()` and `to_frame()`
- Expand support for DataFrames with no rows in `pd.pivot_table` and `DataFrame.pivot_table`.
- Added support for `inplace` parameter in `DataFrame.sort_index` and `Series.sort_index`.


## 1.19.0 (2024-06-25)

### Snowpark Python API Updates

#### New Features

- Added support for `to_boolean` function.
- Added documentation pages for Index and its APIs.

#### Bug Fixes

- Fixed a bug where python stored procedure with table return type fails when run in a task.
- Fixed a bug where df.dropna fails due to `RecursionError: maximum recursion depth exceeded` when the DataFrame has more than 500 columns.
- Fixed a bug where `AsyncJob.result("no_result")` doesn't wait for the query to finish execution.


### Snowpark Local Testing Updates

#### New Features

- Added support for the `strict` parameter when registering UDFs and Stored Procedures.

#### Bug Fixes

- Fixed a bug in convert_timezone that made the setting the source_timezone parameter return an error.
- Fixed a bug where creating DataFrame with empty data of type `DateType` raises `AttributeError`.
- Fixed a bug that table merge fails when update clause exists but no update takes place.
- Fixed a bug in mock implementation of `to_char` that raises `IndexError` when incoming column has nonconsecutive row index.
- Fixed a bug in handling of `CaseExpr` expressions that raises `IndexError` when incoming column has nonconsecutive row index.
- Fixed a bug in implementation of `Column.like` that raises `IndexError` when incoming column has nonconsecutive row index.

#### Improvements

- Added support for type coercion in the implementation of DataFrame.replace, DataFrame.dropna and the mock function `iff`.

### Snowpark pandas API Updates

#### New Features

- Added partial support for `DataFrame.pct_change` and `Series.pct_change` without the `freq` and `limit` parameters.
- Added support for `Series.str.get`.
- Added support for `Series.dt.dayofweek`, `Series.dt.day_of_week`, `Series.dt.dayofyear`, and `Series.dt.day_of_year`.
- Added support for `Series.str.__getitem__` (`Series.str[...]`).
- Added support for `Series.str.lstrip` and `Series.str.rstrip`.
- Added support for `DataFrameGroupBy.size` and `SeriesGroupBy.size`.
- Added support for `DataFrame.expanding` and `Series.expanding` for aggregations `count`, `sum`, `min`, `max`, `mean`, `std`, `var`, and `sem` with `axis=0`.
- Added support for `DataFrame.rolling` and `Series.rolling` for aggregation `count` with `axis=0`.
- Added support for `Series.str.match`.
- Added support for `DataFrame.resample` and `Series.resample` for aggregations `size`, `first`, and `last`.
- Added support for `DataFrameGroupBy.all`, `SeriesGroupBy.all`, `DataFrameGroupBy.any`, and `SeriesGroupBy.any`.
- Added support for `DataFrame.nlargest`, `DataFrame.nsmallest`, `Series.nlargest` and `Series.nsmallest`.
- Added support for `replace` and `frac > 1` in `DataFrame.sample` and `Series.sample`.
- Added support for `read_excel` (Uses local pandas for processing)
- Added support for `Series.at`, `Series.iat`, `DataFrame.at`, and `DataFrame.iat`.
- Added support for `Series.dt.isocalendar`.
- Added support for `Series.case_when` except when condition or replacement is callable.
- Added documentation pages for `Index` and its APIs.
- Added support for `DataFrame.assign`.
- Added support for `DataFrame.stack`.
- Added support for `DataFrame.pivot` and `pd.pivot`.
- Added support for `DataFrame.to_csv` and `Series.to_csv`.
- Added support for `Index.T`.

#### Bug Fixes

- Fixed a bug that causes output of GroupBy.aggregate's columns to be ordered incorrectly.
- Fixed a bug where `DataFrame.describe` on a frame with duplicate columns of differing dtypes could cause an error or incorrect results.
- Fixed a bug in `DataFrame.rolling` and `Series.rolling` so `window=0` now throws `NotImplementedError` instead of `ValueError`

#### Improvements

- Added support for named aggregations in `DataFrame.aggregate` and `Series.aggregate` with `axis=0`.
- `pd.read_csv` reads using the native pandas CSV parser, then uploads data to snowflake using parquet. This enables most of the parameters supported by `read_csv` including date parsing and numeric conversions. Uploading via parquet is roughly twice as fast as uploading via CSV.
- Initial work to support an `pd.Index` directly in Snowpark pandas. Support for `pd.Index` as a first-class component of Snowpark pandas is coming soon.
- Added a lazy index constructor and support for `len`, `shape`, `size`, `empty`, `to_pandas()` and `names`. For `df.index`, Snowpark pandas creates a lazy index object.
- For `df.columns`, Snowpark pandas supports a non-lazy version of an `Index` since the data is already stored locally.

## 1.18.0 (2024-05-28)

### Snowpark Python API Updates

#### Improvements

- Improved error message to remind users set `{"infer_schema": True}` when reading csv file without specifying its schema.
- Improved error handling for `Session.create_dataframe` when called with more than 512 rows and using `format` or `pyformat` `paramstyle`.

### Snowpark pandas API Updates

#### New Features

- Added `DataFrame.cache_result` and `Series.cache_result` methods for users to persist DataFrames and Series to a temporary table lasting the duration of the session to improve latency of subsequent operations.

#### Bug Fixes

#### Improvements

- Added partial support for `DataFrame.pivot_table` with no `index` parameter, as well as for `margins` parameter.
- Updated the signature of `DataFrame.shift`/`Series.shift`/`DataFrameGroupBy.shift`/`SeriesGroupBy.shift` to match pandas 2.2.1. Snowpark pandas does not yet support the newly-added `suffix` argument, or sequence values of `periods`.
- Re-added support for `Series.str.split`.

#### Bug Fixes

- Fixed how we support mixed columns for string methods (`Series.str.*`).

### Snowpark Local Testing Updates

#### New Features

- Added support for the following DataFrameReader read options to file formats `csv` and `json`:
  - PURGE
  - PATTERN
  - INFER_SCHEMA with value being `False`
  - ENCODING with value being `UTF8`
- Added support for `DataFrame.analytics.moving_agg` and `DataFrame.analytics.cumulative_agg_agg`.
- Added support for `if_not_exists` parameter during UDF and stored procedure registration.

#### Bug Fixes

- Fixed a bug that when processing time format, fractional second part is not handled properly.
- Fixed a bug that caused function calls on `*` to fail.
- Fixed a bug that prevented creation of map and struct type objects.
- Fixed a bug that function `date_add` was unable to handle some numeric types.
- Fixed a bug that `TimestampType` casting resulted in incorrect data.
- Fixed a bug that caused `DecimalType` data to have incorrect precision in some cases.
- Fixed a bug where referencing missing table or view raises confusing `IndexError`.
- Fixed a bug that mocked function `to_timestamp_ntz` can not handle None data.
- Fixed a bug that mocked UDFs handles output data of None improperly.
- Fixed a bug where `DataFrame.with_column_renamed` ignores attributes from parent DataFrames after join operations.
- Fixed a bug that integer precision of large value gets lost when converted to pandas DataFrame.
- Fixed a bug that the schema of datetime object is wrong when create DataFrame from a pandas DataFrame.
- Fixed a bug in the implementation of `Column.equal_nan` where null data is handled incorrectly.
- Fixed a bug where `DataFrame.drop` ignore attributes from parent DataFrames after join operations.
- Fixed a bug in mocked function `date_part` where Column type is set wrong.
- Fixed a bug where `DataFrameWriter.save_as_table` does not raise exceptions when inserting null data into non-nullable columns.
- Fixed a bug in the implementation of `DataFrameWriter.save_as_table` where
  - Append or Truncate fails when incoming data has different schema than existing table.
  - Truncate fails when incoming data does not specify columns that are nullable.

#### Improvements

- Removed dependency check for `pyarrow` as it is not used.
- Improved target type coverage of `Column.cast`, adding support for casting to boolean and all integral types.
- Aligned error experience when calling UDFs and stored procedures.
- Added appropriate error messages for `is_permanent` and `anonymous` options in UDFs and stored procedures registration to make it more clear that those features are not yet supported.
- File read operation with unsupported options and values now raises `NotImplementedError` instead of warnings and unclear error information.

## 1.17.0 (2024-05-21)

### Snowpark Python API Updates

#### New Features

- Added support to add a comment on tables and views using the functions listed below:
  - `DataFrameWriter.save_as_table`
  - `DataFrame.create_or_replace_view`
  - `DataFrame.create_or_replace_temp_view`
  - `DataFrame.create_or_replace_dynamic_table`

#### Improvements

- Improved error message to remind users to set `{"infer_schema": True}` when reading CSV file without specifying its schema.

### Snowpark pandas API Updates

#### New Features

- Start of Public Preview of Snowpark pandas API. Refer to the [Snowpark pandas API Docs](https://docs.snowflake.com/developer-guide/snowpark/python/snowpark-pandas) for more details.

### Snowpark Local Testing Updates

#### New Features

- Added support for NumericType and VariantType data conversion in the mocked function `to_timestamp_ltz`, `to_timestamp_ntz`, `to_timestamp_tz` and `to_timestamp`.
- Added support for DecimalType, BinaryType, ArrayType, MapType, TimestampType, DateType and TimeType data conversion in the mocked function `to_char`.
- Added support for the following APIs:
  - snowflake.snowpark.functions:
    - to_varchar
  - snowflake.snowpark.DataFrame:
    - pivot
  - snowflake.snowpark.Session:
    - cancel_all
- Introduced a new exception class `snowflake.snowpark.mock.exceptions.SnowparkLocalTestingException`.
- Added support for casting to FloatType

#### Bug Fixes

- Fixed a bug that stored procedure and UDF should not remove imports already in the `sys.path` during the clean-up step.
- Fixed a bug that when processing datetime format, the fractional second part is not handled properly.
- Fixed a bug that on Windows platform that file operations was unable to properly handle file separator in directory name.
- Fixed a bug that on Windows platform that when reading a pandas dataframe, IntervalType column with integer data can not be processed.
- Fixed a bug that prevented users from being able to select multiple columns with the same alias.
- Fixed a bug that `Session.get_current_[schema|database|role|user|account|warehouse]` returns upper-cased identifiers when identifiers are quoted.
- Fixed a bug that function `substr` and `substring` can not handle 0-based `start_expr`.

#### Improvements

- Standardized the error experience by raising `SnowparkLocalTestingException` in error cases which is on par with `SnowparkSQLException` raised in non-local execution.
- Improved error experience of `Session.write_pandas` method that `NotImplementError` will be raised when called.
- Aligned error experience with reusing a closed session in non-local execution.

## 1.16.0 (2024-05-07)

### New Features

- Support stored procedure register with packages given as Python modules.
- Added snowflake.snowpark.Session.lineage.trace to explore data lineage of snowfake objects.
- Added support for structured type schema parsing.

### Bug Fixes

- Fixed a bug when inferring schema, single quotes are added to stage files already have single quotes.

### Local Testing Updates

#### New Features

- Added support for StringType, TimestampType and VariantType data conversion in the mocked function `to_date`.
- Added support for the following APIs:
  - snowflake.snowpark.functions
    - get
    - concat
    - concat_ws

#### Bug Fixes

- Fixed a bug that caused `NaT` and `NaN` values to not be recognized.
- Fixed a bug where, when inferring a schema, single quotes were added to stage files that already had single quotes.
- Fixed a bug where `DataFrameReader.csv` was unable to handle quoted values containing a delimiter.
- Fixed a bug that when there is `None` value in an arithmetic calculation, the output should remain `None` instead of `math.nan`.
- Fixed a bug in function `sum` and `covar_pop` that when there is `math.nan` in the data, the output should also be `math.nan`.
- Fixed a bug that stage operation can not handle directories.
- Fixed a bug that `DataFrame.to_pandas` should take Snowflake numeric types with precision 38 as `int64`.

## 1.15.0 (2024-04-24)

### New Features

- Added `truncate` save mode in `DataFrameWrite` to overwrite existing tables by truncating the underlying table instead of dropping it.
- Added telemetry to calculate query plan height and number of duplicate nodes during collect operations.
- Added the functions below to unload data from a `DataFrame` into one or more files in a stage:
  - `DataFrame.write.json`
  - `DataFrame.write.csv`
  - `DataFrame.write.parquet`
- Added distributed tracing using open telemetry APIs for action functions in `DataFrame` and `DataFrameWriter`:
  - snowflake.snowpark.DataFrame:
    - collect
    - collect_nowait
    - to_pandas
    - count
    - show
  - snowflake.snowpark.DataFrameWriter:
    - save_as_table
- Added support for snow:// URLs to `snowflake.snowpark.Session.file.get` and `snowflake.snowpark.Session.file.get_stream`
- Added support to register stored procedures and UDxFs with a `comment`.
- UDAF client support is ready for public preview. Please stay tuned for the Snowflake announcement of UDAF public preview.
- Added support for dynamic pivot.  This feature is currently in private preview.

### Improvements

- Improved the generated query performance for both compilation and execution by converting duplicate subqueries to Common Table Expressions (CTEs). It is still an experimental feature not enabled by default, and can be enabled by setting `session.cte_optimization_enabled` to `True`.

### Bug Fixes

- Fixed a bug where `statement_params` was not passed to query executions that register stored procedures and user defined functions.
- Fixed a bug causing `snowflake.snowpark.Session.file.get_stream` to fail for quoted stage locations.
- Fixed a bug that an internal type hint in `utils.py` might raise AttributeError in case the underlying module can not be found.

### Local Testing Updates

#### New Features

- Added support for registering UDFs and stored procedures.
- Added support for the following APIs:
  - snowflake.snowpark.Session:
    - file.put
    - file.put_stream
    - file.get
    - file.get_stream
    - read.json
    - add_import
    - remove_import
    - get_imports
    - clear_imports
    - add_packages
    - add_requirements
    - clear_packages
    - remove_package
    - udf.register
    - udf.register_from_file
    - sproc.register
    - sproc.register_from_file
  - snowflake.snowpark.functions
    - current_database
    - current_session
    - date_trunc
    - object_construct
    - object_construct_keep_null
    - pow
    - sqrt
    - udf
    - sproc
- Added support for StringType, TimestampType and VariantType data conversion in the mocked function `to_time`.

#### Bug Fixes

- Fixed a bug that null filled columns for constant functions.
- Fixed a bug that implementation of to_object, to_array and to_binary to better handle null inputs.
- Fixed a bug that timestamp data comparison can not handle year beyond 2262.
- Fixed a bug that `Session.builder.getOrCreate` should return the created mock session.

## 1.14.0 (2024-03-20)

### New Features

- Added support for creating vectorized UDTFs with `process` method.
- Added support for dataframe functions:
  - to_timestamp_ltz
  - to_timestamp_ntz
  - to_timestamp_tz
  - locate
- Added support for ASOF JOIN type.
- Added support for the following local testing APIs:
  - snowflake.snowpark.functions:
    - to_double
    - to_timestamp
    - to_timestamp_ltz
    - to_timestamp_ntz
    - to_timestamp_tz
    - greatest
    - least
    - convert_timezone
    - dateadd
    - date_part
  - snowflake.snowpark.Session:
    - get_current_account
    - get_current_warehouse
    - get_current_role
    - use_schema
    - use_warehouse
    - use_database
    - use_role

### Bug Fixes

- Fixed a bug in `SnowflakePlanBuilder` that `save_as_table` does not filter column that name start with '$' and follow by number correctly.
- Fixed a bug that statement parameters may have no effect when resolving imports and packages.
- Fixed bugs in local testing:
  - LEFT ANTI and LEFT SEMI joins drop rows with null values.
  - DataFrameReader.csv incorrectly parses data when the optional parameter `field_optionally_enclosed_by` is specified.
  - Column.regexp only considers the first entry when `pattern` is a `Column`.
  - Table.update raises `KeyError` when updating null values in the rows.
  - VARIANT columns raise errors at `DataFrame.collect`.
  - `count_distinct` does not work correctly when counting.
  - Null values in integer columns raise `TypeError`.

### Improvements

- Added telemetry to local testing.
- Improved the error message of `DataFrameReader` to raise `FileNotFound` error when reading a path that does not exist or when there are no files under the path.

## 1.13.0 (2024-02-26)

### New Features

- Added support for an optional `date_part` argument in function `last_day`.
- `SessionBuilder.app_name` will set the query_tag after the session is created.
- Added support for the following local testing functions:
  - current_timestamp
  - current_date
  - current_time
  - strip_null_value
  - upper
  - lower
  - length
  - initcap

### Improvements

- Added cleanup logic at interpreter shutdown to close all active sessions.
- Closing sessions within stored procedures now is a no-op logging a warning instead of raising an error.

### Bug Fixes

- Fixed a bug in `DataFrame.to_local_iterator` where the iterator could yield wrong results if another query is executed before the iterator finishes due to wrong isolation level. For details, please see #945.
- Fixed a bug that truncated table names in error messages while running a plan with local testing enabled.
- Fixed a bug that `Session.range` returns empty result when the range is large.

## 1.12.1 (2024-02-08)

### Improvements

- Use `split_blocks=True` by default during `to_pandas` conversion, for optimal memory allocation. This parameter is passed to `pyarrow.Table.to_pandas`, which enables `PyArrow` to split the memory allocation into smaller, more manageable blocks instead of allocating a single contiguous block. This results in better memory management when dealing with larger datasets.

### Bug Fixes

- Fixed a bug in `DataFrame.to_pandas` that caused an error when evaluating on a Dataframe with an `IntergerType` column with null values.

## 1.12.0 (2024-01-30)

### New Features

- Exposed `statement_params` in `StoredProcedure.__call__`.
- Added two optional arguments to `Session.add_import`.
  - `chunk_size`: The number of bytes to hash per chunk of the uploaded files.
  - `whole_file_hash`: By default only the first chunk of the uploaded import is hashed to save time. When this is set to True each uploaded file is fully hashed instead.
- Added parameters `external_access_integrations` and `secrets` when creating a UDAF from Snowpark Python to allow integration with external access.
- Added a new method `Session.append_query_tag`. Allows an additional tag to be added to the current query tag by appending it as a comma separated value.
- Added a new method `Session.update_query_tag`. Allows updates to a JSON encoded dictionary query tag.
- `SessionBuilder.getOrCreate` will now attempt to replace the singleton it returns when token expiration has been detected.
- Added support for new functions in `snowflake.snowpark.functions`:
  - `array_except`
  - `create_map`
  - `sign`/`signum`
- Added the following functions to `DataFrame.analytics`:
  - Added the `moving_agg` function in `DataFrame.analytics` to enable moving aggregations like sums and averages with multiple window sizes.
  - Added the `cummulative_agg` function in `DataFrame.analytics` to enable commulative aggregations like sums and averages on multiple columns.
  - Added the `compute_lag` and `compute_lead` functions in `DataFrame.analytics` for enabling lead and lag calculations on multiple columns.
  - Added the `time_series_agg` function in `DataFrame.analytics` to enable time series aggregations like sums and averages with multiple time windows.

### Bug Fixes

- Fixed a bug in `DataFrame.na.fill` that caused Boolean values to erroneously override integer values.
- Fixed a bug in `Session.create_dataframe` where the Snowpark DataFrames created using pandas DataFrames were not inferring the type for timestamp columns correctly. The behavior is as follows:
  - Earlier timestamp columns without a timezone would be converted to nanosecond epochs and inferred as `LongType()`, but will now be correctly maintained as timestamp values and be inferred as `TimestampType(TimestampTimeZone.NTZ)`.
  - Earlier timestamp columns with a timezone would be inferred as `TimestampType(TimestampTimeZone.NTZ)` and loose timezone information but will now be correctly inferred as `TimestampType(TimestampTimeZone.LTZ)` and timezone information is retained correctly.
  - Set session parameter `PYTHON_SNOWPARK_USE_LOGICAL_TYPE_FOR_CREATE_DATAFRAME` to revert back to old behavior. It is recommended that you update your code to align with correct behavior because the parameter will be removed in the future.
- Fixed a bug that `DataFrame.to_pandas` gets decimal type when scale is not 0, and creates an object dtype in `pandas`. Instead, we cast the value to a float64 type.
- Fixed bugs that wrongly flattened the generated SQL when one of the following happens:
  - `DataFrame.filter()` is called after `DataFrame.sort().limit()`.
  - `DataFrame.sort()` or `filter()` is called on a DataFrame that already has a window function or sequence-dependent data generator column.
    For instance, `df.select("a", seq1().alias("b")).select("a", "b").sort("a")` won't flatten the sort clause anymore.
  - a window or sequence-dependent data generator column is used after `DataFrame.limit()`. For instance, `df.limit(10).select(row_number().over())` won't flatten the limit and select in the generated SQL.
- Fixed a bug where aliasing a DataFrame column raised an error when the DataFame was copied from another DataFrame with an aliased column. For instance,

  ```python
  df = df.select(col("a").alias("b"))
  df = copy(df)
  df.select(col("b").alias("c"))  # threw an error. Now it's fixed.
  ```

- Fixed a bug in `Session.create_dataframe` that the non-nullable field in a schema is not respected for boolean type. Note that this fix is only effective when the user has the privilege to create a temp table.
- Fixed a bug in SQL simplifier where non-select statements in `session.sql` dropped a SQL query when used with `limit()`.
- Fixed a bug that raised an exception when session parameter `ERROR_ON_NONDETERMINISTIC_UPDATE` is true.

### Behavior Changes (API Compatible)

- When parsing data types during a `to_pandas` operation, we rely on GS precision value to fix precision issues for large integer values. This may affect users where a column that was earlier returned as `int8` gets returned as `int64`. Users can fix this by explicitly specifying precision values for their return column.
- Aligned behavior for `Session.call` in case of table stored procedures where running `Session.call` would not trigger stored procedure unless a `collect()` operation was performed.
- `StoredProcedureRegistration` will now automatically add `snowflake-snowpark-python` as a package dependency. The added dependency will be on the client's local version of the library and an error is thrown if the server cannot support that version.

## 1.11.1 (2023-12-07)

### Bug Fixes

- Fixed a bug that numpy should not be imported at the top level of mock module.
- Added support for these new functions in `snowflake.snowpark.functions`:
  - `from_utc_timestamp`
  - `to_utc_timestamp`

## 1.11.0 (2023-12-05)

### New Features

- Add the `conn_error` attribute to `SnowflakeSQLException` that stores the whole underlying exception from `snowflake-connector-python`.
- Added support for `RelationalGroupedDataframe.pivot()` to access `pivot` in the following pattern `Dataframe.group_by(...).pivot(...)`.
- Added experimental feature: Local Testing Mode, which allows you to create and operate on Snowpark Python DataFrames locally without connecting to a Snowflake account. You can use the local testing framework to test your DataFrame operations locally, on your development machine or in a CI (continuous integration) pipeline, before deploying code changes to your account.

- Added support for `arrays_to_object` new functions in `snowflake.snowpark.functions`.
- Added support for the vector data type.

### Dependency Updates

- Bumped cloudpickle dependency to work with `cloudpickle==2.2.1`
- Updated ``snowflake-connector-python`` to `3.4.0`.

### Bug Fixes

- DataFrame column names quoting check now supports newline characters.
- Fix a bug where a DataFrame generated by `session.read.with_metadata` creates inconsistent table when doing `df.write.save_as_table`.

## 1.10.0 (2023-11-03)

### New Features

- Added support for managing case sensitivity in `DataFrame.to_local_iterator()`.
- Added support for specifying vectorized UDTF's input column names by using the optional parameter `input_names` in `UDTFRegistration.register/register_file` and `functions.pandas_udtf`. By default, `RelationalGroupedDataFrame.applyInPandas` will infer the column names from current dataframe schema.
- Add `sql_error_code` and `raw_message` attributes to `SnowflakeSQLException` when it is caused by a SQL exception.

### Bug Fixes

- Fixed a bug in `DataFrame.to_pandas()` where converting snowpark dataframes to pandas dataframes was losing precision on integers with more than 19 digits.
- Fixed a bug that `session.add_packages` can not handle requirement specifier that contains project name with underscore and version.
- Fixed a bug in `DataFrame.limit()` when `offset` is used and the parent `DataFrame` uses `limit`. Now the `offset` won't impact the parent DataFrame's `limit`.
- Fixed a bug in `DataFrame.write.save_as_table` where dataframes created from read api could not save data into snowflake because of invalid column name `$1`.

### Behavior change

- Changed the behavior of `date_format`:
  - The `format` argument changed from optional to required.
  - The returned result changed from a date object to a date-formatted string.
- When a window function, or a sequence-dependent data generator (`normal`, `zipf`, `uniform`, `seq1`, `seq2`, `seq4`, `seq8`) function is used, the sort and filter operation will no longer be flattened when generating the query.

## 1.9.0 (2023-10-13)

### New Features

- Added support for the Python 3.11 runtime environment.

### Dependency updates

- Added back the dependency of `typing-extensions`.

### Bug Fixes

- Fixed a bug where imports from permanent stage locations were ignored for temporary stored procedures, UDTFs, UDFs, and UDAFs.
- Revert back to using CTAS (create table as select) statement for `Dataframe.writer.save_as_table` which does not need insert permission for writing tables.

### New Features
- Support `PythonObjJSONEncoder` json-serializable objects for `ARRAY` and `OBJECT` literals.

## 1.8.0 (2023-09-14)

### New Features

- Added support for VOLATILE/IMMUTABLE keyword when registering UDFs.
- Added support for specifying clustering keys when saving dataframes using `DataFrame.save_as_table`.
- Accept `Iterable` objects input for `schema` when creating dataframes using `Session.create_dataframe`.
- Added the property `DataFrame.session` to return a `Session` object.
- Added the property `Session.session_id` to return an integer that represents session ID.
- Added the property `Session.connection` to return a `SnowflakeConnection` object .

- Added support for creating a Snowpark session from a configuration file or environment variables.

### Dependency updates

- Updated ``snowflake-connector-python`` to 3.2.0.

### Bug Fixes

- Fixed a bug where automatic package upload would raise `ValueError` even when compatible package version were added in `session.add_packages`.
- Fixed a bug where table stored procedures were not registered correctly when using `register_from_file`.
- Fixed a bug where dataframe joins failed with `invalid_identifier` error.
- Fixed a bug where `DataFrame.copy` disables SQL simplfier for the returned copy.
- Fixed a bug where `session.sql().select()` would fail if any parameters are specified to `session.sql()`

## 1.7.0 (2023-08-28)

### New Features

- Added parameters `external_access_integrations` and `secrets` when creating a UDF, UDTF or Stored Procedure from Snowpark Python to allow integration with external access.
- Added support for these new functions in `snowflake.snowpark.functions`:
  - `array_flatten`
  - `flatten`
- Added support for `apply_in_pandas` in `snowflake.snowpark.relational_grouped_dataframe`.
- Added support for replicating your local Python environment on Snowflake via `Session.replicate_local_environment`.

### Bug Fixes

- Fixed a bug where `session.create_dataframe` fails to properly set nullable columns where nullability was affected by order or data was given.
- Fixed a bug where `DataFrame.select` could not identify and alias columns in presence of table functions when output columns of table function overlapped with columns in dataframe.

### Behavior Changes

- When creating stored procedures, UDFs, UDTFs, UDAFs with parameter `is_permanent=False` will now create temporary objects even when `stage_name` is provided. The default value of `is_permanent` is `False` which is why if this value is not explicitly set to `True` for permanent objects, users will notice a change in behavior.
- `types.StructField` now enquotes column identifier by default.

## 1.6.1 (2023-08-02)

### New Features

- Added support for these new functions in `snowflake.snowpark.functions`:
  - `array_sort`
  - `sort_array`
  - `array_min`
  - `array_max`
  - `explode_outer`
- Added support for pure Python packages specified via `Session.add_requirements` or `Session.add_packages`. They are now usable in stored procedures and UDFs even if packages are not present on the Snowflake Anaconda channel.
  - Added Session parameter `custom_packages_upload_enabled` and `custom_packages_force_upload_enabled` to enable the support for pure Python packages feature mentioned above. Both parameters default to `False`.
- Added support for specifying package requirements by passing a Conda environment yaml file to `Session.add_requirements`.
- Added support for asynchronous execution of multi-query dataframes that contain binding variables.
- Added support for renaming multiple columns in `DataFrame.rename`.
- Added support for Geometry datatypes.
- Added support for `params` in `session.sql()` in stored procedures.
- Added support for user-defined aggregate functions (UDAFs). This feature is currently in private preview.
- Added support for vectorized UDTFs (user-defined table functions). This feature is currently in public preview.
- Added support for Snowflake Timestamp variants (i.e., `TIMESTAMP_NTZ`, `TIMESTAMP_LTZ`, `TIMESTAMP_TZ`)
  - Added `TimestampTimezone` as an argument in `TimestampType` constructor.
  - Added type hints `NTZ`, `LTZ`, `TZ` and `Timestamp` to annotate functions when registering UDFs.

### Improvements

- Removed redundant dependency `typing-extensions`.
- `DataFrame.cache_result` now creates temp table fully qualified names under current database and current schema.

### Bug Fixes

- Fixed a bug where type check happens on pandas before it is imported.
- Fixed a bug when creating a UDF from `numpy.ufunc`.
- Fixed a bug where `DataFrame.union` was not generating the correct `Selectable.schema_query` when SQL simplifier is enabled.

### Behavior Changes

- `DataFrameWriter.save_as_table` now respects the `nullable` field of the schema provided by the user or the inferred schema based on data from user input.

### Dependency updates

- Updated ``snowflake-connector-python`` to 3.0.4.

## 1.5.1 (2023-06-20)

### New Features

- Added support for the Python 3.10 runtime environment.

## 1.5.0 (2023-06-09)

### Behavior Changes

- Aggregation results, from functions such as `DataFrame.agg` and `DataFrame.describe`, no longer strip away non-printing characters from column names.

### New Features

- Added support for the Python 3.9 runtime environment.
- Added support for new functions in `snowflake.snowpark.functions`:
  - `array_generate_range`
  - `array_unique_agg`
  - `collect_set`
  - `sequence`
- Added support for registering and calling stored procedures with `TABLE` return type.
- Added support for parameter `length` in `StringType()` to specify the maximum number of characters that can be stored by the column.
- Added the alias `functions.element_at()` for `functions.get()`.
- Added the alias `Column.contains` for `functions.contains`.
- Added experimental feature `DataFrame.alias`.
- Added support for querying metadata columns from stage when creating `DataFrame` using `DataFrameReader`.
- Added support for `StructType.add` to append more fields to existing `StructType` objects.
- Added support for parameter `execute_as` in `StoredProcedureRegistration.register_from_file()` to specify stored procedure caller rights.

### Bug Fixes

- Fixed a bug where the `Dataframe.join_table_function` did not run all of the necessary queries to set up the join table function when SQL simplifier was enabled.
- Fixed type hint declaration for custom types - `ColumnOrName`, `ColumnOrLiteralStr`, `ColumnOrSqlExpr`, `LiteralType` and `ColumnOrLiteral` that were breaking `mypy` checks.
- Fixed a bug where `DataFrameWriter.save_as_table` and `DataFrame.copy_into_table` failed to parse fully qualified table names.

## 1.4.0 (2023-04-24)

### New Features

- Added support for `session.getOrCreate`.
- Added support for alias `Column.getField`.
- Added support for new functions in `snowflake.snowpark.functions`:
  - `date_add` and `date_sub` to make add and subtract operations easier.
  - `daydiff`
  - `explode`
  - `array_distinct`.
  - `regexp_extract`.
  - `struct`.
  - `format_number`.
  - `bround`.
  - `substring_index`
- Added parameter `skip_upload_on_content_match` when creating UDFs, UDTFs and stored procedures using `register_from_file` to skip uploading files to a stage if the same version of the files are already on the stage.
- Added support for `DataFrameWriter.save_as_table` method to take table names that contain dots.
- Flattened generated SQL when `DataFrame.filter()` or `DataFrame.order_by()` is followed by a projection statement (e.g. `DataFrame.select()`, `DataFrame.with_column()`).
- Added support for creating dynamic tables _(in private preview)_ using `Dataframe.create_or_replace_dynamic_table`.
- Added an optional argument `params` in `session.sql()` to support binding variables. Note that this is not supported in stored procedures yet.

### Bug Fixes

- Fixed a bug in `strtok_to_array` where an exception was thrown when a delimiter was passed in.
- Fixed a bug in `session.add_import` where the module had the same namespace as other dependencies.

## 1.3.0 (2023-03-28)

### New Features

- Added support for `delimiters` parameter in `functions.initcap()`.
- Added support for `functions.hash()` to accept a variable number of input expressions.
- Added API `Session.RuntimeConfig` for getting/setting/checking the mutability of any runtime configuration.
- Added support managing case sensitivity in `Row` results from `DataFrame.collect` using `case_sensitive` parameter.
- Added API `Session.conf` for getting, setting or checking the mutability of any runtime configuration.
- Added support for managing case sensitivity in `Row` results from `DataFrame.collect` using `case_sensitive` parameter.
- Added indexer support for `snowflake.snowpark.types.StructType`.
- Added a keyword argument `log_on_exception` to `Dataframe.collect` and `Dataframe.collect_no_wait` to optionally disable error logging for SQL exceptions.

### Bug Fixes

- Fixed a bug where a DataFrame set operation(`DataFrame.substract`, `DataFrame.union`, etc.) being called after another DataFrame set operation and `DataFrame.select` or `DataFrame.with_column` throws an exception.
- Fixed a bug where chained sort statements are overwritten by the SQL simplifier.

### Improvements

- Simplified JOIN queries to use constant subquery aliases (`SNOWPARK_LEFT`, `SNOWPARK_RIGHT`) by default. Users can disable this at runtime with `session.conf.set('use_constant_subquery_alias', False)` to use randomly generated alias names instead.
- Allowed specifying statement parameters in `session.call()`.
- Enabled the uploading of large pandas DataFrames in stored procedures by defaulting to a chunk size of 100,000 rows.

## 1.2.0 (2023-03-02)

### New Features

- Added support for displaying source code as comments in the generated scripts when registering stored procedures. This
  is enabled by default, turn off by specifying `source_code_display=False` at registration.
- Added a parameter `if_not_exists` when creating a UDF, UDTF or Stored Procedure from Snowpark Python to ignore creating the specified function or procedure if it already exists.
- Accept integers when calling `snowflake.snowpark.functions.get` to extract value from array.
- Added `functions.reverse` in functions to open access to Snowflake built-in function
  [reverse](https://docs.snowflake.com/en/sql-reference/functions/reverse).
- Added parameter `require_scoped_url` in snowflake.snowflake.files.SnowflakeFile.open() `(in Private Preview)` to replace `is_owner_file` is marked for deprecation.

### Bug Fixes

- Fixed a bug that overwrote `paramstyle` to `qmark` when creating a Snowpark session.
- Fixed a bug where `df.join(..., how="cross")` fails with `SnowparkJoinException: (1112): Unsupported using join type 'Cross'`.
- Fixed a bug where querying a `DataFrame` column created from chained function calls used a wrong column name.

## 1.1.0 (2023-01-26)

### New Features:

- Added `asc`, `asc_nulls_first`, `asc_nulls_last`, `desc`, `desc_nulls_first`, `desc_nulls_last`, `date_part` and `unix_timestamp` in functions.
- Added the property `DataFrame.dtypes` to return a list of column name and data type pairs.
- Added the following aliases:
  - `functions.expr()` for `functions.sql_expr()`.
  - `functions.date_format()` for `functions.to_date()`.
  - `functions.monotonically_increasing_id()` for `functions.seq8()`
  - `functions.from_unixtime()` for `functions.to_timestamp()`

### Bug Fixes:

- Fixed a bug in SQL simplifier that didn’t handle Column alias and join well in some cases. See https://github.com/snowflakedb/snowpark-python/issues/658 for details.
- Fixed a bug in SQL simplifier that generated wrong column names for function calls, NaN and INF.

### Improvements

- The session parameter `PYTHON_SNOWPARK_USE_SQL_SIMPLIFIER` is `True` after Snowflake 7.3 was released. In snowpark-python, `session.sql_simplifier_enabled` reads the value of `PYTHON_SNOWPARK_USE_SQL_SIMPLIFIER` by default, meaning that the SQL simplfier is enabled by default after the Snowflake 7.3 release. To turn this off, set `PYTHON_SNOWPARK_USE_SQL_SIMPLIFIER` in Snowflake to `False` or run `session.sql_simplifier_enabled = False` from Snowpark. It is recommended to use the SQL simplifier because it helps to generate more concise SQL.

## 1.0.0 (2022-11-01)

### New Features

- Added `Session.generator()` to create a new `DataFrame` using the Generator table function.
- Added a parameter `secure` to the functions that create a secure UDF or UDTF.

## 0.12.0 (2022-10-14)

### New Features

- Added new APIs for async job:
  - `Session.create_async_job()` to create an `AsyncJob` instance from a query id.
  - `AsyncJob.result()` now accepts argument `result_type` to return the results in different formats.
  - `AsyncJob.to_df()` returns a `DataFrame` built from the result of this asynchronous job.
  - `AsyncJob.query()` returns the SQL text of the executed query.
- `DataFrame.agg()` and `RelationalGroupedDataFrame.agg()` now accept variable-length arguments.
- Added parameters `lsuffix` and `rsuffix` to `DataFram.join()` and `DataFrame.cross_join()` to conveniently rename overlapping columns.
- Added `Table.drop_table()` so you can drop the temp table after `DataFrame.cache_result()`. `Table` is also a context manager so you can use the `with` statement to drop the cache temp table after use.
- Added `Session.use_secondary_roles()`.
- Added functions `first_value()` and `last_value()`. (contributed by @chasleslr)
- Added `on` as an alias for `using_columns` and `how` as an alias for `join_type` in `DataFrame.join()`.

### Bug Fixes

- Fixed a bug in `Session.create_dataframe()` that raised an error when `schema` names had special characters.
- Fixed a bug in which options set in `Session.read.option()` were not passed to `DataFrame.copy_into_table()` as default values.
- Fixed a bug in which `DataFrame.copy_into_table()` raises an error when a copy option has single quotes in the value.

## 0.11.0 (2022-09-28)

### Behavior Changes

- `Session.add_packages()` now raises `ValueError` when the version of a package cannot be found in Snowflake Anaconda channel. Previously, `Session.add_packages()` succeeded, and a `SnowparkSQLException` exception was raised later in the UDF/SP registration step.

### New Features:

- Added method `FileOperation.get_stream()` to support downloading stage files as stream.
- Added support in `functions.ntiles()` to accept int argument.
- Added the following aliases:
  - `functions.call_function()` for `functions.call_builtin()`.
  - `functions.function()` for `functions.builtin()`.
  - `DataFrame.order_by()` for `DataFrame.sort()`
  - `DataFrame.orderBy()` for `DataFrame.sort()`
- Improved `DataFrame.cache_result()` to return a more accurate `Table` class instead of a `DataFrame` class.
- Added support to allow `session` as the first argument when calling `StoredProcedure`.

### Improvements

- Improved nested query generation by flattening queries when applicable.
  - This improvement could be enabled by setting `Session.sql_simplifier_enabled = True`.
  - `DataFrame.select()`, `DataFrame.with_column()`, `DataFrame.drop()` and other select-related APIs have more flattened SQLs.
  - `DataFrame.union()`, `DataFrame.union_all()`, `DataFrame.except_()`, `DataFrame.intersect()`, `DataFrame.union_by_name()` have flattened SQLs generated when multiple set operators are chained.
- Improved type annotations for async job APIs.

### Bug Fixes

- Fixed a bug in which `Table.update()`, `Table.delete()`, `Table.merge()` try to reference a temp table that does not exist.

## 0.10.0 (2022-09-16)

### New Features:

- Added experimental APIs for evaluating Snowpark dataframes with asynchronous queries:
  - Added keyword argument `block` to the following action APIs on Snowpark dataframes (which execute queries) to allow asynchronous evaluations:
    - `DataFrame.collect()`, `DataFrame.to_local_iterator()`, `DataFrame.to_pandas()`, `DataFrame.to_pandas_batches()`, `DataFrame.count()`, `DataFrame.first()`.
    - `DataFrameWriter.save_as_table()`, `DataFrameWriter.copy_into_location()`.
    - `Table.delete()`, `Table.update()`, `Table.merge()`.
  - Added method `DataFrame.collect_nowait()` to allow asynchronous evaluations.
  - Added class `AsyncJob` to retrieve results from asynchronously executed queries and check their status.
- Added support for `table_type` in `Session.write_pandas()`. You can now choose from these `table_type` options: `"temporary"`, `"temp"`, and `"transient"`.
- Added support for using Python structured data (`list`, `tuple` and `dict`) as literal values in Snowpark.
- Added keyword argument `execute_as` to `functions.sproc()` and `session.sproc.register()` to allow registering a stored procedure as a caller or owner.
- Added support for specifying a pre-configured file format when reading files from a stage in Snowflake.

### Improvements:

- Added support for displaying details of a Snowpark session.

### Bug Fixes:

- Fixed a bug in which `DataFrame.copy_into_table()` and `DataFrameWriter.save_as_table()` mistakenly created a new table if the table name is fully qualified, and the table already exists.

### Deprecations:

- Deprecated keyword argument `create_temp_table` in `Session.write_pandas()`.
- Deprecated invoking UDFs using arguments wrapped in a Python list or tuple. You can use variable-length arguments without a list or tuple.

### Dependency updates

- Updated ``snowflake-connector-python`` to 2.7.12.

## 0.9.0 (2022-08-30)

### New Features:

- Added support for displaying source code as comments in the generated scripts when registering UDFs.
  This feature is turned on by default. To turn it off, pass the new keyword argument `source_code_display` as `False` when calling `register()` or `@udf()`.
- Added support for calling table functions from `DataFrame.select()`, `DataFrame.with_column()` and `DataFrame.with_columns()` which now take parameters of type `table_function.TableFunctionCall` for columns.
- Added keyword argument `overwrite` to `session.write_pandas()` to allow overwriting contents of a Snowflake table with that of a pandas DataFrame.
- Added keyword argument `column_order` to `df.write.save_as_table()` to specify the matching rules when inserting data into table in append mode.
- Added method `FileOperation.put_stream()` to upload local files to a stage via file stream.
- Added methods `TableFunctionCall.alias()` and `TableFunctionCall.as_()` to allow aliasing the names of columns that come from the output of table function joins.
- Added function `get_active_session()` in module `snowflake.snowpark.context` to get the current active Snowpark session.

### Bug Fixes:

- Fixed a bug in which batch insert should not raise an error when `statement_params` is not passed to the function.
- Fixed a bug in which column names should be quoted when `session.create_dataframe()` is called with dicts and a given schema.
- Fixed a bug in which creation of table should be skipped if the table already exists and is in append mode when calling `df.write.save_as_table()`.
- Fixed a bug in which third-party packages with underscores cannot be added when registering UDFs.

### Improvements:

- Improved function `function.uniform()` to infer the types of inputs `max_` and `min_` and cast the limits to `IntegerType` or `FloatType` correspondingly.

## 0.8.0 (2022-07-22)

### New Features:

- Added keyword only argument `statement_params` to the following methods to allow for specifying statement level parameters:
  - `collect`, `to_local_iterator`, `to_pandas`, `to_pandas_batches`,
    `count`, `copy_into_table`, `show`, `create_or_replace_view`, `create_or_replace_temp_view`, `first`, `cache_result`
    and `random_split` on class `snowflake.snowpark.Dateframe`.
  - `update`, `delete` and `merge` on class `snowflake.snowpark.Table`.
  - `save_as_table` and `copy_into_location` on class `snowflake.snowpark.DataFrameWriter`.
  - `approx_quantile`, `statement_params`, `cov` and `crosstab` on class `snowflake.snowpark.DataFrameStatFunctions`.
  - `register` and `register_from_file` on class `snowflake.snowpark.udf.UDFRegistration`.
  - `register` and `register_from_file` on class `snowflake.snowpark.udtf.UDTFRegistration`.
  - `register` and `register_from_file` on class `snowflake.snowpark.stored_procedure.StoredProcedureRegistration`.
  - `udf`, `udtf` and `sproc` in `snowflake.snowpark.functions`.
- Added support for `Column` as an input argument to `session.call()`.
- Added support for `table_type` in `df.write.save_as_table()`. You can now choose from these `table_type` options: `"temporary"`, `"temp"`, and `"transient"`.

### Improvements:

- Added validation of object name in `session.use_*` methods.
- Updated the query tag in SQL to escape it when it has special characters.
- Added a check to see if Anaconda terms are acknowledged when adding missing packages.

### Bug Fixes:

- Fixed the limited length of the string column in `session.create_dataframe()`.
- Fixed a bug in which `session.create_dataframe()` mistakenly converted 0 and `False` to `None` when the input data was only a list.
- Fixed a bug in which calling `session.create_dataframe()` using a large local dataset sometimes created a temp table twice.
- Aligned the definition of `function.trim()` with the SQL function definition.
- Fixed an issue where snowpark-python would hang when using the Python system-defined (built-in function) `sum` vs. the Snowpark `function.sum()`.

### Deprecations:

- Deprecated keyword argument `create_temp_table` in `df.write.save_as_table()`.

## 0.7.0 (2022-05-25)

### New Features:

- Added support for user-defined table functions (UDTFs).
  - Use function `snowflake.snowpark.functions.udtf()` to register a UDTF, or use it as a decorator to register the UDTF.
    - You can also use `Session.udtf.register()` to register a UDTF.
  - Use `Session.udtf.register_from_file()` to register a UDTF from a Python file.
- Updated APIs to query a table function, including both Snowflake built-in table functions and UDTFs.
  - Use function `snowflake.snowpark.functions.table_function()` to create a callable representing a table function and use it to call the table function in a query.
  - Alternatively, use function `snowflake.snowpark.functions.call_table_function()` to call a table function.
  - Added support for `over` clause that specifies `partition by` and `order by` when lateral joining a table function.
  - Updated `Session.table_function()` and `DataFrame.join_table_function()` to accept `TableFunctionCall` instances.

### Breaking Changes:

- When creating a function with `functions.udf()` and `functions.sproc()`, you can now specify an empty list for the `imports` or `packages` argument to indicate that no import or package is used for this UDF or stored procedure. Previously, specifying an empty list meant that the function would use session-level imports or packages.
- Improved the `__repr__` implementation of data types in `types.py`. The unused `type_name` property has been removed.
- Added a Snowpark-specific exception class for SQL errors. This replaces the previous `ProgrammingError` from the Python connector.

### Improvements:

- Added a lock to a UDF or UDTF when it is called for the first time per thread.
- Improved the error message for pickling errors that occurred during UDF creation.
- Included the query ID when logging the failed query.

### Bug Fixes:

- Fixed a bug in which non-integral data (such as timestamps) was occasionally converted to integer when calling `DataFrame.to_pandas()`.
- Fixed a bug in which `DataFrameReader.parquet()` failed to read a parquet file when its column contained spaces.
- Fixed a bug in which `DataFrame.copy_into_table()` failed when the dataframe is created by reading a file with inferred schemas.

### Deprecations

`Session.flatten()` and `DataFrame.flatten()`.

### Dependency Updates:

- Restricted the version of `cloudpickle` <= `2.0.0`.

## 0.6.0 (2022-04-27)

### New Features:

- Added support for vectorized UDFs with the input as a pandas DataFrame or pandas Series and the output as a pandas Series. This improves the performance of UDFs in Snowpark.
- Added support for inferring the schema of a DataFrame by default when it is created by reading a Parquet, Avro, or ORC file in the stage.
- Added functions `current_session()`, `current_statement()`, `current_user()`, `current_version()`, `current_warehouse()`, `date_from_parts()`, `date_trunc()`, `dayname()`, `dayofmonth()`, `dayofweek()`, `dayofyear()`, `grouping()`, `grouping_id()`, `hour()`, `last_day()`, `minute()`, `next_day()`, `previous_day()`, `second()`, `month()`, `monthname()`, `quarter()`, `year()`, `current_database()`, `current_role()`, `current_schema()`, `current_schemas()`, `current_region()`, `current_avaliable_roles()`, `add_months()`, `any_value()`, `bitnot()`, `bitshiftleft()`, `bitshiftright()`, `convert_timezone()`, `uniform()`, `strtok_to_array()`, `sysdate()`, `time_from_parts()`,  `timestamp_from_parts()`, `timestamp_ltz_from_parts()`, `timestamp_ntz_from_parts()`, `timestamp_tz_from_parts()`, `weekofyear()`, `percentile_cont()` to `snowflake.snowflake.functions`.

### Breaking Changes:

- Expired deprecations:
  - Removed the following APIs that were deprecated in 0.4.0: `DataFrame.groupByGroupingSets()`, `DataFrame.naturalJoin()`, `DataFrame.joinTableFunction`, `DataFrame.withColumns()`, `Session.getImports()`, `Session.addImport()`, `Session.removeImport()`, `Session.clearImports()`, `Session.getSessionStage()`, `Session.getDefaultDatabase()`, `Session.getDefaultSchema()`, `Session.getCurrentDatabase()`, `Session.getCurrentSchema()`, `Session.getFullyQualifiedCurrentSchema()`.

### Improvements:

- Added support for creating an empty `DataFrame` with a specific schema using the `Session.create_dataframe()` method.
- Changed the logging level from `INFO` to `DEBUG` for several logs (e.g., the executed query) when evaluating a dataframe.
- Improved the error message when failing to create a UDF due to pickle errors.

### Bug Fixes:

- Removed pandas hard dependencies in the `Session.create_dataframe()` method.

### Dependency Updates:

- Added `typing-extension` as a new dependency with the version >= `4.1.0`.

## 0.5.0 (2022-03-22)

### New Features

- Added stored procedures API.
  - Added `Session.sproc` property and `sproc()` to `snowflake.snowpark.functions`, so you can register stored procedures.
  - Added `Session.call` to call stored procedures by name.
- Added `UDFRegistration.register_from_file()` to allow registering UDFs from Python source files or zip files directly.
- Added `UDFRegistration.describe()` to describe a UDF.
- Added `DataFrame.random_split()` to provide a way to randomly split a dataframe.
- Added functions `md5()`, `sha1()`, `sha2()`, `ascii()`, `initcap()`, `length()`, `lower()`, `lpad()`, `ltrim()`, `rpad()`, `rtrim()`, `repeat()`, `soundex()`, `regexp_count()`, `replace()`, `charindex()`, `collate()`, `collation()`, `insert()`, `left()`, `right()`, `endswith()` to `snowflake.snowpark.functions`.
- Allowed `call_udf()` to accept literal values.
- Provided a `distinct` keyword in `array_agg()`.

### Bug Fixes:

- Fixed an issue that caused `DataFrame.to_pandas()` to have a string column if `Column.cast(IntegerType())` was used.
- Fixed a bug in `DataFrame.describe()` when there is more than one string column.

## 0.4.0 (2022-02-15)

### New Features

- You can now specify which Anaconda packages to use when defining UDFs.
  - Added `add_packages()`, `get_packages()`, `clear_packages()`, and `remove_package()`, to class `Session`.
  - Added `add_requirements()` to `Session` so you can use a requirements file to specify which packages this session will use.
  - Added parameter `packages` to function `snowflake.snowpark.functions.udf()` and method `UserDefinedFunction.register()` to indicate UDF-level Anaconda package dependencies when creating a UDF.
  - Added parameter `imports` to `snowflake.snowpark.functions.udf()` and `UserDefinedFunction.register()` to specify UDF-level code imports.
- Added a parameter `session` to function `udf()` and `UserDefinedFunction.register()` so you can specify which session to use to create a UDF if you have multiple sessions.
- Added types `Geography` and `Variant` to `snowflake.snowpark.types` to be used as type hints for Geography and Variant data when defining a UDF.
- Added support for Geography geoJSON data.
- Added `Table`, a subclass of `DataFrame` for table operations:
  - Methods `update` and `delete` update and delete rows of a table in Snowflake.
  - Method `merge` merges data from a `DataFrame` to a `Table`.
  - Override method `DataFrame.sample()` with an additional parameter `seed`, which works on tables but not on view and sub-queries.
- Added `DataFrame.to_local_iterator()` and `DataFrame.to_pandas_batches()` to allow getting results from an iterator when the result set returned from the Snowflake database is too large.
- Added `DataFrame.cache_result()` for caching the operations performed on a `DataFrame` in a temporary table.
  Subsequent operations on the original `DataFrame` have no effect on the cached result `DataFrame`.
- Added property `DataFrame.queries` to get SQL queries that will be executed to evaluate the `DataFrame`.
- Added `Session.query_history()` as a context manager to track SQL queries executed on a session, including all SQL queries to evaluate `DataFrame`s created from a session. Both query ID and query text are recorded.
- You can now create a `Session` instance from an existing established `snowflake.connector.SnowflakeConnection`. Use parameter `connection` in `Session.builder.configs()`.
- Added `use_database()`, `use_schema()`, `use_warehouse()`, and `use_role()` to class `Session` to switch database/schema/warehouse/role after a session is created.
- Added `DataFrameWriter.copy_into_table()` to unload a `DataFrame` to stage files.
- Added `DataFrame.unpivot()`.
- Added `Column.within_group()` for sorting the rows by columns with some aggregation functions.
- Added functions `listagg()`, `mode()`, `div0()`, `acos()`, `asin()`, `atan()`, `atan2()`, `cos()`, `cosh()`, `sin()`, `sinh()`, `tan()`, `tanh()`, `degrees()`, `radians()`, `round()`, `trunc()`, and `factorial()` to `snowflake.snowflake.functions`.
- Added an optional argument `ignore_nulls` in function `lead()` and `lag()`.
- The `condition` parameter of function `when()` and `iff()` now accepts SQL expressions.

### Improvements

- All function and method names have been renamed to use the snake case naming style, which is more Pythonic. For convenience, some camel case names are kept as aliases to the snake case APIs. It is recommended to use the snake case APIs.
  - Deprecated these methods on class `Session` and replaced them with their snake case equivalents: `getImports()`, `addImports()`, `removeImport()`, `clearImports()`, `getSessionStage()`, `getDefaultSchema()`, `getDefaultSchema()`, `getCurrentDatabase()`, `getFullyQualifiedCurrentSchema()`.
  - Deprecated these methods on class `DataFrame` and replaced them with their snake case equivalents: `groupingByGroupingSets()`, `naturalJoin()`, `withColumns()`, `joinTableFunction()`.
- Property `DataFrame.columns` is now consistent with `DataFrame.schema.names` and the Snowflake database `Identifier Requirements`.
- `Column.__bool__()` now raises a `TypeError`. This will ban the use of logical operators `and`, `or`, `not` on `Column` object, for instance `col("a") > 1 and col("b") > 2` will raise the `TypeError`. Use `(col("a") > 1) & (col("b") > 2)` instead.
- Changed `PutResult` and `GetResult` to subclass `NamedTuple`.
- Fixed a bug which raised an error when the local path or stage location has a space or other special characters.
- Changed `DataFrame.describe()` so that non-numeric and non-string columns are ignored instead of raising an exception.

### Dependency updates

- Updated ``snowflake-connector-python`` to 2.7.4.

## 0.3.0 (2022-01-09)

### New Features

- Added `Column.isin()`, with an alias `Column.in_()`.
- Added `Column.try_cast()`, which is a special version of `cast()`. It tries to cast a string expression to other types and returns `null` if the cast is not possible.
- Added `Column.startswith()` and `Column.substr()` to process string columns.
- `Column.cast()` now also accepts a `str` value to indicate the cast type in addition to a `DataType` instance.
- Added `DataFrame.describe()` to summarize stats of a `DataFrame`.
- Added `DataFrame.explain()` to print the query plan of a `DataFrame`.
- `DataFrame.filter()` and `DataFrame.select_expr()` now accepts a sql expression.
- Added a new `bool` parameter `create_temp_table` to methods `DataFrame.saveAsTable()` and `Session.write_pandas()` to optionally create a temp table.
- Added `DataFrame.minus()` and `DataFrame.subtract()` as aliases to `DataFrame.except_()`.
- Added `regexp_replace()`, `concat()`, `concat_ws()`, `to_char()`, `current_timestamp()`, `current_date()`, `current_time()`, `months_between()`, `cast()`, `try_cast()`, `greatest()`, `least()`, and `hash()` to module `snowflake.snowpark.functions`.

### Bug Fixes

- Fixed an issue where `Session.createDataFrame(pandas_df)` and `Session.write_pandas(pandas_df)` raise an exception when the `pandas DataFrame` has spaces in the column name.
- `DataFrame.copy_into_table()` sometimes prints an `error` level log entry while it actually works. It's fixed now.
- Fixed an API docs issue where some `DataFrame` APIs are missing from the docs.

### Dependency updates

- Update ``snowflake-connector-python`` to 2.7.2, which upgrades ``pyarrow`` dependency to 6.0.x. Refer to the [python connector 2.7.2 release notes](https://pypi.org/project/snowflake-connector-python/2.7.2/) for more details.

## 0.2.0 (2021-12-02)

### New Features

- Updated the `Session.createDataFrame()` method for creating a `DataFrame` from a pandas DataFrame.
- Added the `Session.write_pandas()` method for writing a `pandas DataFrame` to a table in Snowflake and getting a `Snowpark DataFrame` object back.
- Added new classes and methods for calling window functions.
- Added the new functions `cume_dist()`, to find the cumulative distribution of a value with regard to other values within a window partition,
  and `row_number()`, which returns a unique row number for each row within a window partition.
- Added functions for computing statistics for DataFrames in the `DataFrameStatFunctions` class.
- Added functions for handling missing values in a DataFrame in the `DataFrameNaFunctions` class.
- Added new methods `rollup()`, `cube()`, and `pivot()` to the `DataFrame` class.
- Added the `GroupingSets` class, which you can use with the DataFrame groupByGroupingSets method to perform a SQL GROUP BY GROUPING SETS.
- Added the new `FileOperation(session)`
  class that you can use to upload and download files to and from a stage.
- Added the `DataFrame.copy_into_table()`
  method for loading data from files in a stage into a table.
- In CASE expressions, the functions `when()` and `otherwise()`
  now accept Python types in addition to `Column` objects.
- When you register a UDF you can now optionally set the `replace` parameter to `True` to overwrite an existing UDF with the same name.

### Improvements

- UDFs are now compressed before they are uploaded to the server. This makes them about 10 times smaller, which can help
  when you are using large ML model files.
- When the size of a UDF is less than 8196 bytes, it will be uploaded as in-line code instead of uploaded to a stage.

### Bug Fixes

- Fixed an issue where the statement `df.select(when(col("a") == 1, 4).otherwise(col("a"))), [Row(4), Row(2), Row(3)]` raised an exception.
- Fixed an issue where `df.toPandas()` raised an exception when a DataFrame was created from large local data.

## 0.1.0 (2021-10-26)

Start of Private Preview<|MERGE_RESOLUTION|>--- conflicted
+++ resolved
@@ -46,6 +46,9 @@
 - Reduced the number of UDFs/UDTFs created by repeated calls to `apply` or `map` with the same arguments on Snowpark pandas objects.
 
 #### Bug Fixes
+
+- Added an upper bound to the row estimation when the cartesian product from an align or join results in a very large number. This mitigates a performance regression.
+
 
 ## 1.34.0 (2025-07-15)
 
@@ -100,13 +103,7 @@
 - Show more helpful error messages to Snowflake Notebook users when the `modin` or `pandas` version does not match our requirements.
 - Added a data type guard to the cost functions for hybrid execution mode (PrPr) which checks for data type compatibility.
 - Added automatic switching to the pandas backend in hybrid execution mode (PrPr) for many methods that are not directly implemented in Snowpark pandas.
-<<<<<<< HEAD
 - Set the 'type' and other standard fields for modin telemetry.
-- Added an upper bound to the row estimation when the cartesian product from an align or join results in a very large number. This mitigates a performance regression.
-
-=======
-- Set the 'type' and other standard fields for Snowpark pandas telemetry.
->>>>>>> ed2e8868
 
 #### Dependency Updates
 

--- conflicted
+++ resolved
@@ -5,11 +5,9 @@
 ### New Features
 
 - Added support for creating vectorized UDTFs with `process` method.
-<<<<<<< HEAD
 - Added support for the following local testing functions:
   - greatest
   - least
-=======
 - Added support for the following local testing APIs:
   - Session.get_current_account
   - Session.get_current_warehouse
@@ -18,7 +16,6 @@
   - Session.use_warehouse
   - Session.use_database
   - Session.use_role
->>>>>>> ca908ec9
 
 ### Deprecations:
 

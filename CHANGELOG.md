# Release History

## 1.35.0 (YYYY-MM-DD)

### Snowpark Python API Updates

#### New Features

<<<<<<< HEAD
- Added support for the following AI-powered functions in `functions.py`:
  - `ai_embed`

=======
>>>>>>> c0c61c50
#### Improvements

- Improve `query` parameter in `DataFrameReader.dbapi` (PrPr) so that parentheses are not needed around the query.
- Improve error experience in `DataFrameReader.dbapi` (PrPr) when exception happen during inferring schema of target data source.

#### Bug Fixes

- Fixed a bug in schema inference that would cause it to fail for external stages.

### Snowpark Local Testing Updates

- Added local testing support for reading files with `SnowflakeFile` using local file paths, stage paths (@stage/file_path), and the Snow URL semantic (snow://...).

#### New Features

#### Improvements

#### Bug Fixes

### Snowpark pandas API Updates

#### New Features

- Added support for `DataFrame.boxplot`.

#### Improvements

#### Bug Fixes

## 1.34.0 (2025-07-15)

### Snowpark Python API Updates

#### New Features

- Added a new option `TRY_CAST` to `DataFrameReader`. When `TRY_CAST` is True columns are wrapped in a `TRY_CAST` statement rather than a hard cast when loading data.
- Added a new option `USE_RELAXED_TYPES` to the `INFER_SCHEMA_OPTIONS` of `DataFrameReader`. When set to True this option casts all strings to max length strings and all numeric types to `DoubleType`.
- Added debuggability improvements to eagerly validate dataframe schema metadata. Enable it using `snowflake.snowpark.context.configure_development_features()`.
- Added a new function `snowflake.snowpark.dataframe.map_in_pandas` that allows users map a function across a dataframe. The mapping function takes an iterator of pandas dataframes as input and provides one as output.
- Added a ttl cache to describe queries. Repeated queries in a 15 second interval will use the cached value rather than requery Snowflake.
- Added a parameter `fetch_with_process` to `DataFrameReader.dbapi` (PrPr) to enable multiprocessing for parallel data fetching in
local ingestion. By default, local ingestion uses multithreading. Multiprocessing may improve performance for CPU-bound tasks like Parquet file generation.
- Added a new function `snowflake.snowpark.functions.model` that allows users to call methods of a model.

#### Improvements

- Added support for row validation using XSD schema using `rowValidationXSDPath` option when reading XML files with a row tag using `rowTag` option.
- Improved SQL generation for `session.table().sample()` to generate a flat SQL statement.
- Added support for complex column expression as input for `functions.explode`.
- Added debuggability improvements to show which Python lines an SQL compilation error corresponds to. Enable it using `snowflake.snowpark.context.configure_development_features()`. This feature also depends on AST collection to be enabled in the session which can be done using `session.ast_enabled = True`.
- Set enforce_ordering=True when calling `to_snowpark_pandas()` from a snowpark dataframe containing DML/DDL queries instead of throwing a NotImplementedError.

#### Bug Fixes

- Fixed a bug caused by redundant validation when creating an iceberg table.
- Fixed a bug in `DataFrameReader.dbapi` (PrPr) where closing the cursor or connection could unexpectedly raise an error and terminate the program.
- Fixed ambiguous column errors when using table functions in `DataFrame.select()` that have output columns matching the input DataFrame's columns. This improvement works when dataframe columns are provided as `Column` objects.
- Fixed a bug where having a NULL in a column with DecimalTypes would cast the column to FloatTypes instead and lead to precision loss.

### Snowpark Local Testing Updates

#### Bug Fixes

- Fixed a bug when processing windowed functions that lead to incorrect indexing in results.
- When a scalar numeric is passed to fillna we will ignore non-numeric columns instead of producing an error.

### Snowpark pandas API Updates

#### New Features

- Added support for `DataFrame.to_excel` and `Series.to_excel`.
- Added support for `pd.read_feather`, `pd.read_orc`, and `pd.read_stata`.
- Added support for `pd.explain_switch()` to return debugging information on hybrid execution decisions.
- Support `pd.read_snowflake` when the global modin backend is `Pandas`.
- Added support for `pd.to_dynamic_table`, `pd.to_iceberg`, and `pd.to_view`.

#### Improvements

- Added modin telemetry on API calls and hybrid engine switches.
- Show more helpful error messages to Snowflake Notebook users when the `modin` or `pandas` version does not match our requirements.
- Added a data type guard to the cost functions for hybrid execution mode (PrPr) which checks for data type compatibility.
- Added automatic switching to the pandas backend in hybrid execution mode (PrPr) for many methods that are not directly implemented in Snowpark pandas.
- Set the 'type' and other standard fields for Snowpark pandas telemetry.

#### Dependency Updates

- Added tqdm and ipywidgets as dependencies so that progress bars appear when switching between modin backends.
- Updated the supported `modin` versions to >=0.33.0 and <0.35.0 (was previously >= 0.32.0 and <0.34.0).

#### Bug Fixes

- Fixed a bug in hybrid execution mode (PrPr) where certain Series operations would raise `TypeError: numpy.ndarray object is not callable`.
- Fixed a bug in hybrid execution mode (PrPr) where calling numpy operations like `np.where` on modin objects with the Pandas backend would raise an `AttributeError`. This fix requires `modin` version 0.34.0 or newer.
- Fixed issue in `df.melt` where the resulting values have an additional suffix applied.

## 1.33.0 (2025-06-19)

### Snowpark Python API Updates

#### New Features

- Added support for MySQL in `DataFrameWriter.dbapi` (PrPr) for both Parquet and UDTF-based ingestion.
- Added support for PostgreSQL in `DataFrameReader.dbapi` (PrPr) for both Parquet and UDTF-based ingestion.
- Added support for Databricks in `DataFrameWriter.dbapi` (PrPr) for UDTF-based ingestion.
- Added support to `DataFrameReader` to enable use of `PATTERN` when reading files with `INFER_SCHEMA` enabled.
- Added support for the following AI-powered functions in `functions.py`:
  - `ai_complete`
  - `ai_similarity`
  - `ai_summarize_agg` (originally `summarize_agg`)
  - different config options for `ai_classify`
- Added support for more options when reading XML files with a row tag using `rowTag` option:
  - Added support for removing namespace prefixes from col names using `ignoreNamespace` option.
  - Added support for specifying the prefix for the attribute column in the result table using `attributePrefix` option.
  - Added support for excluding attributes from the XML element using `excludeAttributes` option.
  - Added support for specifying the column name for the value when there are attributes in an element that has no child elements using `valueTag` option.
  - Added support for specifying the value to treat as a ``null`` value using `nullValue` option.
  - Added support for specifying the character encoding of the XML file using `charset` option.
  - Added support for ignoring surrounding whitespace in the XML element using `ignoreSurroundingWhitespace` option.
- Added support for parameter `return_dataframe` in `Session.call`, which can be used to set the return type of the functions to a `DataFrame` object.
- Added a new argument to `Dataframe.describe` called `strings_include_math_stats` that triggers `stddev` and `mean` to be calculated for String columns.
- Added support for retrieving `Edge.properties` when retrieving lineage from `DGQL` in `DataFrame.lineage.trace`.
- Added a parameter `table_exists` to `DataFrameWriter.save_as_table` that allows specifying if a table already exists. This allows skipping a table lookup that can be expensive.

#### Bug Fixes

- Fixed a bug in `DataFrameReader.dbapi` (PrPr) where the `create_connection` defined as local function was incompatible with multiprocessing.
- Fixed a bug in `DataFrameReader.dbapi` (PrPr) where databricks `TIMESTAMP` type was converted to Snowflake `TIMESTAMP_NTZ` type which should be `TIMESTAMP_LTZ` type.
- Fixed a bug in `DataFrameReader.json` where repeated reads with the same reader object would create incorrectly quoted columns.
- Fixed a bug in `DataFrame.to_pandas()` that would drop column names when converting a dataframe that did not originate from a select statement.
- Fixed a bug that `DataFrame.create_or_replace_dynamic_table` raises error when the dataframe contains a UDTF and `SELECT *` in UDTF not being parsed correctly.
- Fixed a bug where casted columns could not be used in the values-clause of in functions.

#### Improvements

- Improved the error message for `Session.write_pandas()` and `Session.create_dataframe()` when the input pandas DataFrame does not have a column.
- Improved `DataFrame.select` when the arguments contain a table function with output columns that collide with columns of current dataframe. With the improvement, if user provides non-colliding columns in `df.select("col1", "col2", table_func(...))` as string arguments, then the query generated by snowpark client will not raise ambiguous column error.
- Improved `DataFrameReader.dbapi` (PrPr) to use in-memory Parquet-based ingestion for better performance and security.
- Improved `DataFrameReader.dbapi` (PrPr) to use `MATCH_BY_COLUMN_NAME=CASE_SENSITIVE` in copy into table operation.

### Snowpark Local Testing Updates

#### New Features

- Added support for snow urls (snow://) in local file testing.

#### Bug Fixes

- Fixed a bug in `Column.isin` that would cause incorrect filtering on joined or previously filtered data.
- Fixed a bug in `snowflake.snowpark.functions.concat_ws` that would cause results to have an incorrect index.

### Snowpark pandas API Updates

#### Dependency Updates

- Updated `modin` dependency constraint from 0.32.0 to >=0.32.0, <0.34.0. The latest version tested with Snowpark pandas is `modin` 0.33.1.

#### New Features

- Added support for **Hybrid Execution (PrPr)**. By running `from modin.config import AutoSwitchBackend; AutoSwitchBackend.enable()`, Snowpark pandas will automatically choose whether to run certain pandas operations locally or on Snowflake. This feature is disabled by default.

#### Improvements

- Set the default value of the `index` parameter to `False` for `DataFrame.to_view`, `Series.to_view`, `DataFrame.to_dynamic_table`, and `Series.to_dynamic_table`.
- Added `iceberg_version` option to table creation functions.
- Reduced query count for many operations, including `insert`, `repr`, and `groupby`, that previously issued a query to retrieve the input data's size.

#### Bug Fixes

- Fixed a bug in `Series.where` when the `other` parameter is an unnamed `Series`.


## 1.32.0 (2025-05-15)

### Snowpark Python API Updates

#### Improvements

- Invoking snowflake system procedures does not invoke an additional `describe procedure` call to check the return type of the procedure.
- Added support for `Session.create_dataframe()` with the stage URL and FILE data type.
- Added support for different modes for dealing with corrupt XML records when reading an XML file using `session.read.option('mode', <mode>), option('rowTag', <tag_name>).xml(<stage_file_path>)`. Currently `PERMISSIVE`, `DROPMALFORMED` and `FAILFAST` are supported.
- Improved the error message of the XML reader when the specified row tag is not found in the file.
- Improved query generation for `Dataframe.drop` to use `SELECT * EXCLUDE ()` to exclude the dropped columns. To enable this feature, set `session.conf.set("use_simplified_query_generation", True)`.
- Added support for `VariantType` to `StructType.from_json`

#### Bug Fixes

- Fixed a bug in `DataFrameWriter.dbapi` (PrPr) that unicode or double-quoted column name in external database causes error because not quoted correctly.
- Fixed a bug where named fields in nested OBJECT data could cause errors when containing spaces.
- Fixed a bug duplicated `native_app_params` parameters in register udaf function.

### Snowpark Local Testing Updates

#### Bug Fixes

- Fixed a bug in `snowflake.snowpark.functions.rank` that would cause sort direction to not be respected.
- Fixed a bug in `snowflake.snowpark.functions.to_timestamp_*` that would cause incorrect results on filtered data.

### Snowpark pandas API Updates

#### New Features

- Added support for dict values in `Series.str.get`, `Series.str.slice`, and `Series.str.__getitem__` (`Series.str[...]`).
- Added support for `DataFrame.to_html`.
- Added support for `DataFrame.to_string` and `Series.to_string`.
- Added support for reading files from S3 buckets using `pd.read_csv`.
- Added `ENFORCE_EXISTING_FILE_FORMAT` option to the `DataFrameReader`, which allows to read a dataframe only based on an existing file format object when used together with `FORMAT_NAME`.

#### Improvements

- Make `iceberg_config` a required parameter for `DataFrame.to_iceberg` and `Series.to_iceberg`.

## 1.31.1 (2025-05-05)

### Snowpark Python API Updates

#### Bug Fixes

- Updated conda build configuration to deprecate Python 3.8 support, preventing installation in incompatible environments.

## 1.31.0 (2025-04-24)

### Snowpark Python API Updates

#### New Features

- Added support for `restricted caller` permission of `execute_as` argument in `StoredProcedure.register()`.
- Added support for non-select statement in `DataFrame.to_pandas()`.
- Added support for `artifact_repository` parameter to `Session.add_packages`, `Session.add_requirements`, `Session.get_packages`, `Session.remove_package`, and `Session.clear_packages`.
- Added support for reading an XML file using a row tag by `session.read.option('rowTag', <tag_name>).xml(<stage_file_path>)` (experimental).
  - Each XML record is extracted as a separate row.
  - Each field within that record becomes a separate column of type VARIANT, which can be further queried using dot notation, e.g., `col(a.b.c)`.
- Added updates to `DataFrameReader.dbapi` (PrPr):
  - Added `fetch_merge_count` parameter for optimizing performance by merging multiple fetched data into a single Parquet file.
  - Added support for Databricks.
  - Added support for ingestion with Snowflake UDTF.
- Added support for the following AI-powered functions in `functions.py` (Private Preview):
  - `prompt`
  - `ai_filter` (added support for `prompt()` function and image files, and changed the second argument name from `expr` to `file`)
  - `ai_classify`

#### Improvements

- Renamed the `relaxed_ordering` param into `enforce_ordering` for `DataFrame.to_snowpark_pandas`. Also the new default values is `enforce_ordering=False` which has the opposite effect of the previous default value, `relaxed_ordering=False`.
- Improved `DataFrameReader.dbapi` (PrPr) reading performance by setting the default `fetch_size` parameter value to 1000.
- Improve the error message for invalid identifier SQL error by suggesting the potentially matching identifiers.
- Reduced the number of describe queries issued when creating a DataFrame from a Snowflake table using `session.table`.
- Improved performance and accuracy of `DataFrameAnalyticsFunctions.time_series_agg()`.

#### Bug Fixes

- Fixed a bug in `DataFrame.group_by().pivot().agg` when the pivot column and aggregate column are the same.
- Fixed a bug in `DataFrameReader.dbapi` (PrPr) where a `TypeError` was raised when `create_connection` returned a connection object of an unsupported driver type.
- Fixed a bug where `df.limit(0)` call would not properly apply.
- Fixed a bug in `DataFrameWriter.save_as_table` that caused reserved names to throw errors when using append mode.

#### Deprecations

- Deprecated support for Python3.8.
- Deprecated argument `sliding_interval` in `DataFrameAnalyticsFunctions.time_series_agg()`.

### Snowpark Local Testing Updates

#### New Features

- Added support for Interval expression to `Window.range_between`.
- Added support for `array_construct` function.

#### Bug Fixes

- Fixed a bug in local testing where transient `__pycache__` directory was unintentionally copied during stored procedure execution via import.
- Fixed a bug in local testing that created incorrect result for `Column.like` calls.
- Fixed a bug in local testing that caused `Column.getItem` and `snowpark.snowflake.functions.get` to raise `IndexError` rather than return null.
- Fixed a bug in local testing where `df.limit(0)` call would not properly apply.
- Fixed a bug in local testing where a `Table.merge` into an empty table would cause an exception.

### Snowpark pandas API Updates

#### Dependency Updates

- Updated `modin` from 0.30.1 to 0.32.0.
- Added support for `numpy` 2.0 and above.

#### New Features

- Added support for `DataFrame.create_or_replace_view` and `Series.create_or_replace_view`.
- Added support for `DataFrame.create_or_replace_dynamic_table` and `Series.create_or_replace_dynamic_table`.
- Added support for `DataFrame.to_view` and `Series.to_view`.
- Added support for `DataFrame.to_dynamic_table` and `Series.to_dynamic_table`.
- Added support for `DataFrame.groupby.resample` for aggregations `max`, `mean`, `median`, `min`, and `sum`.
- Added support for reading stage files using:
  - `pd.read_excel`
  - `pd.read_html`
  - `pd.read_pickle`
  - `pd.read_sas`
  - `pd.read_xml`
- Added support for `DataFrame.to_iceberg` and `Series.to_iceberg`.
- Added support for dict values in `Series.str.len`.

#### Improvements

- Improve performance of `DataFrame.groupby.apply` and `Series.groupby.apply` by avoiding expensive pivot step.
- Added estimate for row count upper bound to `OrderedDataFrame` to enable better engine switching. This could potentially result in increased query counts.
- Renamed the `relaxed_ordering` param into `enforce_ordering` for `pd.read_snowflake`. Also the new default value is `enforce_ordering=False` which has the opposite effect of the previous default value, `relaxed_ordering=False`.

#### Bug Fixes

- Fixed a bug for `pd.read_snowflake` when reading iceberg tables and `enforce_ordering=True`.

## 1.30.0 (2025-03-27)

### Snowpark Python API Updates

#### New Features

- Added Support for relaxed consistency and ordering guarantees in `Dataframe.to_snowpark_pandas` by introducing the new parameter `relaxed_ordering`.
- `DataFrameReader.dbapi` (PrPr) now accepts a list of strings for the session_init_statement parameter, allowing multiple SQL statements to be executed during session initialization.

#### Improvements

- Improved query generation for `Dataframe.stat.sample_by` to generate a single flat query that scales well with large `fractions` dictionary compared to older method of creating a UNION ALL subquery for each key in `fractions`. To enable this feature, set `session.conf.set("use_simplified_query_generation", True)`.
- Improved performance of `DataFrameReader.dbapi` by enable vectorized option when copy parquet file into table.
- Improved query generation for `DataFrame.random_split` in the following ways. They can be enabled by setting `session.conf.set("use_simplified_query_generation", True)`:
  - Removed the need to `cache_result` in the internal implementation of the input dataframe resulting in a pure lazy dataframe operation.
  - The `seed` argument now behaves as expected with repeatable results across multiple calls and sessions.
- `DataFrame.fillna` and `DataFrame.replace` now both support fitting `int` and `float` into `Decimal` columns if `include_decimal` is set to True.
- Added documentation for the following UDF and stored procedure functions in `files.py` as a result of their General Availability.
  - `SnowflakeFile.write`
  - `SnowflakeFile.writelines`
  - `SnowflakeFile.writeable`
- Minor documentation changes for `SnowflakeFile` and `SnowflakeFile.open()`

#### Bug Fixes

- Fixed a bug for the following functions that raised errors `.cast()` is applied to their output
  - `from_json`
  - `size`

### Snowpark Local Testing Updates

#### Bug Fixes

- Fixed a bug in aggregation that caused empty groups to still produce rows.
- Fixed a bug in `Dataframe.except_` that would cause rows to be incorrectly dropped.
- Fixed a bug that caused `to_timestamp` to fail when casting filtered columns.

### Snowpark pandas API Updates

#### New Features

- Added support for list values in `Series.str.__getitem__` (`Series.str[...]`).
- Added support for `pd.Grouper` objects in group by operations. When `freq` is specified, the default values of the `sort`, `closed`, `label`, and `convention` arguments are supported; `origin` is supported when it is `start` or `start_day`.
- Added support for relaxed consistency and ordering guarantees in `pd.read_snowflake` for both named data sources (e.g., tables and views) and query data sources by introducing the new parameter `relaxed_ordering`.

#### Improvements

- Raise a warning whenever `QUOTED_IDENTIFIERS_IGNORE_CASE` is found to be set, ask user to unset it.
- Improved how a missing `index_label` in `DataFrame.to_snowflake` and `Series.to_snowflake` is handled when `index=True`. Instead of raising a `ValueError`, system-defined labels are used for the index columns.
- Improved error message for `groupby or DataFrame or Series.agg` when the function name is not supported.

## 1.29.1 (2025-03-12)

### Snowpark Python API Updates

#### Bug Fixes

- Fixed a bug in `DataFrameReader.dbapi` (PrPr) that prevents usage in stored procedure and snowbooks.

## 1.29.0 (2025-03-05)

### Snowpark Python API Updates

#### New Features

- Added support for the following AI-powered functions in `functions.py` (Private Preview):
  - `ai_filter`
  - `ai_agg`
  - `summarize_agg`
- Added support for the new FILE SQL type support, with the following related functions in `functions.py` (Private Preview):
  - `fl_get_content_type`
  - `fl_get_etag`
  - `fl_get_file_type`
  - `fl_get_last_modified`
  - `fl_get_relative_path`
  - `fl_get_scoped_file_url`
  - `fl_get_size`
  - `fl_get_stage`
  - `fl_get_stage_file_url`
  - `fl_is_audio`
  - `fl_is_compressed`
  - `fl_is_document`
  - `fl_is_image`
  - `fl_is_video`
- Added support for importing third-party packages from PyPi using Artifact Repository (Private Preview):
  - Use keyword arguments `artifact_repository` and `artifact_repository_packages` to specify your artifact repository and packages respectively when registering stored procedures or user defined functions.
  - Supported APIs are:
    - `Session.sproc.register`
    - `Session.udf.register`
    - `Session.udaf.register`
    - `Session.udtf.register`
    - `functions.sproc`
    - `functions.udf`
    - `functions.udaf`
    - `functions.udtf`
    - `functions.pandas_udf`
    - `functions.pandas_udtf`

#### Bug Fixes

- Fixed a bug where creating a Dataframe with large number of values raised `Unsupported feature 'SCOPED_TEMPORARY'.` error if thread-safe session was disabled.
- Fixed a bug where `df.describe` raised internal SQL execution error when the dataframe is created from reading a stage file and CTE optimization is enabled.
- Fixed a bug where `df.order_by(A).select(B).distinct()` would generate invalid SQL when simplified query generation was enabled using `session.conf.set("use_simplified_query_generation", True)`.
- Disabled simplified query generation by default.

#### Improvements

- Improved version validation warnings for `snowflake-snowpark-python` package compatibility when registering stored procedures. Now, warnings are only triggered if the major or minor version does not match, while bugfix version differences no longer generate warnings.
- Bumped cloudpickle dependency to also support `cloudpickle==3.0.0` in addition to previous versions.

### Snowpark Local Testing Updates

#### New Features

- Added support for literal values to `range_between` window function.

### Snowpark pandas API Updates

#### New Features

- Added support for list values in `Series.str.slice`.
- Added support for applying Snowflake Cortex functions `ClassifyText`, `Translate`, and `ExtractAnswer`.
- Added support for `Series.hist`.

#### Improvements

- Improved performance of `DataFrame.groupby.transform` and `Series.groupby.transform` by avoiding expensive pivot step.
- Improve error message for `pd.to_snowflake`, `DataFrame.to_snowflake`, and `Series.to_snowflake` when the table does not exist.
- Improve readability of docstring for the `if_exists` parameter in `pd.to_snowflake`, `DataFrame.to_snowflake`, and `Series.to_snowflake`.
- Improve error message for all pandas functions that use UDFs with Snowpark objects.

#### Bug Fixes

- Fixed a bug in `Series.rename_axis` where an `AttributeError` was being raised.
- Fixed a bug where `pd.get_dummies` didn't ignore NULL/NaN values by default.
- Fixed a bug where repeated calls to `pd.get_dummies` results in 'Duplicated column name error'.
- Fixed a bug in `pd.get_dummies` where passing list of columns generated incorrect column labels in output DataFrame.
- Update `pd.get_dummies` to return bool values instead of int.

## 1.28.0 (2025-02-20)

### Snowpark Python API Updates

#### New Features

- Added support for the following functions in `functions.py`
  - `normal`
  - `randn`
- Added support for `allow_missing_columns` parameter to `Dataframe.union_by_name` and `Dataframe.union_all_by_name`.

#### Improvements

- Improved query generation for `Dataframe.distinct` to generate `SELECT DISTINCT` instead of `SELECT` with `GROUP BY` all columns. To disable this feature, set `session.conf.set("use_simplified_query_generation", False)`.

#### Deprecations

- Deprecated Snowpark Python function `snowflake_cortex_summarize`. Users can install snowflake-ml-python and use the snowflake.cortex.summarize function instead.
- Deprecated Snowpark Python function `snowflake_cortex_sentiment`. Users can install snowflake-ml-python and use the snowflake.cortex.sentiment function instead.

#### Bug Fixes

- Fixed a bug where session-level query tag was overwritten by a stacktrace for dataframes that generate multiple queries. Now, the query tag will only be set to the stacktrace if `session.conf.set("collect_stacktrace_in_query_tag", True)`.
- Fixed a bug in `Session._write_pandas` where it was erroneously passing `use_logical_type` parameter to `Session._write_modin_pandas_helper` when writing a Snowpark pandas object.
- Fixed a bug in options sql generation that could cause multiple values to be formatted incorrectly.
- Fixed a bug in `Session.catalog` where empty strings for database or schema were not handled correctly and were generating erroneous sql statements.

#### Experimental Features

- Added support for writing pyarrow Tables to Snowflake tables.

### Snowpark pandas API Updates

#### New Features

- Added support for applying Snowflake Cortex functions `Summarize` and `Sentiment`.
- Added support for list values in `Series.str.get`.

#### Bug Fixes

- Fixed a bug in `apply` where kwargs were not being correctly passed into the applied function.

### Snowpark Local Testing Updates

#### New Features
- Added support for the following functions
    - `hour`
    - `minute`
- Added support for NULL_IF parameter to csv reader.
- Added support for `date_format`, `datetime_format`, and `timestamp_format` options when loading csvs.

#### Bug Fixes

- Fixed a bug in Dataframe.join that caused columns to have incorrect typing.
- Fixed a bug in when statements that caused incorrect results in the otherwise clause.


## 1.27.0 (2025-02-03)

### Snowpark Python API Updates

#### New Features

- Added support for the following functions in `functions.py`
  - `array_reverse`
  - `divnull`
  - `map_cat`
  - `map_contains_key`
  - `map_keys`
  - `nullifzero`
  - `snowflake_cortex_sentiment`
  - `acosh`
  - `asinh`
  - `atanh`
  - `bit_length`
  - `bitmap_bit_position`
  - `bitmap_bucket_number`
  - `bitmap_construct_agg`
  - `bitshiftright_unsigned`
  - `cbrt`
  - `equal_null`
  - `from_json`
  - `ifnull`
  - `localtimestamp`
  - `max_by`
  - `min_by`
  - `nth_value`
  - `nvl`
  - `octet_length`
  - `position`
  - `regr_avgx`
  - `regr_avgy`
  - `regr_count`
  - `regr_intercept`
  - `regr_r2`
  - `regr_slope`
  - `regr_sxx`
  - `regr_sxy`
  - `regr_syy`
  - `try_to_binary`
  - `base64`
  - `base64_decode_string`
  - `base64_encode`
  - `editdistance`
  - `hex`
  - `hex_encode`
  - `instr`
  - `log1p`
  - `log2`
  - `log10`
  - `percentile_approx`
  - `unbase64`
- Added support for `seed` argument in `DataFrame.stat.sample_by`. Note that it only supports a `Table` object, and will be ignored for a `DataFrame` object.
- Added support for specifying a schema string (including implicit struct syntax) when calling `DataFrame.create_dataframe`.
- Added support for `DataFrameWriter.insert_into/insertInto`. This method also supports local testing mode.
- Added support for `DataFrame.create_temp_view` to create a temporary view. It will fail if the view already exists.
- Added support for multiple columns in the functions `map_cat` and `map_concat`.
- Added an option `keep_column_order` for keeping original column order in `DataFrame.with_column` and `DataFrame.with_columns`.
- Added options to column casts that allow renaming or adding fields in StructType columns.
- Added support for `contains_null` parameter to ArrayType.
- Added support for creating a temporary view via `DataFrame.create_or_replace_temp_view` from a DataFrame created by reading a file from a stage.
- Added support for `value_contains_null` parameter to MapType.
- Added support for using `Column` object in `Column.in_` and `functions.in_`.
- Added `interactive` to telemetry that indicates whether the current environment is an interactive one.
- Allow `session.file.get` in a Native App to read file paths starting with `/` from the current version
- Added support for multiple aggregation functions after `DataFrame.pivot`.

#### Experimental Features

- Added `Catalog` class to manage snowflake objects. It can be accessed via `Session.catalog`.
  - `snowflake.core` is a dependency required for this feature.
- Allow user input schema when reading JSON file on stage.
- Added support for specifying a schema string (including implicit struct syntax) when calling `DataFrame.create_dataframe`.

#### Improvements

- Updated README.md to include instructions on how to verify package signatures using `cosign`.

#### Bug Fixes

- Fixed a bug in local testing mode that caused a column to contain None when it should contain 0.
- Fixed a bug in `StructField.from_json` that prevented TimestampTypes with `tzinfo` from being parsed correctly.
- Fixed a bug in function `date_format` that caused an error when the input column was date type or timestamp type.
- Fixed a bug in dataframe that null value can be inserted in a non-nullable column.
- Fixed a bug in `replace` and `lit` which raised type hint assertion error when passing `Column` expression objects.
- Fixed a bug in `pandas_udf` and `pandas_udtf` where `session` parameter was erroneously ignored.
- Fixed a bug that raised incorrect type conversion error for system function called through `session.call`.

### Snowpark pandas API Updates

#### New Features

- Added support for `Series.str.ljust` and `Series.str.rjust`.
- Added support for `Series.str.center`.
- Added support for `Series.str.pad`.
- Added support for applying Snowpark Python function `snowflake_cortex_sentiment`.
- Added support for `DataFrame.map`.
- Added support for `DataFrame.from_dict` and `DataFrame.from_records`.
- Added support for mixed case field names in struct type columns.
- Added support for `SeriesGroupBy.unique`
- Added support for `Series.dt.strftime` with the following directives:
  - %d: Day of the month as a zero-padded decimal number.
  - %m: Month as a zero-padded decimal number.
  - %Y: Year with century as a decimal number.
  - %H: Hour (24-hour clock) as a zero-padded decimal number.
  - %M: Minute as a zero-padded decimal number.
  - %S: Second as a zero-padded decimal number.
  - %f: Microsecond as a decimal number, zero-padded to 6 digits.
  - %j: Day of the year as a zero-padded decimal number.
  - %X: Locale’s appropriate time representation.
  - %%: A literal '%' character.
- Added support for `Series.between`.
- Added support for `include_groups=False` in `DataFrameGroupBy.apply`.
- Added support for `expand=True` in `Series.str.split`.
- Added support for `DataFrame.pop` and `Series.pop`.
- Added support for `first` and `last` in `DataFrameGroupBy.agg` and `SeriesGroupBy.agg`.
- Added support for `Index.drop_duplicates`.
- Added support for aggregations `"count"`, `"median"`, `np.median`,
  `"skew"`, `"std"`, `np.std` `"var"`, and `np.var` in
  `pd.pivot_table()`, `DataFrame.pivot_table()`, and `pd.crosstab()`.

#### Improvements
- Improve performance of `DataFrame.map`, `Series.apply` and `Series.map` methods by mapping numpy functions to snowpark functions if possible.
- Added documentation for `DataFrame.map`.
- Improve performance of `DataFrame.apply` by mapping numpy functions to snowpark functions if possible.
- Added documentation on the extent of Snowpark pandas interoperability with scikit-learn.
- Infer return type of functions in `Series.map`, `Series.apply` and `DataFrame.map` if type-hint is not provided.
- Added `call_count` to telemetry that counts method calls including interchange protocol calls.

## 1.26.0 (2024-12-05)

### Snowpark Python API Updates

#### New Features

- Added support for property `version` and class method `get_active_session` for `Session` class.
- Added new methods and variables to enhance data type handling and JSON serialization/deserialization:
  - To `DataType`, its derived classes, and `StructField`:
    - `type_name`: Returns the type name of the data.
    - `simple_string`: Provides a simple string representation of the data.
    - `json_value`: Returns the data as a JSON-compatible value.
    - `json`: Converts the data to a JSON string.
  - To `ArrayType`, `MapType`, `StructField`, `PandasSeriesType`, `PandasDataFrameType` and `StructType`:
    - `from_json`: Enables these types to be created from JSON data.
  - To `MapType`:
    - `keyType`: keys of the map
    - `valueType`: values of the map
- Added support for method `appName` in `SessionBuilder`.
- Added support for `include_nulls` argument in `DataFrame.unpivot`.
- Added support for following functions in `functions.py`:
  - `size` to get size of array, object, or map columns.
  - `collect_list` an alias of `array_agg`.
  - `substring` makes `len` argument optional.
- Added parameter `ast_enabled` to session for internal usage (default: `False`).

#### Improvements

- Added support for specifying the following to `DataFrame.create_or_replace_dynamic_table`:
  - `iceberg_config` A dictionary that can hold the following iceberg configuration options:
    - `external_volume`
    - `catalog`
    - `base_location`
    - `catalog_sync`
    - `storage_serialization_policy`
- Added support for nested data types to `DataFrame.print_schema`
- Added support for `level` parameter to `DataFrame.print_schema`
- Improved flexibility of `DataFrameReader` and `DataFrameWriter` API by adding support for the following:
  - Added `format` method to `DataFrameReader` and `DataFrameWriter` to specify file format when loading or unloading results.
  - Added `load` method to `DataFrameReader` to work in conjunction with `format`.
  - Added `save` method to `DataFrameWriter` to work in conjunction with `format`.
  - Added support to read keyword arguments to `options` method for `DataFrameReader` and `DataFrameWriter`.
- Relaxed the cloudpickle dependency for Python 3.11 to simplify build requirements. However, for Python 3.11, `cloudpickle==2.2.1` remains the only supported version.

#### Bug Fixes

- Removed warnings that dynamic pivot features were in private preview, because
  dynamic pivot is now generally available.
- Fixed a bug in `session.read.options` where `False` Boolean values were incorrectly parsed as `True` in the generated file format.

#### Dependency Updates

- Added a runtime dependency on `python-dateutil`.

### Snowpark pandas API Updates

#### New Features

- Added partial support for `Series.map` when `arg` is a pandas `Series` or a
  `collections.abc.Mapping`. No support for instances of `dict` that implement
  `__missing__` but are not instances of `collections.defaultdict`.
- Added support for `DataFrame.align` and `Series.align` for `axis=1` and `axis=None`.
- Added support for `pd.json_normalize`.
- Added support for `GroupBy.pct_change` with `axis=0`, `freq=None`, and `limit=None`.
- Added support for `DataFrameGroupBy.__iter__` and `SeriesGroupBy.__iter__`.
- Added support for `np.sqrt`, `np.trunc`, `np.floor`, numpy trig functions, `np.exp`, `np.abs`, `np.positive` and `np.negative`.
- Added partial support for the dataframe interchange protocol method
  `DataFrame.__dataframe__()`.

#### Bug Fixes

- Fixed a bug in `df.loc` where setting a single column from a series results in unexpected `None` values.

#### Improvements

- Use UNPIVOT INCLUDE NULLS for unpivot operations in pandas instead of sentinel values.
- Improved documentation for pd.read_excel.

## 1.25.0 (2024-11-14)

### Snowpark Python API Updates

#### New Features

- Added the following new functions in `snowflake.snowpark.dataframe`:
  - `map`
- Added support for passing parameter `include_error` to `Session.query_history` to record queries that have error during execution.

#### Improvements

- When target stage is not set in profiler, a default stage from `Session.get_session_stage` is used instead of raising `SnowparkSQLException`.
- Allowed lower case or mixed case input when calling `Session.stored_procedure_profiler.set_active_profiler`.
- Added distributed tracing using open telemetry APIs for action function in `DataFrame`:
  - `cache_result`
- Removed opentelemetry warning from logging.

#### Bug Fixes

- Fixed the pre-action and post-action query propagation when `In` expression were used in selects.
- Fixed a bug that raised error `AttributeError` while calling `Session.stored_procedure_profiler.get_output` when `Session.stored_procedure_profiler` is disabled.

#### Dependency Updates

- Added a dependency on `protobuf>=5.28` and `tzlocal` at runtime.
- Added a dependency on `protoc-wheel-0` for the development profile.
- Require `snowflake-connector-python>=3.12.0, <4.0.0` (was `>=3.10.0`).

### Snowpark pandas API Updates

#### Dependency Updates

- Updated `modin` from 0.28.1 to 0.30.1.
- Added support for all `pandas` 2.2.x versions.

#### New Features

- Added support for `Index.to_numpy`.
- Added support for `DataFrame.align` and `Series.align` for `axis=0`.
- Added support for `size` in `GroupBy.aggregate`, `DataFrame.aggregate`, and `Series.aggregate`.
- Added support for `snowflake.snowpark.functions.window`
- Added support for `pd.read_pickle` (Uses native pandas for processing).
- Added support for `pd.read_html` (Uses native pandas for processing).
- Added support for `pd.read_xml` (Uses native pandas for processing).
- Added support for aggregation functions `"size"` and `len` in `GroupBy.aggregate`, `DataFrame.aggregate`, and `Series.aggregate`.
- Added support for list values in `Series.str.len`.

#### Bug Fixes

- Fixed a bug where aggregating a single-column dataframe with a single callable function (e.g. `pd.DataFrame([0]).agg(np.mean)`) would fail to transpose the result.
- Fixed bugs where `DataFrame.dropna()` would:
  - Treat an empty `subset` (e.g. `[]`) as if it specified all columns instead of no columns.
  - Raise a `TypeError` for a scalar `subset` instead of filtering on just that column.
  - Raise a `ValueError` for a `subset` of type `pandas.Index` instead of filtering on the columns in the index.
- Disable creation of scoped read only table to mitigate Disable creation of scoped read only table to mitigate `TableNotFoundError` when using dynamic pivot in notebook environment.
- Fixed a bug when concat dataframe or series objects are coming from the same dataframe when axis = 1.

#### Improvements

- Improve np.where with scalar x value by eliminating unnecessary join and temp table creation.
- Improve get_dummies performance by flattening the pivot with join.
- Improve align performance when aligning on row position column by removing unnecessary window functions.



### Snowpark Local Testing Updates

#### New Features

- Added support for patching functions that are unavailable in the `snowflake.snowpark.functions` module.
- Added support for `snowflake.snowpark.functions.any_value`

#### Bug Fixes

- Fixed a bug where `Table.update` could not handle `VariantType`, `MapType`, and `ArrayType` data types.
- Fixed a bug where column aliases were incorrectly resolved in `DataFrame.join`, causing errors when selecting columns from a joined DataFrame.
- Fixed a bug where `Table.update` and `Table.merge` could fail if the target table's index was not the default `RangeIndex`.

## 1.24.0 (2024-10-28)

### Snowpark Python API Updates

#### New Features

- Updated `Session` class to be thread-safe. This allows concurrent DataFrame transformations, DataFrame actions, UDF and stored procedure registration, and concurrent file uploads when using the same `Session` object.
  - The feature is disabled by default and can be enabled by setting `FEATURE_THREAD_SAFE_PYTHON_SESSION` to `True` for account.
  - Updating session configurations, like changing database or schema, when multiple threads are using the session may lead to unexpected behavior.
  - When enabled, some internally created temporary table names returned from `DataFrame.queries` API are not deterministic, and may be different when DataFrame actions are executed. This does not affect explicit user-created temporary tables.
- Added support for 'Service' domain to `session.lineage.trace` API.
- Added support for `copy_grants` parameter when registering UDxF and stored procedures.
- Added support for the following methods in `DataFrameWriter` to support daisy-chaining:
  - `option`
  - `options`
  - `partition_by`
- Added support for `snowflake_cortex_summarize`.

#### Improvements

- Improved the following new capability for function `snowflake.snowpark.functions.array_remove` it is now possible to use in python.
- Disables sql simplification when sort is performed after limit.
  - Previously, `df.sort().limit()` and `df.limit().sort()` generates the same query with sort in front of limit. Now, `df.limit().sort()` will generate query that reads `df.limit().sort()`.
  - Improve performance of generated query for `df.limit().sort()`, because limit stops table scanning as soon as the number of records is satisfied.
- Added a client side error message for when an invalid stage location is passed to DataFrame read functions.

#### Bug Fixes

- Fixed a bug where the automatic cleanup of temporary tables could interfere with the results of async query execution.
- Fixed a bug in `DataFrame.analytics.time_series_agg` function to handle multiple data points in same sliding interval.
- Fixed a bug that created inconsistent casing in field names of structured objects in iceberg schemas.

#### Deprecations

- Deprecated warnings will be triggered when using snowpark-python with Python 3.8. For more details, please refer to https://docs.snowflake.com/en/developer-guide/python-runtime-support-policy.

### Snowpark pandas API Updates

#### New Features

- Added support for `np.subtract`, `np.multiply`, `np.divide`, and `np.true_divide`.
- Added support for tracking usages of `__array_ufunc__`.
- Added numpy compatibility support for `np.float_power`, `np.mod`, `np.remainder`, `np.greater`, `np.greater_equal`, `np.less`, `np.less_equal`, `np.not_equal`, and `np.equal`.
- Added numpy compatibility support for `np.log`, `np.log2`, and `np.log10`
- Added support for `DataFrameGroupBy.bfill`, `SeriesGroupBy.bfill`, `DataFrameGroupBy.ffill`, and `SeriesGroupBy.ffill`.
- Added support for `on` parameter with `Resampler`.
- Added support for timedelta inputs in `value_counts()`.
- Added support for applying Snowpark Python function `snowflake_cortex_summarize`.
- Added support for `DataFrame.attrs` and `Series.attrs`.
- Added support for `DataFrame.style`.
- Added numpy compatibility support for `np.full_like`

#### Improvements

- Improved generated SQL query for `head` and `iloc` when the row key is a slice.
- Improved error message when passing an unknown timezone to `tz_convert` and `tz_localize` in `Series`, `DataFrame`, `Series.dt`, and `DatetimeIndex`.
- Improved documentation for `tz_convert` and `tz_localize` in `Series`, `DataFrame`, `Series.dt`, and `DatetimeIndex` to specify the supported timezone formats.
- Added additional kwargs support for `df.apply` and `series.apply` ( as well as `map` and `applymap` ) when using snowpark functions. This allows for some position independent compatibility between apply and functions where the first argument is not a pandas object.
- Improved generated SQL query for `iloc` and `iat` when the row key is a scalar.
- Removed all joins in `iterrows`.
- Improved documentation for `Series.map` to reflect the unsupported features.
- Added support for `np.may_share_memory` which is used internally by many scikit-learn functions. This method will always return false when called with a Snowpark pandas object.

#### Bug Fixes

- Fixed a bug where `DataFrame` and `Series` `pct_change()` would raise `TypeError` when input contained timedelta columns.
- Fixed a bug where `replace()` would sometimes propagate `Timedelta` types incorrectly through `replace()`. Instead raise `NotImplementedError` for `replace()` on `Timedelta`.
- Fixed a bug where `DataFrame` and `Series` `round()` would raise `AssertionError` for `Timedelta` columns. Instead raise `NotImplementedError` for `round()` on `Timedelta`.
- Fixed a bug where `reindex` fails when the new index is a Series with non-overlapping types from the original index.
- Fixed a bug where calling `__getitem__` on a DataFrameGroupBy object always returned a DataFrameGroupBy object if `as_index=False`.
- Fixed a bug where inserting timedelta values into an existing column would silently convert the values to integers instead of raising `NotImplementedError`.
- Fixed a bug where `DataFrame.shift()` on axis=0 and axis=1 would fail to propagate timedelta types.
- `DataFrame.abs()`, `DataFrame.__neg__()`, `DataFrame.stack()`, and `DataFrame.unstack()` now raise `NotImplementedError` for timedelta inputs instead of failing to propagate timedelta types.

### Snowpark Local Testing Updates

#### Bug Fixes

- Fixed a bug where `DataFrame.alias` raises `KeyError` for input column name.
- Fixed a bug where `to_csv` on Snowflake stage fails when data contains empty strings.

## 1.23.0 (2024-10-09)

### Snowpark Python API Updates

#### New Features

- Added the following new functions in `snowflake.snowpark.functions`:
  - `make_interval`
- Added support for using Snowflake Interval constants with `Window.range_between()` when the order by column is TIMESTAMP or DATE type.
- Added support for file writes. This feature is currently in private preview.
- Added `thread_id` to `QueryRecord` to track the thread id submitting the query history.
- Added support for `Session.stored_procedure_profiler`.

#### Improvements

#### Bug Fixes

- Fixed a bug where registering a stored procedure or UDxF with type hints would give a warning `'NoneType' has no len() when trying to read default values from function`.

### Snowpark pandas API Updates

#### New Features

- Added support for `TimedeltaIndex.mean` method.
- Added support for some cases of aggregating `Timedelta` columns on `axis=0` with `agg` or `aggregate`.
- Added support for `by`, `left_by`, `right_by`, `left_index`, and `right_index` for `pd.merge_asof`.
- Added support for passing parameter `include_describe` to `Session.query_history`.
- Added support for `DatetimeIndex.mean` and `DatetimeIndex.std` methods.
- Added support for `Resampler.asfreq`, `Resampler.indices`, `Resampler.nunique`, and `Resampler.quantile`.
- Added support for `resample` frequency `W`, `ME`, `YE` with `closed = "left"`.
- Added support for `DataFrame.rolling.corr` and `Series.rolling.corr` for `pairwise = False` and int `window`.
- Added support for string time-based `window` and `min_periods = None` for `Rolling`.
- Added support for `DataFrameGroupBy.fillna` and `SeriesGroupBy.fillna`.
- Added support for constructing `Series` and `DataFrame` objects with the lazy `Index` object as `data`, `index`, and `columns` arguments.
- Added support for constructing `Series` and `DataFrame` objects with `index` and `column` values not present in `DataFrame`/`Series` `data`.
- Added support for `pd.read_sas` (Uses native pandas for processing).
- Added support for applying `rolling().count()` and `expanding().count()` to `Timedelta` series and columns.
- Added support for `tz` in both `pd.date_range` and `pd.bdate_range`.
- Added support for `Series.items`.
- Added support for `errors="ignore"` in `pd.to_datetime`.
- Added support for `DataFrame.tz_localize` and `Series.tz_localize`.
- Added support for `DataFrame.tz_convert` and `Series.tz_convert`.
- Added support for applying Snowpark Python functions (e.g., `sin`) in `Series.map`, `Series.apply`, `DataFrame.apply` and `DataFrame.applymap`.

#### Improvements

- Improved `to_pandas` to persist the original timezone offset for TIMESTAMP_TZ type.
- Improved `dtype` results for TIMESTAMP_TZ type to show correct timezone offset.
- Improved `dtype` results for TIMESTAMP_LTZ type to show correct timezone.
- Improved error message when passing non-bool value to `numeric_only` for groupby aggregations.
- Removed unnecessary warning about sort algorithm in `sort_values`.
- Use SCOPED object for internal create temp tables. The SCOPED objects will be stored sproc scoped if created within stored sproc, otherwise will be session scoped, and the object will be automatically cleaned at the end of the scope.
- Improved warning messages for operations that lead to materialization with inadvertent slowness.
- Removed unnecessary warning message about `convert_dtype` in `Series.apply`.

#### Bug Fixes

- Fixed a bug where an `Index` object created from a `Series`/`DataFrame` incorrectly updates the `Series`/`DataFrame`'s index name after an inplace update has been applied to the original `Series`/`DataFrame`.
- Suppressed an unhelpful `SettingWithCopyWarning` that sometimes appeared when printing `Timedelta` columns.
- Fixed `inplace` argument for `Series` objects derived from other `Series` objects.
- Fixed a bug where `Series.sort_values` failed if series name overlapped with index column name.
- Fixed a bug where transposing a dataframe would map `Timedelta` index levels to integer column levels.
- Fixed a bug where `Resampler` methods on timedelta columns would produce integer results.
- Fixed a bug where `pd.to_numeric()` would leave `Timedelta` inputs as `Timedelta` instead of converting them to integers.
- Fixed `loc` set when setting a single row, or multiple rows, of a DataFrame with a Series value.

### Snowpark Local Testing Updates

#### Bug Fixes

- Fixed a bug where nullable columns were annotated wrongly.
- Fixed a bug where the `date_add` and `date_sub` functions failed for `NULL` values.
- Fixed a bug where `equal_null` could fail inside a merge statement.
- Fixed a bug where `row_number` could fail inside a Window function.
- Fixed a bug where updates could fail when the source is the result of a join.


## 1.22.1 (2024-09-11)
This is a re-release of 1.22.0. Please refer to the 1.22.0 release notes for detailed release content.


## 1.22.0 (2024-09-10)

### Snowpark Python API Updates

### New Features

- Added the following new functions in `snowflake.snowpark.functions`:
  - `array_remove`
  - `ln`

#### Improvements

- Improved documentation for `Session.write_pandas` by making `use_logical_type` option more explicit.
- Added support for specifying the following to `DataFrameWriter.save_as_table`:
  - `enable_schema_evolution`
  - `data_retention_time`
  - `max_data_extension_time`
  - `change_tracking`
  - `copy_grants`
  - `iceberg_config` A dicitionary that can hold the following iceberg configuration options:
      - `external_volume`
      - `catalog`
      - `base_location`
      - `catalog_sync`
      - `storage_serialization_policy`
- Added support for specifying the following to `DataFrameWriter.copy_into_table`:
  - `iceberg_config` A dicitionary that can hold the following iceberg configuration options:
      - `external_volume`
      - `catalog`
      - `base_location`
      - `catalog_sync`
      - `storage_serialization_policy`
- Added support for specifying the following parameters to `DataFrame.create_or_replace_dynamic_table`:
  - `mode`
  - `refresh_mode`
  - `initialize`
  - `clustering_keys`
  - `is_transient`
  - `data_retention_time`
  - `max_data_extension_time`

#### Bug Fixes

- Fixed a bug in `session.read.csv` that caused an error when setting `PARSE_HEADER = True` in an externally defined file format.
- Fixed a bug in query generation from set operations that allowed generation of duplicate queries when children have common subqueries.
- Fixed a bug in `session.get_session_stage` that referenced a non-existing stage after switching database or schema.
- Fixed a bug where calling `DataFrame.to_snowpark_pandas` without explicitly initializing the Snowpark pandas plugin caused an error.
- Fixed a bug where using the `explode` function in dynamic table creation caused a SQL compilation error due to improper boolean type casting on the `outer` parameter.

### Snowpark Local Testing Updates

#### New Features

- Added support for type coercion when passing columns as input to UDF calls.
- Added support for `Index.identical`.

#### Bug Fixes

- Fixed a bug where the truncate mode in `DataFrameWriter.save_as_table` incorrectly handled DataFrames containing only a subset of columns from the existing table.
- Fixed a bug where function `to_timestamp` does not set the default timezone of the column datatype.

### Snowpark pandas API Updates

#### New Features

- Added limited support for the `Timedelta` type, including the following features. Snowpark pandas will raise `NotImplementedError` for unsupported `Timedelta` use cases.
  - supporting tracking the Timedelta type through `copy`, `cache_result`, `shift`, `sort_index`, `assign`, `bfill`, `ffill`, `fillna`, `compare`, `diff`, `drop`, `dropna`, `duplicated`, `empty`, `equals`, `insert`, `isin`, `isna`, `items`, `iterrows`, `join`, `len`, `mask`, `melt`, `merge`, `nlargest`, `nsmallest`, `to_pandas`.
  - converting non-timedelta to timedelta via `astype`.
  - `NotImplementedError` will be raised for the rest of methods that do not support `Timedelta`.
  - support for subtracting two timestamps to get a Timedelta.
  - support indexing with Timedelta data columns.
  - support for adding or subtracting timestamps and `Timedelta`.
  - support for binary arithmetic between two `Timedelta` values.
  - support for binary arithmetic and comparisons between `Timedelta` values and numeric values.
  - support for lazy `TimedeltaIndex`.
  - support for `pd.to_timedelta`.
  - support for `GroupBy` aggregations `min`, `max`, `mean`, `idxmax`, `idxmin`, `std`, `sum`, `median`, `count`, `any`, `all`, `size`, `nunique`, `head`, `tail`, `aggregate`.
  - support for `GroupBy` filtrations `first` and `last`.
  - support for `TimedeltaIndex` attributes: `days`, `seconds`, `microseconds` and `nanoseconds`.
  - support for `diff` with timestamp columns on `axis=0` and `axis=1`
  - support for `TimedeltaIndex` methods: `ceil`, `floor` and `round`.
  - support for `TimedeltaIndex.total_seconds` method.
- Added support for index's arithmetic and comparison operators.
- Added support for `Series.dt.round`.
- Added documentation pages for `DatetimeIndex`.
- Added support for `Index.name`, `Index.names`, `Index.rename`, and `Index.set_names`.
- Added support for `Index.__repr__`.
- Added support for `DatetimeIndex.month_name` and `DatetimeIndex.day_name`.
- Added support for `Series.dt.weekday`, `Series.dt.time`, and `DatetimeIndex.time`.
- Added support for `Index.min` and `Index.max`.
- Added support for `pd.merge_asof`.
- Added support for `Series.dt.normalize` and `DatetimeIndex.normalize`.
- Added support for `Index.is_boolean`, `Index.is_integer`, `Index.is_floating`, `Index.is_numeric`, and `Index.is_object`.
- Added support for `DatetimeIndex.round`, `DatetimeIndex.floor` and `DatetimeIndex.ceil`.
- Added support for `Series.dt.days_in_month` and `Series.dt.daysinmonth`.
- Added support for `DataFrameGroupBy.value_counts` and `SeriesGroupBy.value_counts`.
- Added support for `Series.is_monotonic_increasing` and `Series.is_monotonic_decreasing`.
- Added support for `Index.is_monotonic_increasing` and `Index.is_monotonic_decreasing`.
- Added support for `pd.crosstab`.
- Added support for `pd.bdate_range` and included business frequency support (B, BME, BMS, BQE, BQS, BYE, BYS) for both `pd.date_range` and `pd.bdate_range`.
- Added support for lazy `Index` objects  as `labels` in `DataFrame.reindex` and `Series.reindex`.
- Added support for `Series.dt.days`, `Series.dt.seconds`, `Series.dt.microseconds`, and `Series.dt.nanoseconds`.
- Added support for creating a `DatetimeIndex` from an `Index` of numeric or string type.
- Added support for string indexing with `Timedelta` objects.
- Added support for `Series.dt.total_seconds` method.
- Added support for `DataFrame.apply(axis=0)`.
- Added support for `Series.dt.tz_convert` and `Series.dt.tz_localize`.
- Added support for `DatetimeIndex.tz_convert` and `DatetimeIndex.tz_localize`.

#### Improvements

- Improve concat, join performance when operations are performed on series coming from the same dataframe by avoiding unnecessary joins.
- Refactored `quoted_identifier_to_snowflake_type` to avoid making metadata queries if the types have been cached locally.
- Improved `pd.to_datetime` to handle all local input cases.
- Create a lazy index from another lazy index without pulling data to client.
- Raised `NotImplementedError` for Index bitwise operators.
- Display a more clear error message when `Index.names` is set to a non-like-like object.
- Raise a warning whenever MultiIndex values are pulled in locally.
- Improve warning message for `pd.read_snowflake` include the creation reason when temp table creation is triggered.
- Improve performance for `DataFrame.set_index`, or setting `DataFrame.index` or `Series.index` by avoiding checks require eager evaluation. As a consequence, when the new index that does not match the current `Series`/`DataFrame` object length, a `ValueError` is no longer raised. Instead, when the `Series`/`DataFrame` object is longer than the provided index, the `Series`/`DataFrame`'s new index is filled with `NaN` values for the "extra" elements. Otherwise, the extra values in the provided index are ignored.
- Properly raise `NotImplementedError` when ambiguous/nonexistent are non-string in `ceil`/`floor`/`round`.

#### Bug Fixes

- Stopped ignoring nanoseconds in `pd.Timedelta` scalars.
- Fixed AssertionError in tree of binary operations.
- Fixed bug in `Series.dt.isocalendar` using a named Series
- Fixed `inplace` argument for Series objects derived from DataFrame columns.
- Fixed a bug where `Series.reindex` and `DataFrame.reindex` did not update the result index's name correctly.
- Fixed a bug where `Series.take` did not error when `axis=1` was specified.


## 1.21.1 (2024-09-05)

### Snowpark Python API Updates

#### Bug Fixes

- Fixed a bug where using `to_pandas_batches` with async jobs caused an error due to improper handling of waiting for asynchronous query completion.

## 1.21.0 (2024-08-19)

### Snowpark Python API Updates

#### New Features

- Added support for `snowflake.snowpark.testing.assert_dataframe_equal` that is a utility function to check the equality of two Snowpark DataFrames.

#### Improvements

- Added support server side string size limitations.
- Added support to create and invoke stored procedures, UDFs and UDTFs with optional arguments.
- Added support for column lineage in the DataFrame.lineage.trace API.
- Added support for passing `INFER_SCHEMA` options to `DataFrameReader` via `INFER_SCHEMA_OPTIONS`.
- Added support for passing `parameters` parameter to `Column.rlike` and `Column.regexp`.
- Added support for automatically cleaning up temporary tables created by `df.cache_result()` in the current session, when the DataFrame is no longer referenced (i.e., gets garbage collected). It is still an experimental feature not enabled by default, and can be enabled by setting `session.auto_clean_up_temp_table_enabled` to `True`.
- Added support for string literals to the `fmt` parameter of `snowflake.snowpark.functions.to_date`.
- Added support for system$reference function.

#### Bug Fixes

- Fixed a bug where SQL generated for selecting `*` column has an incorrect subquery.
- Fixed a bug in `DataFrame.to_pandas_batches` where the iterator could throw an error if certain transformation is made to the pandas dataframe due to wrong isolation level.
- Fixed a bug in `DataFrame.lineage.trace` to split the quoted feature view's name and version correctly.
- Fixed a bug in `Column.isin` that caused invalid sql generation when passed an empty list.
- Fixed a bug that fails to raise NotImplementedError while setting cell with list like item.

### Snowpark Local Testing Updates

#### New Features

- Added support for the following APIs:
  - snowflake.snowpark.functions
    - `rank`
    - `dense_rank`
    - `percent_rank`
    - `cume_dist`
    - `ntile`
    - `datediff`
    - `array_agg`
  - snowflake.snowpark.column.Column.within_group
- Added support for parsing flags in regex statements for mocked plans. This maintains parity with the `rlike` and `regexp` changes above.

#### Bug Fixes

- Fixed a bug where Window Functions LEAD and LAG do not handle option `ignore_nulls` properly.
- Fixed a bug where values were not populated into the result DataFrame during the insertion of table merge operation.

#### Improvements

- Fix pandas FutureWarning about integer indexing.

### Snowpark pandas API Updates

#### New Features

- Added support for `DataFrame.backfill`, `DataFrame.bfill`, `Series.backfill`, and `Series.bfill`.
- Added support for `DataFrame.compare` and `Series.compare` with default parameters.
- Added support for `Series.dt.microsecond` and `Series.dt.nanosecond`.
- Added support for `Index.is_unique` and `Index.has_duplicates`.
- Added support for `Index.equals`.
- Added support for `Index.value_counts`.
- Added support for `Series.dt.day_name` and `Series.dt.month_name`.
- Added support for indexing on Index, e.g., `df.index[:10]`.
- Added support for `DataFrame.unstack` and `Series.unstack`.
- Added support for `DataFrame.asfreq` and `Series.asfreq`.
- Added support for `Series.dt.is_month_start` and `Series.dt.is_month_end`.
- Added support for `Index.all` and `Index.any`.
- Added support for `Series.dt.is_year_start` and `Series.dt.is_year_end`.
- Added support for `Series.dt.is_quarter_start` and `Series.dt.is_quarter_end`.
- Added support for lazy `DatetimeIndex`.
- Added support for `Series.argmax` and `Series.argmin`.
- Added support for `Series.dt.is_leap_year`.
- Added support for `DataFrame.items`.
- Added support for `Series.dt.floor` and `Series.dt.ceil`.
- Added support for `Index.reindex`.
- Added support for `DatetimeIndex` properties: `year`, `month`, `day`, `hour`, `minute`, `second`, `microsecond`,
    `nanosecond`, `date`, `dayofyear`, `day_of_year`, `dayofweek`, `day_of_week`, `weekday`, `quarter`,
    `is_month_start`, `is_month_end`, `is_quarter_start`, `is_quarter_end`, `is_year_start`, `is_year_end`
    and `is_leap_year`.
- Added support for `Resampler.fillna` and `Resampler.bfill`.
- Added limited support for the `Timedelta` type, including creating `Timedelta` columns and `to_pandas`.
- Added support for `Index.argmax` and `Index.argmin`.

#### Improvements

- Removed the public preview warning message when importing Snowpark pandas.
- Removed unnecessary count query from `SnowflakeQueryCompiler.is_series_like` method.
- `Dataframe.columns` now returns native pandas Index object instead of Snowpark Index object.
- Refactor and introduce `query_compiler` argument in `Index` constructor to create `Index` from query compiler.
- `pd.to_datetime` now returns a DatetimeIndex object instead of a Series object.
- `pd.date_range` now returns a DatetimeIndex object instead of a Series object.

#### Bug Fixes

- Made passing an unsupported aggregation function to `pivot_table` raise `NotImplementedError` instead of `KeyError`.
- Removed axis labels and callable names from error messages and telemetry about unsupported aggregations.
- Fixed AssertionError in `Series.drop_duplicates` and `DataFrame.drop_duplicates` when called after `sort_values`.
- Fixed a bug in `Index.to_frame` where the result frame's column name may be wrong where name is unspecified.
- Fixed a bug where some Index docstrings are ignored.
- Fixed a bug in `Series.reset_index(drop=True)` where the result name may be wrong.
- Fixed a bug in `Groupby.first/last` ordering by the correct columns in the underlying window expression.

## 1.20.0 (2024-07-17)

### Snowpark Python API Updates

#### Improvements

- Added distributed tracing using open telemetry APIs for table stored procedure function in `DataFrame`:
  - `_execute_and_get_query_id`
- Added support for the `arrays_zip` function.
- Improves performance for binary column expression and `df._in` by avoiding unnecessary cast for numeric values. You can enable this optimization by setting `session.eliminate_numeric_sql_value_cast_enabled = True`.
- Improved error message for `write_pandas` when the target table does not exist and `auto_create_table=False`.
- Added open telemetry tracing on UDxF functions in Snowpark.
- Added open telemetry tracing on stored procedure registration in Snowpark.
- Added a new optional parameter called `format_json` to the `Session.SessionBuilder.app_name` function that sets the app name in the `Session.query_tag` in JSON format. By default, this parameter is set to `False`.

#### Bug Fixes
- Fixed a bug where SQL generated for `lag(x, 0)` was incorrect and failed with error message `argument 1 to function LAG needs to be constant, found 'SYSTEM$NULL_TO_FIXED(null)'`.

### Snowpark Local Testing Updates

#### New Features

- Added support for the following APIs:
  - snowflake.snowpark.functions
    - random
- Added new parameters to `patch` function when registering a mocked function:
  - `distinct` allows an alternate function to be specified for when a sql function should be distinct.
  - `pass_column_index` passes a named parameter `column_index` to the mocked function that contains the pandas.Index for the input data.
  - `pass_row_index` passes a named parameter `row_index` to the mocked function that is the 0 indexed row number the function is currently operating on.
  - `pass_input_data` passes a named parameter `input_data` to the mocked function that contains the entire input dataframe for the current expression.
  - Added support for the `column_order` parameter to method `DataFrameWriter.save_as_table`.


#### Bug Fixes
- Fixed a bug that caused DecimalType columns to be incorrectly truncated to integer precision when used in BinaryExpressions.

### Snowpark pandas API Updates

#### New Features
- Added support for `DataFrameGroupBy.all`, `SeriesGroupBy.all`, `DataFrameGroupBy.any`, and `SeriesGroupBy.any`.
- Added support for `DataFrame.nlargest`, `DataFrame.nsmallest`, `Series.nlargest` and `Series.nsmallest`.
- Added support for `replace` and `frac > 1` in `DataFrame.sample` and `Series.sample`.
- Added support for `read_excel` (Uses local pandas for processing)
- Added support for `Series.at`, `Series.iat`, `DataFrame.at`, and `DataFrame.iat`.
- Added support for `Series.dt.isocalendar`.
- Added support for `Series.case_when` except when condition or replacement is callable.
- Added documentation pages for `Index` and its APIs.
- Added support for `DataFrame.assign`.
- Added support for `DataFrame.stack`.
- Added support for `DataFrame.pivot` and `pd.pivot`.
- Added support for `DataFrame.to_csv` and `Series.to_csv`.
- Added partial support for `Series.str.translate` where the values in the `table` are single-codepoint strings.
- Added support for `DataFrame.corr`.
- Allow `df.plot()` and `series.plot()` to be called, materializing the data into the local client
- Added support for `DataFrameGroupBy` and `SeriesGroupBy` aggregations `first` and `last`
- Added support for `DataFrameGroupBy.get_group`.
- Added support for `limit` parameter when `method` parameter is used in `fillna`.
- Added partial support for `Series.str.translate` where the values in the `table` are single-codepoint strings.
- Added support for `DataFrame.corr`.
- Added support for `DataFrame.equals` and `Series.equals`.
- Added support for `DataFrame.reindex` and `Series.reindex`.
- Added support for `Index.astype`.
- Added support for `Index.unique` and `Index.nunique`.
- Added support for `Index.sort_values`.

#### Bug Fixes
- Fixed an issue when using np.where and df.where when the scalar 'other' is the literal 0.
- Fixed a bug regarding precision loss when converting to Snowpark pandas `DataFrame` or `Series` with `dtype=np.uint64`.
- Fixed bug where `values` is set to `index` when `index` and `columns` contain all columns in DataFrame during `pivot_table`.

#### Improvements
- Added support for `Index.copy()`
- Added support for Index APIs: `dtype`, `values`, `item()`, `tolist()`, `to_series()` and `to_frame()`
- Expand support for DataFrames with no rows in `pd.pivot_table` and `DataFrame.pivot_table`.
- Added support for `inplace` parameter in `DataFrame.sort_index` and `Series.sort_index`.


## 1.19.0 (2024-06-25)

### Snowpark Python API Updates

#### New Features

- Added support for `to_boolean` function.
- Added documentation pages for Index and its APIs.

#### Bug Fixes

- Fixed a bug where python stored procedure with table return type fails when run in a task.
- Fixed a bug where df.dropna fails due to `RecursionError: maximum recursion depth exceeded` when the DataFrame has more than 500 columns.
- Fixed a bug where `AsyncJob.result("no_result")` doesn't wait for the query to finish execution.


### Snowpark Local Testing Updates

#### New Features

- Added support for the `strict` parameter when registering UDFs and Stored Procedures.

#### Bug Fixes

- Fixed a bug in convert_timezone that made the setting the source_timezone parameter return an error.
- Fixed a bug where creating DataFrame with empty data of type `DateType` raises `AttributeError`.
- Fixed a bug that table merge fails when update clause exists but no update takes place.
- Fixed a bug in mock implementation of `to_char` that raises `IndexError` when incoming column has nonconsecutive row index.
- Fixed a bug in handling of `CaseExpr` expressions that raises `IndexError` when incoming column has nonconsecutive row index.
- Fixed a bug in implementation of `Column.like` that raises `IndexError` when incoming column has nonconsecutive row index.

#### Improvements

- Added support for type coercion in the implementation of DataFrame.replace, DataFrame.dropna and the mock function `iff`.

### Snowpark pandas API Updates

#### New Features

- Added partial support for `DataFrame.pct_change` and `Series.pct_change` without the `freq` and `limit` parameters.
- Added support for `Series.str.get`.
- Added support for `Series.dt.dayofweek`, `Series.dt.day_of_week`, `Series.dt.dayofyear`, and `Series.dt.day_of_year`.
- Added support for `Series.str.__getitem__` (`Series.str[...]`).
- Added support for `Series.str.lstrip` and `Series.str.rstrip`.
- Added support for `DataFrameGroupBy.size` and `SeriesGroupBy.size`.
- Added support for `DataFrame.expanding` and `Series.expanding` for aggregations `count`, `sum`, `min`, `max`, `mean`, `std`, `var`, and `sem` with `axis=0`.
- Added support for `DataFrame.rolling` and `Series.rolling` for aggregation `count` with `axis=0`.
- Added support for `Series.str.match`.
- Added support for `DataFrame.resample` and `Series.resample` for aggregations `size`, `first`, and `last`.
- Added support for `DataFrameGroupBy.all`, `SeriesGroupBy.all`, `DataFrameGroupBy.any`, and `SeriesGroupBy.any`.
- Added support for `DataFrame.nlargest`, `DataFrame.nsmallest`, `Series.nlargest` and `Series.nsmallest`.
- Added support for `replace` and `frac > 1` in `DataFrame.sample` and `Series.sample`.
- Added support for `read_excel` (Uses local pandas for processing)
- Added support for `Series.at`, `Series.iat`, `DataFrame.at`, and `DataFrame.iat`.
- Added support for `Series.dt.isocalendar`.
- Added support for `Series.case_when` except when condition or replacement is callable.
- Added documentation pages for `Index` and its APIs.
- Added support for `DataFrame.assign`.
- Added support for `DataFrame.stack`.
- Added support for `DataFrame.pivot` and `pd.pivot`.
- Added support for `DataFrame.to_csv` and `Series.to_csv`.
- Added support for `Index.T`.

#### Bug Fixes

- Fixed a bug that causes output of GroupBy.aggregate's columns to be ordered incorrectly.
- Fixed a bug where `DataFrame.describe` on a frame with duplicate columns of differing dtypes could cause an error or incorrect results.
- Fixed a bug in `DataFrame.rolling` and `Series.rolling` so `window=0` now throws `NotImplementedError` instead of `ValueError`

#### Improvements

- Added support for named aggregations in `DataFrame.aggregate` and `Series.aggregate` with `axis=0`.
- `pd.read_csv` reads using the native pandas CSV parser, then uploads data to snowflake using parquet. This enables most of the parameters supported by `read_csv` including date parsing and numeric conversions. Uploading via parquet is roughly twice as fast as uploading via CSV.
- Initial work to support an `pd.Index` directly in Snowpark pandas. Support for `pd.Index` as a first-class component of Snowpark pandas is coming soon.
- Added a lazy index constructor and support for `len`, `shape`, `size`, `empty`, `to_pandas()` and `names`. For `df.index`, Snowpark pandas creates a lazy index object.
- For `df.columns`, Snowpark pandas supports a non-lazy version of an `Index` since the data is already stored locally.

## 1.18.0 (2024-05-28)

### Snowpark Python API Updates

#### Improvements

- Improved error message to remind users set `{"infer_schema": True}` when reading csv file without specifying its schema.
- Improved error handling for `Session.create_dataframe` when called with more than 512 rows and using `format` or `pyformat` `paramstyle`.

### Snowpark pandas API Updates

#### New Features

- Added `DataFrame.cache_result` and `Series.cache_result` methods for users to persist DataFrames and Series to a temporary table lasting the duration of the session to improve latency of subsequent operations.

#### Bug Fixes

#### Improvements

- Added partial support for `DataFrame.pivot_table` with no `index` parameter, as well as for `margins` parameter.
- Updated the signature of `DataFrame.shift`/`Series.shift`/`DataFrameGroupBy.shift`/`SeriesGroupBy.shift` to match pandas 2.2.1. Snowpark pandas does not yet support the newly-added `suffix` argument, or sequence values of `periods`.
- Re-added support for `Series.str.split`.

#### Bug Fixes

- Fixed how we support mixed columns for string methods (`Series.str.*`).

### Snowpark Local Testing Updates

#### New Features

- Added support for the following DataFrameReader read options to file formats `csv` and `json`:
  - PURGE
  - PATTERN
  - INFER_SCHEMA with value being `False`
  - ENCODING with value being `UTF8`
- Added support for `DataFrame.analytics.moving_agg` and `DataFrame.analytics.cumulative_agg_agg`.
- Added support for `if_not_exists` parameter during UDF and stored procedure registration.

#### Bug Fixes

- Fixed a bug that when processing time format, fractional second part is not handled properly.
- Fixed a bug that caused function calls on `*` to fail.
- Fixed a bug that prevented creation of map and struct type objects.
- Fixed a bug that function `date_add` was unable to handle some numeric types.
- Fixed a bug that `TimestampType` casting resulted in incorrect data.
- Fixed a bug that caused `DecimalType` data to have incorrect precision in some cases.
- Fixed a bug where referencing missing table or view raises confusing `IndexError`.
- Fixed a bug that mocked function `to_timestamp_ntz` can not handle None data.
- Fixed a bug that mocked UDFs handles output data of None improperly.
- Fixed a bug where `DataFrame.with_column_renamed` ignores attributes from parent DataFrames after join operations.
- Fixed a bug that integer precision of large value gets lost when converted to pandas DataFrame.
- Fixed a bug that the schema of datetime object is wrong when create DataFrame from a pandas DataFrame.
- Fixed a bug in the implementation of `Column.equal_nan` where null data is handled incorrectly.
- Fixed a bug where `DataFrame.drop` ignore attributes from parent DataFrames after join operations.
- Fixed a bug in mocked function `date_part` where Column type is set wrong.
- Fixed a bug where `DataFrameWriter.save_as_table` does not raise exceptions when inserting null data into non-nullable columns.
- Fixed a bug in the implementation of `DataFrameWriter.save_as_table` where
  - Append or Truncate fails when incoming data has different schema than existing table.
  - Truncate fails when incoming data does not specify columns that are nullable.

#### Improvements

- Removed dependency check for `pyarrow` as it is not used.
- Improved target type coverage of `Column.cast`, adding support for casting to boolean and all integral types.
- Aligned error experience when calling UDFs and stored procedures.
- Added appropriate error messages for `is_permanent` and `anonymous` options in UDFs and stored procedures registration to make it more clear that those features are not yet supported.
- File read operation with unsupported options and values now raises `NotImplementedError` instead of warnings and unclear error information.

## 1.17.0 (2024-05-21)

### Snowpark Python API Updates

#### New Features

- Added support to add a comment on tables and views using the functions listed below:
  - `DataFrameWriter.save_as_table`
  - `DataFrame.create_or_replace_view`
  - `DataFrame.create_or_replace_temp_view`
  - `DataFrame.create_or_replace_dynamic_table`

#### Improvements

- Improved error message to remind users to set `{"infer_schema": True}` when reading CSV file without specifying its schema.

### Snowpark pandas API Updates

#### New Features

- Start of Public Preview of Snowpark pandas API. Refer to the [Snowpark pandas API Docs](https://docs.snowflake.com/developer-guide/snowpark/python/snowpark-pandas) for more details.

### Snowpark Local Testing Updates

#### New Features

- Added support for NumericType and VariantType data conversion in the mocked function `to_timestamp_ltz`, `to_timestamp_ntz`, `to_timestamp_tz` and `to_timestamp`.
- Added support for DecimalType, BinaryType, ArrayType, MapType, TimestampType, DateType and TimeType data conversion in the mocked function `to_char`.
- Added support for the following APIs:
  - snowflake.snowpark.functions:
    - to_varchar
  - snowflake.snowpark.DataFrame:
    - pivot
  - snowflake.snowpark.Session:
    - cancel_all
- Introduced a new exception class `snowflake.snowpark.mock.exceptions.SnowparkLocalTestingException`.
- Added support for casting to FloatType

#### Bug Fixes

- Fixed a bug that stored procedure and UDF should not remove imports already in the `sys.path` during the clean-up step.
- Fixed a bug that when processing datetime format, the fractional second part is not handled properly.
- Fixed a bug that on Windows platform that file operations was unable to properly handle file separator in directory name.
- Fixed a bug that on Windows platform that when reading a pandas dataframe, IntervalType column with integer data can not be processed.
- Fixed a bug that prevented users from being able to select multiple columns with the same alias.
- Fixed a bug that `Session.get_current_[schema|database|role|user|account|warehouse]` returns upper-cased identifiers when identifiers are quoted.
- Fixed a bug that function `substr` and `substring` can not handle 0-based `start_expr`.

#### Improvements

- Standardized the error experience by raising `SnowparkLocalTestingException` in error cases which is on par with `SnowparkSQLException` raised in non-local execution.
- Improved error experience of `Session.write_pandas` method that `NotImplementError` will be raised when called.
- Aligned error experience with reusing a closed session in non-local execution.

## 1.16.0 (2024-05-07)

### New Features

- Support stored procedure register with packages given as Python modules.
- Added snowflake.snowpark.Session.lineage.trace to explore data lineage of snowfake objects.
- Added support for structured type schema parsing.

### Bug Fixes

- Fixed a bug when inferring schema, single quotes are added to stage files already have single quotes.

### Local Testing Updates

#### New Features

- Added support for StringType, TimestampType and VariantType data conversion in the mocked function `to_date`.
- Added support for the following APIs:
  - snowflake.snowpark.functions
    - get
    - concat
    - concat_ws

#### Bug Fixes

- Fixed a bug that caused `NaT` and `NaN` values to not be recognized.
- Fixed a bug where, when inferring a schema, single quotes were added to stage files that already had single quotes.
- Fixed a bug where `DataFrameReader.csv` was unable to handle quoted values containing a delimiter.
- Fixed a bug that when there is `None` value in an arithmetic calculation, the output should remain `None` instead of `math.nan`.
- Fixed a bug in function `sum` and `covar_pop` that when there is `math.nan` in the data, the output should also be `math.nan`.
- Fixed a bug that stage operation can not handle directories.
- Fixed a bug that `DataFrame.to_pandas` should take Snowflake numeric types with precision 38 as `int64`.

## 1.15.0 (2024-04-24)

### New Features

- Added `truncate` save mode in `DataFrameWrite` to overwrite existing tables by truncating the underlying table instead of dropping it.
- Added telemetry to calculate query plan height and number of duplicate nodes during collect operations.
- Added the functions below to unload data from a `DataFrame` into one or more files in a stage:
  - `DataFrame.write.json`
  - `DataFrame.write.csv`
  - `DataFrame.write.parquet`
- Added distributed tracing using open telemetry APIs for action functions in `DataFrame` and `DataFrameWriter`:
  - snowflake.snowpark.DataFrame:
    - collect
    - collect_nowait
    - to_pandas
    - count
    - show
  - snowflake.snowpark.DataFrameWriter:
    - save_as_table
- Added support for snow:// URLs to `snowflake.snowpark.Session.file.get` and `snowflake.snowpark.Session.file.get_stream`
- Added support to register stored procedures and UDxFs with a `comment`.
- UDAF client support is ready for public preview. Please stay tuned for the Snowflake announcement of UDAF public preview.
- Added support for dynamic pivot.  This feature is currently in private preview.

### Improvements

- Improved the generated query performance for both compilation and execution by converting duplicate subqueries to Common Table Expressions (CTEs). It is still an experimental feature not enabled by default, and can be enabled by setting `session.cte_optimization_enabled` to `True`.

### Bug Fixes

- Fixed a bug where `statement_params` was not passed to query executions that register stored procedures and user defined functions.
- Fixed a bug causing `snowflake.snowpark.Session.file.get_stream` to fail for quoted stage locations.
- Fixed a bug that an internal type hint in `utils.py` might raise AttributeError in case the underlying module can not be found.

### Local Testing Updates

#### New Features

- Added support for registering UDFs and stored procedures.
- Added support for the following APIs:
  - snowflake.snowpark.Session:
    - file.put
    - file.put_stream
    - file.get
    - file.get_stream
    - read.json
    - add_import
    - remove_import
    - get_imports
    - clear_imports
    - add_packages
    - add_requirements
    - clear_packages
    - remove_package
    - udf.register
    - udf.register_from_file
    - sproc.register
    - sproc.register_from_file
  - snowflake.snowpark.functions
    - current_database
    - current_session
    - date_trunc
    - object_construct
    - object_construct_keep_null
    - pow
    - sqrt
    - udf
    - sproc
- Added support for StringType, TimestampType and VariantType data conversion in the mocked function `to_time`.

#### Bug Fixes

- Fixed a bug that null filled columns for constant functions.
- Fixed a bug that implementation of to_object, to_array and to_binary to better handle null inputs.
- Fixed a bug that timestamp data comparison can not handle year beyond 2262.
- Fixed a bug that `Session.builder.getOrCreate` should return the created mock session.

## 1.14.0 (2024-03-20)

### New Features

- Added support for creating vectorized UDTFs with `process` method.
- Added support for dataframe functions:
  - to_timestamp_ltz
  - to_timestamp_ntz
  - to_timestamp_tz
  - locate
- Added support for ASOF JOIN type.
- Added support for the following local testing APIs:
  - snowflake.snowpark.functions:
    - to_double
    - to_timestamp
    - to_timestamp_ltz
    - to_timestamp_ntz
    - to_timestamp_tz
    - greatest
    - least
    - convert_timezone
    - dateadd
    - date_part
  - snowflake.snowpark.Session:
    - get_current_account
    - get_current_warehouse
    - get_current_role
    - use_schema
    - use_warehouse
    - use_database
    - use_role

### Bug Fixes

- Fixed a bug in `SnowflakePlanBuilder` that `save_as_table` does not filter column that name start with '$' and follow by number correctly.
- Fixed a bug that statement parameters may have no effect when resolving imports and packages.
- Fixed bugs in local testing:
  - LEFT ANTI and LEFT SEMI joins drop rows with null values.
  - DataFrameReader.csv incorrectly parses data when the optional parameter `field_optionally_enclosed_by` is specified.
  - Column.regexp only considers the first entry when `pattern` is a `Column`.
  - Table.update raises `KeyError` when updating null values in the rows.
  - VARIANT columns raise errors at `DataFrame.collect`.
  - `count_distinct` does not work correctly when counting.
  - Null values in integer columns raise `TypeError`.

### Improvements

- Added telemetry to local testing.
- Improved the error message of `DataFrameReader` to raise `FileNotFound` error when reading a path that does not exist or when there are no files under the path.

## 1.13.0 (2024-02-26)

### New Features

- Added support for an optional `date_part` argument in function `last_day`.
- `SessionBuilder.app_name` will set the query_tag after the session is created.
- Added support for the following local testing functions:
  - current_timestamp
  - current_date
  - current_time
  - strip_null_value
  - upper
  - lower
  - length
  - initcap

### Improvements

- Added cleanup logic at interpreter shutdown to close all active sessions.
- Closing sessions within stored procedures now is a no-op logging a warning instead of raising an error.

### Bug Fixes

- Fixed a bug in `DataFrame.to_local_iterator` where the iterator could yield wrong results if another query is executed before the iterator finishes due to wrong isolation level. For details, please see #945.
- Fixed a bug that truncated table names in error messages while running a plan with local testing enabled.
- Fixed a bug that `Session.range` returns empty result when the range is large.

## 1.12.1 (2024-02-08)

### Improvements

- Use `split_blocks=True` by default during `to_pandas` conversion, for optimal memory allocation. This parameter is passed to `pyarrow.Table.to_pandas`, which enables `PyArrow` to split the memory allocation into smaller, more manageable blocks instead of allocating a single contiguous block. This results in better memory management when dealing with larger datasets.

### Bug Fixes

- Fixed a bug in `DataFrame.to_pandas` that caused an error when evaluating on a Dataframe with an `IntergerType` column with null values.

## 1.12.0 (2024-01-30)

### New Features

- Exposed `statement_params` in `StoredProcedure.__call__`.
- Added two optional arguments to `Session.add_import`.
  - `chunk_size`: The number of bytes to hash per chunk of the uploaded files.
  - `whole_file_hash`: By default only the first chunk of the uploaded import is hashed to save time. When this is set to True each uploaded file is fully hashed instead.
- Added parameters `external_access_integrations` and `secrets` when creating a UDAF from Snowpark Python to allow integration with external access.
- Added a new method `Session.append_query_tag`. Allows an additional tag to be added to the current query tag by appending it as a comma separated value.
- Added a new method `Session.update_query_tag`. Allows updates to a JSON encoded dictionary query tag.
- `SessionBuilder.getOrCreate` will now attempt to replace the singleton it returns when token expiration has been detected.
- Added support for new functions in `snowflake.snowpark.functions`:
  - `array_except`
  - `create_map`
  - `sign`/`signum`
- Added the following functions to `DataFrame.analytics`:
  - Added the `moving_agg` function in `DataFrame.analytics` to enable moving aggregations like sums and averages with multiple window sizes.
  - Added the `cummulative_agg` function in `DataFrame.analytics` to enable commulative aggregations like sums and averages on multiple columns.
  - Added the `compute_lag` and `compute_lead` functions in `DataFrame.analytics` for enabling lead and lag calculations on multiple columns.
  - Added the `time_series_agg` function in `DataFrame.analytics` to enable time series aggregations like sums and averages with multiple time windows.

### Bug Fixes

- Fixed a bug in `DataFrame.na.fill` that caused Boolean values to erroneously override integer values.
- Fixed a bug in `Session.create_dataframe` where the Snowpark DataFrames created using pandas DataFrames were not inferring the type for timestamp columns correctly. The behavior is as follows:
  - Earlier timestamp columns without a timezone would be converted to nanosecond epochs and inferred as `LongType()`, but will now be correctly maintained as timestamp values and be inferred as `TimestampType(TimestampTimeZone.NTZ)`.
  - Earlier timestamp columns with a timezone would be inferred as `TimestampType(TimestampTimeZone.NTZ)` and loose timezone information but will now be correctly inferred as `TimestampType(TimestampTimeZone.LTZ)` and timezone information is retained correctly.
  - Set session parameter `PYTHON_SNOWPARK_USE_LOGICAL_TYPE_FOR_CREATE_DATAFRAME` to revert back to old behavior. It is recommended that you update your code to align with correct behavior because the parameter will be removed in the future.
- Fixed a bug that `DataFrame.to_pandas` gets decimal type when scale is not 0, and creates an object dtype in `pandas`. Instead, we cast the value to a float64 type.
- Fixed bugs that wrongly flattened the generated SQL when one of the following happens:
  - `DataFrame.filter()` is called after `DataFrame.sort().limit()`.
  - `DataFrame.sort()` or `filter()` is called on a DataFrame that already has a window function or sequence-dependent data generator column.
    For instance, `df.select("a", seq1().alias("b")).select("a", "b").sort("a")` won't flatten the sort clause anymore.
  - a window or sequence-dependent data generator column is used after `DataFrame.limit()`. For instance, `df.limit(10).select(row_number().over())` won't flatten the limit and select in the generated SQL.
- Fixed a bug where aliasing a DataFrame column raised an error when the DataFame was copied from another DataFrame with an aliased column. For instance,

  ```python
  df = df.select(col("a").alias("b"))
  df = copy(df)
  df.select(col("b").alias("c"))  # threw an error. Now it's fixed.
  ```

- Fixed a bug in `Session.create_dataframe` that the non-nullable field in a schema is not respected for boolean type. Note that this fix is only effective when the user has the privilege to create a temp table.
- Fixed a bug in SQL simplifier where non-select statements in `session.sql` dropped a SQL query when used with `limit()`.
- Fixed a bug that raised an exception when session parameter `ERROR_ON_NONDETERMINISTIC_UPDATE` is true.

### Behavior Changes (API Compatible)

- When parsing data types during a `to_pandas` operation, we rely on GS precision value to fix precision issues for large integer values. This may affect users where a column that was earlier returned as `int8` gets returned as `int64`. Users can fix this by explicitly specifying precision values for their return column.
- Aligned behavior for `Session.call` in case of table stored procedures where running `Session.call` would not trigger stored procedure unless a `collect()` operation was performed.
- `StoredProcedureRegistration` will now automatically add `snowflake-snowpark-python` as a package dependency. The added dependency will be on the client's local version of the library and an error is thrown if the server cannot support that version.

## 1.11.1 (2023-12-07)

### Bug Fixes

- Fixed a bug that numpy should not be imported at the top level of mock module.
- Added support for these new functions in `snowflake.snowpark.functions`:
  - `from_utc_timestamp`
  - `to_utc_timestamp`

## 1.11.0 (2023-12-05)

### New Features

- Add the `conn_error` attribute to `SnowflakeSQLException` that stores the whole underlying exception from `snowflake-connector-python`.
- Added support for `RelationalGroupedDataframe.pivot()` to access `pivot` in the following pattern `Dataframe.group_by(...).pivot(...)`.
- Added experimental feature: Local Testing Mode, which allows you to create and operate on Snowpark Python DataFrames locally without connecting to a Snowflake account. You can use the local testing framework to test your DataFrame operations locally, on your development machine or in a CI (continuous integration) pipeline, before deploying code changes to your account.

- Added support for `arrays_to_object` new functions in `snowflake.snowpark.functions`.
- Added support for the vector data type.

### Dependency Updates

- Bumped cloudpickle dependency to work with `cloudpickle==2.2.1`
- Updated ``snowflake-connector-python`` to `3.4.0`.

### Bug Fixes

- DataFrame column names quoting check now supports newline characters.
- Fix a bug where a DataFrame generated by `session.read.with_metadata` creates inconsistent table when doing `df.write.save_as_table`.

## 1.10.0 (2023-11-03)

### New Features

- Added support for managing case sensitivity in `DataFrame.to_local_iterator()`.
- Added support for specifying vectorized UDTF's input column names by using the optional parameter `input_names` in `UDTFRegistration.register/register_file` and `functions.pandas_udtf`. By default, `RelationalGroupedDataFrame.applyInPandas` will infer the column names from current dataframe schema.
- Add `sql_error_code` and `raw_message` attributes to `SnowflakeSQLException` when it is caused by a SQL exception.

### Bug Fixes

- Fixed a bug in `DataFrame.to_pandas()` where converting snowpark dataframes to pandas dataframes was losing precision on integers with more than 19 digits.
- Fixed a bug that `session.add_packages` can not handle requirement specifier that contains project name with underscore and version.
- Fixed a bug in `DataFrame.limit()` when `offset` is used and the parent `DataFrame` uses `limit`. Now the `offset` won't impact the parent DataFrame's `limit`.
- Fixed a bug in `DataFrame.write.save_as_table` where dataframes created from read api could not save data into snowflake because of invalid column name `$1`.

### Behavior change

- Changed the behavior of `date_format`:
  - The `format` argument changed from optional to required.
  - The returned result changed from a date object to a date-formatted string.
- When a window function, or a sequence-dependent data generator (`normal`, `zipf`, `uniform`, `seq1`, `seq2`, `seq4`, `seq8`) function is used, the sort and filter operation will no longer be flattened when generating the query.

## 1.9.0 (2023-10-13)

### New Features

- Added support for the Python 3.11 runtime environment.

### Dependency updates

- Added back the dependency of `typing-extensions`.

### Bug Fixes

- Fixed a bug where imports from permanent stage locations were ignored for temporary stored procedures, UDTFs, UDFs, and UDAFs.
- Revert back to using CTAS (create table as select) statement for `Dataframe.writer.save_as_table` which does not need insert permission for writing tables.

### New Features
- Support `PythonObjJSONEncoder` json-serializable objects for `ARRAY` and `OBJECT` literals.

## 1.8.0 (2023-09-14)

### New Features

- Added support for VOLATILE/IMMUTABLE keyword when registering UDFs.
- Added support for specifying clustering keys when saving dataframes using `DataFrame.save_as_table`.
- Accept `Iterable` objects input for `schema` when creating dataframes using `Session.create_dataframe`.
- Added the property `DataFrame.session` to return a `Session` object.
- Added the property `Session.session_id` to return an integer that represents session ID.
- Added the property `Session.connection` to return a `SnowflakeConnection` object .

- Added support for creating a Snowpark session from a configuration file or environment variables.

### Dependency updates

- Updated ``snowflake-connector-python`` to 3.2.0.

### Bug Fixes

- Fixed a bug where automatic package upload would raise `ValueError` even when compatible package version were added in `session.add_packages`.
- Fixed a bug where table stored procedures were not registered correctly when using `register_from_file`.
- Fixed a bug where dataframe joins failed with `invalid_identifier` error.
- Fixed a bug where `DataFrame.copy` disables SQL simplfier for the returned copy.
- Fixed a bug where `session.sql().select()` would fail if any parameters are specified to `session.sql()`

## 1.7.0 (2023-08-28)

### New Features

- Added parameters `external_access_integrations` and `secrets` when creating a UDF, UDTF or Stored Procedure from Snowpark Python to allow integration with external access.
- Added support for these new functions in `snowflake.snowpark.functions`:
  - `array_flatten`
  - `flatten`
- Added support for `apply_in_pandas` in `snowflake.snowpark.relational_grouped_dataframe`.
- Added support for replicating your local Python environment on Snowflake via `Session.replicate_local_environment`.

### Bug Fixes

- Fixed a bug where `session.create_dataframe` fails to properly set nullable columns where nullability was affected by order or data was given.
- Fixed a bug where `DataFrame.select` could not identify and alias columns in presence of table functions when output columns of table function overlapped with columns in dataframe.

### Behavior Changes

- When creating stored procedures, UDFs, UDTFs, UDAFs with parameter `is_permanent=False` will now create temporary objects even when `stage_name` is provided. The default value of `is_permanent` is `False` which is why if this value is not explicitly set to `True` for permanent objects, users will notice a change in behavior.
- `types.StructField` now enquotes column identifier by default.

## 1.6.1 (2023-08-02)

### New Features

- Added support for these new functions in `snowflake.snowpark.functions`:
  - `array_sort`
  - `sort_array`
  - `array_min`
  - `array_max`
  - `explode_outer`
- Added support for pure Python packages specified via `Session.add_requirements` or `Session.add_packages`. They are now usable in stored procedures and UDFs even if packages are not present on the Snowflake Anaconda channel.
  - Added Session parameter `custom_packages_upload_enabled` and `custom_packages_force_upload_enabled` to enable the support for pure Python packages feature mentioned above. Both parameters default to `False`.
- Added support for specifying package requirements by passing a Conda environment yaml file to `Session.add_requirements`.
- Added support for asynchronous execution of multi-query dataframes that contain binding variables.
- Added support for renaming multiple columns in `DataFrame.rename`.
- Added support for Geometry datatypes.
- Added support for `params` in `session.sql()` in stored procedures.
- Added support for user-defined aggregate functions (UDAFs). This feature is currently in private preview.
- Added support for vectorized UDTFs (user-defined table functions). This feature is currently in public preview.
- Added support for Snowflake Timestamp variants (i.e., `TIMESTAMP_NTZ`, `TIMESTAMP_LTZ`, `TIMESTAMP_TZ`)
  - Added `TimestampTimezone` as an argument in `TimestampType` constructor.
  - Added type hints `NTZ`, `LTZ`, `TZ` and `Timestamp` to annotate functions when registering UDFs.

### Improvements

- Removed redundant dependency `typing-extensions`.
- `DataFrame.cache_result` now creates temp table fully qualified names under current database and current schema.

### Bug Fixes

- Fixed a bug where type check happens on pandas before it is imported.
- Fixed a bug when creating a UDF from `numpy.ufunc`.
- Fixed a bug where `DataFrame.union` was not generating the correct `Selectable.schema_query` when SQL simplifier is enabled.

### Behavior Changes

- `DataFrameWriter.save_as_table` now respects the `nullable` field of the schema provided by the user or the inferred schema based on data from user input.

### Dependency updates

- Updated ``snowflake-connector-python`` to 3.0.4.

## 1.5.1 (2023-06-20)

### New Features

- Added support for the Python 3.10 runtime environment.

## 1.5.0 (2023-06-09)

### Behavior Changes

- Aggregation results, from functions such as `DataFrame.agg` and `DataFrame.describe`, no longer strip away non-printing characters from column names.

### New Features

- Added support for the Python 3.9 runtime environment.
- Added support for new functions in `snowflake.snowpark.functions`:
  - `array_generate_range`
  - `array_unique_agg`
  - `collect_set`
  - `sequence`
- Added support for registering and calling stored procedures with `TABLE` return type.
- Added support for parameter `length` in `StringType()` to specify the maximum number of characters that can be stored by the column.
- Added the alias `functions.element_at()` for `functions.get()`.
- Added the alias `Column.contains` for `functions.contains`.
- Added experimental feature `DataFrame.alias`.
- Added support for querying metadata columns from stage when creating `DataFrame` using `DataFrameReader`.
- Added support for `StructType.add` to append more fields to existing `StructType` objects.
- Added support for parameter `execute_as` in `StoredProcedureRegistration.register_from_file()` to specify stored procedure caller rights.

### Bug Fixes

- Fixed a bug where the `Dataframe.join_table_function` did not run all of the necessary queries to set up the join table function when SQL simplifier was enabled.
- Fixed type hint declaration for custom types - `ColumnOrName`, `ColumnOrLiteralStr`, `ColumnOrSqlExpr`, `LiteralType` and `ColumnOrLiteral` that were breaking `mypy` checks.
- Fixed a bug where `DataFrameWriter.save_as_table` and `DataFrame.copy_into_table` failed to parse fully qualified table names.

## 1.4.0 (2023-04-24)

### New Features

- Added support for `session.getOrCreate`.
- Added support for alias `Column.getField`.
- Added support for new functions in `snowflake.snowpark.functions`:
  - `date_add` and `date_sub` to make add and subtract operations easier.
  - `daydiff`
  - `explode`
  - `array_distinct`.
  - `regexp_extract`.
  - `struct`.
  - `format_number`.
  - `bround`.
  - `substring_index`
- Added parameter `skip_upload_on_content_match` when creating UDFs, UDTFs and stored procedures using `register_from_file` to skip uploading files to a stage if the same version of the files are already on the stage.
- Added support for `DataFrameWriter.save_as_table` method to take table names that contain dots.
- Flattened generated SQL when `DataFrame.filter()` or `DataFrame.order_by()` is followed by a projection statement (e.g. `DataFrame.select()`, `DataFrame.with_column()`).
- Added support for creating dynamic tables _(in private preview)_ using `Dataframe.create_or_replace_dynamic_table`.
- Added an optional argument `params` in `session.sql()` to support binding variables. Note that this is not supported in stored procedures yet.

### Bug Fixes

- Fixed a bug in `strtok_to_array` where an exception was thrown when a delimiter was passed in.
- Fixed a bug in `session.add_import` where the module had the same namespace as other dependencies.

## 1.3.0 (2023-03-28)

### New Features

- Added support for `delimiters` parameter in `functions.initcap()`.
- Added support for `functions.hash()` to accept a variable number of input expressions.
- Added API `Session.RuntimeConfig` for getting/setting/checking the mutability of any runtime configuration.
- Added support managing case sensitivity in `Row` results from `DataFrame.collect` using `case_sensitive` parameter.
- Added API `Session.conf` for getting, setting or checking the mutability of any runtime configuration.
- Added support for managing case sensitivity in `Row` results from `DataFrame.collect` using `case_sensitive` parameter.
- Added indexer support for `snowflake.snowpark.types.StructType`.
- Added a keyword argument `log_on_exception` to `Dataframe.collect` and `Dataframe.collect_no_wait` to optionally disable error logging for SQL exceptions.

### Bug Fixes

- Fixed a bug where a DataFrame set operation(`DataFrame.substract`, `DataFrame.union`, etc.) being called after another DataFrame set operation and `DataFrame.select` or `DataFrame.with_column` throws an exception.
- Fixed a bug where chained sort statements are overwritten by the SQL simplifier.

### Improvements

- Simplified JOIN queries to use constant subquery aliases (`SNOWPARK_LEFT`, `SNOWPARK_RIGHT`) by default. Users can disable this at runtime with `session.conf.set('use_constant_subquery_alias', False)` to use randomly generated alias names instead.
- Allowed specifying statement parameters in `session.call()`.
- Enabled the uploading of large pandas DataFrames in stored procedures by defaulting to a chunk size of 100,000 rows.

## 1.2.0 (2023-03-02)

### New Features

- Added support for displaying source code as comments in the generated scripts when registering stored procedures. This
  is enabled by default, turn off by specifying `source_code_display=False` at registration.
- Added a parameter `if_not_exists` when creating a UDF, UDTF or Stored Procedure from Snowpark Python to ignore creating the specified function or procedure if it already exists.
- Accept integers when calling `snowflake.snowpark.functions.get` to extract value from array.
- Added `functions.reverse` in functions to open access to Snowflake built-in function
  [reverse](https://docs.snowflake.com/en/sql-reference/functions/reverse).
- Added parameter `require_scoped_url` in snowflake.snowflake.files.SnowflakeFile.open() `(in Private Preview)` to replace `is_owner_file` is marked for deprecation.

### Bug Fixes

- Fixed a bug that overwrote `paramstyle` to `qmark` when creating a Snowpark session.
- Fixed a bug where `df.join(..., how="cross")` fails with `SnowparkJoinException: (1112): Unsupported using join type 'Cross'`.
- Fixed a bug where querying a `DataFrame` column created from chained function calls used a wrong column name.

## 1.1.0 (2023-01-26)

### New Features:

- Added `asc`, `asc_nulls_first`, `asc_nulls_last`, `desc`, `desc_nulls_first`, `desc_nulls_last`, `date_part` and `unix_timestamp` in functions.
- Added the property `DataFrame.dtypes` to return a list of column name and data type pairs.
- Added the following aliases:
  - `functions.expr()` for `functions.sql_expr()`.
  - `functions.date_format()` for `functions.to_date()`.
  - `functions.monotonically_increasing_id()` for `functions.seq8()`
  - `functions.from_unixtime()` for `functions.to_timestamp()`

### Bug Fixes:

- Fixed a bug in SQL simplifier that didn’t handle Column alias and join well in some cases. See https://github.com/snowflakedb/snowpark-python/issues/658 for details.
- Fixed a bug in SQL simplifier that generated wrong column names for function calls, NaN and INF.

### Improvements

- The session parameter `PYTHON_SNOWPARK_USE_SQL_SIMPLIFIER` is `True` after Snowflake 7.3 was released. In snowpark-python, `session.sql_simplifier_enabled` reads the value of `PYTHON_SNOWPARK_USE_SQL_SIMPLIFIER` by default, meaning that the SQL simplfier is enabled by default after the Snowflake 7.3 release. To turn this off, set `PYTHON_SNOWPARK_USE_SQL_SIMPLIFIER` in Snowflake to `False` or run `session.sql_simplifier_enabled = False` from Snowpark. It is recommended to use the SQL simplifier because it helps to generate more concise SQL.

## 1.0.0 (2022-11-01)

### New Features

- Added `Session.generator()` to create a new `DataFrame` using the Generator table function.
- Added a parameter `secure` to the functions that create a secure UDF or UDTF.

## 0.12.0 (2022-10-14)

### New Features

- Added new APIs for async job:
  - `Session.create_async_job()` to create an `AsyncJob` instance from a query id.
  - `AsyncJob.result()` now accepts argument `result_type` to return the results in different formats.
  - `AsyncJob.to_df()` returns a `DataFrame` built from the result of this asynchronous job.
  - `AsyncJob.query()` returns the SQL text of the executed query.
- `DataFrame.agg()` and `RelationalGroupedDataFrame.agg()` now accept variable-length arguments.
- Added parameters `lsuffix` and `rsuffix` to `DataFram.join()` and `DataFrame.cross_join()` to conveniently rename overlapping columns.
- Added `Table.drop_table()` so you can drop the temp table after `DataFrame.cache_result()`. `Table` is also a context manager so you can use the `with` statement to drop the cache temp table after use.
- Added `Session.use_secondary_roles()`.
- Added functions `first_value()` and `last_value()`. (contributed by @chasleslr)
- Added `on` as an alias for `using_columns` and `how` as an alias for `join_type` in `DataFrame.join()`.

### Bug Fixes

- Fixed a bug in `Session.create_dataframe()` that raised an error when `schema` names had special characters.
- Fixed a bug in which options set in `Session.read.option()` were not passed to `DataFrame.copy_into_table()` as default values.
- Fixed a bug in which `DataFrame.copy_into_table()` raises an error when a copy option has single quotes in the value.

## 0.11.0 (2022-09-28)

### Behavior Changes

- `Session.add_packages()` now raises `ValueError` when the version of a package cannot be found in Snowflake Anaconda channel. Previously, `Session.add_packages()` succeeded, and a `SnowparkSQLException` exception was raised later in the UDF/SP registration step.

### New Features:

- Added method `FileOperation.get_stream()` to support downloading stage files as stream.
- Added support in `functions.ntiles()` to accept int argument.
- Added the following aliases:
  - `functions.call_function()` for `functions.call_builtin()`.
  - `functions.function()` for `functions.builtin()`.
  - `DataFrame.order_by()` for `DataFrame.sort()`
  - `DataFrame.orderBy()` for `DataFrame.sort()`
- Improved `DataFrame.cache_result()` to return a more accurate `Table` class instead of a `DataFrame` class.
- Added support to allow `session` as the first argument when calling `StoredProcedure`.

### Improvements

- Improved nested query generation by flattening queries when applicable.
  - This improvement could be enabled by setting `Session.sql_simplifier_enabled = True`.
  - `DataFrame.select()`, `DataFrame.with_column()`, `DataFrame.drop()` and other select-related APIs have more flattened SQLs.
  - `DataFrame.union()`, `DataFrame.union_all()`, `DataFrame.except_()`, `DataFrame.intersect()`, `DataFrame.union_by_name()` have flattened SQLs generated when multiple set operators are chained.
- Improved type annotations for async job APIs.

### Bug Fixes

- Fixed a bug in which `Table.update()`, `Table.delete()`, `Table.merge()` try to reference a temp table that does not exist.

## 0.10.0 (2022-09-16)

### New Features:

- Added experimental APIs for evaluating Snowpark dataframes with asynchronous queries:
  - Added keyword argument `block` to the following action APIs on Snowpark dataframes (which execute queries) to allow asynchronous evaluations:
    - `DataFrame.collect()`, `DataFrame.to_local_iterator()`, `DataFrame.to_pandas()`, `DataFrame.to_pandas_batches()`, `DataFrame.count()`, `DataFrame.first()`.
    - `DataFrameWriter.save_as_table()`, `DataFrameWriter.copy_into_location()`.
    - `Table.delete()`, `Table.update()`, `Table.merge()`.
  - Added method `DataFrame.collect_nowait()` to allow asynchronous evaluations.
  - Added class `AsyncJob` to retrieve results from asynchronously executed queries and check their status.
- Added support for `table_type` in `Session.write_pandas()`. You can now choose from these `table_type` options: `"temporary"`, `"temp"`, and `"transient"`.
- Added support for using Python structured data (`list`, `tuple` and `dict`) as literal values in Snowpark.
- Added keyword argument `execute_as` to `functions.sproc()` and `session.sproc.register()` to allow registering a stored procedure as a caller or owner.
- Added support for specifying a pre-configured file format when reading files from a stage in Snowflake.

### Improvements:

- Added support for displaying details of a Snowpark session.

### Bug Fixes:

- Fixed a bug in which `DataFrame.copy_into_table()` and `DataFrameWriter.save_as_table()` mistakenly created a new table if the table name is fully qualified, and the table already exists.

### Deprecations:

- Deprecated keyword argument `create_temp_table` in `Session.write_pandas()`.
- Deprecated invoking UDFs using arguments wrapped in a Python list or tuple. You can use variable-length arguments without a list or tuple.

### Dependency updates

- Updated ``snowflake-connector-python`` to 2.7.12.

## 0.9.0 (2022-08-30)

### New Features:

- Added support for displaying source code as comments in the generated scripts when registering UDFs.
  This feature is turned on by default. To turn it off, pass the new keyword argument `source_code_display` as `False` when calling `register()` or `@udf()`.
- Added support for calling table functions from `DataFrame.select()`, `DataFrame.with_column()` and `DataFrame.with_columns()` which now take parameters of type `table_function.TableFunctionCall` for columns.
- Added keyword argument `overwrite` to `session.write_pandas()` to allow overwriting contents of a Snowflake table with that of a pandas DataFrame.
- Added keyword argument `column_order` to `df.write.save_as_table()` to specify the matching rules when inserting data into table in append mode.
- Added method `FileOperation.put_stream()` to upload local files to a stage via file stream.
- Added methods `TableFunctionCall.alias()` and `TableFunctionCall.as_()` to allow aliasing the names of columns that come from the output of table function joins.
- Added function `get_active_session()` in module `snowflake.snowpark.context` to get the current active Snowpark session.

### Bug Fixes:

- Fixed a bug in which batch insert should not raise an error when `statement_params` is not passed to the function.
- Fixed a bug in which column names should be quoted when `session.create_dataframe()` is called with dicts and a given schema.
- Fixed a bug in which creation of table should be skipped if the table already exists and is in append mode when calling `df.write.save_as_table()`.
- Fixed a bug in which third-party packages with underscores cannot be added when registering UDFs.

### Improvements:

- Improved function `function.uniform()` to infer the types of inputs `max_` and `min_` and cast the limits to `IntegerType` or `FloatType` correspondingly.

## 0.8.0 (2022-07-22)

### New Features:

- Added keyword only argument `statement_params` to the following methods to allow for specifying statement level parameters:
  - `collect`, `to_local_iterator`, `to_pandas`, `to_pandas_batches`,
    `count`, `copy_into_table`, `show`, `create_or_replace_view`, `create_or_replace_temp_view`, `first`, `cache_result`
    and `random_split` on class `snowflake.snowpark.Dateframe`.
  - `update`, `delete` and `merge` on class `snowflake.snowpark.Table`.
  - `save_as_table` and `copy_into_location` on class `snowflake.snowpark.DataFrameWriter`.
  - `approx_quantile`, `statement_params`, `cov` and `crosstab` on class `snowflake.snowpark.DataFrameStatFunctions`.
  - `register` and `register_from_file` on class `snowflake.snowpark.udf.UDFRegistration`.
  - `register` and `register_from_file` on class `snowflake.snowpark.udtf.UDTFRegistration`.
  - `register` and `register_from_file` on class `snowflake.snowpark.stored_procedure.StoredProcedureRegistration`.
  - `udf`, `udtf` and `sproc` in `snowflake.snowpark.functions`.
- Added support for `Column` as an input argument to `session.call()`.
- Added support for `table_type` in `df.write.save_as_table()`. You can now choose from these `table_type` options: `"temporary"`, `"temp"`, and `"transient"`.

### Improvements:

- Added validation of object name in `session.use_*` methods.
- Updated the query tag in SQL to escape it when it has special characters.
- Added a check to see if Anaconda terms are acknowledged when adding missing packages.

### Bug Fixes:

- Fixed the limited length of the string column in `session.create_dataframe()`.
- Fixed a bug in which `session.create_dataframe()` mistakenly converted 0 and `False` to `None` when the input data was only a list.
- Fixed a bug in which calling `session.create_dataframe()` using a large local dataset sometimes created a temp table twice.
- Aligned the definition of `function.trim()` with the SQL function definition.
- Fixed an issue where snowpark-python would hang when using the Python system-defined (built-in function) `sum` vs. the Snowpark `function.sum()`.

### Deprecations:

- Deprecated keyword argument `create_temp_table` in `df.write.save_as_table()`.

## 0.7.0 (2022-05-25)

### New Features:

- Added support for user-defined table functions (UDTFs).
  - Use function `snowflake.snowpark.functions.udtf()` to register a UDTF, or use it as a decorator to register the UDTF.
    - You can also use `Session.udtf.register()` to register a UDTF.
  - Use `Session.udtf.register_from_file()` to register a UDTF from a Python file.
- Updated APIs to query a table function, including both Snowflake built-in table functions and UDTFs.
  - Use function `snowflake.snowpark.functions.table_function()` to create a callable representing a table function and use it to call the table function in a query.
  - Alternatively, use function `snowflake.snowpark.functions.call_table_function()` to call a table function.
  - Added support for `over` clause that specifies `partition by` and `order by` when lateral joining a table function.
  - Updated `Session.table_function()` and `DataFrame.join_table_function()` to accept `TableFunctionCall` instances.

### Breaking Changes:

- When creating a function with `functions.udf()` and `functions.sproc()`, you can now specify an empty list for the `imports` or `packages` argument to indicate that no import or package is used for this UDF or stored procedure. Previously, specifying an empty list meant that the function would use session-level imports or packages.
- Improved the `__repr__` implementation of data types in `types.py`. The unused `type_name` property has been removed.
- Added a Snowpark-specific exception class for SQL errors. This replaces the previous `ProgrammingError` from the Python connector.

### Improvements:

- Added a lock to a UDF or UDTF when it is called for the first time per thread.
- Improved the error message for pickling errors that occurred during UDF creation.
- Included the query ID when logging the failed query.

### Bug Fixes:

- Fixed a bug in which non-integral data (such as timestamps) was occasionally converted to integer when calling `DataFrame.to_pandas()`.
- Fixed a bug in which `DataFrameReader.parquet()` failed to read a parquet file when its column contained spaces.
- Fixed a bug in which `DataFrame.copy_into_table()` failed when the dataframe is created by reading a file with inferred schemas.

### Deprecations

`Session.flatten()` and `DataFrame.flatten()`.

### Dependency Updates:

- Restricted the version of `cloudpickle` <= `2.0.0`.

## 0.6.0 (2022-04-27)

### New Features:

- Added support for vectorized UDFs with the input as a pandas DataFrame or pandas Series and the output as a pandas Series. This improves the performance of UDFs in Snowpark.
- Added support for inferring the schema of a DataFrame by default when it is created by reading a Parquet, Avro, or ORC file in the stage.
- Added functions `current_session()`, `current_statement()`, `current_user()`, `current_version()`, `current_warehouse()`, `date_from_parts()`, `date_trunc()`, `dayname()`, `dayofmonth()`, `dayofweek()`, `dayofyear()`, `grouping()`, `grouping_id()`, `hour()`, `last_day()`, `minute()`, `next_day()`, `previous_day()`, `second()`, `month()`, `monthname()`, `quarter()`, `year()`, `current_database()`, `current_role()`, `current_schema()`, `current_schemas()`, `current_region()`, `current_avaliable_roles()`, `add_months()`, `any_value()`, `bitnot()`, `bitshiftleft()`, `bitshiftright()`, `convert_timezone()`, `uniform()`, `strtok_to_array()`, `sysdate()`, `time_from_parts()`,  `timestamp_from_parts()`, `timestamp_ltz_from_parts()`, `timestamp_ntz_from_parts()`, `timestamp_tz_from_parts()`, `weekofyear()`, `percentile_cont()` to `snowflake.snowflake.functions`.

### Breaking Changes:

- Expired deprecations:
  - Removed the following APIs that were deprecated in 0.4.0: `DataFrame.groupByGroupingSets()`, `DataFrame.naturalJoin()`, `DataFrame.joinTableFunction`, `DataFrame.withColumns()`, `Session.getImports()`, `Session.addImport()`, `Session.removeImport()`, `Session.clearImports()`, `Session.getSessionStage()`, `Session.getDefaultDatabase()`, `Session.getDefaultSchema()`, `Session.getCurrentDatabase()`, `Session.getCurrentSchema()`, `Session.getFullyQualifiedCurrentSchema()`.

### Improvements:

- Added support for creating an empty `DataFrame` with a specific schema using the `Session.create_dataframe()` method.
- Changed the logging level from `INFO` to `DEBUG` for several logs (e.g., the executed query) when evaluating a dataframe.
- Improved the error message when failing to create a UDF due to pickle errors.

### Bug Fixes:

- Removed pandas hard dependencies in the `Session.create_dataframe()` method.

### Dependency Updates:

- Added `typing-extension` as a new dependency with the version >= `4.1.0`.

## 0.5.0 (2022-03-22)

### New Features

- Added stored procedures API.
  - Added `Session.sproc` property and `sproc()` to `snowflake.snowpark.functions`, so you can register stored procedures.
  - Added `Session.call` to call stored procedures by name.
- Added `UDFRegistration.register_from_file()` to allow registering UDFs from Python source files or zip files directly.
- Added `UDFRegistration.describe()` to describe a UDF.
- Added `DataFrame.random_split()` to provide a way to randomly split a dataframe.
- Added functions `md5()`, `sha1()`, `sha2()`, `ascii()`, `initcap()`, `length()`, `lower()`, `lpad()`, `ltrim()`, `rpad()`, `rtrim()`, `repeat()`, `soundex()`, `regexp_count()`, `replace()`, `charindex()`, `collate()`, `collation()`, `insert()`, `left()`, `right()`, `endswith()` to `snowflake.snowpark.functions`.
- Allowed `call_udf()` to accept literal values.
- Provided a `distinct` keyword in `array_agg()`.

### Bug Fixes:

- Fixed an issue that caused `DataFrame.to_pandas()` to have a string column if `Column.cast(IntegerType())` was used.
- Fixed a bug in `DataFrame.describe()` when there is more than one string column.

## 0.4.0 (2022-02-15)

### New Features

- You can now specify which Anaconda packages to use when defining UDFs.
  - Added `add_packages()`, `get_packages()`, `clear_packages()`, and `remove_package()`, to class `Session`.
  - Added `add_requirements()` to `Session` so you can use a requirements file to specify which packages this session will use.
  - Added parameter `packages` to function `snowflake.snowpark.functions.udf()` and method `UserDefinedFunction.register()` to indicate UDF-level Anaconda package dependencies when creating a UDF.
  - Added parameter `imports` to `snowflake.snowpark.functions.udf()` and `UserDefinedFunction.register()` to specify UDF-level code imports.
- Added a parameter `session` to function `udf()` and `UserDefinedFunction.register()` so you can specify which session to use to create a UDF if you have multiple sessions.
- Added types `Geography` and `Variant` to `snowflake.snowpark.types` to be used as type hints for Geography and Variant data when defining a UDF.
- Added support for Geography geoJSON data.
- Added `Table`, a subclass of `DataFrame` for table operations:
  - Methods `update` and `delete` update and delete rows of a table in Snowflake.
  - Method `merge` merges data from a `DataFrame` to a `Table`.
  - Override method `DataFrame.sample()` with an additional parameter `seed`, which works on tables but not on view and sub-queries.
- Added `DataFrame.to_local_iterator()` and `DataFrame.to_pandas_batches()` to allow getting results from an iterator when the result set returned from the Snowflake database is too large.
- Added `DataFrame.cache_result()` for caching the operations performed on a `DataFrame` in a temporary table.
  Subsequent operations on the original `DataFrame` have no effect on the cached result `DataFrame`.
- Added property `DataFrame.queries` to get SQL queries that will be executed to evaluate the `DataFrame`.
- Added `Session.query_history()` as a context manager to track SQL queries executed on a session, including all SQL queries to evaluate `DataFrame`s created from a session. Both query ID and query text are recorded.
- You can now create a `Session` instance from an existing established `snowflake.connector.SnowflakeConnection`. Use parameter `connection` in `Session.builder.configs()`.
- Added `use_database()`, `use_schema()`, `use_warehouse()`, and `use_role()` to class `Session` to switch database/schema/warehouse/role after a session is created.
- Added `DataFrameWriter.copy_into_table()` to unload a `DataFrame` to stage files.
- Added `DataFrame.unpivot()`.
- Added `Column.within_group()` for sorting the rows by columns with some aggregation functions.
- Added functions `listagg()`, `mode()`, `div0()`, `acos()`, `asin()`, `atan()`, `atan2()`, `cos()`, `cosh()`, `sin()`, `sinh()`, `tan()`, `tanh()`, `degrees()`, `radians()`, `round()`, `trunc()`, and `factorial()` to `snowflake.snowflake.functions`.
- Added an optional argument `ignore_nulls` in function `lead()` and `lag()`.
- The `condition` parameter of function `when()` and `iff()` now accepts SQL expressions.

### Improvements

- All function and method names have been renamed to use the snake case naming style, which is more Pythonic. For convenience, some camel case names are kept as aliases to the snake case APIs. It is recommended to use the snake case APIs.
  - Deprecated these methods on class `Session` and replaced them with their snake case equivalents: `getImports()`, `addImports()`, `removeImport()`, `clearImports()`, `getSessionStage()`, `getDefaultSchema()`, `getDefaultSchema()`, `getCurrentDatabase()`, `getFullyQualifiedCurrentSchema()`.
  - Deprecated these methods on class `DataFrame` and replaced them with their snake case equivalents: `groupingByGroupingSets()`, `naturalJoin()`, `withColumns()`, `joinTableFunction()`.
- Property `DataFrame.columns` is now consistent with `DataFrame.schema.names` and the Snowflake database `Identifier Requirements`.
- `Column.__bool__()` now raises a `TypeError`. This will ban the use of logical operators `and`, `or`, `not` on `Column` object, for instance `col("a") > 1 and col("b") > 2` will raise the `TypeError`. Use `(col("a") > 1) & (col("b") > 2)` instead.
- Changed `PutResult` and `GetResult` to subclass `NamedTuple`.
- Fixed a bug which raised an error when the local path or stage location has a space or other special characters.
- Changed `DataFrame.describe()` so that non-numeric and non-string columns are ignored instead of raising an exception.

### Dependency updates

- Updated ``snowflake-connector-python`` to 2.7.4.

## 0.3.0 (2022-01-09)

### New Features

- Added `Column.isin()`, with an alias `Column.in_()`.
- Added `Column.try_cast()`, which is a special version of `cast()`. It tries to cast a string expression to other types and returns `null` if the cast is not possible.
- Added `Column.startswith()` and `Column.substr()` to process string columns.
- `Column.cast()` now also accepts a `str` value to indicate the cast type in addition to a `DataType` instance.
- Added `DataFrame.describe()` to summarize stats of a `DataFrame`.
- Added `DataFrame.explain()` to print the query plan of a `DataFrame`.
- `DataFrame.filter()` and `DataFrame.select_expr()` now accepts a sql expression.
- Added a new `bool` parameter `create_temp_table` to methods `DataFrame.saveAsTable()` and `Session.write_pandas()` to optionally create a temp table.
- Added `DataFrame.minus()` and `DataFrame.subtract()` as aliases to `DataFrame.except_()`.
- Added `regexp_replace()`, `concat()`, `concat_ws()`, `to_char()`, `current_timestamp()`, `current_date()`, `current_time()`, `months_between()`, `cast()`, `try_cast()`, `greatest()`, `least()`, and `hash()` to module `snowflake.snowpark.functions`.

### Bug Fixes

- Fixed an issue where `Session.createDataFrame(pandas_df)` and `Session.write_pandas(pandas_df)` raise an exception when the `pandas DataFrame` has spaces in the column name.
- `DataFrame.copy_into_table()` sometimes prints an `error` level log entry while it actually works. It's fixed now.
- Fixed an API docs issue where some `DataFrame` APIs are missing from the docs.

### Dependency updates

- Update ``snowflake-connector-python`` to 2.7.2, which upgrades ``pyarrow`` dependency to 6.0.x. Refer to the [python connector 2.7.2 release notes](https://pypi.org/project/snowflake-connector-python/2.7.2/) for more details.

## 0.2.0 (2021-12-02)

### New Features

- Updated the `Session.createDataFrame()` method for creating a `DataFrame` from a pandas DataFrame.
- Added the `Session.write_pandas()` method for writing a `pandas DataFrame` to a table in Snowflake and getting a `Snowpark DataFrame` object back.
- Added new classes and methods for calling window functions.
- Added the new functions `cume_dist()`, to find the cumulative distribution of a value with regard to other values within a window partition,
  and `row_number()`, which returns a unique row number for each row within a window partition.
- Added functions for computing statistics for DataFrames in the `DataFrameStatFunctions` class.
- Added functions for handling missing values in a DataFrame in the `DataFrameNaFunctions` class.
- Added new methods `rollup()`, `cube()`, and `pivot()` to the `DataFrame` class.
- Added the `GroupingSets` class, which you can use with the DataFrame groupByGroupingSets method to perform a SQL GROUP BY GROUPING SETS.
- Added the new `FileOperation(session)`
  class that you can use to upload and download files to and from a stage.
- Added the `DataFrame.copy_into_table()`
  method for loading data from files in a stage into a table.
- In CASE expressions, the functions `when()` and `otherwise()`
  now accept Python types in addition to `Column` objects.
- When you register a UDF you can now optionally set the `replace` parameter to `True` to overwrite an existing UDF with the same name.

### Improvements

- UDFs are now compressed before they are uploaded to the server. This makes them about 10 times smaller, which can help
  when you are using large ML model files.
- When the size of a UDF is less than 8196 bytes, it will be uploaded as in-line code instead of uploaded to a stage.

### Bug Fixes

- Fixed an issue where the statement `df.select(when(col("a") == 1, 4).otherwise(col("a"))), [Row(4), Row(2), Row(3)]` raised an exception.
- Fixed an issue where `df.toPandas()` raised an exception when a DataFrame was created from large local data.

## 0.1.0 (2021-10-26)

Start of Private Preview<|MERGE_RESOLUTION|>--- conflicted
+++ resolved
@@ -6,12 +6,9 @@
 
 #### New Features
 
-<<<<<<< HEAD
 - Added support for the following AI-powered functions in `functions.py`:
   - `ai_embed`
 
-=======
->>>>>>> c0c61c50
 #### Improvements
 
 - Improve `query` parameter in `DataFrameReader.dbapi` (PrPr) so that parentheses are not needed around the query.

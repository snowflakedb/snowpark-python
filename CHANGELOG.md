# Release History

## 1.6.0 (TBD)

<<<<<<< HEAD
### New Features

- Added support for async execution of multi-query dataframe containing binding variables.

### Dependency updates

- Updated ``snowflake-connector-python`` to 3.0.4.
=======
### Improvements
- Redundant dependency `typing-extensions` removed.
>>>>>>> 76000c86

## 1.5.1 (2023-06-20)

### New Features

- Added support for the Python 3.10 runtime environment.

## 1.5.0 (2023-06-09)

### Behavior Changes

- Aggregation results, from functions such as `DataFrame.agg` and `DataFrame.describe`, no longer strip away non-printing characters from column names.

### New Features

- Added support for the Python 3.9 runtime environment.
- Added support for new functions in `snowflake.snowpark.functions`:
  - `array_generate_range`
  - `array_unique_agg`
  - `collect_set`
  - `sequence`
- Added support for registering and calling stored procedures with `TABLE` return type.
- Added support for parameter `length` in `StringType()` to specify the maximum number of characters that can be stored by the column.
- Added the alias `functions.element_at()` for `functions.get()`.
- Added the alias `Column.contains` for `functions.contains`.
- Added experimental feature `DataFrame.alias`.
- Added support for querying metadata columns from stage when creating `DataFrame` using `DataFrameReader`.
- Added support for `StructType.add` to append more fields to existing `StructType` objects.
- Added support for parameter `execute_as` in `StoredProcedureRegistration.register_from_file()` to specify stored procedure caller rights.

### Bug Fixes

- Fixed a bug where the `Dataframe.join_table_function` did not run all of the necessary queries to set up the join table function when SQL simplifier was enabled.
- Fixed type hint declaration for custom types - `ColumnOrName`, `ColumnOrLiteralStr`, `ColumnOrSqlExpr`, `LiteralType` and `ColumnOrLiteral` that were breaking `mypy` checks.
- Fixed a bug where `DataFrameWriter.save_as_table` and `DataFrame.copy_into_table` failed to parse fully qualified table names.

## 1.4.0 (2023-04-24)

### New Features

- Added support for `session.getOrCreate`.
- Added support for alias `Column.getField`.
- Added support for new functions in `snowflake.snowpark.functions`:
  - `date_add` and `date_sub` to make add and subtract operations easier.
  - `daydiff`
  - `explode`
  - `array_distinct`.
  - `regexp_extract`.
  - `struct`.
  - `format_number`.
  - `bround`.
  - `substring_index`
- Added parameter `skip_upload_on_content_match` when creating UDFs, UDTFs and stored procedures using `register_from_file` to skip uploading files to a stage if the same version of the files are already on the stage.
- Added support for `DataFrameWriter.save_as_table` method to take table names that contain dots.
- Flattened generated SQL when `DataFrame.filter()` or `DataFrame.order_by()` is followed by a projection statement (e.g. `DataFrame.select()`, `DataFrame.with_column()`).
- Added support for creating dynamic tables _(in private preview)_ using `Dataframe.create_or_replace_dynamic_table`.
- Added an optional argument `params` in `session.sql()` to support binding variables. Note that this is not supported in stored procedures yet.

### Bug Fixes

- Fixed a bug in `strtok_to_array` where an exception was thrown when a delimiter was passed in.
- Fixed a bug in `session.add_import` where the module had the same namespace as other dependencies.

## 1.3.0 (2023-03-28)

### New Features

- Added support for `delimiters` parameter in `functions.initcap()`.
- Added support for `functions.hash()` to accept a variable number of input expressions.
- Added API `Session.RuntimeConfig` for getting/setting/checking the mutability of any runtime configuration.
- Added support managing case sensitivity in `Row` results from `DataFrame.collect` using `case_sensitive` parameter.
- Added API `Session.conf` for getting, setting or checking the mutability of any runtime configuration.
- Added support for managing case sensitivity in `Row` results from `DataFrame.collect` using `case_sensitive` parameter.
- Added indexer support for `snowflake.snowpark.types.StructType`.
- Added a keyword argument `log_on_exception` to `Dataframe.collect` and `Dataframe.collect_no_wait` to optionally disable error logging for SQL exceptions.

### Bug Fixes

- Fixed a bug where a DataFrame set operation(`DataFrame.substract`, `DataFrame.union`, etc.) being called after another DataFrame set operation and `DataFrame.select` or `DataFrame.with_column` throws an exception.
- Fixed a bug where chained sort statements are overwritten by the SQL simplifier.

### Improvements

- Simplified JOIN queries to use constant subquery aliases (`SNOWPARK_LEFT`, `SNOWPARK_RIGHT`) by default. Users can disable this at runtime with `session.conf.set('use_constant_subquery_alias', False)` to use randomly generated alias names instead.
- Allowed specifying statement parameters in `session.call()`.
- Enabled the uploading of large pandas DataFrames in stored procedures by defaulting to a chunk size of 100,000 rows.

## 1.2.0 (2023-03-02)

### New Features

- Added support for displaying source code as comments in the generated scripts when registering stored procedures. This
  is enabled by default, turn off by specifying `source_code_display=False` at registration.
- Added a parameter `if_not_exists` when creating a UDF, UDTF or Stored Procedure from Snowpark Python to ignore creating the specified function or procedure if it already exists.
- Accept integers when calling `snowflake.snowpark.functions.get` to extract value from array.
- Added `functions.reverse` in functions to open access to Snowflake built-in function
  [reverse](https://docs.snowflake.com/en/sql-reference/functions/reverse).
- Added parameter `require_scoped_url` in snowflake.snowflake.files.SnowflakeFile.open() `(in Private Preview)` to replace `is_owner_file` is marked for deprecation.

### Bug Fixes

- Fixed a bug that overwrote `paramstyle` to `qmark` when creating a Snowpark session.
- Fixed a bug where `df.join(..., how="cross")` fails with `SnowparkJoinException: (1112): Unsupported using join type 'Cross'`.
- Fixed a bug where querying a `DataFrame` column created from chained function calls used a wrong column name.

## 1.1.0 (2023-01-26)

### New Features:

- Added `asc`, `asc_nulls_first`, `asc_nulls_last`, `desc`, `desc_nulls_first`, `desc_nulls_last`, `date_part` and `unix_timestamp` in functions.
- Added the property `DataFrame.dtypes` to return a list of column name and data type pairs.
- Added the following aliases:
  - `functions.expr()` for `functions.sql_expr()`.
  - `functions.date_format()` for `functions.to_date()`.
  - `functions.monotonically_increasing_id()` for `functions.seq8()`
  - `functions.from_unixtime()` for `functions.to_timestamp()`

### Bug Fixes:

- Fixed a bug in SQL simplifier that didn’t handle Column alias and join well in some cases. See https://github.com/snowflakedb/snowpark-python/issues/658 for details.
- Fixed a bug in SQL simplifier that generated wrong column names for function calls, NaN and INF.

### Improvements

- The session parameter `PYTHON_SNOWPARK_USE_SQL_SIMPLIFIER` is `True` after Snowflake 7.3 was released. In snowpark-python, `session.sql_simplifier_enabled` reads the value of `PYTHON_SNOWPARK_USE_SQL_SIMPLIFIER` by default, meaning that the SQL simplfier is enabled by default after the Snowflake 7.3 release. To turn this off, set `PYTHON_SNOWPARK_USE_SQL_SIMPLIFIER` in Snowflake to `False` or run `session.sql_simplifier_enabled = False` from Snowpark. It is recommended to use the SQL simplifier because it helps to generate more concise SQL.

## 1.0.0 (2022-11-01)

### New Features

- Added `Session.generator()` to create a new `DataFrame` using the Generator table function.
- Added a parameter `secure` to the functions that create a secure UDF or UDTF.

## 0.12.0 (2022-10-14)

### New Features

- Added new APIs for async job:
  - `Session.create_async_job()` to create an `AsyncJob` instance from a query id.
  - `AsyncJob.result()` now accepts argument `result_type` to return the results in different formats.
  - `AsyncJob.to_df()` returns a `DataFrame` built from the result of this asynchronous job.
  - `AsyncJob.query()` returns the SQL text of the executed query.
- `DataFrame.agg()` and `RelationalGroupedDataFrame.agg()` now accept variable-length arguments.
- Added parameters `lsuffix` and `rsuffix` to `DataFram.join()` and `DataFrame.cross_join()` to conveniently rename overlapping columns.
- Added `Table.drop_table()` so you can drop the temp table after `DataFrame.cache_result()`. `Table` is also a context manager so you can use the `with` statement to drop the cache temp table after use.
- Added `Session.use_secondary_roles()`.
- Added functions `first_value()` and `last_value()`. (contributed by @chasleslr)
- Added `on` as an alias for `using_columns` and `how` as an alias for `join_type` in `DataFrame.join()`.

### Bug Fixes

- Fixed a bug in `Session.create_dataframe()` that raised an error when `schema` names had special characters.
- Fixed a bug in which options set in `Session.read.option()` were not passed to `DataFrame.copy_into_table()` as default values.
- Fixed a bug in which `DataFrame.copy_into_table()` raises an error when a copy option has single quotes in the value.

## 0.11.0 (2022-09-28)

### Behavior Changes

- `Session.add_packages()` now raises `ValueError` when the version of a package cannot be found in Snowflake Anaconda channel. Previously, `Session.add_packages()` succeeded, and a `SnowparkSQLException` exception was raised later in the UDF/SP registration step.

### New Features:

- Added method `FileOperation.get_stream()` to support downloading stage files as stream.
- Added support in `functions.ntiles()` to accept int argument.
- Added the following aliases:
  - `functions.call_function()` for `functions.call_builtin()`.
  - `functions.function()` for `functions.builtin()`.
  - `DataFrame.order_by()` for `DataFrame.sort()`
  - `DataFrame.orderBy()` for `DataFrame.sort()`
- Improved `DataFrame.cache_result()` to return a more accurate `Table` class instead of a `DataFrame` class.
- Added support to allow `session` as the first argument when calling `StoredProcedure`.

### Improvements

- Improved nested query generation by flattening queries when applicable.
  - This improvement could be enabled by setting `Session.sql_simplifier_enabled = True`.
  - `DataFrame.select()`, `DataFrame.with_column()`, `DataFrame.drop()` and other select-related APIs have more flattened SQLs.
  - `DataFrame.union()`, `DataFrame.union_all()`, `DataFrame.except_()`, `DataFrame.intersect()`, `DataFrame.union_by_name()` have flattened SQLs generated when multiple set operators are chained.
- Improved type annotations for async job APIs.

### Bug Fixes

- Fixed a bug in which `Table.update()`, `Table.delete()`, `Table.merge()` try to reference a temp table that does not exist.

## 0.10.0 (2022-09-16)

### New Features:

- Added experimental APIs for evaluating Snowpark dataframes with asynchronous queries:
  - Added keyword argument `block` to the following action APIs on Snowpark dataframes (which execute queries) to allow asynchronous evaluations:
    - `DataFrame.collect()`, `DataFrame.to_local_iterator()`, `DataFrame.to_pandas()`, `DataFrame.to_pandas_batches()`, `DataFrame.count()`, `DataFrame.first()`.
    - `DataFrameWriter.save_as_table()`, `DataFrameWriter.copy_into_location()`.
    - `Table.delete()`, `Table.update()`, `Table.merge()`.
  - Added method `DataFrame.collect_nowait()` to allow asynchronous evaluations.
  - Added class `AsyncJob` to retrieve results from asynchronously executed queries and check their status.
- Added support for `table_type` in `Session.write_pandas()`. You can now choose from these `table_type` options: `"temporary"`, `"temp"`, and `"transient"`.
- Added support for using Python structured data (`list`, `tuple` and `dict`) as literal values in Snowpark.
- Added keyword argument `execute_as` to `functions.sproc()` and `session.sproc.register()` to allow registering a stored procedure as a caller or owner.
- Added support for specifying a pre-configured file format when reading files from a stage in Snowflake.

### Improvements:

- Added support for displaying details of a Snowpark session.

### Bug Fixes:

- Fixed a bug in which `DataFrame.copy_into_table()` and `DataFrameWriter.save_as_table()` mistakenly created a new table if the table name is fully qualified, and the table already exists.

### Deprecations:

- Deprecated keyword argument `create_temp_table` in `Session.write_pandas()`.
- Deprecated invoking UDFs using arguments wrapped in a Python list or tuple. You can use variable-length arguments without a list or tuple.

### Dependency updates

- Updated ``snowflake-connector-python`` to 2.7.12.

## 0.9.0 (2022-08-30)

### New Features:

- Added support for displaying source code as comments in the generated scripts when registering UDFs.
  This feature is turned on by default. To turn it off, pass the new keyword argument `source_code_display` as `False` when calling `register()` or `@udf()`.
- Added support for calling table functions from `DataFrame.select()`, `DataFrame.with_column()` and `DataFrame.with_columns()` which now take parameters of type `table_function.TableFunctionCall` for columns.
- Added keyword argument `overwrite` to `session.write_pandas()` to allow overwriting contents of a Snowflake table with that of a Pandas DataFrame.
- Added keyword argument `column_order` to `df.write.save_as_table()` to specify the matching rules when inserting data into table in append mode.
- Added method `FileOperation.put_stream()` to upload local files to a stage via file stream.
- Added methods `TableFunctionCall.alias()` and `TableFunctionCall.as_()` to allow aliasing the names of columns that come from the output of table function joins.
- Added function `get_active_session()` in module `snowflake.snowpark.context` to get the current active Snowpark session.

### Bug Fixes:

- Fixed a bug in which batch insert should not raise an error when `statement_params` is not passed to the function.
- Fixed a bug in which column names should be quoted when `session.create_dataframe()` is called with dicts and a given schema.
- Fixed a bug in which creation of table should be skipped if the table already exists and is in append mode when calling `df.write.save_as_table()`.
- Fixed a bug in which third-party packages with underscores cannot be added when registering UDFs.

### Improvements:

- Improved function `function.uniform()` to infer the types of inputs `max_` and `min_` and cast the limits to `IntegerType` or `FloatType` correspondingly.

## 0.8.0 (2022-07-22)

### New Features:

- Added keyword only argument `statement_params` to the following methods to allow for specifying statement level parameters:
  - `collect`, `to_local_iterator`, `to_pandas`, `to_pandas_batches`,
    `count`, `copy_into_table`, `show`, `create_or_replace_view`, `create_or_replace_temp_view`, `first`, `cache_result`
    and `random_split` on class `snowflake.snowpark.Dateframe`.
  - `update`, `delete` and `merge` on class `snowflake.snowpark.Table`.
  - `save_as_table` and `copy_into_location` on class `snowflake.snowpark.DataFrameWriter`.
  - `approx_quantile`, `statement_params`, `cov` and `crosstab` on class `snowflake.snowpark.DataFrameStatFunctions`.
  - `register` and `register_from_file` on class `snowflake.snowpark.udf.UDFRegistration`.
  - `register` and `register_from_file` on class `snowflake.snowpark.udtf.UDTFRegistration`.
  - `register` and `register_from_file` on class `snowflake.snowpark.stored_procedure.StoredProcedureRegistration`.
  - `udf`, `udtf` and `sproc` in `snowflake.snowpark.functions`.
- Added support for `Column` as an input argument to `session.call()`.
- Added support for `table_type` in `df.write.save_as_table()`. You can now choose from these `table_type` options: `"temporary"`, `"temp"`, and `"transient"`.

### Improvements:

- Added validation of object name in `session.use_*` methods.
- Updated the query tag in SQL to escape it when it has special characters.
- Added a check to see if Anaconda terms are acknowledged when adding missing packages.

### Bug Fixes:

- Fixed the limited length of the string column in `session.create_dataframe()`.
- Fixed a bug in which `session.create_dataframe()` mistakenly converted 0 and `False` to `None` when the input data was only a list.
- Fixed a bug in which calling `session.create_dataframe()` using a large local dataset sometimes created a temp table twice.
- Aligned the definition of `function.trim()` with the SQL function definition.
- Fixed an issue where snowpark-python would hang when using the Python system-defined (built-in function) `sum` vs. the Snowpark `function.sum()`.

### Deprecations:

- Deprecated keyword argument `create_temp_table` in `df.write.save_as_table()`.

## 0.7.0 (2022-05-25)

### New Features:

- Added support for user-defined table functions (UDTFs).
  - Use function `snowflake.snowpark.functions.udtf()` to register a UDTF, or use it as a decorator to register the UDTF.
    - You can also use `Session.udtf.register()` to register a UDTF.
  - Use `Session.udtf.register_from_file()` to register a UDTF from a Python file.
- Updated APIs to query a table function, including both Snowflake built-in table functions and UDTFs.
  - Use function `snowflake.snowpark.functions.table_function()` to create a callable representing a table function and use it to call the table function in a query.
  - Alternatively, use function `snowflake.snowpark.functions.call_table_function()` to call a table function.
  - Added support for `over` clause that specifies `partition by` and `order by` when lateral joining a table function.
  - Updated `Session.table_function()` and `DataFrame.join_table_function()` to accept `TableFunctionCall` instances.

### Breaking Changes:

- When creating a function with `functions.udf()` and `functions.sproc()`, you can now specify an empty list for the `imports` or `packages` argument to indicate that no import or package is used for this UDF or stored procedure. Previously, specifying an empty list meant that the function would use session-level imports or packages.
- Improved the `__repr__` implementation of data types in `types.py`. The unused `type_name` property has been removed.
- Added a Snowpark-specific exception class for SQL errors. This replaces the previous `ProgrammingError` from the Python connector.

### Improvements:

- Added a lock to a UDF or UDTF when it is called for the first time per thread.
- Improved the error message for pickling errors that occurred during UDF creation.
- Included the query ID when logging the failed query.

### Bug Fixes:

- Fixed a bug in which non-integral data (such as timestamps) was occasionally converted to integer when calling `DataFrame.to_pandas()`.
- Fixed a bug in which `DataFrameReader.parquet()` failed to read a parquet file when its column contained spaces.
- Fixed a bug in which `DataFrame.copy_into_table()` failed when the dataframe is created by reading a file with inferred schemas.

### Deprecations

`Session.flatten()` and `DataFrame.flatten()`.

### Dependency Updates:

- Restricted the version of `cloudpickle` <= `2.0.0`.

## 0.6.0 (2022-04-27)

### New Features:

- Added support for vectorized UDFs with the input as a Pandas DataFrame or Pandas Series and the output as a Pandas Series. This improves the performance of UDFs in Snowpark.
- Added support for inferring the schema of a DataFrame by default when it is created by reading a Parquet, Avro, or ORC file in the stage.
- Added functions `current_session()`, `current_statement()`, `current_user()`, `current_version()`, `current_warehouse()`, `date_from_parts()`, `date_trunc()`, `dayname()`, `dayofmonth()`, `dayofweek()`, `dayofyear()`, `grouping()`, `grouping_id()`, `hour()`, `last_day()`, `minute()`, `next_day()`, `previous_day()`, `second()`, `month()`, `monthname()`, `quarter()`, `year()`, `current_database()`, `current_role()`, `current_schema()`, `current_schemas()`, `current_region()`, `current_avaliable_roles()`, `add_months()`, `any_value()`, `bitnot()`, `bitshiftleft()`, `bitshiftright()`, `convert_timezone()`, `uniform()`, `strtok_to_array()`, `sysdate()`, `time_from_parts()`,  `timestamp_from_parts()`, `timestamp_ltz_from_parts()`, `timestamp_ntz_from_parts()`, `timestamp_tz_from_parts()`, `weekofyear()`, `percentile_cont()` to `snowflake.snowflake.functions`.

### Breaking Changes:

- Expired deprecations:
  - Removed the following APIs that were deprecated in 0.4.0: `DataFrame.groupByGroupingSets()`, `DataFrame.naturalJoin()`, `DataFrame.joinTableFunction`, `DataFrame.withColumns()`, `Session.getImports()`, `Session.addImport()`, `Session.removeImport()`, `Session.clearImports()`, `Session.getSessionStage()`, `Session.getDefaultDatabase()`, `Session.getDefaultSchema()`, `Session.getCurrentDatabase()`, `Session.getCurrentSchema()`, `Session.getFullyQualifiedCurrentSchema()`.

### Improvements:

- Added support for creating an empty `DataFrame` with a specific schema using the `Session.create_dataframe()` method.
- Changed the logging level from `INFO` to `DEBUG` for several logs (e.g., the executed query) when evaluating a dataframe.
- Improved the error message when failing to create a UDF due to pickle errors.

### Bug Fixes:

- Removed pandas hard dependencies in the `Session.create_dataframe()` method.

### Dependency Updates:

- Added `typing-extension` as a new dependency with the version >= `4.1.0`.

## 0.5.0 (2022-03-22)

### New Features

- Added stored procedures API.
  - Added `Session.sproc` property and `sproc()` to `snowflake.snowpark.functions`, so you can register stored procedures.
  - Added `Session.call` to call stored procedures by name.
- Added `UDFRegistration.register_from_file()` to allow registering UDFs from Python source files or zip files directly.
- Added `UDFRegistration.describe()` to describe a UDF.
- Added `DataFrame.random_split()` to provide a way to randomly split a dataframe.
- Added functions `md5()`, `sha1()`, `sha2()`, `ascii()`, `initcap()`, `length()`, `lower()`, `lpad()`, `ltrim()`, `rpad()`, `rtrim()`, `repeat()`, `soundex()`, `regexp_count()`, `replace()`, `charindex()`, `collate()`, `collation()`, `insert()`, `left()`, `right()`, `endswith()` to `snowflake.snowpark.functions`.
- Allowed `call_udf()` to accept literal values.
- Provided a `distinct` keyword in `array_agg()`.

### Bug Fixes:

- Fixed an issue that caused `DataFrame.to_pandas()` to have a string column if `Column.cast(IntegerType())` was used.
- Fixed a bug in `DataFrame.describe()` when there is more than one string column.

## 0.4.0 (2022-02-15)

### New Features

- You can now specify which Anaconda packages to use when defining UDFs.
  - Added `add_packages()`, `get_packages()`, `clear_packages()`, and `remove_package()`, to class `Session`.
  - Added `add_requirements()` to `Session` so you can use a requirements file to specify which packages this session will use.
  - Added parameter `packages` to function `snowflake.snowpark.functions.udf()` and method `UserDefinedFunction.register()` to indicate UDF-level Anaconda package dependencies when creating a UDF.
  - Added parameter `imports` to `snowflake.snowpark.functions.udf()` and `UserDefinedFunction.register()` to specify UDF-level code imports.
- Added a parameter `session` to function `udf()` and `UserDefinedFunction.register()` so you can specify which session to use to create a UDF if you have multiple sessions.
- Added types `Geography` and `Variant` to `snowflake.snowpark.types` to be used as type hints for Geography and Variant data when defining a UDF.
- Added support for Geography geoJSON data.
- Added `Table`, a subclass of `DataFrame` for table operations:
  - Methods `update` and `delete` update and delete rows of a table in Snowflake.
  - Method `merge` merges data from a `DataFrame` to a `Table`.
  - Override method `DataFrame.sample()` with an additional parameter `seed`, which works on tables but not on view and sub-queries.
- Added `DataFrame.to_local_iterator()` and `DataFrame.to_pandas_batches()` to allow getting results from an iterator when the result set returned from the Snowflake database is too large.
- Added `DataFrame.cache_result()` for caching the operations performed on a `DataFrame` in a temporary table.
  Subsequent operations on the original `DataFrame` have no effect on the cached result `DataFrame`.
- Added property `DataFrame.queries` to get SQL queries that will be executed to evaluate the `DataFrame`.
- Added `Session.query_history()` as a context manager to track SQL queries executed on a session, including all SQL queries to evaluate `DataFrame`s created from a session. Both query ID and query text are recorded.
- You can now create a `Session` instance from an existing established `snowflake.connector.SnowflakeConnection`. Use parameter `connection` in `Session.builder.configs()`.
- Added `use_database()`, `use_schema()`, `use_warehouse()`, and `use_role()` to class `Session` to switch database/schema/warehouse/role after a session is created.
- Added `DataFrameWriter.copy_into_table()` to unload a `DataFrame` to stage files.
- Added `DataFrame.unpivot()`.
- Added `Column.within_group()` for sorting the rows by columns with some aggregation functions.
- Added functions `listagg()`, `mode()`, `div0()`, `acos()`, `asin()`, `atan()`, `atan2()`, `cos()`, `cosh()`, `sin()`, `sinh()`, `tan()`, `tanh()`, `degrees()`, `radians()`, `round()`, `trunc()`, and `factorial()` to `snowflake.snowflake.functions`.
- Added an optional argument `ignore_nulls` in function `lead()` and `lag()`.
- The `condition` parameter of function `when()` and `iff()` now accepts SQL expressions.

### Improvements

- All function and method names have been renamed to use the snake case naming style, which is more Pythonic. For convenience, some camel case names are kept as aliases to the snake case APIs. It is recommended to use the snake case APIs.
  - Deprecated these methods on class `Session` and replaced them with their snake case equivalents: `getImports()`, `addImports()`, `removeImport()`, `clearImports()`, `getSessionStage()`, `getDefaultSchema()`, `getDefaultSchema()`, `getCurrentDatabase()`, `getFullyQualifiedCurrentSchema()`.
  - Deprecated these methods on class `DataFrame` and replaced them with their snake case equivalents: `groupingByGroupingSets()`, `naturalJoin()`, `withColumns()`, `joinTableFunction()`.
- Property `DataFrame.columns` is now consistent with `DataFrame.schema.names` and the Snowflake database `Identifier Requirements`.
- `Column.__bool__()` now raises a `TypeError`. This will ban the use of logical operators `and`, `or`, `not` on `Column` object, for instance `col("a") > 1 and col("b") > 2` will raise the `TypeError`. Use `(col("a") > 1) & (col("b") > 2)` instead.
- Changed `PutResult` and `GetResult` to subclass `NamedTuple`.
- Fixed a bug which raised an error when the local path or stage location has a space or other special characters.
- Changed `DataFrame.describe()` so that non-numeric and non-string columns are ignored instead of raising an exception.

### Dependency updates

- Updated ``snowflake-connector-python`` to 2.7.4.

## 0.3.0 (2022-01-09)

### New Features

- Added `Column.isin()`, with an alias `Column.in_()`.
- Added `Column.try_cast()`, which is a special version of `cast()`. It tries to cast a string expression to other types and returns `null` if the cast is not possible.
- Added `Column.startswith()` and `Column.substr()` to process string columns.
- `Column.cast()` now also accepts a `str` value to indicate the cast type in addition to a `DataType` instance.
- Added `DataFrame.describe()` to summarize stats of a `DataFrame`.
- Added `DataFrame.explain()` to print the query plan of a `DataFrame`.
- `DataFrame.filter()` and `DataFrame.select_expr()` now accepts a sql expression.
- Added a new `bool` parameter `create_temp_table` to methods `DataFrame.saveAsTable()` and `Session.write_pandas()` to optionally create a temp table.
- Added `DataFrame.minus()` and `DataFrame.subtract()` as aliases to `DataFrame.except_()`.
- Added `regexp_replace()`, `concat()`, `concat_ws()`, `to_char()`, `current_timestamp()`, `current_date()`, `current_time()`, `months_between()`, `cast()`, `try_cast()`, `greatest()`, `least()`, and `hash()` to module `snowflake.snowpark.functions`.

### Bug Fixes

- Fixed an issue where `Session.createDataFrame(pandas_df)` and `Session.write_pandas(pandas_df)` raise an exception when the `Pandas DataFrame` has spaces in the column name.
- `DataFrame.copy_into_table()` sometimes prints an `error` level log entry while it actually works. It's fixed now.
- Fixed an API docs issue where some `DataFrame` APIs are missing from the docs.

### Dependency updates

- Update ``snowflake-connector-python`` to 2.7.2, which upgrades ``pyarrow`` dependency to 6.0.x. Refer to the [python connector 2.7.2 release notes](https://pypi.org/project/snowflake-connector-python/2.7.2/) for more details.

## 0.2.0 (2021-12-02)

### New Features

- Updated the `Session.createDataFrame()` method for creating a `DataFrame` from a Pandas DataFrame.
- Added the `Session.write_pandas()` method for writing a `Pandas DataFrame` to a table in Snowflake and getting a `Snowpark DataFrame` object back.
- Added new classes and methods for calling window functions.
- Added the new functions `cume_dist()`, to find the cumulative distribution of a value with regard to other values within a window partition,
  and `row_number()`, which returns a unique row number for each row within a window partition.
- Added functions for computing statistics for DataFrames in the `DataFrameStatFunctions` class.
- Added functions for handling missing values in a DataFrame in the `DataFrameNaFunctions` class.
- Added new methods `rollup()`, `cube()`, and `pivot()` to the `DataFrame` class.
- Added the `GroupingSets` class, which you can use with the DataFrame groupByGroupingSets method to perform a SQL GROUP BY GROUPING SETS.
- Added the new `FileOperation(session)`
  class that you can use to upload and download files to and from a stage.
- Added the `DataFrame.copy_into_table()`
  method for loading data from files in a stage into a table.
- In CASE expressions, the functions `when()` and `otherwise()`
  now accept Python types in addition to `Column` objects.
- When you register a UDF you can now optionally set the `replace` parameter to `True` to overwrite an existing UDF with the same name.

### Improvements

- UDFs are now compressed before they are uploaded to the server. This makes them about 10 times smaller, which can help
  when you are using large ML model files.
- When the size of a UDF is less than 8196 bytes, it will be uploaded as in-line code instead of uploaded to a stage.

### Bug Fixes

- Fixed an issue where the statement `df.select(when(col("a") == 1, 4).otherwise(col("a"))), [Row(4), Row(2), Row(3)]` raised an exception.
- Fixed an issue where `df.toPandas()` raised an exception when a DataFrame was created from large local data.

## 0.1.0 (2021-10-26)

Start of Private Preview<|MERGE_RESOLUTION|>--- conflicted
+++ resolved
@@ -2,18 +2,17 @@
 
 ## 1.6.0 (TBD)
 
-<<<<<<< HEAD
 ### New Features
 
 - Added support for async execution of multi-query dataframe containing binding variables.
 
+### Improvements
+
+- Redundant dependency `typing-extensions` removed.
+
 ### Dependency updates
 
 - Updated ``snowflake-connector-python`` to 3.0.4.
-=======
-### Improvements
-- Redundant dependency `typing-extensions` removed.
->>>>>>> 76000c86
 
 ## 1.5.1 (2023-06-20)
 

# Release History

## 1.25.0 (TBD)

### Snowpark Python API Updates

#### New Features

- Added the following new functions in `snowflake.snowpark.dataframe`:
  - `map`
- Added support for passing parameter `include_error` to `Session.query_history` to record queries that have error during execution.

#### Improvements

- When target stage is not set in profiler, a default stage from `Session.get_session_stage` is used instead of raising `SnowparkSQLException`.
- Allowed lower case or mixed case input when calling `Session.stored_procedure_profiler.set_active_profiler`.
- Added distributed tracing using open telemetry APIs for action function in `DataFrame`:
  - `cache_result`
- Removed opentelemetry warning from logging.

#### Bug Fixes

- Fixed the pre-action and post-action query propagation when `In` expression were used in selects.
- Fixed a bug that raised error `AttributeError` while calling `Session.stored_procedure_profiler.get_output` when `Session.stored_procedure_profiler` is disabled.

#### Dependency Updates

- Added a dependency on `protobuf>=5.28` and `tzlocal` at runtime.
- Added a dependency on `protoc-wheel-0` for the development profile.
- Require `snowflake-connector-python>=3.12.0, <4.0.0` (was `>=3.10.0`).

### Snowpark pandas API Updates

#### Dependency Updates

- Updated `modin` from 0.28.1 to 0.30.1.
- Added support for all `pandas` 2.2.x versions.

#### New Features

- Added support for `Index.to_numpy`.
- Added support for `DataFrame.align` and `Series.align` for `axis=0`.
- Added support for `size` in `GroupBy.aggregate`, `DataFrame.aggregate`, and `Series.aggregate`.
- Added support for `snowflake.snowpark.functions.window`
- Added support for `pd.read_pickle` (Uses native pandas for processing).
- Added support for `pd.read_html` (Uses native pandas for processing).
- Added support for `pd.read_xml` (Uses native pandas for processing).
<<<<<<< HEAD
- Added support for `DataFrame.align` and `Series.align` for `axis=1 and None`.
=======
- Added support for aggregation functions `"size"` and `len` in `GroupBy.aggregate`, `DataFrame.aggregate`, and `Series.aggregate`.
- Added support for list values in `Series.str.len`.

#### Bug Fixes

- Fixed a bug where aggregating a single-column dataframe with a single callable function (e.g. `pd.DataFrame([0]).agg(np.mean)`) would fail to transpose the result.
- Fixed bugs where `DataFrame.dropna()` would:
  - Treat an empty `subset` (e.g. `[]`) as if it specified all columns instead of no columns.
  - Raise a `TypeError` for a scalar `subset` instead of filtering on just that column.
  - Raise a `ValueError` for a `subset` of type `pandas.Index` instead of filtering on the columns in the index.
- Disable creation of scoped read only table to mitigate Disable creation of scoped read only table to mitigate `TableNotFoundError` when using dynamic pivot in notebook environment.
- Fixed a bug when concat dataframe or series objects are coming from the same dataframe when axis = 1.

#### Improvements

- Improve np.where with scalar x value by eliminating unnecessary join and temp table creation.

>>>>>>> 4c1be6ad

### Snowpark Local Testing Updates

#### New Features

- Added support for patching functions that are unavailable in the `snowflake.snowpark.functions` module.
- Added support for `snowflake.snowpark.functions.any_value`

#### Bug Fixes

- Fixed a bug where `Table.update` could not handle `VariantType`, `MapType`, and `ArrayType` data types.
- Fixed a bug where column aliases were incorrectly resolved in `DataFrame.join`, causing errors when selecting columns from a joined DataFrame.
- Fixed a bug where `Table.update` and `Table.merge` could fail if the target table's index was not the default `RangeIndex`.

## 1.24.0 (2024-10-28)

### Snowpark Python API Updates

#### New Features

- Updated `Session` class to be thread-safe. This allows concurrent DataFrame transformations, DataFrame actions, UDF and stored procedure registration, and concurrent file uploads when using the same `Session` object.
  - The feature is disabled by default and can be enabled by setting `FEATURE_THREAD_SAFE_PYTHON_SESSION` to `True` for account.
  - Updating session configurations, like changing database or schema, when multiple threads are using the session may lead to unexpected behavior.
  - When enabled, some internally created temporary table names returned from `DataFrame.queries` API are not deterministic, and may be different when DataFrame actions are executed. This does not affect explicit user-created temporary tables.
- Added support for 'Service' domain to `session.lineage.trace` API.
- Added support for `copy_grants` parameter when registering UDxF and stored procedures.
- Added support for the following methods in `DataFrameWriter` to support daisy-chaining:
  - `option`
  - `options`
  - `partition_by`
- Added support for `snowflake_cortex_summarize`.

#### Improvements

- Improved the following new capability for function `snowflake.snowpark.functions.array_remove` it is now possible to use in python.
- Disables sql simplification when sort is performed after limit.
  - Previously, `df.sort().limit()` and `df.limit().sort()` generates the same query with sort in front of limit. Now, `df.limit().sort()` will generate query that reads `df.limit().sort()`.
  - Improve performance of generated query for `df.limit().sort()`, because limit stops table scanning as soon as the number of records is satisfied.
- Added a client side error message for when an invalid stage location is passed to DataFrame read functions.

#### Bug Fixes

- Fixed a bug where the automatic cleanup of temporary tables could interfere with the results of async query execution.
- Fixed a bug in `DataFrame.analytics.time_series_agg` function to handle multiple data points in same sliding interval.
- Fixed a bug that created inconsistent casing in field names of structured objects in iceberg schemas.

#### Deprecations

- Deprecated warnings will be triggered when using snowpark-python with Python 3.8. For more details, please refer to https://docs.snowflake.com/en/developer-guide/python-runtime-support-policy.

### Snowpark pandas API Updates

#### New Features

- Added support for `np.subtract`, `np.multiply`, `np.divide`, and `np.true_divide`.
- Added support for tracking usages of `__array_ufunc__`.
- Added numpy compatibility support for `np.float_power`, `np.mod`, `np.remainder`, `np.greater`, `np.greater_equal`, `np.less`, `np.less_equal`, `np.not_equal`, and `np.equal`.
- Added numpy compatibility support for `np.log`, `np.log2`, and `np.log10`
- Added support for `DataFrameGroupBy.bfill`, `SeriesGroupBy.bfill`, `DataFrameGroupBy.ffill`, and `SeriesGroupBy.ffill`.
- Added support for `on` parameter with `Resampler`.
- Added support for timedelta inputs in `value_counts()`.
- Added support for applying Snowpark Python function `snowflake_cortex_summarize`.
- Added support for `DataFrame.attrs` and `Series.attrs`.
- Added support for `DataFrame.style`.
- Added numpy compatibility support for `np.full_like`

#### Improvements

- Improved generated SQL query for `head` and `iloc` when the row key is a slice.
- Improved error message when passing an unknown timezone to `tz_convert` and `tz_localize` in `Series`, `DataFrame`, `Series.dt`, and `DatetimeIndex`.
- Improved documentation for `tz_convert` and `tz_localize` in `Series`, `DataFrame`, `Series.dt`, and `DatetimeIndex` to specify the supported timezone formats.
- Added additional kwargs support for `df.apply` and `series.apply` ( as well as `map` and `applymap` ) when using snowpark functions. This allows for some position independent compatibility between apply and functions where the first argument is not a pandas object.
- Improved generated SQL query for `iloc` and `iat` when the row key is a scalar.
- Removed all joins in `iterrows`.
- Improved documentation for `Series.map` to reflect the unsupported features.
- Added support for `np.may_share_memory` which is used internally by many scikit-learn functions. This method will always return false when called with a Snowpark pandas object.

#### Bug Fixes

- Fixed a bug where `DataFrame` and `Series` `pct_change()` would raise `TypeError` when input contained timedelta columns.
- Fixed a bug where `replace()` would sometimes propagate `Timedelta` types incorrectly through `replace()`. Instead raise `NotImplementedError` for `replace()` on `Timedelta`.
- Fixed a bug where `DataFrame` and `Series` `round()` would raise `AssertionError` for `Timedelta` columns. Instead raise `NotImplementedError` for `round()` on `Timedelta`.
- Fixed a bug where `reindex` fails when the new index is a Series with non-overlapping types from the original index.
- Fixed a bug where calling `__getitem__` on a DataFrameGroupBy object always returned a DataFrameGroupBy object if `as_index=False`.
- Fixed a bug where inserting timedelta values into an existing column would silently convert the values to integers instead of raising `NotImplementedError`.
- Fixed a bug where `DataFrame.shift()` on axis=0 and axis=1 would fail to propagate timedelta types.
- `DataFrame.abs()`, `DataFrame.__neg__()`, `DataFrame.stack()`, and `DataFrame.unstack()` now raise `NotImplementedError` for timedelta inputs instead of failing to propagate timedelta types.

### Snowpark Local Testing Updates

#### Bug Fixes

- Fixed a bug where `DataFrame.alias` raises `KeyError` for input column name.
- Fixed a bug where `to_csv` on Snowflake stage fails when data contains empty strings.

## 1.23.0 (2024-10-09)

### Snowpark Python API Updates

#### New Features

- Added the following new functions in `snowflake.snowpark.functions`:
  - `make_interval`
- Added support for using Snowflake Interval constants with `Window.range_between()` when the order by column is TIMESTAMP or DATE type.
- Added support for file writes. This feature is currently in private preview.
- Added `thread_id` to `QueryRecord` to track the thread id submitting the query history.
- Added support for `Session.stored_procedure_profiler`.

#### Improvements

#### Bug Fixes

- Fixed a bug where registering a stored procedure or UDxF with type hints would give a warning `'NoneType' has no len() when trying to read default values from function`.

### Snowpark pandas API Updates

#### New Features

- Added support for `TimedeltaIndex.mean` method.
- Added support for some cases of aggregating `Timedelta` columns on `axis=0` with `agg` or `aggregate`.
- Added support for `by`, `left_by`, `right_by`, `left_index`, and `right_index` for `pd.merge_asof`.
- Added support for passing parameter `include_describe` to `Session.query_history`.
- Added support for `DatetimeIndex.mean` and `DatetimeIndex.std` methods.
- Added support for `Resampler.asfreq`, `Resampler.indices`, `Resampler.nunique`, and `Resampler.quantile`.
- Added support for `resample` frequency `W`, `ME`, `YE` with `closed = "left"`.
- Added support for `DataFrame.rolling.corr` and `Series.rolling.corr` for `pairwise = False` and int `window`.
- Added support for string time-based `window` and `min_periods = None` for `Rolling`.
- Added support for `DataFrameGroupBy.fillna` and `SeriesGroupBy.fillna`.
- Added support for constructing `Series` and `DataFrame` objects with the lazy `Index` object as `data`, `index`, and `columns` arguments.
- Added support for constructing `Series` and `DataFrame` objects with `index` and `column` values not present in `DataFrame`/`Series` `data`.
- Added support for `pd.read_sas` (Uses native pandas for processing).
- Added support for applying `rolling().count()` and `expanding().count()` to `Timedelta` series and columns.
- Added support for `tz` in both `pd.date_range` and `pd.bdate_range`.
- Added support for `Series.items`.
- Added support for `errors="ignore"` in `pd.to_datetime`.
- Added support for `DataFrame.tz_localize` and `Series.tz_localize`.
- Added support for `DataFrame.tz_convert` and `Series.tz_convert`.
- Added support for applying Snowpark Python functions (e.g., `sin`) in `Series.map`, `Series.apply`, `DataFrame.apply` and `DataFrame.applymap`.

#### Improvements

- Improved `to_pandas` to persist the original timezone offset for TIMESTAMP_TZ type.
- Improved `dtype` results for TIMESTAMP_TZ type to show correct timezone offset.
- Improved `dtype` results for TIMESTAMP_LTZ type to show correct timezone.
- Improved error message when passing non-bool value to `numeric_only` for groupby aggregations.
- Removed unnecessary warning about sort algorithm in `sort_values`.
- Use SCOPED object for internal create temp tables. The SCOPED objects will be stored sproc scoped if created within stored sproc, otherwise will be session scoped, and the object will be automatically cleaned at the end of the scope.
- Improved warning messages for operations that lead to materialization with inadvertent slowness.
- Removed unnecessary warning message about `convert_dtype` in `Series.apply`.

#### Bug Fixes

- Fixed a bug where an `Index` object created from a `Series`/`DataFrame` incorrectly updates the `Series`/`DataFrame`'s index name after an inplace update has been applied to the original `Series`/`DataFrame`.
- Suppressed an unhelpful `SettingWithCopyWarning` that sometimes appeared when printing `Timedelta` columns.
- Fixed `inplace` argument for `Series` objects derived from other `Series` objects.
- Fixed a bug where `Series.sort_values` failed if series name overlapped with index column name.
- Fixed a bug where transposing a dataframe would map `Timedelta` index levels to integer column levels.
- Fixed a bug where `Resampler` methods on timedelta columns would produce integer results.
- Fixed a bug where `pd.to_numeric()` would leave `Timedelta` inputs as `Timedelta` instead of converting them to integers.
- Fixed `loc` set when setting a single row, or multiple rows, of a DataFrame with a Series value.

### Snowpark Local Testing Updates

#### Bug Fixes

- Fixed a bug where nullable columns were annotated wrongly.
- Fixed a bug where the `date_add` and `date_sub` functions failed for `NULL` values.
- Fixed a bug where `equal_null` could fail inside a merge statement.
- Fixed a bug where `row_number` could fail inside a Window function.
- Fixed a bug where updates could fail when the source is the result of a join.


## 1.22.1 (2024-09-11)
This is a re-release of 1.22.0. Please refer to the 1.22.0 release notes for detailed release content.


## 1.22.0 (2024-09-10)

### Snowpark Python API Updates

### New Features

- Added the following new functions in `snowflake.snowpark.functions`:
  - `array_remove`
  - `ln`

#### Improvements

- Improved documentation for `Session.write_pandas` by making `use_logical_type` option more explicit.
- Added support for specifying the following to `DataFrameWriter.save_as_table`:
  - `enable_schema_evolution`
  - `data_retention_time`
  - `max_data_extension_time`
  - `change_tracking`
  - `copy_grants`
  - `iceberg_config` A dicitionary that can hold the following iceberg configuration options:
      - `external_volume`
      - `catalog`
      - `base_location`
      - `catalog_sync`
      - `storage_serialization_policy`
- Added support for specifying the following to `DataFrameWriter.copy_into_table`:
  - `iceberg_config` A dicitionary that can hold the following iceberg configuration options:
      - `external_volume`
      - `catalog`
      - `base_location`
      - `catalog_sync`
      - `storage_serialization_policy`
- Added support for specifying the following parameters to `DataFrame.create_or_replace_dynamic_table`:
  - `mode`
  - `refresh_mode`
  - `initialize`
  - `clustering_keys`
  - `is_transient`
  - `data_retention_time`
  - `max_data_extension_time`

#### Bug Fixes

- Fixed a bug in `session.read.csv` that caused an error when setting `PARSE_HEADER = True` in an externally defined file format.
- Fixed a bug in query generation from set operations that allowed generation of duplicate queries when children have common subqueries.
- Fixed a bug in `session.get_session_stage` that referenced a non-existing stage after switching database or schema.
- Fixed a bug where calling `DataFrame.to_snowpark_pandas` without explicitly initializing the Snowpark pandas plugin caused an error.
- Fixed a bug where using the `explode` function in dynamic table creation caused a SQL compilation error due to improper boolean type casting on the `outer` parameter.

### Snowpark Local Testing Updates

#### New Features

- Added support for type coercion when passing columns as input to UDF calls.
- Added support for `Index.identical`.

#### Bug Fixes

- Fixed a bug where the truncate mode in `DataFrameWriter.save_as_table` incorrectly handled DataFrames containing only a subset of columns from the existing table.
- Fixed a bug where function `to_timestamp` does not set the default timezone of the column datatype.

### Snowpark pandas API Updates

#### New Features

- Added limited support for the `Timedelta` type, including the following features. Snowpark pandas will raise `NotImplementedError` for unsupported `Timedelta` use cases.
  - supporting tracking the Timedelta type through `copy`, `cache_result`, `shift`, `sort_index`, `assign`, `bfill`, `ffill`, `fillna`, `compare`, `diff`, `drop`, `dropna`, `duplicated`, `empty`, `equals`, `insert`, `isin`, `isna`, `items`, `iterrows`, `join`, `len`, `mask`, `melt`, `merge`, `nlargest`, `nsmallest`, `to_pandas`.
  - converting non-timedelta to timedelta via `astype`.
  - `NotImplementedError` will be raised for the rest of methods that do not support `Timedelta`.
  - support for subtracting two timestamps to get a Timedelta.
  - support indexing with Timedelta data columns.
  - support for adding or subtracting timestamps and `Timedelta`.
  - support for binary arithmetic between two `Timedelta` values.
  - support for binary arithmetic and comparisons between `Timedelta` values and numeric values.
  - support for lazy `TimedeltaIndex`.
  - support for `pd.to_timedelta`.
  - support for `GroupBy` aggregations `min`, `max`, `mean`, `idxmax`, `idxmin`, `std`, `sum`, `median`, `count`, `any`, `all`, `size`, `nunique`, `head`, `tail`, `aggregate`.
  - support for `GroupBy` filtrations `first` and `last`.
  - support for `TimedeltaIndex` attributes: `days`, `seconds`, `microseconds` and `nanoseconds`.
  - support for `diff` with timestamp columns on `axis=0` and `axis=1`
  - support for `TimedeltaIndex` methods: `ceil`, `floor` and `round`.
  - support for `TimedeltaIndex.total_seconds` method.
- Added support for index's arithmetic and comparison operators.
- Added support for `Series.dt.round`.
- Added documentation pages for `DatetimeIndex`.
- Added support for `Index.name`, `Index.names`, `Index.rename`, and `Index.set_names`.
- Added support for `Index.__repr__`.
- Added support for `DatetimeIndex.month_name` and `DatetimeIndex.day_name`.
- Added support for `Series.dt.weekday`, `Series.dt.time`, and `DatetimeIndex.time`.
- Added support for `Index.min` and `Index.max`.
- Added support for `pd.merge_asof`.
- Added support for `Series.dt.normalize` and `DatetimeIndex.normalize`.
- Added support for `Index.is_boolean`, `Index.is_integer`, `Index.is_floating`, `Index.is_numeric`, and `Index.is_object`.
- Added support for `DatetimeIndex.round`, `DatetimeIndex.floor` and `DatetimeIndex.ceil`.
- Added support for `Series.dt.days_in_month` and `Series.dt.daysinmonth`.
- Added support for `DataFrameGroupBy.value_counts` and `SeriesGroupBy.value_counts`.
- Added support for `Series.is_monotonic_increasing` and `Series.is_monotonic_decreasing`.
- Added support for `Index.is_monotonic_increasing` and `Index.is_monotonic_decreasing`.
- Added support for `pd.crosstab`.
- Added support for `pd.bdate_range` and included business frequency support (B, BME, BMS, BQE, BQS, BYE, BYS) for both `pd.date_range` and `pd.bdate_range`.
- Added support for lazy `Index` objects  as `labels` in `DataFrame.reindex` and `Series.reindex`.
- Added support for `Series.dt.days`, `Series.dt.seconds`, `Series.dt.microseconds`, and `Series.dt.nanoseconds`.
- Added support for creating a `DatetimeIndex` from an `Index` of numeric or string type.
- Added support for string indexing with `Timedelta` objects.
- Added support for `Series.dt.total_seconds` method.
- Added support for `DataFrame.apply(axis=0)`.
- Added support for `Series.dt.tz_convert` and `Series.dt.tz_localize`.
- Added support for `DatetimeIndex.tz_convert` and `DatetimeIndex.tz_localize`.

#### Improvements

- Improve concat, join performance when operations are performed on series coming from the same dataframe by avoiding unnecessary joins.
- Refactored `quoted_identifier_to_snowflake_type` to avoid making metadata queries if the types have been cached locally.
- Improved `pd.to_datetime` to handle all local input cases.
- Create a lazy index from another lazy index without pulling data to client.
- Raised `NotImplementedError` for Index bitwise operators.
- Display a more clear error message when `Index.names` is set to a non-like-like object.
- Raise a warning whenever MultiIndex values are pulled in locally.
- Improve warning message for `pd.read_snowflake` include the creation reason when temp table creation is triggered.
- Improve performance for `DataFrame.set_index`, or setting `DataFrame.index` or `Series.index` by avoiding checks require eager evaluation. As a consequence, when the new index that does not match the current `Series`/`DataFrame` object length, a `ValueError` is no longer raised. Instead, when the `Series`/`DataFrame` object is longer than the provided index, the `Series`/`DataFrame`'s new index is filled with `NaN` values for the "extra" elements. Otherwise, the extra values in the provided index are ignored.
- Properly raise `NotImplementedError` when ambiguous/nonexistent are non-string in `ceil`/`floor`/`round`.

#### Bug Fixes

- Stopped ignoring nanoseconds in `pd.Timedelta` scalars.
- Fixed AssertionError in tree of binary operations.
- Fixed bug in `Series.dt.isocalendar` using a named Series
- Fixed `inplace` argument for Series objects derived from DataFrame columns.
- Fixed a bug where `Series.reindex` and `DataFrame.reindex` did not update the result index's name correctly.
- Fixed a bug where `Series.take` did not error when `axis=1` was specified.


## 1.21.1 (2024-09-05)

### Snowpark Python API Updates

#### Bug Fixes

- Fixed a bug where using `to_pandas_batches` with async jobs caused an error due to improper handling of waiting for asynchronous query completion.

## 1.21.0 (2024-08-19)

### Snowpark Python API Updates

#### New Features

- Added support for `snowflake.snowpark.testing.assert_dataframe_equal` that is a utility function to check the equality of two Snowpark DataFrames.

#### Improvements

- Added support server side string size limitations.
- Added support to create and invoke stored procedures, UDFs and UDTFs with optional arguments.
- Added support for column lineage in the DataFrame.lineage.trace API.
- Added support for passing `INFER_SCHEMA` options to `DataFrameReader` via `INFER_SCHEMA_OPTIONS`.
- Added support for passing `parameters` parameter to `Column.rlike` and `Column.regexp`.
- Added support for automatically cleaning up temporary tables created by `df.cache_result()` in the current session, when the DataFrame is no longer referenced (i.e., gets garbage collected). It is still an experimental feature not enabled by default, and can be enabled by setting `session.auto_clean_up_temp_table_enabled` to `True`.
- Added support for string literals to the `fmt` parameter of `snowflake.snowpark.functions.to_date`.
- Added support for system$reference function.

#### Bug Fixes

- Fixed a bug where SQL generated for selecting `*` column has an incorrect subquery.
- Fixed a bug in `DataFrame.to_pandas_batches` where the iterator could throw an error if certain transformation is made to the pandas dataframe due to wrong isolation level.
- Fixed a bug in `DataFrame.lineage.trace` to split the quoted feature view's name and version correctly.
- Fixed a bug in `Column.isin` that caused invalid sql generation when passed an empty list.
- Fixed a bug that fails to raise NotImplementedError while setting cell with list like item.

### Snowpark Local Testing Updates

#### New Features

- Added support for the following APIs:
  - snowflake.snowpark.functions
    - `rank`
    - `dense_rank`
    - `percent_rank`
    - `cume_dist`
    - `ntile`
    - `datediff`
    - `array_agg`
  - snowflake.snowpark.column.Column.within_group
- Added support for parsing flags in regex statements for mocked plans. This maintains parity with the `rlike` and `regexp` changes above.

#### Bug Fixes

- Fixed a bug where Window Functions LEAD and LAG do not handle option `ignore_nulls` properly.
- Fixed a bug where values were not populated into the result DataFrame during the insertion of table merge operation.

#### Improvements

- Fix pandas FutureWarning about integer indexing.

### Snowpark pandas API Updates

#### New Features

- Added support for `DataFrame.backfill`, `DataFrame.bfill`, `Series.backfill`, and `Series.bfill`.
- Added support for `DataFrame.compare` and `Series.compare` with default parameters.
- Added support for `Series.dt.microsecond` and `Series.dt.nanosecond`.
- Added support for `Index.is_unique` and `Index.has_duplicates`.
- Added support for `Index.equals`.
- Added support for `Index.value_counts`.
- Added support for `Series.dt.day_name` and `Series.dt.month_name`.
- Added support for indexing on Index, e.g., `df.index[:10]`.
- Added support for `DataFrame.unstack` and `Series.unstack`.
- Added support for `DataFrame.asfreq` and `Series.asfreq`.
- Added support for `Series.dt.is_month_start` and `Series.dt.is_month_end`.
- Added support for `Index.all` and `Index.any`.
- Added support for `Series.dt.is_year_start` and `Series.dt.is_year_end`.
- Added support for `Series.dt.is_quarter_start` and `Series.dt.is_quarter_end`.
- Added support for lazy `DatetimeIndex`.
- Added support for `Series.argmax` and `Series.argmin`.
- Added support for `Series.dt.is_leap_year`.
- Added support for `DataFrame.items`.
- Added support for `Series.dt.floor` and `Series.dt.ceil`.
- Added support for `Index.reindex`.
- Added support for `DatetimeIndex` properties: `year`, `month`, `day`, `hour`, `minute`, `second`, `microsecond`,
    `nanosecond`, `date`, `dayofyear`, `day_of_year`, `dayofweek`, `day_of_week`, `weekday`, `quarter`,
    `is_month_start`, `is_month_end`, `is_quarter_start`, `is_quarter_end`, `is_year_start`, `is_year_end`
    and `is_leap_year`.
- Added support for `Resampler.fillna` and `Resampler.bfill`.
- Added limited support for the `Timedelta` type, including creating `Timedelta` columns and `to_pandas`.
- Added support for `Index.argmax` and `Index.argmin`.

#### Improvements

- Removed the public preview warning message when importing Snowpark pandas.
- Removed unnecessary count query from `SnowflakeQueryCompiler.is_series_like` method.
- `Dataframe.columns` now returns native pandas Index object instead of Snowpark Index object.
- Refactor and introduce `query_compiler` argument in `Index` constructor to create `Index` from query compiler.
- `pd.to_datetime` now returns a DatetimeIndex object instead of a Series object.
- `pd.date_range` now returns a DatetimeIndex object instead of a Series object.

#### Bug Fixes

- Made passing an unsupported aggregation function to `pivot_table` raise `NotImplementedError` instead of `KeyError`.
- Removed axis labels and callable names from error messages and telemetry about unsupported aggregations.
- Fixed AssertionError in `Series.drop_duplicates` and `DataFrame.drop_duplicates` when called after `sort_values`.
- Fixed a bug in `Index.to_frame` where the result frame's column name may be wrong where name is unspecified.
- Fixed a bug where some Index docstrings are ignored.
- Fixed a bug in `Series.reset_index(drop=True)` where the result name may be wrong.
- Fixed a bug in `Groupby.first/last` ordering by the correct columns in the underlying window expression.

## 1.20.0 (2024-07-17)

### Snowpark Python API Updates

#### Improvements

- Added distributed tracing using open telemetry APIs for table stored procedure function in `DataFrame`:
  - `_execute_and_get_query_id`
- Added support for the `arrays_zip` function.
- Improves performance for binary column expression and `df._in` by avoiding unnecessary cast for numeric values. You can enable this optimization by setting `session.eliminate_numeric_sql_value_cast_enabled = True`.
- Improved error message for `write_pandas` when the target table does not exist and `auto_create_table=False`.
- Added open telemetry tracing on UDxF functions in Snowpark.
- Added open telemetry tracing on stored procedure registration in Snowpark.
- Added a new optional parameter called `format_json` to the `Session.SessionBuilder.app_name` function that sets the app name in the `Session.query_tag` in JSON format. By default, this parameter is set to `False`.

#### Bug Fixes
- Fixed a bug where SQL generated for `lag(x, 0)` was incorrect and failed with error message `argument 1 to function LAG needs to be constant, found 'SYSTEM$NULL_TO_FIXED(null)'`.

### Snowpark Local Testing Updates

#### New Features

- Added support for the following APIs:
  - snowflake.snowpark.functions
    - random
- Added new parameters to `patch` function when registering a mocked function:
  - `distinct` allows an alternate function to be specified for when a sql function should be distinct.
  - `pass_column_index` passes a named parameter `column_index` to the mocked function that contains the pandas.Index for the input data.
  - `pass_row_index` passes a named parameter `row_index` to the mocked function that is the 0 indexed row number the function is currently operating on.
  - `pass_input_data` passes a named parameter `input_data` to the mocked function that contains the entire input dataframe for the current expression.
  - Added support for the `column_order` parameter to method `DataFrameWriter.save_as_table`.


#### Bug Fixes
- Fixed a bug that caused DecimalType columns to be incorrectly truncated to integer precision when used in BinaryExpressions.

### Snowpark pandas API Updates

#### New Features
- Added support for `DataFrameGroupBy.all`, `SeriesGroupBy.all`, `DataFrameGroupBy.any`, and `SeriesGroupBy.any`.
- Added support for `DataFrame.nlargest`, `DataFrame.nsmallest`, `Series.nlargest` and `Series.nsmallest`.
- Added support for `replace` and `frac > 1` in `DataFrame.sample` and `Series.sample`.
- Added support for `read_excel` (Uses local pandas for processing)
- Added support for `Series.at`, `Series.iat`, `DataFrame.at`, and `DataFrame.iat`.
- Added support for `Series.dt.isocalendar`.
- Added support for `Series.case_when` except when condition or replacement is callable.
- Added documentation pages for `Index` and its APIs.
- Added support for `DataFrame.assign`.
- Added support for `DataFrame.stack`.
- Added support for `DataFrame.pivot` and `pd.pivot`.
- Added support for `DataFrame.to_csv` and `Series.to_csv`.
- Added partial support for `Series.str.translate` where the values in the `table` are single-codepoint strings.
- Added support for `DataFrame.corr`.
- Allow `df.plot()` and `series.plot()` to be called, materializing the data into the local client
- Added support for `DataFrameGroupBy` and `SeriesGroupBy` aggregations `first` and `last`
- Added support for `DataFrameGroupBy.get_group`.
- Added support for `limit` parameter when `method` parameter is used in `fillna`.
- Added partial support for `Series.str.translate` where the values in the `table` are single-codepoint strings.
- Added support for `DataFrame.corr`.
- Added support for `DataFrame.equals` and `Series.equals`.
- Added support for `DataFrame.reindex` and `Series.reindex`.
- Added support for `Index.astype`.
- Added support for `Index.unique` and `Index.nunique`.
- Added support for `Index.sort_values`.

#### Bug Fixes
- Fixed an issue when using np.where and df.where when the scalar 'other' is the literal 0.
- Fixed a bug regarding precision loss when converting to Snowpark pandas `DataFrame` or `Series` with `dtype=np.uint64`.
- Fixed bug where `values` is set to `index` when `index` and `columns` contain all columns in DataFrame during `pivot_table`.

#### Improvements
- Added support for `Index.copy()`
- Added support for Index APIs: `dtype`, `values`, `item()`, `tolist()`, `to_series()` and `to_frame()`
- Expand support for DataFrames with no rows in `pd.pivot_table` and `DataFrame.pivot_table`.
- Added support for `inplace` parameter in `DataFrame.sort_index` and `Series.sort_index`.


## 1.19.0 (2024-06-25)

### Snowpark Python API Updates

#### New Features

- Added support for `to_boolean` function.
- Added documentation pages for Index and its APIs.

#### Bug Fixes

- Fixed a bug where python stored procedure with table return type fails when run in a task.
- Fixed a bug where df.dropna fails due to `RecursionError: maximum recursion depth exceeded` when the DataFrame has more than 500 columns.
- Fixed a bug where `AsyncJob.result("no_result")` doesn't wait for the query to finish execution.


### Snowpark Local Testing Updates

#### New Features

- Added support for the `strict` parameter when registering UDFs and Stored Procedures.

#### Bug Fixes

- Fixed a bug in convert_timezone that made the setting the source_timezone parameter return an error.
- Fixed a bug where creating DataFrame with empty data of type `DateType` raises `AttributeError`.
- Fixed a bug that table merge fails when update clause exists but no update takes place.
- Fixed a bug in mock implementation of `to_char` that raises `IndexError` when incoming column has nonconsecutive row index.
- Fixed a bug in handling of `CaseExpr` expressions that raises `IndexError` when incoming column has nonconsecutive row index.
- Fixed a bug in implementation of `Column.like` that raises `IndexError` when incoming column has nonconsecutive row index.

#### Improvements

- Added support for type coercion in the implementation of DataFrame.replace, DataFrame.dropna and the mock function `iff`.

### Snowpark pandas API Updates

#### New Features

- Added partial support for `DataFrame.pct_change` and `Series.pct_change` without the `freq` and `limit` parameters.
- Added support for `Series.str.get`.
- Added support for `Series.dt.dayofweek`, `Series.dt.day_of_week`, `Series.dt.dayofyear`, and `Series.dt.day_of_year`.
- Added support for `Series.str.__getitem__` (`Series.str[...]`).
- Added support for `Series.str.lstrip` and `Series.str.rstrip`.
- Added support for `DataFrameGroupBy.size` and `SeriesGroupBy.size`.
- Added support for `DataFrame.expanding` and `Series.expanding` for aggregations `count`, `sum`, `min`, `max`, `mean`, `std`, `var`, and `sem` with `axis=0`.
- Added support for `DataFrame.rolling` and `Series.rolling` for aggregation `count` with `axis=0`.
- Added support for `Series.str.match`.
- Added support for `DataFrame.resample` and `Series.resample` for aggregations `size`, `first`, and `last`.
- Added support for `DataFrameGroupBy.all`, `SeriesGroupBy.all`, `DataFrameGroupBy.any`, and `SeriesGroupBy.any`.
- Added support for `DataFrame.nlargest`, `DataFrame.nsmallest`, `Series.nlargest` and `Series.nsmallest`.
- Added support for `replace` and `frac > 1` in `DataFrame.sample` and `Series.sample`.
- Added support for `read_excel` (Uses local pandas for processing)
- Added support for `Series.at`, `Series.iat`, `DataFrame.at`, and `DataFrame.iat`.
- Added support for `Series.dt.isocalendar`.
- Added support for `Series.case_when` except when condition or replacement is callable.
- Added documentation pages for `Index` and its APIs.
- Added support for `DataFrame.assign`.
- Added support for `DataFrame.stack`.
- Added support for `DataFrame.pivot` and `pd.pivot`.
- Added support for `DataFrame.to_csv` and `Series.to_csv`.
- Added support for `Index.T`.

#### Bug Fixes

- Fixed a bug that causes output of GroupBy.aggregate's columns to be ordered incorrectly.
- Fixed a bug where `DataFrame.describe` on a frame with duplicate columns of differing dtypes could cause an error or incorrect results.
- Fixed a bug in `DataFrame.rolling` and `Series.rolling` so `window=0` now throws `NotImplementedError` instead of `ValueError`

#### Improvements

- Added support for named aggregations in `DataFrame.aggregate` and `Series.aggregate` with `axis=0`.
- `pd.read_csv` reads using the native pandas CSV parser, then uploads data to snowflake using parquet. This enables most of the parameters supported by `read_csv` including date parsing and numeric conversions. Uploading via parquet is roughly twice as fast as uploading via CSV.
- Initial work to support an `pd.Index` directly in Snowpark pandas. Support for `pd.Index` as a first-class component of Snowpark pandas is coming soon.
- Added a lazy index constructor and support for `len`, `shape`, `size`, `empty`, `to_pandas()` and `names`. For `df.index`, Snowpark pandas creates a lazy index object.
- For `df.columns`, Snowpark pandas supports a non-lazy version of an `Index` since the data is already stored locally.

## 1.18.0 (2024-05-28)

### Snowpark Python API Updates

#### Improvements

- Improved error message to remind users set `{"infer_schema": True}` when reading csv file without specifying its schema.
- Improved error handling for `Session.create_dataframe` when called with more than 512 rows and using `format` or `pyformat` `paramstyle`.

### Snowpark pandas API Updates

#### New Features

- Added `DataFrame.cache_result` and `Series.cache_result` methods for users to persist DataFrames and Series to a temporary table lasting the duration of the session to improve latency of subsequent operations.

#### Bug Fixes

#### Improvements

- Added partial support for `DataFrame.pivot_table` with no `index` parameter, as well as for `margins` parameter.
- Updated the signature of `DataFrame.shift`/`Series.shift`/`DataFrameGroupBy.shift`/`SeriesGroupBy.shift` to match pandas 2.2.1. Snowpark pandas does not yet support the newly-added `suffix` argument, or sequence values of `periods`.
- Re-added support for `Series.str.split`.

#### Bug Fixes

- Fixed how we support mixed columns for string methods (`Series.str.*`).

### Snowpark Local Testing Updates

#### New Features

- Added support for the following DataFrameReader read options to file formats `csv` and `json`:
  - PURGE
  - PATTERN
  - INFER_SCHEMA with value being `False`
  - ENCODING with value being `UTF8`
- Added support for `DataFrame.analytics.moving_agg` and `DataFrame.analytics.cumulative_agg_agg`.
- Added support for `if_not_exists` parameter during UDF and stored procedure registration.

#### Bug Fixes

- Fixed a bug that when processing time format, fractional second part is not handled properly.
- Fixed a bug that caused function calls on `*` to fail.
- Fixed a bug that prevented creation of map and struct type objects.
- Fixed a bug that function `date_add` was unable to handle some numeric types.
- Fixed a bug that `TimestampType` casting resulted in incorrect data.
- Fixed a bug that caused `DecimalType` data to have incorrect precision in some cases.
- Fixed a bug where referencing missing table or view raises confusing `IndexError`.
- Fixed a bug that mocked function `to_timestamp_ntz` can not handle None data.
- Fixed a bug that mocked UDFs handles output data of None improperly.
- Fixed a bug where `DataFrame.with_column_renamed` ignores attributes from parent DataFrames after join operations.
- Fixed a bug that integer precision of large value gets lost when converted to pandas DataFrame.
- Fixed a bug that the schema of datetime object is wrong when create DataFrame from a pandas DataFrame.
- Fixed a bug in the implementation of `Column.equal_nan` where null data is handled incorrectly.
- Fixed a bug where `DataFrame.drop` ignore attributes from parent DataFrames after join operations.
- Fixed a bug in mocked function `date_part` where Column type is set wrong.
- Fixed a bug where `DataFrameWriter.save_as_table` does not raise exceptions when inserting null data into non-nullable columns.
- Fixed a bug in the implementation of `DataFrameWriter.save_as_table` where
  - Append or Truncate fails when incoming data has different schema than existing table.
  - Truncate fails when incoming data does not specify columns that are nullable.

#### Improvements

- Removed dependency check for `pyarrow` as it is not used.
- Improved target type coverage of `Column.cast`, adding support for casting to boolean and all integral types.
- Aligned error experience when calling UDFs and stored procedures.
- Added appropriate error messages for `is_permanent` and `anonymous` options in UDFs and stored procedures registration to make it more clear that those features are not yet supported.
- File read operation with unsupported options and values now raises `NotImplementedError` instead of warnings and unclear error information.

## 1.17.0 (2024-05-21)

### Snowpark Python API Updates

#### New Features

- Added support to add a comment on tables and views using the functions listed below:
  - `DataFrameWriter.save_as_table`
  - `DataFrame.create_or_replace_view`
  - `DataFrame.create_or_replace_temp_view`
  - `DataFrame.create_or_replace_dynamic_table`

#### Improvements

- Improved error message to remind users to set `{"infer_schema": True}` when reading CSV file without specifying its schema.

### Snowpark pandas API Updates

#### New Features

- Start of Public Preview of Snowpark pandas API. Refer to the [Snowpark pandas API Docs](https://docs.snowflake.com/developer-guide/snowpark/python/snowpark-pandas) for more details.

### Snowpark Local Testing Updates

#### New Features

- Added support for NumericType and VariantType data conversion in the mocked function `to_timestamp_ltz`, `to_timestamp_ntz`, `to_timestamp_tz` and `to_timestamp`.
- Added support for DecimalType, BinaryType, ArrayType, MapType, TimestampType, DateType and TimeType data conversion in the mocked function `to_char`.
- Added support for the following APIs:
  - snowflake.snowpark.functions:
    - to_varchar
  - snowflake.snowpark.DataFrame:
    - pivot
  - snowflake.snowpark.Session:
    - cancel_all
- Introduced a new exception class `snowflake.snowpark.mock.exceptions.SnowparkLocalTestingException`.
- Added support for casting to FloatType

#### Bug Fixes

- Fixed a bug that stored procedure and UDF should not remove imports already in the `sys.path` during the clean-up step.
- Fixed a bug that when processing datetime format, the fractional second part is not handled properly.
- Fixed a bug that on Windows platform that file operations was unable to properly handle file separator in directory name.
- Fixed a bug that on Windows platform that when reading a pandas dataframe, IntervalType column with integer data can not be processed.
- Fixed a bug that prevented users from being able to select multiple columns with the same alias.
- Fixed a bug that `Session.get_current_[schema|database|role|user|account|warehouse]` returns upper-cased identifiers when identifiers are quoted.
- Fixed a bug that function `substr` and `substring` can not handle 0-based `start_expr`.

#### Improvements

- Standardized the error experience by raising `SnowparkLocalTestingException` in error cases which is on par with `SnowparkSQLException` raised in non-local execution.
- Improved error experience of `Session.write_pandas` method that `NotImplementError` will be raised when called.
- Aligned error experience with reusing a closed session in non-local execution.

## 1.16.0 (2024-05-07)

### New Features

- Support stored procedure register with packages given as Python modules.
- Added snowflake.snowpark.Session.lineage.trace to explore data lineage of snowfake objects.
- Added support for structured type schema parsing.

### Bug Fixes

- Fixed a bug when inferring schema, single quotes are added to stage files already have single quotes.

### Local Testing Updates

#### New Features

- Added support for StringType, TimestampType and VariantType data conversion in the mocked function `to_date`.
- Added support for the following APIs:
  - snowflake.snowpark.functions
    - get
    - concat
    - concat_ws

#### Bug Fixes

- Fixed a bug that caused `NaT` and `NaN` values to not be recognized.
- Fixed a bug where, when inferring a schema, single quotes were added to stage files that already had single quotes.
- Fixed a bug where `DataFrameReader.csv` was unable to handle quoted values containing a delimiter.
- Fixed a bug that when there is `None` value in an arithmetic calculation, the output should remain `None` instead of `math.nan`.
- Fixed a bug in function `sum` and `covar_pop` that when there is `math.nan` in the data, the output should also be `math.nan`.
- Fixed a bug that stage operation can not handle directories.
- Fixed a bug that `DataFrame.to_pandas` should take Snowflake numeric types with precision 38 as `int64`.

## 1.15.0 (2024-04-24)

### New Features

- Added `truncate` save mode in `DataFrameWrite` to overwrite existing tables by truncating the underlying table instead of dropping it.
- Added telemetry to calculate query plan height and number of duplicate nodes during collect operations.
- Added the functions below to unload data from a `DataFrame` into one or more files in a stage:
  - `DataFrame.write.json`
  - `DataFrame.write.csv`
  - `DataFrame.write.parquet`
- Added distributed tracing using open telemetry APIs for action functions in `DataFrame` and `DataFrameWriter`:
  - snowflake.snowpark.DataFrame:
    - collect
    - collect_nowait
    - to_pandas
    - count
    - show
  - snowflake.snowpark.DataFrameWriter:
    - save_as_table
- Added support for snow:// URLs to `snowflake.snowpark.Session.file.get` and `snowflake.snowpark.Session.file.get_stream`
- Added support to register stored procedures and UDxFs with a `comment`.
- UDAF client support is ready for public preview. Please stay tuned for the Snowflake announcement of UDAF public preview.
- Added support for dynamic pivot.  This feature is currently in private preview.

### Improvements

- Improved the generated query performance for both compilation and execution by converting duplicate subqueries to Common Table Expressions (CTEs). It is still an experimental feature not enabled by default, and can be enabled by setting `session.cte_optimization_enabled` to `True`.

### Bug Fixes

- Fixed a bug where `statement_params` was not passed to query executions that register stored procedures and user defined functions.
- Fixed a bug causing `snowflake.snowpark.Session.file.get_stream` to fail for quoted stage locations.
- Fixed a bug that an internal type hint in `utils.py` might raise AttributeError in case the underlying module can not be found.

### Local Testing Updates

#### New Features

- Added support for registering UDFs and stored procedures.
- Added support for the following APIs:
  - snowflake.snowpark.Session:
    - file.put
    - file.put_stream
    - file.get
    - file.get_stream
    - read.json
    - add_import
    - remove_import
    - get_imports
    - clear_imports
    - add_packages
    - add_requirements
    - clear_packages
    - remove_package
    - udf.register
    - udf.register_from_file
    - sproc.register
    - sproc.register_from_file
  - snowflake.snowpark.functions
    - current_database
    - current_session
    - date_trunc
    - object_construct
    - object_construct_keep_null
    - pow
    - sqrt
    - udf
    - sproc
- Added support for StringType, TimestampType and VariantType data conversion in the mocked function `to_time`.

#### Bug Fixes

- Fixed a bug that null filled columns for constant functions.
- Fixed a bug that implementation of to_object, to_array and to_binary to better handle null inputs.
- Fixed a bug that timestamp data comparison can not handle year beyond 2262.
- Fixed a bug that `Session.builder.getOrCreate` should return the created mock session.

## 1.14.0 (2024-03-20)

### New Features

- Added support for creating vectorized UDTFs with `process` method.
- Added support for dataframe functions:
  - to_timestamp_ltz
  - to_timestamp_ntz
  - to_timestamp_tz
  - locate
- Added support for ASOF JOIN type.
- Added support for the following local testing APIs:
  - snowflake.snowpark.functions:
    - to_double
    - to_timestamp
    - to_timestamp_ltz
    - to_timestamp_ntz
    - to_timestamp_tz
    - greatest
    - least
    - convert_timezone
    - dateadd
    - date_part
  - snowflake.snowpark.Session:
    - get_current_account
    - get_current_warehouse
    - get_current_role
    - use_schema
    - use_warehouse
    - use_database
    - use_role

### Bug Fixes

- Fixed a bug in `SnowflakePlanBuilder` that `save_as_table` does not filter column that name start with '$' and follow by number correctly.
- Fixed a bug that statement parameters may have no effect when resolving imports and packages.
- Fixed bugs in local testing:
  - LEFT ANTI and LEFT SEMI joins drop rows with null values.
  - DataFrameReader.csv incorrectly parses data when the optional parameter `field_optionally_enclosed_by` is specified.
  - Column.regexp only considers the first entry when `pattern` is a `Column`.
  - Table.update raises `KeyError` when updating null values in the rows.
  - VARIANT columns raise errors at `DataFrame.collect`.
  - `count_distinct` does not work correctly when counting.
  - Null values in integer columns raise `TypeError`.

### Improvements

- Added telemetry to local testing.
- Improved the error message of `DataFrameReader` to raise `FileNotFound` error when reading a path that does not exist or when there are no files under the path.

## 1.13.0 (2024-02-26)

### New Features

- Added support for an optional `date_part` argument in function `last_day`.
- `SessionBuilder.app_name` will set the query_tag after the session is created.
- Added support for the following local testing functions:
  - current_timestamp
  - current_date
  - current_time
  - strip_null_value
  - upper
  - lower
  - length
  - initcap

### Improvements

- Added cleanup logic at interpreter shutdown to close all active sessions.
- Closing sessions within stored procedures now is a no-op logging a warning instead of raising an error.

### Bug Fixes

- Fixed a bug in `DataFrame.to_local_iterator` where the iterator could yield wrong results if another query is executed before the iterator finishes due to wrong isolation level. For details, please see #945.
- Fixed a bug that truncated table names in error messages while running a plan with local testing enabled.
- Fixed a bug that `Session.range` returns empty result when the range is large.

## 1.12.1 (2024-02-08)

### Improvements

- Use `split_blocks=True` by default during `to_pandas` conversion, for optimal memory allocation. This parameter is passed to `pyarrow.Table.to_pandas`, which enables `PyArrow` to split the memory allocation into smaller, more manageable blocks instead of allocating a single contiguous block. This results in better memory management when dealing with larger datasets.

### Bug Fixes

- Fixed a bug in `DataFrame.to_pandas` that caused an error when evaluating on a Dataframe with an `IntergerType` column with null values.

## 1.12.0 (2024-01-30)

### New Features

- Exposed `statement_params` in `StoredProcedure.__call__`.
- Added two optional arguments to `Session.add_import`.
  - `chunk_size`: The number of bytes to hash per chunk of the uploaded files.
  - `whole_file_hash`: By default only the first chunk of the uploaded import is hashed to save time. When this is set to True each uploaded file is fully hashed instead.
- Added parameters `external_access_integrations` and `secrets` when creating a UDAF from Snowpark Python to allow integration with external access.
- Added a new method `Session.append_query_tag`. Allows an additional tag to be added to the current query tag by appending it as a comma separated value.
- Added a new method `Session.update_query_tag`. Allows updates to a JSON encoded dictionary query tag.
- `SessionBuilder.getOrCreate` will now attempt to replace the singleton it returns when token expiration has been detected.
- Added support for new functions in `snowflake.snowpark.functions`:
  - `array_except`
  - `create_map`
  - `sign`/`signum`
- Added the following functions to `DataFrame.analytics`:
  - Added the `moving_agg` function in `DataFrame.analytics` to enable moving aggregations like sums and averages with multiple window sizes.
  - Added the `cummulative_agg` function in `DataFrame.analytics` to enable commulative aggregations like sums and averages on multiple columns.
  - Added the `compute_lag` and `compute_lead` functions in `DataFrame.analytics` for enabling lead and lag calculations on multiple columns.
  - Added the `time_series_agg` function in `DataFrame.analytics` to enable time series aggregations like sums and averages with multiple time windows.

### Bug Fixes

- Fixed a bug in `DataFrame.na.fill` that caused Boolean values to erroneously override integer values.
- Fixed a bug in `Session.create_dataframe` where the Snowpark DataFrames created using pandas DataFrames were not inferring the type for timestamp columns correctly. The behavior is as follows:
  - Earlier timestamp columns without a timezone would be converted to nanosecond epochs and inferred as `LongType()`, but will now be correctly maintained as timestamp values and be inferred as `TimestampType(TimestampTimeZone.NTZ)`.
  - Earlier timestamp columns with a timezone would be inferred as `TimestampType(TimestampTimeZone.NTZ)` and loose timezone information but will now be correctly inferred as `TimestampType(TimestampTimeZone.LTZ)` and timezone information is retained correctly.
  - Set session parameter `PYTHON_SNOWPARK_USE_LOGICAL_TYPE_FOR_CREATE_DATAFRAME` to revert back to old behavior. It is recommended that you update your code to align with correct behavior because the parameter will be removed in the future.
- Fixed a bug that `DataFrame.to_pandas` gets decimal type when scale is not 0, and creates an object dtype in `pandas`. Instead, we cast the value to a float64 type.
- Fixed bugs that wrongly flattened the generated SQL when one of the following happens:
  - `DataFrame.filter()` is called after `DataFrame.sort().limit()`.
  - `DataFrame.sort()` or `filter()` is called on a DataFrame that already has a window function or sequence-dependent data generator column.
    For instance, `df.select("a", seq1().alias("b")).select("a", "b").sort("a")` won't flatten the sort clause anymore.
  - a window or sequence-dependent data generator column is used after `DataFrame.limit()`. For instance, `df.limit(10).select(row_number().over())` won't flatten the limit and select in the generated SQL.
- Fixed a bug where aliasing a DataFrame column raised an error when the DataFame was copied from another DataFrame with an aliased column. For instance,

  ```python
  df = df.select(col("a").alias("b"))
  df = copy(df)
  df.select(col("b").alias("c"))  # threw an error. Now it's fixed.
  ```

- Fixed a bug in `Session.create_dataframe` that the non-nullable field in a schema is not respected for boolean type. Note that this fix is only effective when the user has the privilege to create a temp table.
- Fixed a bug in SQL simplifier where non-select statements in `session.sql` dropped a SQL query when used with `limit()`.
- Fixed a bug that raised an exception when session parameter `ERROR_ON_NONDETERMINISTIC_UPDATE` is true.

### Behavior Changes (API Compatible)

- When parsing data types during a `to_pandas` operation, we rely on GS precision value to fix precision issues for large integer values. This may affect users where a column that was earlier returned as `int8` gets returned as `int64`. Users can fix this by explicitly specifying precision values for their return column.
- Aligned behavior for `Session.call` in case of table stored procedures where running `Session.call` would not trigger stored procedure unless a `collect()` operation was performed.
- `StoredProcedureRegistration` will now automatically add `snowflake-snowpark-python` as a package dependency. The added dependency will be on the client's local version of the library and an error is thrown if the server cannot support that version.

## 1.11.1 (2023-12-07)

### Bug Fixes

- Fixed a bug that numpy should not be imported at the top level of mock module.
- Added support for these new functions in `snowflake.snowpark.functions`:
  - `from_utc_timestamp`
  - `to_utc_timestamp`

## 1.11.0 (2023-12-05)

### New Features

- Add the `conn_error` attribute to `SnowflakeSQLException` that stores the whole underlying exception from `snowflake-connector-python`.
- Added support for `RelationalGroupedDataframe.pivot()` to access `pivot` in the following pattern `Dataframe.group_by(...).pivot(...)`.
- Added experimental feature: Local Testing Mode, which allows you to create and operate on Snowpark Python DataFrames locally without connecting to a Snowflake account. You can use the local testing framework to test your DataFrame operations locally, on your development machine or in a CI (continuous integration) pipeline, before deploying code changes to your account.

- Added support for `arrays_to_object` new functions in `snowflake.snowpark.functions`.
- Added support for the vector data type.

### Dependency Updates

- Bumped cloudpickle dependency to work with `cloudpickle==2.2.1`
- Updated ``snowflake-connector-python`` to `3.4.0`.

### Bug Fixes

- DataFrame column names quoting check now supports newline characters.
- Fix a bug where a DataFrame generated by `session.read.with_metadata` creates inconsistent table when doing `df.write.save_as_table`.

## 1.10.0 (2023-11-03)

### New Features

- Added support for managing case sensitivity in `DataFrame.to_local_iterator()`.
- Added support for specifying vectorized UDTF's input column names by using the optional parameter `input_names` in `UDTFRegistration.register/register_file` and `functions.pandas_udtf`. By default, `RelationalGroupedDataFrame.applyInPandas` will infer the column names from current dataframe schema.
- Add `sql_error_code` and `raw_message` attributes to `SnowflakeSQLException` when it is caused by a SQL exception.

### Bug Fixes

- Fixed a bug in `DataFrame.to_pandas()` where converting snowpark dataframes to pandas dataframes was losing precision on integers with more than 19 digits.
- Fixed a bug that `session.add_packages` can not handle requirement specifier that contains project name with underscore and version.
- Fixed a bug in `DataFrame.limit()` when `offset` is used and the parent `DataFrame` uses `limit`. Now the `offset` won't impact the parent DataFrame's `limit`.
- Fixed a bug in `DataFrame.write.save_as_table` where dataframes created from read api could not save data into snowflake because of invalid column name `$1`.

### Behavior change

- Changed the behavior of `date_format`:
  - The `format` argument changed from optional to required.
  - The returned result changed from a date object to a date-formatted string.
- When a window function, or a sequence-dependent data generator (`normal`, `zipf`, `uniform`, `seq1`, `seq2`, `seq4`, `seq8`) function is used, the sort and filter operation will no longer be flattened when generating the query.

## 1.9.0 (2023-10-13)

### New Features

- Added support for the Python 3.11 runtime environment.

### Dependency updates

- Added back the dependency of `typing-extensions`.

### Bug Fixes

- Fixed a bug where imports from permanent stage locations were ignored for temporary stored procedures, UDTFs, UDFs, and UDAFs.
- Revert back to using CTAS (create table as select) statement for `Dataframe.writer.save_as_table` which does not need insert permission for writing tables.

### New Features
- Support `PythonObjJSONEncoder` json-serializable objects for `ARRAY` and `OBJECT` literals.

## 1.8.0 (2023-09-14)

### New Features

- Added support for VOLATILE/IMMUTABLE keyword when registering UDFs.
- Added support for specifying clustering keys when saving dataframes using `DataFrame.save_as_table`.
- Accept `Iterable` objects input for `schema` when creating dataframes using `Session.create_dataframe`.
- Added the property `DataFrame.session` to return a `Session` object.
- Added the property `Session.session_id` to return an integer that represents session ID.
- Added the property `Session.connection` to return a `SnowflakeConnection` object .

- Added support for creating a Snowpark session from a configuration file or environment variables.

### Dependency updates

- Updated ``snowflake-connector-python`` to 3.2.0.

### Bug Fixes

- Fixed a bug where automatic package upload would raise `ValueError` even when compatible package version were added in `session.add_packages`.
- Fixed a bug where table stored procedures were not registered correctly when using `register_from_file`.
- Fixed a bug where dataframe joins failed with `invalid_identifier` error.
- Fixed a bug where `DataFrame.copy` disables SQL simplfier for the returned copy.
- Fixed a bug where `session.sql().select()` would fail if any parameters are specified to `session.sql()`

## 1.7.0 (2023-08-28)

### New Features

- Added parameters `external_access_integrations` and `secrets` when creating a UDF, UDTF or Stored Procedure from Snowpark Python to allow integration with external access.
- Added support for these new functions in `snowflake.snowpark.functions`:
  - `array_flatten`
  - `flatten`
- Added support for `apply_in_pandas` in `snowflake.snowpark.relational_grouped_dataframe`.
- Added support for replicating your local Python environment on Snowflake via `Session.replicate_local_environment`.

### Bug Fixes

- Fixed a bug where `session.create_dataframe` fails to properly set nullable columns where nullability was affected by order or data was given.
- Fixed a bug where `DataFrame.select` could not identify and alias columns in presence of table functions when output columns of table function overlapped with columns in dataframe.

### Behavior Changes

- When creating stored procedures, UDFs, UDTFs, UDAFs with parameter `is_permanent=False` will now create temporary objects even when `stage_name` is provided. The default value of `is_permanent` is `False` which is why if this value is not explicitly set to `True` for permanent objects, users will notice a change in behavior.
- `types.StructField` now enquotes column identifier by default.

## 1.6.1 (2023-08-02)

### New Features

- Added support for these new functions in `snowflake.snowpark.functions`:
  - `array_sort`
  - `sort_array`
  - `array_min`
  - `array_max`
  - `explode_outer`
- Added support for pure Python packages specified via `Session.add_requirements` or `Session.add_packages`. They are now usable in stored procedures and UDFs even if packages are not present on the Snowflake Anaconda channel.
  - Added Session parameter `custom_packages_upload_enabled` and `custom_packages_force_upload_enabled` to enable the support for pure Python packages feature mentioned above. Both parameters default to `False`.
- Added support for specifying package requirements by passing a Conda environment yaml file to `Session.add_requirements`.
- Added support for asynchronous execution of multi-query dataframes that contain binding variables.
- Added support for renaming multiple columns in `DataFrame.rename`.
- Added support for Geometry datatypes.
- Added support for `params` in `session.sql()` in stored procedures.
- Added support for user-defined aggregate functions (UDAFs). This feature is currently in private preview.
- Added support for vectorized UDTFs (user-defined table functions). This feature is currently in public preview.
- Added support for Snowflake Timestamp variants (i.e., `TIMESTAMP_NTZ`, `TIMESTAMP_LTZ`, `TIMESTAMP_TZ`)
  - Added `TimestampTimezone` as an argument in `TimestampType` constructor.
  - Added type hints `NTZ`, `LTZ`, `TZ` and `Timestamp` to annotate functions when registering UDFs.

### Improvements

- Removed redundant dependency `typing-extensions`.
- `DataFrame.cache_result` now creates temp table fully qualified names under current database and current schema.

### Bug Fixes

- Fixed a bug where type check happens on pandas before it is imported.
- Fixed a bug when creating a UDF from `numpy.ufunc`.
- Fixed a bug where `DataFrame.union` was not generating the correct `Selectable.schema_query` when SQL simplifier is enabled.

### Behavior Changes

- `DataFrameWriter.save_as_table` now respects the `nullable` field of the schema provided by the user or the inferred schema based on data from user input.

### Dependency updates

- Updated ``snowflake-connector-python`` to 3.0.4.

## 1.5.1 (2023-06-20)

### New Features

- Added support for the Python 3.10 runtime environment.

## 1.5.0 (2023-06-09)

### Behavior Changes

- Aggregation results, from functions such as `DataFrame.agg` and `DataFrame.describe`, no longer strip away non-printing characters from column names.

### New Features

- Added support for the Python 3.9 runtime environment.
- Added support for new functions in `snowflake.snowpark.functions`:
  - `array_generate_range`
  - `array_unique_agg`
  - `collect_set`
  - `sequence`
- Added support for registering and calling stored procedures with `TABLE` return type.
- Added support for parameter `length` in `StringType()` to specify the maximum number of characters that can be stored by the column.
- Added the alias `functions.element_at()` for `functions.get()`.
- Added the alias `Column.contains` for `functions.contains`.
- Added experimental feature `DataFrame.alias`.
- Added support for querying metadata columns from stage when creating `DataFrame` using `DataFrameReader`.
- Added support for `StructType.add` to append more fields to existing `StructType` objects.
- Added support for parameter `execute_as` in `StoredProcedureRegistration.register_from_file()` to specify stored procedure caller rights.

### Bug Fixes

- Fixed a bug where the `Dataframe.join_table_function` did not run all of the necessary queries to set up the join table function when SQL simplifier was enabled.
- Fixed type hint declaration for custom types - `ColumnOrName`, `ColumnOrLiteralStr`, `ColumnOrSqlExpr`, `LiteralType` and `ColumnOrLiteral` that were breaking `mypy` checks.
- Fixed a bug where `DataFrameWriter.save_as_table` and `DataFrame.copy_into_table` failed to parse fully qualified table names.

## 1.4.0 (2023-04-24)

### New Features

- Added support for `session.getOrCreate`.
- Added support for alias `Column.getField`.
- Added support for new functions in `snowflake.snowpark.functions`:
  - `date_add` and `date_sub` to make add and subtract operations easier.
  - `daydiff`
  - `explode`
  - `array_distinct`.
  - `regexp_extract`.
  - `struct`.
  - `format_number`.
  - `bround`.
  - `substring_index`
- Added parameter `skip_upload_on_content_match` when creating UDFs, UDTFs and stored procedures using `register_from_file` to skip uploading files to a stage if the same version of the files are already on the stage.
- Added support for `DataFrameWriter.save_as_table` method to take table names that contain dots.
- Flattened generated SQL when `DataFrame.filter()` or `DataFrame.order_by()` is followed by a projection statement (e.g. `DataFrame.select()`, `DataFrame.with_column()`).
- Added support for creating dynamic tables _(in private preview)_ using `Dataframe.create_or_replace_dynamic_table`.
- Added an optional argument `params` in `session.sql()` to support binding variables. Note that this is not supported in stored procedures yet.

### Bug Fixes

- Fixed a bug in `strtok_to_array` where an exception was thrown when a delimiter was passed in.
- Fixed a bug in `session.add_import` where the module had the same namespace as other dependencies.

## 1.3.0 (2023-03-28)

### New Features

- Added support for `delimiters` parameter in `functions.initcap()`.
- Added support for `functions.hash()` to accept a variable number of input expressions.
- Added API `Session.RuntimeConfig` for getting/setting/checking the mutability of any runtime configuration.
- Added support managing case sensitivity in `Row` results from `DataFrame.collect` using `case_sensitive` parameter.
- Added API `Session.conf` for getting, setting or checking the mutability of any runtime configuration.
- Added support for managing case sensitivity in `Row` results from `DataFrame.collect` using `case_sensitive` parameter.
- Added indexer support for `snowflake.snowpark.types.StructType`.
- Added a keyword argument `log_on_exception` to `Dataframe.collect` and `Dataframe.collect_no_wait` to optionally disable error logging for SQL exceptions.

### Bug Fixes

- Fixed a bug where a DataFrame set operation(`DataFrame.substract`, `DataFrame.union`, etc.) being called after another DataFrame set operation and `DataFrame.select` or `DataFrame.with_column` throws an exception.
- Fixed a bug where chained sort statements are overwritten by the SQL simplifier.

### Improvements

- Simplified JOIN queries to use constant subquery aliases (`SNOWPARK_LEFT`, `SNOWPARK_RIGHT`) by default. Users can disable this at runtime with `session.conf.set('use_constant_subquery_alias', False)` to use randomly generated alias names instead.
- Allowed specifying statement parameters in `session.call()`.
- Enabled the uploading of large pandas DataFrames in stored procedures by defaulting to a chunk size of 100,000 rows.

## 1.2.0 (2023-03-02)

### New Features

- Added support for displaying source code as comments in the generated scripts when registering stored procedures. This
  is enabled by default, turn off by specifying `source_code_display=False` at registration.
- Added a parameter `if_not_exists` when creating a UDF, UDTF or Stored Procedure from Snowpark Python to ignore creating the specified function or procedure if it already exists.
- Accept integers when calling `snowflake.snowpark.functions.get` to extract value from array.
- Added `functions.reverse` in functions to open access to Snowflake built-in function
  [reverse](https://docs.snowflake.com/en/sql-reference/functions/reverse).
- Added parameter `require_scoped_url` in snowflake.snowflake.files.SnowflakeFile.open() `(in Private Preview)` to replace `is_owner_file` is marked for deprecation.

### Bug Fixes

- Fixed a bug that overwrote `paramstyle` to `qmark` when creating a Snowpark session.
- Fixed a bug where `df.join(..., how="cross")` fails with `SnowparkJoinException: (1112): Unsupported using join type 'Cross'`.
- Fixed a bug where querying a `DataFrame` column created from chained function calls used a wrong column name.

## 1.1.0 (2023-01-26)

### New Features:

- Added `asc`, `asc_nulls_first`, `asc_nulls_last`, `desc`, `desc_nulls_first`, `desc_nulls_last`, `date_part` and `unix_timestamp` in functions.
- Added the property `DataFrame.dtypes` to return a list of column name and data type pairs.
- Added the following aliases:
  - `functions.expr()` for `functions.sql_expr()`.
  - `functions.date_format()` for `functions.to_date()`.
  - `functions.monotonically_increasing_id()` for `functions.seq8()`
  - `functions.from_unixtime()` for `functions.to_timestamp()`

### Bug Fixes:

- Fixed a bug in SQL simplifier that didn’t handle Column alias and join well in some cases. See https://github.com/snowflakedb/snowpark-python/issues/658 for details.
- Fixed a bug in SQL simplifier that generated wrong column names for function calls, NaN and INF.

### Improvements

- The session parameter `PYTHON_SNOWPARK_USE_SQL_SIMPLIFIER` is `True` after Snowflake 7.3 was released. In snowpark-python, `session.sql_simplifier_enabled` reads the value of `PYTHON_SNOWPARK_USE_SQL_SIMPLIFIER` by default, meaning that the SQL simplfier is enabled by default after the Snowflake 7.3 release. To turn this off, set `PYTHON_SNOWPARK_USE_SQL_SIMPLIFIER` in Snowflake to `False` or run `session.sql_simplifier_enabled = False` from Snowpark. It is recommended to use the SQL simplifier because it helps to generate more concise SQL.

## 1.0.0 (2022-11-01)

### New Features

- Added `Session.generator()` to create a new `DataFrame` using the Generator table function.
- Added a parameter `secure` to the functions that create a secure UDF or UDTF.

## 0.12.0 (2022-10-14)

### New Features

- Added new APIs for async job:
  - `Session.create_async_job()` to create an `AsyncJob` instance from a query id.
  - `AsyncJob.result()` now accepts argument `result_type` to return the results in different formats.
  - `AsyncJob.to_df()` returns a `DataFrame` built from the result of this asynchronous job.
  - `AsyncJob.query()` returns the SQL text of the executed query.
- `DataFrame.agg()` and `RelationalGroupedDataFrame.agg()` now accept variable-length arguments.
- Added parameters `lsuffix` and `rsuffix` to `DataFram.join()` and `DataFrame.cross_join()` to conveniently rename overlapping columns.
- Added `Table.drop_table()` so you can drop the temp table after `DataFrame.cache_result()`. `Table` is also a context manager so you can use the `with` statement to drop the cache temp table after use.
- Added `Session.use_secondary_roles()`.
- Added functions `first_value()` and `last_value()`. (contributed by @chasleslr)
- Added `on` as an alias for `using_columns` and `how` as an alias for `join_type` in `DataFrame.join()`.

### Bug Fixes

- Fixed a bug in `Session.create_dataframe()` that raised an error when `schema` names had special characters.
- Fixed a bug in which options set in `Session.read.option()` were not passed to `DataFrame.copy_into_table()` as default values.
- Fixed a bug in which `DataFrame.copy_into_table()` raises an error when a copy option has single quotes in the value.

## 0.11.0 (2022-09-28)

### Behavior Changes

- `Session.add_packages()` now raises `ValueError` when the version of a package cannot be found in Snowflake Anaconda channel. Previously, `Session.add_packages()` succeeded, and a `SnowparkSQLException` exception was raised later in the UDF/SP registration step.

### New Features:

- Added method `FileOperation.get_stream()` to support downloading stage files as stream.
- Added support in `functions.ntiles()` to accept int argument.
- Added the following aliases:
  - `functions.call_function()` for `functions.call_builtin()`.
  - `functions.function()` for `functions.builtin()`.
  - `DataFrame.order_by()` for `DataFrame.sort()`
  - `DataFrame.orderBy()` for `DataFrame.sort()`
- Improved `DataFrame.cache_result()` to return a more accurate `Table` class instead of a `DataFrame` class.
- Added support to allow `session` as the first argument when calling `StoredProcedure`.

### Improvements

- Improved nested query generation by flattening queries when applicable.
  - This improvement could be enabled by setting `Session.sql_simplifier_enabled = True`.
  - `DataFrame.select()`, `DataFrame.with_column()`, `DataFrame.drop()` and other select-related APIs have more flattened SQLs.
  - `DataFrame.union()`, `DataFrame.union_all()`, `DataFrame.except_()`, `DataFrame.intersect()`, `DataFrame.union_by_name()` have flattened SQLs generated when multiple set operators are chained.
- Improved type annotations for async job APIs.

### Bug Fixes

- Fixed a bug in which `Table.update()`, `Table.delete()`, `Table.merge()` try to reference a temp table that does not exist.

## 0.10.0 (2022-09-16)

### New Features:

- Added experimental APIs for evaluating Snowpark dataframes with asynchronous queries:
  - Added keyword argument `block` to the following action APIs on Snowpark dataframes (which execute queries) to allow asynchronous evaluations:
    - `DataFrame.collect()`, `DataFrame.to_local_iterator()`, `DataFrame.to_pandas()`, `DataFrame.to_pandas_batches()`, `DataFrame.count()`, `DataFrame.first()`.
    - `DataFrameWriter.save_as_table()`, `DataFrameWriter.copy_into_location()`.
    - `Table.delete()`, `Table.update()`, `Table.merge()`.
  - Added method `DataFrame.collect_nowait()` to allow asynchronous evaluations.
  - Added class `AsyncJob` to retrieve results from asynchronously executed queries and check their status.
- Added support for `table_type` in `Session.write_pandas()`. You can now choose from these `table_type` options: `"temporary"`, `"temp"`, and `"transient"`.
- Added support for using Python structured data (`list`, `tuple` and `dict`) as literal values in Snowpark.
- Added keyword argument `execute_as` to `functions.sproc()` and `session.sproc.register()` to allow registering a stored procedure as a caller or owner.
- Added support for specifying a pre-configured file format when reading files from a stage in Snowflake.

### Improvements:

- Added support for displaying details of a Snowpark session.

### Bug Fixes:

- Fixed a bug in which `DataFrame.copy_into_table()` and `DataFrameWriter.save_as_table()` mistakenly created a new table if the table name is fully qualified, and the table already exists.

### Deprecations:

- Deprecated keyword argument `create_temp_table` in `Session.write_pandas()`.
- Deprecated invoking UDFs using arguments wrapped in a Python list or tuple. You can use variable-length arguments without a list or tuple.

### Dependency updates

- Updated ``snowflake-connector-python`` to 2.7.12.

## 0.9.0 (2022-08-30)

### New Features:

- Added support for displaying source code as comments in the generated scripts when registering UDFs.
  This feature is turned on by default. To turn it off, pass the new keyword argument `source_code_display` as `False` when calling `register()` or `@udf()`.
- Added support for calling table functions from `DataFrame.select()`, `DataFrame.with_column()` and `DataFrame.with_columns()` which now take parameters of type `table_function.TableFunctionCall` for columns.
- Added keyword argument `overwrite` to `session.write_pandas()` to allow overwriting contents of a Snowflake table with that of a pandas DataFrame.
- Added keyword argument `column_order` to `df.write.save_as_table()` to specify the matching rules when inserting data into table in append mode.
- Added method `FileOperation.put_stream()` to upload local files to a stage via file stream.
- Added methods `TableFunctionCall.alias()` and `TableFunctionCall.as_()` to allow aliasing the names of columns that come from the output of table function joins.
- Added function `get_active_session()` in module `snowflake.snowpark.context` to get the current active Snowpark session.

### Bug Fixes:

- Fixed a bug in which batch insert should not raise an error when `statement_params` is not passed to the function.
- Fixed a bug in which column names should be quoted when `session.create_dataframe()` is called with dicts and a given schema.
- Fixed a bug in which creation of table should be skipped if the table already exists and is in append mode when calling `df.write.save_as_table()`.
- Fixed a bug in which third-party packages with underscores cannot be added when registering UDFs.

### Improvements:

- Improved function `function.uniform()` to infer the types of inputs `max_` and `min_` and cast the limits to `IntegerType` or `FloatType` correspondingly.

## 0.8.0 (2022-07-22)

### New Features:

- Added keyword only argument `statement_params` to the following methods to allow for specifying statement level parameters:
  - `collect`, `to_local_iterator`, `to_pandas`, `to_pandas_batches`,
    `count`, `copy_into_table`, `show`, `create_or_replace_view`, `create_or_replace_temp_view`, `first`, `cache_result`
    and `random_split` on class `snowflake.snowpark.Dateframe`.
  - `update`, `delete` and `merge` on class `snowflake.snowpark.Table`.
  - `save_as_table` and `copy_into_location` on class `snowflake.snowpark.DataFrameWriter`.
  - `approx_quantile`, `statement_params`, `cov` and `crosstab` on class `snowflake.snowpark.DataFrameStatFunctions`.
  - `register` and `register_from_file` on class `snowflake.snowpark.udf.UDFRegistration`.
  - `register` and `register_from_file` on class `snowflake.snowpark.udtf.UDTFRegistration`.
  - `register` and `register_from_file` on class `snowflake.snowpark.stored_procedure.StoredProcedureRegistration`.
  - `udf`, `udtf` and `sproc` in `snowflake.snowpark.functions`.
- Added support for `Column` as an input argument to `session.call()`.
- Added support for `table_type` in `df.write.save_as_table()`. You can now choose from these `table_type` options: `"temporary"`, `"temp"`, and `"transient"`.

### Improvements:

- Added validation of object name in `session.use_*` methods.
- Updated the query tag in SQL to escape it when it has special characters.
- Added a check to see if Anaconda terms are acknowledged when adding missing packages.

### Bug Fixes:

- Fixed the limited length of the string column in `session.create_dataframe()`.
- Fixed a bug in which `session.create_dataframe()` mistakenly converted 0 and `False` to `None` when the input data was only a list.
- Fixed a bug in which calling `session.create_dataframe()` using a large local dataset sometimes created a temp table twice.
- Aligned the definition of `function.trim()` with the SQL function definition.
- Fixed an issue where snowpark-python would hang when using the Python system-defined (built-in function) `sum` vs. the Snowpark `function.sum()`.

### Deprecations:

- Deprecated keyword argument `create_temp_table` in `df.write.save_as_table()`.

## 0.7.0 (2022-05-25)

### New Features:

- Added support for user-defined table functions (UDTFs).
  - Use function `snowflake.snowpark.functions.udtf()` to register a UDTF, or use it as a decorator to register the UDTF.
    - You can also use `Session.udtf.register()` to register a UDTF.
  - Use `Session.udtf.register_from_file()` to register a UDTF from a Python file.
- Updated APIs to query a table function, including both Snowflake built-in table functions and UDTFs.
  - Use function `snowflake.snowpark.functions.table_function()` to create a callable representing a table function and use it to call the table function in a query.
  - Alternatively, use function `snowflake.snowpark.functions.call_table_function()` to call a table function.
  - Added support for `over` clause that specifies `partition by` and `order by` when lateral joining a table function.
  - Updated `Session.table_function()` and `DataFrame.join_table_function()` to accept `TableFunctionCall` instances.

### Breaking Changes:

- When creating a function with `functions.udf()` and `functions.sproc()`, you can now specify an empty list for the `imports` or `packages` argument to indicate that no import or package is used for this UDF or stored procedure. Previously, specifying an empty list meant that the function would use session-level imports or packages.
- Improved the `__repr__` implementation of data types in `types.py`. The unused `type_name` property has been removed.
- Added a Snowpark-specific exception class for SQL errors. This replaces the previous `ProgrammingError` from the Python connector.

### Improvements:

- Added a lock to a UDF or UDTF when it is called for the first time per thread.
- Improved the error message for pickling errors that occurred during UDF creation.
- Included the query ID when logging the failed query.

### Bug Fixes:

- Fixed a bug in which non-integral data (such as timestamps) was occasionally converted to integer when calling `DataFrame.to_pandas()`.
- Fixed a bug in which `DataFrameReader.parquet()` failed to read a parquet file when its column contained spaces.
- Fixed a bug in which `DataFrame.copy_into_table()` failed when the dataframe is created by reading a file with inferred schemas.

### Deprecations

`Session.flatten()` and `DataFrame.flatten()`.

### Dependency Updates:

- Restricted the version of `cloudpickle` <= `2.0.0`.

## 0.6.0 (2022-04-27)

### New Features:

- Added support for vectorized UDFs with the input as a pandas DataFrame or pandas Series and the output as a pandas Series. This improves the performance of UDFs in Snowpark.
- Added support for inferring the schema of a DataFrame by default when it is created by reading a Parquet, Avro, or ORC file in the stage.
- Added functions `current_session()`, `current_statement()`, `current_user()`, `current_version()`, `current_warehouse()`, `date_from_parts()`, `date_trunc()`, `dayname()`, `dayofmonth()`, `dayofweek()`, `dayofyear()`, `grouping()`, `grouping_id()`, `hour()`, `last_day()`, `minute()`, `next_day()`, `previous_day()`, `second()`, `month()`, `monthname()`, `quarter()`, `year()`, `current_database()`, `current_role()`, `current_schema()`, `current_schemas()`, `current_region()`, `current_avaliable_roles()`, `add_months()`, `any_value()`, `bitnot()`, `bitshiftleft()`, `bitshiftright()`, `convert_timezone()`, `uniform()`, `strtok_to_array()`, `sysdate()`, `time_from_parts()`,  `timestamp_from_parts()`, `timestamp_ltz_from_parts()`, `timestamp_ntz_from_parts()`, `timestamp_tz_from_parts()`, `weekofyear()`, `percentile_cont()` to `snowflake.snowflake.functions`.

### Breaking Changes:

- Expired deprecations:
  - Removed the following APIs that were deprecated in 0.4.0: `DataFrame.groupByGroupingSets()`, `DataFrame.naturalJoin()`, `DataFrame.joinTableFunction`, `DataFrame.withColumns()`, `Session.getImports()`, `Session.addImport()`, `Session.removeImport()`, `Session.clearImports()`, `Session.getSessionStage()`, `Session.getDefaultDatabase()`, `Session.getDefaultSchema()`, `Session.getCurrentDatabase()`, `Session.getCurrentSchema()`, `Session.getFullyQualifiedCurrentSchema()`.

### Improvements:

- Added support for creating an empty `DataFrame` with a specific schema using the `Session.create_dataframe()` method.
- Changed the logging level from `INFO` to `DEBUG` for several logs (e.g., the executed query) when evaluating a dataframe.
- Improved the error message when failing to create a UDF due to pickle errors.

### Bug Fixes:

- Removed pandas hard dependencies in the `Session.create_dataframe()` method.

### Dependency Updates:

- Added `typing-extension` as a new dependency with the version >= `4.1.0`.

## 0.5.0 (2022-03-22)

### New Features

- Added stored procedures API.
  - Added `Session.sproc` property and `sproc()` to `snowflake.snowpark.functions`, so you can register stored procedures.
  - Added `Session.call` to call stored procedures by name.
- Added `UDFRegistration.register_from_file()` to allow registering UDFs from Python source files or zip files directly.
- Added `UDFRegistration.describe()` to describe a UDF.
- Added `DataFrame.random_split()` to provide a way to randomly split a dataframe.
- Added functions `md5()`, `sha1()`, `sha2()`, `ascii()`, `initcap()`, `length()`, `lower()`, `lpad()`, `ltrim()`, `rpad()`, `rtrim()`, `repeat()`, `soundex()`, `regexp_count()`, `replace()`, `charindex()`, `collate()`, `collation()`, `insert()`, `left()`, `right()`, `endswith()` to `snowflake.snowpark.functions`.
- Allowed `call_udf()` to accept literal values.
- Provided a `distinct` keyword in `array_agg()`.

### Bug Fixes:

- Fixed an issue that caused `DataFrame.to_pandas()` to have a string column if `Column.cast(IntegerType())` was used.
- Fixed a bug in `DataFrame.describe()` when there is more than one string column.

## 0.4.0 (2022-02-15)

### New Features

- You can now specify which Anaconda packages to use when defining UDFs.
  - Added `add_packages()`, `get_packages()`, `clear_packages()`, and `remove_package()`, to class `Session`.
  - Added `add_requirements()` to `Session` so you can use a requirements file to specify which packages this session will use.
  - Added parameter `packages` to function `snowflake.snowpark.functions.udf()` and method `UserDefinedFunction.register()` to indicate UDF-level Anaconda package dependencies when creating a UDF.
  - Added parameter `imports` to `snowflake.snowpark.functions.udf()` and `UserDefinedFunction.register()` to specify UDF-level code imports.
- Added a parameter `session` to function `udf()` and `UserDefinedFunction.register()` so you can specify which session to use to create a UDF if you have multiple sessions.
- Added types `Geography` and `Variant` to `snowflake.snowpark.types` to be used as type hints for Geography and Variant data when defining a UDF.
- Added support for Geography geoJSON data.
- Added `Table`, a subclass of `DataFrame` for table operations:
  - Methods `update` and `delete` update and delete rows of a table in Snowflake.
  - Method `merge` merges data from a `DataFrame` to a `Table`.
  - Override method `DataFrame.sample()` with an additional parameter `seed`, which works on tables but not on view and sub-queries.
- Added `DataFrame.to_local_iterator()` and `DataFrame.to_pandas_batches()` to allow getting results from an iterator when the result set returned from the Snowflake database is too large.
- Added `DataFrame.cache_result()` for caching the operations performed on a `DataFrame` in a temporary table.
  Subsequent operations on the original `DataFrame` have no effect on the cached result `DataFrame`.
- Added property `DataFrame.queries` to get SQL queries that will be executed to evaluate the `DataFrame`.
- Added `Session.query_history()` as a context manager to track SQL queries executed on a session, including all SQL queries to evaluate `DataFrame`s created from a session. Both query ID and query text are recorded.
- You can now create a `Session` instance from an existing established `snowflake.connector.SnowflakeConnection`. Use parameter `connection` in `Session.builder.configs()`.
- Added `use_database()`, `use_schema()`, `use_warehouse()`, and `use_role()` to class `Session` to switch database/schema/warehouse/role after a session is created.
- Added `DataFrameWriter.copy_into_table()` to unload a `DataFrame` to stage files.
- Added `DataFrame.unpivot()`.
- Added `Column.within_group()` for sorting the rows by columns with some aggregation functions.
- Added functions `listagg()`, `mode()`, `div0()`, `acos()`, `asin()`, `atan()`, `atan2()`, `cos()`, `cosh()`, `sin()`, `sinh()`, `tan()`, `tanh()`, `degrees()`, `radians()`, `round()`, `trunc()`, and `factorial()` to `snowflake.snowflake.functions`.
- Added an optional argument `ignore_nulls` in function `lead()` and `lag()`.
- The `condition` parameter of function `when()` and `iff()` now accepts SQL expressions.

### Improvements

- All function and method names have been renamed to use the snake case naming style, which is more Pythonic. For convenience, some camel case names are kept as aliases to the snake case APIs. It is recommended to use the snake case APIs.
  - Deprecated these methods on class `Session` and replaced them with their snake case equivalents: `getImports()`, `addImports()`, `removeImport()`, `clearImports()`, `getSessionStage()`, `getDefaultSchema()`, `getDefaultSchema()`, `getCurrentDatabase()`, `getFullyQualifiedCurrentSchema()`.
  - Deprecated these methods on class `DataFrame` and replaced them with their snake case equivalents: `groupingByGroupingSets()`, `naturalJoin()`, `withColumns()`, `joinTableFunction()`.
- Property `DataFrame.columns` is now consistent with `DataFrame.schema.names` and the Snowflake database `Identifier Requirements`.
- `Column.__bool__()` now raises a `TypeError`. This will ban the use of logical operators `and`, `or`, `not` on `Column` object, for instance `col("a") > 1 and col("b") > 2` will raise the `TypeError`. Use `(col("a") > 1) & (col("b") > 2)` instead.
- Changed `PutResult` and `GetResult` to subclass `NamedTuple`.
- Fixed a bug which raised an error when the local path or stage location has a space or other special characters.
- Changed `DataFrame.describe()` so that non-numeric and non-string columns are ignored instead of raising an exception.

### Dependency updates

- Updated ``snowflake-connector-python`` to 2.7.4.

## 0.3.0 (2022-01-09)

### New Features

- Added `Column.isin()`, with an alias `Column.in_()`.
- Added `Column.try_cast()`, which is a special version of `cast()`. It tries to cast a string expression to other types and returns `null` if the cast is not possible.
- Added `Column.startswith()` and `Column.substr()` to process string columns.
- `Column.cast()` now also accepts a `str` value to indicate the cast type in addition to a `DataType` instance.
- Added `DataFrame.describe()` to summarize stats of a `DataFrame`.
- Added `DataFrame.explain()` to print the query plan of a `DataFrame`.
- `DataFrame.filter()` and `DataFrame.select_expr()` now accepts a sql expression.
- Added a new `bool` parameter `create_temp_table` to methods `DataFrame.saveAsTable()` and `Session.write_pandas()` to optionally create a temp table.
- Added `DataFrame.minus()` and `DataFrame.subtract()` as aliases to `DataFrame.except_()`.
- Added `regexp_replace()`, `concat()`, `concat_ws()`, `to_char()`, `current_timestamp()`, `current_date()`, `current_time()`, `months_between()`, `cast()`, `try_cast()`, `greatest()`, `least()`, and `hash()` to module `snowflake.snowpark.functions`.

### Bug Fixes

- Fixed an issue where `Session.createDataFrame(pandas_df)` and `Session.write_pandas(pandas_df)` raise an exception when the `pandas DataFrame` has spaces in the column name.
- `DataFrame.copy_into_table()` sometimes prints an `error` level log entry while it actually works. It's fixed now.
- Fixed an API docs issue where some `DataFrame` APIs are missing from the docs.

### Dependency updates

- Update ``snowflake-connector-python`` to 2.7.2, which upgrades ``pyarrow`` dependency to 6.0.x. Refer to the [python connector 2.7.2 release notes](https://pypi.org/project/snowflake-connector-python/2.7.2/) for more details.

## 0.2.0 (2021-12-02)

### New Features

- Updated the `Session.createDataFrame()` method for creating a `DataFrame` from a pandas DataFrame.
- Added the `Session.write_pandas()` method for writing a `pandas DataFrame` to a table in Snowflake and getting a `Snowpark DataFrame` object back.
- Added new classes and methods for calling window functions.
- Added the new functions `cume_dist()`, to find the cumulative distribution of a value with regard to other values within a window partition,
  and `row_number()`, which returns a unique row number for each row within a window partition.
- Added functions for computing statistics for DataFrames in the `DataFrameStatFunctions` class.
- Added functions for handling missing values in a DataFrame in the `DataFrameNaFunctions` class.
- Added new methods `rollup()`, `cube()`, and `pivot()` to the `DataFrame` class.
- Added the `GroupingSets` class, which you can use with the DataFrame groupByGroupingSets method to perform a SQL GROUP BY GROUPING SETS.
- Added the new `FileOperation(session)`
  class that you can use to upload and download files to and from a stage.
- Added the `DataFrame.copy_into_table()`
  method for loading data from files in a stage into a table.
- In CASE expressions, the functions `when()` and `otherwise()`
  now accept Python types in addition to `Column` objects.
- When you register a UDF you can now optionally set the `replace` parameter to `True` to overwrite an existing UDF with the same name.

### Improvements

- UDFs are now compressed before they are uploaded to the server. This makes them about 10 times smaller, which can help
  when you are using large ML model files.
- When the size of a UDF is less than 8196 bytes, it will be uploaded as in-line code instead of uploaded to a stage.

### Bug Fixes

- Fixed an issue where the statement `df.select(when(col("a") == 1, 4).otherwise(col("a"))), [Row(4), Row(2), Row(3)]` raised an exception.
- Fixed an issue where `df.toPandas()` raised an exception when a DataFrame was created from large local data.

## 0.1.0 (2021-10-26)

Start of Private Preview<|MERGE_RESOLUTION|>--- conflicted
+++ resolved
@@ -45,11 +45,9 @@
 - Added support for `pd.read_pickle` (Uses native pandas for processing).
 - Added support for `pd.read_html` (Uses native pandas for processing).
 - Added support for `pd.read_xml` (Uses native pandas for processing).
-<<<<<<< HEAD
-- Added support for `DataFrame.align` and `Series.align` for `axis=1 and None`.
-=======
 - Added support for aggregation functions `"size"` and `len` in `GroupBy.aggregate`, `DataFrame.aggregate`, and `Series.aggregate`.
 - Added support for list values in `Series.str.len`.
+- Added support for `DataFrame.align` and `Series.align` for `axis=1 and None`.
 
 #### Bug Fixes
 
@@ -65,7 +63,6 @@
 
 - Improve np.where with scalar x value by eliminating unnecessary join and temp table creation.
 
->>>>>>> 4c1be6ad
 
 ### Snowpark Local Testing Updates
 

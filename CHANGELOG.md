# Release History

## 1.43.0 (YYYY-MM-DD)

### Snowpark Python API Updates

#### New Features

- Added support for `Session.client_telemetry`.
- Added support for `Session.udf_profiler`.
<<<<<<< HEAD
- Added support for the following functions in `functions.py`:
  - String & binary functions:
    - `strtok`
    - `try_base64_decode_binary`
    - `try_base64_decode_string`
    - `try_hex_decode_binary`
    - `try_hex_decode_string`
    - `unicode`
    - `uuid_string`
=======
- Added support for `functions.ai_translate`.
>>>>>>> 5adff56d

#### Improvements

- Enhanced `DataFrame.sort()` to support `ORDER BY ALL` when no columns are specified.
- Catalog API now uses SQL commands instead of SnowAPI calls. This new implementation is more reliable now.

#### Dependency Updates

- Catalog API no longer uses types declared in `snowflake.core` and therefore this dependency was removed.

### Snowpark pandas API Updates

#### New Features

- Added support for `Dataframe.groupby.rolling()`.
- Added support for mapping `np.percentile` with DataFrame and Series inputs to `Series.quantile`.
- Added support for setting the `random_state` parameter to an integer when calling `DataFrame.sample` or `Series.sample`.

#### Improvements

- Enhanced autoswitching functionality from Snowflake to native pandas for methods with unsupported argument combinations:
  - `shift()` with `suffix` or non-integer `periods` parameters
  - `sort_index()` with `axis=1` or `key` parameters
  - `sort_values()` with `axis=1`
  - `melt()` with `col_level` parameter
  - `apply()` with `result_type` parameter for DataFrame
  - `pivot_table()` with `sort=True`, non-string `index` list, non-string `columns` list, non-string `values` list, or `aggfunc` dict with non-string values
  - `fillna()` with `downcast` parameter or using `limit` together with `value`
  - `dropna()` with `axis=1`
  - `groupby()` with `axis=1`, `by!=None and level!=None`, or by containing any non-pandas hashable labels.
  - `groupby_fillna()` with `downcast` parameter
  - `groupby_first()` with `min_count>1`
  - `groupby_last()` with `min_count>1`
  - `shift()` with `freq` parameter
- Slightly improved the performance of `agg`, `nunique`, `describe`, and related methods on 1-column DataFrame and Series objects.

#### Bug Fixes

- Fixed a bug in `DataFrameGroupBy.agg` where func is a list of tuples used to set the names of the output columns.
- Fixed a bug where converting a modin datetime index with a timezone to a numpy array with `np.asarray` would cause a `TypeError`.
- Fixed a bug where `Series.isin` with a Series argument matched index labels instead of the row position.

#### Improvements

- Add support for the following in faster pandas:
  - `groupby.apply`
  - `groupby.nunique`
  - `groupby.size`
  - `concat`
  - `copy`
  - `str.isdigit`
  - `str.islower`
  - `str.isupper`
  - `str.istitle`
  - `str.lower`
  - `str.upper`
  - `str.title`
  - `str.match`
  - `str.capitalize`
  - `str.__getitem__`
  - `str.center`
  - `str.count`
  - `str.get`
  - `str.pad`
  - `str.len`
  - `str.ljust`
  - `str.rjust`  
  - `str.split`  
  - `str.replace`  
  - `str.strip`  
  - `str.lstrip`  
  - `str.rstrip`  
  - `str.translate`  
  - `dt.tz_localize`
  - `dt.tz_convert`
  - `dt.ceil`
  - `dt.round`
  - `dt.floor`
  - `dt.normalize`
  - `dt.month_name`
  - `dt.day_name`
  - `dt.strftime`  
  - `rolling.min`
  - `rolling.max`
  - `rolling.count`
  - `rolling.sum`
  - `rolling.mean`
  - `rolling.std`
  - `rolling.var`
  - `rolling.sem`
  - `rolling.corr`
  - `expanding.min`
  - `expanding.max`
  - `expanding.count`
  - `expanding.sum`
  - `expanding.mean`
  - `expanding.std`
  - `expanding.var`
  - `expanding.sem`
- Make faster pandas disabled by default (opt-in instead of opt-out).

## 1.42.0 (2025-10-28)

### Snowpark Python API Updates

#### New Features

- Snowpark python DB-api is now generally available. Access this feature with `DataFrameReader.dbapi()` to read data from a database table or query into a DataFrame using a DBAPI connection.

## 1.41.0 (2025-10-23)

### Snowpark Python API Updates

#### New Features

- Added a new function `service` in `snowflake.snowpark.functions` that allows users to create a callable representing a Snowpark Container Services (SPCS) service.
- Added `connection_parameters` parameter to `DataFrameReader.dbapi()` (PuPr) method to allow passing keyword arguments to the `create_connection` callable.
- Added support for `Session.begin_transaction`, `Session.commit` and `Session.rollback`.
- Added support for the following functions in `functions.py`:
  - Geospatial functions:
    - `st_interpolate`
    - `st_intersection`
    - `st_intersection_agg`
    - `st_intersects`
    - `st_isvalid`
    - `st_length`
    - `st_makegeompoint`
    - `st_makeline`
    - `st_makepolygon`
    - `st_makepolygonoriented`
    - `st_disjoint`
    - `st_distance`
    - `st_dwithin`
    - `st_endpoint`
    - `st_envelope`
    - `st_geohash`
    - `st_geomfromgeohash`
    - `st_geompointfromgeohash`
    - `st_hausdorffdistance`
    - `st_makepoint`
    - `st_npoints`
    - `st_perimeter`
    - `st_pointn`
    - `st_setsrid`
    - `st_simplify`
    - `st_srid`
    - `st_startpoint`
    - `st_symdifference`
    - `st_transform`
    - `st_union`
    - `st_union_agg`
    - `st_within`
    - `st_x`
    - `st_xmax`
    - `st_xmin`
    - `st_y`
    - `st_ymax`
    - `st_ymin`
    - `st_geogfromgeohash`
    - `st_geogpointfromgeohash`
    - `st_geographyfromwkb`
    - `st_geographyfromwkt`
    - `st_geometryfromwkb`
    - `st_geometryfromwkt`
    - `try_to_geography`
    - `try_to_geometry`

#### Improvements

- Added a parameter to enable and disable automatic column name aliasing for `interval_day_time_from_parts` and `interval_year_month_from_parts` functions.

#### Bug Fixes

- Fixed a bug that `DataFrameReader.xml` fails to parse XML files with undeclared namespaces when `ignoreNamespace` is `True`.
- Added a fix for floating point precision discrepancies in `interval_day_time_from_parts`.
- Fixed a bug where writing Snowpark pandas dataframes on the pandas backend with a column multiindex to Snowflake with `to_snowflake` would raise `KeyError`.
- Fixed a bug that `DataFrameReader.dbapi` (PuPr) is not compatible with oracledb 3.4.0.
- Fixed a bug where `modin` would unintentionally be imported during session initialization in some scenarios.
- Fixed a bug where `session.udf|udtf|udaf|sproc.register` failed when an extra session argument was passed. These methods do not expect a session argument; please remove it if provided.

#### Improvements

- The default maximum length for inferred StringType columns during schema inference in `DataFrameReader.dbapi` is now increased from 16MB to 128MB in parquet file based ingestion.

#### Dependency Updates

- Updated dependency of `snowflake-connector-python>=3.17,<5.0.0`.

### Snowpark pandas API Updates

#### New Features

- Added support for the `dtypes` parameter of `pd.get_dummies`
- Added support for `nunique` in `df.pivot_table`, `df.agg` and other places where aggregate functions can be used.
- Added support for `DataFrame.interpolate` and `Series.interpolate` with the "linear", "ffill"/"pad", and "backfill"/bfill" methods. These use the SQL `INTERPOLATE_LINEAR`, `INTERPOLATE_FFILL`, and `INTERPOLATE_BFILL` functions (PuPr).

#### Improvements

- Improved performance of `Series.to_snowflake` and `pd.to_snowflake(series)` for large data by uploading data via a parquet file. You can control the dataset size at which Snowpark pandas switches to parquet with the variable `modin.config.PandasToSnowflakeParquetThresholdBytes`.
- Enhanced autoswitching functionality from Snowflake to native Pandas for methods with unsupported argument combinations:
  - `get_dummies()` with `dummy_na=True`, `drop_first=True`, or custom `dtype` parameters
  - `cumsum()`, `cummin()`, `cummax()` with `axis=1` (column-wise operations)
  - `skew()` with `axis=1` or `numeric_only=False` parameters
  - `round()` with `decimals` parameter as a Series
  - `corr()` with `method!=pearson` parameter
- Set `cte_optimization_enabled` to True for all Snowpark pandas sessions.
- Add support for the following in faster pandas:
  - `isin`
  - `isna`
  - `isnull`
  - `notna`
  - `notnull`
  - `str.contains`
  - `str.startswith`
  - `str.endswith`
  - `str.slice`
  - `dt.date`
  - `dt.time`
  - `dt.hour`
  - `dt.minute`
  - `dt.second`
  - `dt.microsecond`
  - `dt.nanosecond`
  - `dt.year`
  - `dt.month`
  - `dt.day`
  - `dt.quarter`
  - `dt.is_month_start`
  - `dt.is_month_end`
  - `dt.is_quarter_start`
  - `dt.is_quarter_end`
  - `dt.is_year_start`
  - `dt.is_year_end`
  - `dt.is_leap_year`
  - `dt.days_in_month`
  - `dt.daysinmonth`
  - `sort_values`
  - `loc` (setting columns)
  - `to_datetime`
  - `rename`
  - `drop`
  - `invert`
  - `duplicated`
  - `iloc`
  - `head`
  - `columns` (e.g., df.columns = ["A", "B"])
  - `agg`
  - `min`
  - `max`
  - `count`
  - `sum`
  - `mean`
  - `median`
  - `std`
  - `var`
  - `groupby.agg`
  - `groupby.min`
  - `groupby.max`
  - `groupby.count`
  - `groupby.sum`
  - `groupby.mean`
  - `groupby.median`
  - `groupby.std`
  - `groupby.var`
  - `drop_duplicates`
- Reuse row count from the relaxed query compiler in `get_axis_len`.

#### Bug Fixes

- Fixed a bug where the row count was not getting cached in the ordered dataframe each time count_rows() is called.

## 1.40.0 (2025-10-02)

### Snowpark Python API Updates

#### New Features

- Added a new module `snowflake.snowpark.secrets` that provides Python wrappers for accessing Snowflake Secrets within Python UDFs and stored procedures that execute inside Snowflake.
  - `get_generic_secret_string`
  - `get_oauth_access_token`
  - `get_secret_type`
  - `get_username_password`
  - `get_cloud_provider_token`

- Added support for the following scalar functions in `functions.py`:
    - Conditional expression functions:
      - `booland`
      - `boolnot`
      - `boolor`
      - `boolxor`
      - `boolor_agg`
      - `decode`
      - `greatest_ignore_nulls`
      - `least_ignore_nulls`
      - `nullif`
      - `nvl2`
      - `regr_valx`

    - Semi-structured and structured date functions:
      - `array_remove_at`
      - `as_boolean`
      - `map_delete`
      - `map_insert`
      - `map_pick`
      - `map_size`

    - String & binary functions:
      - `chr`
      - `hex_decode_binary`

    - Numeric functions:
      - `div0null`

    - Differential privacy functions:
      - `dp_interval_high`
      - `dp_interval_low`

    - Context functions:
      - `last_query_id`
      - `last_transaction`

    - Geospatial functions:
      - `h3_cell_to_boundary`
      - `h3_cell_to_children`
      - `h3_cell_to_children_string`
      - `h3_cell_to_parent`
      - `h3_cell_to_point`
      - `h3_compact_cells`
      - `h3_compact_cells_strings`
      - `h3_coverage`
      - `h3_coverage_strings`
      - `h3_get_resolution`
      - `h3_grid_disk`
      - `h3_grid_distance`
      - `h3_int_to_string`
      - `h3_polygon_to_cells`
      - `h3_polygon_to_cells_strings`
      - `h3_string_to_int`
      - `h3_try_grid_path`
      - `h3_try_polygon_to_cells`
      - `h3_try_polygon_to_cells_strings`
      - `h3_uncompact_cells`
      - `h3_uncompact_cells_strings`
      - `haversine`
      - `h3_grid_path`
      - `h3_is_pentagon`
      - `h3_is_valid_cell`
      - `h3_latlng_to_cell`
      - `h3_latlng_to_cell_string`
      - `h3_point_to_cell`
      - `h3_point_to_cell_string`
      - `h3_try_coverage`
      - `h3_try_coverage_strings`
      - `h3_try_grid_distance`
      - `st_area`
      - `st_asewkb`
      - `st_asewkt`
      - `st_asgeojson`
      - `st_aswkb`
      - `st_aswkt`
      - `st_azimuth`
      - `st_buffer`
      - `st_centroid`
      - `st_collect`
      - `st_contains`
      - `st_coveredby`
      - `st_covers`
      - `st_difference`
      - `st_dimension`

#### Bug Fixes

- Fixed a bug that `DataFrame.limit()` fail if there is parameter binding in the executed SQL when used in non-stored-procedure/udxf environment.
- Added an experimental fix for a bug in schema query generation that could cause invalid sql to be generated when using nested structured types.
- Fixed multiple bugs in `DataFrameReader.dbapi` (PuPr):
  - Fixed UDTF ingestion failure with `pyodbc` driver caused by unprocessed row data.
  - Fixed SQL Server query input failure due to incorrect select query generation.
  - Fixed UDTF ingestion not preserving column nullability in the output schema.
  - Fixed an issue that caused the program to hang during multithreaded Parquet based ingestion when a data fetching error occurred.
  - Fixed a bug in schema parsing when custom schema strings used upper-cased data type names (NUMERIC, NUMBER, DECIMAL, VARCHAR, STRING, TEXT).
- Fixed a bug in `Session.create_dataframe` where schema string parsing failed when using upper-cased data type names (e.g., NUMERIC, NUMBER, DECIMAL, VARCHAR, STRING, TEXT).

#### Improvements

- Improved `DataFrameReader.dbapi`(PuPr) that dbapi will not retry on non-retryable error such as SQL syntax error on external data source query.
- Removed unnecessary warnings about local package version mismatch when using `session.read.option('rowTag', <tag_name>).xml(<stage_file_path>)` or `xpath` functions.
- Improved `DataFrameReader.dbapi` (PuPr) reading performance by setting the default `fetch_size` parameter value to 100000.
- Improved error message for XSD validation failure when reading XML files using `session.read.option('rowValidationXSDPath', <xsd_path>).xml(<stage_file_path>)`.

### Snowpark pandas API Updates

#### Dependency Updates

- Updated the supported `modin` versions to >=0.36.0 and <0.38.0 (was previously >= 0.35.0 and <0.37.0).

#### New Features
- Added support for `DataFrame.query` for dataframes with single-level indexes.
- Added support for `DataFrameGroupby.__len__` and `SeriesGroupBy.__len__`.

#### Improvements

- Hybrid execution mode is now enabled by default. Certain operations on smaller data will now automatically execute in native pandas in-memory. Use `from modin.config import AutoSwitchBackend; AutoSwitchBackend.disable()` to turn this off and force all execution to occur in Snowflake.
- Added a session parameter `pandas_hybrid_execution_enabled` to enable/disable hybrid execution as an alternative to using `AutoSwitchBackend`.
- Removed an unnecessary `SHOW OBJECTS` query issued from `read_snowflake` under certain conditions.
- When hybrid execution is enabled, `pd.merge`, `pd.concat`, `DataFrame.merge`, and `DataFrame.join` may now move arguments to backends other than those among the function arguments.
- Improved performance of `DataFrame.to_snowflake` and `pd.to_snowflake(dataframe)` for large data by uploading data via a parquet file. You can control the dataset size at which Snowpark pandas switches to parquet with the variable `modin.config.PandasToSnowflakeParquetThresholdBytes`.

## 1.39.1 (2025-09-25)

### Snowpark Python API Updates

#### Bug Fixes


- Added an experimental fix for a bug in schema query generation that could cause invalid sql to be generated when using nested structured types.


## 1.39.0 (2025-09-17)

### Snowpark Python API Updates

#### New Features

- Added support for unstructured data engineering in Snowpark, powered by Snowflake AISQL and Cortex functions:
  - `DataFrame.ai.complete`: Generate per-row LLM completions from prompts built over columns and files.
  - `DataFrame.ai.filter`: Keep rows where an AI classifier returns TRUE for the given predicate.
  - `DataFrame.ai.agg`: Reduce a text column into one result using a natural-language task description.
  - `RelationalGroupedDataFrame.ai_agg`: Perform the same natural-language aggregation per group.
  - `DataFrame.ai.classify`: Assign single or multiple labels from given categories to text or images.
  - `DataFrame.ai.similarity`: Compute cosine-based similarity scores between two columns via embeddings.
  - `DataFrame.ai.sentiment`: Extract overall and aspect-level sentiment from text into JSON.
  - `DataFrame.ai.embed`: Generate VECTOR embeddings for text or images using configurable models.
  - `DataFrame.ai.summarize_agg`: Aggregate and produce a single comprehensive summary over many rows.
  - `DataFrame.ai.transcribe`: Transcribe audio files to text with optional timestamps and speaker labels.
  - `DataFrame.ai.parse_document`: OCR/layout-parse documents or images into structured JSON.
  - `DataFrame.ai.extract`: Pull structured fields from text or files using a response schema.
  - `DataFrame.ai.count_tokens`: Estimate token usage for a given model and input text per row.
  - `DataFrame.ai.split_text_markdown_header`: Split Markdown into hierarchical header-aware chunks.
  - `DataFrame.ai.split_text_recursive_character`: Split text into size-bounded chunks using recursive separators.
  - `DataFrameReader.file`: Create a DataFrame containing all files from a stage as FILE data type for downstream unstructured data processing.
- Added a new datatype `YearMonthIntervalType` that allows users to create intervals for datetime operations.
- Added a new function `interval_year_month_from_parts` that allows users to easily create `YearMonthIntervalType` without using SQL.
- Added a new datatype `DayTimeIntervalType` that allows users to create intervals for datetime operations.
- Added a new function `interval_day_time_from_parts` that allows users to easily create `DayTimeIntervalType` without using SQL.
- Added support for `FileOperation.list` to list files in a stage with metadata.
- Added support for `FileOperation.remove` to remove files in a stage.
- Added an option to specify `copy_grants` for the following `DataFrame` APIs:
  - `create_or_replace_view`
  - `create_or_replace_temp_view`
  - `create_or_replace_dynamic_table`
- Added a new function `snowflake.snowpark.functions.vectorized` that allows users to mark a function as vectorized UDF.
- Added support for parameter `use_vectorized_scanner` in function `Session.write_pandas()`.
- Added support for parameter `session_init_statement` in udtf ingestion of `DataFrameReader.jdbc`(PrPr).
- Added support for the following scalar functions in `functions.py`:
  - `getdate`
  - `getvariable`
  - `invoker_role`
  - `invoker_share`
  - `is_application_role_in_session`
  - `is_database_role_in_session`
  - `is_granted_to_invoker_role`
  - `is_role_in_session`
  - `localtime`
  - `systimestamp`

#### Bug Fixes

- Fixed a bug that `query_timeout` does not work in udtf ingestion of `DataFrameReader.jdbc`(PrPr).

#### Deprecations

- Deprecated warnings will be triggered when using snowpark-python with Python 3.9. For more details, please refer to https://docs.snowflake.com/en/developer-guide/python-runtime-support-policy.

#### Dependency Updates

#### Improvements

- Unsupported types in `DataFrameReader.dbapi`(PuPr) are ingested as `StringType` now.
- Improved error message to list available columns when dataframe cannot resolve given column name.
- Added a new option `cacheResult` to `DataFrameReader.xml` that allows users to cache the result of the XML reader to a temporary table after calling `xml`. It helps improve performance when subsequent operations are performed on the same DataFrame.

### Snowpark pandas API Updates
- Added support for `DataFrame.eval()` for dataframes with single-level indexes.

#### New Features

#### Improvements

- Downgraded to level `logging.DEBUG - 1` the log message saying that the
  Snowpark `DataFrame` reference of an internal `DataFrameReference` object
  has changed.
- Eliminate duplicate parameter check queries for casing status when retrieving the session.
- Retrieve dataframe row counts through object metadata to avoid a COUNT(\*) query (performance)
- Added support for applying Snowflake Cortex function `Complete`.
- Introduce faster pandas: Improved performance by deferring row position computation.
  - The following operations are currently supported and can benefit from the optimization: `read_snowflake`, `repr`, `loc`, `reset_index`, `merge`, and binary operations.
  - If a lazy object (e.g., DataFrame or Series) depends on a mix of supported and unsupported operations, the optimization will not be used.
- Updated the error message for when Snowpark pandas is referenced within apply.
- Added a session parameter `dummy_row_pos_optimization_enabled` to enable/disable dummy row position optimization in faster pandas.

#### Dependency Updates

- Updated the supported `modin` versions to >=0.35.0 and <0.37.0 (was previously >= 0.34.0 and <0.36.0).

#### Bug Fixes

- Fixed an issue with drop_duplicates where the same data source could be read multiple times in the same query but in a different order each time, resulting in missing rows in the final result. The fix ensures that the data source is read only once.
- Fixed a bug with hybrid execution mode where an `AssertionError` was unexpectedly raised by certain indexing operations.

### Snowpark Local Testing Updates

#### New Features

- Added support to allow patching `functions.ai_complete`.

## 1.38.0 (2025-09-04)

### Snowpark Python API Updates

#### New Features

- Added support for the following AI-powered functions in `functions.py`:
  - `ai_extract`
  - `ai_parse_document`
  - `ai_transcribe`
- Added time travel support for querying historical data:
  - `Session.table()` now supports time travel parameters: `time_travel_mode`, `statement`, `offset`, `timestamp`, `timestamp_type`, and `stream`.
  - `DataFrameReader.table()` supports the same time travel parameters as direct arguments.
  - `DataFrameReader` supports time travel via option chaining (e.g., `session.read.option("time_travel_mode", "at").option("offset", -60).table("my_table")`).
- Added support for specifying the following parameters to `DataFrameWriter.copy_into_location` for validation and writing data to external locations:
    - `validation_mode`
    - `storage_integration`
    - `credentials`
    - `encryption`
- Added support for `Session.directory` and `Session.read.directory` to retrieve the list of all files on a stage with metadata.
- Added support for `DataFrameReader.jdbc`(PrPr) that allows ingesting external data source with jdbc driver.
- Added support for `FileOperation.copy_files` to copy files from a source location to an output stage.
- Added support for the following scalar functions in `functions.py`:
  - `all_user_names`
  - `bitand`
  - `bitand_agg`
  - `bitor`
  - `bitor_agg`
  - `bitxor`
  - `bitxor_agg`
  - `current_account_name`
  - `current_client`
  - `current_ip_address`
  - `current_role_type`
  - `current_organization_name`
  - `current_organization_user`
  - `current_secondary_roles`
  - `current_transaction`
  - `getbit`

#### Bug Fixes

- Fixed the repr of TimestampType to match the actual subtype it represents.
- Fixed a bug in `DataFrameReader.dbapi` that udtf ingestion does not work in stored procedure.
- Fixed a bug in schema inference that caused incorrect stage prefixes to be used.

#### Improvements

- Enhanced error handling in `DataFrameReader.dbapi` thread-based ingestion to prevent unnecessary operations, which improves resource efficiency.
- Bumped cloudpickle dependency to also support `cloudpickle==3.1.1` in addition to previous versions.
- Improved `DataFrameReader.dbapi` (PuPr) ingestion performance for PostgreSQL and MySQL by using server side cursor to fetch data.

### Snowpark pandas API Updates

#### New Features
- Completed support for `pd.read_snowflake()`, `pd.to_iceberg()`,
  `pd.to_pandas()`, `pd.to_snowpark()`, `pd.to_snowflake()`,
  `DataFrame.to_iceberg()`, `DataFrame.to_pandas()`, `DataFrame.to_snowpark()`,
  `DataFrame.to_snowflake()`, `Series.to_iceberg()`, `Series.to_pandas()`,
  `Series.to_snowpark()`, and `Series.to_snowflake()` on the "Pandas" and "Ray"
  backends. Previously, only some of these functions and methods were supported
  on the Pandas backend.
- Added support for `Index.get_level_values()`.

#### Improvements
- Set the default transfer limit in hybrid execution for data leaving Snowflake to 100k, which can be overridden with the SnowflakePandasTransferThreshold environment variable. This configuration is appropriate for scenarios with two available engines, "Pandas" and "Snowflake" on relational workloads.
- Improve import error message by adding `--upgrade` to `pip install "snowflake-snowpark-python[modin]"` in the error message.
- Reduce the telemetry messages from the modin client by pre-aggregating into 5 second windows and only keeping a narrow band of metrics which are useful for tracking hybrid execution and native pandas performance.
- Set the initial row count only when hybrid execution is enabled. This reduces the number of queries issued for many workloads.
- Add a new test parameter for integration tests to enable hybrid execution.

#### Bug Fixes
- Raised `NotImplementedError` instead of `AttributeError` on attempting to call
  Snowflake extension functions/methods `to_dynamic_table()`, `cache_result()`,
  `to_view()`, `create_or_replace_dynamic_table()`, and
  `create_or_replace_view()` on dataframes or series using the pandas or ray
  backends.

## 1.37.0 (2025-08-18)

### Snowpark Python API Updates

#### New Features

- Added support for the following `xpath` functions in `functions.py`:
  - `xpath`
  - `xpath_string`
  - `xpath_boolean`
  - `xpath_int`
  - `xpath_float`
  - `xpath_double`
  - `xpath_long`
  - `xpath_short`
- Added support for parameter `use_vectorized_scanner` in function `Session.write_arrow()`.
- Dataframe profiler adds the following information about each query: describe query time, execution time, and sql query text. To view this information, call session.dataframe_profiler.enable() and call get_execution_profile on a dataframe.
- Added support for `DataFrame.col_ilike`.
- Added support for non-blocking stored procedure calls that return `AsyncJob` objects.
  - Added `block: bool = True` parameter to `Session.call()`. When `block=False`, returns an `AsyncJob` instead of blocking until completion.
  - Added `block: bool = True` parameter to `StoredProcedure.__call__()` for async support across both named and anonymous stored procedures.
  - Added `Session.call_nowait()` that is equivalent to `Session.call(block=False)`.

#### Bug Fixes

- Fixed a bug in CTE optimization stage where `deepcopy` of internal plans would cause a memory spike when a dataframe is created locally using `session.create_dataframe()` using a large input data.
- Fixed a bug in `DataFrameReader.parquet` where the `ignore_case` option in the `infer_schema_options` was not respected.
- Fixed a bug that `to_pandas()` has different format of column name when query result format is set to 'JSON' and 'ARROW'.

#### Deprecations
- Deprecated `pkg_resources`.

#### Dependency Updates

- Added a dependency on `protobuf<6.32`

### Snowpark pandas API Updates

#### New Features

- Added support for efficient transfer of data between Snowflake and Ray with the `DataFrame.set_backend` method. The installed version of `modin` must be at least 0.35.0, and `ray` must be installed.

#### Improvements

#### Dependency Updates

- Updated the supported `modin` versions to >=0.34.0 and <0.36.0 (was previously >= 0.33.0 and <0.35.0).
- Added support for pandas 2.3 when the installed `modin` version is at least 0.35.0.

#### Bug Fixes

- Fixed an issue in hybrid execution mode (PrPr) where `pd.to_datetime` and `pd.to_timedelta` would unexpectedly raise `IndexError`.
- Fixed a bug where `pd.explain_switch` would raise `IndexError` or return `None` if called before any potential switch operations were performed.
- Fixed a bug where calling `pd.concat(axis=0)` on a dataframe with the default, positional index and a dataframe with a different index would produce invalid SQL.

## 1.36.0 (2025-08-05)

### Snowpark Python API Updates

#### New Features

- `Session.create_dataframe` now accepts keyword arguments that are forwarded to the internal call to `Session.write_pandas` or `Session.write_arrow` when creating a DataFrame from a pandas DataFrame or a pyarrow Table.
- Added new APIs for `AsyncJob`:
  - `AsyncJob.is_failed()` returns a `bool` indicating if a job has failed. Can be used in combination with `AsyncJob.is_done()` to determine if a job is finished and errored.
  - `AsyncJob.status()` returns a string representing the current query status (e.g., "RUNNING", "SUCCESS", "FAILED_WITH_ERROR") for detailed monitoring without calling `result()`.
- Added a dataframe profiler. To use, you can call get_execution_profile() on your desired dataframe. This profiler reports the queries executed to evaluate a dataframe, and statistics about each of the query operators. Currently an experimental feature
- Added support for the following functions in `functions.py`:
  - `ai_sentiment`
- Updated the interface for experimental feature `context.configure_development_features`. All development features are disabled by default unless explicitly enabled by the user.

### Snowpark pandas API Updates

#### New Features

#### Improvements
- Hybrid execution row estimate improvements and a reduction of eager calls.
- Add a new configuration variable to control transfer costs out of Snowflake when using hybrid execution.
- Added support for creating permanent and immutable UDFs/UDTFs with `DataFrame/Series/GroupBy.apply`, `map`, and `transform` by passing the `snowflake_udf_params` keyword argument. See documentation for details.
- Added support for mapping np.unique to DataFrame and Series inputs using pd.unique.

#### Bug Fixes

- Fixed an issue where Snowpark pandas plugin would unconditionally disable `AutoSwitchBackend` even when users had explicitly configured it via environment variables or programmatically.

## 1.35.0 (2025-07-24)

### Snowpark Python API Updates

#### New Features

- Added support for the following functions in `functions.py`:
  - `ai_embed`
  - `try_parse_json`

#### Bug Fixes

- Fixed a bug in `DataFrameReader.dbapi` (PrPr) that `dbapi` fail in python stored procedure with process exit with code 1.
- Fixed a bug in `DataFrameReader.dbapi` (PrPr) that `custom_schema` accept illegal schema.
- Fixed a bug in `DataFrameReader.dbapi` (PrPr) that `custom_schema` does not work when connecting to Postgres and Mysql.
- Fixed a bug in schema inference that would cause it to fail for external stages.

#### Improvements

- Improved `query` parameter in `DataFrameReader.dbapi` (PrPr) so that parentheses are not needed around the query.
- Improved error experience in `DataFrameReader.dbapi` (PrPr) when exception happen during inferring schema of target data source.


### Snowpark Local Testing Updates

#### New Features

- Added local testing support for reading files with `SnowflakeFile` using local file paths, the Snow URL semantic (snow://...), local testing framework stages, and Snowflake stages (@stage/file_path).

### Snowpark pandas API Updates

#### New Features

- Added support for `DataFrame.boxplot`.

#### Improvements

- Reduced the number of UDFs/UDTFs created by repeated calls to `apply` or `map` with the same arguments on Snowpark pandas objects.
- Added an example for reading a file from a stage in the docstring for `pd.read_excel`.
- Implemented more efficient data transfer between the Snowflake and Ray backends of Modin (requires modin>=0.35.0 to use).

#### Bug Fixes

- Added an upper bound to the row estimation when the cartesian product from an align or join results in a very large number. This mitigates a performance regression.
- Fix a `pd.read_excel` bug when reading files inside stage inner directory.

## 1.34.0 (2025-07-15)

### Snowpark Python API Updates

#### New Features

- Added a new option `TRY_CAST` to `DataFrameReader`. When `TRY_CAST` is True columns are wrapped in a `TRY_CAST` statement rather than a hard cast when loading data.
- Added a new option `USE_RELAXED_TYPES` to the `INFER_SCHEMA_OPTIONS` of `DataFrameReader`. When set to True this option casts all strings to max length strings and all numeric types to `DoubleType`.
- Added debuggability improvements to eagerly validate dataframe schema metadata. Enable it using `snowflake.snowpark.context.configure_development_features()`.
- Added a new function `snowflake.snowpark.dataframe.map_in_pandas` that allows users map a function across a dataframe. The mapping function takes an iterator of pandas dataframes as input and provides one as output.
- Added a ttl cache to describe queries. Repeated queries in a 15 second interval will use the cached value rather than requery Snowflake.
- Added a parameter `fetch_with_process` to `DataFrameReader.dbapi` (PrPr) to enable multiprocessing for parallel data fetching in local ingestion. By default, local ingestion uses multithreading. Multiprocessing may improve performance for CPU-bound tasks like Parquet file generation.
- Added a new function `snowflake.snowpark.functions.model` that allows users to call methods of a model.

#### Improvements

- Added support for row validation using XSD schema using `rowValidationXSDPath` option when reading XML files with a row tag using `rowTag` option.
- Improved SQL generation for `session.table().sample()` to generate a flat SQL statement.
- Added support for complex column expression as input for `functions.explode`.
- Added debuggability improvements to show which Python lines an SQL compilation error corresponds to. Enable it using `snowflake.snowpark.context.configure_development_features()`. This feature also depends on AST collection to be enabled in the session which can be done using `session.ast_enabled = True`.
- Set enforce_ordering=True when calling `to_snowpark_pandas()` from a snowpark dataframe containing DML/DDL queries instead of throwing a NotImplementedError.

#### Bug Fixes

- Fixed a bug caused by redundant validation when creating an iceberg table.
- Fixed a bug in `DataFrameReader.dbapi` (PrPr) where closing the cursor or connection could unexpectedly raise an error and terminate the program.
- Fixed ambiguous column errors when using table functions in `DataFrame.select()` that have output columns matching the input DataFrame's columns. This improvement works when dataframe columns are provided as `Column` objects.
- Fixed a bug where having a NULL in a column with DecimalTypes would cast the column to FloatTypes instead and lead to precision loss.

### Snowpark Local Testing Updates

#### Bug Fixes

- Fixed a bug when processing windowed functions that lead to incorrect indexing in results.
- When a scalar numeric is passed to fillna we will ignore non-numeric columns instead of producing an error.

### Snowpark pandas API Updates

#### New Features

- Added support for `DataFrame.to_excel` and `Series.to_excel`.
- Added support for `pd.read_feather`, `pd.read_orc`, and `pd.read_stata`.
- Added support for `pd.explain_switch()` to return debugging information on hybrid execution decisions.
- Support `pd.read_snowflake` when the global modin backend is `Pandas`.
- Added support for `pd.to_dynamic_table`, `pd.to_iceberg`, and `pd.to_view`.

#### Improvements

- Added modin telemetry on API calls and hybrid engine switches.
- Show more helpful error messages to Snowflake Notebook users when the `modin` or `pandas` version does not match our requirements.
- Added a data type guard to the cost functions for hybrid execution mode (PrPr) which checks for data type compatibility.
- Added automatic switching to the pandas backend in hybrid execution mode (PrPr) for many methods that are not directly implemented in Snowpark pandas.
- Set the 'type' and other standard fields for Snowpark pandas telemetry.

#### Dependency Updates

- Added tqdm and ipywidgets as dependencies so that progress bars appear when switching between modin backends.
- Updated the supported `modin` versions to >=0.33.0 and <0.35.0 (was previously >= 0.32.0 and <0.34.0).

#### Bug Fixes

- Fixed a bug in hybrid execution mode (PrPr) where certain Series operations would raise `TypeError: numpy.ndarray object is not callable`.
- Fixed a bug in hybrid execution mode (PrPr) where calling numpy operations like `np.where` on modin objects with the Pandas backend would raise an `AttributeError`. This fix requires `modin` version 0.34.0 or newer.
- Fixed issue in `df.melt` where the resulting values have an additional suffix applied.

## 1.33.0 (2025-06-19)

### Snowpark Python API Updates

#### New Features

- Added support for MySQL in `DataFrameWriter.dbapi` (PrPr) for both Parquet and UDTF-based ingestion.
- Added support for PostgreSQL in `DataFrameReader.dbapi` (PrPr) for both Parquet and UDTF-based ingestion.
- Added support for Databricks in `DataFrameWriter.dbapi` (PrPr) for UDTF-based ingestion.
- Added support to `DataFrameReader` to enable use of `PATTERN` when reading files with `INFER_SCHEMA` enabled.
- Added support for the following AI-powered functions in `functions.py`:
  - `ai_complete`
  - `ai_similarity`
  - `ai_summarize_agg` (originally `summarize_agg`)
  - different config options for `ai_classify`
- Added support for more options when reading XML files with a row tag using `rowTag` option:
  - Added support for removing namespace prefixes from col names using `ignoreNamespace` option.
  - Added support for specifying the prefix for the attribute column in the result table using `attributePrefix` option.
  - Added support for excluding attributes from the XML element using `excludeAttributes` option.
  - Added support for specifying the column name for the value when there are attributes in an element that has no child elements using `valueTag` option.
  - Added support for specifying the value to treat as a ``null`` value using `nullValue` option.
  - Added support for specifying the character encoding of the XML file using `charset` option.
  - Added support for ignoring surrounding whitespace in the XML element using `ignoreSurroundingWhitespace` option.
- Added support for parameter `return_dataframe` in `Session.call`, which can be used to set the return type of the functions to a `DataFrame` object.
- Added a new argument to `Dataframe.describe` called `strings_include_math_stats` that triggers `stddev` and `mean` to be calculated for String columns.
- Added support for retrieving `Edge.properties` when retrieving lineage from `DGQL` in `DataFrame.lineage.trace`.
- Added a parameter `table_exists` to `DataFrameWriter.save_as_table` that allows specifying if a table already exists. This allows skipping a table lookup that can be expensive.

#### Bug Fixes

- Fixed a bug in `DataFrameReader.dbapi` (PrPr) where the `create_connection` defined as local function was incompatible with multiprocessing.
- Fixed a bug in `DataFrameReader.dbapi` (PrPr) where databricks `TIMESTAMP` type was converted to Snowflake `TIMESTAMP_NTZ` type which should be `TIMESTAMP_LTZ` type.
- Fixed a bug in `DataFrameReader.json` where repeated reads with the same reader object would create incorrectly quoted columns.
- Fixed a bug in `DataFrame.to_pandas()` that would drop column names when converting a dataframe that did not originate from a select statement.
- Fixed a bug that `DataFrame.create_or_replace_dynamic_table` raises error when the dataframe contains a UDTF and `SELECT *` in UDTF not being parsed correctly.
- Fixed a bug where casted columns could not be used in the values-clause of in functions.

#### Improvements

- Improved the error message for `Session.write_pandas()` and `Session.create_dataframe()` when the input pandas DataFrame does not have a column.
- Improved `DataFrame.select` when the arguments contain a table function with output columns that collide with columns of current dataframe. With the improvement, if user provides non-colliding columns in `df.select("col1", "col2", table_func(...))` as string arguments, then the query generated by snowpark client will not raise ambiguous column error.
- Improved `DataFrameReader.dbapi` (PrPr) to use in-memory Parquet-based ingestion for better performance and security.
- Improved `DataFrameReader.dbapi` (PrPr) to use `MATCH_BY_COLUMN_NAME=CASE_SENSITIVE` in copy into table operation.

### Snowpark Local Testing Updates

#### New Features

- Added support for snow urls (snow://) in local file testing.

#### Bug Fixes

- Fixed a bug in `Column.isin` that would cause incorrect filtering on joined or previously filtered data.
- Fixed a bug in `snowflake.snowpark.functions.concat_ws` that would cause results to have an incorrect index.

### Snowpark pandas API Updates

#### Dependency Updates

- Updated `modin` dependency constraint from 0.32.0 to >=0.32.0, <0.34.0. The latest version tested with Snowpark pandas is `modin` 0.33.1.

#### New Features

- Added support for **Hybrid Execution (PrPr)**. By running `from modin.config import AutoSwitchBackend; AutoSwitchBackend.enable()`, Snowpark pandas will automatically choose whether to run certain pandas operations locally or on Snowflake. This feature is disabled by default.

#### Improvements

- Set the default value of the `index` parameter to `False` for `DataFrame.to_view`, `Series.to_view`, `DataFrame.to_dynamic_table`, and `Series.to_dynamic_table`.
- Added `iceberg_version` option to table creation functions.
- Reduced query count for many operations, including `insert`, `repr`, and `groupby`, that previously issued a query to retrieve the input data's size.

#### Bug Fixes

- Fixed a bug in `Series.where` when the `other` parameter is an unnamed `Series`.


## 1.32.0 (2025-05-15)

### Snowpark Python API Updates

#### Improvements

- Invoking snowflake system procedures does not invoke an additional `describe procedure` call to check the return type of the procedure.
- Added support for `Session.create_dataframe()` with the stage URL and FILE data type.
- Added support for different modes for dealing with corrupt XML records when reading an XML file using `session.read.option('mode', <mode>), option('rowTag', <tag_name>).xml(<stage_file_path>)`. Currently `PERMISSIVE`, `DROPMALFORMED` and `FAILFAST` are supported.
- Improved the error message of the XML reader when the specified row tag is not found in the file.
- Improved query generation for `Dataframe.drop` to use `SELECT * EXCLUDE ()` to exclude the dropped columns. To enable this feature, set `session.conf.set("use_simplified_query_generation", True)`.
- Added support for `VariantType` to `StructType.from_json`

#### Bug Fixes

- Fixed a bug in `DataFrameWriter.dbapi` (PrPr) that unicode or double-quoted column name in external database causes error because not quoted correctly.
- Fixed a bug where named fields in nested OBJECT data could cause errors when containing spaces.
- Fixed a bug duplicated `native_app_params` parameters in register udaf function.

### Snowpark Local Testing Updates

#### Bug Fixes

- Fixed a bug in `snowflake.snowpark.functions.rank` that would cause sort direction to not be respected.
- Fixed a bug in `snowflake.snowpark.functions.to_timestamp_*` that would cause incorrect results on filtered data.

### Snowpark pandas API Updates

#### New Features

- Added support for dict values in `Series.str.get`, `Series.str.slice`, and `Series.str.__getitem__` (`Series.str[...]`).
- Added support for `DataFrame.to_html`.
- Added support for `DataFrame.to_string` and `Series.to_string`.
- Added support for reading files from S3 buckets using `pd.read_csv`.
- Added `ENFORCE_EXISTING_FILE_FORMAT` option to the `DataFrameReader`, which allows to read a dataframe only based on an existing file format object when used together with `FORMAT_NAME`.

#### Improvements

- Make `iceberg_config` a required parameter for `DataFrame.to_iceberg` and `Series.to_iceberg`.

## 1.31.1 (2025-05-05)

### Snowpark Python API Updates

#### Bug Fixes

- Updated conda build configuration to deprecate Python 3.8 support, preventing installation in incompatible environments.

## 1.31.0 (2025-04-24)

### Snowpark Python API Updates

#### New Features

- Added support for `restricted caller` permission of `execute_as` argument in `StoredProcedure.register()`.
- Added support for non-select statement in `DataFrame.to_pandas()`.
- Added support for `artifact_repository` parameter to `Session.add_packages`, `Session.add_requirements`, `Session.get_packages`, `Session.remove_package`, and `Session.clear_packages`.
- Added support for reading an XML file using a row tag by `session.read.option('rowTag', <tag_name>).xml(<stage_file_path>)` (experimental).
  - Each XML record is extracted as a separate row.
  - Each field within that record becomes a separate column of type VARIANT, which can be further queried using dot notation, e.g., `col(a.b.c)`.
- Added updates to `DataFrameReader.dbapi` (PrPr):
  - Added `fetch_merge_count` parameter for optimizing performance by merging multiple fetched data into a single Parquet file.
  - Added support for Databricks.
  - Added support for ingestion with Snowflake UDTF.
- Added support for the following AI-powered functions in `functions.py` (Private Preview):
  - `prompt`
  - `ai_filter` (added support for `prompt()` function and image files, and changed the second argument name from `expr` to `file`)
  - `ai_classify`

#### Improvements

- Renamed the `relaxed_ordering` param into `enforce_ordering` for `DataFrame.to_snowpark_pandas`. Also the new default values is `enforce_ordering=False` which has the opposite effect of the previous default value, `relaxed_ordering=False`.
- Improved `DataFrameReader.dbapi` (PrPr) reading performance by setting the default `fetch_size` parameter value to 1000.
- Improve the error message for invalid identifier SQL error by suggesting the potentially matching identifiers.
- Reduced the number of describe queries issued when creating a DataFrame from a Snowflake table using `session.table`.
- Improved performance and accuracy of `DataFrameAnalyticsFunctions.time_series_agg()`.

#### Bug Fixes

- Fixed a bug in `DataFrame.group_by().pivot().agg` when the pivot column and aggregate column are the same.
- Fixed a bug in `DataFrameReader.dbapi` (PrPr) where a `TypeError` was raised when `create_connection` returned a connection object of an unsupported driver type.
- Fixed a bug where `df.limit(0)` call would not properly apply.
- Fixed a bug in `DataFrameWriter.save_as_table` that caused reserved names to throw errors when using append mode.

#### Deprecations

- Deprecated support for Python3.8.
- Deprecated argument `sliding_interval` in `DataFrameAnalyticsFunctions.time_series_agg()`.

### Snowpark Local Testing Updates

#### New Features

- Added support for Interval expression to `Window.range_between`.
- Added support for `array_construct` function.

#### Bug Fixes

- Fixed a bug in local testing where transient `__pycache__` directory was unintentionally copied during stored procedure execution via import.
- Fixed a bug in local testing that created incorrect result for `Column.like` calls.
- Fixed a bug in local testing that caused `Column.getItem` and `snowpark.snowflake.functions.get` to raise `IndexError` rather than return null.
- Fixed a bug in local testing where `df.limit(0)` call would not properly apply.
- Fixed a bug in local testing where a `Table.merge` into an empty table would cause an exception.

### Snowpark pandas API Updates

#### Dependency Updates

- Updated `modin` from 0.30.1 to 0.32.0.
- Added support for `numpy` 2.0 and above.

#### New Features

- Added support for `DataFrame.create_or_replace_view` and `Series.create_or_replace_view`.
- Added support for `DataFrame.create_or_replace_dynamic_table` and `Series.create_or_replace_dynamic_table`.
- Added support for `DataFrame.to_view` and `Series.to_view`.
- Added support for `DataFrame.to_dynamic_table` and `Series.to_dynamic_table`.
- Added support for `DataFrame.groupby.resample` for aggregations `max`, `mean`, `median`, `min`, and `sum`.
- Added support for reading stage files using:
  - `pd.read_excel`
  - `pd.read_html`
  - `pd.read_pickle`
  - `pd.read_sas`
  - `pd.read_xml`
- Added support for `DataFrame.to_iceberg` and `Series.to_iceberg`.
- Added support for dict values in `Series.str.len`.

#### Improvements

- Improve performance of `DataFrame.groupby.apply` and `Series.groupby.apply` by avoiding expensive pivot step.
- Added estimate for row count upper bound to `OrderedDataFrame` to enable better engine switching. This could potentially result in increased query counts.
- Renamed the `relaxed_ordering` param into `enforce_ordering` for `pd.read_snowflake`. Also the new default value is `enforce_ordering=False` which has the opposite effect of the previous default value, `relaxed_ordering=False`.

#### Bug Fixes

- Fixed a bug for `pd.read_snowflake` when reading iceberg tables and `enforce_ordering=True`.

## 1.30.0 (2025-03-27)

### Snowpark Python API Updates

#### New Features

- Added Support for relaxed consistency and ordering guarantees in `Dataframe.to_snowpark_pandas` by introducing the new parameter `relaxed_ordering`.
- `DataFrameReader.dbapi` (PrPr) now accepts a list of strings for the session_init_statement parameter, allowing multiple SQL statements to be executed during session initialization.

#### Improvements

- Improved query generation for `Dataframe.stat.sample_by` to generate a single flat query that scales well with large `fractions` dictionary compared to older method of creating a UNION ALL subquery for each key in `fractions`. To enable this feature, set `session.conf.set("use_simplified_query_generation", True)`.
- Improved performance of `DataFrameReader.dbapi` by enable vectorized option when copy parquet file into table.
- Improved query generation for `DataFrame.random_split` in the following ways. They can be enabled by setting `session.conf.set("use_simplified_query_generation", True)`:
  - Removed the need to `cache_result` in the internal implementation of the input dataframe resulting in a pure lazy dataframe operation.
  - The `seed` argument now behaves as expected with repeatable results across multiple calls and sessions.
- `DataFrame.fillna` and `DataFrame.replace` now both support fitting `int` and `float` into `Decimal` columns if `include_decimal` is set to True.
- Added documentation for the following UDF and stored procedure functions in `files.py` as a result of their General Availability.
  - `SnowflakeFile.write`
  - `SnowflakeFile.writelines`
  - `SnowflakeFile.writeable`
- Minor documentation changes for `SnowflakeFile` and `SnowflakeFile.open()`

#### Bug Fixes

- Fixed a bug for the following functions that raised errors `.cast()` is applied to their output
  - `from_json`
  - `size`

### Snowpark Local Testing Updates

#### Bug Fixes

- Fixed a bug in aggregation that caused empty groups to still produce rows.
- Fixed a bug in `Dataframe.except_` that would cause rows to be incorrectly dropped.
- Fixed a bug that caused `to_timestamp` to fail when casting filtered columns.

### Snowpark pandas API Updates

#### New Features

- Added support for list values in `Series.str.__getitem__` (`Series.str[...]`).
- Added support for `pd.Grouper` objects in group by operations. When `freq` is specified, the default values of the `sort`, `closed`, `label`, and `convention` arguments are supported; `origin` is supported when it is `start` or `start_day`.
- Added support for relaxed consistency and ordering guarantees in `pd.read_snowflake` for both named data sources (e.g., tables and views) and query data sources by introducing the new parameter `relaxed_ordering`.

#### Improvements

- Raise a warning whenever `QUOTED_IDENTIFIERS_IGNORE_CASE` is found to be set, ask user to unset it.
- Improved how a missing `index_label` in `DataFrame.to_snowflake` and `Series.to_snowflake` is handled when `index=True`. Instead of raising a `ValueError`, system-defined labels are used for the index columns.
- Improved error message for `groupby or DataFrame or Series.agg` when the function name is not supported.

## 1.29.1 (2025-03-12)

### Snowpark Python API Updates

#### Bug Fixes

- Fixed a bug in `DataFrameReader.dbapi` (PrPr) that prevents usage in stored procedure and snowbooks.

## 1.29.0 (2025-03-05)

### Snowpark Python API Updates

#### New Features

- Added support for the following AI-powered functions in `functions.py` (Private Preview):
  - `ai_filter`
  - `ai_agg`
  - `summarize_agg`
- Added support for the new FILE SQL type support, with the following related functions in `functions.py` (Private Preview):
  - `fl_get_content_type`
  - `fl_get_etag`
  - `fl_get_file_type`
  - `fl_get_last_modified`
  - `fl_get_relative_path`
  - `fl_get_scoped_file_url`
  - `fl_get_size`
  - `fl_get_stage`
  - `fl_get_stage_file_url`
  - `fl_is_audio`
  - `fl_is_compressed`
  - `fl_is_document`
  - `fl_is_image`
  - `fl_is_video`
- Added support for importing third-party packages from PyPi using Artifact Repository (Private Preview):
  - Use keyword arguments `artifact_repository` and `artifact_repository_packages` to specify your artifact repository and packages respectively when registering stored procedures or user defined functions.
  - Supported APIs are:
    - `Session.sproc.register`
    - `Session.udf.register`
    - `Session.udaf.register`
    - `Session.udtf.register`
    - `functions.sproc`
    - `functions.udf`
    - `functions.udaf`
    - `functions.udtf`
    - `functions.pandas_udf`
    - `functions.pandas_udtf`

#### Bug Fixes

- Fixed a bug where creating a Dataframe with large number of values raised `Unsupported feature 'SCOPED_TEMPORARY'.` error if thread-safe session was disabled.
- Fixed a bug where `df.describe` raised internal SQL execution error when the dataframe is created from reading a stage file and CTE optimization is enabled.
- Fixed a bug where `df.order_by(A).select(B).distinct()` would generate invalid SQL when simplified query generation was enabled using `session.conf.set("use_simplified_query_generation", True)`.
- Disabled simplified query generation by default.

#### Improvements

- Improved version validation warnings for `snowflake-snowpark-python` package compatibility when registering stored procedures. Now, warnings are only triggered if the major or minor version does not match, while bugfix version differences no longer generate warnings.
- Bumped cloudpickle dependency to also support `cloudpickle==3.0.0` in addition to previous versions.

### Snowpark Local Testing Updates

#### New Features

- Added support for literal values to `range_between` window function.

### Snowpark pandas API Updates

#### New Features

- Added support for list values in `Series.str.slice`.
- Added support for applying Snowflake Cortex functions `ClassifyText`, `Translate`, and `ExtractAnswer`.
- Added support for `Series.hist`.

#### Improvements

- Improved performance of `DataFrame.groupby.transform` and `Series.groupby.transform` by avoiding expensive pivot step.
- Improve error message for `pd.to_snowflake`, `DataFrame.to_snowflake`, and `Series.to_snowflake` when the table does not exist.
- Improve readability of docstring for the `if_exists` parameter in `pd.to_snowflake`, `DataFrame.to_snowflake`, and `Series.to_snowflake`.
- Improve error message for all pandas functions that use UDFs with Snowpark objects.

#### Bug Fixes

- Fixed a bug in `Series.rename_axis` where an `AttributeError` was being raised.
- Fixed a bug where `pd.get_dummies` didn't ignore NULL/NaN values by default.
- Fixed a bug where repeated calls to `pd.get_dummies` results in 'Duplicated column name error'.
- Fixed a bug in `pd.get_dummies` where passing list of columns generated incorrect column labels in output DataFrame.
- Update `pd.get_dummies` to return bool values instead of int.

## 1.28.0 (2025-02-20)

### Snowpark Python API Updates

#### New Features

- Added support for the following functions in `functions.py`
  - `normal`
  - `randn`
- Added support for `allow_missing_columns` parameter to `Dataframe.union_by_name` and `Dataframe.union_all_by_name`.

#### Improvements

- Improved query generation for `Dataframe.distinct` to generate `SELECT DISTINCT` instead of `SELECT` with `GROUP BY` all columns. To disable this feature, set `session.conf.set("use_simplified_query_generation", False)`.

#### Deprecations

- Deprecated Snowpark Python function `snowflake_cortex_summarize`. Users can install snowflake-ml-python and use the snowflake.cortex.summarize function instead.
- Deprecated Snowpark Python function `snowflake_cortex_sentiment`. Users can install snowflake-ml-python and use the snowflake.cortex.sentiment function instead.

#### Bug Fixes

- Fixed a bug where session-level query tag was overwritten by a stacktrace for dataframes that generate multiple queries. Now, the query tag will only be set to the stacktrace if `session.conf.set("collect_stacktrace_in_query_tag", True)`.
- Fixed a bug in `Session._write_pandas` where it was erroneously passing `use_logical_type` parameter to `Session._write_modin_pandas_helper` when writing a Snowpark pandas object.
- Fixed a bug in options sql generation that could cause multiple values to be formatted incorrectly.
- Fixed a bug in `Session.catalog` where empty strings for database or schema were not handled correctly and were generating erroneous sql statements.

#### Experimental Features

- Added support for writing pyarrow Tables to Snowflake tables.

### Snowpark pandas API Updates

#### New Features

- Added support for applying Snowflake Cortex functions `Summarize` and `Sentiment`.
- Added support for list values in `Series.str.get`.

#### Bug Fixes

- Fixed a bug in `apply` where kwargs were not being correctly passed into the applied function.

### Snowpark Local Testing Updates

#### New Features
- Added support for the following functions
    - `hour`
    - `minute`
- Added support for NULL_IF parameter to csv reader.
- Added support for `date_format`, `datetime_format`, and `timestamp_format` options when loading csvs.

#### Bug Fixes

- Fixed a bug in Dataframe.join that caused columns to have incorrect typing.
- Fixed a bug in when statements that caused incorrect results in the otherwise clause.


## 1.27.0 (2025-02-03)

### Snowpark Python API Updates

#### New Features

- Added support for the following functions in `functions.py`
  - `array_reverse`
  - `divnull`
  - `map_cat`
  - `map_contains_key`
  - `map_keys`
  - `nullifzero`
  - `snowflake_cortex_sentiment`
  - `acosh`
  - `asinh`
  - `atanh`
  - `bit_length`
  - `bitmap_bit_position`
  - `bitmap_bucket_number`
  - `bitmap_construct_agg`
  - `bitshiftright_unsigned`
  - `cbrt`
  - `equal_null`
  - `from_json`
  - `ifnull`
  - `localtimestamp`
  - `max_by`
  - `min_by`
  - `nth_value`
  - `nvl`
  - `octet_length`
  - `position`
  - `regr_avgx`
  - `regr_avgy`
  - `regr_count`
  - `regr_intercept`
  - `regr_r2`
  - `regr_slope`
  - `regr_sxx`
  - `regr_sxy`
  - `regr_syy`
  - `try_to_binary`
  - `base64`
  - `base64_decode_string`
  - `base64_encode`
  - `editdistance`
  - `hex`
  - `hex_encode`
  - `instr`
  - `log1p`
  - `log2`
  - `log10`
  - `percentile_approx`
  - `unbase64`
- Added support for `seed` argument in `DataFrame.stat.sample_by`. Note that it only supports a `Table` object, and will be ignored for a `DataFrame` object.
- Added support for specifying a schema string (including implicit struct syntax) when calling `DataFrame.create_dataframe`.
- Added support for `DataFrameWriter.insert_into/insertInto`. This method also supports local testing mode.
- Added support for `DataFrame.create_temp_view` to create a temporary view. It will fail if the view already exists.
- Added support for multiple columns in the functions `map_cat` and `map_concat`.
- Added an option `keep_column_order` for keeping original column order in `DataFrame.with_column` and `DataFrame.with_columns`.
- Added options to column casts that allow renaming or adding fields in StructType columns.
- Added support for `contains_null` parameter to ArrayType.
- Added support for creating a temporary view via `DataFrame.create_or_replace_temp_view` from a DataFrame created by reading a file from a stage.
- Added support for `value_contains_null` parameter to MapType.
- Added support for using `Column` object in `Column.in_` and `functions.in_`.
- Added `interactive` to telemetry that indicates whether the current environment is an interactive one.
- Allow `session.file.get` in a Native App to read file paths starting with `/` from the current version
- Added support for multiple aggregation functions after `DataFrame.pivot`.

#### Experimental Features

- Added `Catalog` class to manage snowflake objects. It can be accessed via `Session.catalog`.
  - `snowflake.core` is a dependency required for this feature.
- Allow user input schema when reading JSON file on stage.
- Added support for specifying a schema string (including implicit struct syntax) when calling `DataFrame.create_dataframe`.

#### Improvements

- Updated README.md to include instructions on how to verify package signatures using `cosign`.

#### Bug Fixes

- Fixed a bug in local testing mode that caused a column to contain None when it should contain 0.
- Fixed a bug in `StructField.from_json` that prevented TimestampTypes with `tzinfo` from being parsed correctly.
- Fixed a bug in function `date_format` that caused an error when the input column was date type or timestamp type.
- Fixed a bug in dataframe that null value can be inserted in a non-nullable column.
- Fixed a bug in `replace` and `lit` which raised type hint assertion error when passing `Column` expression objects.
- Fixed a bug in `pandas_udf` and `pandas_udtf` where `session` parameter was erroneously ignored.
- Fixed a bug that raised incorrect type conversion error for system function called through `session.call`.

### Snowpark pandas API Updates

#### New Features

- Added support for `Series.str.ljust` and `Series.str.rjust`.
- Added support for `Series.str.center`.
- Added support for `Series.str.pad`.
- Added support for applying Snowpark Python function `snowflake_cortex_sentiment`.
- Added support for `DataFrame.map`.
- Added support for `DataFrame.from_dict` and `DataFrame.from_records`.
- Added support for mixed case field names in struct type columns.
- Added support for `SeriesGroupBy.unique`
- Added support for `Series.dt.strftime` with the following directives:
  - %d: Day of the month as a zero-padded decimal number.
  - %m: Month as a zero-padded decimal number.
  - %Y: Year with century as a decimal number.
  - %H: Hour (24-hour clock) as a zero-padded decimal number.
  - %M: Minute as a zero-padded decimal number.
  - %S: Second as a zero-padded decimal number.
  - %f: Microsecond as a decimal number, zero-padded to 6 digits.
  - %j: Day of the year as a zero-padded decimal number.
  - %X: Locale’s appropriate time representation.
  - %%: A literal '%' character.
- Added support for `Series.between`.
- Added support for `include_groups=False` in `DataFrameGroupBy.apply`.
- Added support for `expand=True` in `Series.str.split`.
- Added support for `DataFrame.pop` and `Series.pop`.
- Added support for `first` and `last` in `DataFrameGroupBy.agg` and `SeriesGroupBy.agg`.
- Added support for `Index.drop_duplicates`.
- Added support for aggregations `"count"`, `"median"`, `np.median`,
  `"skew"`, `"std"`, `np.std` `"var"`, and `np.var` in
  `pd.pivot_table()`, `DataFrame.pivot_table()`, and `pd.crosstab()`.

#### Improvements
- Improve performance of `DataFrame.map`, `Series.apply` and `Series.map` methods by mapping numpy functions to snowpark functions if possible.
- Added documentation for `DataFrame.map`.
- Improve performance of `DataFrame.apply` by mapping numpy functions to snowpark functions if possible.
- Added documentation on the extent of Snowpark pandas interoperability with scikit-learn.
- Infer return type of functions in `Series.map`, `Series.apply` and `DataFrame.map` if type-hint is not provided.
- Added `call_count` to telemetry that counts method calls including interchange protocol calls.

## 1.26.0 (2024-12-05)

### Snowpark Python API Updates

#### New Features

- Added support for property `version` and class method `get_active_session` for `Session` class.
- Added new methods and variables to enhance data type handling and JSON serialization/deserialization:
  - To `DataType`, its derived classes, and `StructField`:
    - `type_name`: Returns the type name of the data.
    - `simple_string`: Provides a simple string representation of the data.
    - `json_value`: Returns the data as a JSON-compatible value.
    - `json`: Converts the data to a JSON string.
  - To `ArrayType`, `MapType`, `StructField`, `PandasSeriesType`, `PandasDataFrameType` and `StructType`:
    - `from_json`: Enables these types to be created from JSON data.
  - To `MapType`:
    - `keyType`: keys of the map
    - `valueType`: values of the map
- Added support for method `appName` in `SessionBuilder`.
- Added support for `include_nulls` argument in `DataFrame.unpivot`.
- Added support for following functions in `functions.py`:
  - `size` to get size of array, object, or map columns.
  - `collect_list` an alias of `array_agg`.
  - `substring` makes `len` argument optional.
- Added parameter `ast_enabled` to session for internal usage (default: `False`).

#### Improvements

- Added support for specifying the following to `DataFrame.create_or_replace_dynamic_table`:
  - `iceberg_config` A dictionary that can hold the following iceberg configuration options:
    - `external_volume`
    - `catalog`
    - `base_location`
    - `catalog_sync`
    - `storage_serialization_policy`
- Added support for nested data types to `DataFrame.print_schema`
- Added support for `level` parameter to `DataFrame.print_schema`
- Improved flexibility of `DataFrameReader` and `DataFrameWriter` API by adding support for the following:
  - Added `format` method to `DataFrameReader` and `DataFrameWriter` to specify file format when loading or unloading results.
  - Added `load` method to `DataFrameReader` to work in conjunction with `format`.
  - Added `save` method to `DataFrameWriter` to work in conjunction with `format`.
  - Added support to read keyword arguments to `options` method for `DataFrameReader` and `DataFrameWriter`.
- Relaxed the cloudpickle dependency for Python 3.11 to simplify build requirements. However, for Python 3.11, `cloudpickle==2.2.1` remains the only supported version.

#### Bug Fixes

- Removed warnings that dynamic pivot features were in private preview, because
  dynamic pivot is now generally available.
- Fixed a bug in `session.read.options` where `False` Boolean values were incorrectly parsed as `True` in the generated file format.

#### Dependency Updates

- Added a runtime dependency on `python-dateutil`.

### Snowpark pandas API Updates

#### New Features

- Added partial support for `Series.map` when `arg` is a pandas `Series` or a
  `collections.abc.Mapping`. No support for instances of `dict` that implement
  `__missing__` but are not instances of `collections.defaultdict`.
- Added support for `DataFrame.align` and `Series.align` for `axis=1` and `axis=None`.
- Added support for `pd.json_normalize`.
- Added support for `GroupBy.pct_change` with `axis=0`, `freq=None`, and `limit=None`.
- Added support for `DataFrameGroupBy.__iter__` and `SeriesGroupBy.__iter__`.
- Added support for `np.sqrt`, `np.trunc`, `np.floor`, numpy trig functions, `np.exp`, `np.abs`, `np.positive` and `np.negative`.
- Added partial support for the dataframe interchange protocol method
  `DataFrame.__dataframe__()`.

#### Bug Fixes

- Fixed a bug in `df.loc` where setting a single column from a series results in unexpected `None` values.

#### Improvements

- Use UNPIVOT INCLUDE NULLS for unpivot operations in pandas instead of sentinel values.
- Improved documentation for pd.read_excel.

## 1.25.0 (2024-11-14)

### Snowpark Python API Updates

#### New Features

- Added the following new functions in `snowflake.snowpark.dataframe`:
  - `map`
- Added support for passing parameter `include_error` to `Session.query_history` to record queries that have error during execution.

#### Improvements

- When target stage is not set in profiler, a default stage from `Session.get_session_stage` is used instead of raising `SnowparkSQLException`.
- Allowed lower case or mixed case input when calling `Session.stored_procedure_profiler.set_active_profiler`.
- Added distributed tracing using open telemetry APIs for action function in `DataFrame`:
  - `cache_result`
- Removed opentelemetry warning from logging.

#### Bug Fixes

- Fixed the pre-action and post-action query propagation when `In` expression were used in selects.
- Fixed a bug that raised error `AttributeError` while calling `Session.stored_procedure_profiler.get_output` when `Session.stored_procedure_profiler` is disabled.

#### Dependency Updates

- Added a dependency on `protobuf>=5.28` and `tzlocal` at runtime.
- Added a dependency on `protoc-wheel-0` for the development profile.
- Require `snowflake-connector-python>=3.12.0, <4.0.0` (was `>=3.10.0`).

### Snowpark pandas API Updates

#### Dependency Updates

- Updated `modin` from 0.28.1 to 0.30.1.
- Added support for all `pandas` 2.2.x versions.

#### New Features

- Added support for `Index.to_numpy`.
- Added support for `DataFrame.align` and `Series.align` for `axis=0`.
- Added support for `size` in `GroupBy.aggregate`, `DataFrame.aggregate`, and `Series.aggregate`.
- Added support for `snowflake.snowpark.functions.window`
- Added support for `pd.read_pickle` (Uses native pandas for processing).
- Added support for `pd.read_html` (Uses native pandas for processing).
- Added support for `pd.read_xml` (Uses native pandas for processing).
- Added support for aggregation functions `"size"` and `len` in `GroupBy.aggregate`, `DataFrame.aggregate`, and `Series.aggregate`.
- Added support for list values in `Series.str.len`.

#### Bug Fixes

- Fixed a bug where aggregating a single-column dataframe with a single callable function (e.g. `pd.DataFrame([0]).agg(np.mean)`) would fail to transpose the result.
- Fixed bugs where `DataFrame.dropna()` would:
  - Treat an empty `subset` (e.g. `[]`) as if it specified all columns instead of no columns.
  - Raise a `TypeError` for a scalar `subset` instead of filtering on just that column.
  - Raise a `ValueError` for a `subset` of type `pandas.Index` instead of filtering on the columns in the index.
- Disable creation of scoped read only table to mitigate Disable creation of scoped read only table to mitigate `TableNotFoundError` when using dynamic pivot in notebook environment.
- Fixed a bug when concat dataframe or series objects are coming from the same dataframe when axis = 1.

#### Improvements

- Improve np.where with scalar x value by eliminating unnecessary join and temp table creation.
- Improve get_dummies performance by flattening the pivot with join.
- Improve align performance when aligning on row position column by removing unnecessary window functions.



### Snowpark Local Testing Updates

#### New Features

- Added support for patching functions that are unavailable in the `snowflake.snowpark.functions` module.
- Added support for `snowflake.snowpark.functions.any_value`

#### Bug Fixes

- Fixed a bug where `Table.update` could not handle `VariantType`, `MapType`, and `ArrayType` data types.
- Fixed a bug where column aliases were incorrectly resolved in `DataFrame.join`, causing errors when selecting columns from a joined DataFrame.
- Fixed a bug where `Table.update` and `Table.merge` could fail if the target table's index was not the default `RangeIndex`.

## 1.24.0 (2024-10-28)

### Snowpark Python API Updates

#### New Features

- Updated `Session` class to be thread-safe. This allows concurrent DataFrame transformations, DataFrame actions, UDF and stored procedure registration, and concurrent file uploads when using the same `Session` object.
  - The feature is disabled by default and can be enabled by setting `FEATURE_THREAD_SAFE_PYTHON_SESSION` to `True` for account.
  - Updating session configurations, like changing database or schema, when multiple threads are using the session may lead to unexpected behavior.
  - When enabled, some internally created temporary table names returned from `DataFrame.queries` API are not deterministic, and may be different when DataFrame actions are executed. This does not affect explicit user-created temporary tables.
- Added support for 'Service' domain to `session.lineage.trace` API.
- Added support for `copy_grants` parameter when registering UDxF and stored procedures.
- Added support for the following methods in `DataFrameWriter` to support daisy-chaining:
  - `option`
  - `options`
  - `partition_by`
- Added support for `snowflake_cortex_summarize`.

#### Improvements

- Improved the following new capability for function `snowflake.snowpark.functions.array_remove` it is now possible to use in python.
- Disables sql simplification when sort is performed after limit.
  - Previously, `df.sort().limit()` and `df.limit().sort()` generates the same query with sort in front of limit. Now, `df.limit().sort()` will generate query that reads `df.limit().sort()`.
  - Improve performance of generated query for `df.limit().sort()`, because limit stops table scanning as soon as the number of records is satisfied.
- Added a client side error message for when an invalid stage location is passed to DataFrame read functions.

#### Bug Fixes

- Fixed a bug where the automatic cleanup of temporary tables could interfere with the results of async query execution.
- Fixed a bug in `DataFrame.analytics.time_series_agg` function to handle multiple data points in same sliding interval.
- Fixed a bug that created inconsistent casing in field names of structured objects in iceberg schemas.

#### Deprecations

- Deprecated warnings will be triggered when using snowpark-python with Python 3.8. For more details, please refer to https://docs.snowflake.com/en/developer-guide/python-runtime-support-policy.

### Snowpark pandas API Updates

#### New Features

- Added support for `np.subtract`, `np.multiply`, `np.divide`, and `np.true_divide`.
- Added support for tracking usages of `__array_ufunc__`.
- Added numpy compatibility support for `np.float_power`, `np.mod`, `np.remainder`, `np.greater`, `np.greater_equal`, `np.less`, `np.less_equal`, `np.not_equal`, and `np.equal`.
- Added numpy compatibility support for `np.log`, `np.log2`, and `np.log10`
- Added support for `DataFrameGroupBy.bfill`, `SeriesGroupBy.bfill`, `DataFrameGroupBy.ffill`, and `SeriesGroupBy.ffill`.
- Added support for `on` parameter with `Resampler`.
- Added support for timedelta inputs in `value_counts()`.
- Added support for applying Snowpark Python function `snowflake_cortex_summarize`.
- Added support for `DataFrame.attrs` and `Series.attrs`.
- Added support for `DataFrame.style`.
- Added numpy compatibility support for `np.full_like`

#### Improvements

- Improved generated SQL query for `head` and `iloc` when the row key is a slice.
- Improved error message when passing an unknown timezone to `tz_convert` and `tz_localize` in `Series`, `DataFrame`, `Series.dt`, and `DatetimeIndex`.
- Improved documentation for `tz_convert` and `tz_localize` in `Series`, `DataFrame`, `Series.dt`, and `DatetimeIndex` to specify the supported timezone formats.
- Added additional kwargs support for `df.apply` and `series.apply` ( as well as `map` and `applymap` ) when using snowpark functions. This allows for some position independent compatibility between apply and functions where the first argument is not a pandas object.
- Improved generated SQL query for `iloc` and `iat` when the row key is a scalar.
- Removed all joins in `iterrows`.
- Improved documentation for `Series.map` to reflect the unsupported features.
- Added support for `np.may_share_memory` which is used internally by many scikit-learn functions. This method will always return false when called with a Snowpark pandas object.

#### Bug Fixes

- Fixed a bug where `DataFrame` and `Series` `pct_change()` would raise `TypeError` when input contained timedelta columns.
- Fixed a bug where `replace()` would sometimes propagate `Timedelta` types incorrectly through `replace()`. Instead raise `NotImplementedError` for `replace()` on `Timedelta`.
- Fixed a bug where `DataFrame` and `Series` `round()` would raise `AssertionError` for `Timedelta` columns. Instead raise `NotImplementedError` for `round()` on `Timedelta`.
- Fixed a bug where `reindex` fails when the new index is a Series with non-overlapping types from the original index.
- Fixed a bug where calling `__getitem__` on a DataFrameGroupBy object always returned a DataFrameGroupBy object if `as_index=False`.
- Fixed a bug where inserting timedelta values into an existing column would silently convert the values to integers instead of raising `NotImplementedError`.
- Fixed a bug where `DataFrame.shift()` on axis=0 and axis=1 would fail to propagate timedelta types.
- `DataFrame.abs()`, `DataFrame.__neg__()`, `DataFrame.stack()`, and `DataFrame.unstack()` now raise `NotImplementedError` for timedelta inputs instead of failing to propagate timedelta types.

### Snowpark Local Testing Updates

#### Bug Fixes

- Fixed a bug where `DataFrame.alias` raises `KeyError` for input column name.
- Fixed a bug where `to_csv` on Snowflake stage fails when data contains empty strings.

## 1.23.0 (2024-10-09)

### Snowpark Python API Updates

#### New Features

- Added the following new functions in `snowflake.snowpark.functions`:
  - `make_interval`
- Added support for using Snowflake Interval constants with `Window.range_between()` when the order by column is TIMESTAMP or DATE type.
- Added support for file writes. This feature is currently in private preview.
- Added `thread_id` to `QueryRecord` to track the thread id submitting the query history.
- Added support for `Session.stored_procedure_profiler`.

#### Improvements

#### Bug Fixes

- Fixed a bug where registering a stored procedure or UDxF with type hints would give a warning `'NoneType' has no len() when trying to read default values from function`.

### Snowpark pandas API Updates

#### New Features

- Added support for `TimedeltaIndex.mean` method.
- Added support for some cases of aggregating `Timedelta` columns on `axis=0` with `agg` or `aggregate`.
- Added support for `by`, `left_by`, `right_by`, `left_index`, and `right_index` for `pd.merge_asof`.
- Added support for passing parameter `include_describe` to `Session.query_history`.
- Added support for `DatetimeIndex.mean` and `DatetimeIndex.std` methods.
- Added support for `Resampler.asfreq`, `Resampler.indices`, `Resampler.nunique`, and `Resampler.quantile`.
- Added support for `resample` frequency `W`, `ME`, `YE` with `closed = "left"`.
- Added support for `DataFrame.rolling.corr` and `Series.rolling.corr` for `pairwise = False` and int `window`.
- Added support for string time-based `window` and `min_periods = None` for `Rolling`.
- Added support for `DataFrameGroupBy.fillna` and `SeriesGroupBy.fillna`.
- Added support for constructing `Series` and `DataFrame` objects with the lazy `Index` object as `data`, `index`, and `columns` arguments.
- Added support for constructing `Series` and `DataFrame` objects with `index` and `column` values not present in `DataFrame`/`Series` `data`.
- Added support for `pd.read_sas` (Uses native pandas for processing).
- Added support for applying `rolling().count()` and `expanding().count()` to `Timedelta` series and columns.
- Added support for `tz` in both `pd.date_range` and `pd.bdate_range`.
- Added support for `Series.items`.
- Added support for `errors="ignore"` in `pd.to_datetime`.
- Added support for `DataFrame.tz_localize` and `Series.tz_localize`.
- Added support for `DataFrame.tz_convert` and `Series.tz_convert`.
- Added support for applying Snowpark Python functions (e.g., `sin`) in `Series.map`, `Series.apply`, `DataFrame.apply` and `DataFrame.applymap`.

#### Improvements

- Improved `to_pandas` to persist the original timezone offset for TIMESTAMP_TZ type.
- Improved `dtype` results for TIMESTAMP_TZ type to show correct timezone offset.
- Improved `dtype` results for TIMESTAMP_LTZ type to show correct timezone.
- Improved error message when passing non-bool value to `numeric_only` for groupby aggregations.
- Removed unnecessary warning about sort algorithm in `sort_values`.
- Use SCOPED object for internal create temp tables. The SCOPED objects will be stored sproc scoped if created within stored sproc, otherwise will be session scoped, and the object will be automatically cleaned at the end of the scope.
- Improved warning messages for operations that lead to materialization with inadvertent slowness.
- Removed unnecessary warning message about `convert_dtype` in `Series.apply`.

#### Bug Fixes

- Fixed a bug where an `Index` object created from a `Series`/`DataFrame` incorrectly updates the `Series`/`DataFrame`'s index name after an inplace update has been applied to the original `Series`/`DataFrame`.
- Suppressed an unhelpful `SettingWithCopyWarning` that sometimes appeared when printing `Timedelta` columns.
- Fixed `inplace` argument for `Series` objects derived from other `Series` objects.
- Fixed a bug where `Series.sort_values` failed if series name overlapped with index column name.
- Fixed a bug where transposing a dataframe would map `Timedelta` index levels to integer column levels.
- Fixed a bug where `Resampler` methods on timedelta columns would produce integer results.
- Fixed a bug where `pd.to_numeric()` would leave `Timedelta` inputs as `Timedelta` instead of converting them to integers.
- Fixed `loc` set when setting a single row, or multiple rows, of a DataFrame with a Series value.

### Snowpark Local Testing Updates

#### Bug Fixes

- Fixed a bug where nullable columns were annotated wrongly.
- Fixed a bug where the `date_add` and `date_sub` functions failed for `NULL` values.
- Fixed a bug where `equal_null` could fail inside a merge statement.
- Fixed a bug where `row_number` could fail inside a Window function.
- Fixed a bug where updates could fail when the source is the result of a join.


## 1.22.1 (2024-09-11)
This is a re-release of 1.22.0. Please refer to the 1.22.0 release notes for detailed release content.


## 1.22.0 (2024-09-10)

### Snowpark Python API Updates

### New Features

- Added the following new functions in `snowflake.snowpark.functions`:
  - `array_remove`
  - `ln`

#### Improvements

- Improved documentation for `Session.write_pandas` by making `use_logical_type` option more explicit.
- Added support for specifying the following to `DataFrameWriter.save_as_table`:
  - `enable_schema_evolution`
  - `data_retention_time`
  - `max_data_extension_time`
  - `change_tracking`
  - `copy_grants`
  - `iceberg_config` A dicitionary that can hold the following iceberg configuration options:
      - `external_volume`
      - `catalog`
      - `base_location`
      - `catalog_sync`
      - `storage_serialization_policy`
- Added support for specifying the following to `DataFrameWriter.copy_into_table`:
  - `iceberg_config` A dicitionary that can hold the following iceberg configuration options:
      - `external_volume`
      - `catalog`
      - `base_location`
      - `catalog_sync`
      - `storage_serialization_policy`
- Added support for specifying the following parameters to `DataFrame.create_or_replace_dynamic_table`:
  - `mode`
  - `refresh_mode`
  - `initialize`
  - `clustering_keys`
  - `is_transient`
  - `data_retention_time`
  - `max_data_extension_time`

#### Bug Fixes

- Fixed a bug in `session.read.csv` that caused an error when setting `PARSE_HEADER = True` in an externally defined file format.
- Fixed a bug in query generation from set operations that allowed generation of duplicate queries when children have common subqueries.
- Fixed a bug in `session.get_session_stage` that referenced a non-existing stage after switching database or schema.
- Fixed a bug where calling `DataFrame.to_snowpark_pandas` without explicitly initializing the Snowpark pandas plugin caused an error.
- Fixed a bug where using the `explode` function in dynamic table creation caused a SQL compilation error due to improper boolean type casting on the `outer` parameter.

### Snowpark Local Testing Updates

#### New Features

- Added support for type coercion when passing columns as input to UDF calls.
- Added support for `Index.identical`.

#### Bug Fixes

- Fixed a bug where the truncate mode in `DataFrameWriter.save_as_table` incorrectly handled DataFrames containing only a subset of columns from the existing table.
- Fixed a bug where function `to_timestamp` does not set the default timezone of the column datatype.

### Snowpark pandas API Updates

#### New Features

- Added limited support for the `Timedelta` type, including the following features. Snowpark pandas will raise `NotImplementedError` for unsupported `Timedelta` use cases.
  - supporting tracking the Timedelta type through `copy`, `cache_result`, `shift`, `sort_index`, `assign`, `bfill`, `ffill`, `fillna`, `compare`, `diff`, `drop`, `dropna`, `duplicated`, `empty`, `equals`, `insert`, `isin`, `isna`, `items`, `iterrows`, `join`, `len`, `mask`, `melt`, `merge`, `nlargest`, `nsmallest`, `to_pandas`.
  - converting non-timedelta to timedelta via `astype`.
  - `NotImplementedError` will be raised for the rest of methods that do not support `Timedelta`.
  - support for subtracting two timestamps to get a Timedelta.
  - support indexing with Timedelta data columns.
  - support for adding or subtracting timestamps and `Timedelta`.
  - support for binary arithmetic between two `Timedelta` values.
  - support for binary arithmetic and comparisons between `Timedelta` values and numeric values.
  - support for lazy `TimedeltaIndex`.
  - support for `pd.to_timedelta`.
  - support for `GroupBy` aggregations `min`, `max`, `mean`, `idxmax`, `idxmin`, `std`, `sum`, `median`, `count`, `any`, `all`, `size`, `nunique`, `head`, `tail`, `aggregate`.
  - support for `GroupBy` filtrations `first` and `last`.
  - support for `TimedeltaIndex` attributes: `days`, `seconds`, `microseconds` and `nanoseconds`.
  - support for `diff` with timestamp columns on `axis=0` and `axis=1`
  - support for `TimedeltaIndex` methods: `ceil`, `floor` and `round`.
  - support for `TimedeltaIndex.total_seconds` method.
- Added support for index's arithmetic and comparison operators.
- Added support for `Series.dt.round`.
- Added documentation pages for `DatetimeIndex`.
- Added support for `Index.name`, `Index.names`, `Index.rename`, and `Index.set_names`.
- Added support for `Index.__repr__`.
- Added support for `DatetimeIndex.month_name` and `DatetimeIndex.day_name`.
- Added support for `Series.dt.weekday`, `Series.dt.time`, and `DatetimeIndex.time`.
- Added support for `Index.min` and `Index.max`.
- Added support for `pd.merge_asof`.
- Added support for `Series.dt.normalize` and `DatetimeIndex.normalize`.
- Added support for `Index.is_boolean`, `Index.is_integer`, `Index.is_floating`, `Index.is_numeric`, and `Index.is_object`.
- Added support for `DatetimeIndex.round`, `DatetimeIndex.floor` and `DatetimeIndex.ceil`.
- Added support for `Series.dt.days_in_month` and `Series.dt.daysinmonth`.
- Added support for `DataFrameGroupBy.value_counts` and `SeriesGroupBy.value_counts`.
- Added support for `Series.is_monotonic_increasing` and `Series.is_monotonic_decreasing`.
- Added support for `Index.is_monotonic_increasing` and `Index.is_monotonic_decreasing`.
- Added support for `pd.crosstab`.
- Added support for `pd.bdate_range` and included business frequency support (B, BME, BMS, BQE, BQS, BYE, BYS) for both `pd.date_range` and `pd.bdate_range`.
- Added support for lazy `Index` objects  as `labels` in `DataFrame.reindex` and `Series.reindex`.
- Added support for `Series.dt.days`, `Series.dt.seconds`, `Series.dt.microseconds`, and `Series.dt.nanoseconds`.
- Added support for creating a `DatetimeIndex` from an `Index` of numeric or string type.
- Added support for string indexing with `Timedelta` objects.
- Added support for `Series.dt.total_seconds` method.
- Added support for `DataFrame.apply(axis=0)`.
- Added support for `Series.dt.tz_convert` and `Series.dt.tz_localize`.
- Added support for `DatetimeIndex.tz_convert` and `DatetimeIndex.tz_localize`.

#### Improvements

- Improve concat, join performance when operations are performed on series coming from the same dataframe by avoiding unnecessary joins.
- Refactored `quoted_identifier_to_snowflake_type` to avoid making metadata queries if the types have been cached locally.
- Improved `pd.to_datetime` to handle all local input cases.
- Create a lazy index from another lazy index without pulling data to client.
- Raised `NotImplementedError` for Index bitwise operators.
- Display a more clear error message when `Index.names` is set to a non-like-like object.
- Raise a warning whenever MultiIndex values are pulled in locally.
- Improve warning message for `pd.read_snowflake` include the creation reason when temp table creation is triggered.
- Improve performance for `DataFrame.set_index`, or setting `DataFrame.index` or `Series.index` by avoiding checks require eager evaluation. As a consequence, when the new index that does not match the current `Series`/`DataFrame` object length, a `ValueError` is no longer raised. Instead, when the `Series`/`DataFrame` object is longer than the provided index, the `Series`/`DataFrame`'s new index is filled with `NaN` values for the "extra" elements. Otherwise, the extra values in the provided index are ignored.
- Properly raise `NotImplementedError` when ambiguous/nonexistent are non-string in `ceil`/`floor`/`round`.

#### Bug Fixes

- Stopped ignoring nanoseconds in `pd.Timedelta` scalars.
- Fixed AssertionError in tree of binary operations.
- Fixed bug in `Series.dt.isocalendar` using a named Series
- Fixed `inplace` argument for Series objects derived from DataFrame columns.
- Fixed a bug where `Series.reindex` and `DataFrame.reindex` did not update the result index's name correctly.
- Fixed a bug where `Series.take` did not error when `axis=1` was specified.


## 1.21.1 (2024-09-05)

### Snowpark Python API Updates

#### Bug Fixes

- Fixed a bug where using `to_pandas_batches` with async jobs caused an error due to improper handling of waiting for asynchronous query completion.

## 1.21.0 (2024-08-19)

### Snowpark Python API Updates

#### New Features

- Added support for `snowflake.snowpark.testing.assert_dataframe_equal` that is a utility function to check the equality of two Snowpark DataFrames.

#### Improvements

- Added support server side string size limitations.
- Added support to create and invoke stored procedures, UDFs and UDTFs with optional arguments.
- Added support for column lineage in the DataFrame.lineage.trace API.
- Added support for passing `INFER_SCHEMA` options to `DataFrameReader` via `INFER_SCHEMA_OPTIONS`.
- Added support for passing `parameters` parameter to `Column.rlike` and `Column.regexp`.
- Added support for automatically cleaning up temporary tables created by `df.cache_result()` in the current session, when the DataFrame is no longer referenced (i.e., gets garbage collected). It is still an experimental feature not enabled by default, and can be enabled by setting `session.auto_clean_up_temp_table_enabled` to `True`.
- Added support for string literals to the `fmt` parameter of `snowflake.snowpark.functions.to_date`.
- Added support for system$reference function.

#### Bug Fixes

- Fixed a bug where SQL generated for selecting `*` column has an incorrect subquery.
- Fixed a bug in `DataFrame.to_pandas_batches` where the iterator could throw an error if certain transformation is made to the pandas dataframe due to wrong isolation level.
- Fixed a bug in `DataFrame.lineage.trace` to split the quoted feature view's name and version correctly.
- Fixed a bug in `Column.isin` that caused invalid sql generation when passed an empty list.
- Fixed a bug that fails to raise NotImplementedError while setting cell with list like item.

### Snowpark Local Testing Updates

#### New Features

- Added support for the following APIs:
  - snowflake.snowpark.functions
    - `rank`
    - `dense_rank`
    - `percent_rank`
    - `cume_dist`
    - `ntile`
    - `datediff`
    - `array_agg`
  - snowflake.snowpark.column.Column.within_group
- Added support for parsing flags in regex statements for mocked plans. This maintains parity with the `rlike` and `regexp` changes above.

#### Bug Fixes

- Fixed a bug where Window Functions LEAD and LAG do not handle option `ignore_nulls` properly.
- Fixed a bug where values were not populated into the result DataFrame during the insertion of table merge operation.

#### Improvements

- Fix pandas FutureWarning about integer indexing.

### Snowpark pandas API Updates

#### New Features

- Added support for `DataFrame.backfill`, `DataFrame.bfill`, `Series.backfill`, and `Series.bfill`.
- Added support for `DataFrame.compare` and `Series.compare` with default parameters.
- Added support for `Series.dt.microsecond` and `Series.dt.nanosecond`.
- Added support for `Index.is_unique` and `Index.has_duplicates`.
- Added support for `Index.equals`.
- Added support for `Index.value_counts`.
- Added support for `Series.dt.day_name` and `Series.dt.month_name`.
- Added support for indexing on Index, e.g., `df.index[:10]`.
- Added support for `DataFrame.unstack` and `Series.unstack`.
- Added support for `DataFrame.asfreq` and `Series.asfreq`.
- Added support for `Series.dt.is_month_start` and `Series.dt.is_month_end`.
- Added support for `Index.all` and `Index.any`.
- Added support for `Series.dt.is_year_start` and `Series.dt.is_year_end`.
- Added support for `Series.dt.is_quarter_start` and `Series.dt.is_quarter_end`.
- Added support for lazy `DatetimeIndex`.
- Added support for `Series.argmax` and `Series.argmin`.
- Added support for `Series.dt.is_leap_year`.
- Added support for `DataFrame.items`.
- Added support for `Series.dt.floor` and `Series.dt.ceil`.
- Added support for `Index.reindex`.
- Added support for `DatetimeIndex` properties: `year`, `month`, `day`, `hour`, `minute`, `second`, `microsecond`,
    `nanosecond`, `date`, `dayofyear`, `day_of_year`, `dayofweek`, `day_of_week`, `weekday`, `quarter`,
    `is_month_start`, `is_month_end`, `is_quarter_start`, `is_quarter_end`, `is_year_start`, `is_year_end`
    and `is_leap_year`.
- Added support for `Resampler.fillna` and `Resampler.bfill`.
- Added limited support for the `Timedelta` type, including creating `Timedelta` columns and `to_pandas`.
- Added support for `Index.argmax` and `Index.argmin`.

#### Improvements

- Removed the public preview warning message when importing Snowpark pandas.
- Removed unnecessary count query from `SnowflakeQueryCompiler.is_series_like` method.
- `Dataframe.columns` now returns native pandas Index object instead of Snowpark Index object.
- Refactor and introduce `query_compiler` argument in `Index` constructor to create `Index` from query compiler.
- `pd.to_datetime` now returns a DatetimeIndex object instead of a Series object.
- `pd.date_range` now returns a DatetimeIndex object instead of a Series object.

#### Bug Fixes

- Made passing an unsupported aggregation function to `pivot_table` raise `NotImplementedError` instead of `KeyError`.
- Removed axis labels and callable names from error messages and telemetry about unsupported aggregations.
- Fixed AssertionError in `Series.drop_duplicates` and `DataFrame.drop_duplicates` when called after `sort_values`.
- Fixed a bug in `Index.to_frame` where the result frame's column name may be wrong where name is unspecified.
- Fixed a bug where some Index docstrings are ignored.
- Fixed a bug in `Series.reset_index(drop=True)` where the result name may be wrong.
- Fixed a bug in `Groupby.first/last` ordering by the correct columns in the underlying window expression.

## 1.20.0 (2024-07-17)

### Snowpark Python API Updates

#### Improvements

- Added distributed tracing using open telemetry APIs for table stored procedure function in `DataFrame`:
  - `_execute_and_get_query_id`
- Added support for the `arrays_zip` function.
- Improves performance for binary column expression and `df._in` by avoiding unnecessary cast for numeric values. You can enable this optimization by setting `session.eliminate_numeric_sql_value_cast_enabled = True`.
- Improved error message for `write_pandas` when the target table does not exist and `auto_create_table=False`.
- Added open telemetry tracing on UDxF functions in Snowpark.
- Added open telemetry tracing on stored procedure registration in Snowpark.
- Added a new optional parameter called `format_json` to the `Session.SessionBuilder.app_name` function that sets the app name in the `Session.query_tag` in JSON format. By default, this parameter is set to `False`.

#### Bug Fixes
- Fixed a bug where SQL generated for `lag(x, 0)` was incorrect and failed with error message `argument 1 to function LAG needs to be constant, found 'SYSTEM$NULL_TO_FIXED(null)'`.

### Snowpark Local Testing Updates

#### New Features

- Added support for the following APIs:
  - snowflake.snowpark.functions
    - random
- Added new parameters to `patch` function when registering a mocked function:
  - `distinct` allows an alternate function to be specified for when a sql function should be distinct.
  - `pass_column_index` passes a named parameter `column_index` to the mocked function that contains the pandas.Index for the input data.
  - `pass_row_index` passes a named parameter `row_index` to the mocked function that is the 0 indexed row number the function is currently operating on.
  - `pass_input_data` passes a named parameter `input_data` to the mocked function that contains the entire input dataframe for the current expression.
  - Added support for the `column_order` parameter to method `DataFrameWriter.save_as_table`.


#### Bug Fixes
- Fixed a bug that caused DecimalType columns to be incorrectly truncated to integer precision when used in BinaryExpressions.

### Snowpark pandas API Updates

#### New Features
- Added support for `DataFrameGroupBy.all`, `SeriesGroupBy.all`, `DataFrameGroupBy.any`, and `SeriesGroupBy.any`.
- Added support for `DataFrame.nlargest`, `DataFrame.nsmallest`, `Series.nlargest` and `Series.nsmallest`.
- Added support for `replace` and `frac > 1` in `DataFrame.sample` and `Series.sample`.
- Added support for `read_excel` (Uses local pandas for processing)
- Added support for `Series.at`, `Series.iat`, `DataFrame.at`, and `DataFrame.iat`.
- Added support for `Series.dt.isocalendar`.
- Added support for `Series.case_when` except when condition or replacement is callable.
- Added documentation pages for `Index` and its APIs.
- Added support for `DataFrame.assign`.
- Added support for `DataFrame.stack`.
- Added support for `DataFrame.pivot` and `pd.pivot`.
- Added support for `DataFrame.to_csv` and `Series.to_csv`.
- Added partial support for `Series.str.translate` where the values in the `table` are single-codepoint strings.
- Added support for `DataFrame.corr`.
- Allow `df.plot()` and `series.plot()` to be called, materializing the data into the local client
- Added support for `DataFrameGroupBy` and `SeriesGroupBy` aggregations `first` and `last`
- Added support for `DataFrameGroupBy.get_group`.
- Added support for `limit` parameter when `method` parameter is used in `fillna`.
- Added partial support for `Series.str.translate` where the values in the `table` are single-codepoint strings.
- Added support for `DataFrame.corr`.
- Added support for `DataFrame.equals` and `Series.equals`.
- Added support for `DataFrame.reindex` and `Series.reindex`.
- Added support for `Index.astype`.
- Added support for `Index.unique` and `Index.nunique`.
- Added support for `Index.sort_values`.

#### Bug Fixes
- Fixed an issue when using np.where and df.where when the scalar 'other' is the literal 0.
- Fixed a bug regarding precision loss when converting to Snowpark pandas `DataFrame` or `Series` with `dtype=np.uint64`.
- Fixed bug where `values` is set to `index` when `index` and `columns` contain all columns in DataFrame during `pivot_table`.

#### Improvements
- Added support for `Index.copy()`
- Added support for Index APIs: `dtype`, `values`, `item()`, `tolist()`, `to_series()` and `to_frame()`
- Expand support for DataFrames with no rows in `pd.pivot_table` and `DataFrame.pivot_table`.
- Added support for `inplace` parameter in `DataFrame.sort_index` and `Series.sort_index`.


## 1.19.0 (2024-06-25)

### Snowpark Python API Updates

#### New Features

- Added support for `to_boolean` function.
- Added documentation pages for Index and its APIs.

#### Bug Fixes

- Fixed a bug where python stored procedure with table return type fails when run in a task.
- Fixed a bug where df.dropna fails due to `RecursionError: maximum recursion depth exceeded` when the DataFrame has more than 500 columns.
- Fixed a bug where `AsyncJob.result("no_result")` doesn't wait for the query to finish execution.


### Snowpark Local Testing Updates

#### New Features

- Added support for the `strict` parameter when registering UDFs and Stored Procedures.

#### Bug Fixes

- Fixed a bug in convert_timezone that made the setting the source_timezone parameter return an error.
- Fixed a bug where creating DataFrame with empty data of type `DateType` raises `AttributeError`.
- Fixed a bug that table merge fails when update clause exists but no update takes place.
- Fixed a bug in mock implementation of `to_char` that raises `IndexError` when incoming column has nonconsecutive row index.
- Fixed a bug in handling of `CaseExpr` expressions that raises `IndexError` when incoming column has nonconsecutive row index.
- Fixed a bug in implementation of `Column.like` that raises `IndexError` when incoming column has nonconsecutive row index.

#### Improvements

- Added support for type coercion in the implementation of DataFrame.replace, DataFrame.dropna and the mock function `iff`.

### Snowpark pandas API Updates

#### New Features

- Added partial support for `DataFrame.pct_change` and `Series.pct_change` without the `freq` and `limit` parameters.
- Added support for `Series.str.get`.
- Added support for `Series.dt.dayofweek`, `Series.dt.day_of_week`, `Series.dt.dayofyear`, and `Series.dt.day_of_year`.
- Added support for `Series.str.__getitem__` (`Series.str[...]`).
- Added support for `Series.str.lstrip` and `Series.str.rstrip`.
- Added support for `DataFrameGroupBy.size` and `SeriesGroupBy.size`.
- Added support for `DataFrame.expanding` and `Series.expanding` for aggregations `count`, `sum`, `min`, `max`, `mean`, `std`, `var`, and `sem` with `axis=0`.
- Added support for `DataFrame.rolling` and `Series.rolling` for aggregation `count` with `axis=0`.
- Added support for `Series.str.match`.
- Added support for `DataFrame.resample` and `Series.resample` for aggregations `size`, `first`, and `last`.
- Added support for `DataFrameGroupBy.all`, `SeriesGroupBy.all`, `DataFrameGroupBy.any`, and `SeriesGroupBy.any`.
- Added support for `DataFrame.nlargest`, `DataFrame.nsmallest`, `Series.nlargest` and `Series.nsmallest`.
- Added support for `replace` and `frac > 1` in `DataFrame.sample` and `Series.sample`.
- Added support for `read_excel` (Uses local pandas for processing)
- Added support for `Series.at`, `Series.iat`, `DataFrame.at`, and `DataFrame.iat`.
- Added support for `Series.dt.isocalendar`.
- Added support for `Series.case_when` except when condition or replacement is callable.
- Added documentation pages for `Index` and its APIs.
- Added support for `DataFrame.assign`.
- Added support for `DataFrame.stack`.
- Added support for `DataFrame.pivot` and `pd.pivot`.
- Added support for `DataFrame.to_csv` and `Series.to_csv`.
- Added support for `Index.T`.

#### Bug Fixes

- Fixed a bug that causes output of GroupBy.aggregate's columns to be ordered incorrectly.
- Fixed a bug where `DataFrame.describe` on a frame with duplicate columns of differing dtypes could cause an error or incorrect results.
- Fixed a bug in `DataFrame.rolling` and `Series.rolling` so `window=0` now throws `NotImplementedError` instead of `ValueError`

#### Improvements

- Added support for named aggregations in `DataFrame.aggregate` and `Series.aggregate` with `axis=0`.
- `pd.read_csv` reads using the native pandas CSV parser, then uploads data to snowflake using parquet. This enables most of the parameters supported by `read_csv` including date parsing and numeric conversions. Uploading via parquet is roughly twice as fast as uploading via CSV.
- Initial work to support an `pd.Index` directly in Snowpark pandas. Support for `pd.Index` as a first-class component of Snowpark pandas is coming soon.
- Added a lazy index constructor and support for `len`, `shape`, `size`, `empty`, `to_pandas()` and `names`. For `df.index`, Snowpark pandas creates a lazy index object.
- For `df.columns`, Snowpark pandas supports a non-lazy version of an `Index` since the data is already stored locally.

## 1.18.0 (2024-05-28)

### Snowpark Python API Updates

#### Improvements

- Improved error message to remind users set `{"infer_schema": True}` when reading csv file without specifying its schema.
- Improved error handling for `Session.create_dataframe` when called with more than 512 rows and using `format` or `pyformat` `paramstyle`.

### Snowpark pandas API Updates

#### New Features

- Added `DataFrame.cache_result` and `Series.cache_result` methods for users to persist DataFrames and Series to a temporary table lasting the duration of the session to improve latency of subsequent operations.

#### Bug Fixes

#### Improvements

- Added partial support for `DataFrame.pivot_table` with no `index` parameter, as well as for `margins` parameter.
- Updated the signature of `DataFrame.shift`/`Series.shift`/`DataFrameGroupBy.shift`/`SeriesGroupBy.shift` to match pandas 2.2.1. Snowpark pandas does not yet support the newly-added `suffix` argument, or sequence values of `periods`.
- Re-added support for `Series.str.split`.

#### Bug Fixes

- Fixed how we support mixed columns for string methods (`Series.str.*`).

### Snowpark Local Testing Updates

#### New Features

- Added support for the following DataFrameReader read options to file formats `csv` and `json`:
  - PURGE
  - PATTERN
  - INFER_SCHEMA with value being `False`
  - ENCODING with value being `UTF8`
- Added support for `DataFrame.analytics.moving_agg` and `DataFrame.analytics.cumulative_agg_agg`.
- Added support for `if_not_exists` parameter during UDF and stored procedure registration.

#### Bug Fixes

- Fixed a bug that when processing time format, fractional second part is not handled properly.
- Fixed a bug that caused function calls on `*` to fail.
- Fixed a bug that prevented creation of map and struct type objects.
- Fixed a bug that function `date_add` was unable to handle some numeric types.
- Fixed a bug that `TimestampType` casting resulted in incorrect data.
- Fixed a bug that caused `DecimalType` data to have incorrect precision in some cases.
- Fixed a bug where referencing missing table or view raises confusing `IndexError`.
- Fixed a bug that mocked function `to_timestamp_ntz` can not handle None data.
- Fixed a bug that mocked UDFs handles output data of None improperly.
- Fixed a bug where `DataFrame.with_column_renamed` ignores attributes from parent DataFrames after join operations.
- Fixed a bug that integer precision of large value gets lost when converted to pandas DataFrame.
- Fixed a bug that the schema of datetime object is wrong when create DataFrame from a pandas DataFrame.
- Fixed a bug in the implementation of `Column.equal_nan` where null data is handled incorrectly.
- Fixed a bug where `DataFrame.drop` ignore attributes from parent DataFrames after join operations.
- Fixed a bug in mocked function `date_part` where Column type is set wrong.
- Fixed a bug where `DataFrameWriter.save_as_table` does not raise exceptions when inserting null data into non-nullable columns.
- Fixed a bug in the implementation of `DataFrameWriter.save_as_table` where
  - Append or Truncate fails when incoming data has different schema than existing table.
  - Truncate fails when incoming data does not specify columns that are nullable.

#### Improvements

- Removed dependency check for `pyarrow` as it is not used.
- Improved target type coverage of `Column.cast`, adding support for casting to boolean and all integral types.
- Aligned error experience when calling UDFs and stored procedures.
- Added appropriate error messages for `is_permanent` and `anonymous` options in UDFs and stored procedures registration to make it more clear that those features are not yet supported.
- File read operation with unsupported options and values now raises `NotImplementedError` instead of warnings and unclear error information.

## 1.17.0 (2024-05-21)

### Snowpark Python API Updates

#### New Features

- Added support to add a comment on tables and views using the functions listed below:
  - `DataFrameWriter.save_as_table`
  - `DataFrame.create_or_replace_view`
  - `DataFrame.create_or_replace_temp_view`
  - `DataFrame.create_or_replace_dynamic_table`

#### Improvements

- Improved error message to remind users to set `{"infer_schema": True}` when reading CSV file without specifying its schema.

### Snowpark pandas API Updates

#### New Features

- Start of Public Preview of Snowpark pandas API. Refer to the [Snowpark pandas API Docs](https://docs.snowflake.com/developer-guide/snowpark/python/snowpark-pandas) for more details.

### Snowpark Local Testing Updates

#### New Features

- Added support for NumericType and VariantType data conversion in the mocked function `to_timestamp_ltz`, `to_timestamp_ntz`, `to_timestamp_tz` and `to_timestamp`.
- Added support for DecimalType, BinaryType, ArrayType, MapType, TimestampType, DateType and TimeType data conversion in the mocked function `to_char`.
- Added support for the following APIs:
  - snowflake.snowpark.functions:
    - to_varchar
  - snowflake.snowpark.DataFrame:
    - pivot
  - snowflake.snowpark.Session:
    - cancel_all
- Introduced a new exception class `snowflake.snowpark.mock.exceptions.SnowparkLocalTestingException`.
- Added support for casting to FloatType

#### Bug Fixes

- Fixed a bug that stored procedure and UDF should not remove imports already in the `sys.path` during the clean-up step.
- Fixed a bug that when processing datetime format, the fractional second part is not handled properly.
- Fixed a bug that on Windows platform that file operations was unable to properly handle file separator in directory name.
- Fixed a bug that on Windows platform that when reading a pandas dataframe, IntervalType column with integer data can not be processed.
- Fixed a bug that prevented users from being able to select multiple columns with the same alias.
- Fixed a bug that `Session.get_current_[schema|database|role|user|account|warehouse]` returns upper-cased identifiers when identifiers are quoted.
- Fixed a bug that function `substr` and `substring` can not handle 0-based `start_expr`.

#### Improvements

- Standardized the error experience by raising `SnowparkLocalTestingException` in error cases which is on par with `SnowparkSQLException` raised in non-local execution.
- Improved error experience of `Session.write_pandas` method that `NotImplementError` will be raised when called.
- Aligned error experience with reusing a closed session in non-local execution.

## 1.16.0 (2024-05-07)

### New Features

- Support stored procedure register with packages given as Python modules.
- Added snowflake.snowpark.Session.lineage.trace to explore data lineage of snowfake objects.
- Added support for structured type schema parsing.

### Bug Fixes

- Fixed a bug when inferring schema, single quotes are added to stage files already have single quotes.

### Local Testing Updates

#### New Features

- Added support for StringType, TimestampType and VariantType data conversion in the mocked function `to_date`.
- Added support for the following APIs:
  - snowflake.snowpark.functions
    - get
    - concat
    - concat_ws

#### Bug Fixes

- Fixed a bug that caused `NaT` and `NaN` values to not be recognized.
- Fixed a bug where, when inferring a schema, single quotes were added to stage files that already had single quotes.
- Fixed a bug where `DataFrameReader.csv` was unable to handle quoted values containing a delimiter.
- Fixed a bug that when there is `None` value in an arithmetic calculation, the output should remain `None` instead of `math.nan`.
- Fixed a bug in function `sum` and `covar_pop` that when there is `math.nan` in the data, the output should also be `math.nan`.
- Fixed a bug that stage operation can not handle directories.
- Fixed a bug that `DataFrame.to_pandas` should take Snowflake numeric types with precision 38 as `int64`.

## 1.15.0 (2024-04-24)

### New Features

- Added `truncate` save mode in `DataFrameWrite` to overwrite existing tables by truncating the underlying table instead of dropping it.
- Added telemetry to calculate query plan height and number of duplicate nodes during collect operations.
- Added the functions below to unload data from a `DataFrame` into one or more files in a stage:
  - `DataFrame.write.json`
  - `DataFrame.write.csv`
  - `DataFrame.write.parquet`
- Added distributed tracing using open telemetry APIs for action functions in `DataFrame` and `DataFrameWriter`:
  - snowflake.snowpark.DataFrame:
    - collect
    - collect_nowait
    - to_pandas
    - count
    - show
  - snowflake.snowpark.DataFrameWriter:
    - save_as_table
- Added support for snow:// URLs to `snowflake.snowpark.Session.file.get` and `snowflake.snowpark.Session.file.get_stream`
- Added support to register stored procedures and UDxFs with a `comment`.
- UDAF client support is ready for public preview. Please stay tuned for the Snowflake announcement of UDAF public preview.
- Added support for dynamic pivot.  This feature is currently in private preview.

### Improvements

- Improved the generated query performance for both compilation and execution by converting duplicate subqueries to Common Table Expressions (CTEs). It is still an experimental feature not enabled by default, and can be enabled by setting `session.cte_optimization_enabled` to `True`.

### Bug Fixes

- Fixed a bug where `statement_params` was not passed to query executions that register stored procedures and user defined functions.
- Fixed a bug causing `snowflake.snowpark.Session.file.get_stream` to fail for quoted stage locations.
- Fixed a bug that an internal type hint in `utils.py` might raise AttributeError in case the underlying module can not be found.

### Local Testing Updates

#### New Features

- Added support for registering UDFs and stored procedures.
- Added support for the following APIs:
  - snowflake.snowpark.Session:
    - file.put
    - file.put_stream
    - file.get
    - file.get_stream
    - read.json
    - add_import
    - remove_import
    - get_imports
    - clear_imports
    - add_packages
    - add_requirements
    - clear_packages
    - remove_package
    - udf.register
    - udf.register_from_file
    - sproc.register
    - sproc.register_from_file
  - snowflake.snowpark.functions
    - current_database
    - current_session
    - date_trunc
    - object_construct
    - object_construct_keep_null
    - pow
    - sqrt
    - udf
    - sproc
- Added support for StringType, TimestampType and VariantType data conversion in the mocked function `to_time`.

#### Bug Fixes

- Fixed a bug that null filled columns for constant functions.
- Fixed a bug that implementation of to_object, to_array and to_binary to better handle null inputs.
- Fixed a bug that timestamp data comparison can not handle year beyond 2262.
- Fixed a bug that `Session.builder.getOrCreate` should return the created mock session.

## 1.14.0 (2024-03-20)

### New Features

- Added support for creating vectorized UDTFs with `process` method.
- Added support for dataframe functions:
  - to_timestamp_ltz
  - to_timestamp_ntz
  - to_timestamp_tz
  - locate
- Added support for ASOF JOIN type.
- Added support for the following local testing APIs:
  - snowflake.snowpark.functions:
    - to_double
    - to_timestamp
    - to_timestamp_ltz
    - to_timestamp_ntz
    - to_timestamp_tz
    - greatest
    - least
    - convert_timezone
    - dateadd
    - date_part
  - snowflake.snowpark.Session:
    - get_current_account
    - get_current_warehouse
    - get_current_role
    - use_schema
    - use_warehouse
    - use_database
    - use_role

### Bug Fixes

- Fixed a bug in `SnowflakePlanBuilder` that `save_as_table` does not filter column that name start with '$' and follow by number correctly.
- Fixed a bug that statement parameters may have no effect when resolving imports and packages.
- Fixed bugs in local testing:
  - LEFT ANTI and LEFT SEMI joins drop rows with null values.
  - DataFrameReader.csv incorrectly parses data when the optional parameter `field_optionally_enclosed_by` is specified.
  - Column.regexp only considers the first entry when `pattern` is a `Column`.
  - Table.update raises `KeyError` when updating null values in the rows.
  - VARIANT columns raise errors at `DataFrame.collect`.
  - `count_distinct` does not work correctly when counting.
  - Null values in integer columns raise `TypeError`.

### Improvements

- Added telemetry to local testing.
- Improved the error message of `DataFrameReader` to raise `FileNotFound` error when reading a path that does not exist or when there are no files under the path.

## 1.13.0 (2024-02-26)

### New Features

- Added support for an optional `date_part` argument in function `last_day`.
- `SessionBuilder.app_name` will set the query_tag after the session is created.
- Added support for the following local testing functions:
  - current_timestamp
  - current_date
  - current_time
  - strip_null_value
  - upper
  - lower
  - length
  - initcap

### Improvements

- Added cleanup logic at interpreter shutdown to close all active sessions.
- Closing sessions within stored procedures now is a no-op logging a warning instead of raising an error.

### Bug Fixes

- Fixed a bug in `DataFrame.to_local_iterator` where the iterator could yield wrong results if another query is executed before the iterator finishes due to wrong isolation level. For details, please see #945.
- Fixed a bug that truncated table names in error messages while running a plan with local testing enabled.
- Fixed a bug that `Session.range` returns empty result when the range is large.

## 1.12.1 (2024-02-08)

### Improvements

- Use `split_blocks=True` by default during `to_pandas` conversion, for optimal memory allocation. This parameter is passed to `pyarrow.Table.to_pandas`, which enables `PyArrow` to split the memory allocation into smaller, more manageable blocks instead of allocating a single contiguous block. This results in better memory management when dealing with larger datasets.

### Bug Fixes

- Fixed a bug in `DataFrame.to_pandas` that caused an error when evaluating on a Dataframe with an `IntergerType` column with null values.

## 1.12.0 (2024-01-30)

### New Features

- Exposed `statement_params` in `StoredProcedure.__call__`.
- Added two optional arguments to `Session.add_import`.
  - `chunk_size`: The number of bytes to hash per chunk of the uploaded files.
  - `whole_file_hash`: By default only the first chunk of the uploaded import is hashed to save time. When this is set to True each uploaded file is fully hashed instead.
- Added parameters `external_access_integrations` and `secrets` when creating a UDAF from Snowpark Python to allow integration with external access.
- Added a new method `Session.append_query_tag`. Allows an additional tag to be added to the current query tag by appending it as a comma separated value.
- Added a new method `Session.update_query_tag`. Allows updates to a JSON encoded dictionary query tag.
- `SessionBuilder.getOrCreate` will now attempt to replace the singleton it returns when token expiration has been detected.
- Added support for new functions in `snowflake.snowpark.functions`:
  - `array_except`
  - `create_map`
  - `sign`/`signum`
- Added the following functions to `DataFrame.analytics`:
  - Added the `moving_agg` function in `DataFrame.analytics` to enable moving aggregations like sums and averages with multiple window sizes.
  - Added the `cummulative_agg` function in `DataFrame.analytics` to enable commulative aggregations like sums and averages on multiple columns.
  - Added the `compute_lag` and `compute_lead` functions in `DataFrame.analytics` for enabling lead and lag calculations on multiple columns.
  - Added the `time_series_agg` function in `DataFrame.analytics` to enable time series aggregations like sums and averages with multiple time windows.

### Bug Fixes

- Fixed a bug in `DataFrame.na.fill` that caused Boolean values to erroneously override integer values.
- Fixed a bug in `Session.create_dataframe` where the Snowpark DataFrames created using pandas DataFrames were not inferring the type for timestamp columns correctly. The behavior is as follows:
  - Earlier timestamp columns without a timezone would be converted to nanosecond epochs and inferred as `LongType()`, but will now be correctly maintained as timestamp values and be inferred as `TimestampType(TimestampTimeZone.NTZ)`.
  - Earlier timestamp columns with a timezone would be inferred as `TimestampType(TimestampTimeZone.NTZ)` and loose timezone information but will now be correctly inferred as `TimestampType(TimestampTimeZone.LTZ)` and timezone information is retained correctly.
  - Set session parameter `PYTHON_SNOWPARK_USE_LOGICAL_TYPE_FOR_CREATE_DATAFRAME` to revert back to old behavior. It is recommended that you update your code to align with correct behavior because the parameter will be removed in the future.
- Fixed a bug that `DataFrame.to_pandas` gets decimal type when scale is not 0, and creates an object dtype in `pandas`. Instead, we cast the value to a float64 type.
- Fixed bugs that wrongly flattened the generated SQL when one of the following happens:
  - `DataFrame.filter()` is called after `DataFrame.sort().limit()`.
  - `DataFrame.sort()` or `filter()` is called on a DataFrame that already has a window function or sequence-dependent data generator column.
    For instance, `df.select("a", seq1().alias("b")).select("a", "b").sort("a")` won't flatten the sort clause anymore.
  - a window or sequence-dependent data generator column is used after `DataFrame.limit()`. For instance, `df.limit(10).select(row_number().over())` won't flatten the limit and select in the generated SQL.
- Fixed a bug where aliasing a DataFrame column raised an error when the DataFame was copied from another DataFrame with an aliased column. For instance,

  ```python
  df = df.select(col("a").alias("b"))
  df = copy(df)
  df.select(col("b").alias("c"))  # threw an error. Now it's fixed.
  ```

- Fixed a bug in `Session.create_dataframe` that the non-nullable field in a schema is not respected for boolean type. Note that this fix is only effective when the user has the privilege to create a temp table.
- Fixed a bug in SQL simplifier where non-select statements in `session.sql` dropped a SQL query when used with `limit()`.
- Fixed a bug that raised an exception when session parameter `ERROR_ON_NONDETERMINISTIC_UPDATE` is true.

### Behavior Changes (API Compatible)

- When parsing data types during a `to_pandas` operation, we rely on GS precision value to fix precision issues for large integer values. This may affect users where a column that was earlier returned as `int8` gets returned as `int64`. Users can fix this by explicitly specifying precision values for their return column.
- Aligned behavior for `Session.call` in case of table stored procedures where running `Session.call` would not trigger stored procedure unless a `collect()` operation was performed.
- `StoredProcedureRegistration` will now automatically add `snowflake-snowpark-python` as a package dependency. The added dependency will be on the client's local version of the library and an error is thrown if the server cannot support that version.

## 1.11.1 (2023-12-07)

### Bug Fixes

- Fixed a bug that numpy should not be imported at the top level of mock module.
- Added support for these new functions in `snowflake.snowpark.functions`:
  - `from_utc_timestamp`
  - `to_utc_timestamp`

## 1.11.0 (2023-12-05)

### New Features

- Add the `conn_error` attribute to `SnowflakeSQLException` that stores the whole underlying exception from `snowflake-connector-python`.
- Added support for `RelationalGroupedDataframe.pivot()` to access `pivot` in the following pattern `Dataframe.group_by(...).pivot(...)`.
- Added experimental feature: Local Testing Mode, which allows you to create and operate on Snowpark Python DataFrames locally without connecting to a Snowflake account. You can use the local testing framework to test your DataFrame operations locally, on your development machine or in a CI (continuous integration) pipeline, before deploying code changes to your account.

- Added support for `arrays_to_object` new functions in `snowflake.snowpark.functions`.
- Added support for the vector data type.

### Dependency Updates

- Bumped cloudpickle dependency to work with `cloudpickle==2.2.1`
- Updated ``snowflake-connector-python`` to `3.4.0`.

### Bug Fixes

- DataFrame column names quoting check now supports newline characters.
- Fix a bug where a DataFrame generated by `session.read.with_metadata` creates inconsistent table when doing `df.write.save_as_table`.

## 1.10.0 (2023-11-03)

### New Features

- Added support for managing case sensitivity in `DataFrame.to_local_iterator()`.
- Added support for specifying vectorized UDTF's input column names by using the optional parameter `input_names` in `UDTFRegistration.register/register_file` and `functions.pandas_udtf`. By default, `RelationalGroupedDataFrame.applyInPandas` will infer the column names from current dataframe schema.
- Add `sql_error_code` and `raw_message` attributes to `SnowflakeSQLException` when it is caused by a SQL exception.

### Bug Fixes

- Fixed a bug in `DataFrame.to_pandas()` where converting snowpark dataframes to pandas dataframes was losing precision on integers with more than 19 digits.
- Fixed a bug that `session.add_packages` can not handle requirement specifier that contains project name with underscore and version.
- Fixed a bug in `DataFrame.limit()` when `offset` is used and the parent `DataFrame` uses `limit`. Now the `offset` won't impact the parent DataFrame's `limit`.
- Fixed a bug in `DataFrame.write.save_as_table` where dataframes created from read api could not save data into snowflake because of invalid column name `$1`.

### Behavior change

- Changed the behavior of `date_format`:
  - The `format` argument changed from optional to required.
  - The returned result changed from a date object to a date-formatted string.
- When a window function, or a sequence-dependent data generator (`normal`, `zipf`, `uniform`, `seq1`, `seq2`, `seq4`, `seq8`) function is used, the sort and filter operation will no longer be flattened when generating the query.

## 1.9.0 (2023-10-13)

### New Features

- Added support for the Python 3.11 runtime environment.

### Dependency updates

- Added back the dependency of `typing-extensions`.

### Bug Fixes

- Fixed a bug where imports from permanent stage locations were ignored for temporary stored procedures, UDTFs, UDFs, and UDAFs.
- Revert back to using CTAS (create table as select) statement for `Dataframe.writer.save_as_table` which does not need insert permission for writing tables.

### New Features
- Support `PythonObjJSONEncoder` json-serializable objects for `ARRAY` and `OBJECT` literals.

## 1.8.0 (2023-09-14)

### New Features

- Added support for VOLATILE/IMMUTABLE keyword when registering UDFs.
- Added support for specifying clustering keys when saving dataframes using `DataFrame.save_as_table`.
- Accept `Iterable` objects input for `schema` when creating dataframes using `Session.create_dataframe`.
- Added the property `DataFrame.session` to return a `Session` object.
- Added the property `Session.session_id` to return an integer that represents session ID.
- Added the property `Session.connection` to return a `SnowflakeConnection` object .

- Added support for creating a Snowpark session from a configuration file or environment variables.

### Dependency updates

- Updated ``snowflake-connector-python`` to 3.2.0.

### Bug Fixes

- Fixed a bug where automatic package upload would raise `ValueError` even when compatible package version were added in `session.add_packages`.
- Fixed a bug where table stored procedures were not registered correctly when using `register_from_file`.
- Fixed a bug where dataframe joins failed with `invalid_identifier` error.
- Fixed a bug where `DataFrame.copy` disables SQL simplfier for the returned copy.
- Fixed a bug where `session.sql().select()` would fail if any parameters are specified to `session.sql()`

## 1.7.0 (2023-08-28)

### New Features

- Added parameters `external_access_integrations` and `secrets` when creating a UDF, UDTF or Stored Procedure from Snowpark Python to allow integration with external access.
- Added support for these new functions in `snowflake.snowpark.functions`:
  - `array_flatten`
  - `flatten`
- Added support for `apply_in_pandas` in `snowflake.snowpark.relational_grouped_dataframe`.
- Added support for replicating your local Python environment on Snowflake via `Session.replicate_local_environment`.

### Bug Fixes

- Fixed a bug where `session.create_dataframe` fails to properly set nullable columns where nullability was affected by order or data was given.
- Fixed a bug where `DataFrame.select` could not identify and alias columns in presence of table functions when output columns of table function overlapped with columns in dataframe.

### Behavior Changes

- When creating stored procedures, UDFs, UDTFs, UDAFs with parameter `is_permanent=False` will now create temporary objects even when `stage_name` is provided. The default value of `is_permanent` is `False` which is why if this value is not explicitly set to `True` for permanent objects, users will notice a change in behavior.
- `types.StructField` now enquotes column identifier by default.

## 1.6.1 (2023-08-02)

### New Features

- Added support for these new functions in `snowflake.snowpark.functions`:
  - `array_sort`
  - `sort_array`
  - `array_min`
  - `array_max`
  - `explode_outer`
- Added support for pure Python packages specified via `Session.add_requirements` or `Session.add_packages`. They are now usable in stored procedures and UDFs even if packages are not present on the Snowflake Anaconda channel.
  - Added Session parameter `custom_packages_upload_enabled` and `custom_packages_force_upload_enabled` to enable the support for pure Python packages feature mentioned above. Both parameters default to `False`.
- Added support for specifying package requirements by passing a Conda environment yaml file to `Session.add_requirements`.
- Added support for asynchronous execution of multi-query dataframes that contain binding variables.
- Added support for renaming multiple columns in `DataFrame.rename`.
- Added support for Geometry datatypes.
- Added support for `params` in `session.sql()` in stored procedures.
- Added support for user-defined aggregate functions (UDAFs). This feature is currently in private preview.
- Added support for vectorized UDTFs (user-defined table functions). This feature is currently in public preview.
- Added support for Snowflake Timestamp variants (i.e., `TIMESTAMP_NTZ`, `TIMESTAMP_LTZ`, `TIMESTAMP_TZ`)
  - Added `TimestampTimezone` as an argument in `TimestampType` constructor.
  - Added type hints `NTZ`, `LTZ`, `TZ` and `Timestamp` to annotate functions when registering UDFs.

### Improvements

- Removed redundant dependency `typing-extensions`.
- `DataFrame.cache_result` now creates temp table fully qualified names under current database and current schema.

### Bug Fixes

- Fixed a bug where type check happens on pandas before it is imported.
- Fixed a bug when creating a UDF from `numpy.ufunc`.
- Fixed a bug where `DataFrame.union` was not generating the correct `Selectable.schema_query` when SQL simplifier is enabled.

### Behavior Changes

- `DataFrameWriter.save_as_table` now respects the `nullable` field of the schema provided by the user or the inferred schema based on data from user input.

### Dependency updates

- Updated ``snowflake-connector-python`` to 3.0.4.

## 1.5.1 (2023-06-20)

### New Features

- Added support for the Python 3.10 runtime environment.

## 1.5.0 (2023-06-09)

### Behavior Changes

- Aggregation results, from functions such as `DataFrame.agg` and `DataFrame.describe`, no longer strip away non-printing characters from column names.

### New Features

- Added support for the Python 3.9 runtime environment.
- Added support for new functions in `snowflake.snowpark.functions`:
  - `array_generate_range`
  - `array_unique_agg`
  - `collect_set`
  - `sequence`
- Added support for registering and calling stored procedures with `TABLE` return type.
- Added support for parameter `length` in `StringType()` to specify the maximum number of characters that can be stored by the column.
- Added the alias `functions.element_at()` for `functions.get()`.
- Added the alias `Column.contains` for `functions.contains`.
- Added experimental feature `DataFrame.alias`.
- Added support for querying metadata columns from stage when creating `DataFrame` using `DataFrameReader`.
- Added support for `StructType.add` to append more fields to existing `StructType` objects.
- Added support for parameter `execute_as` in `StoredProcedureRegistration.register_from_file()` to specify stored procedure caller rights.

### Bug Fixes

- Fixed a bug where the `Dataframe.join_table_function` did not run all of the necessary queries to set up the join table function when SQL simplifier was enabled.
- Fixed type hint declaration for custom types - `ColumnOrName`, `ColumnOrLiteralStr`, `ColumnOrSqlExpr`, `LiteralType` and `ColumnOrLiteral` that were breaking `mypy` checks.
- Fixed a bug where `DataFrameWriter.save_as_table` and `DataFrame.copy_into_table` failed to parse fully qualified table names.

## 1.4.0 (2023-04-24)

### New Features

- Added support for `session.getOrCreate`.
- Added support for alias `Column.getField`.
- Added support for new functions in `snowflake.snowpark.functions`:
  - `date_add` and `date_sub` to make add and subtract operations easier.
  - `daydiff`
  - `explode`
  - `array_distinct`.
  - `regexp_extract`.
  - `struct`.
  - `format_number`.
  - `bround`.
  - `substring_index`
- Added parameter `skip_upload_on_content_match` when creating UDFs, UDTFs and stored procedures using `register_from_file` to skip uploading files to a stage if the same version of the files are already on the stage.
- Added support for `DataFrameWriter.save_as_table` method to take table names that contain dots.
- Flattened generated SQL when `DataFrame.filter()` or `DataFrame.order_by()` is followed by a projection statement (e.g. `DataFrame.select()`, `DataFrame.with_column()`).
- Added support for creating dynamic tables _(in private preview)_ using `Dataframe.create_or_replace_dynamic_table`.
- Added an optional argument `params` in `session.sql()` to support binding variables. Note that this is not supported in stored procedures yet.

### Bug Fixes

- Fixed a bug in `strtok_to_array` where an exception was thrown when a delimiter was passed in.
- Fixed a bug in `session.add_import` where the module had the same namespace as other dependencies.

## 1.3.0 (2023-03-28)

### New Features

- Added support for `delimiters` parameter in `functions.initcap()`.
- Added support for `functions.hash()` to accept a variable number of input expressions.
- Added API `Session.RuntimeConfig` for getting/setting/checking the mutability of any runtime configuration.
- Added support managing case sensitivity in `Row` results from `DataFrame.collect` using `case_sensitive` parameter.
- Added API `Session.conf` for getting, setting or checking the mutability of any runtime configuration.
- Added support for managing case sensitivity in `Row` results from `DataFrame.collect` using `case_sensitive` parameter.
- Added indexer support for `snowflake.snowpark.types.StructType`.
- Added a keyword argument `log_on_exception` to `Dataframe.collect` and `Dataframe.collect_no_wait` to optionally disable error logging for SQL exceptions.

### Bug Fixes

- Fixed a bug where a DataFrame set operation(`DataFrame.substract`, `DataFrame.union`, etc.) being called after another DataFrame set operation and `DataFrame.select` or `DataFrame.with_column` throws an exception.
- Fixed a bug where chained sort statements are overwritten by the SQL simplifier.

### Improvements

- Simplified JOIN queries to use constant subquery aliases (`SNOWPARK_LEFT`, `SNOWPARK_RIGHT`) by default. Users can disable this at runtime with `session.conf.set('use_constant_subquery_alias', False)` to use randomly generated alias names instead.
- Allowed specifying statement parameters in `session.call()`.
- Enabled the uploading of large pandas DataFrames in stored procedures by defaulting to a chunk size of 100,000 rows.

## 1.2.0 (2023-03-02)

### New Features

- Added support for displaying source code as comments in the generated scripts when registering stored procedures. This
  is enabled by default, turn off by specifying `source_code_display=False` at registration.
- Added a parameter `if_not_exists` when creating a UDF, UDTF or Stored Procedure from Snowpark Python to ignore creating the specified function or procedure if it already exists.
- Accept integers when calling `snowflake.snowpark.functions.get` to extract value from array.
- Added `functions.reverse` in functions to open access to Snowflake built-in function
  [reverse](https://docs.snowflake.com/en/sql-reference/functions/reverse).
- Added parameter `require_scoped_url` in snowflake.snowflake.files.SnowflakeFile.open() `(in Private Preview)` to replace `is_owner_file` is marked for deprecation.

### Bug Fixes

- Fixed a bug that overwrote `paramstyle` to `qmark` when creating a Snowpark session.
- Fixed a bug where `df.join(..., how="cross")` fails with `SnowparkJoinException: (1112): Unsupported using join type 'Cross'`.
- Fixed a bug where querying a `DataFrame` column created from chained function calls used a wrong column name.

## 1.1.0 (2023-01-26)

### New Features:

- Added `asc`, `asc_nulls_first`, `asc_nulls_last`, `desc`, `desc_nulls_first`, `desc_nulls_last`, `date_part` and `unix_timestamp` in functions.
- Added the property `DataFrame.dtypes` to return a list of column name and data type pairs.
- Added the following aliases:
  - `functions.expr()` for `functions.sql_expr()`.
  - `functions.date_format()` for `functions.to_date()`.
  - `functions.monotonically_increasing_id()` for `functions.seq8()`
  - `functions.from_unixtime()` for `functions.to_timestamp()`

### Bug Fixes:

- Fixed a bug in SQL simplifier that didn’t handle Column alias and join well in some cases. See https://github.com/snowflakedb/snowpark-python/issues/658 for details.
- Fixed a bug in SQL simplifier that generated wrong column names for function calls, NaN and INF.

### Improvements

- The session parameter `PYTHON_SNOWPARK_USE_SQL_SIMPLIFIER` is `True` after Snowflake 7.3 was released. In snowpark-python, `session.sql_simplifier_enabled` reads the value of `PYTHON_SNOWPARK_USE_SQL_SIMPLIFIER` by default, meaning that the SQL simplfier is enabled by default after the Snowflake 7.3 release. To turn this off, set `PYTHON_SNOWPARK_USE_SQL_SIMPLIFIER` in Snowflake to `False` or run `session.sql_simplifier_enabled = False` from Snowpark. It is recommended to use the SQL simplifier because it helps to generate more concise SQL.

## 1.0.0 (2022-11-01)

### New Features

- Added `Session.generator()` to create a new `DataFrame` using the Generator table function.
- Added a parameter `secure` to the functions that create a secure UDF or UDTF.

## 0.12.0 (2022-10-14)

### New Features

- Added new APIs for async job:
  - `Session.create_async_job()` to create an `AsyncJob` instance from a query id.
  - `AsyncJob.result()` now accepts argument `result_type` to return the results in different formats.
  - `AsyncJob.to_df()` returns a `DataFrame` built from the result of this asynchronous job.
  - `AsyncJob.query()` returns the SQL text of the executed query.
- `DataFrame.agg()` and `RelationalGroupedDataFrame.agg()` now accept variable-length arguments.
- Added parameters `lsuffix` and `rsuffix` to `DataFram.join()` and `DataFrame.cross_join()` to conveniently rename overlapping columns.
- Added `Table.drop_table()` so you can drop the temp table after `DataFrame.cache_result()`. `Table` is also a context manager so you can use the `with` statement to drop the cache temp table after use.
- Added `Session.use_secondary_roles()`.
- Added functions `first_value()` and `last_value()`. (contributed by @chasleslr)
- Added `on` as an alias for `using_columns` and `how` as an alias for `join_type` in `DataFrame.join()`.

### Bug Fixes

- Fixed a bug in `Session.create_dataframe()` that raised an error when `schema` names had special characters.
- Fixed a bug in which options set in `Session.read.option()` were not passed to `DataFrame.copy_into_table()` as default values.
- Fixed a bug in which `DataFrame.copy_into_table()` raises an error when a copy option has single quotes in the value.

## 0.11.0 (2022-09-28)

### Behavior Changes

- `Session.add_packages()` now raises `ValueError` when the version of a package cannot be found in Snowflake Anaconda channel. Previously, `Session.add_packages()` succeeded, and a `SnowparkSQLException` exception was raised later in the UDF/SP registration step.

### New Features:

- Added method `FileOperation.get_stream()` to support downloading stage files as stream.
- Added support in `functions.ntiles()` to accept int argument.
- Added the following aliases:
  - `functions.call_function()` for `functions.call_builtin()`.
  - `functions.function()` for `functions.builtin()`.
  - `DataFrame.order_by()` for `DataFrame.sort()`
  - `DataFrame.orderBy()` for `DataFrame.sort()`
- Improved `DataFrame.cache_result()` to return a more accurate `Table` class instead of a `DataFrame` class.
- Added support to allow `session` as the first argument when calling `StoredProcedure`.

### Improvements

- Improved nested query generation by flattening queries when applicable.
  - This improvement could be enabled by setting `Session.sql_simplifier_enabled = True`.
  - `DataFrame.select()`, `DataFrame.with_column()`, `DataFrame.drop()` and other select-related APIs have more flattened SQLs.
  - `DataFrame.union()`, `DataFrame.union_all()`, `DataFrame.except_()`, `DataFrame.intersect()`, `DataFrame.union_by_name()` have flattened SQLs generated when multiple set operators are chained.
- Improved type annotations for async job APIs.

### Bug Fixes

- Fixed a bug in which `Table.update()`, `Table.delete()`, `Table.merge()` try to reference a temp table that does not exist.

## 0.10.0 (2022-09-16)

### New Features:

- Added experimental APIs for evaluating Snowpark dataframes with asynchronous queries:
  - Added keyword argument `block` to the following action APIs on Snowpark dataframes (which execute queries) to allow asynchronous evaluations:
    - `DataFrame.collect()`, `DataFrame.to_local_iterator()`, `DataFrame.to_pandas()`, `DataFrame.to_pandas_batches()`, `DataFrame.count()`, `DataFrame.first()`.
    - `DataFrameWriter.save_as_table()`, `DataFrameWriter.copy_into_location()`.
    - `Table.delete()`, `Table.update()`, `Table.merge()`.
  - Added method `DataFrame.collect_nowait()` to allow asynchronous evaluations.
  - Added class `AsyncJob` to retrieve results from asynchronously executed queries and check their status.
- Added support for `table_type` in `Session.write_pandas()`. You can now choose from these `table_type` options: `"temporary"`, `"temp"`, and `"transient"`.
- Added support for using Python structured data (`list`, `tuple` and `dict`) as literal values in Snowpark.
- Added keyword argument `execute_as` to `functions.sproc()` and `session.sproc.register()` to allow registering a stored procedure as a caller or owner.
- Added support for specifying a pre-configured file format when reading files from a stage in Snowflake.

### Improvements:

- Added support for displaying details of a Snowpark session.

### Bug Fixes:

- Fixed a bug in which `DataFrame.copy_into_table()` and `DataFrameWriter.save_as_table()` mistakenly created a new table if the table name is fully qualified, and the table already exists.

### Deprecations:

- Deprecated keyword argument `create_temp_table` in `Session.write_pandas()`.
- Deprecated invoking UDFs using arguments wrapped in a Python list or tuple. You can use variable-length arguments without a list or tuple.

### Dependency updates

- Updated ``snowflake-connector-python`` to 2.7.12.

## 0.9.0 (2022-08-30)

### New Features:

- Added support for displaying source code as comments in the generated scripts when registering UDFs.
  This feature is turned on by default. To turn it off, pass the new keyword argument `source_code_display` as `False` when calling `register()` or `@udf()`.
- Added support for calling table functions from `DataFrame.select()`, `DataFrame.with_column()` and `DataFrame.with_columns()` which now take parameters of type `table_function.TableFunctionCall` for columns.
- Added keyword argument `overwrite` to `session.write_pandas()` to allow overwriting contents of a Snowflake table with that of a pandas DataFrame.
- Added keyword argument `column_order` to `df.write.save_as_table()` to specify the matching rules when inserting data into table in append mode.
- Added method `FileOperation.put_stream()` to upload local files to a stage via file stream.
- Added methods `TableFunctionCall.alias()` and `TableFunctionCall.as_()` to allow aliasing the names of columns that come from the output of table function joins.
- Added function `get_active_session()` in module `snowflake.snowpark.context` to get the current active Snowpark session.

### Bug Fixes:

- Fixed a bug in which batch insert should not raise an error when `statement_params` is not passed to the function.
- Fixed a bug in which column names should be quoted when `session.create_dataframe()` is called with dicts and a given schema.
- Fixed a bug in which creation of table should be skipped if the table already exists and is in append mode when calling `df.write.save_as_table()`.
- Fixed a bug in which third-party packages with underscores cannot be added when registering UDFs.

### Improvements:

- Improved function `function.uniform()` to infer the types of inputs `max_` and `min_` and cast the limits to `IntegerType` or `FloatType` correspondingly.

## 0.8.0 (2022-07-22)

### New Features:

- Added keyword only argument `statement_params` to the following methods to allow for specifying statement level parameters:
  - `collect`, `to_local_iterator`, `to_pandas`, `to_pandas_batches`,
    `count`, `copy_into_table`, `show`, `create_or_replace_view`, `create_or_replace_temp_view`, `first`, `cache_result`
    and `random_split` on class `snowflake.snowpark.Dateframe`.
  - `update`, `delete` and `merge` on class `snowflake.snowpark.Table`.
  - `save_as_table` and `copy_into_location` on class `snowflake.snowpark.DataFrameWriter`.
  - `approx_quantile`, `statement_params`, `cov` and `crosstab` on class `snowflake.snowpark.DataFrameStatFunctions`.
  - `register` and `register_from_file` on class `snowflake.snowpark.udf.UDFRegistration`.
  - `register` and `register_from_file` on class `snowflake.snowpark.udtf.UDTFRegistration`.
  - `register` and `register_from_file` on class `snowflake.snowpark.stored_procedure.StoredProcedureRegistration`.
  - `udf`, `udtf` and `sproc` in `snowflake.snowpark.functions`.
- Added support for `Column` as an input argument to `session.call()`.
- Added support for `table_type` in `df.write.save_as_table()`. You can now choose from these `table_type` options: `"temporary"`, `"temp"`, and `"transient"`.

### Improvements:

- Added validation of object name in `session.use_*` methods.
- Updated the query tag in SQL to escape it when it has special characters.
- Added a check to see if Anaconda terms are acknowledged when adding missing packages.

### Bug Fixes:

- Fixed the limited length of the string column in `session.create_dataframe()`.
- Fixed a bug in which `session.create_dataframe()` mistakenly converted 0 and `False` to `None` when the input data was only a list.
- Fixed a bug in which calling `session.create_dataframe()` using a large local dataset sometimes created a temp table twice.
- Aligned the definition of `function.trim()` with the SQL function definition.
- Fixed an issue where snowpark-python would hang when using the Python system-defined (built-in function) `sum` vs. the Snowpark `function.sum()`.

### Deprecations:

- Deprecated keyword argument `create_temp_table` in `df.write.save_as_table()`.

## 0.7.0 (2022-05-25)

### New Features:

- Added support for user-defined table functions (UDTFs).
  - Use function `snowflake.snowpark.functions.udtf()` to register a UDTF, or use it as a decorator to register the UDTF.
    - You can also use `Session.udtf.register()` to register a UDTF.
  - Use `Session.udtf.register_from_file()` to register a UDTF from a Python file.
- Updated APIs to query a table function, including both Snowflake built-in table functions and UDTFs.
  - Use function `snowflake.snowpark.functions.table_function()` to create a callable representing a table function and use it to call the table function in a query.
  - Alternatively, use function `snowflake.snowpark.functions.call_table_function()` to call a table function.
  - Added support for `over` clause that specifies `partition by` and `order by` when lateral joining a table function.
  - Updated `Session.table_function()` and `DataFrame.join_table_function()` to accept `TableFunctionCall` instances.

### Breaking Changes:

- When creating a function with `functions.udf()` and `functions.sproc()`, you can now specify an empty list for the `imports` or `packages` argument to indicate that no import or package is used for this UDF or stored procedure. Previously, specifying an empty list meant that the function would use session-level imports or packages.
- Improved the `__repr__` implementation of data types in `types.py`. The unused `type_name` property has been removed.
- Added a Snowpark-specific exception class for SQL errors. This replaces the previous `ProgrammingError` from the Python connector.

### Improvements:

- Added a lock to a UDF or UDTF when it is called for the first time per thread.
- Improved the error message for pickling errors that occurred during UDF creation.
- Included the query ID when logging the failed query.

### Bug Fixes:

- Fixed a bug in which non-integral data (such as timestamps) was occasionally converted to integer when calling `DataFrame.to_pandas()`.
- Fixed a bug in which `DataFrameReader.parquet()` failed to read a parquet file when its column contained spaces.
- Fixed a bug in which `DataFrame.copy_into_table()` failed when the dataframe is created by reading a file with inferred schemas.

### Deprecations

`Session.flatten()` and `DataFrame.flatten()`.

### Dependency Updates:

- Restricted the version of `cloudpickle` <= `2.0.0`.

## 0.6.0 (2022-04-27)

### New Features:

- Added support for vectorized UDFs with the input as a pandas DataFrame or pandas Series and the output as a pandas Series. This improves the performance of UDFs in Snowpark.
- Added support for inferring the schema of a DataFrame by default when it is created by reading a Parquet, Avro, or ORC file in the stage.
- Added functions `current_session()`, `current_statement()`, `current_user()`, `current_version()`, `current_warehouse()`, `date_from_parts()`, `date_trunc()`, `dayname()`, `dayofmonth()`, `dayofweek()`, `dayofyear()`, `grouping()`, `grouping_id()`, `hour()`, `last_day()`, `minute()`, `next_day()`, `previous_day()`, `second()`, `month()`, `monthname()`, `quarter()`, `year()`, `current_database()`, `current_role()`, `current_schema()`, `current_schemas()`, `current_region()`, `current_avaliable_roles()`, `add_months()`, `any_value()`, `bitnot()`, `bitshiftleft()`, `bitshiftright()`, `convert_timezone()`, `uniform()`, `strtok_to_array()`, `sysdate()`, `time_from_parts()`,  `timestamp_from_parts()`, `timestamp_ltz_from_parts()`, `timestamp_ntz_from_parts()`, `timestamp_tz_from_parts()`, `weekofyear()`, `percentile_cont()` to `snowflake.snowflake.functions`.

### Breaking Changes:

- Expired deprecations:
  - Removed the following APIs that were deprecated in 0.4.0: `DataFrame.groupByGroupingSets()`, `DataFrame.naturalJoin()`, `DataFrame.joinTableFunction`, `DataFrame.withColumns()`, `Session.getImports()`, `Session.addImport()`, `Session.removeImport()`, `Session.clearImports()`, `Session.getSessionStage()`, `Session.getDefaultDatabase()`, `Session.getDefaultSchema()`, `Session.getCurrentDatabase()`, `Session.getCurrentSchema()`, `Session.getFullyQualifiedCurrentSchema()`.

### Improvements:

- Added support for creating an empty `DataFrame` with a specific schema using the `Session.create_dataframe()` method.
- Changed the logging level from `INFO` to `DEBUG` for several logs (e.g., the executed query) when evaluating a dataframe.
- Improved the error message when failing to create a UDF due to pickle errors.

### Bug Fixes:

- Removed pandas hard dependencies in the `Session.create_dataframe()` method.

### Dependency Updates:

- Added `typing-extension` as a new dependency with the version >= `4.1.0`.

## 0.5.0 (2022-03-22)

### New Features

- Added stored procedures API.
  - Added `Session.sproc` property and `sproc()` to `snowflake.snowpark.functions`, so you can register stored procedures.
  - Added `Session.call` to call stored procedures by name.
- Added `UDFRegistration.register_from_file()` to allow registering UDFs from Python source files or zip files directly.
- Added `UDFRegistration.describe()` to describe a UDF.
- Added `DataFrame.random_split()` to provide a way to randomly split a dataframe.
- Added functions `md5()`, `sha1()`, `sha2()`, `ascii()`, `initcap()`, `length()`, `lower()`, `lpad()`, `ltrim()`, `rpad()`, `rtrim()`, `repeat()`, `soundex()`, `regexp_count()`, `replace()`, `charindex()`, `collate()`, `collation()`, `insert()`, `left()`, `right()`, `endswith()` to `snowflake.snowpark.functions`.
- Allowed `call_udf()` to accept literal values.
- Provided a `distinct` keyword in `array_agg()`.

### Bug Fixes:

- Fixed an issue that caused `DataFrame.to_pandas()` to have a string column if `Column.cast(IntegerType())` was used.
- Fixed a bug in `DataFrame.describe()` when there is more than one string column.

## 0.4.0 (2022-02-15)

### New Features

- You can now specify which Anaconda packages to use when defining UDFs.
  - Added `add_packages()`, `get_packages()`, `clear_packages()`, and `remove_package()`, to class `Session`.
  - Added `add_requirements()` to `Session` so you can use a requirements file to specify which packages this session will use.
  - Added parameter `packages` to function `snowflake.snowpark.functions.udf()` and method `UserDefinedFunction.register()` to indicate UDF-level Anaconda package dependencies when creating a UDF.
  - Added parameter `imports` to `snowflake.snowpark.functions.udf()` and `UserDefinedFunction.register()` to specify UDF-level code imports.
- Added a parameter `session` to function `udf()` and `UserDefinedFunction.register()` so you can specify which session to use to create a UDF if you have multiple sessions.
- Added types `Geography` and `Variant` to `snowflake.snowpark.types` to be used as type hints for Geography and Variant data when defining a UDF.
- Added support for Geography geoJSON data.
- Added `Table`, a subclass of `DataFrame` for table operations:
  - Methods `update` and `delete` update and delete rows of a table in Snowflake.
  - Method `merge` merges data from a `DataFrame` to a `Table`.
  - Override method `DataFrame.sample()` with an additional parameter `seed`, which works on tables but not on view and sub-queries.
- Added `DataFrame.to_local_iterator()` and `DataFrame.to_pandas_batches()` to allow getting results from an iterator when the result set returned from the Snowflake database is too large.
- Added `DataFrame.cache_result()` for caching the operations performed on a `DataFrame` in a temporary table.
  Subsequent operations on the original `DataFrame` have no effect on the cached result `DataFrame`.
- Added property `DataFrame.queries` to get SQL queries that will be executed to evaluate the `DataFrame`.
- Added `Session.query_history()` as a context manager to track SQL queries executed on a session, including all SQL queries to evaluate `DataFrame`s created from a session. Both query ID and query text are recorded.
- You can now create a `Session` instance from an existing established `snowflake.connector.SnowflakeConnection`. Use parameter `connection` in `Session.builder.configs()`.
- Added `use_database()`, `use_schema()`, `use_warehouse()`, and `use_role()` to class `Session` to switch database/schema/warehouse/role after a session is created.
- Added `DataFrameWriter.copy_into_table()` to unload a `DataFrame` to stage files.
- Added `DataFrame.unpivot()`.
- Added `Column.within_group()` for sorting the rows by columns with some aggregation functions.
- Added functions `listagg()`, `mode()`, `div0()`, `acos()`, `asin()`, `atan()`, `atan2()`, `cos()`, `cosh()`, `sin()`, `sinh()`, `tan()`, `tanh()`, `degrees()`, `radians()`, `round()`, `trunc()`, and `factorial()` to `snowflake.snowflake.functions`.
- Added an optional argument `ignore_nulls` in function `lead()` and `lag()`.
- The `condition` parameter of function `when()` and `iff()` now accepts SQL expressions.

### Improvements

- All function and method names have been renamed to use the snake case naming style, which is more Pythonic. For convenience, some camel case names are kept as aliases to the snake case APIs. It is recommended to use the snake case APIs.
  - Deprecated these methods on class `Session` and replaced them with their snake case equivalents: `getImports()`, `addImports()`, `removeImport()`, `clearImports()`, `getSessionStage()`, `getDefaultSchema()`, `getDefaultSchema()`, `getCurrentDatabase()`, `getFullyQualifiedCurrentSchema()`.
  - Deprecated these methods on class `DataFrame` and replaced them with their snake case equivalents: `groupingByGroupingSets()`, `naturalJoin()`, `withColumns()`, `joinTableFunction()`.
- Property `DataFrame.columns` is now consistent with `DataFrame.schema.names` and the Snowflake database `Identifier Requirements`.
- `Column.__bool__()` now raises a `TypeError`. This will ban the use of logical operators `and`, `or`, `not` on `Column` object, for instance `col("a") > 1 and col("b") > 2` will raise the `TypeError`. Use `(col("a") > 1) & (col("b") > 2)` instead.
- Changed `PutResult` and `GetResult` to subclass `NamedTuple`.
- Fixed a bug which raised an error when the local path or stage location has a space or other special characters.
- Changed `DataFrame.describe()` so that non-numeric and non-string columns are ignored instead of raising an exception.

### Dependency updates

- Updated ``snowflake-connector-python`` to 2.7.4.

## 0.3.0 (2022-01-09)

### New Features

- Added `Column.isin()`, with an alias `Column.in_()`.
- Added `Column.try_cast()`, which is a special version of `cast()`. It tries to cast a string expression to other types and returns `null` if the cast is not possible.
- Added `Column.startswith()` and `Column.substr()` to process string columns.
- `Column.cast()` now also accepts a `str` value to indicate the cast type in addition to a `DataType` instance.
- Added `DataFrame.describe()` to summarize stats of a `DataFrame`.
- Added `DataFrame.explain()` to print the query plan of a `DataFrame`.
- `DataFrame.filter()` and `DataFrame.select_expr()` now accepts a sql expression.
- Added a new `bool` parameter `create_temp_table` to methods `DataFrame.saveAsTable()` and `Session.write_pandas()` to optionally create a temp table.
- Added `DataFrame.minus()` and `DataFrame.subtract()` as aliases to `DataFrame.except_()`.
- Added `regexp_replace()`, `concat()`, `concat_ws()`, `to_char()`, `current_timestamp()`, `current_date()`, `current_time()`, `months_between()`, `cast()`, `try_cast()`, `greatest()`, `least()`, and `hash()` to module `snowflake.snowpark.functions`.

### Bug Fixes

- Fixed an issue where `Session.createDataFrame(pandas_df)` and `Session.write_pandas(pandas_df)` raise an exception when the `pandas DataFrame` has spaces in the column name.
- `DataFrame.copy_into_table()` sometimes prints an `error` level log entry while it actually works. It's fixed now.
- Fixed an API docs issue where some `DataFrame` APIs are missing from the docs.

### Dependency updates

- Update ``snowflake-connector-python`` to 2.7.2, which upgrades ``pyarrow`` dependency to 6.0.x. Refer to the [python connector 2.7.2 release notes](https://pypi.org/project/snowflake-connector-python/2.7.2/) for more details.

## 0.2.0 (2021-12-02)

### New Features

- Updated the `Session.createDataFrame()` method for creating a `DataFrame` from a pandas DataFrame.
- Added the `Session.write_pandas()` method for writing a `pandas DataFrame` to a table in Snowflake and getting a `Snowpark DataFrame` object back.
- Added new classes and methods for calling window functions.
- Added the new functions `cume_dist()`, to find the cumulative distribution of a value with regard to other values within a window partition,
  and `row_number()`, which returns a unique row number for each row within a window partition.
- Added functions for computing statistics for DataFrames in the `DataFrameStatFunctions` class.
- Added functions for handling missing values in a DataFrame in the `DataFrameNaFunctions` class.
- Added new methods `rollup()`, `cube()`, and `pivot()` to the `DataFrame` class.
- Added the `GroupingSets` class, which you can use with the DataFrame groupByGroupingSets method to perform a SQL GROUP BY GROUPING SETS.
- Added the new `FileOperation(session)`
  class that you can use to upload and download files to and from a stage.
- Added the `DataFrame.copy_into_table()`
  method for loading data from files in a stage into a table.
- In CASE expressions, the functions `when()` and `otherwise()`
  now accept Python types in addition to `Column` objects.
- When you register a UDF you can now optionally set the `replace` parameter to `True` to overwrite an existing UDF with the same name.

### Improvements

- UDFs are now compressed before they are uploaded to the server. This makes them about 10 times smaller, which can help
  when you are using large ML model files.
- When the size of a UDF is less than 8196 bytes, it will be uploaded as in-line code instead of uploaded to a stage.

### Bug Fixes

- Fixed an issue where the statement `df.select(when(col("a") == 1, 4).otherwise(col("a"))), [Row(4), Row(2), Row(3)]` raised an exception.
- Fixed an issue where `df.toPandas()` raised an exception when a DataFrame was created from large local data.

## 0.1.0 (2021-10-26)

Start of Private Preview<|MERGE_RESOLUTION|>--- conflicted
+++ resolved
@@ -8,7 +8,7 @@
 
 - Added support for `Session.client_telemetry`.
 - Added support for `Session.udf_profiler`.
-<<<<<<< HEAD
+- Added support for `functions.ai_translate`.
 - Added support for the following functions in `functions.py`:
   - String & binary functions:
     - `strtok`
@@ -18,9 +18,6 @@
     - `try_hex_decode_string`
     - `unicode`
     - `uuid_string`
-=======
-- Added support for `functions.ai_translate`.
->>>>>>> 5adff56d
 
 #### Improvements
 

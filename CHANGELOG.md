--- conflicted
+++ resolved
@@ -6,7 +6,7 @@
 
 #### New Features
 
-<<<<<<< HEAD
+- Added support for targeted delete-insert via the `overwrite_condition` parameter in `DataFrameWriter.save_as_table`
 - Added support for the following functions in `functions.py`:
     - String and Binary functions:
       - `hex_decode_string`
@@ -19,9 +19,6 @@
       - `rtrimmed_length`
       - `space`
       - `split_part`
-=======
-- Added support for targeted delete-insert via the `overwrite_condition` parameter in `DataFrameWriter.save_as_table`
->>>>>>> 266334bd
 
 #### Bug Fixes
 

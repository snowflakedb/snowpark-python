--- conflicted
+++ resolved
@@ -43,11 +43,8 @@
 
 - Added support for `DataFrame.to_excel` and `Series.to_excel`.
 - Added support for `pd.read_feather`.
-<<<<<<< HEAD
 - Added support for `pd.explain_switch()` to return debugging information on hybrid execution decisions.
-=======
 - Support `pd.read_snowflake` when the global modin backend is `Pandas`.
->>>>>>> eaf17eb1
 
 #### Improvements
 - Add a data type guard to the cost functions for hybrid execution which checks for data type compatibility

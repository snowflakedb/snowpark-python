# Release History

## 1.15.0 (TBD)

### New Features

- Added support for the following local testing APIs:
  - snowflake.snowpark.Session:
    - file.put
    - file.put_stream
    - file.get
    - file.get_stream
    - add_import
    - remove_import
    - get_imports
    - clear_imports
    - add_packages
    - add_requirements
    - clear_packages
    - remove_package
    - udf.register
    - udf.register_from_file
  - snowflake.snowpark.functions
    - current_database
    - current_session
    - date_trunc
    - udf
<<<<<<< HEAD
- Added the functions below to unload data from a `DataFrame` into one or more files in a stage:
  - `DataFrame.write.json`
  - `DataFrame.write.csv`
  - `DataFrame.write.parquet`
=======
    - object_construct
    - object_construct_keep_null
- Added the function `DataFrame.write.csv` to unload data from a ``DataFrame`` into one or more CSV files in a stage.
- Added distributed tracing using open telemetry apis for action functions in `DataFrame` and `DataFrameWriter`:
  - snowflake.snowpark.DataFrame:
    - collect
    - collect_nowait
    - to_pandas
    - count
    - show
  - snowflake.snowpark.DataFrameWriter:
    - save_as_table

### Bug Fixes

- Fixed a bug in local testing that null filled columns for constant functions.
>>>>>>> 071a68ed

## 1.14.0 (2024-03-20)

### New Features

- Added support for creating vectorized UDTFs with `process` method.
- Added support for dataframe functions:
  - to_timestamp_ltz
  - to_timestamp_ntz
  - to_timestamp_tz
  - locate
- Added support for ASOF JOIN type.
- Added support for the following local testing APIs:
  - snowflake.snowpark.functions:
    - to_double
    - to_timestamp
    - to_timestamp_ltz
    - to_timestamp_ntz
    - to_timestamp_tz
    - greatest
    - least
    - convert_timezone
    - dateadd
    - date_part
  - snowflake.snowpark.Session:
    - get_current_account
    - get_current_warehouse
    - get_current_role
    - use_schema
    - use_warehouse
    - use_database
    - use_role

### Bug Fixes

- Fixed a bug in `SnowflakePlanBuilder` that `save_as_table` does not filter column that name start with '$' and follow by number correctly.
- Fixed a bug that statement parameters may have no effect when resolving imports and packages.
- Fixed bugs in local testing:
  - LEFT ANTI and LEFT SEMI joins drop rows with null values.
  - DataFrameReader.csv incorrectly parses data when the optional parameter `field_optionally_enclosed_by` is specified.
  - Column.regexp only considers the first entry when `pattern` is a `Column`.
  - Table.update raises `KeyError` when updating null values in the rows.
  - VARIANT columns raise errors at `DataFrame.collect`.
  - `count_distinct` does not work correctly when counting.
  - Null values in integer columns raise `TypeError`.

### Improvements

- Added telemetry to local testing.
- Improved the error message of `DataFrameReader` to raise `FileNotFound` error when reading a path that does not exist or when there are no files under the path.

## 1.13.0 (2024-02-26)

### New Features

- Added support for an optional `date_part` argument in function `last_day`.
- `SessionBuilder.app_name` will set the query_tag after the session is created.
- Added support for the following local testing functions:
  - current_timestamp
  - current_date
  - current_time
  - strip_null_value
  - upper
  - lower
  - length
  - initcap

### Improvements

- Added cleanup logic at interpreter shutdown to close all active sessions.
- Closing sessions within stored procedures now is a no-op logging a warning instead of raising an error.

### Bug Fixes

- Fixed a bug in `DataFrame.to_local_iterator` where the iterator could yield wrong results if another query is executed before the iterator finishes due to wrong isolation level. For details, please see #945.
- Fixed a bug that truncated table names in error messages while running a plan with local testing enabled.
- Fixed a bug that `Session.range` returns empty result when the range is large.

## 1.12.1 (2024-02-08)

### Improvements

- Use `split_blocks=True` by default during `to_pandas` conversion, for optimal memory allocation. This parameter is passed to `pyarrow.Table.to_pandas`, which enables `PyArrow` to split the memory allocation into smaller, more manageable blocks instead of allocating a single contiguous block. This results in better memory management when dealing with larger datasets.

### Bug Fixes

- Fixed a bug in `DataFrame.to_pandas` that caused an error when evaluating on a Dataframe with an `IntergerType` column with null values.

## 1.12.0 (2024-01-30)

### New Features

- Exposed `statement_params` in `StoredProcedure.__call__`.
- Added two optional arguments to `Session.add_import`.
  - `chunk_size`: The number of bytes to hash per chunk of the uploaded files.
  - `whole_file_hash`: By default only the first chunk of the uploaded import is hashed to save time. When this is set to True each uploaded file is fully hashed instead.
- Added parameters `external_access_integrations` and `secrets` when creating a UDAF from Snowpark Python to allow integration with external access.
- Added a new method `Session.append_query_tag`. Allows an additional tag to be added to the current query tag by appending it as a comma separated value.
- Added a new method `Session.update_query_tag`. Allows updates to a JSON encoded dictionary query tag.
- `SessionBuilder.getOrCreate` will now attempt to replace the singleton it returns when token expiration has been detected.
- Added support for new functions in `snowflake.snowpark.functions`:
  - `array_except`
  - `create_map`
  - `sign`/`signum`
- Added the following functions to `DataFrame.analytics`:
  - Added the `moving_agg` function in `DataFrame.analytics` to enable moving aggregations like sums and averages with multiple window sizes.
  - Added the `cummulative_agg` function in `DataFrame.analytics` to enable commulative aggregations like sums and averages on multiple columns.
  - Added the `compute_lag` and `compute_lead` functions in `DataFrame.analytics` for enabling lead and lag calculations on multiple columns.
  - Added the `time_series_agg` function in `DataFrame.analytics` to enable time series aggregations like sums and averages with multiple time windows.

### Bug Fixes

- Fixed a bug in `DataFrame.na.fill` that caused Boolean values to erroneously override integer values.
- Fixed a bug in `Session.create_dataframe` where the Snowpark DataFrames created using pandas DataFrames were not inferring the type for timestamp columns correctly. The behavior is as follows:
  - Earlier timestamp columns without a timezone would be converted to nanosecond epochs and inferred as `LongType()`, but will now be correctly maintained as timestamp values and be inferred as `TimestampType(TimestampTimeZone.NTZ)`.
  - Earlier timestamp columns with a timezone would be inferred as `TimestampType(TimestampTimeZone.NTZ)` and loose timezone information but will now be correctly inferred as `TimestampType(TimestampTimeZone.LTZ)` and timezone information is retained correctly.
  - Set session parameter `PYTHON_SNOWPARK_USE_LOGICAL_TYPE_FOR_CREATE_DATAFRAME` to revert back to old behavior. It is recommended that you update your code to align with correct behavior because the parameter will be removed in the future.
- Fixed a bug that `DataFrame.to_pandas` gets decimal type when scale is not 0, and creates an object dtype in `pandas`. Instead, we cast the value to a float64 type.
- Fixed bugs that wrongly flattened the generated SQL when one of the following happens:
  - `DataFrame.filter()` is called after `DataFrame.sort().limit()`.
  - `DataFrame.sort()` or `filter()` is called on a DataFrame that already has a window function or sequence-dependent data generator column.
    For instance, `df.select("a", seq1().alias("b")).select("a", "b").sort("a")` won't flatten the sort clause anymore.
  - a window or sequence-dependent data generator column is used after `DataFrame.limit()`. For instance, `df.limit(10).select(row_number().over())` won't flatten the limit and select in the generated SQL.
- Fixed a bug where aliasing a DataFrame column raised an error when the DataFame was copied from another DataFrame with an aliased column. For instance,

  ```python
  df = df.select(col("a").alias("b"))
  df = copy(df)
  df.select(col("b").alias("c"))  # threw an error. Now it's fixed.
  ```

- Fixed a bug in `Session.create_dataframe` that the non-nullable field in a schema is not respected for boolean type. Note that this fix is only effective when the user has the privilege to create a temp table.
- Fixed a bug in SQL simplifier where non-select statements in `session.sql` dropped a SQL query when used with `limit()`.
- Fixed a bug that raised an exception when session parameter `ERROR_ON_NONDETERMINISTIC_UPDATE` is true.

### Behavior Changes (API Compatible)

- When parsing data types during a `to_pandas` operation, we rely on GS precision value to fix precision issues for large integer values. This may affect users where a column that was earlier returned as `int8` gets returned as `int64`. Users can fix this by explicitly specifying precision values for their return column.
- Aligned behavior for `Session.call` in case of table stored procedures where running `Session.call` would not trigger stored procedure unless a `collect()` operation was performed.
- `StoredProcedureRegistration` will now automatically add `snowflake-snowpark-python` as a package dependency. The added dependency will be on the client's local version of the library and an error is thrown if the server cannot support that version.

## 1.11.1 (2023-12-07)

### Bug Fixes

- Fixed a bug that numpy should not be imported at the top level of mock module.
- Added support for these new functions in `snowflake.snowpark.functions`:
  - `from_utc_timestamp`
  - `to_utc_timestamp`

## 1.11.0 (2023-12-05)

### New Features

- Add the `conn_error` attribute to `SnowflakeSQLException` that stores the whole underlying exception from `snowflake-connector-python`.
- Added support for `RelationalGroupedDataframe.pivot()` to access `pivot` in the following pattern `Dataframe.group_by(...).pivot(...)`.
- Added experimental feature: Local Testing Mode, which allows you to create and operate on Snowpark Python DataFrames locally without connecting to a Snowflake account. You can use the local testing framework to test your DataFrame operations locally, on your development machine or in a CI (continuous integration) pipeline, before deploying code changes to your account.

- Added support for `arrays_to_object` new functions in `snowflake.snowpark.functions`.
- Added support for the vector data type.

### Dependency Updates

- Bumped cloudpickle dependency to work with `cloudpickle==2.2.1`
- Updated ``snowflake-connector-python`` to `3.4.0`.

### Bug Fixes

- DataFrame column names quoting check now supports newline characters.
- Fix a bug where a DataFrame generated by `session.read.with_metadata` creates inconsistent table when doing `df.write.save_as_table`.

## 1.10.0 (2023-11-03)

### New Features

- Added support for managing case sensitivity in `DataFrame.to_local_iterator()`.
- Added support for specifying vectorized UDTF's input column names by using the optional parameter `input_names` in `UDTFRegistration.register/register_file` and `functions.pandas_udtf`. By default, `RelationalGroupedDataFrame.applyInPandas` will infer the column names from current dataframe schema.
- Add `sql_error_code` and `raw_message` attributes to `SnowflakeSQLException` when it is caused by a SQL exception.

### Bug Fixes

- Fixed a bug in `DataFrame.to_pandas()` where converting snowpark dataframes to pandas dataframes was losing precision on integers with more than 19 digits.
- Fixed a bug that `session.add_packages` can not handle requirement specifier that contains project name with underscore and version.
- Fixed a bug in `DataFrame.limit()` when `offset` is used and the parent `DataFrame` uses `limit`. Now the `offset` won't impact the parent DataFrame's `limit`.
- Fixed a bug in `DataFrame.write.save_as_table` where dataframes created from read api could not save data into snowflake because of invalid column name `$1`.

### Behavior change

- Changed the behavior of `date_format`:
  - The `format` argument changed from optional to required.
  - The returned result changed from a date object to a date-formatted string.
- When a window function, or a sequence-dependent data generator (`normal`, `zipf`, `uniform`, `seq1`, `seq2`, `seq4`, `seq8`) function is used, the sort and filter operation will no longer be flattened when generating the query.

## 1.9.0 (2023-10-13)

### New Features

- Added support for the Python 3.11 runtime environment.

### Dependency updates

- Added back the dependency of `typing-extensions`.

### Bug Fixes

- Fixed a bug where imports from permanent stage locations were ignored for temporary stored procedures, UDTFs, UDFs, and UDAFs.
- Revert back to using CTAS (create table as select) statement for `Dataframe.writer.save_as_table` which does not need insert permission for writing tables.

### New Features
- Support `PythonObjJSONEncoder` json-serializable objects for `ARRAY` and `OBJECT` literals.

## 1.8.0 (2023-09-14)

### New Features

- Added support for VOLATILE/IMMUTABLE keyword when registering UDFs.
- Added support for specifying clustering keys when saving dataframes using `DataFrame.save_as_table`.
- Accept `Iterable` objects input for `schema` when creating dataframes using `Session.create_dataframe`.
- Added the property `DataFrame.session` to return a `Session` object.
- Added the property `Session.session_id` to return an integer that represents session ID.
- Added the property `Session.connection` to return a `SnowflakeConnection` object .

- Added support for creating a Snowpark session from a configuration file or environment variables.

### Dependency updates

- Updated ``snowflake-connector-python`` to 3.2.0.

### Bug Fixes

- Fixed a bug where automatic package upload would raise `ValueError` even when compatible package version were added in `session.add_packages`.
- Fixed a bug where table stored procedures were not registered correctly when using `register_from_file`.
- Fixed a bug where dataframe joins failed with `invalid_identifier` error.
- Fixed a bug where `DataFrame.copy` disables SQL simplfier for the returned copy.
- Fixed a bug where `session.sql().select()` would fail if any parameters are specified to `session.sql()`

## 1.7.0 (2023-08-28)

### New Features

- Added parameters `external_access_integrations` and `secrets` when creating a UDF, UDTF or Stored Procedure from Snowpark Python to allow integration with external access.
- Added support for these new functions in `snowflake.snowpark.functions`:
  - `array_flatten`
  - `flatten`
- Added support for `apply_in_pandas` in `snowflake.snowpark.relational_grouped_dataframe`.
- Added support for replicating your local Python environment on Snowflake via `Session.replicate_local_environment`.

### Bug Fixes

- Fixed a bug where `session.create_dataframe` fails to properly set nullable columns where nullability was affected by order or data was given.
- Fixed a bug where `DataFrame.select` could not identify and alias columns in presence of table functions when output columns of table function overlapped with columns in dataframe.

### Behavior Changes

- When creating stored procedures, UDFs, UDTFs, UDAFs with parameter `is_permanent=False` will now create temporary objects even when `stage_name` is provided. The default value of `is_permanent` is `False` which is why if this value is not explicitly set to `True` for permanent objects, users will notice a change in behavior.
- `types.StructField` now enquotes column identifier by default.

## 1.6.1 (2023-08-02)

### New Features

- Added support for these new functions in `snowflake.snowpark.functions`:
  - `array_sort`
  - `sort_array`
  - `array_min`
  - `array_max`
  - `explode_outer`
- Added support for pure Python packages specified via `Session.add_requirements` or `Session.add_packages`. They are now usable in stored procedures and UDFs even if packages are not present on the Snowflake Anaconda channel.
  - Added Session parameter `custom_packages_upload_enabled` and `custom_packages_force_upload_enabled` to enable the support for pure Python packages feature mentioned above. Both parameters default to `False`.
- Added support for specifying package requirements by passing a Conda environment yaml file to `Session.add_requirements`.
- Added support for asynchronous execution of multi-query dataframes that contain binding variables.
- Added support for renaming multiple columns in `DataFrame.rename`.
- Added support for Geometry datatypes.
- Added support for `params` in `session.sql()` in stored procedures.
- Added support for user-defined aggregate functions (UDAFs). This feature is currently in private preview.
- Added support for vectorized UDTFs (user-defined table functions). This feature is currently in public preview.
- Added support for Snowflake Timestamp variants (i.e., `TIMESTAMP_NTZ`, `TIMESTAMP_LTZ`, `TIMESTAMP_TZ`)
  - Added `TimestampTimezone` as an argument in `TimestampType` constructor.
  - Added type hints `NTZ`, `LTZ`, `TZ` and `Timestamp` to annotate functions when registering UDFs.

### Improvements

- Removed redundant dependency `typing-extensions`.
- `DataFrame.cache_result` now creates temp table fully qualified names under current database and current schema.

### Bug Fixes

- Fixed a bug where type check happens on pandas before it is imported.
- Fixed a bug when creating a UDF from `numpy.ufunc`.
- Fixed a bug where `DataFrame.union` was not generating the correct `Selectable.schema_query` when SQL simplifier is enabled.

### Behavior Changes

- `DataFrameWriter.save_as_table` now respects the `nullable` field of the schema provided by the user or the inferred schema based on data from user input.

### Dependency updates

- Updated ``snowflake-connector-python`` to 3.0.4.

## 1.5.1 (2023-06-20)

### New Features

- Added support for the Python 3.10 runtime environment.

## 1.5.0 (2023-06-09)

### Behavior Changes

- Aggregation results, from functions such as `DataFrame.agg` and `DataFrame.describe`, no longer strip away non-printing characters from column names.

### New Features

- Added support for the Python 3.9 runtime environment.
- Added support for new functions in `snowflake.snowpark.functions`:
  - `array_generate_range`
  - `array_unique_agg`
  - `collect_set`
  - `sequence`
- Added support for registering and calling stored procedures with `TABLE` return type.
- Added support for parameter `length` in `StringType()` to specify the maximum number of characters that can be stored by the column.
- Added the alias `functions.element_at()` for `functions.get()`.
- Added the alias `Column.contains` for `functions.contains`.
- Added experimental feature `DataFrame.alias`.
- Added support for querying metadata columns from stage when creating `DataFrame` using `DataFrameReader`.
- Added support for `StructType.add` to append more fields to existing `StructType` objects.
- Added support for parameter `execute_as` in `StoredProcedureRegistration.register_from_file()` to specify stored procedure caller rights.

### Bug Fixes

- Fixed a bug where the `Dataframe.join_table_function` did not run all of the necessary queries to set up the join table function when SQL simplifier was enabled.
- Fixed type hint declaration for custom types - `ColumnOrName`, `ColumnOrLiteralStr`, `ColumnOrSqlExpr`, `LiteralType` and `ColumnOrLiteral` that were breaking `mypy` checks.
- Fixed a bug where `DataFrameWriter.save_as_table` and `DataFrame.copy_into_table` failed to parse fully qualified table names.

## 1.4.0 (2023-04-24)

### New Features

- Added support for `session.getOrCreate`.
- Added support for alias `Column.getField`.
- Added support for new functions in `snowflake.snowpark.functions`:
  - `date_add` and `date_sub` to make add and subtract operations easier.
  - `daydiff`
  - `explode`
  - `array_distinct`.
  - `regexp_extract`.
  - `struct`.
  - `format_number`.
  - `bround`.
  - `substring_index`
- Added parameter `skip_upload_on_content_match` when creating UDFs, UDTFs and stored procedures using `register_from_file` to skip uploading files to a stage if the same version of the files are already on the stage.
- Added support for `DataFrameWriter.save_as_table` method to take table names that contain dots.
- Flattened generated SQL when `DataFrame.filter()` or `DataFrame.order_by()` is followed by a projection statement (e.g. `DataFrame.select()`, `DataFrame.with_column()`).
- Added support for creating dynamic tables _(in private preview)_ using `Dataframe.create_or_replace_dynamic_table`.
- Added an optional argument `params` in `session.sql()` to support binding variables. Note that this is not supported in stored procedures yet.

### Bug Fixes

- Fixed a bug in `strtok_to_array` where an exception was thrown when a delimiter was passed in.
- Fixed a bug in `session.add_import` where the module had the same namespace as other dependencies.

## 1.3.0 (2023-03-28)

### New Features

- Added support for `delimiters` parameter in `functions.initcap()`.
- Added support for `functions.hash()` to accept a variable number of input expressions.
- Added API `Session.RuntimeConfig` for getting/setting/checking the mutability of any runtime configuration.
- Added support managing case sensitivity in `Row` results from `DataFrame.collect` using `case_sensitive` parameter.
- Added API `Session.conf` for getting, setting or checking the mutability of any runtime configuration.
- Added support for managing case sensitivity in `Row` results from `DataFrame.collect` using `case_sensitive` parameter.
- Added indexer support for `snowflake.snowpark.types.StructType`.
- Added a keyword argument `log_on_exception` to `Dataframe.collect` and `Dataframe.collect_no_wait` to optionally disable error logging for SQL exceptions.

### Bug Fixes

- Fixed a bug where a DataFrame set operation(`DataFrame.substract`, `DataFrame.union`, etc.) being called after another DataFrame set operation and `DataFrame.select` or `DataFrame.with_column` throws an exception.
- Fixed a bug where chained sort statements are overwritten by the SQL simplifier.

### Improvements

- Simplified JOIN queries to use constant subquery aliases (`SNOWPARK_LEFT`, `SNOWPARK_RIGHT`) by default. Users can disable this at runtime with `session.conf.set('use_constant_subquery_alias', False)` to use randomly generated alias names instead.
- Allowed specifying statement parameters in `session.call()`.
- Enabled the uploading of large pandas DataFrames in stored procedures by defaulting to a chunk size of 100,000 rows.

## 1.2.0 (2023-03-02)

### New Features

- Added support for displaying source code as comments in the generated scripts when registering stored procedures. This
  is enabled by default, turn off by specifying `source_code_display=False` at registration.
- Added a parameter `if_not_exists` when creating a UDF, UDTF or Stored Procedure from Snowpark Python to ignore creating the specified function or procedure if it already exists.
- Accept integers when calling `snowflake.snowpark.functions.get` to extract value from array.
- Added `functions.reverse` in functions to open access to Snowflake built-in function
  [reverse](https://docs.snowflake.com/en/sql-reference/functions/reverse).
- Added parameter `require_scoped_url` in snowflake.snowflake.files.SnowflakeFile.open() `(in Private Preview)` to replace `is_owner_file` is marked for deprecation.

### Bug Fixes

- Fixed a bug that overwrote `paramstyle` to `qmark` when creating a Snowpark session.
- Fixed a bug where `df.join(..., how="cross")` fails with `SnowparkJoinException: (1112): Unsupported using join type 'Cross'`.
- Fixed a bug where querying a `DataFrame` column created from chained function calls used a wrong column name.

## 1.1.0 (2023-01-26)

### New Features:

- Added `asc`, `asc_nulls_first`, `asc_nulls_last`, `desc`, `desc_nulls_first`, `desc_nulls_last`, `date_part` and `unix_timestamp` in functions.
- Added the property `DataFrame.dtypes` to return a list of column name and data type pairs.
- Added the following aliases:
  - `functions.expr()` for `functions.sql_expr()`.
  - `functions.date_format()` for `functions.to_date()`.
  - `functions.monotonically_increasing_id()` for `functions.seq8()`
  - `functions.from_unixtime()` for `functions.to_timestamp()`

### Bug Fixes:

- Fixed a bug in SQL simplifier that didn’t handle Column alias and join well in some cases. See https://github.com/snowflakedb/snowpark-python/issues/658 for details.
- Fixed a bug in SQL simplifier that generated wrong column names for function calls, NaN and INF.

### Improvements

- The session parameter `PYTHON_SNOWPARK_USE_SQL_SIMPLIFIER` is `True` after Snowflake 7.3 was released. In snowpark-python, `session.sql_simplifier_enabled` reads the value of `PYTHON_SNOWPARK_USE_SQL_SIMPLIFIER` by default, meaning that the SQL simplfier is enabled by default after the Snowflake 7.3 release. To turn this off, set `PYTHON_SNOWPARK_USE_SQL_SIMPLIFIER` in Snowflake to `False` or run `session.sql_simplifier_enabled = False` from Snowpark. It is recommended to use the SQL simplifier because it helps to generate more concise SQL.

## 1.0.0 (2022-11-01)

### New Features

- Added `Session.generator()` to create a new `DataFrame` using the Generator table function.
- Added a parameter `secure` to the functions that create a secure UDF or UDTF.

## 0.12.0 (2022-10-14)

### New Features

- Added new APIs for async job:
  - `Session.create_async_job()` to create an `AsyncJob` instance from a query id.
  - `AsyncJob.result()` now accepts argument `result_type` to return the results in different formats.
  - `AsyncJob.to_df()` returns a `DataFrame` built from the result of this asynchronous job.
  - `AsyncJob.query()` returns the SQL text of the executed query.
- `DataFrame.agg()` and `RelationalGroupedDataFrame.agg()` now accept variable-length arguments.
- Added parameters `lsuffix` and `rsuffix` to `DataFram.join()` and `DataFrame.cross_join()` to conveniently rename overlapping columns.
- Added `Table.drop_table()` so you can drop the temp table after `DataFrame.cache_result()`. `Table` is also a context manager so you can use the `with` statement to drop the cache temp table after use.
- Added `Session.use_secondary_roles()`.
- Added functions `first_value()` and `last_value()`. (contributed by @chasleslr)
- Added `on` as an alias for `using_columns` and `how` as an alias for `join_type` in `DataFrame.join()`.

### Bug Fixes

- Fixed a bug in `Session.create_dataframe()` that raised an error when `schema` names had special characters.
- Fixed a bug in which options set in `Session.read.option()` were not passed to `DataFrame.copy_into_table()` as default values.
- Fixed a bug in which `DataFrame.copy_into_table()` raises an error when a copy option has single quotes in the value.

## 0.11.0 (2022-09-28)

### Behavior Changes

- `Session.add_packages()` now raises `ValueError` when the version of a package cannot be found in Snowflake Anaconda channel. Previously, `Session.add_packages()` succeeded, and a `SnowparkSQLException` exception was raised later in the UDF/SP registration step.

### New Features:

- Added method `FileOperation.get_stream()` to support downloading stage files as stream.
- Added support in `functions.ntiles()` to accept int argument.
- Added the following aliases:
  - `functions.call_function()` for `functions.call_builtin()`.
  - `functions.function()` for `functions.builtin()`.
  - `DataFrame.order_by()` for `DataFrame.sort()`
  - `DataFrame.orderBy()` for `DataFrame.sort()`
- Improved `DataFrame.cache_result()` to return a more accurate `Table` class instead of a `DataFrame` class.
- Added support to allow `session` as the first argument when calling `StoredProcedure`.

### Improvements

- Improved nested query generation by flattening queries when applicable.
  - This improvement could be enabled by setting `Session.sql_simplifier_enabled = True`.
  - `DataFrame.select()`, `DataFrame.with_column()`, `DataFrame.drop()` and other select-related APIs have more flattened SQLs.
  - `DataFrame.union()`, `DataFrame.union_all()`, `DataFrame.except_()`, `DataFrame.intersect()`, `DataFrame.union_by_name()` have flattened SQLs generated when multiple set operators are chained.
- Improved type annotations for async job APIs.

### Bug Fixes

- Fixed a bug in which `Table.update()`, `Table.delete()`, `Table.merge()` try to reference a temp table that does not exist.

## 0.10.0 (2022-09-16)

### New Features:

- Added experimental APIs for evaluating Snowpark dataframes with asynchronous queries:
  - Added keyword argument `block` to the following action APIs on Snowpark dataframes (which execute queries) to allow asynchronous evaluations:
    - `DataFrame.collect()`, `DataFrame.to_local_iterator()`, `DataFrame.to_pandas()`, `DataFrame.to_pandas_batches()`, `DataFrame.count()`, `DataFrame.first()`.
    - `DataFrameWriter.save_as_table()`, `DataFrameWriter.copy_into_location()`.
    - `Table.delete()`, `Table.update()`, `Table.merge()`.
  - Added method `DataFrame.collect_nowait()` to allow asynchronous evaluations.
  - Added class `AsyncJob` to retrieve results from asynchronously executed queries and check their status.
- Added support for `table_type` in `Session.write_pandas()`. You can now choose from these `table_type` options: `"temporary"`, `"temp"`, and `"transient"`.
- Added support for using Python structured data (`list`, `tuple` and `dict`) as literal values in Snowpark.
- Added keyword argument `execute_as` to `functions.sproc()` and `session.sproc.register()` to allow registering a stored procedure as a caller or owner.
- Added support for specifying a pre-configured file format when reading files from a stage in Snowflake.

### Improvements:

- Added support for displaying details of a Snowpark session.

### Bug Fixes:

- Fixed a bug in which `DataFrame.copy_into_table()` and `DataFrameWriter.save_as_table()` mistakenly created a new table if the table name is fully qualified, and the table already exists.

### Deprecations:

- Deprecated keyword argument `create_temp_table` in `Session.write_pandas()`.
- Deprecated invoking UDFs using arguments wrapped in a Python list or tuple. You can use variable-length arguments without a list or tuple.

### Dependency updates

- Updated ``snowflake-connector-python`` to 2.7.12.

## 0.9.0 (2022-08-30)

### New Features:

- Added support for displaying source code as comments in the generated scripts when registering UDFs.
  This feature is turned on by default. To turn it off, pass the new keyword argument `source_code_display` as `False` when calling `register()` or `@udf()`.
- Added support for calling table functions from `DataFrame.select()`, `DataFrame.with_column()` and `DataFrame.with_columns()` which now take parameters of type `table_function.TableFunctionCall` for columns.
- Added keyword argument `overwrite` to `session.write_pandas()` to allow overwriting contents of a Snowflake table with that of a pandas DataFrame.
- Added keyword argument `column_order` to `df.write.save_as_table()` to specify the matching rules when inserting data into table in append mode.
- Added method `FileOperation.put_stream()` to upload local files to a stage via file stream.
- Added methods `TableFunctionCall.alias()` and `TableFunctionCall.as_()` to allow aliasing the names of columns that come from the output of table function joins.
- Added function `get_active_session()` in module `snowflake.snowpark.context` to get the current active Snowpark session.

### Bug Fixes:

- Fixed a bug in which batch insert should not raise an error when `statement_params` is not passed to the function.
- Fixed a bug in which column names should be quoted when `session.create_dataframe()` is called with dicts and a given schema.
- Fixed a bug in which creation of table should be skipped if the table already exists and is in append mode when calling `df.write.save_as_table()`.
- Fixed a bug in which third-party packages with underscores cannot be added when registering UDFs.

### Improvements:

- Improved function `function.uniform()` to infer the types of inputs `max_` and `min_` and cast the limits to `IntegerType` or `FloatType` correspondingly.

## 0.8.0 (2022-07-22)

### New Features:

- Added keyword only argument `statement_params` to the following methods to allow for specifying statement level parameters:
  - `collect`, `to_local_iterator`, `to_pandas`, `to_pandas_batches`,
    `count`, `copy_into_table`, `show`, `create_or_replace_view`, `create_or_replace_temp_view`, `first`, `cache_result`
    and `random_split` on class `snowflake.snowpark.Dateframe`.
  - `update`, `delete` and `merge` on class `snowflake.snowpark.Table`.
  - `save_as_table` and `copy_into_location` on class `snowflake.snowpark.DataFrameWriter`.
  - `approx_quantile`, `statement_params`, `cov` and `crosstab` on class `snowflake.snowpark.DataFrameStatFunctions`.
  - `register` and `register_from_file` on class `snowflake.snowpark.udf.UDFRegistration`.
  - `register` and `register_from_file` on class `snowflake.snowpark.udtf.UDTFRegistration`.
  - `register` and `register_from_file` on class `snowflake.snowpark.stored_procedure.StoredProcedureRegistration`.
  - `udf`, `udtf` and `sproc` in `snowflake.snowpark.functions`.
- Added support for `Column` as an input argument to `session.call()`.
- Added support for `table_type` in `df.write.save_as_table()`. You can now choose from these `table_type` options: `"temporary"`, `"temp"`, and `"transient"`.

### Improvements:

- Added validation of object name in `session.use_*` methods.
- Updated the query tag in SQL to escape it when it has special characters.
- Added a check to see if Anaconda terms are acknowledged when adding missing packages.

### Bug Fixes:

- Fixed the limited length of the string column in `session.create_dataframe()`.
- Fixed a bug in which `session.create_dataframe()` mistakenly converted 0 and `False` to `None` when the input data was only a list.
- Fixed a bug in which calling `session.create_dataframe()` using a large local dataset sometimes created a temp table twice.
- Aligned the definition of `function.trim()` with the SQL function definition.
- Fixed an issue where snowpark-python would hang when using the Python system-defined (built-in function) `sum` vs. the Snowpark `function.sum()`.

### Deprecations:

- Deprecated keyword argument `create_temp_table` in `df.write.save_as_table()`.

## 0.7.0 (2022-05-25)

### New Features:

- Added support for user-defined table functions (UDTFs).
  - Use function `snowflake.snowpark.functions.udtf()` to register a UDTF, or use it as a decorator to register the UDTF.
    - You can also use `Session.udtf.register()` to register a UDTF.
  - Use `Session.udtf.register_from_file()` to register a UDTF from a Python file.
- Updated APIs to query a table function, including both Snowflake built-in table functions and UDTFs.
  - Use function `snowflake.snowpark.functions.table_function()` to create a callable representing a table function and use it to call the table function in a query.
  - Alternatively, use function `snowflake.snowpark.functions.call_table_function()` to call a table function.
  - Added support for `over` clause that specifies `partition by` and `order by` when lateral joining a table function.
  - Updated `Session.table_function()` and `DataFrame.join_table_function()` to accept `TableFunctionCall` instances.

### Breaking Changes:

- When creating a function with `functions.udf()` and `functions.sproc()`, you can now specify an empty list for the `imports` or `packages` argument to indicate that no import or package is used for this UDF or stored procedure. Previously, specifying an empty list meant that the function would use session-level imports or packages.
- Improved the `__repr__` implementation of data types in `types.py`. The unused `type_name` property has been removed.
- Added a Snowpark-specific exception class for SQL errors. This replaces the previous `ProgrammingError` from the Python connector.

### Improvements:

- Added a lock to a UDF or UDTF when it is called for the first time per thread.
- Improved the error message for pickling errors that occurred during UDF creation.
- Included the query ID when logging the failed query.

### Bug Fixes:

- Fixed a bug in which non-integral data (such as timestamps) was occasionally converted to integer when calling `DataFrame.to_pandas()`.
- Fixed a bug in which `DataFrameReader.parquet()` failed to read a parquet file when its column contained spaces.
- Fixed a bug in which `DataFrame.copy_into_table()` failed when the dataframe is created by reading a file with inferred schemas.

### Deprecations

`Session.flatten()` and `DataFrame.flatten()`.

### Dependency Updates:

- Restricted the version of `cloudpickle` <= `2.0.0`.

## 0.6.0 (2022-04-27)

### New Features:

- Added support for vectorized UDFs with the input as a pandas DataFrame or pandas Series and the output as a pandas Series. This improves the performance of UDFs in Snowpark.
- Added support for inferring the schema of a DataFrame by default when it is created by reading a Parquet, Avro, or ORC file in the stage.
- Added functions `current_session()`, `current_statement()`, `current_user()`, `current_version()`, `current_warehouse()`, `date_from_parts()`, `date_trunc()`, `dayname()`, `dayofmonth()`, `dayofweek()`, `dayofyear()`, `grouping()`, `grouping_id()`, `hour()`, `last_day()`, `minute()`, `next_day()`, `previous_day()`, `second()`, `month()`, `monthname()`, `quarter()`, `year()`, `current_database()`, `current_role()`, `current_schema()`, `current_schemas()`, `current_region()`, `current_avaliable_roles()`, `add_months()`, `any_value()`, `bitnot()`, `bitshiftleft()`, `bitshiftright()`, `convert_timezone()`, `uniform()`, `strtok_to_array()`, `sysdate()`, `time_from_parts()`,  `timestamp_from_parts()`, `timestamp_ltz_from_parts()`, `timestamp_ntz_from_parts()`, `timestamp_tz_from_parts()`, `weekofyear()`, `percentile_cont()` to `snowflake.snowflake.functions`.

### Breaking Changes:

- Expired deprecations:
  - Removed the following APIs that were deprecated in 0.4.0: `DataFrame.groupByGroupingSets()`, `DataFrame.naturalJoin()`, `DataFrame.joinTableFunction`, `DataFrame.withColumns()`, `Session.getImports()`, `Session.addImport()`, `Session.removeImport()`, `Session.clearImports()`, `Session.getSessionStage()`, `Session.getDefaultDatabase()`, `Session.getDefaultSchema()`, `Session.getCurrentDatabase()`, `Session.getCurrentSchema()`, `Session.getFullyQualifiedCurrentSchema()`.

### Improvements:

- Added support for creating an empty `DataFrame` with a specific schema using the `Session.create_dataframe()` method.
- Changed the logging level from `INFO` to `DEBUG` for several logs (e.g., the executed query) when evaluating a dataframe.
- Improved the error message when failing to create a UDF due to pickle errors.

### Bug Fixes:

- Removed pandas hard dependencies in the `Session.create_dataframe()` method.

### Dependency Updates:

- Added `typing-extension` as a new dependency with the version >= `4.1.0`.

## 0.5.0 (2022-03-22)

### New Features

- Added stored procedures API.
  - Added `Session.sproc` property and `sproc()` to `snowflake.snowpark.functions`, so you can register stored procedures.
  - Added `Session.call` to call stored procedures by name.
- Added `UDFRegistration.register_from_file()` to allow registering UDFs from Python source files or zip files directly.
- Added `UDFRegistration.describe()` to describe a UDF.
- Added `DataFrame.random_split()` to provide a way to randomly split a dataframe.
- Added functions `md5()`, `sha1()`, `sha2()`, `ascii()`, `initcap()`, `length()`, `lower()`, `lpad()`, `ltrim()`, `rpad()`, `rtrim()`, `repeat()`, `soundex()`, `regexp_count()`, `replace()`, `charindex()`, `collate()`, `collation()`, `insert()`, `left()`, `right()`, `endswith()` to `snowflake.snowpark.functions`.
- Allowed `call_udf()` to accept literal values.
- Provided a `distinct` keyword in `array_agg()`.

### Bug Fixes:

- Fixed an issue that caused `DataFrame.to_pandas()` to have a string column if `Column.cast(IntegerType())` was used.
- Fixed a bug in `DataFrame.describe()` when there is more than one string column.

## 0.4.0 (2022-02-15)

### New Features

- You can now specify which Anaconda packages to use when defining UDFs.
  - Added `add_packages()`, `get_packages()`, `clear_packages()`, and `remove_package()`, to class `Session`.
  - Added `add_requirements()` to `Session` so you can use a requirements file to specify which packages this session will use.
  - Added parameter `packages` to function `snowflake.snowpark.functions.udf()` and method `UserDefinedFunction.register()` to indicate UDF-level Anaconda package dependencies when creating a UDF.
  - Added parameter `imports` to `snowflake.snowpark.functions.udf()` and `UserDefinedFunction.register()` to specify UDF-level code imports.
- Added a parameter `session` to function `udf()` and `UserDefinedFunction.register()` so you can specify which session to use to create a UDF if you have multiple sessions.
- Added types `Geography` and `Variant` to `snowflake.snowpark.types` to be used as type hints for Geography and Variant data when defining a UDF.
- Added support for Geography geoJSON data.
- Added `Table`, a subclass of `DataFrame` for table operations:
  - Methods `update` and `delete` update and delete rows of a table in Snowflake.
  - Method `merge` merges data from a `DataFrame` to a `Table`.
  - Override method `DataFrame.sample()` with an additional parameter `seed`, which works on tables but not on view and sub-queries.
- Added `DataFrame.to_local_iterator()` and `DataFrame.to_pandas_batches()` to allow getting results from an iterator when the result set returned from the Snowflake database is too large.
- Added `DataFrame.cache_result()` for caching the operations performed on a `DataFrame` in a temporary table.
  Subsequent operations on the original `DataFrame` have no effect on the cached result `DataFrame`.
- Added property `DataFrame.queries` to get SQL queries that will be executed to evaluate the `DataFrame`.
- Added `Session.query_history()` as a context manager to track SQL queries executed on a session, including all SQL queries to evaluate `DataFrame`s created from a session. Both query ID and query text are recorded.
- You can now create a `Session` instance from an existing established `snowflake.connector.SnowflakeConnection`. Use parameter `connection` in `Session.builder.configs()`.
- Added `use_database()`, `use_schema()`, `use_warehouse()`, and `use_role()` to class `Session` to switch database/schema/warehouse/role after a session is created.
- Added `DataFrameWriter.copy_into_table()` to unload a `DataFrame` to stage files.
- Added `DataFrame.unpivot()`.
- Added `Column.within_group()` for sorting the rows by columns with some aggregation functions.
- Added functions `listagg()`, `mode()`, `div0()`, `acos()`, `asin()`, `atan()`, `atan2()`, `cos()`, `cosh()`, `sin()`, `sinh()`, `tan()`, `tanh()`, `degrees()`, `radians()`, `round()`, `trunc()`, and `factorial()` to `snowflake.snowflake.functions`.
- Added an optional argument `ignore_nulls` in function `lead()` and `lag()`.
- The `condition` parameter of function `when()` and `iff()` now accepts SQL expressions.

### Improvements

- All function and method names have been renamed to use the snake case naming style, which is more Pythonic. For convenience, some camel case names are kept as aliases to the snake case APIs. It is recommended to use the snake case APIs.
  - Deprecated these methods on class `Session` and replaced them with their snake case equivalents: `getImports()`, `addImports()`, `removeImport()`, `clearImports()`, `getSessionStage()`, `getDefaultSchema()`, `getDefaultSchema()`, `getCurrentDatabase()`, `getFullyQualifiedCurrentSchema()`.
  - Deprecated these methods on class `DataFrame` and replaced them with their snake case equivalents: `groupingByGroupingSets()`, `naturalJoin()`, `withColumns()`, `joinTableFunction()`.
- Property `DataFrame.columns` is now consistent with `DataFrame.schema.names` and the Snowflake database `Identifier Requirements`.
- `Column.__bool__()` now raises a `TypeError`. This will ban the use of logical operators `and`, `or`, `not` on `Column` object, for instance `col("a") > 1 and col("b") > 2` will raise the `TypeError`. Use `(col("a") > 1) & (col("b") > 2)` instead.
- Changed `PutResult` and `GetResult` to subclass `NamedTuple`.
- Fixed a bug which raised an error when the local path or stage location has a space or other special characters.
- Changed `DataFrame.describe()` so that non-numeric and non-string columns are ignored instead of raising an exception.

### Dependency updates

- Updated ``snowflake-connector-python`` to 2.7.4.

## 0.3.0 (2022-01-09)

### New Features

- Added `Column.isin()`, with an alias `Column.in_()`.
- Added `Column.try_cast()`, which is a special version of `cast()`. It tries to cast a string expression to other types and returns `null` if the cast is not possible.
- Added `Column.startswith()` and `Column.substr()` to process string columns.
- `Column.cast()` now also accepts a `str` value to indicate the cast type in addition to a `DataType` instance.
- Added `DataFrame.describe()` to summarize stats of a `DataFrame`.
- Added `DataFrame.explain()` to print the query plan of a `DataFrame`.
- `DataFrame.filter()` and `DataFrame.select_expr()` now accepts a sql expression.
- Added a new `bool` parameter `create_temp_table` to methods `DataFrame.saveAsTable()` and `Session.write_pandas()` to optionally create a temp table.
- Added `DataFrame.minus()` and `DataFrame.subtract()` as aliases to `DataFrame.except_()`.
- Added `regexp_replace()`, `concat()`, `concat_ws()`, `to_char()`, `current_timestamp()`, `current_date()`, `current_time()`, `months_between()`, `cast()`, `try_cast()`, `greatest()`, `least()`, and `hash()` to module `snowflake.snowpark.functions`.

### Bug Fixes

- Fixed an issue where `Session.createDataFrame(pandas_df)` and `Session.write_pandas(pandas_df)` raise an exception when the `pandas DataFrame` has spaces in the column name.
- `DataFrame.copy_into_table()` sometimes prints an `error` level log entry while it actually works. It's fixed now.
- Fixed an API docs issue where some `DataFrame` APIs are missing from the docs.

### Dependency updates

- Update ``snowflake-connector-python`` to 2.7.2, which upgrades ``pyarrow`` dependency to 6.0.x. Refer to the [python connector 2.7.2 release notes](https://pypi.org/project/snowflake-connector-python/2.7.2/) for more details.

## 0.2.0 (2021-12-02)

### New Features

- Updated the `Session.createDataFrame()` method for creating a `DataFrame` from a pandas DataFrame.
- Added the `Session.write_pandas()` method for writing a `pandas DataFrame` to a table in Snowflake and getting a `Snowpark DataFrame` object back.
- Added new classes and methods for calling window functions.
- Added the new functions `cume_dist()`, to find the cumulative distribution of a value with regard to other values within a window partition,
  and `row_number()`, which returns a unique row number for each row within a window partition.
- Added functions for computing statistics for DataFrames in the `DataFrameStatFunctions` class.
- Added functions for handling missing values in a DataFrame in the `DataFrameNaFunctions` class.
- Added new methods `rollup()`, `cube()`, and `pivot()` to the `DataFrame` class.
- Added the `GroupingSets` class, which you can use with the DataFrame groupByGroupingSets method to perform a SQL GROUP BY GROUPING SETS.
- Added the new `FileOperation(session)`
  class that you can use to upload and download files to and from a stage.
- Added the `DataFrame.copy_into_table()`
  method for loading data from files in a stage into a table.
- In CASE expressions, the functions `when()` and `otherwise()`
  now accept Python types in addition to `Column` objects.
- When you register a UDF you can now optionally set the `replace` parameter to `True` to overwrite an existing UDF with the same name.

### Improvements

- UDFs are now compressed before they are uploaded to the server. This makes them about 10 times smaller, which can help
  when you are using large ML model files.
- When the size of a UDF is less than 8196 bytes, it will be uploaded as in-line code instead of uploaded to a stage.

### Bug Fixes

- Fixed an issue where the statement `df.select(when(col("a") == 1, 4).otherwise(col("a"))), [Row(4), Row(2), Row(3)]` raised an exception.
- Fixed an issue where `df.toPandas()` raised an exception when a DataFrame was created from large local data.

## 0.1.0 (2021-10-26)

Start of Private Preview<|MERGE_RESOLUTION|>--- conflicted
+++ resolved
@@ -25,15 +25,12 @@
     - current_session
     - date_trunc
     - udf
-<<<<<<< HEAD
+    - object_construct
+    - object_construct_keep_null
 - Added the functions below to unload data from a `DataFrame` into one or more files in a stage:
   - `DataFrame.write.json`
   - `DataFrame.write.csv`
   - `DataFrame.write.parquet`
-=======
-    - object_construct
-    - object_construct_keep_null
-- Added the function `DataFrame.write.csv` to unload data from a ``DataFrame`` into one or more CSV files in a stage.
 - Added distributed tracing using open telemetry apis for action functions in `DataFrame` and `DataFrameWriter`:
   - snowflake.snowpark.DataFrame:
     - collect
@@ -47,7 +44,6 @@
 ### Bug Fixes
 
 - Fixed a bug in local testing that null filled columns for constant functions.
->>>>>>> 071a68ed
 
 ## 1.14.0 (2024-03-20)
 

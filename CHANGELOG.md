# Release History

## 1.14.0 (TBD)

### New Features

- Added support for creating vectorized UDTFs with `process` method.
<<<<<<< HEAD
- Added support for the following local testing functions:
  - greatest
  - least
=======
- Added support for ASOF JOIN type.
>>>>>>> 29d29d37
- Added support for the following local testing APIs:
  - Session.get_current_account
  - Session.get_current_warehouse
  - Session.get_current_role
  - Session.use_schema
  - Session.use_warehouse
  - Session.use_database
  - Session.use_role

### Deprecations:

- Deprecated `Session.get_fully_qualified_current_schema`. Consider using `Session.get_fully_qualified_name_if_possible` instead.

### Bug Fixes

- Fixed a bug in local testing implementation of DataFrameReader.csv when the optional parameter `field_optionally_enclosed_by` is specified.

## 1.13.0 (2024-02-26)

### New Features

- Added support for an optional `date_part` argument in function `last_day`.
- `SessionBuilder.app_name` will set the query_tag after the session is created.
- Added support for the following local testing functions:
  - current_timestamp
  - current_date
  - current_time
  - strip_null_value
  - upper
  - lower
  - length
  - initcap

### Improvements

- Added cleanup logic at interpreter shutdown to close all active sessions.

### Bug Fixes

- Fixed a bug in `DataFrame.to_local_iterator` where the iterator could yield wrong results if another query is executed before the iterator finishes due to wrong isolation level. For details, please see #945.
- Fixed a bug that truncated table names in error messages while running a plan with local testing enabled.
- Fixed a bug that `Session.range` returns empty result when the range is large.

## 1.12.1 (2024-02-08)

### Improvements

- Use `split_blocks=True` by default during `to_pandas` conversion, for optimal memory allocation. This parameter is passed to `pyarrow.Table.to_pandas`, which enables `PyArrow` to split the memory allocation into smaller, more manageable blocks instead of allocating a single contiguous block. This results in better memory management when dealing with larger datasets.

### Bug Fixes

- Fixed a bug in `DataFrame.to_pandas` that caused an error when evaluating on a Dataframe with an `IntergerType` column with null values.

## 1.12.0 (2024-01-30)

### New Features

- Exposed `statement_params` in `StoredProcedure.__call__`.
- Added two optional arguments to `Session.add_import`.
  - `chunk_size`: The number of bytes to hash per chunk of the uploaded files.
  - `whole_file_hash`: By default only the first chunk of the uploaded import is hashed to save time. When this is set to True each uploaded file is fully hashed instead.
- Added parameters `external_access_integrations` and `secrets` when creating a UDAF from Snowpark Python to allow integration with external access.
- Added a new method `Session.append_query_tag`. Allows an additional tag to be added to the current query tag by appending it as a comma separated value.
- Added a new method `Session.update_query_tag`. Allows updates to a JSON encoded dictionary query tag.
- `SessionBuilder.getOrCreate` will now attempt to replace the singleton it returns when token expiration has been detected.
- Added support for new functions in `snowflake.snowpark.functions`:
  - `array_except`
  - `create_map`
  - `sign`/`signum`
- Added the following functions to `DataFrame.analytics`:
  - Added the `moving_agg` function in `DataFrame.analytics` to enable moving aggregations like sums and averages with multiple window sizes.
  - Added the `cummulative_agg` function in `DataFrame.analytics` to enable commulative aggregations like sums and averages on multiple columns.
  - Added the `compute_lag` and `compute_lead` functions in `DataFrame.analytics` for enabling lead and lag calculations on multiple columns.
  - Added the `time_series_agg` function in `DataFrame.analytics` to enable time series aggregations like sums and averages with multiple time windows.

### Bug Fixes

- Fixed a bug in `DataFrame.na.fill` that caused Boolean values to erroneously override integer values.
- Fixed a bug in `Session.create_dataframe` where the Snowpark DataFrames created using pandas DataFrames were not inferring the type for timestamp columns correctly. The behavior is as follows:
  - Earlier timestamp columns without a timezone would be converted to nanosecond epochs and inferred as `LongType()`, but will now be correctly maintained as timestamp values and be inferred as `TimestampType(TimestampTimeZone.NTZ)`.
  - Earlier timestamp columns with a timezone would be inferred as `TimestampType(TimestampTimeZone.NTZ)` and loose timezone information but will now be correctly inferred as `TimestampType(TimestampTimeZone.LTZ)` and timezone information is retained correctly.
  - Set session parameter `PYTHON_SNOWPARK_USE_LOGICAL_TYPE_FOR_CREATE_DATAFRAME` to revert back to old behavior. It is recommended that you update your code to align with correct behavior because the parameter will be removed in the future.
- Fixed a bug that `DataFrame.to_pandas` gets decimal type when scale is not 0, and creates an object dtype in `pandas`. Instead, we cast the value to a float64 type.
- Fixed bugs that wrongly flattened the generated SQL when one of the following happens:
  - `DataFrame.filter()` is called after `DataFrame.sort().limit()`.
  - `DataFrame.sort()` or `filter()` is called on a DataFrame that already has a window function or sequence-dependent data generator column.
    For instance, `df.select("a", seq1().alias("b")).select("a", "b").sort("a")` won't flatten the sort clause anymore.
  - a window or sequence-dependent data generator column is used after `DataFrame.limit()`. For instance, `df.limit(10).select(row_number().over())` won't flatten the limit and select in the generated SQL.
- Fixed a bug where aliasing a DataFrame column raised an error when the DataFame was copied from another DataFrame with an aliased column. For instance,

  ```python
  df = df.select(col("a").alias("b"))
  df = copy(df)
  df.select(col("b").alias("c"))  # threw an error. Now it's fixed.
  ```

- Fixed a bug in `Session.create_dataframe` that the non-nullable field in a schema is not respected for boolean type. Note that this fix is only effective when the user has the privilege to create a temp table.
- Fixed a bug in SQL simplifier where non-select statements in `session.sql` dropped a SQL query when used with `limit()`.
- Fixed a bug that raised an exception when session parameter `ERROR_ON_NONDETERMINISTIC_UPDATE` is true.

### Behavior Changes (API Compatible)

- When parsing data types during a `to_pandas` operation, we rely on GS precision value to fix precision issues for large integer values. This may affect users where a column that was earlier returned as `int8` gets returned as `int64`. Users can fix this by explicitly specifying precision values for their return column.
- Aligned behavior for `Session.call` in case of table stored procedures where running `Session.call` would not trigger stored procedure unless a `collect()` operation was performed.
- `StoredProcedureRegistration` will now automatically add `snowflake-snowpark-python` as a package dependency. The added dependency will be on the client's local version of the library and an error is thrown if the server cannot support that version.

## 1.11.1 (2023-12-07)

### Bug Fixes

- Fixed a bug that numpy should not be imported at the top level of mock module.
- Added support for these new functions in `snowflake.snowpark.functions`:
  - `from_utc_timestamp`
  - `to_utc_timestamp`

## 1.11.0 (2023-12-05)

### New Features

- Add the `conn_error` attribute to `SnowflakeSQLException` that stores the whole underlying exception from `snowflake-connector-python`.
- Added support for `RelationalGroupedDataframe.pivot()` to access `pivot` in the following pattern `Dataframe.group_by(...).pivot(...)`.
- Added experimental feature: Local Testing Mode, which allows you to create and operate on Snowpark Python DataFrames locally without connecting to a Snowflake account. You can use the local testing framework to test your DataFrame operations locally, on your development machine or in a CI (continuous integration) pipeline, before deploying code changes to your account.

- Added support for `arrays_to_object` new functions in `snowflake.snowpark.functions`.
- Added support for the vector data type.

### Dependency Updates

- Bumped cloudpickle dependency to work with `cloudpickle==2.2.1`
- Updated ``snowflake-connector-python`` to `3.4.0`.

### Bug Fixes

- DataFrame column names quoting check now supports newline characters.
- Fix a bug where a DataFrame generated by `session.read.with_metadata` creates inconsistent table when doing `df.write.save_as_table`.

## 1.10.0 (2023-11-03)

### New Features

- Added support for managing case sensitivity in `DataFrame.to_local_iterator()`.
- Added support for specifying vectorized UDTF's input column names by using the optional parameter `input_names` in `UDTFRegistration.register/register_file` and `functions.pandas_udtf`. By default, `RelationalGroupedDataFrame.applyInPandas` will infer the column names from current dataframe schema.
- Add `sql_error_code` and `raw_message` attributes to `SnowflakeSQLException` when it is caused by a SQL exception.

### Bug Fixes

- Fixed a bug in `DataFrame.to_pandas()` where converting snowpark dataframes to pandas dataframes was losing precision on integers with more than 19 digits.
- Fixed a bug that `session.add_packages` can not handle requirement specifier that contains project name with underscore and version.
- Fixed a bug in `DataFrame.limit()` when `offset` is used and the parent `DataFrame` uses `limit`. Now the `offset` won't impact the parent DataFrame's `limit`.
- Fixed a bug in `DataFrame.write.save_as_table` where dataframes created from read api could not save data into snowflake because of invalid column name `$1`.

### Behavior change

- Changed the behavior of `date_format`:
  - The `format` argument changed from optional to required.
  - The returned result changed from a date object to a date-formatted string.
- When a window function, or a sequence-dependent data generator (`normal`, `zipf`, `uniform`, `seq1`, `seq2`, `seq4`, `seq8`) function is used, the sort and filter operation will no longer be flattened when generating the query.

## 1.9.0 (2023-10-13)

### New Features

- Added support for the Python 3.11 runtime environment.

### Dependency updates

- Added back the dependency of `typing-extensions`.

### Bug Fixes

- Fixed a bug where imports from permanent stage locations were ignored for temporary stored procedures, UDTFs, UDFs, and UDAFs.
- Revert back to using CTAS (create table as select) statement for `Dataframe.writer.save_as_table` which does not need insert permission for writing tables.

### New Features
- Support `PythonObjJSONEncoder` json-serializable objects for `ARRAY` and `OBJECT` literals.

## 1.8.0 (2023-09-14)

### New Features

- Added support for VOLATILE/IMMUTABLE keyword when registering UDFs.
- Added support for specifying clustering keys when saving dataframes using `DataFrame.save_as_table`.
- Accept `Iterable` objects input for `schema` when creating dataframes using `Session.create_dataframe`.
- Added the property `DataFrame.session` to return a `Session` object.
- Added the property `Session.session_id` to return an integer that represents session ID.
- Added the property `Session.connection` to return a `SnowflakeConnection` object .

- Added support for creating a Snowpark session from a configuration file or environment variables.

### Dependency updates

- Updated ``snowflake-connector-python`` to 3.2.0.

### Bug Fixes

- Fixed a bug where automatic package upload would raise `ValueError` even when compatible package version were added in `session.add_packages`.
- Fixed a bug where table stored procedures were not registered correctly when using `register_from_file`.
- Fixed a bug where dataframe joins failed with `invalid_identifier` error.
- Fixed a bug where `DataFrame.copy` disables SQL simplfier for the returned copy.
- Fixed a bug where `session.sql().select()` would fail if any parameters are specified to `session.sql()`

## 1.7.0 (2023-08-28)

### New Features

- Added parameters `external_access_integrations` and `secrets` when creating a UDF, UDTF or Stored Procedure from Snowpark Python to allow integration with external access.
- Added support for these new functions in `snowflake.snowpark.functions`:
  - `array_flatten`
  - `flatten`
- Added support for `apply_in_pandas` in `snowflake.snowpark.relational_grouped_dataframe`.
- Added support for replicating your local Python environment on Snowflake via `Session.replicate_local_environment`.

### Bug Fixes

- Fixed a bug where `session.create_dataframe` fails to properly set nullable columns where nullability was affected by order or data was given.
- Fixed a bug where `DataFrame.select` could not identify and alias columns in presence of table functions when output columns of table function overlapped with columns in dataframe.

### Behavior Changes

- When creating stored procedures, UDFs, UDTFs, UDAFs with parameter `is_permanent=False` will now create temporary objects even when `stage_name` is provided. The default value of `is_permanent` is `False` which is why if this value is not explicitly set to `True` for permanent objects, users will notice a change in behavior.
- `types.StructField` now enquotes column identifier by default.

## 1.6.1 (2023-08-02)

### New Features

- Added support for these new functions in `snowflake.snowpark.functions`:
  - `array_sort`
  - `sort_array`
  - `array_min`
  - `array_max`
  - `explode_outer`
- Added support for pure Python packages specified via `Session.add_requirements` or `Session.add_packages`. They are now usable in stored procedures and UDFs even if packages are not present on the Snowflake Anaconda channel.
  - Added Session parameter `custom_packages_upload_enabled` and `custom_packages_force_upload_enabled` to enable the support for pure Python packages feature mentioned above. Both parameters default to `False`.
- Added support for specifying package requirements by passing a Conda environment yaml file to `Session.add_requirements`.
- Added support for asynchronous execution of multi-query dataframes that contain binding variables.
- Added support for renaming multiple columns in `DataFrame.rename`.
- Added support for Geometry datatypes.
- Added support for `params` in `session.sql()` in stored procedures.
- Added support for user-defined aggregate functions (UDAFs). This feature is currently in private preview.
- Added support for vectorized UDTFs (user-defined table functions). This feature is currently in public preview.
- Added support for Snowflake Timestamp variants (i.e., `TIMESTAMP_NTZ`, `TIMESTAMP_LTZ`, `TIMESTAMP_TZ`)
  - Added `TimestampTimezone` as an argument in `TimestampType` constructor.
  - Added type hints `NTZ`, `LTZ`, `TZ` and `Timestamp` to annotate functions when registering UDFs.

### Improvements

- Removed redundant dependency `typing-extensions`.
- `DataFrame.cache_result` now creates temp table fully qualified names under current database and current schema.

### Bug Fixes

- Fixed a bug where type check happens on pandas before it is imported.
- Fixed a bug when creating a UDF from `numpy.ufunc`.
- Fixed a bug where `DataFrame.union` was not generating the correct `Selectable.schema_query` when SQL simplifier is enabled.

### Behavior Changes

- `DataFrameWriter.save_as_table` now respects the `nullable` field of the schema provided by the user or the inferred schema based on data from user input.

### Dependency updates

- Updated ``snowflake-connector-python`` to 3.0.4.

## 1.5.1 (2023-06-20)

### New Features

- Added support for the Python 3.10 runtime environment.

## 1.5.0 (2023-06-09)

### Behavior Changes

- Aggregation results, from functions such as `DataFrame.agg` and `DataFrame.describe`, no longer strip away non-printing characters from column names.

### New Features

- Added support for the Python 3.9 runtime environment.
- Added support for new functions in `snowflake.snowpark.functions`:
  - `array_generate_range`
  - `array_unique_agg`
  - `collect_set`
  - `sequence`
- Added support for registering and calling stored procedures with `TABLE` return type.
- Added support for parameter `length` in `StringType()` to specify the maximum number of characters that can be stored by the column.
- Added the alias `functions.element_at()` for `functions.get()`.
- Added the alias `Column.contains` for `functions.contains`.
- Added experimental feature `DataFrame.alias`.
- Added support for querying metadata columns from stage when creating `DataFrame` using `DataFrameReader`.
- Added support for `StructType.add` to append more fields to existing `StructType` objects.
- Added support for parameter `execute_as` in `StoredProcedureRegistration.register_from_file()` to specify stored procedure caller rights.

### Bug Fixes

- Fixed a bug where the `Dataframe.join_table_function` did not run all of the necessary queries to set up the join table function when SQL simplifier was enabled.
- Fixed type hint declaration for custom types - `ColumnOrName`, `ColumnOrLiteralStr`, `ColumnOrSqlExpr`, `LiteralType` and `ColumnOrLiteral` that were breaking `mypy` checks.
- Fixed a bug where `DataFrameWriter.save_as_table` and `DataFrame.copy_into_table` failed to parse fully qualified table names.

## 1.4.0 (2023-04-24)

### New Features

- Added support for `session.getOrCreate`.
- Added support for alias `Column.getField`.
- Added support for new functions in `snowflake.snowpark.functions`:
  - `date_add` and `date_sub` to make add and subtract operations easier.
  - `daydiff`
  - `explode`
  - `array_distinct`.
  - `regexp_extract`.
  - `struct`.
  - `format_number`.
  - `bround`.
  - `substring_index`
- Added parameter `skip_upload_on_content_match` when creating UDFs, UDTFs and stored procedures using `register_from_file` to skip uploading files to a stage if the same version of the files are already on the stage.
- Added support for `DataFrameWriter.save_as_table` method to take table names that contain dots.
- Flattened generated SQL when `DataFrame.filter()` or `DataFrame.order_by()` is followed by a projection statement (e.g. `DataFrame.select()`, `DataFrame.with_column()`).
- Added support for creating dynamic tables _(in private preview)_ using `Dataframe.create_or_replace_dynamic_table`.
- Added an optional argument `params` in `session.sql()` to support binding variables. Note that this is not supported in stored procedures yet.

### Bug Fixes

- Fixed a bug in `strtok_to_array` where an exception was thrown when a delimiter was passed in.
- Fixed a bug in `session.add_import` where the module had the same namespace as other dependencies.

## 1.3.0 (2023-03-28)

### New Features

- Added support for `delimiters` parameter in `functions.initcap()`.
- Added support for `functions.hash()` to accept a variable number of input expressions.
- Added API `Session.RuntimeConfig` for getting/setting/checking the mutability of any runtime configuration.
- Added support managing case sensitivity in `Row` results from `DataFrame.collect` using `case_sensitive` parameter.
- Added API `Session.conf` for getting, setting or checking the mutability of any runtime configuration.
- Added support for managing case sensitivity in `Row` results from `DataFrame.collect` using `case_sensitive` parameter.
- Added indexer support for `snowflake.snowpark.types.StructType`.
- Added a keyword argument `log_on_exception` to `Dataframe.collect` and `Dataframe.collect_no_wait` to optionally disable error logging for SQL exceptions.

### Bug Fixes

- Fixed a bug where a DataFrame set operation(`DataFrame.substract`, `DataFrame.union`, etc.) being called after another DataFrame set operation and `DataFrame.select` or `DataFrame.with_column` throws an exception.
- Fixed a bug where chained sort statements are overwritten by the SQL simplifier.

### Improvements

- Simplified JOIN queries to use constant subquery aliases (`SNOWPARK_LEFT`, `SNOWPARK_RIGHT`) by default. Users can disable this at runtime with `session.conf.set('use_constant_subquery_alias', False)` to use randomly generated alias names instead.
- Allowed specifying statement parameters in `session.call()`.
- Enabled the uploading of large pandas DataFrames in stored procedures by defaulting to a chunk size of 100,000 rows.

## 1.2.0 (2023-03-02)

### New Features

- Added support for displaying source code as comments in the generated scripts when registering stored procedures. This
  is enabled by default, turn off by specifying `source_code_display=False` at registration.
- Added a parameter `if_not_exists` when creating a UDF, UDTF or Stored Procedure from Snowpark Python to ignore creating the specified function or procedure if it already exists.
- Accept integers when calling `snowflake.snowpark.functions.get` to extract value from array.
- Added `functions.reverse` in functions to open access to Snowflake built-in function
  [reverse](https://docs.snowflake.com/en/sql-reference/functions/reverse).
- Added parameter `require_scoped_url` in snowflake.snowflake.files.SnowflakeFile.open() `(in Private Preview)` to replace `is_owner_file` is marked for deprecation.

### Bug Fixes

- Fixed a bug that overwrote `paramstyle` to `qmark` when creating a Snowpark session.
- Fixed a bug where `df.join(..., how="cross")` fails with `SnowparkJoinException: (1112): Unsupported using join type 'Cross'`.
- Fixed a bug where querying a `DataFrame` column created from chained function calls used a wrong column name.

## 1.1.0 (2023-01-26)

### New Features:

- Added `asc`, `asc_nulls_first`, `asc_nulls_last`, `desc`, `desc_nulls_first`, `desc_nulls_last`, `date_part` and `unix_timestamp` in functions.
- Added the property `DataFrame.dtypes` to return a list of column name and data type pairs.
- Added the following aliases:
  - `functions.expr()` for `functions.sql_expr()`.
  - `functions.date_format()` for `functions.to_date()`.
  - `functions.monotonically_increasing_id()` for `functions.seq8()`
  - `functions.from_unixtime()` for `functions.to_timestamp()`

### Bug Fixes:

- Fixed a bug in SQL simplifier that didn’t handle Column alias and join well in some cases. See https://github.com/snowflakedb/snowpark-python/issues/658 for details.
- Fixed a bug in SQL simplifier that generated wrong column names for function calls, NaN and INF.

### Improvements

- The session parameter `PYTHON_SNOWPARK_USE_SQL_SIMPLIFIER` is `True` after Snowflake 7.3 was released. In snowpark-python, `session.sql_simplifier_enabled` reads the value of `PYTHON_SNOWPARK_USE_SQL_SIMPLIFIER` by default, meaning that the SQL simplfier is enabled by default after the Snowflake 7.3 release. To turn this off, set `PYTHON_SNOWPARK_USE_SQL_SIMPLIFIER` in Snowflake to `False` or run `session.sql_simplifier_enabled = False` from Snowpark. It is recommended to use the SQL simplifier because it helps to generate more concise SQL.

## 1.0.0 (2022-11-01)

### New Features

- Added `Session.generator()` to create a new `DataFrame` using the Generator table function.
- Added a parameter `secure` to the functions that create a secure UDF or UDTF.

## 0.12.0 (2022-10-14)

### New Features

- Added new APIs for async job:
  - `Session.create_async_job()` to create an `AsyncJob` instance from a query id.
  - `AsyncJob.result()` now accepts argument `result_type` to return the results in different formats.
  - `AsyncJob.to_df()` returns a `DataFrame` built from the result of this asynchronous job.
  - `AsyncJob.query()` returns the SQL text of the executed query.
- `DataFrame.agg()` and `RelationalGroupedDataFrame.agg()` now accept variable-length arguments.
- Added parameters `lsuffix` and `rsuffix` to `DataFram.join()` and `DataFrame.cross_join()` to conveniently rename overlapping columns.
- Added `Table.drop_table()` so you can drop the temp table after `DataFrame.cache_result()`. `Table` is also a context manager so you can use the `with` statement to drop the cache temp table after use.
- Added `Session.use_secondary_roles()`.
- Added functions `first_value()` and `last_value()`. (contributed by @chasleslr)
- Added `on` as an alias for `using_columns` and `how` as an alias for `join_type` in `DataFrame.join()`.

### Bug Fixes

- Fixed a bug in `Session.create_dataframe()` that raised an error when `schema` names had special characters.
- Fixed a bug in which options set in `Session.read.option()` were not passed to `DataFrame.copy_into_table()` as default values.
- Fixed a bug in which `DataFrame.copy_into_table()` raises an error when a copy option has single quotes in the value.

## 0.11.0 (2022-09-28)

### Behavior Changes

- `Session.add_packages()` now raises `ValueError` when the version of a package cannot be found in Snowflake Anaconda channel. Previously, `Session.add_packages()` succeeded, and a `SnowparkSQLException` exception was raised later in the UDF/SP registration step.

### New Features:

- Added method `FileOperation.get_stream()` to support downloading stage files as stream.
- Added support in `functions.ntiles()` to accept int argument.
- Added the following aliases:
  - `functions.call_function()` for `functions.call_builtin()`.
  - `functions.function()` for `functions.builtin()`.
  - `DataFrame.order_by()` for `DataFrame.sort()`
  - `DataFrame.orderBy()` for `DataFrame.sort()`
- Improved `DataFrame.cache_result()` to return a more accurate `Table` class instead of a `DataFrame` class.
- Added support to allow `session` as the first argument when calling `StoredProcedure`.

### Improvements

- Improved nested query generation by flattening queries when applicable.
  - This improvement could be enabled by setting `Session.sql_simplifier_enabled = True`.
  - `DataFrame.select()`, `DataFrame.with_column()`, `DataFrame.drop()` and other select-related APIs have more flattened SQLs.
  - `DataFrame.union()`, `DataFrame.union_all()`, `DataFrame.except_()`, `DataFrame.intersect()`, `DataFrame.union_by_name()` have flattened SQLs generated when multiple set operators are chained.
- Improved type annotations for async job APIs.

### Bug Fixes

- Fixed a bug in which `Table.update()`, `Table.delete()`, `Table.merge()` try to reference a temp table that does not exist.

## 0.10.0 (2022-09-16)

### New Features:

- Added experimental APIs for evaluating Snowpark dataframes with asynchronous queries:
  - Added keyword argument `block` to the following action APIs on Snowpark dataframes (which execute queries) to allow asynchronous evaluations:
    - `DataFrame.collect()`, `DataFrame.to_local_iterator()`, `DataFrame.to_pandas()`, `DataFrame.to_pandas_batches()`, `DataFrame.count()`, `DataFrame.first()`.
    - `DataFrameWriter.save_as_table()`, `DataFrameWriter.copy_into_location()`.
    - `Table.delete()`, `Table.update()`, `Table.merge()`.
  - Added method `DataFrame.collect_nowait()` to allow asynchronous evaluations.
  - Added class `AsyncJob` to retrieve results from asynchronously executed queries and check their status.
- Added support for `table_type` in `Session.write_pandas()`. You can now choose from these `table_type` options: `"temporary"`, `"temp"`, and `"transient"`.
- Added support for using Python structured data (`list`, `tuple` and `dict`) as literal values in Snowpark.
- Added keyword argument `execute_as` to `functions.sproc()` and `session.sproc.register()` to allow registering a stored procedure as a caller or owner.
- Added support for specifying a pre-configured file format when reading files from a stage in Snowflake.

### Improvements:

- Added support for displaying details of a Snowpark session.

### Bug Fixes:

- Fixed a bug in which `DataFrame.copy_into_table()` and `DataFrameWriter.save_as_table()` mistakenly created a new table if the table name is fully qualified, and the table already exists.

### Deprecations:

- Deprecated keyword argument `create_temp_table` in `Session.write_pandas()`.
- Deprecated invoking UDFs using arguments wrapped in a Python list or tuple. You can use variable-length arguments without a list or tuple.

### Dependency updates

- Updated ``snowflake-connector-python`` to 2.7.12.

## 0.9.0 (2022-08-30)

### New Features:

- Added support for displaying source code as comments in the generated scripts when registering UDFs.
  This feature is turned on by default. To turn it off, pass the new keyword argument `source_code_display` as `False` when calling `register()` or `@udf()`.
- Added support for calling table functions from `DataFrame.select()`, `DataFrame.with_column()` and `DataFrame.with_columns()` which now take parameters of type `table_function.TableFunctionCall` for columns.
- Added keyword argument `overwrite` to `session.write_pandas()` to allow overwriting contents of a Snowflake table with that of a pandas DataFrame.
- Added keyword argument `column_order` to `df.write.save_as_table()` to specify the matching rules when inserting data into table in append mode.
- Added method `FileOperation.put_stream()` to upload local files to a stage via file stream.
- Added methods `TableFunctionCall.alias()` and `TableFunctionCall.as_()` to allow aliasing the names of columns that come from the output of table function joins.
- Added function `get_active_session()` in module `snowflake.snowpark.context` to get the current active Snowpark session.

### Bug Fixes:

- Fixed a bug in which batch insert should not raise an error when `statement_params` is not passed to the function.
- Fixed a bug in which column names should be quoted when `session.create_dataframe()` is called with dicts and a given schema.
- Fixed a bug in which creation of table should be skipped if the table already exists and is in append mode when calling `df.write.save_as_table()`.
- Fixed a bug in which third-party packages with underscores cannot be added when registering UDFs.

### Improvements:

- Improved function `function.uniform()` to infer the types of inputs `max_` and `min_` and cast the limits to `IntegerType` or `FloatType` correspondingly.

## 0.8.0 (2022-07-22)

### New Features:

- Added keyword only argument `statement_params` to the following methods to allow for specifying statement level parameters:
  - `collect`, `to_local_iterator`, `to_pandas`, `to_pandas_batches`,
    `count`, `copy_into_table`, `show`, `create_or_replace_view`, `create_or_replace_temp_view`, `first`, `cache_result`
    and `random_split` on class `snowflake.snowpark.Dateframe`.
  - `update`, `delete` and `merge` on class `snowflake.snowpark.Table`.
  - `save_as_table` and `copy_into_location` on class `snowflake.snowpark.DataFrameWriter`.
  - `approx_quantile`, `statement_params`, `cov` and `crosstab` on class `snowflake.snowpark.DataFrameStatFunctions`.
  - `register` and `register_from_file` on class `snowflake.snowpark.udf.UDFRegistration`.
  - `register` and `register_from_file` on class `snowflake.snowpark.udtf.UDTFRegistration`.
  - `register` and `register_from_file` on class `snowflake.snowpark.stored_procedure.StoredProcedureRegistration`.
  - `udf`, `udtf` and `sproc` in `snowflake.snowpark.functions`.
- Added support for `Column` as an input argument to `session.call()`.
- Added support for `table_type` in `df.write.save_as_table()`. You can now choose from these `table_type` options: `"temporary"`, `"temp"`, and `"transient"`.

### Improvements:

- Added validation of object name in `session.use_*` methods.
- Updated the query tag in SQL to escape it when it has special characters.
- Added a check to see if Anaconda terms are acknowledged when adding missing packages.

### Bug Fixes:

- Fixed the limited length of the string column in `session.create_dataframe()`.
- Fixed a bug in which `session.create_dataframe()` mistakenly converted 0 and `False` to `None` when the input data was only a list.
- Fixed a bug in which calling `session.create_dataframe()` using a large local dataset sometimes created a temp table twice.
- Aligned the definition of `function.trim()` with the SQL function definition.
- Fixed an issue where snowpark-python would hang when using the Python system-defined (built-in function) `sum` vs. the Snowpark `function.sum()`.

### Deprecations:

- Deprecated keyword argument `create_temp_table` in `df.write.save_as_table()`.

## 0.7.0 (2022-05-25)

### New Features:

- Added support for user-defined table functions (UDTFs).
  - Use function `snowflake.snowpark.functions.udtf()` to register a UDTF, or use it as a decorator to register the UDTF.
    - You can also use `Session.udtf.register()` to register a UDTF.
  - Use `Session.udtf.register_from_file()` to register a UDTF from a Python file.
- Updated APIs to query a table function, including both Snowflake built-in table functions and UDTFs.
  - Use function `snowflake.snowpark.functions.table_function()` to create a callable representing a table function and use it to call the table function in a query.
  - Alternatively, use function `snowflake.snowpark.functions.call_table_function()` to call a table function.
  - Added support for `over` clause that specifies `partition by` and `order by` when lateral joining a table function.
  - Updated `Session.table_function()` and `DataFrame.join_table_function()` to accept `TableFunctionCall` instances.

### Breaking Changes:

- When creating a function with `functions.udf()` and `functions.sproc()`, you can now specify an empty list for the `imports` or `packages` argument to indicate that no import or package is used for this UDF or stored procedure. Previously, specifying an empty list meant that the function would use session-level imports or packages.
- Improved the `__repr__` implementation of data types in `types.py`. The unused `type_name` property has been removed.
- Added a Snowpark-specific exception class for SQL errors. This replaces the previous `ProgrammingError` from the Python connector.

### Improvements:

- Added a lock to a UDF or UDTF when it is called for the first time per thread.
- Improved the error message for pickling errors that occurred during UDF creation.
- Included the query ID when logging the failed query.

### Bug Fixes:

- Fixed a bug in which non-integral data (such as timestamps) was occasionally converted to integer when calling `DataFrame.to_pandas()`.
- Fixed a bug in which `DataFrameReader.parquet()` failed to read a parquet file when its column contained spaces.
- Fixed a bug in which `DataFrame.copy_into_table()` failed when the dataframe is created by reading a file with inferred schemas.

### Deprecations

`Session.flatten()` and `DataFrame.flatten()`.

### Dependency Updates:

- Restricted the version of `cloudpickle` <= `2.0.0`.

## 0.6.0 (2022-04-27)

### New Features:

- Added support for vectorized UDFs with the input as a pandas DataFrame or pandas Series and the output as a pandas Series. This improves the performance of UDFs in Snowpark.
- Added support for inferring the schema of a DataFrame by default when it is created by reading a Parquet, Avro, or ORC file in the stage.
- Added functions `current_session()`, `current_statement()`, `current_user()`, `current_version()`, `current_warehouse()`, `date_from_parts()`, `date_trunc()`, `dayname()`, `dayofmonth()`, `dayofweek()`, `dayofyear()`, `grouping()`, `grouping_id()`, `hour()`, `last_day()`, `minute()`, `next_day()`, `previous_day()`, `second()`, `month()`, `monthname()`, `quarter()`, `year()`, `current_database()`, `current_role()`, `current_schema()`, `current_schemas()`, `current_region()`, `current_avaliable_roles()`, `add_months()`, `any_value()`, `bitnot()`, `bitshiftleft()`, `bitshiftright()`, `convert_timezone()`, `uniform()`, `strtok_to_array()`, `sysdate()`, `time_from_parts()`,  `timestamp_from_parts()`, `timestamp_ltz_from_parts()`, `timestamp_ntz_from_parts()`, `timestamp_tz_from_parts()`, `weekofyear()`, `percentile_cont()` to `snowflake.snowflake.functions`.

### Breaking Changes:

- Expired deprecations:
  - Removed the following APIs that were deprecated in 0.4.0: `DataFrame.groupByGroupingSets()`, `DataFrame.naturalJoin()`, `DataFrame.joinTableFunction`, `DataFrame.withColumns()`, `Session.getImports()`, `Session.addImport()`, `Session.removeImport()`, `Session.clearImports()`, `Session.getSessionStage()`, `Session.getDefaultDatabase()`, `Session.getDefaultSchema()`, `Session.getCurrentDatabase()`, `Session.getCurrentSchema()`, `Session.getFullyQualifiedCurrentSchema()`.

### Improvements:

- Added support for creating an empty `DataFrame` with a specific schema using the `Session.create_dataframe()` method.
- Changed the logging level from `INFO` to `DEBUG` for several logs (e.g., the executed query) when evaluating a dataframe.
- Improved the error message when failing to create a UDF due to pickle errors.

### Bug Fixes:

- Removed pandas hard dependencies in the `Session.create_dataframe()` method.

### Dependency Updates:

- Added `typing-extension` as a new dependency with the version >= `4.1.0`.

## 0.5.0 (2022-03-22)

### New Features

- Added stored procedures API.
  - Added `Session.sproc` property and `sproc()` to `snowflake.snowpark.functions`, so you can register stored procedures.
  - Added `Session.call` to call stored procedures by name.
- Added `UDFRegistration.register_from_file()` to allow registering UDFs from Python source files or zip files directly.
- Added `UDFRegistration.describe()` to describe a UDF.
- Added `DataFrame.random_split()` to provide a way to randomly split a dataframe.
- Added functions `md5()`, `sha1()`, `sha2()`, `ascii()`, `initcap()`, `length()`, `lower()`, `lpad()`, `ltrim()`, `rpad()`, `rtrim()`, `repeat()`, `soundex()`, `regexp_count()`, `replace()`, `charindex()`, `collate()`, `collation()`, `insert()`, `left()`, `right()`, `endswith()` to `snowflake.snowpark.functions`.
- Allowed `call_udf()` to accept literal values.
- Provided a `distinct` keyword in `array_agg()`.

### Bug Fixes:

- Fixed an issue that caused `DataFrame.to_pandas()` to have a string column if `Column.cast(IntegerType())` was used.
- Fixed a bug in `DataFrame.describe()` when there is more than one string column.

## 0.4.0 (2022-02-15)

### New Features

- You can now specify which Anaconda packages to use when defining UDFs.
  - Added `add_packages()`, `get_packages()`, `clear_packages()`, and `remove_package()`, to class `Session`.
  - Added `add_requirements()` to `Session` so you can use a requirements file to specify which packages this session will use.
  - Added parameter `packages` to function `snowflake.snowpark.functions.udf()` and method `UserDefinedFunction.register()` to indicate UDF-level Anaconda package dependencies when creating a UDF.
  - Added parameter `imports` to `snowflake.snowpark.functions.udf()` and `UserDefinedFunction.register()` to specify UDF-level code imports.
- Added a parameter `session` to function `udf()` and `UserDefinedFunction.register()` so you can specify which session to use to create a UDF if you have multiple sessions.
- Added types `Geography` and `Variant` to `snowflake.snowpark.types` to be used as type hints for Geography and Variant data when defining a UDF.
- Added support for Geography geoJSON data.
- Added `Table`, a subclass of `DataFrame` for table operations:
  - Methods `update` and `delete` update and delete rows of a table in Snowflake.
  - Method `merge` merges data from a `DataFrame` to a `Table`.
  - Override method `DataFrame.sample()` with an additional parameter `seed`, which works on tables but not on view and sub-queries.
- Added `DataFrame.to_local_iterator()` and `DataFrame.to_pandas_batches()` to allow getting results from an iterator when the result set returned from the Snowflake database is too large.
- Added `DataFrame.cache_result()` for caching the operations performed on a `DataFrame` in a temporary table.
  Subsequent operations on the original `DataFrame` have no effect on the cached result `DataFrame`.
- Added property `DataFrame.queries` to get SQL queries that will be executed to evaluate the `DataFrame`.
- Added `Session.query_history()` as a context manager to track SQL queries executed on a session, including all SQL queries to evaluate `DataFrame`s created from a session. Both query ID and query text are recorded.
- You can now create a `Session` instance from an existing established `snowflake.connector.SnowflakeConnection`. Use parameter `connection` in `Session.builder.configs()`.
- Added `use_database()`, `use_schema()`, `use_warehouse()`, and `use_role()` to class `Session` to switch database/schema/warehouse/role after a session is created.
- Added `DataFrameWriter.copy_into_table()` to unload a `DataFrame` to stage files.
- Added `DataFrame.unpivot()`.
- Added `Column.within_group()` for sorting the rows by columns with some aggregation functions.
- Added functions `listagg()`, `mode()`, `div0()`, `acos()`, `asin()`, `atan()`, `atan2()`, `cos()`, `cosh()`, `sin()`, `sinh()`, `tan()`, `tanh()`, `degrees()`, `radians()`, `round()`, `trunc()`, and `factorial()` to `snowflake.snowflake.functions`.
- Added an optional argument `ignore_nulls` in function `lead()` and `lag()`.
- The `condition` parameter of function `when()` and `iff()` now accepts SQL expressions.

### Improvements

- All function and method names have been renamed to use the snake case naming style, which is more Pythonic. For convenience, some camel case names are kept as aliases to the snake case APIs. It is recommended to use the snake case APIs.
  - Deprecated these methods on class `Session` and replaced them with their snake case equivalents: `getImports()`, `addImports()`, `removeImport()`, `clearImports()`, `getSessionStage()`, `getDefaultSchema()`, `getDefaultSchema()`, `getCurrentDatabase()`, `getFullyQualifiedCurrentSchema()`.
  - Deprecated these methods on class `DataFrame` and replaced them with their snake case equivalents: `groupingByGroupingSets()`, `naturalJoin()`, `withColumns()`, `joinTableFunction()`.
- Property `DataFrame.columns` is now consistent with `DataFrame.schema.names` and the Snowflake database `Identifier Requirements`.
- `Column.__bool__()` now raises a `TypeError`. This will ban the use of logical operators `and`, `or`, `not` on `Column` object, for instance `col("a") > 1 and col("b") > 2` will raise the `TypeError`. Use `(col("a") > 1) & (col("b") > 2)` instead.
- Changed `PutResult` and `GetResult` to subclass `NamedTuple`.
- Fixed a bug which raised an error when the local path or stage location has a space or other special characters.
- Changed `DataFrame.describe()` so that non-numeric and non-string columns are ignored instead of raising an exception.

### Dependency updates

- Updated ``snowflake-connector-python`` to 2.7.4.

## 0.3.0 (2022-01-09)

### New Features

- Added `Column.isin()`, with an alias `Column.in_()`.
- Added `Column.try_cast()`, which is a special version of `cast()`. It tries to cast a string expression to other types and returns `null` if the cast is not possible.
- Added `Column.startswith()` and `Column.substr()` to process string columns.
- `Column.cast()` now also accepts a `str` value to indicate the cast type in addition to a `DataType` instance.
- Added `DataFrame.describe()` to summarize stats of a `DataFrame`.
- Added `DataFrame.explain()` to print the query plan of a `DataFrame`.
- `DataFrame.filter()` and `DataFrame.select_expr()` now accepts a sql expression.
- Added a new `bool` parameter `create_temp_table` to methods `DataFrame.saveAsTable()` and `Session.write_pandas()` to optionally create a temp table.
- Added `DataFrame.minus()` and `DataFrame.subtract()` as aliases to `DataFrame.except_()`.
- Added `regexp_replace()`, `concat()`, `concat_ws()`, `to_char()`, `current_timestamp()`, `current_date()`, `current_time()`, `months_between()`, `cast()`, `try_cast()`, `greatest()`, `least()`, and `hash()` to module `snowflake.snowpark.functions`.

### Bug Fixes

- Fixed an issue where `Session.createDataFrame(pandas_df)` and `Session.write_pandas(pandas_df)` raise an exception when the `pandas DataFrame` has spaces in the column name.
- `DataFrame.copy_into_table()` sometimes prints an `error` level log entry while it actually works. It's fixed now.
- Fixed an API docs issue where some `DataFrame` APIs are missing from the docs.

### Dependency updates

- Update ``snowflake-connector-python`` to 2.7.2, which upgrades ``pyarrow`` dependency to 6.0.x. Refer to the [python connector 2.7.2 release notes](https://pypi.org/project/snowflake-connector-python/2.7.2/) for more details.

## 0.2.0 (2021-12-02)

### New Features

- Updated the `Session.createDataFrame()` method for creating a `DataFrame` from a pandas DataFrame.
- Added the `Session.write_pandas()` method for writing a `pandas DataFrame` to a table in Snowflake and getting a `Snowpark DataFrame` object back.
- Added new classes and methods for calling window functions.
- Added the new functions `cume_dist()`, to find the cumulative distribution of a value with regard to other values within a window partition,
  and `row_number()`, which returns a unique row number for each row within a window partition.
- Added functions for computing statistics for DataFrames in the `DataFrameStatFunctions` class.
- Added functions for handling missing values in a DataFrame in the `DataFrameNaFunctions` class.
- Added new methods `rollup()`, `cube()`, and `pivot()` to the `DataFrame` class.
- Added the `GroupingSets` class, which you can use with the DataFrame groupByGroupingSets method to perform a SQL GROUP BY GROUPING SETS.
- Added the new `FileOperation(session)`
  class that you can use to upload and download files to and from a stage.
- Added the `DataFrame.copy_into_table()`
  method for loading data from files in a stage into a table.
- In CASE expressions, the functions `when()` and `otherwise()`
  now accept Python types in addition to `Column` objects.
- When you register a UDF you can now optionally set the `replace` parameter to `True` to overwrite an existing UDF with the same name.

### Improvements

- UDFs are now compressed before they are uploaded to the server. This makes them about 10 times smaller, which can help
  when you are using large ML model files.
- When the size of a UDF is less than 8196 bytes, it will be uploaded as in-line code instead of uploaded to a stage.

### Bug Fixes

- Fixed an issue where the statement `df.select(when(col("a") == 1, 4).otherwise(col("a"))), [Row(4), Row(2), Row(3)]` raised an exception.
- Fixed an issue where `df.toPandas()` raised an exception when a DataFrame was created from large local data.

## 0.1.0 (2021-10-26)

Start of Private Preview<|MERGE_RESOLUTION|>--- conflicted
+++ resolved
@@ -5,13 +5,10 @@
 ### New Features
 
 - Added support for creating vectorized UDTFs with `process` method.
-<<<<<<< HEAD
 - Added support for the following local testing functions:
   - greatest
   - least
-=======
 - Added support for ASOF JOIN type.
->>>>>>> 29d29d37
 - Added support for the following local testing APIs:
   - Session.get_current_account
   - Session.get_current_warehouse

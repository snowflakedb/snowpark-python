# Release History

## 1.37.0 (YYYY-MM-DD)

### Snowpark Python API Updates

#### New Features

- Added support for the following `xpath` functions in `functions.py`:
  - `xpath`
  - `xpath_string`
  - `xpath_boolean`
  - `xpath_int`
  - `xpath_float`
  - `xpath_double`
  - `xpath_long`
  - `xpath_short`
- Added support for parameter `use_vectorized_scanner` in function `Session.write_arrow()`.
<<<<<<< HEAD
- Added support for `DataFrame.col_ilike`.
=======
- Dataframe profiler adds the following information about each query: describe query time, execution time, and sql query text. To view this information, call session.dataframe_profiler.enable() and call get_execution_profile on a dataframe.
>>>>>>> 5d00adf4

#### Bug Fixes

- Fixed a bug in CTE optimization stage where `deepcopy` of internal plans would cause a memory spike when a dataframe is created locally using `session.create_dataframe()` using a large input data.
- Fixed a bug in `DataFrameReader.parquet` where the `ignore_case` option in the `infer_schema_options` was not respected.
- Fixed a bug that `to_pandas()` has different format of column name when query result format is set to 'JSON' and 'ARROW'.

#### New Features

- **Asynchronous Stored Procedure**: Added support for non-blocking stored procedure calls that return `AsyncJob` objects.
  - Added `block: bool = True` parameter to `Session.call()`. When `block=False`, returns an `AsyncJob` instead of blocking until completion.
  - Added `block: bool = True` parameter to `StoredProcedure.__call__()` for async support across both named and anonymous stored procedures.
  - Added `Session.call_nowait()` that is equivalent to `Session.call(block=False)`.

#### Dependency Updates

- Added a dependency on `protobuf<6.32`

## 1.36.0 (2025-08-05)

### Snowpark Python API Updates

#### New Features

- `Session.create_dataframe` now accepts keyword arguments that are forwarded to the internal call to `Session.write_pandas` or `Session.write_arrow` when creating a DataFrame from a pandas DataFrame or a pyarrow Table.
- Added new APIs for `AsyncJob`:
  - `AsyncJob.is_failed()` returns a `bool` indicating if a job has failed. Can be used in combination with `AsyncJob.is_done()` to determine if a job is finished and errored.
  - `AsyncJob.status()` returns a string representing the current query status (e.g., "RUNNING", "SUCCESS", "FAILED_WITH_ERROR") for detailed monitoring without calling `result()`.
- Added a dataframe profiler. To use, you can call get_execution_profile() on your desired dataframe. This profiler reports the queries executed to evaluate a dataframe, and statistics about each of the query operators. Currently an experimental feature
- Added support for the following functions in `functions.py`:
  - `ai_sentiment`
- Updated the interface for experimental feature `context.configure_development_features`. All development features are disabled by default unless explicitly enabled by the user.

### Snowpark pandas API Updates

#### New Features

#### Improvements
- Hybrid execution row estimate improvements and a reduction of eager calls.
- Add a new configuration variable to control transfer costs out of Snowflake when using hybrid execution.
- Added support for creating permanent and immutable UDFs/UDTFs with `DataFrame/Series/GroupBy.apply`, `map`, and `transform` by passing the `snowflake_udf_params` keyword argument. See documentation for details.

#### Bug Fixes

- Fixed an issue where Snowpark pandas plugin would unconditionally disable `AutoSwitchBackend` even when users had explicitly configured it via environment variables or programmatically.

## 1.35.0 (2025-07-24)

### Snowpark Python API Updates

#### New Features

- Added support for the following functions in `functions.py`:
  - `ai_embed`
  - `try_parse_json`

#### Bug Fixes

- Fixed a bug in `DataFrameReader.dbapi` (PrPr) that `dbapi` fail in python stored procedure with process exit with code 1.
- Fixed a bug in `DataFrameReader.dbapi` (PrPr) that `custom_schema` accept illegal schema.
- Fixed a bug in `DataFrameReader.dbapi` (PrPr) that `custom_schema` does not work when connecting to Postgres and Mysql.
- Fixed a bug in schema inference that would cause it to fail for external stages.

#### Improvements

- Improved `query` parameter in `DataFrameReader.dbapi` (PrPr) so that parentheses are not needed around the query.
- Improved error experience in `DataFrameReader.dbapi` (PrPr) when exception happen during inferring schema of target data source.


### Snowpark Local Testing Updates

#### New Features

- Added local testing support for reading files with `SnowflakeFile` using local file paths, the Snow URL semantic (snow://...), local testing framework stages, and Snowflake stages (@stage/file_path).

### Snowpark pandas API Updates

#### New Features

- Added support for `DataFrame.boxplot`.

#### Improvements

- Reduced the number of UDFs/UDTFs created by repeated calls to `apply` or `map` with the same arguments on Snowpark pandas objects.
- Added an example for reading a file from a stage in the docstring for `pd.read_excel`.
- Implemented more efficient data transfer between the Snowflake and Ray backends of Modin (requires modin>=0.35.0 to use).

#### Bug Fixes

- Added an upper bound to the row estimation when the cartesian product from an align or join results in a very large number. This mitigates a performance regression.
- Fix a `pd.read_excel` bug when reading files inside stage inner directory.

## 1.34.0 (2025-07-15)

### Snowpark Python API Updates

#### New Features

- Added a new option `TRY_CAST` to `DataFrameReader`. When `TRY_CAST` is True columns are wrapped in a `TRY_CAST` statement rather than a hard cast when loading data.
- Added a new option `USE_RELAXED_TYPES` to the `INFER_SCHEMA_OPTIONS` of `DataFrameReader`. When set to True this option casts all strings to max length strings and all numeric types to `DoubleType`.
- Added debuggability improvements to eagerly validate dataframe schema metadata. Enable it using `snowflake.snowpark.context.configure_development_features()`.
- Added a new function `snowflake.snowpark.dataframe.map_in_pandas` that allows users map a function across a dataframe. The mapping function takes an iterator of pandas dataframes as input and provides one as output.
- Added a ttl cache to describe queries. Repeated queries in a 15 second interval will use the cached value rather than requery Snowflake.
- Added a parameter `fetch_with_process` to `DataFrameReader.dbapi` (PrPr) to enable multiprocessing for parallel data fetching in local ingestion. By default, local ingestion uses multithreading. Multiprocessing may improve performance for CPU-bound tasks like Parquet file generation.
- Added a new function `snowflake.snowpark.functions.model` that allows users to call methods of a model.

#### Improvements

- Added support for row validation using XSD schema using `rowValidationXSDPath` option when reading XML files with a row tag using `rowTag` option.
- Improved SQL generation for `session.table().sample()` to generate a flat SQL statement.
- Added support for complex column expression as input for `functions.explode`.
- Added debuggability improvements to show which Python lines an SQL compilation error corresponds to. Enable it using `snowflake.snowpark.context.configure_development_features()`. This feature also depends on AST collection to be enabled in the session which can be done using `session.ast_enabled = True`.
- Set enforce_ordering=True when calling `to_snowpark_pandas()` from a snowpark dataframe containing DML/DDL queries instead of throwing a NotImplementedError.

#### Bug Fixes

- Fixed a bug caused by redundant validation when creating an iceberg table.
- Fixed a bug in `DataFrameReader.dbapi` (PrPr) where closing the cursor or connection could unexpectedly raise an error and terminate the program.
- Fixed ambiguous column errors when using table functions in `DataFrame.select()` that have output columns matching the input DataFrame's columns. This improvement works when dataframe columns are provided as `Column` objects.
- Fixed a bug where having a NULL in a column with DecimalTypes would cast the column to FloatTypes instead and lead to precision loss.

### Snowpark Local Testing Updates

#### Bug Fixes

- Fixed a bug when processing windowed functions that lead to incorrect indexing in results.
- When a scalar numeric is passed to fillna we will ignore non-numeric columns instead of producing an error.

### Snowpark pandas API Updates

#### New Features

- Added support for `DataFrame.to_excel` and `Series.to_excel`.
- Added support for `pd.read_feather`, `pd.read_orc`, and `pd.read_stata`.
- Added support for `pd.explain_switch()` to return debugging information on hybrid execution decisions.
- Support `pd.read_snowflake` when the global modin backend is `Pandas`.
- Added support for `pd.to_dynamic_table`, `pd.to_iceberg`, and `pd.to_view`.

#### Improvements

- Added modin telemetry on API calls and hybrid engine switches.
- Show more helpful error messages to Snowflake Notebook users when the `modin` or `pandas` version does not match our requirements.
- Added a data type guard to the cost functions for hybrid execution mode (PrPr) which checks for data type compatibility.
- Added automatic switching to the pandas backend in hybrid execution mode (PrPr) for many methods that are not directly implemented in Snowpark pandas.
- Set the 'type' and other standard fields for Snowpark pandas telemetry.

#### Dependency Updates

- Added tqdm and ipywidgets as dependencies so that progress bars appear when switching between modin backends.
- Updated the supported `modin` versions to >=0.33.0 and <0.35.0 (was previously >= 0.32.0 and <0.34.0).

#### Bug Fixes

- Fixed a bug in hybrid execution mode (PrPr) where certain Series operations would raise `TypeError: numpy.ndarray object is not callable`.
- Fixed a bug in hybrid execution mode (PrPr) where calling numpy operations like `np.where` on modin objects with the Pandas backend would raise an `AttributeError`. This fix requires `modin` version 0.34.0 or newer.
- Fixed issue in `df.melt` where the resulting values have an additional suffix applied.

## 1.33.0 (2025-06-19)

### Snowpark Python API Updates

#### New Features

- Added support for MySQL in `DataFrameWriter.dbapi` (PrPr) for both Parquet and UDTF-based ingestion.
- Added support for PostgreSQL in `DataFrameReader.dbapi` (PrPr) for both Parquet and UDTF-based ingestion.
- Added support for Databricks in `DataFrameWriter.dbapi` (PrPr) for UDTF-based ingestion.
- Added support to `DataFrameReader` to enable use of `PATTERN` when reading files with `INFER_SCHEMA` enabled.
- Added support for the following AI-powered functions in `functions.py`:
  - `ai_complete`
  - `ai_similarity`
  - `ai_summarize_agg` (originally `summarize_agg`)
  - different config options for `ai_classify`
- Added support for more options when reading XML files with a row tag using `rowTag` option:
  - Added support for removing namespace prefixes from col names using `ignoreNamespace` option.
  - Added support for specifying the prefix for the attribute column in the result table using `attributePrefix` option.
  - Added support for excluding attributes from the XML element using `excludeAttributes` option.
  - Added support for specifying the column name for the value when there are attributes in an element that has no child elements using `valueTag` option.
  - Added support for specifying the value to treat as a ``null`` value using `nullValue` option.
  - Added support for specifying the character encoding of the XML file using `charset` option.
  - Added support for ignoring surrounding whitespace in the XML element using `ignoreSurroundingWhitespace` option.
- Added support for parameter `return_dataframe` in `Session.call`, which can be used to set the return type of the functions to a `DataFrame` object.
- Added a new argument to `Dataframe.describe` called `strings_include_math_stats` that triggers `stddev` and `mean` to be calculated for String columns.
- Added support for retrieving `Edge.properties` when retrieving lineage from `DGQL` in `DataFrame.lineage.trace`.
- Added a parameter `table_exists` to `DataFrameWriter.save_as_table` that allows specifying if a table already exists. This allows skipping a table lookup that can be expensive.

#### Bug Fixes

- Fixed a bug in `DataFrameReader.dbapi` (PrPr) where the `create_connection` defined as local function was incompatible with multiprocessing.
- Fixed a bug in `DataFrameReader.dbapi` (PrPr) where databricks `TIMESTAMP` type was converted to Snowflake `TIMESTAMP_NTZ` type which should be `TIMESTAMP_LTZ` type.
- Fixed a bug in `DataFrameReader.json` where repeated reads with the same reader object would create incorrectly quoted columns.
- Fixed a bug in `DataFrame.to_pandas()` that would drop column names when converting a dataframe that did not originate from a select statement.
- Fixed a bug that `DataFrame.create_or_replace_dynamic_table` raises error when the dataframe contains a UDTF and `SELECT *` in UDTF not being parsed correctly.
- Fixed a bug where casted columns could not be used in the values-clause of in functions.

#### Improvements

- Improved the error message for `Session.write_pandas()` and `Session.create_dataframe()` when the input pandas DataFrame does not have a column.
- Improved `DataFrame.select` when the arguments contain a table function with output columns that collide with columns of current dataframe. With the improvement, if user provides non-colliding columns in `df.select("col1", "col2", table_func(...))` as string arguments, then the query generated by snowpark client will not raise ambiguous column error.
- Improved `DataFrameReader.dbapi` (PrPr) to use in-memory Parquet-based ingestion for better performance and security.
- Improved `DataFrameReader.dbapi` (PrPr) to use `MATCH_BY_COLUMN_NAME=CASE_SENSITIVE` in copy into table operation.

### Snowpark Local Testing Updates

#### New Features

- Added support for snow urls (snow://) in local file testing.

#### Bug Fixes

- Fixed a bug in `Column.isin` that would cause incorrect filtering on joined or previously filtered data.
- Fixed a bug in `snowflake.snowpark.functions.concat_ws` that would cause results to have an incorrect index.

### Snowpark pandas API Updates

#### Dependency Updates

- Updated `modin` dependency constraint from 0.32.0 to >=0.32.0, <0.34.0. The latest version tested with Snowpark pandas is `modin` 0.33.1.

#### New Features

- Added support for **Hybrid Execution (PrPr)**. By running `from modin.config import AutoSwitchBackend; AutoSwitchBackend.enable()`, Snowpark pandas will automatically choose whether to run certain pandas operations locally or on Snowflake. This feature is disabled by default.

#### Improvements

- Set the default value of the `index` parameter to `False` for `DataFrame.to_view`, `Series.to_view`, `DataFrame.to_dynamic_table`, and `Series.to_dynamic_table`.
- Added `iceberg_version` option to table creation functions.
- Reduced query count for many operations, including `insert`, `repr`, and `groupby`, that previously issued a query to retrieve the input data's size.

#### Bug Fixes

- Fixed a bug in `Series.where` when the `other` parameter is an unnamed `Series`.


## 1.32.0 (2025-05-15)

### Snowpark Python API Updates

#### Improvements

- Invoking snowflake system procedures does not invoke an additional `describe procedure` call to check the return type of the procedure.
- Added support for `Session.create_dataframe()` with the stage URL and FILE data type.
- Added support for different modes for dealing with corrupt XML records when reading an XML file using `session.read.option('mode', <mode>), option('rowTag', <tag_name>).xml(<stage_file_path>)`. Currently `PERMISSIVE`, `DROPMALFORMED` and `FAILFAST` are supported.
- Improved the error message of the XML reader when the specified row tag is not found in the file.
- Improved query generation for `Dataframe.drop` to use `SELECT * EXCLUDE ()` to exclude the dropped columns. To enable this feature, set `session.conf.set("use_simplified_query_generation", True)`.
- Added support for `VariantType` to `StructType.from_json`

#### Bug Fixes

- Fixed a bug in `DataFrameWriter.dbapi` (PrPr) that unicode or double-quoted column name in external database causes error because not quoted correctly.
- Fixed a bug where named fields in nested OBJECT data could cause errors when containing spaces.
- Fixed a bug duplicated `native_app_params` parameters in register udaf function.

### Snowpark Local Testing Updates

#### Bug Fixes

- Fixed a bug in `snowflake.snowpark.functions.rank` that would cause sort direction to not be respected.
- Fixed a bug in `snowflake.snowpark.functions.to_timestamp_*` that would cause incorrect results on filtered data.

### Snowpark pandas API Updates

#### New Features

- Added support for dict values in `Series.str.get`, `Series.str.slice`, and `Series.str.__getitem__` (`Series.str[...]`).
- Added support for `DataFrame.to_html`.
- Added support for `DataFrame.to_string` and `Series.to_string`.
- Added support for reading files from S3 buckets using `pd.read_csv`.
- Added `ENFORCE_EXISTING_FILE_FORMAT` option to the `DataFrameReader`, which allows to read a dataframe only based on an existing file format object when used together with `FORMAT_NAME`.

#### Improvements

- Make `iceberg_config` a required parameter for `DataFrame.to_iceberg` and `Series.to_iceberg`.

## 1.31.1 (2025-05-05)

### Snowpark Python API Updates

#### Bug Fixes

- Updated conda build configuration to deprecate Python 3.8 support, preventing installation in incompatible environments.

## 1.31.0 (2025-04-24)

### Snowpark Python API Updates

#### New Features

- Added support for `restricted caller` permission of `execute_as` argument in `StoredProcedure.register()`.
- Added support for non-select statement in `DataFrame.to_pandas()`.
- Added support for `artifact_repository` parameter to `Session.add_packages`, `Session.add_requirements`, `Session.get_packages`, `Session.remove_package`, and `Session.clear_packages`.
- Added support for reading an XML file using a row tag by `session.read.option('rowTag', <tag_name>).xml(<stage_file_path>)` (experimental).
  - Each XML record is extracted as a separate row.
  - Each field within that record becomes a separate column of type VARIANT, which can be further queried using dot notation, e.g., `col(a.b.c)`.
- Added updates to `DataFrameReader.dbapi` (PrPr):
  - Added `fetch_merge_count` parameter for optimizing performance by merging multiple fetched data into a single Parquet file.
  - Added support for Databricks.
  - Added support for ingestion with Snowflake UDTF.
- Added support for the following AI-powered functions in `functions.py` (Private Preview):
  - `prompt`
  - `ai_filter` (added support for `prompt()` function and image files, and changed the second argument name from `expr` to `file`)
  - `ai_classify`

#### Improvements

- Renamed the `relaxed_ordering` param into `enforce_ordering` for `DataFrame.to_snowpark_pandas`. Also the new default values is `enforce_ordering=False` which has the opposite effect of the previous default value, `relaxed_ordering=False`.
- Improved `DataFrameReader.dbapi` (PrPr) reading performance by setting the default `fetch_size` parameter value to 1000.
- Improve the error message for invalid identifier SQL error by suggesting the potentially matching identifiers.
- Reduced the number of describe queries issued when creating a DataFrame from a Snowflake table using `session.table`.
- Improved performance and accuracy of `DataFrameAnalyticsFunctions.time_series_agg()`.

#### Bug Fixes

- Fixed a bug in `DataFrame.group_by().pivot().agg` when the pivot column and aggregate column are the same.
- Fixed a bug in `DataFrameReader.dbapi` (PrPr) where a `TypeError` was raised when `create_connection` returned a connection object of an unsupported driver type.
- Fixed a bug where `df.limit(0)` call would not properly apply.
- Fixed a bug in `DataFrameWriter.save_as_table` that caused reserved names to throw errors when using append mode.

#### Deprecations

- Deprecated support for Python3.8.
- Deprecated argument `sliding_interval` in `DataFrameAnalyticsFunctions.time_series_agg()`.

### Snowpark Local Testing Updates

#### New Features

- Added support for Interval expression to `Window.range_between`.
- Added support for `array_construct` function.

#### Bug Fixes

- Fixed a bug in local testing where transient `__pycache__` directory was unintentionally copied during stored procedure execution via import.
- Fixed a bug in local testing that created incorrect result for `Column.like` calls.
- Fixed a bug in local testing that caused `Column.getItem` and `snowpark.snowflake.functions.get` to raise `IndexError` rather than return null.
- Fixed a bug in local testing where `df.limit(0)` call would not properly apply.
- Fixed a bug in local testing where a `Table.merge` into an empty table would cause an exception.

### Snowpark pandas API Updates

#### Dependency Updates

- Updated `modin` from 0.30.1 to 0.32.0.
- Added support for `numpy` 2.0 and above.

#### New Features

- Added support for `DataFrame.create_or_replace_view` and `Series.create_or_replace_view`.
- Added support for `DataFrame.create_or_replace_dynamic_table` and `Series.create_or_replace_dynamic_table`.
- Added support for `DataFrame.to_view` and `Series.to_view`.
- Added support for `DataFrame.to_dynamic_table` and `Series.to_dynamic_table`.
- Added support for `DataFrame.groupby.resample` for aggregations `max`, `mean`, `median`, `min`, and `sum`.
- Added support for reading stage files using:
  - `pd.read_excel`
  - `pd.read_html`
  - `pd.read_pickle`
  - `pd.read_sas`
  - `pd.read_xml`
- Added support for `DataFrame.to_iceberg` and `Series.to_iceberg`.
- Added support for dict values in `Series.str.len`.

#### Improvements

- Improve performance of `DataFrame.groupby.apply` and `Series.groupby.apply` by avoiding expensive pivot step.
- Added estimate for row count upper bound to `OrderedDataFrame` to enable better engine switching. This could potentially result in increased query counts.
- Renamed the `relaxed_ordering` param into `enforce_ordering` for `pd.read_snowflake`. Also the new default value is `enforce_ordering=False` which has the opposite effect of the previous default value, `relaxed_ordering=False`.

#### Bug Fixes

- Fixed a bug for `pd.read_snowflake` when reading iceberg tables and `enforce_ordering=True`.

## 1.30.0 (2025-03-27)

### Snowpark Python API Updates

#### New Features

- Added Support for relaxed consistency and ordering guarantees in `Dataframe.to_snowpark_pandas` by introducing the new parameter `relaxed_ordering`.
- `DataFrameReader.dbapi` (PrPr) now accepts a list of strings for the session_init_statement parameter, allowing multiple SQL statements to be executed during session initialization.

#### Improvements

- Improved query generation for `Dataframe.stat.sample_by` to generate a single flat query that scales well with large `fractions` dictionary compared to older method of creating a UNION ALL subquery for each key in `fractions`. To enable this feature, set `session.conf.set("use_simplified_query_generation", True)`.
- Improved performance of `DataFrameReader.dbapi` by enable vectorized option when copy parquet file into table.
- Improved query generation for `DataFrame.random_split` in the following ways. They can be enabled by setting `session.conf.set("use_simplified_query_generation", True)`:
  - Removed the need to `cache_result` in the internal implementation of the input dataframe resulting in a pure lazy dataframe operation.
  - The `seed` argument now behaves as expected with repeatable results across multiple calls and sessions.
- `DataFrame.fillna` and `DataFrame.replace` now both support fitting `int` and `float` into `Decimal` columns if `include_decimal` is set to True.
- Added documentation for the following UDF and stored procedure functions in `files.py` as a result of their General Availability.
  - `SnowflakeFile.write`
  - `SnowflakeFile.writelines`
  - `SnowflakeFile.writeable`
- Minor documentation changes for `SnowflakeFile` and `SnowflakeFile.open()`

#### Bug Fixes

- Fixed a bug for the following functions that raised errors `.cast()` is applied to their output
  - `from_json`
  - `size`

### Snowpark Local Testing Updates

#### Bug Fixes

- Fixed a bug in aggregation that caused empty groups to still produce rows.
- Fixed a bug in `Dataframe.except_` that would cause rows to be incorrectly dropped.
- Fixed a bug that caused `to_timestamp` to fail when casting filtered columns.

### Snowpark pandas API Updates

#### New Features

- Added support for list values in `Series.str.__getitem__` (`Series.str[...]`).
- Added support for `pd.Grouper` objects in group by operations. When `freq` is specified, the default values of the `sort`, `closed`, `label`, and `convention` arguments are supported; `origin` is supported when it is `start` or `start_day`.
- Added support for relaxed consistency and ordering guarantees in `pd.read_snowflake` for both named data sources (e.g., tables and views) and query data sources by introducing the new parameter `relaxed_ordering`.

#### Improvements

- Raise a warning whenever `QUOTED_IDENTIFIERS_IGNORE_CASE` is found to be set, ask user to unset it.
- Improved how a missing `index_label` in `DataFrame.to_snowflake` and `Series.to_snowflake` is handled when `index=True`. Instead of raising a `ValueError`, system-defined labels are used for the index columns.
- Improved error message for `groupby or DataFrame or Series.agg` when the function name is not supported.

## 1.29.1 (2025-03-12)

### Snowpark Python API Updates

#### Bug Fixes

- Fixed a bug in `DataFrameReader.dbapi` (PrPr) that prevents usage in stored procedure and snowbooks.

## 1.29.0 (2025-03-05)

### Snowpark Python API Updates

#### New Features

- Added support for the following AI-powered functions in `functions.py` (Private Preview):
  - `ai_filter`
  - `ai_agg`
  - `summarize_agg`
- Added support for the new FILE SQL type support, with the following related functions in `functions.py` (Private Preview):
  - `fl_get_content_type`
  - `fl_get_etag`
  - `fl_get_file_type`
  - `fl_get_last_modified`
  - `fl_get_relative_path`
  - `fl_get_scoped_file_url`
  - `fl_get_size`
  - `fl_get_stage`
  - `fl_get_stage_file_url`
  - `fl_is_audio`
  - `fl_is_compressed`
  - `fl_is_document`
  - `fl_is_image`
  - `fl_is_video`
- Added support for importing third-party packages from PyPi using Artifact Repository (Private Preview):
  - Use keyword arguments `artifact_repository` and `artifact_repository_packages` to specify your artifact repository and packages respectively when registering stored procedures or user defined functions.
  - Supported APIs are:
    - `Session.sproc.register`
    - `Session.udf.register`
    - `Session.udaf.register`
    - `Session.udtf.register`
    - `functions.sproc`
    - `functions.udf`
    - `functions.udaf`
    - `functions.udtf`
    - `functions.pandas_udf`
    - `functions.pandas_udtf`

#### Bug Fixes

- Fixed a bug where creating a Dataframe with large number of values raised `Unsupported feature 'SCOPED_TEMPORARY'.` error if thread-safe session was disabled.
- Fixed a bug where `df.describe` raised internal SQL execution error when the dataframe is created from reading a stage file and CTE optimization is enabled.
- Fixed a bug where `df.order_by(A).select(B).distinct()` would generate invalid SQL when simplified query generation was enabled using `session.conf.set("use_simplified_query_generation", True)`.
- Disabled simplified query generation by default.

#### Improvements

- Improved version validation warnings for `snowflake-snowpark-python` package compatibility when registering stored procedures. Now, warnings are only triggered if the major or minor version does not match, while bugfix version differences no longer generate warnings.
- Bumped cloudpickle dependency to also support `cloudpickle==3.0.0` in addition to previous versions.

### Snowpark Local Testing Updates

#### New Features

- Added support for literal values to `range_between` window function.

### Snowpark pandas API Updates

#### New Features

- Added support for list values in `Series.str.slice`.
- Added support for applying Snowflake Cortex functions `ClassifyText`, `Translate`, and `ExtractAnswer`.
- Added support for `Series.hist`.

#### Improvements

- Improved performance of `DataFrame.groupby.transform` and `Series.groupby.transform` by avoiding expensive pivot step.
- Improve error message for `pd.to_snowflake`, `DataFrame.to_snowflake`, and `Series.to_snowflake` when the table does not exist.
- Improve readability of docstring for the `if_exists` parameter in `pd.to_snowflake`, `DataFrame.to_snowflake`, and `Series.to_snowflake`.
- Improve error message for all pandas functions that use UDFs with Snowpark objects.

#### Bug Fixes

- Fixed a bug in `Series.rename_axis` where an `AttributeError` was being raised.
- Fixed a bug where `pd.get_dummies` didn't ignore NULL/NaN values by default.
- Fixed a bug where repeated calls to `pd.get_dummies` results in 'Duplicated column name error'.
- Fixed a bug in `pd.get_dummies` where passing list of columns generated incorrect column labels in output DataFrame.
- Update `pd.get_dummies` to return bool values instead of int.

## 1.28.0 (2025-02-20)

### Snowpark Python API Updates

#### New Features

- Added support for the following functions in `functions.py`
  - `normal`
  - `randn`
- Added support for `allow_missing_columns` parameter to `Dataframe.union_by_name` and `Dataframe.union_all_by_name`.

#### Improvements

- Improved query generation for `Dataframe.distinct` to generate `SELECT DISTINCT` instead of `SELECT` with `GROUP BY` all columns. To disable this feature, set `session.conf.set("use_simplified_query_generation", False)`.

#### Deprecations

- Deprecated Snowpark Python function `snowflake_cortex_summarize`. Users can install snowflake-ml-python and use the snowflake.cortex.summarize function instead.
- Deprecated Snowpark Python function `snowflake_cortex_sentiment`. Users can install snowflake-ml-python and use the snowflake.cortex.sentiment function instead.

#### Bug Fixes

- Fixed a bug where session-level query tag was overwritten by a stacktrace for dataframes that generate multiple queries. Now, the query tag will only be set to the stacktrace if `session.conf.set("collect_stacktrace_in_query_tag", True)`.
- Fixed a bug in `Session._write_pandas` where it was erroneously passing `use_logical_type` parameter to `Session._write_modin_pandas_helper` when writing a Snowpark pandas object.
- Fixed a bug in options sql generation that could cause multiple values to be formatted incorrectly.
- Fixed a bug in `Session.catalog` where empty strings for database or schema were not handled correctly and were generating erroneous sql statements.

#### Experimental Features

- Added support for writing pyarrow Tables to Snowflake tables.

### Snowpark pandas API Updates

#### New Features

- Added support for applying Snowflake Cortex functions `Summarize` and `Sentiment`.
- Added support for list values in `Series.str.get`.

#### Bug Fixes

- Fixed a bug in `apply` where kwargs were not being correctly passed into the applied function.

### Snowpark Local Testing Updates

#### New Features
- Added support for the following functions
    - `hour`
    - `minute`
- Added support for NULL_IF parameter to csv reader.
- Added support for `date_format`, `datetime_format`, and `timestamp_format` options when loading csvs.

#### Bug Fixes

- Fixed a bug in Dataframe.join that caused columns to have incorrect typing.
- Fixed a bug in when statements that caused incorrect results in the otherwise clause.


## 1.27.0 (2025-02-03)

### Snowpark Python API Updates

#### New Features

- Added support for the following functions in `functions.py`
  - `array_reverse`
  - `divnull`
  - `map_cat`
  - `map_contains_key`
  - `map_keys`
  - `nullifzero`
  - `snowflake_cortex_sentiment`
  - `acosh`
  - `asinh`
  - `atanh`
  - `bit_length`
  - `bitmap_bit_position`
  - `bitmap_bucket_number`
  - `bitmap_construct_agg`
  - `bitshiftright_unsigned`
  - `cbrt`
  - `equal_null`
  - `from_json`
  - `ifnull`
  - `localtimestamp`
  - `max_by`
  - `min_by`
  - `nth_value`
  - `nvl`
  - `octet_length`
  - `position`
  - `regr_avgx`
  - `regr_avgy`
  - `regr_count`
  - `regr_intercept`
  - `regr_r2`
  - `regr_slope`
  - `regr_sxx`
  - `regr_sxy`
  - `regr_syy`
  - `try_to_binary`
  - `base64`
  - `base64_decode_string`
  - `base64_encode`
  - `editdistance`
  - `hex`
  - `hex_encode`
  - `instr`
  - `log1p`
  - `log2`
  - `log10`
  - `percentile_approx`
  - `unbase64`
- Added support for `seed` argument in `DataFrame.stat.sample_by`. Note that it only supports a `Table` object, and will be ignored for a `DataFrame` object.
- Added support for specifying a schema string (including implicit struct syntax) when calling `DataFrame.create_dataframe`.
- Added support for `DataFrameWriter.insert_into/insertInto`. This method also supports local testing mode.
- Added support for `DataFrame.create_temp_view` to create a temporary view. It will fail if the view already exists.
- Added support for multiple columns in the functions `map_cat` and `map_concat`.
- Added an option `keep_column_order` for keeping original column order in `DataFrame.with_column` and `DataFrame.with_columns`.
- Added options to column casts that allow renaming or adding fields in StructType columns.
- Added support for `contains_null` parameter to ArrayType.
- Added support for creating a temporary view via `DataFrame.create_or_replace_temp_view` from a DataFrame created by reading a file from a stage.
- Added support for `value_contains_null` parameter to MapType.
- Added support for using `Column` object in `Column.in_` and `functions.in_`.
- Added `interactive` to telemetry that indicates whether the current environment is an interactive one.
- Allow `session.file.get` in a Native App to read file paths starting with `/` from the current version
- Added support for multiple aggregation functions after `DataFrame.pivot`.

#### Experimental Features

- Added `Catalog` class to manage snowflake objects. It can be accessed via `Session.catalog`.
  - `snowflake.core` is a dependency required for this feature.
- Allow user input schema when reading JSON file on stage.
- Added support for specifying a schema string (including implicit struct syntax) when calling `DataFrame.create_dataframe`.

#### Improvements

- Updated README.md to include instructions on how to verify package signatures using `cosign`.

#### Bug Fixes

- Fixed a bug in local testing mode that caused a column to contain None when it should contain 0.
- Fixed a bug in `StructField.from_json` that prevented TimestampTypes with `tzinfo` from being parsed correctly.
- Fixed a bug in function `date_format` that caused an error when the input column was date type or timestamp type.
- Fixed a bug in dataframe that null value can be inserted in a non-nullable column.
- Fixed a bug in `replace` and `lit` which raised type hint assertion error when passing `Column` expression objects.
- Fixed a bug in `pandas_udf` and `pandas_udtf` where `session` parameter was erroneously ignored.
- Fixed a bug that raised incorrect type conversion error for system function called through `session.call`.

### Snowpark pandas API Updates

#### New Features

- Added support for `Series.str.ljust` and `Series.str.rjust`.
- Added support for `Series.str.center`.
- Added support for `Series.str.pad`.
- Added support for applying Snowpark Python function `snowflake_cortex_sentiment`.
- Added support for `DataFrame.map`.
- Added support for `DataFrame.from_dict` and `DataFrame.from_records`.
- Added support for mixed case field names in struct type columns.
- Added support for `SeriesGroupBy.unique`
- Added support for `Series.dt.strftime` with the following directives:
  - %d: Day of the month as a zero-padded decimal number.
  - %m: Month as a zero-padded decimal number.
  - %Y: Year with century as a decimal number.
  - %H: Hour (24-hour clock) as a zero-padded decimal number.
  - %M: Minute as a zero-padded decimal number.
  - %S: Second as a zero-padded decimal number.
  - %f: Microsecond as a decimal number, zero-padded to 6 digits.
  - %j: Day of the year as a zero-padded decimal number.
  - %X: Locale’s appropriate time representation.
  - %%: A literal '%' character.
- Added support for `Series.between`.
- Added support for `include_groups=False` in `DataFrameGroupBy.apply`.
- Added support for `expand=True` in `Series.str.split`.
- Added support for `DataFrame.pop` and `Series.pop`.
- Added support for `first` and `last` in `DataFrameGroupBy.agg` and `SeriesGroupBy.agg`.
- Added support for `Index.drop_duplicates`.
- Added support for aggregations `"count"`, `"median"`, `np.median`,
  `"skew"`, `"std"`, `np.std` `"var"`, and `np.var` in
  `pd.pivot_table()`, `DataFrame.pivot_table()`, and `pd.crosstab()`.

#### Improvements
- Improve performance of `DataFrame.map`, `Series.apply` and `Series.map` methods by mapping numpy functions to snowpark functions if possible.
- Added documentation for `DataFrame.map`.
- Improve performance of `DataFrame.apply` by mapping numpy functions to snowpark functions if possible.
- Added documentation on the extent of Snowpark pandas interoperability with scikit-learn.
- Infer return type of functions in `Series.map`, `Series.apply` and `DataFrame.map` if type-hint is not provided.
- Added `call_count` to telemetry that counts method calls including interchange protocol calls.

## 1.26.0 (2024-12-05)

### Snowpark Python API Updates

#### New Features

- Added support for property `version` and class method `get_active_session` for `Session` class.
- Added new methods and variables to enhance data type handling and JSON serialization/deserialization:
  - To `DataType`, its derived classes, and `StructField`:
    - `type_name`: Returns the type name of the data.
    - `simple_string`: Provides a simple string representation of the data.
    - `json_value`: Returns the data as a JSON-compatible value.
    - `json`: Converts the data to a JSON string.
  - To `ArrayType`, `MapType`, `StructField`, `PandasSeriesType`, `PandasDataFrameType` and `StructType`:
    - `from_json`: Enables these types to be created from JSON data.
  - To `MapType`:
    - `keyType`: keys of the map
    - `valueType`: values of the map
- Added support for method `appName` in `SessionBuilder`.
- Added support for `include_nulls` argument in `DataFrame.unpivot`.
- Added support for following functions in `functions.py`:
  - `size` to get size of array, object, or map columns.
  - `collect_list` an alias of `array_agg`.
  - `substring` makes `len` argument optional.
- Added parameter `ast_enabled` to session for internal usage (default: `False`).

#### Improvements

- Added support for specifying the following to `DataFrame.create_or_replace_dynamic_table`:
  - `iceberg_config` A dictionary that can hold the following iceberg configuration options:
    - `external_volume`
    - `catalog`
    - `base_location`
    - `catalog_sync`
    - `storage_serialization_policy`
- Added support for nested data types to `DataFrame.print_schema`
- Added support for `level` parameter to `DataFrame.print_schema`
- Improved flexibility of `DataFrameReader` and `DataFrameWriter` API by adding support for the following:
  - Added `format` method to `DataFrameReader` and `DataFrameWriter` to specify file format when loading or unloading results.
  - Added `load` method to `DataFrameReader` to work in conjunction with `format`.
  - Added `save` method to `DataFrameWriter` to work in conjunction with `format`.
  - Added support to read keyword arguments to `options` method for `DataFrameReader` and `DataFrameWriter`.
- Relaxed the cloudpickle dependency for Python 3.11 to simplify build requirements. However, for Python 3.11, `cloudpickle==2.2.1` remains the only supported version.

#### Bug Fixes

- Removed warnings that dynamic pivot features were in private preview, because
  dynamic pivot is now generally available.
- Fixed a bug in `session.read.options` where `False` Boolean values were incorrectly parsed as `True` in the generated file format.

#### Dependency Updates

- Added a runtime dependency on `python-dateutil`.

### Snowpark pandas API Updates

#### New Features

- Added partial support for `Series.map` when `arg` is a pandas `Series` or a
  `collections.abc.Mapping`. No support for instances of `dict` that implement
  `__missing__` but are not instances of `collections.defaultdict`.
- Added support for `DataFrame.align` and `Series.align` for `axis=1` and `axis=None`.
- Added support for `pd.json_normalize`.
- Added support for `GroupBy.pct_change` with `axis=0`, `freq=None`, and `limit=None`.
- Added support for `DataFrameGroupBy.__iter__` and `SeriesGroupBy.__iter__`.
- Added support for `np.sqrt`, `np.trunc`, `np.floor`, numpy trig functions, `np.exp`, `np.abs`, `np.positive` and `np.negative`.
- Added partial support for the dataframe interchange protocol method
  `DataFrame.__dataframe__()`.

#### Bug Fixes

- Fixed a bug in `df.loc` where setting a single column from a series results in unexpected `None` values.

#### Improvements

- Use UNPIVOT INCLUDE NULLS for unpivot operations in pandas instead of sentinel values.
- Improved documentation for pd.read_excel.

## 1.25.0 (2024-11-14)

### Snowpark Python API Updates

#### New Features

- Added the following new functions in `snowflake.snowpark.dataframe`:
  - `map`
- Added support for passing parameter `include_error` to `Session.query_history` to record queries that have error during execution.

#### Improvements

- When target stage is not set in profiler, a default stage from `Session.get_session_stage` is used instead of raising `SnowparkSQLException`.
- Allowed lower case or mixed case input when calling `Session.stored_procedure_profiler.set_active_profiler`.
- Added distributed tracing using open telemetry APIs for action function in `DataFrame`:
  - `cache_result`
- Removed opentelemetry warning from logging.

#### Bug Fixes

- Fixed the pre-action and post-action query propagation when `In` expression were used in selects.
- Fixed a bug that raised error `AttributeError` while calling `Session.stored_procedure_profiler.get_output` when `Session.stored_procedure_profiler` is disabled.

#### Dependency Updates

- Added a dependency on `protobuf>=5.28` and `tzlocal` at runtime.
- Added a dependency on `protoc-wheel-0` for the development profile.
- Require `snowflake-connector-python>=3.12.0, <4.0.0` (was `>=3.10.0`).

### Snowpark pandas API Updates

#### Dependency Updates

- Updated `modin` from 0.28.1 to 0.30.1.
- Added support for all `pandas` 2.2.x versions.

#### New Features

- Added support for `Index.to_numpy`.
- Added support for `DataFrame.align` and `Series.align` for `axis=0`.
- Added support for `size` in `GroupBy.aggregate`, `DataFrame.aggregate`, and `Series.aggregate`.
- Added support for `snowflake.snowpark.functions.window`
- Added support for `pd.read_pickle` (Uses native pandas for processing).
- Added support for `pd.read_html` (Uses native pandas for processing).
- Added support for `pd.read_xml` (Uses native pandas for processing).
- Added support for aggregation functions `"size"` and `len` in `GroupBy.aggregate`, `DataFrame.aggregate`, and `Series.aggregate`.
- Added support for list values in `Series.str.len`.

#### Bug Fixes

- Fixed a bug where aggregating a single-column dataframe with a single callable function (e.g. `pd.DataFrame([0]).agg(np.mean)`) would fail to transpose the result.
- Fixed bugs where `DataFrame.dropna()` would:
  - Treat an empty `subset` (e.g. `[]`) as if it specified all columns instead of no columns.
  - Raise a `TypeError` for a scalar `subset` instead of filtering on just that column.
  - Raise a `ValueError` for a `subset` of type `pandas.Index` instead of filtering on the columns in the index.
- Disable creation of scoped read only table to mitigate Disable creation of scoped read only table to mitigate `TableNotFoundError` when using dynamic pivot in notebook environment.
- Fixed a bug when concat dataframe or series objects are coming from the same dataframe when axis = 1.

#### Improvements

- Improve np.where with scalar x value by eliminating unnecessary join and temp table creation.
- Improve get_dummies performance by flattening the pivot with join.
- Improve align performance when aligning on row position column by removing unnecessary window functions.



### Snowpark Local Testing Updates

#### New Features

- Added support for patching functions that are unavailable in the `snowflake.snowpark.functions` module.
- Added support for `snowflake.snowpark.functions.any_value`

#### Bug Fixes

- Fixed a bug where `Table.update` could not handle `VariantType`, `MapType`, and `ArrayType` data types.
- Fixed a bug where column aliases were incorrectly resolved in `DataFrame.join`, causing errors when selecting columns from a joined DataFrame.
- Fixed a bug where `Table.update` and `Table.merge` could fail if the target table's index was not the default `RangeIndex`.

## 1.24.0 (2024-10-28)

### Snowpark Python API Updates

#### New Features

- Updated `Session` class to be thread-safe. This allows concurrent DataFrame transformations, DataFrame actions, UDF and stored procedure registration, and concurrent file uploads when using the same `Session` object.
  - The feature is disabled by default and can be enabled by setting `FEATURE_THREAD_SAFE_PYTHON_SESSION` to `True` for account.
  - Updating session configurations, like changing database or schema, when multiple threads are using the session may lead to unexpected behavior.
  - When enabled, some internally created temporary table names returned from `DataFrame.queries` API are not deterministic, and may be different when DataFrame actions are executed. This does not affect explicit user-created temporary tables.
- Added support for 'Service' domain to `session.lineage.trace` API.
- Added support for `copy_grants` parameter when registering UDxF and stored procedures.
- Added support for the following methods in `DataFrameWriter` to support daisy-chaining:
  - `option`
  - `options`
  - `partition_by`
- Added support for `snowflake_cortex_summarize`.

#### Improvements

- Improved the following new capability for function `snowflake.snowpark.functions.array_remove` it is now possible to use in python.
- Disables sql simplification when sort is performed after limit.
  - Previously, `df.sort().limit()` and `df.limit().sort()` generates the same query with sort in front of limit. Now, `df.limit().sort()` will generate query that reads `df.limit().sort()`.
  - Improve performance of generated query for `df.limit().sort()`, because limit stops table scanning as soon as the number of records is satisfied.
- Added a client side error message for when an invalid stage location is passed to DataFrame read functions.

#### Bug Fixes

- Fixed a bug where the automatic cleanup of temporary tables could interfere with the results of async query execution.
- Fixed a bug in `DataFrame.analytics.time_series_agg` function to handle multiple data points in same sliding interval.
- Fixed a bug that created inconsistent casing in field names of structured objects in iceberg schemas.

#### Deprecations

- Deprecated warnings will be triggered when using snowpark-python with Python 3.8. For more details, please refer to https://docs.snowflake.com/en/developer-guide/python-runtime-support-policy.

### Snowpark pandas API Updates

#### New Features

- Added support for `np.subtract`, `np.multiply`, `np.divide`, and `np.true_divide`.
- Added support for tracking usages of `__array_ufunc__`.
- Added numpy compatibility support for `np.float_power`, `np.mod`, `np.remainder`, `np.greater`, `np.greater_equal`, `np.less`, `np.less_equal`, `np.not_equal`, and `np.equal`.
- Added numpy compatibility support for `np.log`, `np.log2`, and `np.log10`
- Added support for `DataFrameGroupBy.bfill`, `SeriesGroupBy.bfill`, `DataFrameGroupBy.ffill`, and `SeriesGroupBy.ffill`.
- Added support for `on` parameter with `Resampler`.
- Added support for timedelta inputs in `value_counts()`.
- Added support for applying Snowpark Python function `snowflake_cortex_summarize`.
- Added support for `DataFrame.attrs` and `Series.attrs`.
- Added support for `DataFrame.style`.
- Added numpy compatibility support for `np.full_like`

#### Improvements

- Improved generated SQL query for `head` and `iloc` when the row key is a slice.
- Improved error message when passing an unknown timezone to `tz_convert` and `tz_localize` in `Series`, `DataFrame`, `Series.dt`, and `DatetimeIndex`.
- Improved documentation for `tz_convert` and `tz_localize` in `Series`, `DataFrame`, `Series.dt`, and `DatetimeIndex` to specify the supported timezone formats.
- Added additional kwargs support for `df.apply` and `series.apply` ( as well as `map` and `applymap` ) when using snowpark functions. This allows for some position independent compatibility between apply and functions where the first argument is not a pandas object.
- Improved generated SQL query for `iloc` and `iat` when the row key is a scalar.
- Removed all joins in `iterrows`.
- Improved documentation for `Series.map` to reflect the unsupported features.
- Added support for `np.may_share_memory` which is used internally by many scikit-learn functions. This method will always return false when called with a Snowpark pandas object.

#### Bug Fixes

- Fixed a bug where `DataFrame` and `Series` `pct_change()` would raise `TypeError` when input contained timedelta columns.
- Fixed a bug where `replace()` would sometimes propagate `Timedelta` types incorrectly through `replace()`. Instead raise `NotImplementedError` for `replace()` on `Timedelta`.
- Fixed a bug where `DataFrame` and `Series` `round()` would raise `AssertionError` for `Timedelta` columns. Instead raise `NotImplementedError` for `round()` on `Timedelta`.
- Fixed a bug where `reindex` fails when the new index is a Series with non-overlapping types from the original index.
- Fixed a bug where calling `__getitem__` on a DataFrameGroupBy object always returned a DataFrameGroupBy object if `as_index=False`.
- Fixed a bug where inserting timedelta values into an existing column would silently convert the values to integers instead of raising `NotImplementedError`.
- Fixed a bug where `DataFrame.shift()` on axis=0 and axis=1 would fail to propagate timedelta types.
- `DataFrame.abs()`, `DataFrame.__neg__()`, `DataFrame.stack()`, and `DataFrame.unstack()` now raise `NotImplementedError` for timedelta inputs instead of failing to propagate timedelta types.

### Snowpark Local Testing Updates

#### Bug Fixes

- Fixed a bug where `DataFrame.alias` raises `KeyError` for input column name.
- Fixed a bug where `to_csv` on Snowflake stage fails when data contains empty strings.

## 1.23.0 (2024-10-09)

### Snowpark Python API Updates

#### New Features

- Added the following new functions in `snowflake.snowpark.functions`:
  - `make_interval`
- Added support for using Snowflake Interval constants with `Window.range_between()` when the order by column is TIMESTAMP or DATE type.
- Added support for file writes. This feature is currently in private preview.
- Added `thread_id` to `QueryRecord` to track the thread id submitting the query history.
- Added support for `Session.stored_procedure_profiler`.

#### Improvements

#### Bug Fixes

- Fixed a bug where registering a stored procedure or UDxF with type hints would give a warning `'NoneType' has no len() when trying to read default values from function`.

### Snowpark pandas API Updates

#### New Features

- Added support for `TimedeltaIndex.mean` method.
- Added support for some cases of aggregating `Timedelta` columns on `axis=0` with `agg` or `aggregate`.
- Added support for `by`, `left_by`, `right_by`, `left_index`, and `right_index` for `pd.merge_asof`.
- Added support for passing parameter `include_describe` to `Session.query_history`.
- Added support for `DatetimeIndex.mean` and `DatetimeIndex.std` methods.
- Added support for `Resampler.asfreq`, `Resampler.indices`, `Resampler.nunique`, and `Resampler.quantile`.
- Added support for `resample` frequency `W`, `ME`, `YE` with `closed = "left"`.
- Added support for `DataFrame.rolling.corr` and `Series.rolling.corr` for `pairwise = False` and int `window`.
- Added support for string time-based `window` and `min_periods = None` for `Rolling`.
- Added support for `DataFrameGroupBy.fillna` and `SeriesGroupBy.fillna`.
- Added support for constructing `Series` and `DataFrame` objects with the lazy `Index` object as `data`, `index`, and `columns` arguments.
- Added support for constructing `Series` and `DataFrame` objects with `index` and `column` values not present in `DataFrame`/`Series` `data`.
- Added support for `pd.read_sas` (Uses native pandas for processing).
- Added support for applying `rolling().count()` and `expanding().count()` to `Timedelta` series and columns.
- Added support for `tz` in both `pd.date_range` and `pd.bdate_range`.
- Added support for `Series.items`.
- Added support for `errors="ignore"` in `pd.to_datetime`.
- Added support for `DataFrame.tz_localize` and `Series.tz_localize`.
- Added support for `DataFrame.tz_convert` and `Series.tz_convert`.
- Added support for applying Snowpark Python functions (e.g., `sin`) in `Series.map`, `Series.apply`, `DataFrame.apply` and `DataFrame.applymap`.

#### Improvements

- Improved `to_pandas` to persist the original timezone offset for TIMESTAMP_TZ type.
- Improved `dtype` results for TIMESTAMP_TZ type to show correct timezone offset.
- Improved `dtype` results for TIMESTAMP_LTZ type to show correct timezone.
- Improved error message when passing non-bool value to `numeric_only` for groupby aggregations.
- Removed unnecessary warning about sort algorithm in `sort_values`.
- Use SCOPED object for internal create temp tables. The SCOPED objects will be stored sproc scoped if created within stored sproc, otherwise will be session scoped, and the object will be automatically cleaned at the end of the scope.
- Improved warning messages for operations that lead to materialization with inadvertent slowness.
- Removed unnecessary warning message about `convert_dtype` in `Series.apply`.

#### Bug Fixes

- Fixed a bug where an `Index` object created from a `Series`/`DataFrame` incorrectly updates the `Series`/`DataFrame`'s index name after an inplace update has been applied to the original `Series`/`DataFrame`.
- Suppressed an unhelpful `SettingWithCopyWarning` that sometimes appeared when printing `Timedelta` columns.
- Fixed `inplace` argument for `Series` objects derived from other `Series` objects.
- Fixed a bug where `Series.sort_values` failed if series name overlapped with index column name.
- Fixed a bug where transposing a dataframe would map `Timedelta` index levels to integer column levels.
- Fixed a bug where `Resampler` methods on timedelta columns would produce integer results.
- Fixed a bug where `pd.to_numeric()` would leave `Timedelta` inputs as `Timedelta` instead of converting them to integers.
- Fixed `loc` set when setting a single row, or multiple rows, of a DataFrame with a Series value.

### Snowpark Local Testing Updates

#### Bug Fixes

- Fixed a bug where nullable columns were annotated wrongly.
- Fixed a bug where the `date_add` and `date_sub` functions failed for `NULL` values.
- Fixed a bug where `equal_null` could fail inside a merge statement.
- Fixed a bug where `row_number` could fail inside a Window function.
- Fixed a bug where updates could fail when the source is the result of a join.


## 1.22.1 (2024-09-11)
This is a re-release of 1.22.0. Please refer to the 1.22.0 release notes for detailed release content.


## 1.22.0 (2024-09-10)

### Snowpark Python API Updates

### New Features

- Added the following new functions in `snowflake.snowpark.functions`:
  - `array_remove`
  - `ln`

#### Improvements

- Improved documentation for `Session.write_pandas` by making `use_logical_type` option more explicit.
- Added support for specifying the following to `DataFrameWriter.save_as_table`:
  - `enable_schema_evolution`
  - `data_retention_time`
  - `max_data_extension_time`
  - `change_tracking`
  - `copy_grants`
  - `iceberg_config` A dicitionary that can hold the following iceberg configuration options:
      - `external_volume`
      - `catalog`
      - `base_location`
      - `catalog_sync`
      - `storage_serialization_policy`
- Added support for specifying the following to `DataFrameWriter.copy_into_table`:
  - `iceberg_config` A dicitionary that can hold the following iceberg configuration options:
      - `external_volume`
      - `catalog`
      - `base_location`
      - `catalog_sync`
      - `storage_serialization_policy`
- Added support for specifying the following parameters to `DataFrame.create_or_replace_dynamic_table`:
  - `mode`
  - `refresh_mode`
  - `initialize`
  - `clustering_keys`
  - `is_transient`
  - `data_retention_time`
  - `max_data_extension_time`

#### Bug Fixes

- Fixed a bug in `session.read.csv` that caused an error when setting `PARSE_HEADER = True` in an externally defined file format.
- Fixed a bug in query generation from set operations that allowed generation of duplicate queries when children have common subqueries.
- Fixed a bug in `session.get_session_stage` that referenced a non-existing stage after switching database or schema.
- Fixed a bug where calling `DataFrame.to_snowpark_pandas` without explicitly initializing the Snowpark pandas plugin caused an error.
- Fixed a bug where using the `explode` function in dynamic table creation caused a SQL compilation error due to improper boolean type casting on the `outer` parameter.

### Snowpark Local Testing Updates

#### New Features

- Added support for type coercion when passing columns as input to UDF calls.
- Added support for `Index.identical`.

#### Bug Fixes

- Fixed a bug where the truncate mode in `DataFrameWriter.save_as_table` incorrectly handled DataFrames containing only a subset of columns from the existing table.
- Fixed a bug where function `to_timestamp` does not set the default timezone of the column datatype.

### Snowpark pandas API Updates

#### New Features

- Added limited support for the `Timedelta` type, including the following features. Snowpark pandas will raise `NotImplementedError` for unsupported `Timedelta` use cases.
  - supporting tracking the Timedelta type through `copy`, `cache_result`, `shift`, `sort_index`, `assign`, `bfill`, `ffill`, `fillna`, `compare`, `diff`, `drop`, `dropna`, `duplicated`, `empty`, `equals`, `insert`, `isin`, `isna`, `items`, `iterrows`, `join`, `len`, `mask`, `melt`, `merge`, `nlargest`, `nsmallest`, `to_pandas`.
  - converting non-timedelta to timedelta via `astype`.
  - `NotImplementedError` will be raised for the rest of methods that do not support `Timedelta`.
  - support for subtracting two timestamps to get a Timedelta.
  - support indexing with Timedelta data columns.
  - support for adding or subtracting timestamps and `Timedelta`.
  - support for binary arithmetic between two `Timedelta` values.
  - support for binary arithmetic and comparisons between `Timedelta` values and numeric values.
  - support for lazy `TimedeltaIndex`.
  - support for `pd.to_timedelta`.
  - support for `GroupBy` aggregations `min`, `max`, `mean`, `idxmax`, `idxmin`, `std`, `sum`, `median`, `count`, `any`, `all`, `size`, `nunique`, `head`, `tail`, `aggregate`.
  - support for `GroupBy` filtrations `first` and `last`.
  - support for `TimedeltaIndex` attributes: `days`, `seconds`, `microseconds` and `nanoseconds`.
  - support for `diff` with timestamp columns on `axis=0` and `axis=1`
  - support for `TimedeltaIndex` methods: `ceil`, `floor` and `round`.
  - support for `TimedeltaIndex.total_seconds` method.
- Added support for index's arithmetic and comparison operators.
- Added support for `Series.dt.round`.
- Added documentation pages for `DatetimeIndex`.
- Added support for `Index.name`, `Index.names`, `Index.rename`, and `Index.set_names`.
- Added support for `Index.__repr__`.
- Added support for `DatetimeIndex.month_name` and `DatetimeIndex.day_name`.
- Added support for `Series.dt.weekday`, `Series.dt.time`, and `DatetimeIndex.time`.
- Added support for `Index.min` and `Index.max`.
- Added support for `pd.merge_asof`.
- Added support for `Series.dt.normalize` and `DatetimeIndex.normalize`.
- Added support for `Index.is_boolean`, `Index.is_integer`, `Index.is_floating`, `Index.is_numeric`, and `Index.is_object`.
- Added support for `DatetimeIndex.round`, `DatetimeIndex.floor` and `DatetimeIndex.ceil`.
- Added support for `Series.dt.days_in_month` and `Series.dt.daysinmonth`.
- Added support for `DataFrameGroupBy.value_counts` and `SeriesGroupBy.value_counts`.
- Added support for `Series.is_monotonic_increasing` and `Series.is_monotonic_decreasing`.
- Added support for `Index.is_monotonic_increasing` and `Index.is_monotonic_decreasing`.
- Added support for `pd.crosstab`.
- Added support for `pd.bdate_range` and included business frequency support (B, BME, BMS, BQE, BQS, BYE, BYS) for both `pd.date_range` and `pd.bdate_range`.
- Added support for lazy `Index` objects  as `labels` in `DataFrame.reindex` and `Series.reindex`.
- Added support for `Series.dt.days`, `Series.dt.seconds`, `Series.dt.microseconds`, and `Series.dt.nanoseconds`.
- Added support for creating a `DatetimeIndex` from an `Index` of numeric or string type.
- Added support for string indexing with `Timedelta` objects.
- Added support for `Series.dt.total_seconds` method.
- Added support for `DataFrame.apply(axis=0)`.
- Added support for `Series.dt.tz_convert` and `Series.dt.tz_localize`.
- Added support for `DatetimeIndex.tz_convert` and `DatetimeIndex.tz_localize`.

#### Improvements

- Improve concat, join performance when operations are performed on series coming from the same dataframe by avoiding unnecessary joins.
- Refactored `quoted_identifier_to_snowflake_type` to avoid making metadata queries if the types have been cached locally.
- Improved `pd.to_datetime` to handle all local input cases.
- Create a lazy index from another lazy index without pulling data to client.
- Raised `NotImplementedError` for Index bitwise operators.
- Display a more clear error message when `Index.names` is set to a non-like-like object.
- Raise a warning whenever MultiIndex values are pulled in locally.
- Improve warning message for `pd.read_snowflake` include the creation reason when temp table creation is triggered.
- Improve performance for `DataFrame.set_index`, or setting `DataFrame.index` or `Series.index` by avoiding checks require eager evaluation. As a consequence, when the new index that does not match the current `Series`/`DataFrame` object length, a `ValueError` is no longer raised. Instead, when the `Series`/`DataFrame` object is longer than the provided index, the `Series`/`DataFrame`'s new index is filled with `NaN` values for the "extra" elements. Otherwise, the extra values in the provided index are ignored.
- Properly raise `NotImplementedError` when ambiguous/nonexistent are non-string in `ceil`/`floor`/`round`.

#### Bug Fixes

- Stopped ignoring nanoseconds in `pd.Timedelta` scalars.
- Fixed AssertionError in tree of binary operations.
- Fixed bug in `Series.dt.isocalendar` using a named Series
- Fixed `inplace` argument for Series objects derived from DataFrame columns.
- Fixed a bug where `Series.reindex` and `DataFrame.reindex` did not update the result index's name correctly.
- Fixed a bug where `Series.take` did not error when `axis=1` was specified.


## 1.21.1 (2024-09-05)

### Snowpark Python API Updates

#### Bug Fixes

- Fixed a bug where using `to_pandas_batches` with async jobs caused an error due to improper handling of waiting for asynchronous query completion.

## 1.21.0 (2024-08-19)

### Snowpark Python API Updates

#### New Features

- Added support for `snowflake.snowpark.testing.assert_dataframe_equal` that is a utility function to check the equality of two Snowpark DataFrames.

#### Improvements

- Added support server side string size limitations.
- Added support to create and invoke stored procedures, UDFs and UDTFs with optional arguments.
- Added support for column lineage in the DataFrame.lineage.trace API.
- Added support for passing `INFER_SCHEMA` options to `DataFrameReader` via `INFER_SCHEMA_OPTIONS`.
- Added support for passing `parameters` parameter to `Column.rlike` and `Column.regexp`.
- Added support for automatically cleaning up temporary tables created by `df.cache_result()` in the current session, when the DataFrame is no longer referenced (i.e., gets garbage collected). It is still an experimental feature not enabled by default, and can be enabled by setting `session.auto_clean_up_temp_table_enabled` to `True`.
- Added support for string literals to the `fmt` parameter of `snowflake.snowpark.functions.to_date`.
- Added support for system$reference function.

#### Bug Fixes

- Fixed a bug where SQL generated for selecting `*` column has an incorrect subquery.
- Fixed a bug in `DataFrame.to_pandas_batches` where the iterator could throw an error if certain transformation is made to the pandas dataframe due to wrong isolation level.
- Fixed a bug in `DataFrame.lineage.trace` to split the quoted feature view's name and version correctly.
- Fixed a bug in `Column.isin` that caused invalid sql generation when passed an empty list.
- Fixed a bug that fails to raise NotImplementedError while setting cell with list like item.

### Snowpark Local Testing Updates

#### New Features

- Added support for the following APIs:
  - snowflake.snowpark.functions
    - `rank`
    - `dense_rank`
    - `percent_rank`
    - `cume_dist`
    - `ntile`
    - `datediff`
    - `array_agg`
  - snowflake.snowpark.column.Column.within_group
- Added support for parsing flags in regex statements for mocked plans. This maintains parity with the `rlike` and `regexp` changes above.

#### Bug Fixes

- Fixed a bug where Window Functions LEAD and LAG do not handle option `ignore_nulls` properly.
- Fixed a bug where values were not populated into the result DataFrame during the insertion of table merge operation.

#### Improvements

- Fix pandas FutureWarning about integer indexing.

### Snowpark pandas API Updates

#### New Features

- Added support for `DataFrame.backfill`, `DataFrame.bfill`, `Series.backfill`, and `Series.bfill`.
- Added support for `DataFrame.compare` and `Series.compare` with default parameters.
- Added support for `Series.dt.microsecond` and `Series.dt.nanosecond`.
- Added support for `Index.is_unique` and `Index.has_duplicates`.
- Added support for `Index.equals`.
- Added support for `Index.value_counts`.
- Added support for `Series.dt.day_name` and `Series.dt.month_name`.
- Added support for indexing on Index, e.g., `df.index[:10]`.
- Added support for `DataFrame.unstack` and `Series.unstack`.
- Added support for `DataFrame.asfreq` and `Series.asfreq`.
- Added support for `Series.dt.is_month_start` and `Series.dt.is_month_end`.
- Added support for `Index.all` and `Index.any`.
- Added support for `Series.dt.is_year_start` and `Series.dt.is_year_end`.
- Added support for `Series.dt.is_quarter_start` and `Series.dt.is_quarter_end`.
- Added support for lazy `DatetimeIndex`.
- Added support for `Series.argmax` and `Series.argmin`.
- Added support for `Series.dt.is_leap_year`.
- Added support for `DataFrame.items`.
- Added support for `Series.dt.floor` and `Series.dt.ceil`.
- Added support for `Index.reindex`.
- Added support for `DatetimeIndex` properties: `year`, `month`, `day`, `hour`, `minute`, `second`, `microsecond`,
    `nanosecond`, `date`, `dayofyear`, `day_of_year`, `dayofweek`, `day_of_week`, `weekday`, `quarter`,
    `is_month_start`, `is_month_end`, `is_quarter_start`, `is_quarter_end`, `is_year_start`, `is_year_end`
    and `is_leap_year`.
- Added support for `Resampler.fillna` and `Resampler.bfill`.
- Added limited support for the `Timedelta` type, including creating `Timedelta` columns and `to_pandas`.
- Added support for `Index.argmax` and `Index.argmin`.

#### Improvements

- Removed the public preview warning message when importing Snowpark pandas.
- Removed unnecessary count query from `SnowflakeQueryCompiler.is_series_like` method.
- `Dataframe.columns` now returns native pandas Index object instead of Snowpark Index object.
- Refactor and introduce `query_compiler` argument in `Index` constructor to create `Index` from query compiler.
- `pd.to_datetime` now returns a DatetimeIndex object instead of a Series object.
- `pd.date_range` now returns a DatetimeIndex object instead of a Series object.

#### Bug Fixes

- Made passing an unsupported aggregation function to `pivot_table` raise `NotImplementedError` instead of `KeyError`.
- Removed axis labels and callable names from error messages and telemetry about unsupported aggregations.
- Fixed AssertionError in `Series.drop_duplicates` and `DataFrame.drop_duplicates` when called after `sort_values`.
- Fixed a bug in `Index.to_frame` where the result frame's column name may be wrong where name is unspecified.
- Fixed a bug where some Index docstrings are ignored.
- Fixed a bug in `Series.reset_index(drop=True)` where the result name may be wrong.
- Fixed a bug in `Groupby.first/last` ordering by the correct columns in the underlying window expression.

## 1.20.0 (2024-07-17)

### Snowpark Python API Updates

#### Improvements

- Added distributed tracing using open telemetry APIs for table stored procedure function in `DataFrame`:
  - `_execute_and_get_query_id`
- Added support for the `arrays_zip` function.
- Improves performance for binary column expression and `df._in` by avoiding unnecessary cast for numeric values. You can enable this optimization by setting `session.eliminate_numeric_sql_value_cast_enabled = True`.
- Improved error message for `write_pandas` when the target table does not exist and `auto_create_table=False`.
- Added open telemetry tracing on UDxF functions in Snowpark.
- Added open telemetry tracing on stored procedure registration in Snowpark.
- Added a new optional parameter called `format_json` to the `Session.SessionBuilder.app_name` function that sets the app name in the `Session.query_tag` in JSON format. By default, this parameter is set to `False`.

#### Bug Fixes
- Fixed a bug where SQL generated for `lag(x, 0)` was incorrect and failed with error message `argument 1 to function LAG needs to be constant, found 'SYSTEM$NULL_TO_FIXED(null)'`.

### Snowpark Local Testing Updates

#### New Features

- Added support for the following APIs:
  - snowflake.snowpark.functions
    - random
- Added new parameters to `patch` function when registering a mocked function:
  - `distinct` allows an alternate function to be specified for when a sql function should be distinct.
  - `pass_column_index` passes a named parameter `column_index` to the mocked function that contains the pandas.Index for the input data.
  - `pass_row_index` passes a named parameter `row_index` to the mocked function that is the 0 indexed row number the function is currently operating on.
  - `pass_input_data` passes a named parameter `input_data` to the mocked function that contains the entire input dataframe for the current expression.
  - Added support for the `column_order` parameter to method `DataFrameWriter.save_as_table`.


#### Bug Fixes
- Fixed a bug that caused DecimalType columns to be incorrectly truncated to integer precision when used in BinaryExpressions.

### Snowpark pandas API Updates

#### New Features
- Added support for `DataFrameGroupBy.all`, `SeriesGroupBy.all`, `DataFrameGroupBy.any`, and `SeriesGroupBy.any`.
- Added support for `DataFrame.nlargest`, `DataFrame.nsmallest`, `Series.nlargest` and `Series.nsmallest`.
- Added support for `replace` and `frac > 1` in `DataFrame.sample` and `Series.sample`.
- Added support for `read_excel` (Uses local pandas for processing)
- Added support for `Series.at`, `Series.iat`, `DataFrame.at`, and `DataFrame.iat`.
- Added support for `Series.dt.isocalendar`.
- Added support for `Series.case_when` except when condition or replacement is callable.
- Added documentation pages for `Index` and its APIs.
- Added support for `DataFrame.assign`.
- Added support for `DataFrame.stack`.
- Added support for `DataFrame.pivot` and `pd.pivot`.
- Added support for `DataFrame.to_csv` and `Series.to_csv`.
- Added partial support for `Series.str.translate` where the values in the `table` are single-codepoint strings.
- Added support for `DataFrame.corr`.
- Allow `df.plot()` and `series.plot()` to be called, materializing the data into the local client
- Added support for `DataFrameGroupBy` and `SeriesGroupBy` aggregations `first` and `last`
- Added support for `DataFrameGroupBy.get_group`.
- Added support for `limit` parameter when `method` parameter is used in `fillna`.
- Added partial support for `Series.str.translate` where the values in the `table` are single-codepoint strings.
- Added support for `DataFrame.corr`.
- Added support for `DataFrame.equals` and `Series.equals`.
- Added support for `DataFrame.reindex` and `Series.reindex`.
- Added support for `Index.astype`.
- Added support for `Index.unique` and `Index.nunique`.
- Added support for `Index.sort_values`.

#### Bug Fixes
- Fixed an issue when using np.where and df.where when the scalar 'other' is the literal 0.
- Fixed a bug regarding precision loss when converting to Snowpark pandas `DataFrame` or `Series` with `dtype=np.uint64`.
- Fixed bug where `values` is set to `index` when `index` and `columns` contain all columns in DataFrame during `pivot_table`.

#### Improvements
- Added support for `Index.copy()`
- Added support for Index APIs: `dtype`, `values`, `item()`, `tolist()`, `to_series()` and `to_frame()`
- Expand support for DataFrames with no rows in `pd.pivot_table` and `DataFrame.pivot_table`.
- Added support for `inplace` parameter in `DataFrame.sort_index` and `Series.sort_index`.


## 1.19.0 (2024-06-25)

### Snowpark Python API Updates

#### New Features

- Added support for `to_boolean` function.
- Added documentation pages for Index and its APIs.

#### Bug Fixes

- Fixed a bug where python stored procedure with table return type fails when run in a task.
- Fixed a bug where df.dropna fails due to `RecursionError: maximum recursion depth exceeded` when the DataFrame has more than 500 columns.
- Fixed a bug where `AsyncJob.result("no_result")` doesn't wait for the query to finish execution.


### Snowpark Local Testing Updates

#### New Features

- Added support for the `strict` parameter when registering UDFs and Stored Procedures.

#### Bug Fixes

- Fixed a bug in convert_timezone that made the setting the source_timezone parameter return an error.
- Fixed a bug where creating DataFrame with empty data of type `DateType` raises `AttributeError`.
- Fixed a bug that table merge fails when update clause exists but no update takes place.
- Fixed a bug in mock implementation of `to_char` that raises `IndexError` when incoming column has nonconsecutive row index.
- Fixed a bug in handling of `CaseExpr` expressions that raises `IndexError` when incoming column has nonconsecutive row index.
- Fixed a bug in implementation of `Column.like` that raises `IndexError` when incoming column has nonconsecutive row index.

#### Improvements

- Added support for type coercion in the implementation of DataFrame.replace, DataFrame.dropna and the mock function `iff`.

### Snowpark pandas API Updates

#### New Features

- Added partial support for `DataFrame.pct_change` and `Series.pct_change` without the `freq` and `limit` parameters.
- Added support for `Series.str.get`.
- Added support for `Series.dt.dayofweek`, `Series.dt.day_of_week`, `Series.dt.dayofyear`, and `Series.dt.day_of_year`.
- Added support for `Series.str.__getitem__` (`Series.str[...]`).
- Added support for `Series.str.lstrip` and `Series.str.rstrip`.
- Added support for `DataFrameGroupBy.size` and `SeriesGroupBy.size`.
- Added support for `DataFrame.expanding` and `Series.expanding` for aggregations `count`, `sum`, `min`, `max`, `mean`, `std`, `var`, and `sem` with `axis=0`.
- Added support for `DataFrame.rolling` and `Series.rolling` for aggregation `count` with `axis=0`.
- Added support for `Series.str.match`.
- Added support for `DataFrame.resample` and `Series.resample` for aggregations `size`, `first`, and `last`.
- Added support for `DataFrameGroupBy.all`, `SeriesGroupBy.all`, `DataFrameGroupBy.any`, and `SeriesGroupBy.any`.
- Added support for `DataFrame.nlargest`, `DataFrame.nsmallest`, `Series.nlargest` and `Series.nsmallest`.
- Added support for `replace` and `frac > 1` in `DataFrame.sample` and `Series.sample`.
- Added support for `read_excel` (Uses local pandas for processing)
- Added support for `Series.at`, `Series.iat`, `DataFrame.at`, and `DataFrame.iat`.
- Added support for `Series.dt.isocalendar`.
- Added support for `Series.case_when` except when condition or replacement is callable.
- Added documentation pages for `Index` and its APIs.
- Added support for `DataFrame.assign`.
- Added support for `DataFrame.stack`.
- Added support for `DataFrame.pivot` and `pd.pivot`.
- Added support for `DataFrame.to_csv` and `Series.to_csv`.
- Added support for `Index.T`.

#### Bug Fixes

- Fixed a bug that causes output of GroupBy.aggregate's columns to be ordered incorrectly.
- Fixed a bug where `DataFrame.describe` on a frame with duplicate columns of differing dtypes could cause an error or incorrect results.
- Fixed a bug in `DataFrame.rolling` and `Series.rolling` so `window=0` now throws `NotImplementedError` instead of `ValueError`

#### Improvements

- Added support for named aggregations in `DataFrame.aggregate` and `Series.aggregate` with `axis=0`.
- `pd.read_csv` reads using the native pandas CSV parser, then uploads data to snowflake using parquet. This enables most of the parameters supported by `read_csv` including date parsing and numeric conversions. Uploading via parquet is roughly twice as fast as uploading via CSV.
- Initial work to support an `pd.Index` directly in Snowpark pandas. Support for `pd.Index` as a first-class component of Snowpark pandas is coming soon.
- Added a lazy index constructor and support for `len`, `shape`, `size`, `empty`, `to_pandas()` and `names`. For `df.index`, Snowpark pandas creates a lazy index object.
- For `df.columns`, Snowpark pandas supports a non-lazy version of an `Index` since the data is already stored locally.

## 1.18.0 (2024-05-28)

### Snowpark Python API Updates

#### Improvements

- Improved error message to remind users set `{"infer_schema": True}` when reading csv file without specifying its schema.
- Improved error handling for `Session.create_dataframe` when called with more than 512 rows and using `format` or `pyformat` `paramstyle`.

### Snowpark pandas API Updates

#### New Features

- Added `DataFrame.cache_result` and `Series.cache_result` methods for users to persist DataFrames and Series to a temporary table lasting the duration of the session to improve latency of subsequent operations.

#### Bug Fixes

#### Improvements

- Added partial support for `DataFrame.pivot_table` with no `index` parameter, as well as for `margins` parameter.
- Updated the signature of `DataFrame.shift`/`Series.shift`/`DataFrameGroupBy.shift`/`SeriesGroupBy.shift` to match pandas 2.2.1. Snowpark pandas does not yet support the newly-added `suffix` argument, or sequence values of `periods`.
- Re-added support for `Series.str.split`.

#### Bug Fixes

- Fixed how we support mixed columns for string methods (`Series.str.*`).

### Snowpark Local Testing Updates

#### New Features

- Added support for the following DataFrameReader read options to file formats `csv` and `json`:
  - PURGE
  - PATTERN
  - INFER_SCHEMA with value being `False`
  - ENCODING with value being `UTF8`
- Added support for `DataFrame.analytics.moving_agg` and `DataFrame.analytics.cumulative_agg_agg`.
- Added support for `if_not_exists` parameter during UDF and stored procedure registration.

#### Bug Fixes

- Fixed a bug that when processing time format, fractional second part is not handled properly.
- Fixed a bug that caused function calls on `*` to fail.
- Fixed a bug that prevented creation of map and struct type objects.
- Fixed a bug that function `date_add` was unable to handle some numeric types.
- Fixed a bug that `TimestampType` casting resulted in incorrect data.
- Fixed a bug that caused `DecimalType` data to have incorrect precision in some cases.
- Fixed a bug where referencing missing table or view raises confusing `IndexError`.
- Fixed a bug that mocked function `to_timestamp_ntz` can not handle None data.
- Fixed a bug that mocked UDFs handles output data of None improperly.
- Fixed a bug where `DataFrame.with_column_renamed` ignores attributes from parent DataFrames after join operations.
- Fixed a bug that integer precision of large value gets lost when converted to pandas DataFrame.
- Fixed a bug that the schema of datetime object is wrong when create DataFrame from a pandas DataFrame.
- Fixed a bug in the implementation of `Column.equal_nan` where null data is handled incorrectly.
- Fixed a bug where `DataFrame.drop` ignore attributes from parent DataFrames after join operations.
- Fixed a bug in mocked function `date_part` where Column type is set wrong.
- Fixed a bug where `DataFrameWriter.save_as_table` does not raise exceptions when inserting null data into non-nullable columns.
- Fixed a bug in the implementation of `DataFrameWriter.save_as_table` where
  - Append or Truncate fails when incoming data has different schema than existing table.
  - Truncate fails when incoming data does not specify columns that are nullable.

#### Improvements

- Removed dependency check for `pyarrow` as it is not used.
- Improved target type coverage of `Column.cast`, adding support for casting to boolean and all integral types.
- Aligned error experience when calling UDFs and stored procedures.
- Added appropriate error messages for `is_permanent` and `anonymous` options in UDFs and stored procedures registration to make it more clear that those features are not yet supported.
- File read operation with unsupported options and values now raises `NotImplementedError` instead of warnings and unclear error information.

## 1.17.0 (2024-05-21)

### Snowpark Python API Updates

#### New Features

- Added support to add a comment on tables and views using the functions listed below:
  - `DataFrameWriter.save_as_table`
  - `DataFrame.create_or_replace_view`
  - `DataFrame.create_or_replace_temp_view`
  - `DataFrame.create_or_replace_dynamic_table`

#### Improvements

- Improved error message to remind users to set `{"infer_schema": True}` when reading CSV file without specifying its schema.

### Snowpark pandas API Updates

#### New Features

- Start of Public Preview of Snowpark pandas API. Refer to the [Snowpark pandas API Docs](https://docs.snowflake.com/developer-guide/snowpark/python/snowpark-pandas) for more details.

### Snowpark Local Testing Updates

#### New Features

- Added support for NumericType and VariantType data conversion in the mocked function `to_timestamp_ltz`, `to_timestamp_ntz`, `to_timestamp_tz` and `to_timestamp`.
- Added support for DecimalType, BinaryType, ArrayType, MapType, TimestampType, DateType and TimeType data conversion in the mocked function `to_char`.
- Added support for the following APIs:
  - snowflake.snowpark.functions:
    - to_varchar
  - snowflake.snowpark.DataFrame:
    - pivot
  - snowflake.snowpark.Session:
    - cancel_all
- Introduced a new exception class `snowflake.snowpark.mock.exceptions.SnowparkLocalTestingException`.
- Added support for casting to FloatType

#### Bug Fixes

- Fixed a bug that stored procedure and UDF should not remove imports already in the `sys.path` during the clean-up step.
- Fixed a bug that when processing datetime format, the fractional second part is not handled properly.
- Fixed a bug that on Windows platform that file operations was unable to properly handle file separator in directory name.
- Fixed a bug that on Windows platform that when reading a pandas dataframe, IntervalType column with integer data can not be processed.
- Fixed a bug that prevented users from being able to select multiple columns with the same alias.
- Fixed a bug that `Session.get_current_[schema|database|role|user|account|warehouse]` returns upper-cased identifiers when identifiers are quoted.
- Fixed a bug that function `substr` and `substring` can not handle 0-based `start_expr`.

#### Improvements

- Standardized the error experience by raising `SnowparkLocalTestingException` in error cases which is on par with `SnowparkSQLException` raised in non-local execution.
- Improved error experience of `Session.write_pandas` method that `NotImplementError` will be raised when called.
- Aligned error experience with reusing a closed session in non-local execution.

## 1.16.0 (2024-05-07)

### New Features

- Support stored procedure register with packages given as Python modules.
- Added snowflake.snowpark.Session.lineage.trace to explore data lineage of snowfake objects.
- Added support for structured type schema parsing.

### Bug Fixes

- Fixed a bug when inferring schema, single quotes are added to stage files already have single quotes.

### Local Testing Updates

#### New Features

- Added support for StringType, TimestampType and VariantType data conversion in the mocked function `to_date`.
- Added support for the following APIs:
  - snowflake.snowpark.functions
    - get
    - concat
    - concat_ws

#### Bug Fixes

- Fixed a bug that caused `NaT` and `NaN` values to not be recognized.
- Fixed a bug where, when inferring a schema, single quotes were added to stage files that already had single quotes.
- Fixed a bug where `DataFrameReader.csv` was unable to handle quoted values containing a delimiter.
- Fixed a bug that when there is `None` value in an arithmetic calculation, the output should remain `None` instead of `math.nan`.
- Fixed a bug in function `sum` and `covar_pop` that when there is `math.nan` in the data, the output should also be `math.nan`.
- Fixed a bug that stage operation can not handle directories.
- Fixed a bug that `DataFrame.to_pandas` should take Snowflake numeric types with precision 38 as `int64`.

## 1.15.0 (2024-04-24)

### New Features

- Added `truncate` save mode in `DataFrameWrite` to overwrite existing tables by truncating the underlying table instead of dropping it.
- Added telemetry to calculate query plan height and number of duplicate nodes during collect operations.
- Added the functions below to unload data from a `DataFrame` into one or more files in a stage:
  - `DataFrame.write.json`
  - `DataFrame.write.csv`
  - `DataFrame.write.parquet`
- Added distributed tracing using open telemetry APIs for action functions in `DataFrame` and `DataFrameWriter`:
  - snowflake.snowpark.DataFrame:
    - collect
    - collect_nowait
    - to_pandas
    - count
    - show
  - snowflake.snowpark.DataFrameWriter:
    - save_as_table
- Added support for snow:// URLs to `snowflake.snowpark.Session.file.get` and `snowflake.snowpark.Session.file.get_stream`
- Added support to register stored procedures and UDxFs with a `comment`.
- UDAF client support is ready for public preview. Please stay tuned for the Snowflake announcement of UDAF public preview.
- Added support for dynamic pivot.  This feature is currently in private preview.

### Improvements

- Improved the generated query performance for both compilation and execution by converting duplicate subqueries to Common Table Expressions (CTEs). It is still an experimental feature not enabled by default, and can be enabled by setting `session.cte_optimization_enabled` to `True`.

### Bug Fixes

- Fixed a bug where `statement_params` was not passed to query executions that register stored procedures and user defined functions.
- Fixed a bug causing `snowflake.snowpark.Session.file.get_stream` to fail for quoted stage locations.
- Fixed a bug that an internal type hint in `utils.py` might raise AttributeError in case the underlying module can not be found.

### Local Testing Updates

#### New Features

- Added support for registering UDFs and stored procedures.
- Added support for the following APIs:
  - snowflake.snowpark.Session:
    - file.put
    - file.put_stream
    - file.get
    - file.get_stream
    - read.json
    - add_import
    - remove_import
    - get_imports
    - clear_imports
    - add_packages
    - add_requirements
    - clear_packages
    - remove_package
    - udf.register
    - udf.register_from_file
    - sproc.register
    - sproc.register_from_file
  - snowflake.snowpark.functions
    - current_database
    - current_session
    - date_trunc
    - object_construct
    - object_construct_keep_null
    - pow
    - sqrt
    - udf
    - sproc
- Added support for StringType, TimestampType and VariantType data conversion in the mocked function `to_time`.

#### Bug Fixes

- Fixed a bug that null filled columns for constant functions.
- Fixed a bug that implementation of to_object, to_array and to_binary to better handle null inputs.
- Fixed a bug that timestamp data comparison can not handle year beyond 2262.
- Fixed a bug that `Session.builder.getOrCreate` should return the created mock session.

## 1.14.0 (2024-03-20)

### New Features

- Added support for creating vectorized UDTFs with `process` method.
- Added support for dataframe functions:
  - to_timestamp_ltz
  - to_timestamp_ntz
  - to_timestamp_tz
  - locate
- Added support for ASOF JOIN type.
- Added support for the following local testing APIs:
  - snowflake.snowpark.functions:
    - to_double
    - to_timestamp
    - to_timestamp_ltz
    - to_timestamp_ntz
    - to_timestamp_tz
    - greatest
    - least
    - convert_timezone
    - dateadd
    - date_part
  - snowflake.snowpark.Session:
    - get_current_account
    - get_current_warehouse
    - get_current_role
    - use_schema
    - use_warehouse
    - use_database
    - use_role

### Bug Fixes

- Fixed a bug in `SnowflakePlanBuilder` that `save_as_table` does not filter column that name start with '$' and follow by number correctly.
- Fixed a bug that statement parameters may have no effect when resolving imports and packages.
- Fixed bugs in local testing:
  - LEFT ANTI and LEFT SEMI joins drop rows with null values.
  - DataFrameReader.csv incorrectly parses data when the optional parameter `field_optionally_enclosed_by` is specified.
  - Column.regexp only considers the first entry when `pattern` is a `Column`.
  - Table.update raises `KeyError` when updating null values in the rows.
  - VARIANT columns raise errors at `DataFrame.collect`.
  - `count_distinct` does not work correctly when counting.
  - Null values in integer columns raise `TypeError`.

### Improvements

- Added telemetry to local testing.
- Improved the error message of `DataFrameReader` to raise `FileNotFound` error when reading a path that does not exist or when there are no files under the path.

## 1.13.0 (2024-02-26)

### New Features

- Added support for an optional `date_part` argument in function `last_day`.
- `SessionBuilder.app_name` will set the query_tag after the session is created.
- Added support for the following local testing functions:
  - current_timestamp
  - current_date
  - current_time
  - strip_null_value
  - upper
  - lower
  - length
  - initcap

### Improvements

- Added cleanup logic at interpreter shutdown to close all active sessions.
- Closing sessions within stored procedures now is a no-op logging a warning instead of raising an error.

### Bug Fixes

- Fixed a bug in `DataFrame.to_local_iterator` where the iterator could yield wrong results if another query is executed before the iterator finishes due to wrong isolation level. For details, please see #945.
- Fixed a bug that truncated table names in error messages while running a plan with local testing enabled.
- Fixed a bug that `Session.range` returns empty result when the range is large.

## 1.12.1 (2024-02-08)

### Improvements

- Use `split_blocks=True` by default during `to_pandas` conversion, for optimal memory allocation. This parameter is passed to `pyarrow.Table.to_pandas`, which enables `PyArrow` to split the memory allocation into smaller, more manageable blocks instead of allocating a single contiguous block. This results in better memory management when dealing with larger datasets.

### Bug Fixes

- Fixed a bug in `DataFrame.to_pandas` that caused an error when evaluating on a Dataframe with an `IntergerType` column with null values.

## 1.12.0 (2024-01-30)

### New Features

- Exposed `statement_params` in `StoredProcedure.__call__`.
- Added two optional arguments to `Session.add_import`.
  - `chunk_size`: The number of bytes to hash per chunk of the uploaded files.
  - `whole_file_hash`: By default only the first chunk of the uploaded import is hashed to save time. When this is set to True each uploaded file is fully hashed instead.
- Added parameters `external_access_integrations` and `secrets` when creating a UDAF from Snowpark Python to allow integration with external access.
- Added a new method `Session.append_query_tag`. Allows an additional tag to be added to the current query tag by appending it as a comma separated value.
- Added a new method `Session.update_query_tag`. Allows updates to a JSON encoded dictionary query tag.
- `SessionBuilder.getOrCreate` will now attempt to replace the singleton it returns when token expiration has been detected.
- Added support for new functions in `snowflake.snowpark.functions`:
  - `array_except`
  - `create_map`
  - `sign`/`signum`
- Added the following functions to `DataFrame.analytics`:
  - Added the `moving_agg` function in `DataFrame.analytics` to enable moving aggregations like sums and averages with multiple window sizes.
  - Added the `cummulative_agg` function in `DataFrame.analytics` to enable commulative aggregations like sums and averages on multiple columns.
  - Added the `compute_lag` and `compute_lead` functions in `DataFrame.analytics` for enabling lead and lag calculations on multiple columns.
  - Added the `time_series_agg` function in `DataFrame.analytics` to enable time series aggregations like sums and averages with multiple time windows.

### Bug Fixes

- Fixed a bug in `DataFrame.na.fill` that caused Boolean values to erroneously override integer values.
- Fixed a bug in `Session.create_dataframe` where the Snowpark DataFrames created using pandas DataFrames were not inferring the type for timestamp columns correctly. The behavior is as follows:
  - Earlier timestamp columns without a timezone would be converted to nanosecond epochs and inferred as `LongType()`, but will now be correctly maintained as timestamp values and be inferred as `TimestampType(TimestampTimeZone.NTZ)`.
  - Earlier timestamp columns with a timezone would be inferred as `TimestampType(TimestampTimeZone.NTZ)` and loose timezone information but will now be correctly inferred as `TimestampType(TimestampTimeZone.LTZ)` and timezone information is retained correctly.
  - Set session parameter `PYTHON_SNOWPARK_USE_LOGICAL_TYPE_FOR_CREATE_DATAFRAME` to revert back to old behavior. It is recommended that you update your code to align with correct behavior because the parameter will be removed in the future.
- Fixed a bug that `DataFrame.to_pandas` gets decimal type when scale is not 0, and creates an object dtype in `pandas`. Instead, we cast the value to a float64 type.
- Fixed bugs that wrongly flattened the generated SQL when one of the following happens:
  - `DataFrame.filter()` is called after `DataFrame.sort().limit()`.
  - `DataFrame.sort()` or `filter()` is called on a DataFrame that already has a window function or sequence-dependent data generator column.
    For instance, `df.select("a", seq1().alias("b")).select("a", "b").sort("a")` won't flatten the sort clause anymore.
  - a window or sequence-dependent data generator column is used after `DataFrame.limit()`. For instance, `df.limit(10).select(row_number().over())` won't flatten the limit and select in the generated SQL.
- Fixed a bug where aliasing a DataFrame column raised an error when the DataFame was copied from another DataFrame with an aliased column. For instance,

  ```python
  df = df.select(col("a").alias("b"))
  df = copy(df)
  df.select(col("b").alias("c"))  # threw an error. Now it's fixed.
  ```

- Fixed a bug in `Session.create_dataframe` that the non-nullable field in a schema is not respected for boolean type. Note that this fix is only effective when the user has the privilege to create a temp table.
- Fixed a bug in SQL simplifier where non-select statements in `session.sql` dropped a SQL query when used with `limit()`.
- Fixed a bug that raised an exception when session parameter `ERROR_ON_NONDETERMINISTIC_UPDATE` is true.

### Behavior Changes (API Compatible)

- When parsing data types during a `to_pandas` operation, we rely on GS precision value to fix precision issues for large integer values. This may affect users where a column that was earlier returned as `int8` gets returned as `int64`. Users can fix this by explicitly specifying precision values for their return column.
- Aligned behavior for `Session.call` in case of table stored procedures where running `Session.call` would not trigger stored procedure unless a `collect()` operation was performed.
- `StoredProcedureRegistration` will now automatically add `snowflake-snowpark-python` as a package dependency. The added dependency will be on the client's local version of the library and an error is thrown if the server cannot support that version.

## 1.11.1 (2023-12-07)

### Bug Fixes

- Fixed a bug that numpy should not be imported at the top level of mock module.
- Added support for these new functions in `snowflake.snowpark.functions`:
  - `from_utc_timestamp`
  - `to_utc_timestamp`

## 1.11.0 (2023-12-05)

### New Features

- Add the `conn_error` attribute to `SnowflakeSQLException` that stores the whole underlying exception from `snowflake-connector-python`.
- Added support for `RelationalGroupedDataframe.pivot()` to access `pivot` in the following pattern `Dataframe.group_by(...).pivot(...)`.
- Added experimental feature: Local Testing Mode, which allows you to create and operate on Snowpark Python DataFrames locally without connecting to a Snowflake account. You can use the local testing framework to test your DataFrame operations locally, on your development machine or in a CI (continuous integration) pipeline, before deploying code changes to your account.

- Added support for `arrays_to_object` new functions in `snowflake.snowpark.functions`.
- Added support for the vector data type.

### Dependency Updates

- Bumped cloudpickle dependency to work with `cloudpickle==2.2.1`
- Updated ``snowflake-connector-python`` to `3.4.0`.

### Bug Fixes

- DataFrame column names quoting check now supports newline characters.
- Fix a bug where a DataFrame generated by `session.read.with_metadata` creates inconsistent table when doing `df.write.save_as_table`.

## 1.10.0 (2023-11-03)

### New Features

- Added support for managing case sensitivity in `DataFrame.to_local_iterator()`.
- Added support for specifying vectorized UDTF's input column names by using the optional parameter `input_names` in `UDTFRegistration.register/register_file` and `functions.pandas_udtf`. By default, `RelationalGroupedDataFrame.applyInPandas` will infer the column names from current dataframe schema.
- Add `sql_error_code` and `raw_message` attributes to `SnowflakeSQLException` when it is caused by a SQL exception.

### Bug Fixes

- Fixed a bug in `DataFrame.to_pandas()` where converting snowpark dataframes to pandas dataframes was losing precision on integers with more than 19 digits.
- Fixed a bug that `session.add_packages` can not handle requirement specifier that contains project name with underscore and version.
- Fixed a bug in `DataFrame.limit()` when `offset` is used and the parent `DataFrame` uses `limit`. Now the `offset` won't impact the parent DataFrame's `limit`.
- Fixed a bug in `DataFrame.write.save_as_table` where dataframes created from read api could not save data into snowflake because of invalid column name `$1`.

### Behavior change

- Changed the behavior of `date_format`:
  - The `format` argument changed from optional to required.
  - The returned result changed from a date object to a date-formatted string.
- When a window function, or a sequence-dependent data generator (`normal`, `zipf`, `uniform`, `seq1`, `seq2`, `seq4`, `seq8`) function is used, the sort and filter operation will no longer be flattened when generating the query.

## 1.9.0 (2023-10-13)

### New Features

- Added support for the Python 3.11 runtime environment.

### Dependency updates

- Added back the dependency of `typing-extensions`.

### Bug Fixes

- Fixed a bug where imports from permanent stage locations were ignored for temporary stored procedures, UDTFs, UDFs, and UDAFs.
- Revert back to using CTAS (create table as select) statement for `Dataframe.writer.save_as_table` which does not need insert permission for writing tables.

### New Features
- Support `PythonObjJSONEncoder` json-serializable objects for `ARRAY` and `OBJECT` literals.

## 1.8.0 (2023-09-14)

### New Features

- Added support for VOLATILE/IMMUTABLE keyword when registering UDFs.
- Added support for specifying clustering keys when saving dataframes using `DataFrame.save_as_table`.
- Accept `Iterable` objects input for `schema` when creating dataframes using `Session.create_dataframe`.
- Added the property `DataFrame.session` to return a `Session` object.
- Added the property `Session.session_id` to return an integer that represents session ID.
- Added the property `Session.connection` to return a `SnowflakeConnection` object .

- Added support for creating a Snowpark session from a configuration file or environment variables.

### Dependency updates

- Updated ``snowflake-connector-python`` to 3.2.0.

### Bug Fixes

- Fixed a bug where automatic package upload would raise `ValueError` even when compatible package version were added in `session.add_packages`.
- Fixed a bug where table stored procedures were not registered correctly when using `register_from_file`.
- Fixed a bug where dataframe joins failed with `invalid_identifier` error.
- Fixed a bug where `DataFrame.copy` disables SQL simplfier for the returned copy.
- Fixed a bug where `session.sql().select()` would fail if any parameters are specified to `session.sql()`

## 1.7.0 (2023-08-28)

### New Features

- Added parameters `external_access_integrations` and `secrets` when creating a UDF, UDTF or Stored Procedure from Snowpark Python to allow integration with external access.
- Added support for these new functions in `snowflake.snowpark.functions`:
  - `array_flatten`
  - `flatten`
- Added support for `apply_in_pandas` in `snowflake.snowpark.relational_grouped_dataframe`.
- Added support for replicating your local Python environment on Snowflake via `Session.replicate_local_environment`.

### Bug Fixes

- Fixed a bug where `session.create_dataframe` fails to properly set nullable columns where nullability was affected by order or data was given.
- Fixed a bug where `DataFrame.select` could not identify and alias columns in presence of table functions when output columns of table function overlapped with columns in dataframe.

### Behavior Changes

- When creating stored procedures, UDFs, UDTFs, UDAFs with parameter `is_permanent=False` will now create temporary objects even when `stage_name` is provided. The default value of `is_permanent` is `False` which is why if this value is not explicitly set to `True` for permanent objects, users will notice a change in behavior.
- `types.StructField` now enquotes column identifier by default.

## 1.6.1 (2023-08-02)

### New Features

- Added support for these new functions in `snowflake.snowpark.functions`:
  - `array_sort`
  - `sort_array`
  - `array_min`
  - `array_max`
  - `explode_outer`
- Added support for pure Python packages specified via `Session.add_requirements` or `Session.add_packages`. They are now usable in stored procedures and UDFs even if packages are not present on the Snowflake Anaconda channel.
  - Added Session parameter `custom_packages_upload_enabled` and `custom_packages_force_upload_enabled` to enable the support for pure Python packages feature mentioned above. Both parameters default to `False`.
- Added support for specifying package requirements by passing a Conda environment yaml file to `Session.add_requirements`.
- Added support for asynchronous execution of multi-query dataframes that contain binding variables.
- Added support for renaming multiple columns in `DataFrame.rename`.
- Added support for Geometry datatypes.
- Added support for `params` in `session.sql()` in stored procedures.
- Added support for user-defined aggregate functions (UDAFs). This feature is currently in private preview.
- Added support for vectorized UDTFs (user-defined table functions). This feature is currently in public preview.
- Added support for Snowflake Timestamp variants (i.e., `TIMESTAMP_NTZ`, `TIMESTAMP_LTZ`, `TIMESTAMP_TZ`)
  - Added `TimestampTimezone` as an argument in `TimestampType` constructor.
  - Added type hints `NTZ`, `LTZ`, `TZ` and `Timestamp` to annotate functions when registering UDFs.

### Improvements

- Removed redundant dependency `typing-extensions`.
- `DataFrame.cache_result` now creates temp table fully qualified names under current database and current schema.

### Bug Fixes

- Fixed a bug where type check happens on pandas before it is imported.
- Fixed a bug when creating a UDF from `numpy.ufunc`.
- Fixed a bug where `DataFrame.union` was not generating the correct `Selectable.schema_query` when SQL simplifier is enabled.

### Behavior Changes

- `DataFrameWriter.save_as_table` now respects the `nullable` field of the schema provided by the user or the inferred schema based on data from user input.

### Dependency updates

- Updated ``snowflake-connector-python`` to 3.0.4.

## 1.5.1 (2023-06-20)

### New Features

- Added support for the Python 3.10 runtime environment.

## 1.5.0 (2023-06-09)

### Behavior Changes

- Aggregation results, from functions such as `DataFrame.agg` and `DataFrame.describe`, no longer strip away non-printing characters from column names.

### New Features

- Added support for the Python 3.9 runtime environment.
- Added support for new functions in `snowflake.snowpark.functions`:
  - `array_generate_range`
  - `array_unique_agg`
  - `collect_set`
  - `sequence`
- Added support for registering and calling stored procedures with `TABLE` return type.
- Added support for parameter `length` in `StringType()` to specify the maximum number of characters that can be stored by the column.
- Added the alias `functions.element_at()` for `functions.get()`.
- Added the alias `Column.contains` for `functions.contains`.
- Added experimental feature `DataFrame.alias`.
- Added support for querying metadata columns from stage when creating `DataFrame` using `DataFrameReader`.
- Added support for `StructType.add` to append more fields to existing `StructType` objects.
- Added support for parameter `execute_as` in `StoredProcedureRegistration.register_from_file()` to specify stored procedure caller rights.

### Bug Fixes

- Fixed a bug where the `Dataframe.join_table_function` did not run all of the necessary queries to set up the join table function when SQL simplifier was enabled.
- Fixed type hint declaration for custom types - `ColumnOrName`, `ColumnOrLiteralStr`, `ColumnOrSqlExpr`, `LiteralType` and `ColumnOrLiteral` that were breaking `mypy` checks.
- Fixed a bug where `DataFrameWriter.save_as_table` and `DataFrame.copy_into_table` failed to parse fully qualified table names.

## 1.4.0 (2023-04-24)

### New Features

- Added support for `session.getOrCreate`.
- Added support for alias `Column.getField`.
- Added support for new functions in `snowflake.snowpark.functions`:
  - `date_add` and `date_sub` to make add and subtract operations easier.
  - `daydiff`
  - `explode`
  - `array_distinct`.
  - `regexp_extract`.
  - `struct`.
  - `format_number`.
  - `bround`.
  - `substring_index`
- Added parameter `skip_upload_on_content_match` when creating UDFs, UDTFs and stored procedures using `register_from_file` to skip uploading files to a stage if the same version of the files are already on the stage.
- Added support for `DataFrameWriter.save_as_table` method to take table names that contain dots.
- Flattened generated SQL when `DataFrame.filter()` or `DataFrame.order_by()` is followed by a projection statement (e.g. `DataFrame.select()`, `DataFrame.with_column()`).
- Added support for creating dynamic tables _(in private preview)_ using `Dataframe.create_or_replace_dynamic_table`.
- Added an optional argument `params` in `session.sql()` to support binding variables. Note that this is not supported in stored procedures yet.

### Bug Fixes

- Fixed a bug in `strtok_to_array` where an exception was thrown when a delimiter was passed in.
- Fixed a bug in `session.add_import` where the module had the same namespace as other dependencies.

## 1.3.0 (2023-03-28)

### New Features

- Added support for `delimiters` parameter in `functions.initcap()`.
- Added support for `functions.hash()` to accept a variable number of input expressions.
- Added API `Session.RuntimeConfig` for getting/setting/checking the mutability of any runtime configuration.
- Added support managing case sensitivity in `Row` results from `DataFrame.collect` using `case_sensitive` parameter.
- Added API `Session.conf` for getting, setting or checking the mutability of any runtime configuration.
- Added support for managing case sensitivity in `Row` results from `DataFrame.collect` using `case_sensitive` parameter.
- Added indexer support for `snowflake.snowpark.types.StructType`.
- Added a keyword argument `log_on_exception` to `Dataframe.collect` and `Dataframe.collect_no_wait` to optionally disable error logging for SQL exceptions.

### Bug Fixes

- Fixed a bug where a DataFrame set operation(`DataFrame.substract`, `DataFrame.union`, etc.) being called after another DataFrame set operation and `DataFrame.select` or `DataFrame.with_column` throws an exception.
- Fixed a bug where chained sort statements are overwritten by the SQL simplifier.

### Improvements

- Simplified JOIN queries to use constant subquery aliases (`SNOWPARK_LEFT`, `SNOWPARK_RIGHT`) by default. Users can disable this at runtime with `session.conf.set('use_constant_subquery_alias', False)` to use randomly generated alias names instead.
- Allowed specifying statement parameters in `session.call()`.
- Enabled the uploading of large pandas DataFrames in stored procedures by defaulting to a chunk size of 100,000 rows.

## 1.2.0 (2023-03-02)

### New Features

- Added support for displaying source code as comments in the generated scripts when registering stored procedures. This
  is enabled by default, turn off by specifying `source_code_display=False` at registration.
- Added a parameter `if_not_exists` when creating a UDF, UDTF or Stored Procedure from Snowpark Python to ignore creating the specified function or procedure if it already exists.
- Accept integers when calling `snowflake.snowpark.functions.get` to extract value from array.
- Added `functions.reverse` in functions to open access to Snowflake built-in function
  [reverse](https://docs.snowflake.com/en/sql-reference/functions/reverse).
- Added parameter `require_scoped_url` in snowflake.snowflake.files.SnowflakeFile.open() `(in Private Preview)` to replace `is_owner_file` is marked for deprecation.

### Bug Fixes

- Fixed a bug that overwrote `paramstyle` to `qmark` when creating a Snowpark session.
- Fixed a bug where `df.join(..., how="cross")` fails with `SnowparkJoinException: (1112): Unsupported using join type 'Cross'`.
- Fixed a bug where querying a `DataFrame` column created from chained function calls used a wrong column name.

## 1.1.0 (2023-01-26)

### New Features:

- Added `asc`, `asc_nulls_first`, `asc_nulls_last`, `desc`, `desc_nulls_first`, `desc_nulls_last`, `date_part` and `unix_timestamp` in functions.
- Added the property `DataFrame.dtypes` to return a list of column name and data type pairs.
- Added the following aliases:
  - `functions.expr()` for `functions.sql_expr()`.
  - `functions.date_format()` for `functions.to_date()`.
  - `functions.monotonically_increasing_id()` for `functions.seq8()`
  - `functions.from_unixtime()` for `functions.to_timestamp()`

### Bug Fixes:

- Fixed a bug in SQL simplifier that didn’t handle Column alias and join well in some cases. See https://github.com/snowflakedb/snowpark-python/issues/658 for details.
- Fixed a bug in SQL simplifier that generated wrong column names for function calls, NaN and INF.

### Improvements

- The session parameter `PYTHON_SNOWPARK_USE_SQL_SIMPLIFIER` is `True` after Snowflake 7.3 was released. In snowpark-python, `session.sql_simplifier_enabled` reads the value of `PYTHON_SNOWPARK_USE_SQL_SIMPLIFIER` by default, meaning that the SQL simplfier is enabled by default after the Snowflake 7.3 release. To turn this off, set `PYTHON_SNOWPARK_USE_SQL_SIMPLIFIER` in Snowflake to `False` or run `session.sql_simplifier_enabled = False` from Snowpark. It is recommended to use the SQL simplifier because it helps to generate more concise SQL.

## 1.0.0 (2022-11-01)

### New Features

- Added `Session.generator()` to create a new `DataFrame` using the Generator table function.
- Added a parameter `secure` to the functions that create a secure UDF or UDTF.

## 0.12.0 (2022-10-14)

### New Features

- Added new APIs for async job:
  - `Session.create_async_job()` to create an `AsyncJob` instance from a query id.
  - `AsyncJob.result()` now accepts argument `result_type` to return the results in different formats.
  - `AsyncJob.to_df()` returns a `DataFrame` built from the result of this asynchronous job.
  - `AsyncJob.query()` returns the SQL text of the executed query.
- `DataFrame.agg()` and `RelationalGroupedDataFrame.agg()` now accept variable-length arguments.
- Added parameters `lsuffix` and `rsuffix` to `DataFram.join()` and `DataFrame.cross_join()` to conveniently rename overlapping columns.
- Added `Table.drop_table()` so you can drop the temp table after `DataFrame.cache_result()`. `Table` is also a context manager so you can use the `with` statement to drop the cache temp table after use.
- Added `Session.use_secondary_roles()`.
- Added functions `first_value()` and `last_value()`. (contributed by @chasleslr)
- Added `on` as an alias for `using_columns` and `how` as an alias for `join_type` in `DataFrame.join()`.

### Bug Fixes

- Fixed a bug in `Session.create_dataframe()` that raised an error when `schema` names had special characters.
- Fixed a bug in which options set in `Session.read.option()` were not passed to `DataFrame.copy_into_table()` as default values.
- Fixed a bug in which `DataFrame.copy_into_table()` raises an error when a copy option has single quotes in the value.

## 0.11.0 (2022-09-28)

### Behavior Changes

- `Session.add_packages()` now raises `ValueError` when the version of a package cannot be found in Snowflake Anaconda channel. Previously, `Session.add_packages()` succeeded, and a `SnowparkSQLException` exception was raised later in the UDF/SP registration step.

### New Features:

- Added method `FileOperation.get_stream()` to support downloading stage files as stream.
- Added support in `functions.ntiles()` to accept int argument.
- Added the following aliases:
  - `functions.call_function()` for `functions.call_builtin()`.
  - `functions.function()` for `functions.builtin()`.
  - `DataFrame.order_by()` for `DataFrame.sort()`
  - `DataFrame.orderBy()` for `DataFrame.sort()`
- Improved `DataFrame.cache_result()` to return a more accurate `Table` class instead of a `DataFrame` class.
- Added support to allow `session` as the first argument when calling `StoredProcedure`.

### Improvements

- Improved nested query generation by flattening queries when applicable.
  - This improvement could be enabled by setting `Session.sql_simplifier_enabled = True`.
  - `DataFrame.select()`, `DataFrame.with_column()`, `DataFrame.drop()` and other select-related APIs have more flattened SQLs.
  - `DataFrame.union()`, `DataFrame.union_all()`, `DataFrame.except_()`, `DataFrame.intersect()`, `DataFrame.union_by_name()` have flattened SQLs generated when multiple set operators are chained.
- Improved type annotations for async job APIs.

### Bug Fixes

- Fixed a bug in which `Table.update()`, `Table.delete()`, `Table.merge()` try to reference a temp table that does not exist.

## 0.10.0 (2022-09-16)

### New Features:

- Added experimental APIs for evaluating Snowpark dataframes with asynchronous queries:
  - Added keyword argument `block` to the following action APIs on Snowpark dataframes (which execute queries) to allow asynchronous evaluations:
    - `DataFrame.collect()`, `DataFrame.to_local_iterator()`, `DataFrame.to_pandas()`, `DataFrame.to_pandas_batches()`, `DataFrame.count()`, `DataFrame.first()`.
    - `DataFrameWriter.save_as_table()`, `DataFrameWriter.copy_into_location()`.
    - `Table.delete()`, `Table.update()`, `Table.merge()`.
  - Added method `DataFrame.collect_nowait()` to allow asynchronous evaluations.
  - Added class `AsyncJob` to retrieve results from asynchronously executed queries and check their status.
- Added support for `table_type` in `Session.write_pandas()`. You can now choose from these `table_type` options: `"temporary"`, `"temp"`, and `"transient"`.
- Added support for using Python structured data (`list`, `tuple` and `dict`) as literal values in Snowpark.
- Added keyword argument `execute_as` to `functions.sproc()` and `session.sproc.register()` to allow registering a stored procedure as a caller or owner.
- Added support for specifying a pre-configured file format when reading files from a stage in Snowflake.

### Improvements:

- Added support for displaying details of a Snowpark session.

### Bug Fixes:

- Fixed a bug in which `DataFrame.copy_into_table()` and `DataFrameWriter.save_as_table()` mistakenly created a new table if the table name is fully qualified, and the table already exists.

### Deprecations:

- Deprecated keyword argument `create_temp_table` in `Session.write_pandas()`.
- Deprecated invoking UDFs using arguments wrapped in a Python list or tuple. You can use variable-length arguments without a list or tuple.

### Dependency updates

- Updated ``snowflake-connector-python`` to 2.7.12.

## 0.9.0 (2022-08-30)

### New Features:

- Added support for displaying source code as comments in the generated scripts when registering UDFs.
  This feature is turned on by default. To turn it off, pass the new keyword argument `source_code_display` as `False` when calling `register()` or `@udf()`.
- Added support for calling table functions from `DataFrame.select()`, `DataFrame.with_column()` and `DataFrame.with_columns()` which now take parameters of type `table_function.TableFunctionCall` for columns.
- Added keyword argument `overwrite` to `session.write_pandas()` to allow overwriting contents of a Snowflake table with that of a pandas DataFrame.
- Added keyword argument `column_order` to `df.write.save_as_table()` to specify the matching rules when inserting data into table in append mode.
- Added method `FileOperation.put_stream()` to upload local files to a stage via file stream.
- Added methods `TableFunctionCall.alias()` and `TableFunctionCall.as_()` to allow aliasing the names of columns that come from the output of table function joins.
- Added function `get_active_session()` in module `snowflake.snowpark.context` to get the current active Snowpark session.

### Bug Fixes:

- Fixed a bug in which batch insert should not raise an error when `statement_params` is not passed to the function.
- Fixed a bug in which column names should be quoted when `session.create_dataframe()` is called with dicts and a given schema.
- Fixed a bug in which creation of table should be skipped if the table already exists and is in append mode when calling `df.write.save_as_table()`.
- Fixed a bug in which third-party packages with underscores cannot be added when registering UDFs.

### Improvements:

- Improved function `function.uniform()` to infer the types of inputs `max_` and `min_` and cast the limits to `IntegerType` or `FloatType` correspondingly.

## 0.8.0 (2022-07-22)

### New Features:

- Added keyword only argument `statement_params` to the following methods to allow for specifying statement level parameters:
  - `collect`, `to_local_iterator`, `to_pandas`, `to_pandas_batches`,
    `count`, `copy_into_table`, `show`, `create_or_replace_view`, `create_or_replace_temp_view`, `first`, `cache_result`
    and `random_split` on class `snowflake.snowpark.Dateframe`.
  - `update`, `delete` and `merge` on class `snowflake.snowpark.Table`.
  - `save_as_table` and `copy_into_location` on class `snowflake.snowpark.DataFrameWriter`.
  - `approx_quantile`, `statement_params`, `cov` and `crosstab` on class `snowflake.snowpark.DataFrameStatFunctions`.
  - `register` and `register_from_file` on class `snowflake.snowpark.udf.UDFRegistration`.
  - `register` and `register_from_file` on class `snowflake.snowpark.udtf.UDTFRegistration`.
  - `register` and `register_from_file` on class `snowflake.snowpark.stored_procedure.StoredProcedureRegistration`.
  - `udf`, `udtf` and `sproc` in `snowflake.snowpark.functions`.
- Added support for `Column` as an input argument to `session.call()`.
- Added support for `table_type` in `df.write.save_as_table()`. You can now choose from these `table_type` options: `"temporary"`, `"temp"`, and `"transient"`.

### Improvements:

- Added validation of object name in `session.use_*` methods.
- Updated the query tag in SQL to escape it when it has special characters.
- Added a check to see if Anaconda terms are acknowledged when adding missing packages.

### Bug Fixes:

- Fixed the limited length of the string column in `session.create_dataframe()`.
- Fixed a bug in which `session.create_dataframe()` mistakenly converted 0 and `False` to `None` when the input data was only a list.
- Fixed a bug in which calling `session.create_dataframe()` using a large local dataset sometimes created a temp table twice.
- Aligned the definition of `function.trim()` with the SQL function definition.
- Fixed an issue where snowpark-python would hang when using the Python system-defined (built-in function) `sum` vs. the Snowpark `function.sum()`.

### Deprecations:

- Deprecated keyword argument `create_temp_table` in `df.write.save_as_table()`.

## 0.7.0 (2022-05-25)

### New Features:

- Added support for user-defined table functions (UDTFs).
  - Use function `snowflake.snowpark.functions.udtf()` to register a UDTF, or use it as a decorator to register the UDTF.
    - You can also use `Session.udtf.register()` to register a UDTF.
  - Use `Session.udtf.register_from_file()` to register a UDTF from a Python file.
- Updated APIs to query a table function, including both Snowflake built-in table functions and UDTFs.
  - Use function `snowflake.snowpark.functions.table_function()` to create a callable representing a table function and use it to call the table function in a query.
  - Alternatively, use function `snowflake.snowpark.functions.call_table_function()` to call a table function.
  - Added support for `over` clause that specifies `partition by` and `order by` when lateral joining a table function.
  - Updated `Session.table_function()` and `DataFrame.join_table_function()` to accept `TableFunctionCall` instances.

### Breaking Changes:

- When creating a function with `functions.udf()` and `functions.sproc()`, you can now specify an empty list for the `imports` or `packages` argument to indicate that no import or package is used for this UDF or stored procedure. Previously, specifying an empty list meant that the function would use session-level imports or packages.
- Improved the `__repr__` implementation of data types in `types.py`. The unused `type_name` property has been removed.
- Added a Snowpark-specific exception class for SQL errors. This replaces the previous `ProgrammingError` from the Python connector.

### Improvements:

- Added a lock to a UDF or UDTF when it is called for the first time per thread.
- Improved the error message for pickling errors that occurred during UDF creation.
- Included the query ID when logging the failed query.

### Bug Fixes:

- Fixed a bug in which non-integral data (such as timestamps) was occasionally converted to integer when calling `DataFrame.to_pandas()`.
- Fixed a bug in which `DataFrameReader.parquet()` failed to read a parquet file when its column contained spaces.
- Fixed a bug in which `DataFrame.copy_into_table()` failed when the dataframe is created by reading a file with inferred schemas.

### Deprecations

`Session.flatten()` and `DataFrame.flatten()`.

### Dependency Updates:

- Restricted the version of `cloudpickle` <= `2.0.0`.

## 0.6.0 (2022-04-27)

### New Features:

- Added support for vectorized UDFs with the input as a pandas DataFrame or pandas Series and the output as a pandas Series. This improves the performance of UDFs in Snowpark.
- Added support for inferring the schema of a DataFrame by default when it is created by reading a Parquet, Avro, or ORC file in the stage.
- Added functions `current_session()`, `current_statement()`, `current_user()`, `current_version()`, `current_warehouse()`, `date_from_parts()`, `date_trunc()`, `dayname()`, `dayofmonth()`, `dayofweek()`, `dayofyear()`, `grouping()`, `grouping_id()`, `hour()`, `last_day()`, `minute()`, `next_day()`, `previous_day()`, `second()`, `month()`, `monthname()`, `quarter()`, `year()`, `current_database()`, `current_role()`, `current_schema()`, `current_schemas()`, `current_region()`, `current_avaliable_roles()`, `add_months()`, `any_value()`, `bitnot()`, `bitshiftleft()`, `bitshiftright()`, `convert_timezone()`, `uniform()`, `strtok_to_array()`, `sysdate()`, `time_from_parts()`,  `timestamp_from_parts()`, `timestamp_ltz_from_parts()`, `timestamp_ntz_from_parts()`, `timestamp_tz_from_parts()`, `weekofyear()`, `percentile_cont()` to `snowflake.snowflake.functions`.

### Breaking Changes:

- Expired deprecations:
  - Removed the following APIs that were deprecated in 0.4.0: `DataFrame.groupByGroupingSets()`, `DataFrame.naturalJoin()`, `DataFrame.joinTableFunction`, `DataFrame.withColumns()`, `Session.getImports()`, `Session.addImport()`, `Session.removeImport()`, `Session.clearImports()`, `Session.getSessionStage()`, `Session.getDefaultDatabase()`, `Session.getDefaultSchema()`, `Session.getCurrentDatabase()`, `Session.getCurrentSchema()`, `Session.getFullyQualifiedCurrentSchema()`.

### Improvements:

- Added support for creating an empty `DataFrame` with a specific schema using the `Session.create_dataframe()` method.
- Changed the logging level from `INFO` to `DEBUG` for several logs (e.g., the executed query) when evaluating a dataframe.
- Improved the error message when failing to create a UDF due to pickle errors.

### Bug Fixes:

- Removed pandas hard dependencies in the `Session.create_dataframe()` method.

### Dependency Updates:

- Added `typing-extension` as a new dependency with the version >= `4.1.0`.

## 0.5.0 (2022-03-22)

### New Features

- Added stored procedures API.
  - Added `Session.sproc` property and `sproc()` to `snowflake.snowpark.functions`, so you can register stored procedures.
  - Added `Session.call` to call stored procedures by name.
- Added `UDFRegistration.register_from_file()` to allow registering UDFs from Python source files or zip files directly.
- Added `UDFRegistration.describe()` to describe a UDF.
- Added `DataFrame.random_split()` to provide a way to randomly split a dataframe.
- Added functions `md5()`, `sha1()`, `sha2()`, `ascii()`, `initcap()`, `length()`, `lower()`, `lpad()`, `ltrim()`, `rpad()`, `rtrim()`, `repeat()`, `soundex()`, `regexp_count()`, `replace()`, `charindex()`, `collate()`, `collation()`, `insert()`, `left()`, `right()`, `endswith()` to `snowflake.snowpark.functions`.
- Allowed `call_udf()` to accept literal values.
- Provided a `distinct` keyword in `array_agg()`.

### Bug Fixes:

- Fixed an issue that caused `DataFrame.to_pandas()` to have a string column if `Column.cast(IntegerType())` was used.
- Fixed a bug in `DataFrame.describe()` when there is more than one string column.

## 0.4.0 (2022-02-15)

### New Features

- You can now specify which Anaconda packages to use when defining UDFs.
  - Added `add_packages()`, `get_packages()`, `clear_packages()`, and `remove_package()`, to class `Session`.
  - Added `add_requirements()` to `Session` so you can use a requirements file to specify which packages this session will use.
  - Added parameter `packages` to function `snowflake.snowpark.functions.udf()` and method `UserDefinedFunction.register()` to indicate UDF-level Anaconda package dependencies when creating a UDF.
  - Added parameter `imports` to `snowflake.snowpark.functions.udf()` and `UserDefinedFunction.register()` to specify UDF-level code imports.
- Added a parameter `session` to function `udf()` and `UserDefinedFunction.register()` so you can specify which session to use to create a UDF if you have multiple sessions.
- Added types `Geography` and `Variant` to `snowflake.snowpark.types` to be used as type hints for Geography and Variant data when defining a UDF.
- Added support for Geography geoJSON data.
- Added `Table`, a subclass of `DataFrame` for table operations:
  - Methods `update` and `delete` update and delete rows of a table in Snowflake.
  - Method `merge` merges data from a `DataFrame` to a `Table`.
  - Override method `DataFrame.sample()` with an additional parameter `seed`, which works on tables but not on view and sub-queries.
- Added `DataFrame.to_local_iterator()` and `DataFrame.to_pandas_batches()` to allow getting results from an iterator when the result set returned from the Snowflake database is too large.
- Added `DataFrame.cache_result()` for caching the operations performed on a `DataFrame` in a temporary table.
  Subsequent operations on the original `DataFrame` have no effect on the cached result `DataFrame`.
- Added property `DataFrame.queries` to get SQL queries that will be executed to evaluate the `DataFrame`.
- Added `Session.query_history()` as a context manager to track SQL queries executed on a session, including all SQL queries to evaluate `DataFrame`s created from a session. Both query ID and query text are recorded.
- You can now create a `Session` instance from an existing established `snowflake.connector.SnowflakeConnection`. Use parameter `connection` in `Session.builder.configs()`.
- Added `use_database()`, `use_schema()`, `use_warehouse()`, and `use_role()` to class `Session` to switch database/schema/warehouse/role after a session is created.
- Added `DataFrameWriter.copy_into_table()` to unload a `DataFrame` to stage files.
- Added `DataFrame.unpivot()`.
- Added `Column.within_group()` for sorting the rows by columns with some aggregation functions.
- Added functions `listagg()`, `mode()`, `div0()`, `acos()`, `asin()`, `atan()`, `atan2()`, `cos()`, `cosh()`, `sin()`, `sinh()`, `tan()`, `tanh()`, `degrees()`, `radians()`, `round()`, `trunc()`, and `factorial()` to `snowflake.snowflake.functions`.
- Added an optional argument `ignore_nulls` in function `lead()` and `lag()`.
- The `condition` parameter of function `when()` and `iff()` now accepts SQL expressions.

### Improvements

- All function and method names have been renamed to use the snake case naming style, which is more Pythonic. For convenience, some camel case names are kept as aliases to the snake case APIs. It is recommended to use the snake case APIs.
  - Deprecated these methods on class `Session` and replaced them with their snake case equivalents: `getImports()`, `addImports()`, `removeImport()`, `clearImports()`, `getSessionStage()`, `getDefaultSchema()`, `getDefaultSchema()`, `getCurrentDatabase()`, `getFullyQualifiedCurrentSchema()`.
  - Deprecated these methods on class `DataFrame` and replaced them with their snake case equivalents: `groupingByGroupingSets()`, `naturalJoin()`, `withColumns()`, `joinTableFunction()`.
- Property `DataFrame.columns` is now consistent with `DataFrame.schema.names` and the Snowflake database `Identifier Requirements`.
- `Column.__bool__()` now raises a `TypeError`. This will ban the use of logical operators `and`, `or`, `not` on `Column` object, for instance `col("a") > 1 and col("b") > 2` will raise the `TypeError`. Use `(col("a") > 1) & (col("b") > 2)` instead.
- Changed `PutResult` and `GetResult` to subclass `NamedTuple`.
- Fixed a bug which raised an error when the local path or stage location has a space or other special characters.
- Changed `DataFrame.describe()` so that non-numeric and non-string columns are ignored instead of raising an exception.

### Dependency updates

- Updated ``snowflake-connector-python`` to 2.7.4.

## 0.3.0 (2022-01-09)

### New Features

- Added `Column.isin()`, with an alias `Column.in_()`.
- Added `Column.try_cast()`, which is a special version of `cast()`. It tries to cast a string expression to other types and returns `null` if the cast is not possible.
- Added `Column.startswith()` and `Column.substr()` to process string columns.
- `Column.cast()` now also accepts a `str` value to indicate the cast type in addition to a `DataType` instance.
- Added `DataFrame.describe()` to summarize stats of a `DataFrame`.
- Added `DataFrame.explain()` to print the query plan of a `DataFrame`.
- `DataFrame.filter()` and `DataFrame.select_expr()` now accepts a sql expression.
- Added a new `bool` parameter `create_temp_table` to methods `DataFrame.saveAsTable()` and `Session.write_pandas()` to optionally create a temp table.
- Added `DataFrame.minus()` and `DataFrame.subtract()` as aliases to `DataFrame.except_()`.
- Added `regexp_replace()`, `concat()`, `concat_ws()`, `to_char()`, `current_timestamp()`, `current_date()`, `current_time()`, `months_between()`, `cast()`, `try_cast()`, `greatest()`, `least()`, and `hash()` to module `snowflake.snowpark.functions`.

### Bug Fixes

- Fixed an issue where `Session.createDataFrame(pandas_df)` and `Session.write_pandas(pandas_df)` raise an exception when the `pandas DataFrame` has spaces in the column name.
- `DataFrame.copy_into_table()` sometimes prints an `error` level log entry while it actually works. It's fixed now.
- Fixed an API docs issue where some `DataFrame` APIs are missing from the docs.

### Dependency updates

- Update ``snowflake-connector-python`` to 2.7.2, which upgrades ``pyarrow`` dependency to 6.0.x. Refer to the [python connector 2.7.2 release notes](https://pypi.org/project/snowflake-connector-python/2.7.2/) for more details.

## 0.2.0 (2021-12-02)

### New Features

- Updated the `Session.createDataFrame()` method for creating a `DataFrame` from a pandas DataFrame.
- Added the `Session.write_pandas()` method for writing a `pandas DataFrame` to a table in Snowflake and getting a `Snowpark DataFrame` object back.
- Added new classes and methods for calling window functions.
- Added the new functions `cume_dist()`, to find the cumulative distribution of a value with regard to other values within a window partition,
  and `row_number()`, which returns a unique row number for each row within a window partition.
- Added functions for computing statistics for DataFrames in the `DataFrameStatFunctions` class.
- Added functions for handling missing values in a DataFrame in the `DataFrameNaFunctions` class.
- Added new methods `rollup()`, `cube()`, and `pivot()` to the `DataFrame` class.
- Added the `GroupingSets` class, which you can use with the DataFrame groupByGroupingSets method to perform a SQL GROUP BY GROUPING SETS.
- Added the new `FileOperation(session)`
  class that you can use to upload and download files to and from a stage.
- Added the `DataFrame.copy_into_table()`
  method for loading data from files in a stage into a table.
- In CASE expressions, the functions `when()` and `otherwise()`
  now accept Python types in addition to `Column` objects.
- When you register a UDF you can now optionally set the `replace` parameter to `True` to overwrite an existing UDF with the same name.

### Improvements

- UDFs are now compressed before they are uploaded to the server. This makes them about 10 times smaller, which can help
  when you are using large ML model files.
- When the size of a UDF is less than 8196 bytes, it will be uploaded as in-line code instead of uploaded to a stage.

### Bug Fixes

- Fixed an issue where the statement `df.select(when(col("a") == 1, 4).otherwise(col("a"))), [Row(4), Row(2), Row(3)]` raised an exception.
- Fixed an issue where `df.toPandas()` raised an exception when a DataFrame was created from large local data.

## 0.1.0 (2021-10-26)

Start of Private Preview<|MERGE_RESOLUTION|>--- conflicted
+++ resolved
@@ -16,11 +16,8 @@
   - `xpath_long`
   - `xpath_short`
 - Added support for parameter `use_vectorized_scanner` in function `Session.write_arrow()`.
-<<<<<<< HEAD
+- Dataframe profiler adds the following information about each query: describe query time, execution time, and sql query text. To view this information, call session.dataframe_profiler.enable() and call get_execution_profile on a dataframe.
 - Added support for `DataFrame.col_ilike`.
-=======
-- Dataframe profiler adds the following information about each query: describe query time, execution time, and sql query text. To view this information, call session.dataframe_profiler.enable() and call get_execution_profile on a dataframe.
->>>>>>> 5d00adf4
 
 #### Bug Fixes
 

# Release History

## 1.16.0 (TBD)

### New Features

- Support stored procedure register with packages given as Python modules.

### Local Testing Updates

#### New Features

<<<<<<< HEAD
- Added support for the following APIs:
  - snowflake.snowpark.functions
    - get
=======
- Added support for StringType, TimestampType and VariantType data conversion in the mocked function `to_date`.
>>>>>>> 9af0b8ed


## 1.15.0 (2024-04-24)

### New Features

- Added `truncate` save mode in `DataFrameWrite` to overwrite existing tables by truncating the underlying table instead of dropping it.
- Added telemetry to calculate query plan height and number of duplicate nodes during collect operations.
- Added the functions below to unload data from a `DataFrame` into one or more files in a stage:
  - `DataFrame.write.json`
  - `DataFrame.write.csv`
  - `DataFrame.write.parquet`
- Added distributed tracing using open telemetry APIs for action functions in `DataFrame` and `DataFrameWriter`:
  - snowflake.snowpark.DataFrame:
    - collect
    - collect_nowait
    - to_pandas
    - count
    - show
  - snowflake.snowpark.DataFrameWriter:
    - save_as_table
- Added support for snow:// URLs to `snowflake.snowpark.Session.file.get` and `snowflake.snowpark.Session.file.get_stream`
- Added support to register stored procedures and UDxFs with a `comment`.
- UDAF client support is ready for public preview. Please stay tuned for the Snowflake announcement of UDAF public preview.
- Added support for dynamic pivot.  This feature is currently in private preview.

### Improvements

- Improved the generated query performance for both compilation and execution by converting duplicate subqueries to Common Table Expressions (CTEs). It is still an experimental feature not enabled by default, and can be enabled by setting `session.cte_optimization_enabled` to `True`.

### Bug Fixes

- Fixed a bug where `statement_params` was not passed to query executions that register stored procedures and user defined functions.
- Fixed a bug causing `snowflake.snowpark.Session.file.get_stream` to fail for quoted stage locations.
- Fixed a bug that an internal type hint in `utils.py` might raise AttributeError in case the underlying module can not be found.

### Local Testing Updates

#### New Features

- Added support for registering UDFs and stored procedures.
- Added support for the following APIs:
  - snowflake.snowpark.Session:
    - file.put
    - file.put_stream
    - file.get
    - file.get_stream
    - read.json
    - add_import
    - remove_import
    - get_imports
    - clear_imports
    - add_packages
    - add_requirements
    - clear_packages
    - remove_package
    - udf.register
    - udf.register_from_file
    - sproc.register
    - sproc.register_from_file
  - snowflake.snowpark.functions
    - current_database
    - current_session
    - date_trunc
    - object_construct
    - object_construct_keep_null
    - pow
    - sqrt
    - udf
    - sproc
- Added support for StringType, TimestampType and VariantType data conversion in the mocked function `to_time`.

#### Bug Fixes

- Fixed a bug that null filled columns for constant functions.
- Fixed a bug that implementation of to_object, to_array and to_binary to better handle null inputs.
- Fixed a bug that timestamp data comparison can not handle year beyond 2262.
- Fixed a bug that `Session.builder.getOrCreate` should return the created mock session.

## 1.14.0 (2024-03-20)

### New Features

- Added support for creating vectorized UDTFs with `process` method.
- Added support for dataframe functions:
  - to_timestamp_ltz
  - to_timestamp_ntz
  - to_timestamp_tz
  - locate
- Added support for ASOF JOIN type.
- Added support for the following local testing APIs:
  - snowflake.snowpark.functions:
    - to_double
    - to_timestamp
    - to_timestamp_ltz
    - to_timestamp_ntz
    - to_timestamp_tz
    - greatest
    - least
    - convert_timezone
    - dateadd
    - date_part
  - snowflake.snowpark.Session:
    - get_current_account
    - get_current_warehouse
    - get_current_role
    - use_schema
    - use_warehouse
    - use_database
    - use_role

### Bug Fixes

- Fixed a bug in `SnowflakePlanBuilder` that `save_as_table` does not filter column that name start with '$' and follow by number correctly.
- Fixed a bug that statement parameters may have no effect when resolving imports and packages.
- Fixed bugs in local testing:
  - LEFT ANTI and LEFT SEMI joins drop rows with null values.
  - DataFrameReader.csv incorrectly parses data when the optional parameter `field_optionally_enclosed_by` is specified.
  - Column.regexp only considers the first entry when `pattern` is a `Column`.
  - Table.update raises `KeyError` when updating null values in the rows.
  - VARIANT columns raise errors at `DataFrame.collect`.
  - `count_distinct` does not work correctly when counting.
  - Null values in integer columns raise `TypeError`.

### Improvements

- Added telemetry to local testing.
- Improved the error message of `DataFrameReader` to raise `FileNotFound` error when reading a path that does not exist or when there are no files under the path.

## 1.13.0 (2024-02-26)

### New Features

- Added support for an optional `date_part` argument in function `last_day`.
- `SessionBuilder.app_name` will set the query_tag after the session is created.
- Added support for the following local testing functions:
  - current_timestamp
  - current_date
  - current_time
  - strip_null_value
  - upper
  - lower
  - length
  - initcap

### Improvements

- Added cleanup logic at interpreter shutdown to close all active sessions.
- Closing sessions within stored procedures now is a no-op logging a warning instead of raising an error.

### Bug Fixes

- Fixed a bug in `DataFrame.to_local_iterator` where the iterator could yield wrong results if another query is executed before the iterator finishes due to wrong isolation level. For details, please see #945.
- Fixed a bug that truncated table names in error messages while running a plan with local testing enabled.
- Fixed a bug that `Session.range` returns empty result when the range is large.

## 1.12.1 (2024-02-08)

### Improvements

- Use `split_blocks=True` by default during `to_pandas` conversion, for optimal memory allocation. This parameter is passed to `pyarrow.Table.to_pandas`, which enables `PyArrow` to split the memory allocation into smaller, more manageable blocks instead of allocating a single contiguous block. This results in better memory management when dealing with larger datasets.

### Bug Fixes

- Fixed a bug in `DataFrame.to_pandas` that caused an error when evaluating on a Dataframe with an `IntergerType` column with null values.

## 1.12.0 (2024-01-30)

### New Features

- Exposed `statement_params` in `StoredProcedure.__call__`.
- Added two optional arguments to `Session.add_import`.
  - `chunk_size`: The number of bytes to hash per chunk of the uploaded files.
  - `whole_file_hash`: By default only the first chunk of the uploaded import is hashed to save time. When this is set to True each uploaded file is fully hashed instead.
- Added parameters `external_access_integrations` and `secrets` when creating a UDAF from Snowpark Python to allow integration with external access.
- Added a new method `Session.append_query_tag`. Allows an additional tag to be added to the current query tag by appending it as a comma separated value.
- Added a new method `Session.update_query_tag`. Allows updates to a JSON encoded dictionary query tag.
- `SessionBuilder.getOrCreate` will now attempt to replace the singleton it returns when token expiration has been detected.
- Added support for new functions in `snowflake.snowpark.functions`:
  - `array_except`
  - `create_map`
  - `sign`/`signum`
- Added the following functions to `DataFrame.analytics`:
  - Added the `moving_agg` function in `DataFrame.analytics` to enable moving aggregations like sums and averages with multiple window sizes.
  - Added the `cummulative_agg` function in `DataFrame.analytics` to enable commulative aggregations like sums and averages on multiple columns.
  - Added the `compute_lag` and `compute_lead` functions in `DataFrame.analytics` for enabling lead and lag calculations on multiple columns.
  - Added the `time_series_agg` function in `DataFrame.analytics` to enable time series aggregations like sums and averages with multiple time windows.

### Bug Fixes

- Fixed a bug in `DataFrame.na.fill` that caused Boolean values to erroneously override integer values.
- Fixed a bug in `Session.create_dataframe` where the Snowpark DataFrames created using pandas DataFrames were not inferring the type for timestamp columns correctly. The behavior is as follows:
  - Earlier timestamp columns without a timezone would be converted to nanosecond epochs and inferred as `LongType()`, but will now be correctly maintained as timestamp values and be inferred as `TimestampType(TimestampTimeZone.NTZ)`.
  - Earlier timestamp columns with a timezone would be inferred as `TimestampType(TimestampTimeZone.NTZ)` and loose timezone information but will now be correctly inferred as `TimestampType(TimestampTimeZone.LTZ)` and timezone information is retained correctly.
  - Set session parameter `PYTHON_SNOWPARK_USE_LOGICAL_TYPE_FOR_CREATE_DATAFRAME` to revert back to old behavior. It is recommended that you update your code to align with correct behavior because the parameter will be removed in the future.
- Fixed a bug that `DataFrame.to_pandas` gets decimal type when scale is not 0, and creates an object dtype in `pandas`. Instead, we cast the value to a float64 type.
- Fixed bugs that wrongly flattened the generated SQL when one of the following happens:
  - `DataFrame.filter()` is called after `DataFrame.sort().limit()`.
  - `DataFrame.sort()` or `filter()` is called on a DataFrame that already has a window function or sequence-dependent data generator column.
    For instance, `df.select("a", seq1().alias("b")).select("a", "b").sort("a")` won't flatten the sort clause anymore.
  - a window or sequence-dependent data generator column is used after `DataFrame.limit()`. For instance, `df.limit(10).select(row_number().over())` won't flatten the limit and select in the generated SQL.
- Fixed a bug where aliasing a DataFrame column raised an error when the DataFame was copied from another DataFrame with an aliased column. For instance,

  ```python
  df = df.select(col("a").alias("b"))
  df = copy(df)
  df.select(col("b").alias("c"))  # threw an error. Now it's fixed.
  ```

- Fixed a bug in `Session.create_dataframe` that the non-nullable field in a schema is not respected for boolean type. Note that this fix is only effective when the user has the privilege to create a temp table.
- Fixed a bug in SQL simplifier where non-select statements in `session.sql` dropped a SQL query when used with `limit()`.
- Fixed a bug that raised an exception when session parameter `ERROR_ON_NONDETERMINISTIC_UPDATE` is true.

### Behavior Changes (API Compatible)

- When parsing data types during a `to_pandas` operation, we rely on GS precision value to fix precision issues for large integer values. This may affect users where a column that was earlier returned as `int8` gets returned as `int64`. Users can fix this by explicitly specifying precision values for their return column.
- Aligned behavior for `Session.call` in case of table stored procedures where running `Session.call` would not trigger stored procedure unless a `collect()` operation was performed.
- `StoredProcedureRegistration` will now automatically add `snowflake-snowpark-python` as a package dependency. The added dependency will be on the client's local version of the library and an error is thrown if the server cannot support that version.

## 1.11.1 (2023-12-07)

### Bug Fixes

- Fixed a bug that numpy should not be imported at the top level of mock module.
- Added support for these new functions in `snowflake.snowpark.functions`:
  - `from_utc_timestamp`
  - `to_utc_timestamp`

## 1.11.0 (2023-12-05)

### New Features

- Add the `conn_error` attribute to `SnowflakeSQLException` that stores the whole underlying exception from `snowflake-connector-python`.
- Added support for `RelationalGroupedDataframe.pivot()` to access `pivot` in the following pattern `Dataframe.group_by(...).pivot(...)`.
- Added experimental feature: Local Testing Mode, which allows you to create and operate on Snowpark Python DataFrames locally without connecting to a Snowflake account. You can use the local testing framework to test your DataFrame operations locally, on your development machine or in a CI (continuous integration) pipeline, before deploying code changes to your account.

- Added support for `arrays_to_object` new functions in `snowflake.snowpark.functions`.
- Added support for the vector data type.

### Dependency Updates

- Bumped cloudpickle dependency to work with `cloudpickle==2.2.1`
- Updated ``snowflake-connector-python`` to `3.4.0`.

### Bug Fixes

- DataFrame column names quoting check now supports newline characters.
- Fix a bug where a DataFrame generated by `session.read.with_metadata` creates inconsistent table when doing `df.write.save_as_table`.

## 1.10.0 (2023-11-03)

### New Features

- Added support for managing case sensitivity in `DataFrame.to_local_iterator()`.
- Added support for specifying vectorized UDTF's input column names by using the optional parameter `input_names` in `UDTFRegistration.register/register_file` and `functions.pandas_udtf`. By default, `RelationalGroupedDataFrame.applyInPandas` will infer the column names from current dataframe schema.
- Add `sql_error_code` and `raw_message` attributes to `SnowflakeSQLException` when it is caused by a SQL exception.

### Bug Fixes

- Fixed a bug in `DataFrame.to_pandas()` where converting snowpark dataframes to pandas dataframes was losing precision on integers with more than 19 digits.
- Fixed a bug that `session.add_packages` can not handle requirement specifier that contains project name with underscore and version.
- Fixed a bug in `DataFrame.limit()` when `offset` is used and the parent `DataFrame` uses `limit`. Now the `offset` won't impact the parent DataFrame's `limit`.
- Fixed a bug in `DataFrame.write.save_as_table` where dataframes created from read api could not save data into snowflake because of invalid column name `$1`.

### Behavior change

- Changed the behavior of `date_format`:
  - The `format` argument changed from optional to required.
  - The returned result changed from a date object to a date-formatted string.
- When a window function, or a sequence-dependent data generator (`normal`, `zipf`, `uniform`, `seq1`, `seq2`, `seq4`, `seq8`) function is used, the sort and filter operation will no longer be flattened when generating the query.

## 1.9.0 (2023-10-13)

### New Features

- Added support for the Python 3.11 runtime environment.

### Dependency updates

- Added back the dependency of `typing-extensions`.

### Bug Fixes

- Fixed a bug where imports from permanent stage locations were ignored for temporary stored procedures, UDTFs, UDFs, and UDAFs.
- Revert back to using CTAS (create table as select) statement for `Dataframe.writer.save_as_table` which does not need insert permission for writing tables.

### New Features
- Support `PythonObjJSONEncoder` json-serializable objects for `ARRAY` and `OBJECT` literals.

## 1.8.0 (2023-09-14)

### New Features

- Added support for VOLATILE/IMMUTABLE keyword when registering UDFs.
- Added support for specifying clustering keys when saving dataframes using `DataFrame.save_as_table`.
- Accept `Iterable` objects input for `schema` when creating dataframes using `Session.create_dataframe`.
- Added the property `DataFrame.session` to return a `Session` object.
- Added the property `Session.session_id` to return an integer that represents session ID.
- Added the property `Session.connection` to return a `SnowflakeConnection` object .

- Added support for creating a Snowpark session from a configuration file or environment variables.

### Dependency updates

- Updated ``snowflake-connector-python`` to 3.2.0.

### Bug Fixes

- Fixed a bug where automatic package upload would raise `ValueError` even when compatible package version were added in `session.add_packages`.
- Fixed a bug where table stored procedures were not registered correctly when using `register_from_file`.
- Fixed a bug where dataframe joins failed with `invalid_identifier` error.
- Fixed a bug where `DataFrame.copy` disables SQL simplfier for the returned copy.
- Fixed a bug where `session.sql().select()` would fail if any parameters are specified to `session.sql()`

## 1.7.0 (2023-08-28)

### New Features

- Added parameters `external_access_integrations` and `secrets` when creating a UDF, UDTF or Stored Procedure from Snowpark Python to allow integration with external access.
- Added support for these new functions in `snowflake.snowpark.functions`:
  - `array_flatten`
  - `flatten`
- Added support for `apply_in_pandas` in `snowflake.snowpark.relational_grouped_dataframe`.
- Added support for replicating your local Python environment on Snowflake via `Session.replicate_local_environment`.

### Bug Fixes

- Fixed a bug where `session.create_dataframe` fails to properly set nullable columns where nullability was affected by order or data was given.
- Fixed a bug where `DataFrame.select` could not identify and alias columns in presence of table functions when output columns of table function overlapped with columns in dataframe.

### Behavior Changes

- When creating stored procedures, UDFs, UDTFs, UDAFs with parameter `is_permanent=False` will now create temporary objects even when `stage_name` is provided. The default value of `is_permanent` is `False` which is why if this value is not explicitly set to `True` for permanent objects, users will notice a change in behavior.
- `types.StructField` now enquotes column identifier by default.

## 1.6.1 (2023-08-02)

### New Features

- Added support for these new functions in `snowflake.snowpark.functions`:
  - `array_sort`
  - `sort_array`
  - `array_min`
  - `array_max`
  - `explode_outer`
- Added support for pure Python packages specified via `Session.add_requirements` or `Session.add_packages`. They are now usable in stored procedures and UDFs even if packages are not present on the Snowflake Anaconda channel.
  - Added Session parameter `custom_packages_upload_enabled` and `custom_packages_force_upload_enabled` to enable the support for pure Python packages feature mentioned above. Both parameters default to `False`.
- Added support for specifying package requirements by passing a Conda environment yaml file to `Session.add_requirements`.
- Added support for asynchronous execution of multi-query dataframes that contain binding variables.
- Added support for renaming multiple columns in `DataFrame.rename`.
- Added support for Geometry datatypes.
- Added support for `params` in `session.sql()` in stored procedures.
- Added support for user-defined aggregate functions (UDAFs). This feature is currently in private preview.
- Added support for vectorized UDTFs (user-defined table functions). This feature is currently in public preview.
- Added support for Snowflake Timestamp variants (i.e., `TIMESTAMP_NTZ`, `TIMESTAMP_LTZ`, `TIMESTAMP_TZ`)
  - Added `TimestampTimezone` as an argument in `TimestampType` constructor.
  - Added type hints `NTZ`, `LTZ`, `TZ` and `Timestamp` to annotate functions when registering UDFs.

### Improvements

- Removed redundant dependency `typing-extensions`.
- `DataFrame.cache_result` now creates temp table fully qualified names under current database and current schema.

### Bug Fixes

- Fixed a bug where type check happens on pandas before it is imported.
- Fixed a bug when creating a UDF from `numpy.ufunc`.
- Fixed a bug where `DataFrame.union` was not generating the correct `Selectable.schema_query` when SQL simplifier is enabled.

### Behavior Changes

- `DataFrameWriter.save_as_table` now respects the `nullable` field of the schema provided by the user or the inferred schema based on data from user input.

### Dependency updates

- Updated ``snowflake-connector-python`` to 3.0.4.

## 1.5.1 (2023-06-20)

### New Features

- Added support for the Python 3.10 runtime environment.

## 1.5.0 (2023-06-09)

### Behavior Changes

- Aggregation results, from functions such as `DataFrame.agg` and `DataFrame.describe`, no longer strip away non-printing characters from column names.

### New Features

- Added support for the Python 3.9 runtime environment.
- Added support for new functions in `snowflake.snowpark.functions`:
  - `array_generate_range`
  - `array_unique_agg`
  - `collect_set`
  - `sequence`
- Added support for registering and calling stored procedures with `TABLE` return type.
- Added support for parameter `length` in `StringType()` to specify the maximum number of characters that can be stored by the column.
- Added the alias `functions.element_at()` for `functions.get()`.
- Added the alias `Column.contains` for `functions.contains`.
- Added experimental feature `DataFrame.alias`.
- Added support for querying metadata columns from stage when creating `DataFrame` using `DataFrameReader`.
- Added support for `StructType.add` to append more fields to existing `StructType` objects.
- Added support for parameter `execute_as` in `StoredProcedureRegistration.register_from_file()` to specify stored procedure caller rights.

### Bug Fixes

- Fixed a bug where the `Dataframe.join_table_function` did not run all of the necessary queries to set up the join table function when SQL simplifier was enabled.
- Fixed type hint declaration for custom types - `ColumnOrName`, `ColumnOrLiteralStr`, `ColumnOrSqlExpr`, `LiteralType` and `ColumnOrLiteral` that were breaking `mypy` checks.
- Fixed a bug where `DataFrameWriter.save_as_table` and `DataFrame.copy_into_table` failed to parse fully qualified table names.

## 1.4.0 (2023-04-24)

### New Features

- Added support for `session.getOrCreate`.
- Added support for alias `Column.getField`.
- Added support for new functions in `snowflake.snowpark.functions`:
  - `date_add` and `date_sub` to make add and subtract operations easier.
  - `daydiff`
  - `explode`
  - `array_distinct`.
  - `regexp_extract`.
  - `struct`.
  - `format_number`.
  - `bround`.
  - `substring_index`
- Added parameter `skip_upload_on_content_match` when creating UDFs, UDTFs and stored procedures using `register_from_file` to skip uploading files to a stage if the same version of the files are already on the stage.
- Added support for `DataFrameWriter.save_as_table` method to take table names that contain dots.
- Flattened generated SQL when `DataFrame.filter()` or `DataFrame.order_by()` is followed by a projection statement (e.g. `DataFrame.select()`, `DataFrame.with_column()`).
- Added support for creating dynamic tables _(in private preview)_ using `Dataframe.create_or_replace_dynamic_table`.
- Added an optional argument `params` in `session.sql()` to support binding variables. Note that this is not supported in stored procedures yet.

### Bug Fixes

- Fixed a bug in `strtok_to_array` where an exception was thrown when a delimiter was passed in.
- Fixed a bug in `session.add_import` where the module had the same namespace as other dependencies.

## 1.3.0 (2023-03-28)

### New Features

- Added support for `delimiters` parameter in `functions.initcap()`.
- Added support for `functions.hash()` to accept a variable number of input expressions.
- Added API `Session.RuntimeConfig` for getting/setting/checking the mutability of any runtime configuration.
- Added support managing case sensitivity in `Row` results from `DataFrame.collect` using `case_sensitive` parameter.
- Added API `Session.conf` for getting, setting or checking the mutability of any runtime configuration.
- Added support for managing case sensitivity in `Row` results from `DataFrame.collect` using `case_sensitive` parameter.
- Added indexer support for `snowflake.snowpark.types.StructType`.
- Added a keyword argument `log_on_exception` to `Dataframe.collect` and `Dataframe.collect_no_wait` to optionally disable error logging for SQL exceptions.

### Bug Fixes

- Fixed a bug where a DataFrame set operation(`DataFrame.substract`, `DataFrame.union`, etc.) being called after another DataFrame set operation and `DataFrame.select` or `DataFrame.with_column` throws an exception.
- Fixed a bug where chained sort statements are overwritten by the SQL simplifier.

### Improvements

- Simplified JOIN queries to use constant subquery aliases (`SNOWPARK_LEFT`, `SNOWPARK_RIGHT`) by default. Users can disable this at runtime with `session.conf.set('use_constant_subquery_alias', False)` to use randomly generated alias names instead.
- Allowed specifying statement parameters in `session.call()`.
- Enabled the uploading of large pandas DataFrames in stored procedures by defaulting to a chunk size of 100,000 rows.

## 1.2.0 (2023-03-02)

### New Features

- Added support for displaying source code as comments in the generated scripts when registering stored procedures. This
  is enabled by default, turn off by specifying `source_code_display=False` at registration.
- Added a parameter `if_not_exists` when creating a UDF, UDTF or Stored Procedure from Snowpark Python to ignore creating the specified function or procedure if it already exists.
- Accept integers when calling `snowflake.snowpark.functions.get` to extract value from array.
- Added `functions.reverse` in functions to open access to Snowflake built-in function
  [reverse](https://docs.snowflake.com/en/sql-reference/functions/reverse).
- Added parameter `require_scoped_url` in snowflake.snowflake.files.SnowflakeFile.open() `(in Private Preview)` to replace `is_owner_file` is marked for deprecation.

### Bug Fixes

- Fixed a bug that overwrote `paramstyle` to `qmark` when creating a Snowpark session.
- Fixed a bug where `df.join(..., how="cross")` fails with `SnowparkJoinException: (1112): Unsupported using join type 'Cross'`.
- Fixed a bug where querying a `DataFrame` column created from chained function calls used a wrong column name.

## 1.1.0 (2023-01-26)

### New Features:

- Added `asc`, `asc_nulls_first`, `asc_nulls_last`, `desc`, `desc_nulls_first`, `desc_nulls_last`, `date_part` and `unix_timestamp` in functions.
- Added the property `DataFrame.dtypes` to return a list of column name and data type pairs.
- Added the following aliases:
  - `functions.expr()` for `functions.sql_expr()`.
  - `functions.date_format()` for `functions.to_date()`.
  - `functions.monotonically_increasing_id()` for `functions.seq8()`
  - `functions.from_unixtime()` for `functions.to_timestamp()`

### Bug Fixes:

- Fixed a bug in SQL simplifier that didn’t handle Column alias and join well in some cases. See https://github.com/snowflakedb/snowpark-python/issues/658 for details.
- Fixed a bug in SQL simplifier that generated wrong column names for function calls, NaN and INF.

### Improvements

- The session parameter `PYTHON_SNOWPARK_USE_SQL_SIMPLIFIER` is `True` after Snowflake 7.3 was released. In snowpark-python, `session.sql_simplifier_enabled` reads the value of `PYTHON_SNOWPARK_USE_SQL_SIMPLIFIER` by default, meaning that the SQL simplfier is enabled by default after the Snowflake 7.3 release. To turn this off, set `PYTHON_SNOWPARK_USE_SQL_SIMPLIFIER` in Snowflake to `False` or run `session.sql_simplifier_enabled = False` from Snowpark. It is recommended to use the SQL simplifier because it helps to generate more concise SQL.

## 1.0.0 (2022-11-01)

### New Features

- Added `Session.generator()` to create a new `DataFrame` using the Generator table function.
- Added a parameter `secure` to the functions that create a secure UDF or UDTF.

## 0.12.0 (2022-10-14)

### New Features

- Added new APIs for async job:
  - `Session.create_async_job()` to create an `AsyncJob` instance from a query id.
  - `AsyncJob.result()` now accepts argument `result_type` to return the results in different formats.
  - `AsyncJob.to_df()` returns a `DataFrame` built from the result of this asynchronous job.
  - `AsyncJob.query()` returns the SQL text of the executed query.
- `DataFrame.agg()` and `RelationalGroupedDataFrame.agg()` now accept variable-length arguments.
- Added parameters `lsuffix` and `rsuffix` to `DataFram.join()` and `DataFrame.cross_join()` to conveniently rename overlapping columns.
- Added `Table.drop_table()` so you can drop the temp table after `DataFrame.cache_result()`. `Table` is also a context manager so you can use the `with` statement to drop the cache temp table after use.
- Added `Session.use_secondary_roles()`.
- Added functions `first_value()` and `last_value()`. (contributed by @chasleslr)
- Added `on` as an alias for `using_columns` and `how` as an alias for `join_type` in `DataFrame.join()`.

### Bug Fixes

- Fixed a bug in `Session.create_dataframe()` that raised an error when `schema` names had special characters.
- Fixed a bug in which options set in `Session.read.option()` were not passed to `DataFrame.copy_into_table()` as default values.
- Fixed a bug in which `DataFrame.copy_into_table()` raises an error when a copy option has single quotes in the value.

## 0.11.0 (2022-09-28)

### Behavior Changes

- `Session.add_packages()` now raises `ValueError` when the version of a package cannot be found in Snowflake Anaconda channel. Previously, `Session.add_packages()` succeeded, and a `SnowparkSQLException` exception was raised later in the UDF/SP registration step.

### New Features:

- Added method `FileOperation.get_stream()` to support downloading stage files as stream.
- Added support in `functions.ntiles()` to accept int argument.
- Added the following aliases:
  - `functions.call_function()` for `functions.call_builtin()`.
  - `functions.function()` for `functions.builtin()`.
  - `DataFrame.order_by()` for `DataFrame.sort()`
  - `DataFrame.orderBy()` for `DataFrame.sort()`
- Improved `DataFrame.cache_result()` to return a more accurate `Table` class instead of a `DataFrame` class.
- Added support to allow `session` as the first argument when calling `StoredProcedure`.

### Improvements

- Improved nested query generation by flattening queries when applicable.
  - This improvement could be enabled by setting `Session.sql_simplifier_enabled = True`.
  - `DataFrame.select()`, `DataFrame.with_column()`, `DataFrame.drop()` and other select-related APIs have more flattened SQLs.
  - `DataFrame.union()`, `DataFrame.union_all()`, `DataFrame.except_()`, `DataFrame.intersect()`, `DataFrame.union_by_name()` have flattened SQLs generated when multiple set operators are chained.
- Improved type annotations for async job APIs.

### Bug Fixes

- Fixed a bug in which `Table.update()`, `Table.delete()`, `Table.merge()` try to reference a temp table that does not exist.

## 0.10.0 (2022-09-16)

### New Features:

- Added experimental APIs for evaluating Snowpark dataframes with asynchronous queries:
  - Added keyword argument `block` to the following action APIs on Snowpark dataframes (which execute queries) to allow asynchronous evaluations:
    - `DataFrame.collect()`, `DataFrame.to_local_iterator()`, `DataFrame.to_pandas()`, `DataFrame.to_pandas_batches()`, `DataFrame.count()`, `DataFrame.first()`.
    - `DataFrameWriter.save_as_table()`, `DataFrameWriter.copy_into_location()`.
    - `Table.delete()`, `Table.update()`, `Table.merge()`.
  - Added method `DataFrame.collect_nowait()` to allow asynchronous evaluations.
  - Added class `AsyncJob` to retrieve results from asynchronously executed queries and check their status.
- Added support for `table_type` in `Session.write_pandas()`. You can now choose from these `table_type` options: `"temporary"`, `"temp"`, and `"transient"`.
- Added support for using Python structured data (`list`, `tuple` and `dict`) as literal values in Snowpark.
- Added keyword argument `execute_as` to `functions.sproc()` and `session.sproc.register()` to allow registering a stored procedure as a caller or owner.
- Added support for specifying a pre-configured file format when reading files from a stage in Snowflake.

### Improvements:

- Added support for displaying details of a Snowpark session.

### Bug Fixes:

- Fixed a bug in which `DataFrame.copy_into_table()` and `DataFrameWriter.save_as_table()` mistakenly created a new table if the table name is fully qualified, and the table already exists.

### Deprecations:

- Deprecated keyword argument `create_temp_table` in `Session.write_pandas()`.
- Deprecated invoking UDFs using arguments wrapped in a Python list or tuple. You can use variable-length arguments without a list or tuple.

### Dependency updates

- Updated ``snowflake-connector-python`` to 2.7.12.

## 0.9.0 (2022-08-30)

### New Features:

- Added support for displaying source code as comments in the generated scripts when registering UDFs.
  This feature is turned on by default. To turn it off, pass the new keyword argument `source_code_display` as `False` when calling `register()` or `@udf()`.
- Added support for calling table functions from `DataFrame.select()`, `DataFrame.with_column()` and `DataFrame.with_columns()` which now take parameters of type `table_function.TableFunctionCall` for columns.
- Added keyword argument `overwrite` to `session.write_pandas()` to allow overwriting contents of a Snowflake table with that of a pandas DataFrame.
- Added keyword argument `column_order` to `df.write.save_as_table()` to specify the matching rules when inserting data into table in append mode.
- Added method `FileOperation.put_stream()` to upload local files to a stage via file stream.
- Added methods `TableFunctionCall.alias()` and `TableFunctionCall.as_()` to allow aliasing the names of columns that come from the output of table function joins.
- Added function `get_active_session()` in module `snowflake.snowpark.context` to get the current active Snowpark session.

### Bug Fixes:

- Fixed a bug in which batch insert should not raise an error when `statement_params` is not passed to the function.
- Fixed a bug in which column names should be quoted when `session.create_dataframe()` is called with dicts and a given schema.
- Fixed a bug in which creation of table should be skipped if the table already exists and is in append mode when calling `df.write.save_as_table()`.
- Fixed a bug in which third-party packages with underscores cannot be added when registering UDFs.

### Improvements:

- Improved function `function.uniform()` to infer the types of inputs `max_` and `min_` and cast the limits to `IntegerType` or `FloatType` correspondingly.

## 0.8.0 (2022-07-22)

### New Features:

- Added keyword only argument `statement_params` to the following methods to allow for specifying statement level parameters:
  - `collect`, `to_local_iterator`, `to_pandas`, `to_pandas_batches`,
    `count`, `copy_into_table`, `show`, `create_or_replace_view`, `create_or_replace_temp_view`, `first`, `cache_result`
    and `random_split` on class `snowflake.snowpark.Dateframe`.
  - `update`, `delete` and `merge` on class `snowflake.snowpark.Table`.
  - `save_as_table` and `copy_into_location` on class `snowflake.snowpark.DataFrameWriter`.
  - `approx_quantile`, `statement_params`, `cov` and `crosstab` on class `snowflake.snowpark.DataFrameStatFunctions`.
  - `register` and `register_from_file` on class `snowflake.snowpark.udf.UDFRegistration`.
  - `register` and `register_from_file` on class `snowflake.snowpark.udtf.UDTFRegistration`.
  - `register` and `register_from_file` on class `snowflake.snowpark.stored_procedure.StoredProcedureRegistration`.
  - `udf`, `udtf` and `sproc` in `snowflake.snowpark.functions`.
- Added support for `Column` as an input argument to `session.call()`.
- Added support for `table_type` in `df.write.save_as_table()`. You can now choose from these `table_type` options: `"temporary"`, `"temp"`, and `"transient"`.

### Improvements:

- Added validation of object name in `session.use_*` methods.
- Updated the query tag in SQL to escape it when it has special characters.
- Added a check to see if Anaconda terms are acknowledged when adding missing packages.

### Bug Fixes:

- Fixed the limited length of the string column in `session.create_dataframe()`.
- Fixed a bug in which `session.create_dataframe()` mistakenly converted 0 and `False` to `None` when the input data was only a list.
- Fixed a bug in which calling `session.create_dataframe()` using a large local dataset sometimes created a temp table twice.
- Aligned the definition of `function.trim()` with the SQL function definition.
- Fixed an issue where snowpark-python would hang when using the Python system-defined (built-in function) `sum` vs. the Snowpark `function.sum()`.

### Deprecations:

- Deprecated keyword argument `create_temp_table` in `df.write.save_as_table()`.

## 0.7.0 (2022-05-25)

### New Features:

- Added support for user-defined table functions (UDTFs).
  - Use function `snowflake.snowpark.functions.udtf()` to register a UDTF, or use it as a decorator to register the UDTF.
    - You can also use `Session.udtf.register()` to register a UDTF.
  - Use `Session.udtf.register_from_file()` to register a UDTF from a Python file.
- Updated APIs to query a table function, including both Snowflake built-in table functions and UDTFs.
  - Use function `snowflake.snowpark.functions.table_function()` to create a callable representing a table function and use it to call the table function in a query.
  - Alternatively, use function `snowflake.snowpark.functions.call_table_function()` to call a table function.
  - Added support for `over` clause that specifies `partition by` and `order by` when lateral joining a table function.
  - Updated `Session.table_function()` and `DataFrame.join_table_function()` to accept `TableFunctionCall` instances.

### Breaking Changes:

- When creating a function with `functions.udf()` and `functions.sproc()`, you can now specify an empty list for the `imports` or `packages` argument to indicate that no import or package is used for this UDF or stored procedure. Previously, specifying an empty list meant that the function would use session-level imports or packages.
- Improved the `__repr__` implementation of data types in `types.py`. The unused `type_name` property has been removed.
- Added a Snowpark-specific exception class for SQL errors. This replaces the previous `ProgrammingError` from the Python connector.

### Improvements:

- Added a lock to a UDF or UDTF when it is called for the first time per thread.
- Improved the error message for pickling errors that occurred during UDF creation.
- Included the query ID when logging the failed query.

### Bug Fixes:

- Fixed a bug in which non-integral data (such as timestamps) was occasionally converted to integer when calling `DataFrame.to_pandas()`.
- Fixed a bug in which `DataFrameReader.parquet()` failed to read a parquet file when its column contained spaces.
- Fixed a bug in which `DataFrame.copy_into_table()` failed when the dataframe is created by reading a file with inferred schemas.

### Deprecations

`Session.flatten()` and `DataFrame.flatten()`.

### Dependency Updates:

- Restricted the version of `cloudpickle` <= `2.0.0`.

## 0.6.0 (2022-04-27)

### New Features:

- Added support for vectorized UDFs with the input as a pandas DataFrame or pandas Series and the output as a pandas Series. This improves the performance of UDFs in Snowpark.
- Added support for inferring the schema of a DataFrame by default when it is created by reading a Parquet, Avro, or ORC file in the stage.
- Added functions `current_session()`, `current_statement()`, `current_user()`, `current_version()`, `current_warehouse()`, `date_from_parts()`, `date_trunc()`, `dayname()`, `dayofmonth()`, `dayofweek()`, `dayofyear()`, `grouping()`, `grouping_id()`, `hour()`, `last_day()`, `minute()`, `next_day()`, `previous_day()`, `second()`, `month()`, `monthname()`, `quarter()`, `year()`, `current_database()`, `current_role()`, `current_schema()`, `current_schemas()`, `current_region()`, `current_avaliable_roles()`, `add_months()`, `any_value()`, `bitnot()`, `bitshiftleft()`, `bitshiftright()`, `convert_timezone()`, `uniform()`, `strtok_to_array()`, `sysdate()`, `time_from_parts()`,  `timestamp_from_parts()`, `timestamp_ltz_from_parts()`, `timestamp_ntz_from_parts()`, `timestamp_tz_from_parts()`, `weekofyear()`, `percentile_cont()` to `snowflake.snowflake.functions`.

### Breaking Changes:

- Expired deprecations:
  - Removed the following APIs that were deprecated in 0.4.0: `DataFrame.groupByGroupingSets()`, `DataFrame.naturalJoin()`, `DataFrame.joinTableFunction`, `DataFrame.withColumns()`, `Session.getImports()`, `Session.addImport()`, `Session.removeImport()`, `Session.clearImports()`, `Session.getSessionStage()`, `Session.getDefaultDatabase()`, `Session.getDefaultSchema()`, `Session.getCurrentDatabase()`, `Session.getCurrentSchema()`, `Session.getFullyQualifiedCurrentSchema()`.

### Improvements:

- Added support for creating an empty `DataFrame` with a specific schema using the `Session.create_dataframe()` method.
- Changed the logging level from `INFO` to `DEBUG` for several logs (e.g., the executed query) when evaluating a dataframe.
- Improved the error message when failing to create a UDF due to pickle errors.

### Bug Fixes:

- Removed pandas hard dependencies in the `Session.create_dataframe()` method.

### Dependency Updates:

- Added `typing-extension` as a new dependency with the version >= `4.1.0`.

## 0.5.0 (2022-03-22)

### New Features

- Added stored procedures API.
  - Added `Session.sproc` property and `sproc()` to `snowflake.snowpark.functions`, so you can register stored procedures.
  - Added `Session.call` to call stored procedures by name.
- Added `UDFRegistration.register_from_file()` to allow registering UDFs from Python source files or zip files directly.
- Added `UDFRegistration.describe()` to describe a UDF.
- Added `DataFrame.random_split()` to provide a way to randomly split a dataframe.
- Added functions `md5()`, `sha1()`, `sha2()`, `ascii()`, `initcap()`, `length()`, `lower()`, `lpad()`, `ltrim()`, `rpad()`, `rtrim()`, `repeat()`, `soundex()`, `regexp_count()`, `replace()`, `charindex()`, `collate()`, `collation()`, `insert()`, `left()`, `right()`, `endswith()` to `snowflake.snowpark.functions`.
- Allowed `call_udf()` to accept literal values.
- Provided a `distinct` keyword in `array_agg()`.

### Bug Fixes:

- Fixed an issue that caused `DataFrame.to_pandas()` to have a string column if `Column.cast(IntegerType())` was used.
- Fixed a bug in `DataFrame.describe()` when there is more than one string column.

## 0.4.0 (2022-02-15)

### New Features

- You can now specify which Anaconda packages to use when defining UDFs.
  - Added `add_packages()`, `get_packages()`, `clear_packages()`, and `remove_package()`, to class `Session`.
  - Added `add_requirements()` to `Session` so you can use a requirements file to specify which packages this session will use.
  - Added parameter `packages` to function `snowflake.snowpark.functions.udf()` and method `UserDefinedFunction.register()` to indicate UDF-level Anaconda package dependencies when creating a UDF.
  - Added parameter `imports` to `snowflake.snowpark.functions.udf()` and `UserDefinedFunction.register()` to specify UDF-level code imports.
- Added a parameter `session` to function `udf()` and `UserDefinedFunction.register()` so you can specify which session to use to create a UDF if you have multiple sessions.
- Added types `Geography` and `Variant` to `snowflake.snowpark.types` to be used as type hints for Geography and Variant data when defining a UDF.
- Added support for Geography geoJSON data.
- Added `Table`, a subclass of `DataFrame` for table operations:
  - Methods `update` and `delete` update and delete rows of a table in Snowflake.
  - Method `merge` merges data from a `DataFrame` to a `Table`.
  - Override method `DataFrame.sample()` with an additional parameter `seed`, which works on tables but not on view and sub-queries.
- Added `DataFrame.to_local_iterator()` and `DataFrame.to_pandas_batches()` to allow getting results from an iterator when the result set returned from the Snowflake database is too large.
- Added `DataFrame.cache_result()` for caching the operations performed on a `DataFrame` in a temporary table.
  Subsequent operations on the original `DataFrame` have no effect on the cached result `DataFrame`.
- Added property `DataFrame.queries` to get SQL queries that will be executed to evaluate the `DataFrame`.
- Added `Session.query_history()` as a context manager to track SQL queries executed on a session, including all SQL queries to evaluate `DataFrame`s created from a session. Both query ID and query text are recorded.
- You can now create a `Session` instance from an existing established `snowflake.connector.SnowflakeConnection`. Use parameter `connection` in `Session.builder.configs()`.
- Added `use_database()`, `use_schema()`, `use_warehouse()`, and `use_role()` to class `Session` to switch database/schema/warehouse/role after a session is created.
- Added `DataFrameWriter.copy_into_table()` to unload a `DataFrame` to stage files.
- Added `DataFrame.unpivot()`.
- Added `Column.within_group()` for sorting the rows by columns with some aggregation functions.
- Added functions `listagg()`, `mode()`, `div0()`, `acos()`, `asin()`, `atan()`, `atan2()`, `cos()`, `cosh()`, `sin()`, `sinh()`, `tan()`, `tanh()`, `degrees()`, `radians()`, `round()`, `trunc()`, and `factorial()` to `snowflake.snowflake.functions`.
- Added an optional argument `ignore_nulls` in function `lead()` and `lag()`.
- The `condition` parameter of function `when()` and `iff()` now accepts SQL expressions.

### Improvements

- All function and method names have been renamed to use the snake case naming style, which is more Pythonic. For convenience, some camel case names are kept as aliases to the snake case APIs. It is recommended to use the snake case APIs.
  - Deprecated these methods on class `Session` and replaced them with their snake case equivalents: `getImports()`, `addImports()`, `removeImport()`, `clearImports()`, `getSessionStage()`, `getDefaultSchema()`, `getDefaultSchema()`, `getCurrentDatabase()`, `getFullyQualifiedCurrentSchema()`.
  - Deprecated these methods on class `DataFrame` and replaced them with their snake case equivalents: `groupingByGroupingSets()`, `naturalJoin()`, `withColumns()`, `joinTableFunction()`.
- Property `DataFrame.columns` is now consistent with `DataFrame.schema.names` and the Snowflake database `Identifier Requirements`.
- `Column.__bool__()` now raises a `TypeError`. This will ban the use of logical operators `and`, `or`, `not` on `Column` object, for instance `col("a") > 1 and col("b") > 2` will raise the `TypeError`. Use `(col("a") > 1) & (col("b") > 2)` instead.
- Changed `PutResult` and `GetResult` to subclass `NamedTuple`.
- Fixed a bug which raised an error when the local path or stage location has a space or other special characters.
- Changed `DataFrame.describe()` so that non-numeric and non-string columns are ignored instead of raising an exception.

### Dependency updates

- Updated ``snowflake-connector-python`` to 2.7.4.

## 0.3.0 (2022-01-09)

### New Features

- Added `Column.isin()`, with an alias `Column.in_()`.
- Added `Column.try_cast()`, which is a special version of `cast()`. It tries to cast a string expression to other types and returns `null` if the cast is not possible.
- Added `Column.startswith()` and `Column.substr()` to process string columns.
- `Column.cast()` now also accepts a `str` value to indicate the cast type in addition to a `DataType` instance.
- Added `DataFrame.describe()` to summarize stats of a `DataFrame`.
- Added `DataFrame.explain()` to print the query plan of a `DataFrame`.
- `DataFrame.filter()` and `DataFrame.select_expr()` now accepts a sql expression.
- Added a new `bool` parameter `create_temp_table` to methods `DataFrame.saveAsTable()` and `Session.write_pandas()` to optionally create a temp table.
- Added `DataFrame.minus()` and `DataFrame.subtract()` as aliases to `DataFrame.except_()`.
- Added `regexp_replace()`, `concat()`, `concat_ws()`, `to_char()`, `current_timestamp()`, `current_date()`, `current_time()`, `months_between()`, `cast()`, `try_cast()`, `greatest()`, `least()`, and `hash()` to module `snowflake.snowpark.functions`.

### Bug Fixes

- Fixed an issue where `Session.createDataFrame(pandas_df)` and `Session.write_pandas(pandas_df)` raise an exception when the `pandas DataFrame` has spaces in the column name.
- `DataFrame.copy_into_table()` sometimes prints an `error` level log entry while it actually works. It's fixed now.
- Fixed an API docs issue where some `DataFrame` APIs are missing from the docs.

### Dependency updates

- Update ``snowflake-connector-python`` to 2.7.2, which upgrades ``pyarrow`` dependency to 6.0.x. Refer to the [python connector 2.7.2 release notes](https://pypi.org/project/snowflake-connector-python/2.7.2/) for more details.

## 0.2.0 (2021-12-02)

### New Features

- Updated the `Session.createDataFrame()` method for creating a `DataFrame` from a pandas DataFrame.
- Added the `Session.write_pandas()` method for writing a `pandas DataFrame` to a table in Snowflake and getting a `Snowpark DataFrame` object back.
- Added new classes and methods for calling window functions.
- Added the new functions `cume_dist()`, to find the cumulative distribution of a value with regard to other values within a window partition,
  and `row_number()`, which returns a unique row number for each row within a window partition.
- Added functions for computing statistics for DataFrames in the `DataFrameStatFunctions` class.
- Added functions for handling missing values in a DataFrame in the `DataFrameNaFunctions` class.
- Added new methods `rollup()`, `cube()`, and `pivot()` to the `DataFrame` class.
- Added the `GroupingSets` class, which you can use with the DataFrame groupByGroupingSets method to perform a SQL GROUP BY GROUPING SETS.
- Added the new `FileOperation(session)`
  class that you can use to upload and download files to and from a stage.
- Added the `DataFrame.copy_into_table()`
  method for loading data from files in a stage into a table.
- In CASE expressions, the functions `when()` and `otherwise()`
  now accept Python types in addition to `Column` objects.
- When you register a UDF you can now optionally set the `replace` parameter to `True` to overwrite an existing UDF with the same name.

### Improvements

- UDFs are now compressed before they are uploaded to the server. This makes them about 10 times smaller, which can help
  when you are using large ML model files.
- When the size of a UDF is less than 8196 bytes, it will be uploaded as in-line code instead of uploaded to a stage.

### Bug Fixes

- Fixed an issue where the statement `df.select(when(col("a") == 1, 4).otherwise(col("a"))), [Row(4), Row(2), Row(3)]` raised an exception.
- Fixed an issue where `df.toPandas()` raised an exception when a DataFrame was created from large local data.

## 0.1.0 (2021-10-26)

Start of Private Preview<|MERGE_RESOLUTION|>--- conflicted
+++ resolved
@@ -10,14 +10,10 @@
 
 #### New Features
 
-<<<<<<< HEAD
+- Added support for StringType, TimestampType and VariantType data conversion in the mocked function `to_date`.
 - Added support for the following APIs:
   - snowflake.snowpark.functions
     - get
-=======
-- Added support for StringType, TimestampType and VariantType data conversion in the mocked function `to_date`.
->>>>>>> 9af0b8ed
-
 
 ## 1.15.0 (2024-04-24)
 

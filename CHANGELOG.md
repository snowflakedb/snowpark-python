# Release History

## 1.16.0 (TBD)

### New Features

- Support stored procedure register with packages given as Python modules.

### Local Testing Updates

#### New Features

- Added support for StringType, TimestampType and VariantType data conversion in the mocked function `to_date`.
- Added support for the following APIs:
  - snowflake.snowpark.functions
    - get
    - concat
    - concat_ws

<<<<<<< HEAD
### Bug Fixes

- Fixed a bug when inferring schema, single quotes are added to stage files already have single quotes.

=======
#### Bug Fixes

- Fixed a bug that caused NaT and NaN values to not be recognized.
>>>>>>> 988279d7

## 1.15.0 (2024-04-24)

### New Features

- Added `truncate` save mode in `DataFrameWrite` to overwrite existing tables by truncating the underlying table instead of dropping it.
- Added telemetry to calculate query plan height and number of duplicate nodes during collect operations.
- Added the functions below to unload data from a `DataFrame` into one or more files in a stage:
  - `DataFrame.write.json`
  - `DataFrame.write.csv`
  - `DataFrame.write.parquet`
- Added distributed tracing using open telemetry APIs for action functions in `DataFrame` and `DataFrameWriter`:
  - snowflake.snowpark.DataFrame:
    - collect
    - collect_nowait
    - to_pandas
    - count
    - show
  - snowflake.snowpark.DataFrameWriter:
    - save_as_table
- Added support for snow:// URLs to `snowflake.snowpark.Session.file.get` and `snowflake.snowpark.Session.file.get_stream`
- Added support to register stored procedures and UDxFs with a `comment`.
- UDAF client support is ready for public preview. Please stay tuned for the Snowflake announcement of UDAF public preview.
- Added support for dynamic pivot.  This feature is currently in private preview.

### Improvements

- Improved the generated query performance for both compilation and execution by converting duplicate subqueries to Common Table Expressions (CTEs). It is still an experimental feature not enabled by default, and can be enabled by setting `session.cte_optimization_enabled` to `True`.

### Bug Fixes

- Fixed a bug where `statement_params` was not passed to query executions that register stored procedures and user defined functions.
- Fixed a bug causing `snowflake.snowpark.Session.file.get_stream` to fail for quoted stage locations.
- Fixed a bug that an internal type hint in `utils.py` might raise AttributeError in case the underlying module can not be found.

### Local Testing Updates

#### New Features

- Added support for registering UDFs and stored procedures.
- Added support for the following APIs:
  - snowflake.snowpark.Session:
    - file.put
    - file.put_stream
    - file.get
    - file.get_stream
    - read.json
    - add_import
    - remove_import
    - get_imports
    - clear_imports
    - add_packages
    - add_requirements
    - clear_packages
    - remove_package
    - udf.register
    - udf.register_from_file
    - sproc.register
    - sproc.register_from_file
  - snowflake.snowpark.functions
    - current_database
    - current_session
    - date_trunc
    - object_construct
    - object_construct_keep_null
    - pow
    - sqrt
    - udf
    - sproc
- Added support for StringType, TimestampType and VariantType data conversion in the mocked function `to_time`.

#### Bug Fixes

- Fixed a bug that null filled columns for constant functions.
- Fixed a bug that implementation of to_object, to_array and to_binary to better handle null inputs.
- Fixed a bug that timestamp data comparison can not handle year beyond 2262.
- Fixed a bug that `Session.builder.getOrCreate` should return the created mock session.

## 1.14.0 (2024-03-20)

### New Features

- Added support for creating vectorized UDTFs with `process` method.
- Added support for dataframe functions:
  - to_timestamp_ltz
  - to_timestamp_ntz
  - to_timestamp_tz
  - locate
- Added support for ASOF JOIN type.
- Added support for the following local testing APIs:
  - snowflake.snowpark.functions:
    - to_double
    - to_timestamp
    - to_timestamp_ltz
    - to_timestamp_ntz
    - to_timestamp_tz
    - greatest
    - least
    - convert_timezone
    - dateadd
    - date_part
  - snowflake.snowpark.Session:
    - get_current_account
    - get_current_warehouse
    - get_current_role
    - use_schema
    - use_warehouse
    - use_database
    - use_role

### Bug Fixes

- Fixed a bug in `SnowflakePlanBuilder` that `save_as_table` does not filter column that name start with '$' and follow by number correctly.
- Fixed a bug that statement parameters may have no effect when resolving imports and packages.
- Fixed bugs in local testing:
  - LEFT ANTI and LEFT SEMI joins drop rows with null values.
  - DataFrameReader.csv incorrectly parses data when the optional parameter `field_optionally_enclosed_by` is specified.
  - Column.regexp only considers the first entry when `pattern` is a `Column`.
  - Table.update raises `KeyError` when updating null values in the rows.
  - VARIANT columns raise errors at `DataFrame.collect`.
  - `count_distinct` does not work correctly when counting.
  - Null values in integer columns raise `TypeError`.

### Improvements

- Added telemetry to local testing.
- Improved the error message of `DataFrameReader` to raise `FileNotFound` error when reading a path that does not exist or when there are no files under the path.

## 1.13.0 (2024-02-26)

### New Features

- Added support for an optional `date_part` argument in function `last_day`.
- `SessionBuilder.app_name` will set the query_tag after the session is created.
- Added support for the following local testing functions:
  - current_timestamp
  - current_date
  - current_time
  - strip_null_value
  - upper
  - lower
  - length
  - initcap

### Improvements

- Added cleanup logic at interpreter shutdown to close all active sessions.
- Closing sessions within stored procedures now is a no-op logging a warning instead of raising an error.

### Bug Fixes

- Fixed a bug in `DataFrame.to_local_iterator` where the iterator could yield wrong results if another query is executed before the iterator finishes due to wrong isolation level. For details, please see #945.
- Fixed a bug that truncated table names in error messages while running a plan with local testing enabled.
- Fixed a bug that `Session.range` returns empty result when the range is large.

## 1.12.1 (2024-02-08)

### Improvements

- Use `split_blocks=True` by default during `to_pandas` conversion, for optimal memory allocation. This parameter is passed to `pyarrow.Table.to_pandas`, which enables `PyArrow` to split the memory allocation into smaller, more manageable blocks instead of allocating a single contiguous block. This results in better memory management when dealing with larger datasets.

### Bug Fixes

- Fixed a bug in `DataFrame.to_pandas` that caused an error when evaluating on a Dataframe with an `IntergerType` column with null values.

## 1.12.0 (2024-01-30)

### New Features

- Exposed `statement_params` in `StoredProcedure.__call__`.
- Added two optional arguments to `Session.add_import`.
  - `chunk_size`: The number of bytes to hash per chunk of the uploaded files.
  - `whole_file_hash`: By default only the first chunk of the uploaded import is hashed to save time. When this is set to True each uploaded file is fully hashed instead.
- Added parameters `external_access_integrations` and `secrets` when creating a UDAF from Snowpark Python to allow integration with external access.
- Added a new method `Session.append_query_tag`. Allows an additional tag to be added to the current query tag by appending it as a comma separated value.
- Added a new method `Session.update_query_tag`. Allows updates to a JSON encoded dictionary query tag.
- `SessionBuilder.getOrCreate` will now attempt to replace the singleton it returns when token expiration has been detected.
- Added support for new functions in `snowflake.snowpark.functions`:
  - `array_except`
  - `create_map`
  - `sign`/`signum`
- Added the following functions to `DataFrame.analytics`:
  - Added the `moving_agg` function in `DataFrame.analytics` to enable moving aggregations like sums and averages with multiple window sizes.
  - Added the `cummulative_agg` function in `DataFrame.analytics` to enable commulative aggregations like sums and averages on multiple columns.
  - Added the `compute_lag` and `compute_lead` functions in `DataFrame.analytics` for enabling lead and lag calculations on multiple columns.
  - Added the `time_series_agg` function in `DataFrame.analytics` to enable time series aggregations like sums and averages with multiple time windows.

### Bug Fixes

- Fixed a bug in `DataFrame.na.fill` that caused Boolean values to erroneously override integer values.
- Fixed a bug in `Session.create_dataframe` where the Snowpark DataFrames created using pandas DataFrames were not inferring the type for timestamp columns correctly. The behavior is as follows:
  - Earlier timestamp columns without a timezone would be converted to nanosecond epochs and inferred as `LongType()`, but will now be correctly maintained as timestamp values and be inferred as `TimestampType(TimestampTimeZone.NTZ)`.
  - Earlier timestamp columns with a timezone would be inferred as `TimestampType(TimestampTimeZone.NTZ)` and loose timezone information but will now be correctly inferred as `TimestampType(TimestampTimeZone.LTZ)` and timezone information is retained correctly.
  - Set session parameter `PYTHON_SNOWPARK_USE_LOGICAL_TYPE_FOR_CREATE_DATAFRAME` to revert back to old behavior. It is recommended that you update your code to align with correct behavior because the parameter will be removed in the future.
- Fixed a bug that `DataFrame.to_pandas` gets decimal type when scale is not 0, and creates an object dtype in `pandas`. Instead, we cast the value to a float64 type.
- Fixed bugs that wrongly flattened the generated SQL when one of the following happens:
  - `DataFrame.filter()` is called after `DataFrame.sort().limit()`.
  - `DataFrame.sort()` or `filter()` is called on a DataFrame that already has a window function or sequence-dependent data generator column.
    For instance, `df.select("a", seq1().alias("b")).select("a", "b").sort("a")` won't flatten the sort clause anymore.
  - a window or sequence-dependent data generator column is used after `DataFrame.limit()`. For instance, `df.limit(10).select(row_number().over())` won't flatten the limit and select in the generated SQL.
- Fixed a bug where aliasing a DataFrame column raised an error when the DataFame was copied from another DataFrame with an aliased column. For instance,

  ```python
  df = df.select(col("a").alias("b"))
  df = copy(df)
  df.select(col("b").alias("c"))  # threw an error. Now it's fixed.
  ```

- Fixed a bug in `Session.create_dataframe` that the non-nullable field in a schema is not respected for boolean type. Note that this fix is only effective when the user has the privilege to create a temp table.
- Fixed a bug in SQL simplifier where non-select statements in `session.sql` dropped a SQL query when used with `limit()`.
- Fixed a bug that raised an exception when session parameter `ERROR_ON_NONDETERMINISTIC_UPDATE` is true.

### Behavior Changes (API Compatible)

- When parsing data types during a `to_pandas` operation, we rely on GS precision value to fix precision issues for large integer values. This may affect users where a column that was earlier returned as `int8` gets returned as `int64`. Users can fix this by explicitly specifying precision values for their return column.
- Aligned behavior for `Session.call` in case of table stored procedures where running `Session.call` would not trigger stored procedure unless a `collect()` operation was performed.
- `StoredProcedureRegistration` will now automatically add `snowflake-snowpark-python` as a package dependency. The added dependency will be on the client's local version of the library and an error is thrown if the server cannot support that version.

## 1.11.1 (2023-12-07)

### Bug Fixes

- Fixed a bug that numpy should not be imported at the top level of mock module.
- Added support for these new functions in `snowflake.snowpark.functions`:
  - `from_utc_timestamp`
  - `to_utc_timestamp`

## 1.11.0 (2023-12-05)

### New Features

- Add the `conn_error` attribute to `SnowflakeSQLException` that stores the whole underlying exception from `snowflake-connector-python`.
- Added support for `RelationalGroupedDataframe.pivot()` to access `pivot` in the following pattern `Dataframe.group_by(...).pivot(...)`.
- Added experimental feature: Local Testing Mode, which allows you to create and operate on Snowpark Python DataFrames locally without connecting to a Snowflake account. You can use the local testing framework to test your DataFrame operations locally, on your development machine or in a CI (continuous integration) pipeline, before deploying code changes to your account.

- Added support for `arrays_to_object` new functions in `snowflake.snowpark.functions`.
- Added support for the vector data type.

### Dependency Updates

- Bumped cloudpickle dependency to work with `cloudpickle==2.2.1`
- Updated ``snowflake-connector-python`` to `3.4.0`.

### Bug Fixes

- DataFrame column names quoting check now supports newline characters.
- Fix a bug where a DataFrame generated by `session.read.with_metadata` creates inconsistent table when doing `df.write.save_as_table`.

## 1.10.0 (2023-11-03)

### New Features

- Added support for managing case sensitivity in `DataFrame.to_local_iterator()`.
- Added support for specifying vectorized UDTF's input column names by using the optional parameter `input_names` in `UDTFRegistration.register/register_file` and `functions.pandas_udtf`. By default, `RelationalGroupedDataFrame.applyInPandas` will infer the column names from current dataframe schema.
- Add `sql_error_code` and `raw_message` attributes to `SnowflakeSQLException` when it is caused by a SQL exception.

### Bug Fixes

- Fixed a bug in `DataFrame.to_pandas()` where converting snowpark dataframes to pandas dataframes was losing precision on integers with more than 19 digits.
- Fixed a bug that `session.add_packages` can not handle requirement specifier that contains project name with underscore and version.
- Fixed a bug in `DataFrame.limit()` when `offset` is used and the parent `DataFrame` uses `limit`. Now the `offset` won't impact the parent DataFrame's `limit`.
- Fixed a bug in `DataFrame.write.save_as_table` where dataframes created from read api could not save data into snowflake because of invalid column name `$1`.

### Behavior change

- Changed the behavior of `date_format`:
  - The `format` argument changed from optional to required.
  - The returned result changed from a date object to a date-formatted string.
- When a window function, or a sequence-dependent data generator (`normal`, `zipf`, `uniform`, `seq1`, `seq2`, `seq4`, `seq8`) function is used, the sort and filter operation will no longer be flattened when generating the query.

## 1.9.0 (2023-10-13)

### New Features

- Added support for the Python 3.11 runtime environment.

### Dependency updates

- Added back the dependency of `typing-extensions`.

### Bug Fixes

- Fixed a bug where imports from permanent stage locations were ignored for temporary stored procedures, UDTFs, UDFs, and UDAFs.
- Revert back to using CTAS (create table as select) statement for `Dataframe.writer.save_as_table` which does not need insert permission for writing tables.

### New Features
- Support `PythonObjJSONEncoder` json-serializable objects for `ARRAY` and `OBJECT` literals.

## 1.8.0 (2023-09-14)

### New Features

- Added support for VOLATILE/IMMUTABLE keyword when registering UDFs.
- Added support for specifying clustering keys when saving dataframes using `DataFrame.save_as_table`.
- Accept `Iterable` objects input for `schema` when creating dataframes using `Session.create_dataframe`.
- Added the property `DataFrame.session` to return a `Session` object.
- Added the property `Session.session_id` to return an integer that represents session ID.
- Added the property `Session.connection` to return a `SnowflakeConnection` object .

- Added support for creating a Snowpark session from a configuration file or environment variables.

### Dependency updates

- Updated ``snowflake-connector-python`` to 3.2.0.

### Bug Fixes

- Fixed a bug where automatic package upload would raise `ValueError` even when compatible package version were added in `session.add_packages`.
- Fixed a bug where table stored procedures were not registered correctly when using `register_from_file`.
- Fixed a bug where dataframe joins failed with `invalid_identifier` error.
- Fixed a bug where `DataFrame.copy` disables SQL simplfier for the returned copy.
- Fixed a bug where `session.sql().select()` would fail if any parameters are specified to `session.sql()`

## 1.7.0 (2023-08-28)

### New Features

- Added parameters `external_access_integrations` and `secrets` when creating a UDF, UDTF or Stored Procedure from Snowpark Python to allow integration with external access.
- Added support for these new functions in `snowflake.snowpark.functions`:
  - `array_flatten`
  - `flatten`
- Added support for `apply_in_pandas` in `snowflake.snowpark.relational_grouped_dataframe`.
- Added support for replicating your local Python environment on Snowflake via `Session.replicate_local_environment`.

### Bug Fixes

- Fixed a bug where `session.create_dataframe` fails to properly set nullable columns where nullability was affected by order or data was given.
- Fixed a bug where `DataFrame.select` could not identify and alias columns in presence of table functions when output columns of table function overlapped with columns in dataframe.

### Behavior Changes

- When creating stored procedures, UDFs, UDTFs, UDAFs with parameter `is_permanent=False` will now create temporary objects even when `stage_name` is provided. The default value of `is_permanent` is `False` which is why if this value is not explicitly set to `True` for permanent objects, users will notice a change in behavior.
- `types.StructField` now enquotes column identifier by default.

## 1.6.1 (2023-08-02)

### New Features

- Added support for these new functions in `snowflake.snowpark.functions`:
  - `array_sort`
  - `sort_array`
  - `array_min`
  - `array_max`
  - `explode_outer`
- Added support for pure Python packages specified via `Session.add_requirements` or `Session.add_packages`. They are now usable in stored procedures and UDFs even if packages are not present on the Snowflake Anaconda channel.
  - Added Session parameter `custom_packages_upload_enabled` and `custom_packages_force_upload_enabled` to enable the support for pure Python packages feature mentioned above. Both parameters default to `False`.
- Added support for specifying package requirements by passing a Conda environment yaml file to `Session.add_requirements`.
- Added support for asynchronous execution of multi-query dataframes that contain binding variables.
- Added support for renaming multiple columns in `DataFrame.rename`.
- Added support for Geometry datatypes.
- Added support for `params` in `session.sql()` in stored procedures.
- Added support for user-defined aggregate functions (UDAFs). This feature is currently in private preview.
- Added support for vectorized UDTFs (user-defined table functions). This feature is currently in public preview.
- Added support for Snowflake Timestamp variants (i.e., `TIMESTAMP_NTZ`, `TIMESTAMP_LTZ`, `TIMESTAMP_TZ`)
  - Added `TimestampTimezone` as an argument in `TimestampType` constructor.
  - Added type hints `NTZ`, `LTZ`, `TZ` and `Timestamp` to annotate functions when registering UDFs.

### Improvements

- Removed redundant dependency `typing-extensions`.
- `DataFrame.cache_result` now creates temp table fully qualified names under current database and current schema.

### Bug Fixes

- Fixed a bug where type check happens on pandas before it is imported.
- Fixed a bug when creating a UDF from `numpy.ufunc`.
- Fixed a bug where `DataFrame.union` was not generating the correct `Selectable.schema_query` when SQL simplifier is enabled.

### Behavior Changes

- `DataFrameWriter.save_as_table` now respects the `nullable` field of the schema provided by the user or the inferred schema based on data from user input.

### Dependency updates

- Updated ``snowflake-connector-python`` to 3.0.4.

## 1.5.1 (2023-06-20)

### New Features

- Added support for the Python 3.10 runtime environment.

## 1.5.0 (2023-06-09)

### Behavior Changes

- Aggregation results, from functions such as `DataFrame.agg` and `DataFrame.describe`, no longer strip away non-printing characters from column names.

### New Features

- Added support for the Python 3.9 runtime environment.
- Added support for new functions in `snowflake.snowpark.functions`:
  - `array_generate_range`
  - `array_unique_agg`
  - `collect_set`
  - `sequence`
- Added support for registering and calling stored procedures with `TABLE` return type.
- Added support for parameter `length` in `StringType()` to specify the maximum number of characters that can be stored by the column.
- Added the alias `functions.element_at()` for `functions.get()`.
- Added the alias `Column.contains` for `functions.contains`.
- Added experimental feature `DataFrame.alias`.
- Added support for querying metadata columns from stage when creating `DataFrame` using `DataFrameReader`.
- Added support for `StructType.add` to append more fields to existing `StructType` objects.
- Added support for parameter `execute_as` in `StoredProcedureRegistration.register_from_file()` to specify stored procedure caller rights.

### Bug Fixes

- Fixed a bug where the `Dataframe.join_table_function` did not run all of the necessary queries to set up the join table function when SQL simplifier was enabled.
- Fixed type hint declaration for custom types - `ColumnOrName`, `ColumnOrLiteralStr`, `ColumnOrSqlExpr`, `LiteralType` and `ColumnOrLiteral` that were breaking `mypy` checks.
- Fixed a bug where `DataFrameWriter.save_as_table` and `DataFrame.copy_into_table` failed to parse fully qualified table names.

## 1.4.0 (2023-04-24)

### New Features

- Added support for `session.getOrCreate`.
- Added support for alias `Column.getField`.
- Added support for new functions in `snowflake.snowpark.functions`:
  - `date_add` and `date_sub` to make add and subtract operations easier.
  - `daydiff`
  - `explode`
  - `array_distinct`.
  - `regexp_extract`.
  - `struct`.
  - `format_number`.
  - `bround`.
  - `substring_index`
- Added parameter `skip_upload_on_content_match` when creating UDFs, UDTFs and stored procedures using `register_from_file` to skip uploading files to a stage if the same version of the files are already on the stage.
- Added support for `DataFrameWriter.save_as_table` method to take table names that contain dots.
- Flattened generated SQL when `DataFrame.filter()` or `DataFrame.order_by()` is followed by a projection statement (e.g. `DataFrame.select()`, `DataFrame.with_column()`).
- Added support for creating dynamic tables _(in private preview)_ using `Dataframe.create_or_replace_dynamic_table`.
- Added an optional argument `params` in `session.sql()` to support binding variables. Note that this is not supported in stored procedures yet.

### Bug Fixes

- Fixed a bug in `strtok_to_array` where an exception was thrown when a delimiter was passed in.
- Fixed a bug in `session.add_import` where the module had the same namespace as other dependencies.

## 1.3.0 (2023-03-28)

### New Features

- Added support for `delimiters` parameter in `functions.initcap()`.
- Added support for `functions.hash()` to accept a variable number of input expressions.
- Added API `Session.RuntimeConfig` for getting/setting/checking the mutability of any runtime configuration.
- Added support managing case sensitivity in `Row` results from `DataFrame.collect` using `case_sensitive` parameter.
- Added API `Session.conf` for getting, setting or checking the mutability of any runtime configuration.
- Added support for managing case sensitivity in `Row` results from `DataFrame.collect` using `case_sensitive` parameter.
- Added indexer support for `snowflake.snowpark.types.StructType`.
- Added a keyword argument `log_on_exception` to `Dataframe.collect` and `Dataframe.collect_no_wait` to optionally disable error logging for SQL exceptions.

### Bug Fixes

- Fixed a bug where a DataFrame set operation(`DataFrame.substract`, `DataFrame.union`, etc.) being called after another DataFrame set operation and `DataFrame.select` or `DataFrame.with_column` throws an exception.
- Fixed a bug where chained sort statements are overwritten by the SQL simplifier.

### Improvements

- Simplified JOIN queries to use constant subquery aliases (`SNOWPARK_LEFT`, `SNOWPARK_RIGHT`) by default. Users can disable this at runtime with `session.conf.set('use_constant_subquery_alias', False)` to use randomly generated alias names instead.
- Allowed specifying statement parameters in `session.call()`.
- Enabled the uploading of large pandas DataFrames in stored procedures by defaulting to a chunk size of 100,000 rows.

## 1.2.0 (2023-03-02)

### New Features

- Added support for displaying source code as comments in the generated scripts when registering stored procedures. This
  is enabled by default, turn off by specifying `source_code_display=False` at registration.
- Added a parameter `if_not_exists` when creating a UDF, UDTF or Stored Procedure from Snowpark Python to ignore creating the specified function or procedure if it already exists.
- Accept integers when calling `snowflake.snowpark.functions.get` to extract value from array.
- Added `functions.reverse` in functions to open access to Snowflake built-in function
  [reverse](https://docs.snowflake.com/en/sql-reference/functions/reverse).
- Added parameter `require_scoped_url` in snowflake.snowflake.files.SnowflakeFile.open() `(in Private Preview)` to replace `is_owner_file` is marked for deprecation.

### Bug Fixes

- Fixed a bug that overwrote `paramstyle` to `qmark` when creating a Snowpark session.
- Fixed a bug where `df.join(..., how="cross")` fails with `SnowparkJoinException: (1112): Unsupported using join type 'Cross'`.
- Fixed a bug where querying a `DataFrame` column created from chained function calls used a wrong column name.

## 1.1.0 (2023-01-26)

### New Features:

- Added `asc`, `asc_nulls_first`, `asc_nulls_last`, `desc`, `desc_nulls_first`, `desc_nulls_last`, `date_part` and `unix_timestamp` in functions.
- Added the property `DataFrame.dtypes` to return a list of column name and data type pairs.
- Added the following aliases:
  - `functions.expr()` for `functions.sql_expr()`.
  - `functions.date_format()` for `functions.to_date()`.
  - `functions.monotonically_increasing_id()` for `functions.seq8()`
  - `functions.from_unixtime()` for `functions.to_timestamp()`

### Bug Fixes:

- Fixed a bug in SQL simplifier that didn’t handle Column alias and join well in some cases. See https://github.com/snowflakedb/snowpark-python/issues/658 for details.
- Fixed a bug in SQL simplifier that generated wrong column names for function calls, NaN and INF.

### Improvements

- The session parameter `PYTHON_SNOWPARK_USE_SQL_SIMPLIFIER` is `True` after Snowflake 7.3 was released. In snowpark-python, `session.sql_simplifier_enabled` reads the value of `PYTHON_SNOWPARK_USE_SQL_SIMPLIFIER` by default, meaning that the SQL simplfier is enabled by default after the Snowflake 7.3 release. To turn this off, set `PYTHON_SNOWPARK_USE_SQL_SIMPLIFIER` in Snowflake to `False` or run `session.sql_simplifier_enabled = False` from Snowpark. It is recommended to use the SQL simplifier because it helps to generate more concise SQL.

## 1.0.0 (2022-11-01)

### New Features

- Added `Session.generator()` to create a new `DataFrame` using the Generator table function.
- Added a parameter `secure` to the functions that create a secure UDF or UDTF.

## 0.12.0 (2022-10-14)

### New Features

- Added new APIs for async job:
  - `Session.create_async_job()` to create an `AsyncJob` instance from a query id.
  - `AsyncJob.result()` now accepts argument `result_type` to return the results in different formats.
  - `AsyncJob.to_df()` returns a `DataFrame` built from the result of this asynchronous job.
  - `AsyncJob.query()` returns the SQL text of the executed query.
- `DataFrame.agg()` and `RelationalGroupedDataFrame.agg()` now accept variable-length arguments.
- Added parameters `lsuffix` and `rsuffix` to `DataFram.join()` and `DataFrame.cross_join()` to conveniently rename overlapping columns.
- Added `Table.drop_table()` so you can drop the temp table after `DataFrame.cache_result()`. `Table` is also a context manager so you can use the `with` statement to drop the cache temp table after use.
- Added `Session.use_secondary_roles()`.
- Added functions `first_value()` and `last_value()`. (contributed by @chasleslr)
- Added `on` as an alias for `using_columns` and `how` as an alias for `join_type` in `DataFrame.join()`.

### Bug Fixes

- Fixed a bug in `Session.create_dataframe()` that raised an error when `schema` names had special characters.
- Fixed a bug in which options set in `Session.read.option()` were not passed to `DataFrame.copy_into_table()` as default values.
- Fixed a bug in which `DataFrame.copy_into_table()` raises an error when a copy option has single quotes in the value.

## 0.11.0 (2022-09-28)

### Behavior Changes

- `Session.add_packages()` now raises `ValueError` when the version of a package cannot be found in Snowflake Anaconda channel. Previously, `Session.add_packages()` succeeded, and a `SnowparkSQLException` exception was raised later in the UDF/SP registration step.

### New Features:

- Added method `FileOperation.get_stream()` to support downloading stage files as stream.
- Added support in `functions.ntiles()` to accept int argument.
- Added the following aliases:
  - `functions.call_function()` for `functions.call_builtin()`.
  - `functions.function()` for `functions.builtin()`.
  - `DataFrame.order_by()` for `DataFrame.sort()`
  - `DataFrame.orderBy()` for `DataFrame.sort()`
- Improved `DataFrame.cache_result()` to return a more accurate `Table` class instead of a `DataFrame` class.
- Added support to allow `session` as the first argument when calling `StoredProcedure`.

### Improvements

- Improved nested query generation by flattening queries when applicable.
  - This improvement could be enabled by setting `Session.sql_simplifier_enabled = True`.
  - `DataFrame.select()`, `DataFrame.with_column()`, `DataFrame.drop()` and other select-related APIs have more flattened SQLs.
  - `DataFrame.union()`, `DataFrame.union_all()`, `DataFrame.except_()`, `DataFrame.intersect()`, `DataFrame.union_by_name()` have flattened SQLs generated when multiple set operators are chained.
- Improved type annotations for async job APIs.

### Bug Fixes

- Fixed a bug in which `Table.update()`, `Table.delete()`, `Table.merge()` try to reference a temp table that does not exist.

## 0.10.0 (2022-09-16)

### New Features:

- Added experimental APIs for evaluating Snowpark dataframes with asynchronous queries:
  - Added keyword argument `block` to the following action APIs on Snowpark dataframes (which execute queries) to allow asynchronous evaluations:
    - `DataFrame.collect()`, `DataFrame.to_local_iterator()`, `DataFrame.to_pandas()`, `DataFrame.to_pandas_batches()`, `DataFrame.count()`, `DataFrame.first()`.
    - `DataFrameWriter.save_as_table()`, `DataFrameWriter.copy_into_location()`.
    - `Table.delete()`, `Table.update()`, `Table.merge()`.
  - Added method `DataFrame.collect_nowait()` to allow asynchronous evaluations.
  - Added class `AsyncJob` to retrieve results from asynchronously executed queries and check their status.
- Added support for `table_type` in `Session.write_pandas()`. You can now choose from these `table_type` options: `"temporary"`, `"temp"`, and `"transient"`.
- Added support for using Python structured data (`list`, `tuple` and `dict`) as literal values in Snowpark.
- Added keyword argument `execute_as` to `functions.sproc()` and `session.sproc.register()` to allow registering a stored procedure as a caller or owner.
- Added support for specifying a pre-configured file format when reading files from a stage in Snowflake.

### Improvements:

- Added support for displaying details of a Snowpark session.

### Bug Fixes:

- Fixed a bug in which `DataFrame.copy_into_table()` and `DataFrameWriter.save_as_table()` mistakenly created a new table if the table name is fully qualified, and the table already exists.

### Deprecations:

- Deprecated keyword argument `create_temp_table` in `Session.write_pandas()`.
- Deprecated invoking UDFs using arguments wrapped in a Python list or tuple. You can use variable-length arguments without a list or tuple.

### Dependency updates

- Updated ``snowflake-connector-python`` to 2.7.12.

## 0.9.0 (2022-08-30)

### New Features:

- Added support for displaying source code as comments in the generated scripts when registering UDFs.
  This feature is turned on by default. To turn it off, pass the new keyword argument `source_code_display` as `False` when calling `register()` or `@udf()`.
- Added support for calling table functions from `DataFrame.select()`, `DataFrame.with_column()` and `DataFrame.with_columns()` which now take parameters of type `table_function.TableFunctionCall` for columns.
- Added keyword argument `overwrite` to `session.write_pandas()` to allow overwriting contents of a Snowflake table with that of a pandas DataFrame.
- Added keyword argument `column_order` to `df.write.save_as_table()` to specify the matching rules when inserting data into table in append mode.
- Added method `FileOperation.put_stream()` to upload local files to a stage via file stream.
- Added methods `TableFunctionCall.alias()` and `TableFunctionCall.as_()` to allow aliasing the names of columns that come from the output of table function joins.
- Added function `get_active_session()` in module `snowflake.snowpark.context` to get the current active Snowpark session.

### Bug Fixes:

- Fixed a bug in which batch insert should not raise an error when `statement_params` is not passed to the function.
- Fixed a bug in which column names should be quoted when `session.create_dataframe()` is called with dicts and a given schema.
- Fixed a bug in which creation of table should be skipped if the table already exists and is in append mode when calling `df.write.save_as_table()`.
- Fixed a bug in which third-party packages with underscores cannot be added when registering UDFs.

### Improvements:

- Improved function `function.uniform()` to infer the types of inputs `max_` and `min_` and cast the limits to `IntegerType` or `FloatType` correspondingly.

## 0.8.0 (2022-07-22)

### New Features:

- Added keyword only argument `statement_params` to the following methods to allow for specifying statement level parameters:
  - `collect`, `to_local_iterator`, `to_pandas`, `to_pandas_batches`,
    `count`, `copy_into_table`, `show`, `create_or_replace_view`, `create_or_replace_temp_view`, `first`, `cache_result`
    and `random_split` on class `snowflake.snowpark.Dateframe`.
  - `update`, `delete` and `merge` on class `snowflake.snowpark.Table`.
  - `save_as_table` and `copy_into_location` on class `snowflake.snowpark.DataFrameWriter`.
  - `approx_quantile`, `statement_params`, `cov` and `crosstab` on class `snowflake.snowpark.DataFrameStatFunctions`.
  - `register` and `register_from_file` on class `snowflake.snowpark.udf.UDFRegistration`.
  - `register` and `register_from_file` on class `snowflake.snowpark.udtf.UDTFRegistration`.
  - `register` and `register_from_file` on class `snowflake.snowpark.stored_procedure.StoredProcedureRegistration`.
  - `udf`, `udtf` and `sproc` in `snowflake.snowpark.functions`.
- Added support for `Column` as an input argument to `session.call()`.
- Added support for `table_type` in `df.write.save_as_table()`. You can now choose from these `table_type` options: `"temporary"`, `"temp"`, and `"transient"`.

### Improvements:

- Added validation of object name in `session.use_*` methods.
- Updated the query tag in SQL to escape it when it has special characters.
- Added a check to see if Anaconda terms are acknowledged when adding missing packages.

### Bug Fixes:

- Fixed the limited length of the string column in `session.create_dataframe()`.
- Fixed a bug in which `session.create_dataframe()` mistakenly converted 0 and `False` to `None` when the input data was only a list.
- Fixed a bug in which calling `session.create_dataframe()` using a large local dataset sometimes created a temp table twice.
- Aligned the definition of `function.trim()` with the SQL function definition.
- Fixed an issue where snowpark-python would hang when using the Python system-defined (built-in function) `sum` vs. the Snowpark `function.sum()`.

### Deprecations:

- Deprecated keyword argument `create_temp_table` in `df.write.save_as_table()`.

## 0.7.0 (2022-05-25)

### New Features:

- Added support for user-defined table functions (UDTFs).
  - Use function `snowflake.snowpark.functions.udtf()` to register a UDTF, or use it as a decorator to register the UDTF.
    - You can also use `Session.udtf.register()` to register a UDTF.
  - Use `Session.udtf.register_from_file()` to register a UDTF from a Python file.
- Updated APIs to query a table function, including both Snowflake built-in table functions and UDTFs.
  - Use function `snowflake.snowpark.functions.table_function()` to create a callable representing a table function and use it to call the table function in a query.
  - Alternatively, use function `snowflake.snowpark.functions.call_table_function()` to call a table function.
  - Added support for `over` clause that specifies `partition by` and `order by` when lateral joining a table function.
  - Updated `Session.table_function()` and `DataFrame.join_table_function()` to accept `TableFunctionCall` instances.

### Breaking Changes:

- When creating a function with `functions.udf()` and `functions.sproc()`, you can now specify an empty list for the `imports` or `packages` argument to indicate that no import or package is used for this UDF or stored procedure. Previously, specifying an empty list meant that the function would use session-level imports or packages.
- Improved the `__repr__` implementation of data types in `types.py`. The unused `type_name` property has been removed.
- Added a Snowpark-specific exception class for SQL errors. This replaces the previous `ProgrammingError` from the Python connector.

### Improvements:

- Added a lock to a UDF or UDTF when it is called for the first time per thread.
- Improved the error message for pickling errors that occurred during UDF creation.
- Included the query ID when logging the failed query.

### Bug Fixes:

- Fixed a bug in which non-integral data (such as timestamps) was occasionally converted to integer when calling `DataFrame.to_pandas()`.
- Fixed a bug in which `DataFrameReader.parquet()` failed to read a parquet file when its column contained spaces.
- Fixed a bug in which `DataFrame.copy_into_table()` failed when the dataframe is created by reading a file with inferred schemas.

### Deprecations

`Session.flatten()` and `DataFrame.flatten()`.

### Dependency Updates:

- Restricted the version of `cloudpickle` <= `2.0.0`.

## 0.6.0 (2022-04-27)

### New Features:

- Added support for vectorized UDFs with the input as a pandas DataFrame or pandas Series and the output as a pandas Series. This improves the performance of UDFs in Snowpark.
- Added support for inferring the schema of a DataFrame by default when it is created by reading a Parquet, Avro, or ORC file in the stage.
- Added functions `current_session()`, `current_statement()`, `current_user()`, `current_version()`, `current_warehouse()`, `date_from_parts()`, `date_trunc()`, `dayname()`, `dayofmonth()`, `dayofweek()`, `dayofyear()`, `grouping()`, `grouping_id()`, `hour()`, `last_day()`, `minute()`, `next_day()`, `previous_day()`, `second()`, `month()`, `monthname()`, `quarter()`, `year()`, `current_database()`, `current_role()`, `current_schema()`, `current_schemas()`, `current_region()`, `current_avaliable_roles()`, `add_months()`, `any_value()`, `bitnot()`, `bitshiftleft()`, `bitshiftright()`, `convert_timezone()`, `uniform()`, `strtok_to_array()`, `sysdate()`, `time_from_parts()`,  `timestamp_from_parts()`, `timestamp_ltz_from_parts()`, `timestamp_ntz_from_parts()`, `timestamp_tz_from_parts()`, `weekofyear()`, `percentile_cont()` to `snowflake.snowflake.functions`.

### Breaking Changes:

- Expired deprecations:
  - Removed the following APIs that were deprecated in 0.4.0: `DataFrame.groupByGroupingSets()`, `DataFrame.naturalJoin()`, `DataFrame.joinTableFunction`, `DataFrame.withColumns()`, `Session.getImports()`, `Session.addImport()`, `Session.removeImport()`, `Session.clearImports()`, `Session.getSessionStage()`, `Session.getDefaultDatabase()`, `Session.getDefaultSchema()`, `Session.getCurrentDatabase()`, `Session.getCurrentSchema()`, `Session.getFullyQualifiedCurrentSchema()`.

### Improvements:

- Added support for creating an empty `DataFrame` with a specific schema using the `Session.create_dataframe()` method.
- Changed the logging level from `INFO` to `DEBUG` for several logs (e.g., the executed query) when evaluating a dataframe.
- Improved the error message when failing to create a UDF due to pickle errors.

### Bug Fixes:

- Removed pandas hard dependencies in the `Session.create_dataframe()` method.

### Dependency Updates:

- Added `typing-extension` as a new dependency with the version >= `4.1.0`.

## 0.5.0 (2022-03-22)

### New Features

- Added stored procedures API.
  - Added `Session.sproc` property and `sproc()` to `snowflake.snowpark.functions`, so you can register stored procedures.
  - Added `Session.call` to call stored procedures by name.
- Added `UDFRegistration.register_from_file()` to allow registering UDFs from Python source files or zip files directly.
- Added `UDFRegistration.describe()` to describe a UDF.
- Added `DataFrame.random_split()` to provide a way to randomly split a dataframe.
- Added functions `md5()`, `sha1()`, `sha2()`, `ascii()`, `initcap()`, `length()`, `lower()`, `lpad()`, `ltrim()`, `rpad()`, `rtrim()`, `repeat()`, `soundex()`, `regexp_count()`, `replace()`, `charindex()`, `collate()`, `collation()`, `insert()`, `left()`, `right()`, `endswith()` to `snowflake.snowpark.functions`.
- Allowed `call_udf()` to accept literal values.
- Provided a `distinct` keyword in `array_agg()`.

### Bug Fixes:

- Fixed an issue that caused `DataFrame.to_pandas()` to have a string column if `Column.cast(IntegerType())` was used.
- Fixed a bug in `DataFrame.describe()` when there is more than one string column.

## 0.4.0 (2022-02-15)

### New Features

- You can now specify which Anaconda packages to use when defining UDFs.
  - Added `add_packages()`, `get_packages()`, `clear_packages()`, and `remove_package()`, to class `Session`.
  - Added `add_requirements()` to `Session` so you can use a requirements file to specify which packages this session will use.
  - Added parameter `packages` to function `snowflake.snowpark.functions.udf()` and method `UserDefinedFunction.register()` to indicate UDF-level Anaconda package dependencies when creating a UDF.
  - Added parameter `imports` to `snowflake.snowpark.functions.udf()` and `UserDefinedFunction.register()` to specify UDF-level code imports.
- Added a parameter `session` to function `udf()` and `UserDefinedFunction.register()` so you can specify which session to use to create a UDF if you have multiple sessions.
- Added types `Geography` and `Variant` to `snowflake.snowpark.types` to be used as type hints for Geography and Variant data when defining a UDF.
- Added support for Geography geoJSON data.
- Added `Table`, a subclass of `DataFrame` for table operations:
  - Methods `update` and `delete` update and delete rows of a table in Snowflake.
  - Method `merge` merges data from a `DataFrame` to a `Table`.
  - Override method `DataFrame.sample()` with an additional parameter `seed`, which works on tables but not on view and sub-queries.
- Added `DataFrame.to_local_iterator()` and `DataFrame.to_pandas_batches()` to allow getting results from an iterator when the result set returned from the Snowflake database is too large.
- Added `DataFrame.cache_result()` for caching the operations performed on a `DataFrame` in a temporary table.
  Subsequent operations on the original `DataFrame` have no effect on the cached result `DataFrame`.
- Added property `DataFrame.queries` to get SQL queries that will be executed to evaluate the `DataFrame`.
- Added `Session.query_history()` as a context manager to track SQL queries executed on a session, including all SQL queries to evaluate `DataFrame`s created from a session. Both query ID and query text are recorded.
- You can now create a `Session` instance from an existing established `snowflake.connector.SnowflakeConnection`. Use parameter `connection` in `Session.builder.configs()`.
- Added `use_database()`, `use_schema()`, `use_warehouse()`, and `use_role()` to class `Session` to switch database/schema/warehouse/role after a session is created.
- Added `DataFrameWriter.copy_into_table()` to unload a `DataFrame` to stage files.
- Added `DataFrame.unpivot()`.
- Added `Column.within_group()` for sorting the rows by columns with some aggregation functions.
- Added functions `listagg()`, `mode()`, `div0()`, `acos()`, `asin()`, `atan()`, `atan2()`, `cos()`, `cosh()`, `sin()`, `sinh()`, `tan()`, `tanh()`, `degrees()`, `radians()`, `round()`, `trunc()`, and `factorial()` to `snowflake.snowflake.functions`.
- Added an optional argument `ignore_nulls` in function `lead()` and `lag()`.
- The `condition` parameter of function `when()` and `iff()` now accepts SQL expressions.

### Improvements

- All function and method names have been renamed to use the snake case naming style, which is more Pythonic. For convenience, some camel case names are kept as aliases to the snake case APIs. It is recommended to use the snake case APIs.
  - Deprecated these methods on class `Session` and replaced them with their snake case equivalents: `getImports()`, `addImports()`, `removeImport()`, `clearImports()`, `getSessionStage()`, `getDefaultSchema()`, `getDefaultSchema()`, `getCurrentDatabase()`, `getFullyQualifiedCurrentSchema()`.
  - Deprecated these methods on class `DataFrame` and replaced them with their snake case equivalents: `groupingByGroupingSets()`, `naturalJoin()`, `withColumns()`, `joinTableFunction()`.
- Property `DataFrame.columns` is now consistent with `DataFrame.schema.names` and the Snowflake database `Identifier Requirements`.
- `Column.__bool__()` now raises a `TypeError`. This will ban the use of logical operators `and`, `or`, `not` on `Column` object, for instance `col("a") > 1 and col("b") > 2` will raise the `TypeError`. Use `(col("a") > 1) & (col("b") > 2)` instead.
- Changed `PutResult` and `GetResult` to subclass `NamedTuple`.
- Fixed a bug which raised an error when the local path or stage location has a space or other special characters.
- Changed `DataFrame.describe()` so that non-numeric and non-string columns are ignored instead of raising an exception.

### Dependency updates

- Updated ``snowflake-connector-python`` to 2.7.4.

## 0.3.0 (2022-01-09)

### New Features

- Added `Column.isin()`, with an alias `Column.in_()`.
- Added `Column.try_cast()`, which is a special version of `cast()`. It tries to cast a string expression to other types and returns `null` if the cast is not possible.
- Added `Column.startswith()` and `Column.substr()` to process string columns.
- `Column.cast()` now also accepts a `str` value to indicate the cast type in addition to a `DataType` instance.
- Added `DataFrame.describe()` to summarize stats of a `DataFrame`.
- Added `DataFrame.explain()` to print the query plan of a `DataFrame`.
- `DataFrame.filter()` and `DataFrame.select_expr()` now accepts a sql expression.
- Added a new `bool` parameter `create_temp_table` to methods `DataFrame.saveAsTable()` and `Session.write_pandas()` to optionally create a temp table.
- Added `DataFrame.minus()` and `DataFrame.subtract()` as aliases to `DataFrame.except_()`.
- Added `regexp_replace()`, `concat()`, `concat_ws()`, `to_char()`, `current_timestamp()`, `current_date()`, `current_time()`, `months_between()`, `cast()`, `try_cast()`, `greatest()`, `least()`, and `hash()` to module `snowflake.snowpark.functions`.

### Bug Fixes

- Fixed an issue where `Session.createDataFrame(pandas_df)` and `Session.write_pandas(pandas_df)` raise an exception when the `pandas DataFrame` has spaces in the column name.
- `DataFrame.copy_into_table()` sometimes prints an `error` level log entry while it actually works. It's fixed now.
- Fixed an API docs issue where some `DataFrame` APIs are missing from the docs.

### Dependency updates

- Update ``snowflake-connector-python`` to 2.7.2, which upgrades ``pyarrow`` dependency to 6.0.x. Refer to the [python connector 2.7.2 release notes](https://pypi.org/project/snowflake-connector-python/2.7.2/) for more details.

## 0.2.0 (2021-12-02)

### New Features

- Updated the `Session.createDataFrame()` method for creating a `DataFrame` from a pandas DataFrame.
- Added the `Session.write_pandas()` method for writing a `pandas DataFrame` to a table in Snowflake and getting a `Snowpark DataFrame` object back.
- Added new classes and methods for calling window functions.
- Added the new functions `cume_dist()`, to find the cumulative distribution of a value with regard to other values within a window partition,
  and `row_number()`, which returns a unique row number for each row within a window partition.
- Added functions for computing statistics for DataFrames in the `DataFrameStatFunctions` class.
- Added functions for handling missing values in a DataFrame in the `DataFrameNaFunctions` class.
- Added new methods `rollup()`, `cube()`, and `pivot()` to the `DataFrame` class.
- Added the `GroupingSets` class, which you can use with the DataFrame groupByGroupingSets method to perform a SQL GROUP BY GROUPING SETS.
- Added the new `FileOperation(session)`
  class that you can use to upload and download files to and from a stage.
- Added the `DataFrame.copy_into_table()`
  method for loading data from files in a stage into a table.
- In CASE expressions, the functions `when()` and `otherwise()`
  now accept Python types in addition to `Column` objects.
- When you register a UDF you can now optionally set the `replace` parameter to `True` to overwrite an existing UDF with the same name.

### Improvements

- UDFs are now compressed before they are uploaded to the server. This makes them about 10 times smaller, which can help
  when you are using large ML model files.
- When the size of a UDF is less than 8196 bytes, it will be uploaded as in-line code instead of uploaded to a stage.

### Bug Fixes

- Fixed an issue where the statement `df.select(when(col("a") == 1, 4).otherwise(col("a"))), [Row(4), Row(2), Row(3)]` raised an exception.
- Fixed an issue where `df.toPandas()` raised an exception when a DataFrame was created from large local data.

## 0.1.0 (2021-10-26)

Start of Private Preview<|MERGE_RESOLUTION|>--- conflicted
+++ resolved
@@ -17,16 +17,11 @@
     - concat
     - concat_ws
 
-<<<<<<< HEAD
-### Bug Fixes
-
+#### Bug Fixes
+
+- Fixed a bug that caused NaT and NaN values to not be recognized.
 - Fixed a bug when inferring schema, single quotes are added to stage files already have single quotes.
 
-=======
-#### Bug Fixes
-
-- Fixed a bug that caused NaT and NaN values to not be recognized.
->>>>>>> 988279d7
 
 ## 1.15.0 (2024-04-24)
 

# Release History

## 1.13.0 (TBD)

### New Features
<<<<<<< HEAD

- Added support for the following local testing functions:
  - current_timestamp
  - current_date
  - current_time

### Behavior Changes (API Compatible)

=======
>>>>>>> 97d75b6e
- Added support for an optional `date_part` argument in function `last_day`
- `SessionBuilder.app_name` will set the query_tag after the session is created.

## 1.12.1 (TBD)

### New Features

- Use `split_blocks=True` by default during `to_pandas` conversion for optimal memory allocation. This parameter is passed to `pyarrow.Table.to_pandas` that enables `PyArrow` to split the memory allocation into smaller, more manageable blocks instead of allocating a single contiguous block thus giving better memory management when dealing with larger datasets.

### Bug Fixes

- Fixed a bug in `DataFrame.to_pandas` that caused an error when evaluating on a dataframe with an IntergerType column with null values.
- Fixed a bug in `DataFrame.to_local_iterator` where the iterator could yield wrong results if another query is executed before the iterator finishes due to wrong isolation level. For details, please see #945.
- Fixed a bug that truncated table names in error messages while running a plan with local testing enabled.
- Fixed a bug that `Session.range` returns empty result when the range is large.

## 1.12.0 (2024-01-30)

### New Features

- Exposed `statement_params` in `StoredProcedure.__call__`.
- Added two optional arguments to `Session.add_import`.
  - `chunk_size`: The number of bytes to hash per chunk of the uploaded files.
  - `whole_file_hash`: By default only the first chunk of the uploaded import is hashed to save time. When this is set to True each uploaded file is fully hashed instead.
- Added parameters `external_access_integrations` and `secrets` when creating a UDAF from Snowpark Python to allow integration with external access.
- Added a new method `Session.append_query_tag`. Allows an additional tag to be added to the current query tag by appending it as a comma separated value.
- Added a new method `Session.update_query_tag`. Allows updates to a JSON encoded dictionary query tag.
- `SessionBuilder.getOrCreate` will now attempt to replace the singleton it returns when token expiration has been detected.
- Added support for new functions in `snowflake.snowpark.functions`:
  - `array_except`
  - `create_map`
  - `sign`/`signum`
- Added the following functions to `DataFrame.analytics`:
  - Added the `moving_agg` function in `DataFrame.analytics` to enable moving aggregations like sums and averages with multiple window sizes.
  - Added the `cummulative_agg` function in `DataFrame.analytics` to enable commulative aggregations like sums and averages on multiple columns.
  - Added the `compute_lag` and `compute_lead` functions in `DataFrame.analytics` for enabling lead and lag calculations on multiple columns.
  - Added the `time_series_agg` function in `DataFrame.analytics` to enable time series aggregations like sums and averages with multiple time windows.

### Bug Fixes

- Fixed a bug in `DataFrame.na.fill` that caused Boolean values to erroneously override integer values.
- Fixed a bug in `Session.create_dataframe` where the Snowpark DataFrames created using pandas DataFrames were not inferring the type for timestamp columns correctly. The behavior is as follows:
  - Earlier timestamp columns without a timezone would be converted to nanosecond epochs and inferred as `LongType()`, but will now be correctly maintained as timestamp values and be inferred as `TimestampType(TimestampTimeZone.NTZ)`.
  - Earlier timestamp columns with a timezone would be inferred as `TimestampType(TimestampTimeZone.NTZ)` and loose timezone information but will now be correctly inferred as `TimestampType(TimestampTimeZone.LTZ)` and timezone information is retained correctly.
  - Set session parameter `PYTHON_SNOWPARK_USE_LOGICAL_TYPE_FOR_CREATE_DATAFRAME` to revert back to old behavior. It is recommended that you update your code to align with correct behavior because the parameter will be removed in the future.
- Fixed a bug that `DataFrame.to_pandas` gets decimal type when scale is not 0, and creates an object dtype in `pandas`. Instead, we cast the value to a float64 type.
- Fixed bugs that wrongly flattened the generated SQL when one of the following happens:
  - `DataFrame.filter()` is called after `DataFrame.sort().limit()`.
  - `DataFrame.sort()` or `filter()` is called on a DataFrame that already has a window function or sequence-dependent data generator column.
    For instance, `df.select("a", seq1().alias("b")).select("a", "b").sort("a")` won't flatten the sort clause anymore.
  - a window or sequence-dependent data generator column is used after `DataFrame.limit()`. For instance, `df.limit(10).select(row_number().over())` won't flatten the limit and select in the generated SQL.
- Fixed a bug where aliasing a DataFrame column raised an error when the DataFame was copied from another DataFrame with an aliased column. For instance,

  ```python
  df = df.select(col("a").alias("b"))
  df = copy(df)
  df.select(col("b").alias("c"))  # threw an error. Now it's fixed.
  ```

- Fixed a bug in `Session.create_dataframe` that the non-nullable field in a schema is not respected for boolean type. Note that this fix is only effective when the user has the privilege to create a temp table.
- Fixed a bug in SQL simplifier where non-select statements in `session.sql` dropped a SQL query when used with `limit()`.
- Fixed a bug that raised an exception when session parameter `ERROR_ON_NONDETERMINISTIC_UPDATE` is true.

### Behavior Changes (API Compatible)

- When parsing data types during a `to_pandas` operation, we rely on GS precision value to fix precision issues for large integer values. This may affect users where a column that was earlier returned as `int8` gets returned as `int64`. Users can fix this by explicitly specifying precision values for their return column.
- Aligned behavior for `Session.call` in case of table stored procedures where running `Session.call` would not trigger stored procedure unless a `collect()` operation was performed.
- `StoredProcedureRegistration` will now automatically add `snowflake-snowpark-python` as a package dependency. The added dependency will be on the client's local version of the library and an error is thrown if the server cannot support that version.

## 1.11.1 (2023-12-07)

### Bug Fixes

- Fixed a bug that numpy should not be imported at the top level of mock module.
- Added support for these new functions in `snowflake.snowpark.functions`:
  - `from_utc_timestamp`
  - `to_utc_timestamp`

## 1.11.0 (2023-12-05)

### New Features

- Add the `conn_error` attribute to `SnowflakeSQLException` that stores the whole underlying exception from `snowflake-connector-python`.
- Added support for `RelationalGroupedDataframe.pivot()` to access `pivot` in the following pattern `Dataframe.group_by(...).pivot(...)`.
- Added experimental feature: Local Testing Mode, which allows you to create and operate on Snowpark Python DataFrames locally without connecting to a Snowflake account. You can use the local testing framework to test your DataFrame operations locally, on your development machine or in a CI (continuous integration) pipeline, before deploying code changes to your account.

- Added support for `arrays_to_object` new functions in `snowflake.snowpark.functions`.
- Added support for the vector data type.

### Dependency Updates

- Bumped cloudpickle dependency to work with `cloudpickle==2.2.1`
- Updated ``snowflake-connector-python`` to `3.4.0`.

### Bug Fixes

- DataFrame column names quoting check now supports newline characters.
- Fix a bug where a DataFrame generated by `session.read.with_metadata` creates inconsistent table when doing `df.write.save_as_table`.

## 1.10.0 (2023-11-03)

### New Features

- Added support for managing case sensitivity in `DataFrame.to_local_iterator()`.
- Added support for specifying vectorized UDTF's input column names by using the optional parameter `input_names` in `UDTFRegistration.register/register_file` and `functions.pandas_udtf`. By default, `RelationalGroupedDataFrame.applyInPandas` will infer the column names from current dataframe schema.
- Add `sql_error_code` and `raw_message` attributes to `SnowflakeSQLException` when it is caused by a SQL exception.

### Bug Fixes

- Fixed a bug in `DataFrame.to_pandas()` where converting snowpark dataframes to pandas dataframes was losing precision on integers with more than 19 digits.
- Fixed a bug that `session.add_packages` can not handle requirement specifier that contains project name with underscore and version.
- Fixed a bug in `DataFrame.limit()` when `offset` is used and the parent `DataFrame` uses `limit`. Now the `offset` won't impact the parent DataFrame's `limit`.
- Fixed a bug in `DataFrame.write.save_as_table` where dataframes created from read api could not save data into snowflake because of invalid column name `$1`.

### Behavior change

- Changed the behavior of `date_format`:
  - The `format` argument changed from optional to required.
  - The returned result changed from a date object to a date-formatted string.
- When a window function, or a sequence-dependent data generator (`normal`, `zipf`, `uniform`, `seq1`, `seq2`, `seq4`, `seq8`) function is used, the sort and filter operation will no longer be flattened when generating the query.

## 1.9.0 (2023-10-13)

### New Features

- Added support for the Python 3.11 runtime environment.

### Dependency updates

- Added back the dependency of `typing-extensions`.

### Bug Fixes

- Fixed a bug where imports from permanent stage locations were ignored for temporary stored procedures, UDTFs, UDFs, and UDAFs.
- Revert back to using CTAS (create table as select) statement for `Dataframe.writer.save_as_table` which does not need insert permission for writing tables.

### New Features
- Support `PythonObjJSONEncoder` json-serializable objects for `ARRAY` and `OBJECT` literals.

## 1.8.0 (2023-09-14)

### New Features

- Added support for VOLATILE/IMMUTABLE keyword when registering UDFs.
- Added support for specifying clustering keys when saving dataframes using `DataFrame.save_as_table`.
- Accept `Iterable` objects input for `schema` when creating dataframes using `Session.create_dataframe`.
- Added the property `DataFrame.session` to return a `Session` object.
- Added the property `Session.session_id` to return an integer that represents session ID.
- Added the property `Session.connection` to return a `SnowflakeConnection` object .

- Added support for creating a Snowpark session from a configuration file or environment variables.

### Dependency updates

- Updated ``snowflake-connector-python`` to 3.2.0.

### Bug Fixes

- Fixed a bug where automatic package upload would raise `ValueError` even when compatible package version were added in `session.add_packages`.
- Fixed a bug where table stored procedures were not registered correctly when using `register_from_file`.
- Fixed a bug where dataframe joins failed with `invalid_identifier` error.
- Fixed a bug where `DataFrame.copy` disables SQL simplfier for the returned copy.
- Fixed a bug where `session.sql().select()` would fail if any parameters are specified to `session.sql()`

## 1.7.0 (2023-08-28)

### New Features

- Added parameters `external_access_integrations` and `secrets` when creating a UDF, UDTF or Stored Procedure from Snowpark Python to allow integration with external access.
- Added support for these new functions in `snowflake.snowpark.functions`:
  - `array_flatten`
  - `flatten`
- Added support for `apply_in_pandas` in `snowflake.snowpark.relational_grouped_dataframe`.
- Added support for replicating your local Python environment on Snowflake via `Session.replicate_local_environment`.

### Bug Fixes

- Fixed a bug where `session.create_dataframe` fails to properly set nullable columns where nullability was affected by order or data was given.
- Fixed a bug where `DataFrame.select` could not identify and alias columns in presence of table functions when output columns of table function overlapped with columns in dataframe.

### Behavior Changes

- When creating stored procedures, UDFs, UDTFs, UDAFs with parameter `is_permanent=False` will now create temporary objects even when `stage_name` is provided. The default value of `is_permanent` is `False` which is why if this value is not explicitly set to `True` for permanent objects, users will notice a change in behavior.
- `types.StructField` now enquotes column identifier by default.

## 1.6.1 (2023-08-02)

### New Features

- Added support for these new functions in `snowflake.snowpark.functions`:
  - `array_sort`
  - `sort_array`
  - `array_min`
  - `array_max`
  - `explode_outer`
- Added support for pure Python packages specified via `Session.add_requirements` or `Session.add_packages`. They are now usable in stored procedures and UDFs even if packages are not present on the Snowflake Anaconda channel.
  - Added Session parameter `custom_packages_upload_enabled` and `custom_packages_force_upload_enabled` to enable the support for pure Python packages feature mentioned above. Both parameters default to `False`.
- Added support for specifying package requirements by passing a Conda environment yaml file to `Session.add_requirements`.
- Added support for asynchronous execution of multi-query dataframes that contain binding variables.
- Added support for renaming multiple columns in `DataFrame.rename`.
- Added support for Geometry datatypes.
- Added support for `params` in `session.sql()` in stored procedures.
- Added support for user-defined aggregate functions (UDAFs). This feature is currently in private preview.
- Added support for vectorized UDTFs (user-defined table functions). This feature is currently in public preview.
- Added support for Snowflake Timestamp variants (i.e., `TIMESTAMP_NTZ`, `TIMESTAMP_LTZ`, `TIMESTAMP_TZ`)
  - Added `TimestampTimezone` as an argument in `TimestampType` constructor.
  - Added type hints `NTZ`, `LTZ`, `TZ` and `Timestamp` to annotate functions when registering UDFs.

### Improvements

- Removed redundant dependency `typing-extensions`.
- `DataFrame.cache_result` now creates temp table fully qualified names under current database and current schema.

### Bug Fixes

- Fixed a bug where type check happens on pandas before it is imported.
- Fixed a bug when creating a UDF from `numpy.ufunc`.
- Fixed a bug where `DataFrame.union` was not generating the correct `Selectable.schema_query` when SQL simplifier is enabled.

### Behavior Changes

- `DataFrameWriter.save_as_table` now respects the `nullable` field of the schema provided by the user or the inferred schema based on data from user input.

### Dependency updates

- Updated ``snowflake-connector-python`` to 3.0.4.

## 1.5.1 (2023-06-20)

### New Features

- Added support for the Python 3.10 runtime environment.

## 1.5.0 (2023-06-09)

### Behavior Changes

- Aggregation results, from functions such as `DataFrame.agg` and `DataFrame.describe`, no longer strip away non-printing characters from column names.

### New Features

- Added support for the Python 3.9 runtime environment.
- Added support for new functions in `snowflake.snowpark.functions`:
  - `array_generate_range`
  - `array_unique_agg`
  - `collect_set`
  - `sequence`
- Added support for registering and calling stored procedures with `TABLE` return type.
- Added support for parameter `length` in `StringType()` to specify the maximum number of characters that can be stored by the column.
- Added the alias `functions.element_at()` for `functions.get()`.
- Added the alias `Column.contains` for `functions.contains`.
- Added experimental feature `DataFrame.alias`.
- Added support for querying metadata columns from stage when creating `DataFrame` using `DataFrameReader`.
- Added support for `StructType.add` to append more fields to existing `StructType` objects.
- Added support for parameter `execute_as` in `StoredProcedureRegistration.register_from_file()` to specify stored procedure caller rights.

### Bug Fixes

- Fixed a bug where the `Dataframe.join_table_function` did not run all of the necessary queries to set up the join table function when SQL simplifier was enabled.
- Fixed type hint declaration for custom types - `ColumnOrName`, `ColumnOrLiteralStr`, `ColumnOrSqlExpr`, `LiteralType` and `ColumnOrLiteral` that were breaking `mypy` checks.
- Fixed a bug where `DataFrameWriter.save_as_table` and `DataFrame.copy_into_table` failed to parse fully qualified table names.

## 1.4.0 (2023-04-24)

### New Features

- Added support for `session.getOrCreate`.
- Added support for alias `Column.getField`.
- Added support for new functions in `snowflake.snowpark.functions`:
  - `date_add` and `date_sub` to make add and subtract operations easier.
  - `daydiff`
  - `explode`
  - `array_distinct`.
  - `regexp_extract`.
  - `struct`.
  - `format_number`.
  - `bround`.
  - `substring_index`
- Added parameter `skip_upload_on_content_match` when creating UDFs, UDTFs and stored procedures using `register_from_file` to skip uploading files to a stage if the same version of the files are already on the stage.
- Added support for `DataFrameWriter.save_as_table` method to take table names that contain dots.
- Flattened generated SQL when `DataFrame.filter()` or `DataFrame.order_by()` is followed by a projection statement (e.g. `DataFrame.select()`, `DataFrame.with_column()`).
- Added support for creating dynamic tables _(in private preview)_ using `Dataframe.create_or_replace_dynamic_table`.
- Added an optional argument `params` in `session.sql()` to support binding variables. Note that this is not supported in stored procedures yet.

### Bug Fixes

- Fixed a bug in `strtok_to_array` where an exception was thrown when a delimiter was passed in.
- Fixed a bug in `session.add_import` where the module had the same namespace as other dependencies.

## 1.3.0 (2023-03-28)

### New Features

- Added support for `delimiters` parameter in `functions.initcap()`.
- Added support for `functions.hash()` to accept a variable number of input expressions.
- Added API `Session.RuntimeConfig` for getting/setting/checking the mutability of any runtime configuration.
- Added support managing case sensitivity in `Row` results from `DataFrame.collect` using `case_sensitive` parameter.
- Added API `Session.conf` for getting, setting or checking the mutability of any runtime configuration.
- Added support for managing case sensitivity in `Row` results from `DataFrame.collect` using `case_sensitive` parameter.
- Added indexer support for `snowflake.snowpark.types.StructType`.
- Added a keyword argument `log_on_exception` to `Dataframe.collect` and `Dataframe.collect_no_wait` to optionally disable error logging for SQL exceptions.

### Bug Fixes

- Fixed a bug where a DataFrame set operation(`DataFrame.substract`, `DataFrame.union`, etc.) being called after another DataFrame set operation and `DataFrame.select` or `DataFrame.with_column` throws an exception.
- Fixed a bug where chained sort statements are overwritten by the SQL simplifier.

### Improvements

- Simplified JOIN queries to use constant subquery aliases (`SNOWPARK_LEFT`, `SNOWPARK_RIGHT`) by default. Users can disable this at runtime with `session.conf.set('use_constant_subquery_alias', False)` to use randomly generated alias names instead.
- Allowed specifying statement parameters in `session.call()`.
- Enabled the uploading of large pandas DataFrames in stored procedures by defaulting to a chunk size of 100,000 rows.

## 1.2.0 (2023-03-02)

### New Features

- Added support for displaying source code as comments in the generated scripts when registering stored procedures. This
  is enabled by default, turn off by specifying `source_code_display=False` at registration.
- Added a parameter `if_not_exists` when creating a UDF, UDTF or Stored Procedure from Snowpark Python to ignore creating the specified function or procedure if it already exists.
- Accept integers when calling `snowflake.snowpark.functions.get` to extract value from array.
- Added `functions.reverse` in functions to open access to Snowflake built-in function
  [reverse](https://docs.snowflake.com/en/sql-reference/functions/reverse).
- Added parameter `require_scoped_url` in snowflake.snowflake.files.SnowflakeFile.open() `(in Private Preview)` to replace `is_owner_file` is marked for deprecation.

### Bug Fixes

- Fixed a bug that overwrote `paramstyle` to `qmark` when creating a Snowpark session.
- Fixed a bug where `df.join(..., how="cross")` fails with `SnowparkJoinException: (1112): Unsupported using join type 'Cross'`.
- Fixed a bug where querying a `DataFrame` column created from chained function calls used a wrong column name.

## 1.1.0 (2023-01-26)

### New Features:

- Added `asc`, `asc_nulls_first`, `asc_nulls_last`, `desc`, `desc_nulls_first`, `desc_nulls_last`, `date_part` and `unix_timestamp` in functions.
- Added the property `DataFrame.dtypes` to return a list of column name and data type pairs.
- Added the following aliases:
  - `functions.expr()` for `functions.sql_expr()`.
  - `functions.date_format()` for `functions.to_date()`.
  - `functions.monotonically_increasing_id()` for `functions.seq8()`
  - `functions.from_unixtime()` for `functions.to_timestamp()`

### Bug Fixes:

- Fixed a bug in SQL simplifier that didn’t handle Column alias and join well in some cases. See https://github.com/snowflakedb/snowpark-python/issues/658 for details.
- Fixed a bug in SQL simplifier that generated wrong column names for function calls, NaN and INF.

### Improvements

- The session parameter `PYTHON_SNOWPARK_USE_SQL_SIMPLIFIER` is `True` after Snowflake 7.3 was released. In snowpark-python, `session.sql_simplifier_enabled` reads the value of `PYTHON_SNOWPARK_USE_SQL_SIMPLIFIER` by default, meaning that the SQL simplfier is enabled by default after the Snowflake 7.3 release. To turn this off, set `PYTHON_SNOWPARK_USE_SQL_SIMPLIFIER` in Snowflake to `False` or run `session.sql_simplifier_enabled = False` from Snowpark. It is recommended to use the SQL simplifier because it helps to generate more concise SQL.

## 1.0.0 (2022-11-01)

### New Features

- Added `Session.generator()` to create a new `DataFrame` using the Generator table function.
- Added a parameter `secure` to the functions that create a secure UDF or UDTF.

## 0.12.0 (2022-10-14)

### New Features

- Added new APIs for async job:
  - `Session.create_async_job()` to create an `AsyncJob` instance from a query id.
  - `AsyncJob.result()` now accepts argument `result_type` to return the results in different formats.
  - `AsyncJob.to_df()` returns a `DataFrame` built from the result of this asynchronous job.
  - `AsyncJob.query()` returns the SQL text of the executed query.
- `DataFrame.agg()` and `RelationalGroupedDataFrame.agg()` now accept variable-length arguments.
- Added parameters `lsuffix` and `rsuffix` to `DataFram.join()` and `DataFrame.cross_join()` to conveniently rename overlapping columns.
- Added `Table.drop_table()` so you can drop the temp table after `DataFrame.cache_result()`. `Table` is also a context manager so you can use the `with` statement to drop the cache temp table after use.
- Added `Session.use_secondary_roles()`.
- Added functions `first_value()` and `last_value()`. (contributed by @chasleslr)
- Added `on` as an alias for `using_columns` and `how` as an alias for `join_type` in `DataFrame.join()`.

### Bug Fixes

- Fixed a bug in `Session.create_dataframe()` that raised an error when `schema` names had special characters.
- Fixed a bug in which options set in `Session.read.option()` were not passed to `DataFrame.copy_into_table()` as default values.
- Fixed a bug in which `DataFrame.copy_into_table()` raises an error when a copy option has single quotes in the value.

## 0.11.0 (2022-09-28)

### Behavior Changes

- `Session.add_packages()` now raises `ValueError` when the version of a package cannot be found in Snowflake Anaconda channel. Previously, `Session.add_packages()` succeeded, and a `SnowparkSQLException` exception was raised later in the UDF/SP registration step.

### New Features:

- Added method `FileOperation.get_stream()` to support downloading stage files as stream.
- Added support in `functions.ntiles()` to accept int argument.
- Added the following aliases:
  - `functions.call_function()` for `functions.call_builtin()`.
  - `functions.function()` for `functions.builtin()`.
  - `DataFrame.order_by()` for `DataFrame.sort()`
  - `DataFrame.orderBy()` for `DataFrame.sort()`
- Improved `DataFrame.cache_result()` to return a more accurate `Table` class instead of a `DataFrame` class.
- Added support to allow `session` as the first argument when calling `StoredProcedure`.

### Improvements

- Improved nested query generation by flattening queries when applicable.
  - This improvement could be enabled by setting `Session.sql_simplifier_enabled = True`.
  - `DataFrame.select()`, `DataFrame.with_column()`, `DataFrame.drop()` and other select-related APIs have more flattened SQLs.
  - `DataFrame.union()`, `DataFrame.union_all()`, `DataFrame.except_()`, `DataFrame.intersect()`, `DataFrame.union_by_name()` have flattened SQLs generated when multiple set operators are chained.
- Improved type annotations for async job APIs.

### Bug Fixes

- Fixed a bug in which `Table.update()`, `Table.delete()`, `Table.merge()` try to reference a temp table that does not exist.

## 0.10.0 (2022-09-16)

### New Features:

- Added experimental APIs for evaluating Snowpark dataframes with asynchronous queries:
  - Added keyword argument `block` to the following action APIs on Snowpark dataframes (which execute queries) to allow asynchronous evaluations:
    - `DataFrame.collect()`, `DataFrame.to_local_iterator()`, `DataFrame.to_pandas()`, `DataFrame.to_pandas_batches()`, `DataFrame.count()`, `DataFrame.first()`.
    - `DataFrameWriter.save_as_table()`, `DataFrameWriter.copy_into_location()`.
    - `Table.delete()`, `Table.update()`, `Table.merge()`.
  - Added method `DataFrame.collect_nowait()` to allow asynchronous evaluations.
  - Added class `AsyncJob` to retrieve results from asynchronously executed queries and check their status.
- Added support for `table_type` in `Session.write_pandas()`. You can now choose from these `table_type` options: `"temporary"`, `"temp"`, and `"transient"`.
- Added support for using Python structured data (`list`, `tuple` and `dict`) as literal values in Snowpark.
- Added keyword argument `execute_as` to `functions.sproc()` and `session.sproc.register()` to allow registering a stored procedure as a caller or owner.
- Added support for specifying a pre-configured file format when reading files from a stage in Snowflake.

### Improvements:

- Added support for displaying details of a Snowpark session.

### Bug Fixes:

- Fixed a bug in which `DataFrame.copy_into_table()` and `DataFrameWriter.save_as_table()` mistakenly created a new table if the table name is fully qualified, and the table already exists.

### Deprecations:

- Deprecated keyword argument `create_temp_table` in `Session.write_pandas()`.
- Deprecated invoking UDFs using arguments wrapped in a Python list or tuple. You can use variable-length arguments without a list or tuple.

### Dependency updates

- Updated ``snowflake-connector-python`` to 2.7.12.

## 0.9.0 (2022-08-30)

### New Features:

- Added support for displaying source code as comments in the generated scripts when registering UDFs.
  This feature is turned on by default. To turn it off, pass the new keyword argument `source_code_display` as `False` when calling `register()` or `@udf()`.
- Added support for calling table functions from `DataFrame.select()`, `DataFrame.with_column()` and `DataFrame.with_columns()` which now take parameters of type `table_function.TableFunctionCall` for columns.
- Added keyword argument `overwrite` to `session.write_pandas()` to allow overwriting contents of a Snowflake table with that of a Pandas DataFrame.
- Added keyword argument `column_order` to `df.write.save_as_table()` to specify the matching rules when inserting data into table in append mode.
- Added method `FileOperation.put_stream()` to upload local files to a stage via file stream.
- Added methods `TableFunctionCall.alias()` and `TableFunctionCall.as_()` to allow aliasing the names of columns that come from the output of table function joins.
- Added function `get_active_session()` in module `snowflake.snowpark.context` to get the current active Snowpark session.

### Bug Fixes:

- Fixed a bug in which batch insert should not raise an error when `statement_params` is not passed to the function.
- Fixed a bug in which column names should be quoted when `session.create_dataframe()` is called with dicts and a given schema.
- Fixed a bug in which creation of table should be skipped if the table already exists and is in append mode when calling `df.write.save_as_table()`.
- Fixed a bug in which third-party packages with underscores cannot be added when registering UDFs.

### Improvements:

- Improved function `function.uniform()` to infer the types of inputs `max_` and `min_` and cast the limits to `IntegerType` or `FloatType` correspondingly.

## 0.8.0 (2022-07-22)

### New Features:

- Added keyword only argument `statement_params` to the following methods to allow for specifying statement level parameters:
  - `collect`, `to_local_iterator`, `to_pandas`, `to_pandas_batches`,
    `count`, `copy_into_table`, `show`, `create_or_replace_view`, `create_or_replace_temp_view`, `first`, `cache_result`
    and `random_split` on class `snowflake.snowpark.Dateframe`.
  - `update`, `delete` and `merge` on class `snowflake.snowpark.Table`.
  - `save_as_table` and `copy_into_location` on class `snowflake.snowpark.DataFrameWriter`.
  - `approx_quantile`, `statement_params`, `cov` and `crosstab` on class `snowflake.snowpark.DataFrameStatFunctions`.
  - `register` and `register_from_file` on class `snowflake.snowpark.udf.UDFRegistration`.
  - `register` and `register_from_file` on class `snowflake.snowpark.udtf.UDTFRegistration`.
  - `register` and `register_from_file` on class `snowflake.snowpark.stored_procedure.StoredProcedureRegistration`.
  - `udf`, `udtf` and `sproc` in `snowflake.snowpark.functions`.
- Added support for `Column` as an input argument to `session.call()`.
- Added support for `table_type` in `df.write.save_as_table()`. You can now choose from these `table_type` options: `"temporary"`, `"temp"`, and `"transient"`.

### Improvements:

- Added validation of object name in `session.use_*` methods.
- Updated the query tag in SQL to escape it when it has special characters.
- Added a check to see if Anaconda terms are acknowledged when adding missing packages.

### Bug Fixes:

- Fixed the limited length of the string column in `session.create_dataframe()`.
- Fixed a bug in which `session.create_dataframe()` mistakenly converted 0 and `False` to `None` when the input data was only a list.
- Fixed a bug in which calling `session.create_dataframe()` using a large local dataset sometimes created a temp table twice.
- Aligned the definition of `function.trim()` with the SQL function definition.
- Fixed an issue where snowpark-python would hang when using the Python system-defined (built-in function) `sum` vs. the Snowpark `function.sum()`.

### Deprecations:

- Deprecated keyword argument `create_temp_table` in `df.write.save_as_table()`.

## 0.7.0 (2022-05-25)

### New Features:

- Added support for user-defined table functions (UDTFs).
  - Use function `snowflake.snowpark.functions.udtf()` to register a UDTF, or use it as a decorator to register the UDTF.
    - You can also use `Session.udtf.register()` to register a UDTF.
  - Use `Session.udtf.register_from_file()` to register a UDTF from a Python file.
- Updated APIs to query a table function, including both Snowflake built-in table functions and UDTFs.
  - Use function `snowflake.snowpark.functions.table_function()` to create a callable representing a table function and use it to call the table function in a query.
  - Alternatively, use function `snowflake.snowpark.functions.call_table_function()` to call a table function.
  - Added support for `over` clause that specifies `partition by` and `order by` when lateral joining a table function.
  - Updated `Session.table_function()` and `DataFrame.join_table_function()` to accept `TableFunctionCall` instances.

### Breaking Changes:

- When creating a function with `functions.udf()` and `functions.sproc()`, you can now specify an empty list for the `imports` or `packages` argument to indicate that no import or package is used for this UDF or stored procedure. Previously, specifying an empty list meant that the function would use session-level imports or packages.
- Improved the `__repr__` implementation of data types in `types.py`. The unused `type_name` property has been removed.
- Added a Snowpark-specific exception class for SQL errors. This replaces the previous `ProgrammingError` from the Python connector.

### Improvements:

- Added a lock to a UDF or UDTF when it is called for the first time per thread.
- Improved the error message for pickling errors that occurred during UDF creation.
- Included the query ID when logging the failed query.

### Bug Fixes:

- Fixed a bug in which non-integral data (such as timestamps) was occasionally converted to integer when calling `DataFrame.to_pandas()`.
- Fixed a bug in which `DataFrameReader.parquet()` failed to read a parquet file when its column contained spaces.
- Fixed a bug in which `DataFrame.copy_into_table()` failed when the dataframe is created by reading a file with inferred schemas.

### Deprecations

`Session.flatten()` and `DataFrame.flatten()`.

### Dependency Updates:

- Restricted the version of `cloudpickle` <= `2.0.0`.

## 0.6.0 (2022-04-27)

### New Features:

- Added support for vectorized UDFs with the input as a Pandas DataFrame or Pandas Series and the output as a Pandas Series. This improves the performance of UDFs in Snowpark.
- Added support for inferring the schema of a DataFrame by default when it is created by reading a Parquet, Avro, or ORC file in the stage.
- Added functions `current_session()`, `current_statement()`, `current_user()`, `current_version()`, `current_warehouse()`, `date_from_parts()`, `date_trunc()`, `dayname()`, `dayofmonth()`, `dayofweek()`, `dayofyear()`, `grouping()`, `grouping_id()`, `hour()`, `last_day()`, `minute()`, `next_day()`, `previous_day()`, `second()`, `month()`, `monthname()`, `quarter()`, `year()`, `current_database()`, `current_role()`, `current_schema()`, `current_schemas()`, `current_region()`, `current_avaliable_roles()`, `add_months()`, `any_value()`, `bitnot()`, `bitshiftleft()`, `bitshiftright()`, `convert_timezone()`, `uniform()`, `strtok_to_array()`, `sysdate()`, `time_from_parts()`,  `timestamp_from_parts()`, `timestamp_ltz_from_parts()`, `timestamp_ntz_from_parts()`, `timestamp_tz_from_parts()`, `weekofyear()`, `percentile_cont()` to `snowflake.snowflake.functions`.

### Breaking Changes:

- Expired deprecations:
  - Removed the following APIs that were deprecated in 0.4.0: `DataFrame.groupByGroupingSets()`, `DataFrame.naturalJoin()`, `DataFrame.joinTableFunction`, `DataFrame.withColumns()`, `Session.getImports()`, `Session.addImport()`, `Session.removeImport()`, `Session.clearImports()`, `Session.getSessionStage()`, `Session.getDefaultDatabase()`, `Session.getDefaultSchema()`, `Session.getCurrentDatabase()`, `Session.getCurrentSchema()`, `Session.getFullyQualifiedCurrentSchema()`.

### Improvements:

- Added support for creating an empty `DataFrame` with a specific schema using the `Session.create_dataframe()` method.
- Changed the logging level from `INFO` to `DEBUG` for several logs (e.g., the executed query) when evaluating a dataframe.
- Improved the error message when failing to create a UDF due to pickle errors.

### Bug Fixes:

- Removed pandas hard dependencies in the `Session.create_dataframe()` method.

### Dependency Updates:

- Added `typing-extension` as a new dependency with the version >= `4.1.0`.

## 0.5.0 (2022-03-22)

### New Features

- Added stored procedures API.
  - Added `Session.sproc` property and `sproc()` to `snowflake.snowpark.functions`, so you can register stored procedures.
  - Added `Session.call` to call stored procedures by name.
- Added `UDFRegistration.register_from_file()` to allow registering UDFs from Python source files or zip files directly.
- Added `UDFRegistration.describe()` to describe a UDF.
- Added `DataFrame.random_split()` to provide a way to randomly split a dataframe.
- Added functions `md5()`, `sha1()`, `sha2()`, `ascii()`, `initcap()`, `length()`, `lower()`, `lpad()`, `ltrim()`, `rpad()`, `rtrim()`, `repeat()`, `soundex()`, `regexp_count()`, `replace()`, `charindex()`, `collate()`, `collation()`, `insert()`, `left()`, `right()`, `endswith()` to `snowflake.snowpark.functions`.
- Allowed `call_udf()` to accept literal values.
- Provided a `distinct` keyword in `array_agg()`.

### Bug Fixes:

- Fixed an issue that caused `DataFrame.to_pandas()` to have a string column if `Column.cast(IntegerType())` was used.
- Fixed a bug in `DataFrame.describe()` when there is more than one string column.

## 0.4.0 (2022-02-15)

### New Features

- You can now specify which Anaconda packages to use when defining UDFs.
  - Added `add_packages()`, `get_packages()`, `clear_packages()`, and `remove_package()`, to class `Session`.
  - Added `add_requirements()` to `Session` so you can use a requirements file to specify which packages this session will use.
  - Added parameter `packages` to function `snowflake.snowpark.functions.udf()` and method `UserDefinedFunction.register()` to indicate UDF-level Anaconda package dependencies when creating a UDF.
  - Added parameter `imports` to `snowflake.snowpark.functions.udf()` and `UserDefinedFunction.register()` to specify UDF-level code imports.
- Added a parameter `session` to function `udf()` and `UserDefinedFunction.register()` so you can specify which session to use to create a UDF if you have multiple sessions.
- Added types `Geography` and `Variant` to `snowflake.snowpark.types` to be used as type hints for Geography and Variant data when defining a UDF.
- Added support for Geography geoJSON data.
- Added `Table`, a subclass of `DataFrame` for table operations:
  - Methods `update` and `delete` update and delete rows of a table in Snowflake.
  - Method `merge` merges data from a `DataFrame` to a `Table`.
  - Override method `DataFrame.sample()` with an additional parameter `seed`, which works on tables but not on view and sub-queries.
- Added `DataFrame.to_local_iterator()` and `DataFrame.to_pandas_batches()` to allow getting results from an iterator when the result set returned from the Snowflake database is too large.
- Added `DataFrame.cache_result()` for caching the operations performed on a `DataFrame` in a temporary table.
  Subsequent operations on the original `DataFrame` have no effect on the cached result `DataFrame`.
- Added property `DataFrame.queries` to get SQL queries that will be executed to evaluate the `DataFrame`.
- Added `Session.query_history()` as a context manager to track SQL queries executed on a session, including all SQL queries to evaluate `DataFrame`s created from a session. Both query ID and query text are recorded.
- You can now create a `Session` instance from an existing established `snowflake.connector.SnowflakeConnection`. Use parameter `connection` in `Session.builder.configs()`.
- Added `use_database()`, `use_schema()`, `use_warehouse()`, and `use_role()` to class `Session` to switch database/schema/warehouse/role after a session is created.
- Added `DataFrameWriter.copy_into_table()` to unload a `DataFrame` to stage files.
- Added `DataFrame.unpivot()`.
- Added `Column.within_group()` for sorting the rows by columns with some aggregation functions.
- Added functions `listagg()`, `mode()`, `div0()`, `acos()`, `asin()`, `atan()`, `atan2()`, `cos()`, `cosh()`, `sin()`, `sinh()`, `tan()`, `tanh()`, `degrees()`, `radians()`, `round()`, `trunc()`, and `factorial()` to `snowflake.snowflake.functions`.
- Added an optional argument `ignore_nulls` in function `lead()` and `lag()`.
- The `condition` parameter of function `when()` and `iff()` now accepts SQL expressions.

### Improvements

- All function and method names have been renamed to use the snake case naming style, which is more Pythonic. For convenience, some camel case names are kept as aliases to the snake case APIs. It is recommended to use the snake case APIs.
  - Deprecated these methods on class `Session` and replaced them with their snake case equivalents: `getImports()`, `addImports()`, `removeImport()`, `clearImports()`, `getSessionStage()`, `getDefaultSchema()`, `getDefaultSchema()`, `getCurrentDatabase()`, `getFullyQualifiedCurrentSchema()`.
  - Deprecated these methods on class `DataFrame` and replaced them with their snake case equivalents: `groupingByGroupingSets()`, `naturalJoin()`, `withColumns()`, `joinTableFunction()`.
- Property `DataFrame.columns` is now consistent with `DataFrame.schema.names` and the Snowflake database `Identifier Requirements`.
- `Column.__bool__()` now raises a `TypeError`. This will ban the use of logical operators `and`, `or`, `not` on `Column` object, for instance `col("a") > 1 and col("b") > 2` will raise the `TypeError`. Use `(col("a") > 1) & (col("b") > 2)` instead.
- Changed `PutResult` and `GetResult` to subclass `NamedTuple`.
- Fixed a bug which raised an error when the local path or stage location has a space or other special characters.
- Changed `DataFrame.describe()` so that non-numeric and non-string columns are ignored instead of raising an exception.

### Dependency updates

- Updated ``snowflake-connector-python`` to 2.7.4.

## 0.3.0 (2022-01-09)

### New Features

- Added `Column.isin()`, with an alias `Column.in_()`.
- Added `Column.try_cast()`, which is a special version of `cast()`. It tries to cast a string expression to other types and returns `null` if the cast is not possible.
- Added `Column.startswith()` and `Column.substr()` to process string columns.
- `Column.cast()` now also accepts a `str` value to indicate the cast type in addition to a `DataType` instance.
- Added `DataFrame.describe()` to summarize stats of a `DataFrame`.
- Added `DataFrame.explain()` to print the query plan of a `DataFrame`.
- `DataFrame.filter()` and `DataFrame.select_expr()` now accepts a sql expression.
- Added a new `bool` parameter `create_temp_table` to methods `DataFrame.saveAsTable()` and `Session.write_pandas()` to optionally create a temp table.
- Added `DataFrame.minus()` and `DataFrame.subtract()` as aliases to `DataFrame.except_()`.
- Added `regexp_replace()`, `concat()`, `concat_ws()`, `to_char()`, `current_timestamp()`, `current_date()`, `current_time()`, `months_between()`, `cast()`, `try_cast()`, `greatest()`, `least()`, and `hash()` to module `snowflake.snowpark.functions`.

### Bug Fixes

- Fixed an issue where `Session.createDataFrame(pandas_df)` and `Session.write_pandas(pandas_df)` raise an exception when the `Pandas DataFrame` has spaces in the column name.
- `DataFrame.copy_into_table()` sometimes prints an `error` level log entry while it actually works. It's fixed now.
- Fixed an API docs issue where some `DataFrame` APIs are missing from the docs.

### Dependency updates

- Update ``snowflake-connector-python`` to 2.7.2, which upgrades ``pyarrow`` dependency to 6.0.x. Refer to the [python connector 2.7.2 release notes](https://pypi.org/project/snowflake-connector-python/2.7.2/) for more details.

## 0.2.0 (2021-12-02)

### New Features

- Updated the `Session.createDataFrame()` method for creating a `DataFrame` from a Pandas DataFrame.
- Added the `Session.write_pandas()` method for writing a `Pandas DataFrame` to a table in Snowflake and getting a `Snowpark DataFrame` object back.
- Added new classes and methods for calling window functions.
- Added the new functions `cume_dist()`, to find the cumulative distribution of a value with regard to other values within a window partition,
  and `row_number()`, which returns a unique row number for each row within a window partition.
- Added functions for computing statistics for DataFrames in the `DataFrameStatFunctions` class.
- Added functions for handling missing values in a DataFrame in the `DataFrameNaFunctions` class.
- Added new methods `rollup()`, `cube()`, and `pivot()` to the `DataFrame` class.
- Added the `GroupingSets` class, which you can use with the DataFrame groupByGroupingSets method to perform a SQL GROUP BY GROUPING SETS.
- Added the new `FileOperation(session)`
  class that you can use to upload and download files to and from a stage.
- Added the `DataFrame.copy_into_table()`
  method for loading data from files in a stage into a table.
- In CASE expressions, the functions `when()` and `otherwise()`
  now accept Python types in addition to `Column` objects.
- When you register a UDF you can now optionally set the `replace` parameter to `True` to overwrite an existing UDF with the same name.

### Improvements

- UDFs are now compressed before they are uploaded to the server. This makes them about 10 times smaller, which can help
  when you are using large ML model files.
- When the size of a UDF is less than 8196 bytes, it will be uploaded as in-line code instead of uploaded to a stage.

### Bug Fixes

- Fixed an issue where the statement `df.select(when(col("a") == 1, 4).otherwise(col("a"))), [Row(4), Row(2), Row(3)]` raised an exception.
- Fixed an issue where `df.toPandas()` raised an exception when a DataFrame was created from large local data.

## 0.1.0 (2021-10-26)

Start of Private Preview<|MERGE_RESOLUTION|>--- conflicted
+++ resolved
@@ -3,19 +3,13 @@
 ## 1.13.0 (TBD)
 
 ### New Features
-<<<<<<< HEAD
-
+
+- Added support for an optional `date_part` argument in function `last_day`
+- `SessionBuilder.app_name` will set the query_tag after the session is created.
 - Added support for the following local testing functions:
   - current_timestamp
   - current_date
   - current_time
-
-### Behavior Changes (API Compatible)
-
-=======
->>>>>>> 97d75b6e
-- Added support for an optional `date_part` argument in function `last_day`
-- `SessionBuilder.app_name` will set the query_tag after the session is created.
 
 ## 1.12.1 (TBD)
 

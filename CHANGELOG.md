# Release History

## 1.38.0 (YYYY-MM-DD)

### Snowpark Python API Updates

#### New Features

- Added support for the following AI-powered functions in `functions.py`:
  - `ai_extract`
  - `ai_parse_document`
  - `ai_transcribe`
- Added time travel support for querying historical data:
  - `Session.table()` now supports time travel parameters: `time_travel_mode`, `statement`, `offset`, `timestamp`, `timestamp_type`, and `stream`.
  - `DataFrameReader.table()` supports the same time travel parameters as direct arguments.
  - `DataFrameReader` supports time travel via option chaining (e.g., `session.read.option("time_travel_mode", "at").option("offset", -60).table("my_table")`).
- Added support for specifying the following parameters to `DataFrameWriter.copy_into_location` for validation and writing data to external locations:
    - `validation_mode`
    - `storage_integration`
    - `credentials`
    - `encryption`
<<<<<<< HEAD
  
- Added support for the following scalar functions in `functions.py`:
  - `all_user_names`
  - `application_json`
  - `current_account_name`
  - `current_ip_address`
  - `current_role_type`
  - `current_secondary_roles`
  - `current_client`
  - `current_organization_name`
  - `current_organization_user`
  - `current_transaction`
=======
- Added support for `Session.directory` and `Session.read.directory` to retrieve the list of all files on a stage with metadata.
>>>>>>> 14aa5635

#### Bug Fixes

- Fixed the repr of TimestampType to match the actual subtype it represents.
- Fixed a bug in `DataFrameReader.dbapi` that udtf ingestion does not work in stored procedure.
- Fixed a bug in schema inference that caused incorrect stage prefixes to be used.

#### Deprecations

#### Dependency Updates

#### Improvements

- Enhanced error handling in `DataFrameReader.dbapi` thread-based ingestion to prevent unnecessary operations, which improves resource efficiency.
- Bumped cloudpickle dependency to also support `cloudpickle==3.1.1` in addition to previous versions.

### Snowpark pandas API Updates

#### New Features
- Completed support for `pd.read_snowflake()`, `pd.to_iceberg()`,
  `pd.to_pandas()`, `pd.to_snowpark()`, `pd.to_snowflake()`,
  `DataFrame.to_iceberg()`, `DataFrame.to_pandas()`, `DataFrame.to_snowpark()`,
  `DataFrame.to_snowflake()`, `Series.to_iceberg()`, `Series.to_pandas()`,
  `Series.to_snowpark()`, and `Series.to_snowflake()` on the "Pandas" and "Ray"
  backends. Previously, only some of these functions and methods were supported
  on the Pandas backend.
- Added support for `Index.get_level_values()`.

#### Improvements
- Set the default transfer limit in hybrid execution for data leaving Snowflake to 100k, which can be overridden with the SnowflakePandasTransferThreshold environment variable. This configuration is appropriate for scenarios with two available engines, "Pandas" and "Snowflake" on relational workloads.
- Improve import error message by adding '--upgrade' to 'pip install "snowflake-snowpark-python[modin]"' in the error message.
- Reduce the telemetry messages from the modin client by pre-aggregating into 5 second windows and only keeping a narrow band of metrics which are useful for tracking hybrid execution and native pandas performance.
- Set the initial row count only when hybrid execution is enabled. This reduces the number of queries issued for many workloads.


#### Dependency Updates

#### Bug Fixes
- Raised `NotImplementedError` instead of `AttributeError` on attempting to call
  Snowflake extension functions/methods `to_dynamic_table()`, `cache_result()`,
  `to_view()`, `create_or_replace_dynamic_table()`, and
  `create_or_replace_view()` on dataframes or series using the pandas or ray 
  backends.

## 1.37.0 (2025-08-18)

### Snowpark Python API Updates

#### New Features

- Added support for the following `xpath` functions in `functions.py`:
  - `xpath`
  - `xpath_string`
  - `xpath_boolean`
  - `xpath_int`
  - `xpath_float`
  - `xpath_double`
  - `xpath_long`
  - `xpath_short`
- Added support for parameter `use_vectorized_scanner` in function `Session.write_arrow()`.
- Dataframe profiler adds the following information about each query: describe query time, execution time, and sql query text. To view this information, call session.dataframe_profiler.enable() and call get_execution_profile on a dataframe.
- Added support for `DataFrame.col_ilike`.
- Added support for non-blocking stored procedure calls that return `AsyncJob` objects.
  - Added `block: bool = True` parameter to `Session.call()`. When `block=False`, returns an `AsyncJob` instead of blocking until completion.
  - Added `block: bool = True` parameter to `StoredProcedure.__call__()` for async support across both named and anonymous stored procedures.
  - Added `Session.call_nowait()` that is equivalent to `Session.call(block=False)`.

#### Bug Fixes

- Fixed a bug in CTE optimization stage where `deepcopy` of internal plans would cause a memory spike when a dataframe is created locally using `session.create_dataframe()` using a large input data.
- Fixed a bug in `DataFrameReader.parquet` where the `ignore_case` option in the `infer_schema_options` was not respected.
- Fixed a bug that `to_pandas()` has different format of column name when query result format is set to 'JSON' and 'ARROW'.

#### Deprecations
- Deprecated `pkg_resources`.

#### Dependency Updates

- Added a dependency on `protobuf<6.32`

### Snowpark pandas API Updates

#### New Features

- Added support for efficient transfer of data between Snowflake and Ray with the `DataFrame.set_backend` method. The installed version of `modin` must be at least 0.35.0, and `ray` must be installed.

#### Improvements

#### Dependency Updates

- Updated the supported `modin` versions to >=0.34.0 and <0.36.0 (was previously >= 0.33.0 and <0.35.0).
- Added support for pandas 2.3 when the installed `modin` version is at least 0.35.0.

#### Bug Fixes

- Fixed an issue in hybrid execution mode (PrPr) where `pd.to_datetime` and `pd.to_timedelta` would unexpectedly raise `IndexError`.
- Fixed a bug where `pd.explain_switch` would raise `IndexError` or return `None` if called before any potential switch operations were performed.
- Fixed a bug where calling `pd.concat(axis=0)` on a dataframe with the default, positional index and a dataframe with a different index would produce invalid SQL.

## 1.36.0 (2025-08-05)

### Snowpark Python API Updates

#### New Features

- `Session.create_dataframe` now accepts keyword arguments that are forwarded to the internal call to `Session.write_pandas` or `Session.write_arrow` when creating a DataFrame from a pandas DataFrame or a pyarrow Table.
- Added new APIs for `AsyncJob`:
  - `AsyncJob.is_failed()` returns a `bool` indicating if a job has failed. Can be used in combination with `AsyncJob.is_done()` to determine if a job is finished and errored.
  - `AsyncJob.status()` returns a string representing the current query status (e.g., "RUNNING", "SUCCESS", "FAILED_WITH_ERROR") for detailed monitoring without calling `result()`.
- Added a dataframe profiler. To use, you can call get_execution_profile() on your desired dataframe. This profiler reports the queries executed to evaluate a dataframe, and statistics about each of the query operators. Currently an experimental feature
- Added support for the following functions in `functions.py`:
  - `ai_sentiment`
- Updated the interface for experimental feature `context.configure_development_features`. All development features are disabled by default unless explicitly enabled by the user.

### Snowpark pandas API Updates

#### New Features

#### Improvements
- Hybrid execution row estimate improvements and a reduction of eager calls.
- Add a new configuration variable to control transfer costs out of Snowflake when using hybrid execution.
- Added support for creating permanent and immutable UDFs/UDTFs with `DataFrame/Series/GroupBy.apply`, `map`, and `transform` by passing the `snowflake_udf_params` keyword argument. See documentation for details.
- Added support for mapping np.unique to DataFrame and Series inputs using pd.unique.

#### Bug Fixes

- Fixed an issue where Snowpark pandas plugin would unconditionally disable `AutoSwitchBackend` even when users had explicitly configured it via environment variables or programmatically.

## 1.35.0 (2025-07-24)

### Snowpark Python API Updates

#### New Features

- Added support for the following functions in `functions.py`:
  - `ai_embed`
  - `try_parse_json`

#### Bug Fixes

- Fixed a bug in `DataFrameReader.dbapi` (PrPr) that `dbapi` fail in python stored procedure with process exit with code 1.
- Fixed a bug in `DataFrameReader.dbapi` (PrPr) that `custom_schema` accept illegal schema.
- Fixed a bug in `DataFrameReader.dbapi` (PrPr) that `custom_schema` does not work when connecting to Postgres and Mysql.
- Fixed a bug in schema inference that would cause it to fail for external stages.

#### Improvements

- Improved `query` parameter in `DataFrameReader.dbapi` (PrPr) so that parentheses are not needed around the query.
- Improved error experience in `DataFrameReader.dbapi` (PrPr) when exception happen during inferring schema of target data source.


### Snowpark Local Testing Updates

#### New Features

- Added local testing support for reading files with `SnowflakeFile` using local file paths, the Snow URL semantic (snow://...), local testing framework stages, and Snowflake stages (@stage/file_path).

### Snowpark pandas API Updates

#### New Features

- Added support for `DataFrame.boxplot`.

#### Improvements

- Reduced the number of UDFs/UDTFs created by repeated calls to `apply` or `map` with the same arguments on Snowpark pandas objects.
- Added an example for reading a file from a stage in the docstring for `pd.read_excel`.
- Implemented more efficient data transfer between the Snowflake and Ray backends of Modin (requires modin>=0.35.0 to use).

#### Bug Fixes

- Added an upper bound to the row estimation when the cartesian product from an align or join results in a very large number. This mitigates a performance regression.
- Fix a `pd.read_excel` bug when reading files inside stage inner directory.

## 1.34.0 (2025-07-15)

### Snowpark Python API Updates

#### New Features

- Added a new option `TRY_CAST` to `DataFrameReader`. When `TRY_CAST` is True columns are wrapped in a `TRY_CAST` statement rather than a hard cast when loading data.
- Added a new option `USE_RELAXED_TYPES` to the `INFER_SCHEMA_OPTIONS` of `DataFrameReader`. When set to True this option casts all strings to max length strings and all numeric types to `DoubleType`.
- Added debuggability improvements to eagerly validate dataframe schema metadata. Enable it using `snowflake.snowpark.context.configure_development_features()`.
- Added a new function `snowflake.snowpark.dataframe.map_in_pandas` that allows users map a function across a dataframe. The mapping function takes an iterator of pandas dataframes as input and provides one as output.
- Added a ttl cache to describe queries. Repeated queries in a 15 second interval will use the cached value rather than requery Snowflake.
- Added a parameter `fetch_with_process` to `DataFrameReader.dbapi` (PrPr) to enable multiprocessing for parallel data fetching in local ingestion. By default, local ingestion uses multithreading. Multiprocessing may improve performance for CPU-bound tasks like Parquet file generation.
- Added a new function `snowflake.snowpark.functions.model` that allows users to call methods of a model.

#### Improvements

- Added support for row validation using XSD schema using `rowValidationXSDPath` option when reading XML files with a row tag using `rowTag` option.
- Improved SQL generation for `session.table().sample()` to generate a flat SQL statement.
- Added support for complex column expression as input for `functions.explode`.
- Added debuggability improvements to show which Python lines an SQL compilation error corresponds to. Enable it using `snowflake.snowpark.context.configure_development_features()`. This feature also depends on AST collection to be enabled in the session which can be done using `session.ast_enabled = True`.
- Set enforce_ordering=True when calling `to_snowpark_pandas()` from a snowpark dataframe containing DML/DDL queries instead of throwing a NotImplementedError.

#### Bug Fixes

- Fixed a bug caused by redundant validation when creating an iceberg table.
- Fixed a bug in `DataFrameReader.dbapi` (PrPr) where closing the cursor or connection could unexpectedly raise an error and terminate the program.
- Fixed ambiguous column errors when using table functions in `DataFrame.select()` that have output columns matching the input DataFrame's columns. This improvement works when dataframe columns are provided as `Column` objects.
- Fixed a bug where having a NULL in a column with DecimalTypes would cast the column to FloatTypes instead and lead to precision loss.

### Snowpark Local Testing Updates

#### Bug Fixes

- Fixed a bug when processing windowed functions that lead to incorrect indexing in results.
- When a scalar numeric is passed to fillna we will ignore non-numeric columns instead of producing an error.

### Snowpark pandas API Updates

#### New Features

- Added support for `DataFrame.to_excel` and `Series.to_excel`.
- Added support for `pd.read_feather`, `pd.read_orc`, and `pd.read_stata`.
- Added support for `pd.explain_switch()` to return debugging information on hybrid execution decisions.
- Support `pd.read_snowflake` when the global modin backend is `Pandas`.
- Added support for `pd.to_dynamic_table`, `pd.to_iceberg`, and `pd.to_view`.

#### Improvements

- Added modin telemetry on API calls and hybrid engine switches.
- Show more helpful error messages to Snowflake Notebook users when the `modin` or `pandas` version does not match our requirements.
- Added a data type guard to the cost functions for hybrid execution mode (PrPr) which checks for data type compatibility.
- Added automatic switching to the pandas backend in hybrid execution mode (PrPr) for many methods that are not directly implemented in Snowpark pandas.
- Set the 'type' and other standard fields for Snowpark pandas telemetry.

#### Dependency Updates

- Added tqdm and ipywidgets as dependencies so that progress bars appear when switching between modin backends.
- Updated the supported `modin` versions to >=0.33.0 and <0.35.0 (was previously >= 0.32.0 and <0.34.0).

#### Bug Fixes

- Fixed a bug in hybrid execution mode (PrPr) where certain Series operations would raise `TypeError: numpy.ndarray object is not callable`.
- Fixed a bug in hybrid execution mode (PrPr) where calling numpy operations like `np.where` on modin objects with the Pandas backend would raise an `AttributeError`. This fix requires `modin` version 0.34.0 or newer.
- Fixed issue in `df.melt` where the resulting values have an additional suffix applied.

## 1.33.0 (2025-06-19)

### Snowpark Python API Updates

#### New Features

- Added support for MySQL in `DataFrameWriter.dbapi` (PrPr) for both Parquet and UDTF-based ingestion.
- Added support for PostgreSQL in `DataFrameReader.dbapi` (PrPr) for both Parquet and UDTF-based ingestion.
- Added support for Databricks in `DataFrameWriter.dbapi` (PrPr) for UDTF-based ingestion.
- Added support to `DataFrameReader` to enable use of `PATTERN` when reading files with `INFER_SCHEMA` enabled.
- Added support for the following AI-powered functions in `functions.py`:
  - `ai_complete`
  - `ai_similarity`
  - `ai_summarize_agg` (originally `summarize_agg`)
  - different config options for `ai_classify`
- Added support for more options when reading XML files with a row tag using `rowTag` option:
  - Added support for removing namespace prefixes from col names using `ignoreNamespace` option.
  - Added support for specifying the prefix for the attribute column in the result table using `attributePrefix` option.
  - Added support for excluding attributes from the XML element using `excludeAttributes` option.
  - Added support for specifying the column name for the value when there are attributes in an element that has no child elements using `valueTag` option.
  - Added support for specifying the value to treat as a ``null`` value using `nullValue` option.
  - Added support for specifying the character encoding of the XML file using `charset` option.
  - Added support for ignoring surrounding whitespace in the XML element using `ignoreSurroundingWhitespace` option.
- Added support for parameter `return_dataframe` in `Session.call`, which can be used to set the return type of the functions to a `DataFrame` object.
- Added a new argument to `Dataframe.describe` called `strings_include_math_stats` that triggers `stddev` and `mean` to be calculated for String columns.
- Added support for retrieving `Edge.properties` when retrieving lineage from `DGQL` in `DataFrame.lineage.trace`.
- Added a parameter `table_exists` to `DataFrameWriter.save_as_table` that allows specifying if a table already exists. This allows skipping a table lookup that can be expensive.

#### Bug Fixes

- Fixed a bug in `DataFrameReader.dbapi` (PrPr) where the `create_connection` defined as local function was incompatible with multiprocessing.
- Fixed a bug in `DataFrameReader.dbapi` (PrPr) where databricks `TIMESTAMP` type was converted to Snowflake `TIMESTAMP_NTZ` type which should be `TIMESTAMP_LTZ` type.
- Fixed a bug in `DataFrameReader.json` where repeated reads with the same reader object would create incorrectly quoted columns.
- Fixed a bug in `DataFrame.to_pandas()` that would drop column names when converting a dataframe that did not originate from a select statement.
- Fixed a bug that `DataFrame.create_or_replace_dynamic_table` raises error when the dataframe contains a UDTF and `SELECT *` in UDTF not being parsed correctly.
- Fixed a bug where casted columns could not be used in the values-clause of in functions.

#### Improvements

- Improved the error message for `Session.write_pandas()` and `Session.create_dataframe()` when the input pandas DataFrame does not have a column.
- Improved `DataFrame.select` when the arguments contain a table function with output columns that collide with columns of current dataframe. With the improvement, if user provides non-colliding columns in `df.select("col1", "col2", table_func(...))` as string arguments, then the query generated by snowpark client will not raise ambiguous column error.
- Improved `DataFrameReader.dbapi` (PrPr) to use in-memory Parquet-based ingestion for better performance and security.
- Improved `DataFrameReader.dbapi` (PrPr) to use `MATCH_BY_COLUMN_NAME=CASE_SENSITIVE` in copy into table operation.

### Snowpark Local Testing Updates

#### New Features

- Added support for snow urls (snow://) in local file testing.

#### Bug Fixes

- Fixed a bug in `Column.isin` that would cause incorrect filtering on joined or previously filtered data.
- Fixed a bug in `snowflake.snowpark.functions.concat_ws` that would cause results to have an incorrect index.

### Snowpark pandas API Updates

#### Dependency Updates

- Updated `modin` dependency constraint from 0.32.0 to >=0.32.0, <0.34.0. The latest version tested with Snowpark pandas is `modin` 0.33.1.

#### New Features

- Added support for **Hybrid Execution (PrPr)**. By running `from modin.config import AutoSwitchBackend; AutoSwitchBackend.enable()`, Snowpark pandas will automatically choose whether to run certain pandas operations locally or on Snowflake. This feature is disabled by default.

#### Improvements

- Set the default value of the `index` parameter to `False` for `DataFrame.to_view`, `Series.to_view`, `DataFrame.to_dynamic_table`, and `Series.to_dynamic_table`.
- Added `iceberg_version` option to table creation functions.
- Reduced query count for many operations, including `insert`, `repr`, and `groupby`, that previously issued a query to retrieve the input data's size.

#### Bug Fixes

- Fixed a bug in `Series.where` when the `other` parameter is an unnamed `Series`.


## 1.32.0 (2025-05-15)

### Snowpark Python API Updates

#### Improvements

- Invoking snowflake system procedures does not invoke an additional `describe procedure` call to check the return type of the procedure.
- Added support for `Session.create_dataframe()` with the stage URL and FILE data type.
- Added support for different modes for dealing with corrupt XML records when reading an XML file using `session.read.option('mode', <mode>), option('rowTag', <tag_name>).xml(<stage_file_path>)`. Currently `PERMISSIVE`, `DROPMALFORMED` and `FAILFAST` are supported.
- Improved the error message of the XML reader when the specified row tag is not found in the file.
- Improved query generation for `Dataframe.drop` to use `SELECT * EXCLUDE ()` to exclude the dropped columns. To enable this feature, set `session.conf.set("use_simplified_query_generation", True)`.
- Added support for `VariantType` to `StructType.from_json`

#### Bug Fixes

- Fixed a bug in `DataFrameWriter.dbapi` (PrPr) that unicode or double-quoted column name in external database causes error because not quoted correctly.
- Fixed a bug where named fields in nested OBJECT data could cause errors when containing spaces.
- Fixed a bug duplicated `native_app_params` parameters in register udaf function.

### Snowpark Local Testing Updates

#### Bug Fixes

- Fixed a bug in `snowflake.snowpark.functions.rank` that would cause sort direction to not be respected.
- Fixed a bug in `snowflake.snowpark.functions.to_timestamp_*` that would cause incorrect results on filtered data.

### Snowpark pandas API Updates

#### New Features

- Added support for dict values in `Series.str.get`, `Series.str.slice`, and `Series.str.__getitem__` (`Series.str[...]`).
- Added support for `DataFrame.to_html`.
- Added support for `DataFrame.to_string` and `Series.to_string`.
- Added support for reading files from S3 buckets using `pd.read_csv`.
- Added `ENFORCE_EXISTING_FILE_FORMAT` option to the `DataFrameReader`, which allows to read a dataframe only based on an existing file format object when used together with `FORMAT_NAME`.

#### Improvements

- Make `iceberg_config` a required parameter for `DataFrame.to_iceberg` and `Series.to_iceberg`.

## 1.31.1 (2025-05-05)

### Snowpark Python API Updates

#### Bug Fixes

- Updated conda build configuration to deprecate Python 3.8 support, preventing installation in incompatible environments.

## 1.31.0 (2025-04-24)

### Snowpark Python API Updates

#### New Features

- Added support for `restricted caller` permission of `execute_as` argument in `StoredProcedure.register()`.
- Added support for non-select statement in `DataFrame.to_pandas()`.
- Added support for `artifact_repository` parameter to `Session.add_packages`, `Session.add_requirements`, `Session.get_packages`, `Session.remove_package`, and `Session.clear_packages`.
- Added support for reading an XML file using a row tag by `session.read.option('rowTag', <tag_name>).xml(<stage_file_path>)` (experimental).
  - Each XML record is extracted as a separate row.
  - Each field within that record becomes a separate column of type VARIANT, which can be further queried using dot notation, e.g., `col(a.b.c)`.
- Added updates to `DataFrameReader.dbapi` (PrPr):
  - Added `fetch_merge_count` parameter for optimizing performance by merging multiple fetched data into a single Parquet file.
  - Added support for Databricks.
  - Added support for ingestion with Snowflake UDTF.
- Added support for the following AI-powered functions in `functions.py` (Private Preview):
  - `prompt`
  - `ai_filter` (added support for `prompt()` function and image files, and changed the second argument name from `expr` to `file`)
  - `ai_classify`

#### Improvements

- Renamed the `relaxed_ordering` param into `enforce_ordering` for `DataFrame.to_snowpark_pandas`. Also the new default values is `enforce_ordering=False` which has the opposite effect of the previous default value, `relaxed_ordering=False`.
- Improved `DataFrameReader.dbapi` (PrPr) reading performance by setting the default `fetch_size` parameter value to 1000.
- Improve the error message for invalid identifier SQL error by suggesting the potentially matching identifiers.
- Reduced the number of describe queries issued when creating a DataFrame from a Snowflake table using `session.table`.
- Improved performance and accuracy of `DataFrameAnalyticsFunctions.time_series_agg()`.

#### Bug Fixes

- Fixed a bug in `DataFrame.group_by().pivot().agg` when the pivot column and aggregate column are the same.
- Fixed a bug in `DataFrameReader.dbapi` (PrPr) where a `TypeError` was raised when `create_connection` returned a connection object of an unsupported driver type.
- Fixed a bug where `df.limit(0)` call would not properly apply.
- Fixed a bug in `DataFrameWriter.save_as_table` that caused reserved names to throw errors when using append mode.

#### Deprecations

- Deprecated support for Python3.8.
- Deprecated argument `sliding_interval` in `DataFrameAnalyticsFunctions.time_series_agg()`.

### Snowpark Local Testing Updates

#### New Features

- Added support for Interval expression to `Window.range_between`.
- Added support for `array_construct` function.

#### Bug Fixes

- Fixed a bug in local testing where transient `__pycache__` directory was unintentionally copied during stored procedure execution via import.
- Fixed a bug in local testing that created incorrect result for `Column.like` calls.
- Fixed a bug in local testing that caused `Column.getItem` and `snowpark.snowflake.functions.get` to raise `IndexError` rather than return null.
- Fixed a bug in local testing where `df.limit(0)` call would not properly apply.
- Fixed a bug in local testing where a `Table.merge` into an empty table would cause an exception.

### Snowpark pandas API Updates

#### Dependency Updates

- Updated `modin` from 0.30.1 to 0.32.0.
- Added support for `numpy` 2.0 and above.

#### New Features

- Added support for `DataFrame.create_or_replace_view` and `Series.create_or_replace_view`.
- Added support for `DataFrame.create_or_replace_dynamic_table` and `Series.create_or_replace_dynamic_table`.
- Added support for `DataFrame.to_view` and `Series.to_view`.
- Added support for `DataFrame.to_dynamic_table` and `Series.to_dynamic_table`.
- Added support for `DataFrame.groupby.resample` for aggregations `max`, `mean`, `median`, `min`, and `sum`.
- Added support for reading stage files using:
  - `pd.read_excel`
  - `pd.read_html`
  - `pd.read_pickle`
  - `pd.read_sas`
  - `pd.read_xml`
- Added support for `DataFrame.to_iceberg` and `Series.to_iceberg`.
- Added support for dict values in `Series.str.len`.

#### Improvements

- Improve performance of `DataFrame.groupby.apply` and `Series.groupby.apply` by avoiding expensive pivot step.
- Added estimate for row count upper bound to `OrderedDataFrame` to enable better engine switching. This could potentially result in increased query counts.
- Renamed the `relaxed_ordering` param into `enforce_ordering` for `pd.read_snowflake`. Also the new default value is `enforce_ordering=False` which has the opposite effect of the previous default value, `relaxed_ordering=False`.

#### Bug Fixes

- Fixed a bug for `pd.read_snowflake` when reading iceberg tables and `enforce_ordering=True`.

## 1.30.0 (2025-03-27)

### Snowpark Python API Updates

#### New Features

- Added Support for relaxed consistency and ordering guarantees in `Dataframe.to_snowpark_pandas` by introducing the new parameter `relaxed_ordering`.
- `DataFrameReader.dbapi` (PrPr) now accepts a list of strings for the session_init_statement parameter, allowing multiple SQL statements to be executed during session initialization.

#### Improvements

- Improved query generation for `Dataframe.stat.sample_by` to generate a single flat query that scales well with large `fractions` dictionary compared to older method of creating a UNION ALL subquery for each key in `fractions`. To enable this feature, set `session.conf.set("use_simplified_query_generation", True)`.
- Improved performance of `DataFrameReader.dbapi` by enable vectorized option when copy parquet file into table.
- Improved query generation for `DataFrame.random_split` in the following ways. They can be enabled by setting `session.conf.set("use_simplified_query_generation", True)`:
  - Removed the need to `cache_result` in the internal implementation of the input dataframe resulting in a pure lazy dataframe operation.
  - The `seed` argument now behaves as expected with repeatable results across multiple calls and sessions.
- `DataFrame.fillna` and `DataFrame.replace` now both support fitting `int` and `float` into `Decimal` columns if `include_decimal` is set to True.
- Added documentation for the following UDF and stored procedure functions in `files.py` as a result of their General Availability.
  - `SnowflakeFile.write`
  - `SnowflakeFile.writelines`
  - `SnowflakeFile.writeable`
- Minor documentation changes for `SnowflakeFile` and `SnowflakeFile.open()`

#### Bug Fixes

- Fixed a bug for the following functions that raised errors `.cast()` is applied to their output
  - `from_json`
  - `size`

### Snowpark Local Testing Updates

#### Bug Fixes

- Fixed a bug in aggregation that caused empty groups to still produce rows.
- Fixed a bug in `Dataframe.except_` that would cause rows to be incorrectly dropped.
- Fixed a bug that caused `to_timestamp` to fail when casting filtered columns.

### Snowpark pandas API Updates

#### New Features

- Added support for list values in `Series.str.__getitem__` (`Series.str[...]`).
- Added support for `pd.Grouper` objects in group by operations. When `freq` is specified, the default values of the `sort`, `closed`, `label`, and `convention` arguments are supported; `origin` is supported when it is `start` or `start_day`.
- Added support for relaxed consistency and ordering guarantees in `pd.read_snowflake` for both named data sources (e.g., tables and views) and query data sources by introducing the new parameter `relaxed_ordering`.

#### Improvements

- Raise a warning whenever `QUOTED_IDENTIFIERS_IGNORE_CASE` is found to be set, ask user to unset it.
- Improved how a missing `index_label` in `DataFrame.to_snowflake` and `Series.to_snowflake` is handled when `index=True`. Instead of raising a `ValueError`, system-defined labels are used for the index columns.
- Improved error message for `groupby or DataFrame or Series.agg` when the function name is not supported.

## 1.29.1 (2025-03-12)

### Snowpark Python API Updates

#### Bug Fixes

- Fixed a bug in `DataFrameReader.dbapi` (PrPr) that prevents usage in stored procedure and snowbooks.

## 1.29.0 (2025-03-05)

### Snowpark Python API Updates

#### New Features

- Added support for the following AI-powered functions in `functions.py` (Private Preview):
  - `ai_filter`
  - `ai_agg`
  - `summarize_agg`
- Added support for the new FILE SQL type support, with the following related functions in `functions.py` (Private Preview):
  - `fl_get_content_type`
  - `fl_get_etag`
  - `fl_get_file_type`
  - `fl_get_last_modified`
  - `fl_get_relative_path`
  - `fl_get_scoped_file_url`
  - `fl_get_size`
  - `fl_get_stage`
  - `fl_get_stage_file_url`
  - `fl_is_audio`
  - `fl_is_compressed`
  - `fl_is_document`
  - `fl_is_image`
  - `fl_is_video`
- Added support for importing third-party packages from PyPi using Artifact Repository (Private Preview):
  - Use keyword arguments `artifact_repository` and `artifact_repository_packages` to specify your artifact repository and packages respectively when registering stored procedures or user defined functions.
  - Supported APIs are:
    - `Session.sproc.register`
    - `Session.udf.register`
    - `Session.udaf.register`
    - `Session.udtf.register`
    - `functions.sproc`
    - `functions.udf`
    - `functions.udaf`
    - `functions.udtf`
    - `functions.pandas_udf`
    - `functions.pandas_udtf`

#### Bug Fixes

- Fixed a bug where creating a Dataframe with large number of values raised `Unsupported feature 'SCOPED_TEMPORARY'.` error if thread-safe session was disabled.
- Fixed a bug where `df.describe` raised internal SQL execution error when the dataframe is created from reading a stage file and CTE optimization is enabled.
- Fixed a bug where `df.order_by(A).select(B).distinct()` would generate invalid SQL when simplified query generation was enabled using `session.conf.set("use_simplified_query_generation", True)`.
- Disabled simplified query generation by default.

#### Improvements

- Improved version validation warnings for `snowflake-snowpark-python` package compatibility when registering stored procedures. Now, warnings are only triggered if the major or minor version does not match, while bugfix version differences no longer generate warnings.
- Bumped cloudpickle dependency to also support `cloudpickle==3.0.0` in addition to previous versions.

### Snowpark Local Testing Updates

#### New Features

- Added support for literal values to `range_between` window function.

### Snowpark pandas API Updates

#### New Features

- Added support for list values in `Series.str.slice`.
- Added support for applying Snowflake Cortex functions `ClassifyText`, `Translate`, and `ExtractAnswer`.
- Added support for `Series.hist`.

#### Improvements

- Improved performance of `DataFrame.groupby.transform` and `Series.groupby.transform` by avoiding expensive pivot step.
- Improve error message for `pd.to_snowflake`, `DataFrame.to_snowflake`, and `Series.to_snowflake` when the table does not exist.
- Improve readability of docstring for the `if_exists` parameter in `pd.to_snowflake`, `DataFrame.to_snowflake`, and `Series.to_snowflake`.
- Improve error message for all pandas functions that use UDFs with Snowpark objects.

#### Bug Fixes

- Fixed a bug in `Series.rename_axis` where an `AttributeError` was being raised.
- Fixed a bug where `pd.get_dummies` didn't ignore NULL/NaN values by default.
- Fixed a bug where repeated calls to `pd.get_dummies` results in 'Duplicated column name error'.
- Fixed a bug in `pd.get_dummies` where passing list of columns generated incorrect column labels in output DataFrame.
- Update `pd.get_dummies` to return bool values instead of int.

## 1.28.0 (2025-02-20)

### Snowpark Python API Updates

#### New Features

- Added support for the following functions in `functions.py`
  - `normal`
  - `randn`
- Added support for `allow_missing_columns` parameter to `Dataframe.union_by_name` and `Dataframe.union_all_by_name`.

#### Improvements

- Improved query generation for `Dataframe.distinct` to generate `SELECT DISTINCT` instead of `SELECT` with `GROUP BY` all columns. To disable this feature, set `session.conf.set("use_simplified_query_generation", False)`.

#### Deprecations

- Deprecated Snowpark Python function `snowflake_cortex_summarize`. Users can install snowflake-ml-python and use the snowflake.cortex.summarize function instead.
- Deprecated Snowpark Python function `snowflake_cortex_sentiment`. Users can install snowflake-ml-python and use the snowflake.cortex.sentiment function instead.

#### Bug Fixes

- Fixed a bug where session-level query tag was overwritten by a stacktrace for dataframes that generate multiple queries. Now, the query tag will only be set to the stacktrace if `session.conf.set("collect_stacktrace_in_query_tag", True)`.
- Fixed a bug in `Session._write_pandas` where it was erroneously passing `use_logical_type` parameter to `Session._write_modin_pandas_helper` when writing a Snowpark pandas object.
- Fixed a bug in options sql generation that could cause multiple values to be formatted incorrectly.
- Fixed a bug in `Session.catalog` where empty strings for database or schema were not handled correctly and were generating erroneous sql statements.

#### Experimental Features

- Added support for writing pyarrow Tables to Snowflake tables.

### Snowpark pandas API Updates

#### New Features

- Added support for applying Snowflake Cortex functions `Summarize` and `Sentiment`.
- Added support for list values in `Series.str.get`.

#### Bug Fixes

- Fixed a bug in `apply` where kwargs were not being correctly passed into the applied function.

### Snowpark Local Testing Updates

#### New Features
- Added support for the following functions
    - `hour`
    - `minute`
- Added support for NULL_IF parameter to csv reader.
- Added support for `date_format`, `datetime_format`, and `timestamp_format` options when loading csvs.

#### Bug Fixes

- Fixed a bug in Dataframe.join that caused columns to have incorrect typing.
- Fixed a bug in when statements that caused incorrect results in the otherwise clause.


## 1.27.0 (2025-02-03)

### Snowpark Python API Updates

#### New Features

- Added support for the following functions in `functions.py`
  - `array_reverse`
  - `divnull`
  - `map_cat`
  - `map_contains_key`
  - `map_keys`
  - `nullifzero`
  - `snowflake_cortex_sentiment`
  - `acosh`
  - `asinh`
  - `atanh`
  - `bit_length`
  - `bitmap_bit_position`
  - `bitmap_bucket_number`
  - `bitmap_construct_agg`
  - `bitshiftright_unsigned`
  - `cbrt`
  - `equal_null`
  - `from_json`
  - `ifnull`
  - `localtimestamp`
  - `max_by`
  - `min_by`
  - `nth_value`
  - `nvl`
  - `octet_length`
  - `position`
  - `regr_avgx`
  - `regr_avgy`
  - `regr_count`
  - `regr_intercept`
  - `regr_r2`
  - `regr_slope`
  - `regr_sxx`
  - `regr_sxy`
  - `regr_syy`
  - `try_to_binary`
  - `base64`
  - `base64_decode_string`
  - `base64_encode`
  - `editdistance`
  - `hex`
  - `hex_encode`
  - `instr`
  - `log1p`
  - `log2`
  - `log10`
  - `percentile_approx`
  - `unbase64`
- Added support for `seed` argument in `DataFrame.stat.sample_by`. Note that it only supports a `Table` object, and will be ignored for a `DataFrame` object.
- Added support for specifying a schema string (including implicit struct syntax) when calling `DataFrame.create_dataframe`.
- Added support for `DataFrameWriter.insert_into/insertInto`. This method also supports local testing mode.
- Added support for `DataFrame.create_temp_view` to create a temporary view. It will fail if the view already exists.
- Added support for multiple columns in the functions `map_cat` and `map_concat`.
- Added an option `keep_column_order` for keeping original column order in `DataFrame.with_column` and `DataFrame.with_columns`.
- Added options to column casts that allow renaming or adding fields in StructType columns.
- Added support for `contains_null` parameter to ArrayType.
- Added support for creating a temporary view via `DataFrame.create_or_replace_temp_view` from a DataFrame created by reading a file from a stage.
- Added support for `value_contains_null` parameter to MapType.
- Added support for using `Column` object in `Column.in_` and `functions.in_`.
- Added `interactive` to telemetry that indicates whether the current environment is an interactive one.
- Allow `session.file.get` in a Native App to read file paths starting with `/` from the current version
- Added support for multiple aggregation functions after `DataFrame.pivot`.

#### Experimental Features

- Added `Catalog` class to manage snowflake objects. It can be accessed via `Session.catalog`.
  - `snowflake.core` is a dependency required for this feature.
- Allow user input schema when reading JSON file on stage.
- Added support for specifying a schema string (including implicit struct syntax) when calling `DataFrame.create_dataframe`.

#### Improvements

- Updated README.md to include instructions on how to verify package signatures using `cosign`.

#### Bug Fixes

- Fixed a bug in local testing mode that caused a column to contain None when it should contain 0.
- Fixed a bug in `StructField.from_json` that prevented TimestampTypes with `tzinfo` from being parsed correctly.
- Fixed a bug in function `date_format` that caused an error when the input column was date type or timestamp type.
- Fixed a bug in dataframe that null value can be inserted in a non-nullable column.
- Fixed a bug in `replace` and `lit` which raised type hint assertion error when passing `Column` expression objects.
- Fixed a bug in `pandas_udf` and `pandas_udtf` where `session` parameter was erroneously ignored.
- Fixed a bug that raised incorrect type conversion error for system function called through `session.call`.

### Snowpark pandas API Updates

#### New Features

- Added support for `Series.str.ljust` and `Series.str.rjust`.
- Added support for `Series.str.center`.
- Added support for `Series.str.pad`.
- Added support for applying Snowpark Python function `snowflake_cortex_sentiment`.
- Added support for `DataFrame.map`.
- Added support for `DataFrame.from_dict` and `DataFrame.from_records`.
- Added support for mixed case field names in struct type columns.
- Added support for `SeriesGroupBy.unique`
- Added support for `Series.dt.strftime` with the following directives:
  - %d: Day of the month as a zero-padded decimal number.
  - %m: Month as a zero-padded decimal number.
  - %Y: Year with century as a decimal number.
  - %H: Hour (24-hour clock) as a zero-padded decimal number.
  - %M: Minute as a zero-padded decimal number.
  - %S: Second as a zero-padded decimal number.
  - %f: Microsecond as a decimal number, zero-padded to 6 digits.
  - %j: Day of the year as a zero-padded decimal number.
  - %X: Locale’s appropriate time representation.
  - %%: A literal '%' character.
- Added support for `Series.between`.
- Added support for `include_groups=False` in `DataFrameGroupBy.apply`.
- Added support for `expand=True` in `Series.str.split`.
- Added support for `DataFrame.pop` and `Series.pop`.
- Added support for `first` and `last` in `DataFrameGroupBy.agg` and `SeriesGroupBy.agg`.
- Added support for `Index.drop_duplicates`.
- Added support for aggregations `"count"`, `"median"`, `np.median`,
  `"skew"`, `"std"`, `np.std` `"var"`, and `np.var` in
  `pd.pivot_table()`, `DataFrame.pivot_table()`, and `pd.crosstab()`.

#### Improvements
- Improve performance of `DataFrame.map`, `Series.apply` and `Series.map` methods by mapping numpy functions to snowpark functions if possible.
- Added documentation for `DataFrame.map`.
- Improve performance of `DataFrame.apply` by mapping numpy functions to snowpark functions if possible.
- Added documentation on the extent of Snowpark pandas interoperability with scikit-learn.
- Infer return type of functions in `Series.map`, `Series.apply` and `DataFrame.map` if type-hint is not provided.
- Added `call_count` to telemetry that counts method calls including interchange protocol calls.

## 1.26.0 (2024-12-05)

### Snowpark Python API Updates

#### New Features

- Added support for property `version` and class method `get_active_session` for `Session` class.
- Added new methods and variables to enhance data type handling and JSON serialization/deserialization:
  - To `DataType`, its derived classes, and `StructField`:
    - `type_name`: Returns the type name of the data.
    - `simple_string`: Provides a simple string representation of the data.
    - `json_value`: Returns the data as a JSON-compatible value.
    - `json`: Converts the data to a JSON string.
  - To `ArrayType`, `MapType`, `StructField`, `PandasSeriesType`, `PandasDataFrameType` and `StructType`:
    - `from_json`: Enables these types to be created from JSON data.
  - To `MapType`:
    - `keyType`: keys of the map
    - `valueType`: values of the map
- Added support for method `appName` in `SessionBuilder`.
- Added support for `include_nulls` argument in `DataFrame.unpivot`.
- Added support for following functions in `functions.py`:
  - `size` to get size of array, object, or map columns.
  - `collect_list` an alias of `array_agg`.
  - `substring` makes `len` argument optional.
- Added parameter `ast_enabled` to session for internal usage (default: `False`).

#### Improvements

- Added support for specifying the following to `DataFrame.create_or_replace_dynamic_table`:
  - `iceberg_config` A dictionary that can hold the following iceberg configuration options:
    - `external_volume`
    - `catalog`
    - `base_location`
    - `catalog_sync`
    - `storage_serialization_policy`
- Added support for nested data types to `DataFrame.print_schema`
- Added support for `level` parameter to `DataFrame.print_schema`
- Improved flexibility of `DataFrameReader` and `DataFrameWriter` API by adding support for the following:
  - Added `format` method to `DataFrameReader` and `DataFrameWriter` to specify file format when loading or unloading results.
  - Added `load` method to `DataFrameReader` to work in conjunction with `format`.
  - Added `save` method to `DataFrameWriter` to work in conjunction with `format`.
  - Added support to read keyword arguments to `options` method for `DataFrameReader` and `DataFrameWriter`.
- Relaxed the cloudpickle dependency for Python 3.11 to simplify build requirements. However, for Python 3.11, `cloudpickle==2.2.1` remains the only supported version.

#### Bug Fixes

- Removed warnings that dynamic pivot features were in private preview, because
  dynamic pivot is now generally available.
- Fixed a bug in `session.read.options` where `False` Boolean values were incorrectly parsed as `True` in the generated file format.

#### Dependency Updates

- Added a runtime dependency on `python-dateutil`.

### Snowpark pandas API Updates

#### New Features

- Added partial support for `Series.map` when `arg` is a pandas `Series` or a
  `collections.abc.Mapping`. No support for instances of `dict` that implement
  `__missing__` but are not instances of `collections.defaultdict`.
- Added support for `DataFrame.align` and `Series.align` for `axis=1` and `axis=None`.
- Added support for `pd.json_normalize`.
- Added support for `GroupBy.pct_change` with `axis=0`, `freq=None`, and `limit=None`.
- Added support for `DataFrameGroupBy.__iter__` and `SeriesGroupBy.__iter__`.
- Added support for `np.sqrt`, `np.trunc`, `np.floor`, numpy trig functions, `np.exp`, `np.abs`, `np.positive` and `np.negative`.
- Added partial support for the dataframe interchange protocol method
  `DataFrame.__dataframe__()`.

#### Bug Fixes

- Fixed a bug in `df.loc` where setting a single column from a series results in unexpected `None` values.

#### Improvements

- Use UNPIVOT INCLUDE NULLS for unpivot operations in pandas instead of sentinel values.
- Improved documentation for pd.read_excel.

## 1.25.0 (2024-11-14)

### Snowpark Python API Updates

#### New Features

- Added the following new functions in `snowflake.snowpark.dataframe`:
  - `map`
- Added support for passing parameter `include_error` to `Session.query_history` to record queries that have error during execution.

#### Improvements

- When target stage is not set in profiler, a default stage from `Session.get_session_stage` is used instead of raising `SnowparkSQLException`.
- Allowed lower case or mixed case input when calling `Session.stored_procedure_profiler.set_active_profiler`.
- Added distributed tracing using open telemetry APIs for action function in `DataFrame`:
  - `cache_result`
- Removed opentelemetry warning from logging.

#### Bug Fixes

- Fixed the pre-action and post-action query propagation when `In` expression were used in selects.
- Fixed a bug that raised error `AttributeError` while calling `Session.stored_procedure_profiler.get_output` when `Session.stored_procedure_profiler` is disabled.

#### Dependency Updates

- Added a dependency on `protobuf>=5.28` and `tzlocal` at runtime.
- Added a dependency on `protoc-wheel-0` for the development profile.
- Require `snowflake-connector-python>=3.12.0, <4.0.0` (was `>=3.10.0`).

### Snowpark pandas API Updates

#### Dependency Updates

- Updated `modin` from 0.28.1 to 0.30.1.
- Added support for all `pandas` 2.2.x versions.

#### New Features

- Added support for `Index.to_numpy`.
- Added support for `DataFrame.align` and `Series.align` for `axis=0`.
- Added support for `size` in `GroupBy.aggregate`, `DataFrame.aggregate`, and `Series.aggregate`.
- Added support for `snowflake.snowpark.functions.window`
- Added support for `pd.read_pickle` (Uses native pandas for processing).
- Added support for `pd.read_html` (Uses native pandas for processing).
- Added support for `pd.read_xml` (Uses native pandas for processing).
- Added support for aggregation functions `"size"` and `len` in `GroupBy.aggregate`, `DataFrame.aggregate`, and `Series.aggregate`.
- Added support for list values in `Series.str.len`.

#### Bug Fixes

- Fixed a bug where aggregating a single-column dataframe with a single callable function (e.g. `pd.DataFrame([0]).agg(np.mean)`) would fail to transpose the result.
- Fixed bugs where `DataFrame.dropna()` would:
  - Treat an empty `subset` (e.g. `[]`) as if it specified all columns instead of no columns.
  - Raise a `TypeError` for a scalar `subset` instead of filtering on just that column.
  - Raise a `ValueError` for a `subset` of type `pandas.Index` instead of filtering on the columns in the index.
- Disable creation of scoped read only table to mitigate Disable creation of scoped read only table to mitigate `TableNotFoundError` when using dynamic pivot in notebook environment.
- Fixed a bug when concat dataframe or series objects are coming from the same dataframe when axis = 1.

#### Improvements

- Improve np.where with scalar x value by eliminating unnecessary join and temp table creation.
- Improve get_dummies performance by flattening the pivot with join.
- Improve align performance when aligning on row position column by removing unnecessary window functions.



### Snowpark Local Testing Updates

#### New Features

- Added support for patching functions that are unavailable in the `snowflake.snowpark.functions` module.
- Added support for `snowflake.snowpark.functions.any_value`

#### Bug Fixes

- Fixed a bug where `Table.update` could not handle `VariantType`, `MapType`, and `ArrayType` data types.
- Fixed a bug where column aliases were incorrectly resolved in `DataFrame.join`, causing errors when selecting columns from a joined DataFrame.
- Fixed a bug where `Table.update` and `Table.merge` could fail if the target table's index was not the default `RangeIndex`.

## 1.24.0 (2024-10-28)

### Snowpark Python API Updates

#### New Features

- Updated `Session` class to be thread-safe. This allows concurrent DataFrame transformations, DataFrame actions, UDF and stored procedure registration, and concurrent file uploads when using the same `Session` object.
  - The feature is disabled by default and can be enabled by setting `FEATURE_THREAD_SAFE_PYTHON_SESSION` to `True` for account.
  - Updating session configurations, like changing database or schema, when multiple threads are using the session may lead to unexpected behavior.
  - When enabled, some internally created temporary table names returned from `DataFrame.queries` API are not deterministic, and may be different when DataFrame actions are executed. This does not affect explicit user-created temporary tables.
- Added support for 'Service' domain to `session.lineage.trace` API.
- Added support for `copy_grants` parameter when registering UDxF and stored procedures.
- Added support for the following methods in `DataFrameWriter` to support daisy-chaining:
  - `option`
  - `options`
  - `partition_by`
- Added support for `snowflake_cortex_summarize`.

#### Improvements

- Improved the following new capability for function `snowflake.snowpark.functions.array_remove` it is now possible to use in python.
- Disables sql simplification when sort is performed after limit.
  - Previously, `df.sort().limit()` and `df.limit().sort()` generates the same query with sort in front of limit. Now, `df.limit().sort()` will generate query that reads `df.limit().sort()`.
  - Improve performance of generated query for `df.limit().sort()`, because limit stops table scanning as soon as the number of records is satisfied.
- Added a client side error message for when an invalid stage location is passed to DataFrame read functions.

#### Bug Fixes

- Fixed a bug where the automatic cleanup of temporary tables could interfere with the results of async query execution.
- Fixed a bug in `DataFrame.analytics.time_series_agg` function to handle multiple data points in same sliding interval.
- Fixed a bug that created inconsistent casing in field names of structured objects in iceberg schemas.

#### Deprecations

- Deprecated warnings will be triggered when using snowpark-python with Python 3.8. For more details, please refer to https://docs.snowflake.com/en/developer-guide/python-runtime-support-policy.

### Snowpark pandas API Updates

#### New Features

- Added support for `np.subtract`, `np.multiply`, `np.divide`, and `np.true_divide`.
- Added support for tracking usages of `__array_ufunc__`.
- Added numpy compatibility support for `np.float_power`, `np.mod`, `np.remainder`, `np.greater`, `np.greater_equal`, `np.less`, `np.less_equal`, `np.not_equal`, and `np.equal`.
- Added numpy compatibility support for `np.log`, `np.log2`, and `np.log10`
- Added support for `DataFrameGroupBy.bfill`, `SeriesGroupBy.bfill`, `DataFrameGroupBy.ffill`, and `SeriesGroupBy.ffill`.
- Added support for `on` parameter with `Resampler`.
- Added support for timedelta inputs in `value_counts()`.
- Added support for applying Snowpark Python function `snowflake_cortex_summarize`.
- Added support for `DataFrame.attrs` and `Series.attrs`.
- Added support for `DataFrame.style`.
- Added numpy compatibility support for `np.full_like`

#### Improvements

- Improved generated SQL query for `head` and `iloc` when the row key is a slice.
- Improved error message when passing an unknown timezone to `tz_convert` and `tz_localize` in `Series`, `DataFrame`, `Series.dt`, and `DatetimeIndex`.
- Improved documentation for `tz_convert` and `tz_localize` in `Series`, `DataFrame`, `Series.dt`, and `DatetimeIndex` to specify the supported timezone formats.
- Added additional kwargs support for `df.apply` and `series.apply` ( as well as `map` and `applymap` ) when using snowpark functions. This allows for some position independent compatibility between apply and functions where the first argument is not a pandas object.
- Improved generated SQL query for `iloc` and `iat` when the row key is a scalar.
- Removed all joins in `iterrows`.
- Improved documentation for `Series.map` to reflect the unsupported features.
- Added support for `np.may_share_memory` which is used internally by many scikit-learn functions. This method will always return false when called with a Snowpark pandas object.

#### Bug Fixes

- Fixed a bug where `DataFrame` and `Series` `pct_change()` would raise `TypeError` when input contained timedelta columns.
- Fixed a bug where `replace()` would sometimes propagate `Timedelta` types incorrectly through `replace()`. Instead raise `NotImplementedError` for `replace()` on `Timedelta`.
- Fixed a bug where `DataFrame` and `Series` `round()` would raise `AssertionError` for `Timedelta` columns. Instead raise `NotImplementedError` for `round()` on `Timedelta`.
- Fixed a bug where `reindex` fails when the new index is a Series with non-overlapping types from the original index.
- Fixed a bug where calling `__getitem__` on a DataFrameGroupBy object always returned a DataFrameGroupBy object if `as_index=False`.
- Fixed a bug where inserting timedelta values into an existing column would silently convert the values to integers instead of raising `NotImplementedError`.
- Fixed a bug where `DataFrame.shift()` on axis=0 and axis=1 would fail to propagate timedelta types.
- `DataFrame.abs()`, `DataFrame.__neg__()`, `DataFrame.stack()`, and `DataFrame.unstack()` now raise `NotImplementedError` for timedelta inputs instead of failing to propagate timedelta types.

### Snowpark Local Testing Updates

#### Bug Fixes

- Fixed a bug where `DataFrame.alias` raises `KeyError` for input column name.
- Fixed a bug where `to_csv` on Snowflake stage fails when data contains empty strings.

## 1.23.0 (2024-10-09)

### Snowpark Python API Updates

#### New Features

- Added the following new functions in `snowflake.snowpark.functions`:
  - `make_interval`
- Added support for using Snowflake Interval constants with `Window.range_between()` when the order by column is TIMESTAMP or DATE type.
- Added support for file writes. This feature is currently in private preview.
- Added `thread_id` to `QueryRecord` to track the thread id submitting the query history.
- Added support for `Session.stored_procedure_profiler`.

#### Improvements

#### Bug Fixes

- Fixed a bug where registering a stored procedure or UDxF with type hints would give a warning `'NoneType' has no len() when trying to read default values from function`.

### Snowpark pandas API Updates

#### New Features

- Added support for `TimedeltaIndex.mean` method.
- Added support for some cases of aggregating `Timedelta` columns on `axis=0` with `agg` or `aggregate`.
- Added support for `by`, `left_by`, `right_by`, `left_index`, and `right_index` for `pd.merge_asof`.
- Added support for passing parameter `include_describe` to `Session.query_history`.
- Added support for `DatetimeIndex.mean` and `DatetimeIndex.std` methods.
- Added support for `Resampler.asfreq`, `Resampler.indices`, `Resampler.nunique`, and `Resampler.quantile`.
- Added support for `resample` frequency `W`, `ME`, `YE` with `closed = "left"`.
- Added support for `DataFrame.rolling.corr` and `Series.rolling.corr` for `pairwise = False` and int `window`.
- Added support for string time-based `window` and `min_periods = None` for `Rolling`.
- Added support for `DataFrameGroupBy.fillna` and `SeriesGroupBy.fillna`.
- Added support for constructing `Series` and `DataFrame` objects with the lazy `Index` object as `data`, `index`, and `columns` arguments.
- Added support for constructing `Series` and `DataFrame` objects with `index` and `column` values not present in `DataFrame`/`Series` `data`.
- Added support for `pd.read_sas` (Uses native pandas for processing).
- Added support for applying `rolling().count()` and `expanding().count()` to `Timedelta` series and columns.
- Added support for `tz` in both `pd.date_range` and `pd.bdate_range`.
- Added support for `Series.items`.
- Added support for `errors="ignore"` in `pd.to_datetime`.
- Added support for `DataFrame.tz_localize` and `Series.tz_localize`.
- Added support for `DataFrame.tz_convert` and `Series.tz_convert`.
- Added support for applying Snowpark Python functions (e.g., `sin`) in `Series.map`, `Series.apply`, `DataFrame.apply` and `DataFrame.applymap`.

#### Improvements

- Improved `to_pandas` to persist the original timezone offset for TIMESTAMP_TZ type.
- Improved `dtype` results for TIMESTAMP_TZ type to show correct timezone offset.
- Improved `dtype` results for TIMESTAMP_LTZ type to show correct timezone.
- Improved error message when passing non-bool value to `numeric_only` for groupby aggregations.
- Removed unnecessary warning about sort algorithm in `sort_values`.
- Use SCOPED object for internal create temp tables. The SCOPED objects will be stored sproc scoped if created within stored sproc, otherwise will be session scoped, and the object will be automatically cleaned at the end of the scope.
- Improved warning messages for operations that lead to materialization with inadvertent slowness.
- Removed unnecessary warning message about `convert_dtype` in `Series.apply`.

#### Bug Fixes

- Fixed a bug where an `Index` object created from a `Series`/`DataFrame` incorrectly updates the `Series`/`DataFrame`'s index name after an inplace update has been applied to the original `Series`/`DataFrame`.
- Suppressed an unhelpful `SettingWithCopyWarning` that sometimes appeared when printing `Timedelta` columns.
- Fixed `inplace` argument for `Series` objects derived from other `Series` objects.
- Fixed a bug where `Series.sort_values` failed if series name overlapped with index column name.
- Fixed a bug where transposing a dataframe would map `Timedelta` index levels to integer column levels.
- Fixed a bug where `Resampler` methods on timedelta columns would produce integer results.
- Fixed a bug where `pd.to_numeric()` would leave `Timedelta` inputs as `Timedelta` instead of converting them to integers.
- Fixed `loc` set when setting a single row, or multiple rows, of a DataFrame with a Series value.

### Snowpark Local Testing Updates

#### Bug Fixes

- Fixed a bug where nullable columns were annotated wrongly.
- Fixed a bug where the `date_add` and `date_sub` functions failed for `NULL` values.
- Fixed a bug where `equal_null` could fail inside a merge statement.
- Fixed a bug where `row_number` could fail inside a Window function.
- Fixed a bug where updates could fail when the source is the result of a join.


## 1.22.1 (2024-09-11)
This is a re-release of 1.22.0. Please refer to the 1.22.0 release notes for detailed release content.


## 1.22.0 (2024-09-10)

### Snowpark Python API Updates

### New Features

- Added the following new functions in `snowflake.snowpark.functions`:
  - `array_remove`
  - `ln`

#### Improvements

- Improved documentation for `Session.write_pandas` by making `use_logical_type` option more explicit.
- Added support for specifying the following to `DataFrameWriter.save_as_table`:
  - `enable_schema_evolution`
  - `data_retention_time`
  - `max_data_extension_time`
  - `change_tracking`
  - `copy_grants`
  - `iceberg_config` A dicitionary that can hold the following iceberg configuration options:
      - `external_volume`
      - `catalog`
      - `base_location`
      - `catalog_sync`
      - `storage_serialization_policy`
- Added support for specifying the following to `DataFrameWriter.copy_into_table`:
  - `iceberg_config` A dicitionary that can hold the following iceberg configuration options:
      - `external_volume`
      - `catalog`
      - `base_location`
      - `catalog_sync`
      - `storage_serialization_policy`
- Added support for specifying the following parameters to `DataFrame.create_or_replace_dynamic_table`:
  - `mode`
  - `refresh_mode`
  - `initialize`
  - `clustering_keys`
  - `is_transient`
  - `data_retention_time`
  - `max_data_extension_time`

#### Bug Fixes

- Fixed a bug in `session.read.csv` that caused an error when setting `PARSE_HEADER = True` in an externally defined file format.
- Fixed a bug in query generation from set operations that allowed generation of duplicate queries when children have common subqueries.
- Fixed a bug in `session.get_session_stage` that referenced a non-existing stage after switching database or schema.
- Fixed a bug where calling `DataFrame.to_snowpark_pandas` without explicitly initializing the Snowpark pandas plugin caused an error.
- Fixed a bug where using the `explode` function in dynamic table creation caused a SQL compilation error due to improper boolean type casting on the `outer` parameter.

### Snowpark Local Testing Updates

#### New Features

- Added support for type coercion when passing columns as input to UDF calls.
- Added support for `Index.identical`.

#### Bug Fixes

- Fixed a bug where the truncate mode in `DataFrameWriter.save_as_table` incorrectly handled DataFrames containing only a subset of columns from the existing table.
- Fixed a bug where function `to_timestamp` does not set the default timezone of the column datatype.

### Snowpark pandas API Updates

#### New Features

- Added limited support for the `Timedelta` type, including the following features. Snowpark pandas will raise `NotImplementedError` for unsupported `Timedelta` use cases.
  - supporting tracking the Timedelta type through `copy`, `cache_result`, `shift`, `sort_index`, `assign`, `bfill`, `ffill`, `fillna`, `compare`, `diff`, `drop`, `dropna`, `duplicated`, `empty`, `equals`, `insert`, `isin`, `isna`, `items`, `iterrows`, `join`, `len`, `mask`, `melt`, `merge`, `nlargest`, `nsmallest`, `to_pandas`.
  - converting non-timedelta to timedelta via `astype`.
  - `NotImplementedError` will be raised for the rest of methods that do not support `Timedelta`.
  - support for subtracting two timestamps to get a Timedelta.
  - support indexing with Timedelta data columns.
  - support for adding or subtracting timestamps and `Timedelta`.
  - support for binary arithmetic between two `Timedelta` values.
  - support for binary arithmetic and comparisons between `Timedelta` values and numeric values.
  - support for lazy `TimedeltaIndex`.
  - support for `pd.to_timedelta`.
  - support for `GroupBy` aggregations `min`, `max`, `mean`, `idxmax`, `idxmin`, `std`, `sum`, `median`, `count`, `any`, `all`, `size`, `nunique`, `head`, `tail`, `aggregate`.
  - support for `GroupBy` filtrations `first` and `last`.
  - support for `TimedeltaIndex` attributes: `days`, `seconds`, `microseconds` and `nanoseconds`.
  - support for `diff` with timestamp columns on `axis=0` and `axis=1`
  - support for `TimedeltaIndex` methods: `ceil`, `floor` and `round`.
  - support for `TimedeltaIndex.total_seconds` method.
- Added support for index's arithmetic and comparison operators.
- Added support for `Series.dt.round`.
- Added documentation pages for `DatetimeIndex`.
- Added support for `Index.name`, `Index.names`, `Index.rename`, and `Index.set_names`.
- Added support for `Index.__repr__`.
- Added support for `DatetimeIndex.month_name` and `DatetimeIndex.day_name`.
- Added support for `Series.dt.weekday`, `Series.dt.time`, and `DatetimeIndex.time`.
- Added support for `Index.min` and `Index.max`.
- Added support for `pd.merge_asof`.
- Added support for `Series.dt.normalize` and `DatetimeIndex.normalize`.
- Added support for `Index.is_boolean`, `Index.is_integer`, `Index.is_floating`, `Index.is_numeric`, and `Index.is_object`.
- Added support for `DatetimeIndex.round`, `DatetimeIndex.floor` and `DatetimeIndex.ceil`.
- Added support for `Series.dt.days_in_month` and `Series.dt.daysinmonth`.
- Added support for `DataFrameGroupBy.value_counts` and `SeriesGroupBy.value_counts`.
- Added support for `Series.is_monotonic_increasing` and `Series.is_monotonic_decreasing`.
- Added support for `Index.is_monotonic_increasing` and `Index.is_monotonic_decreasing`.
- Added support for `pd.crosstab`.
- Added support for `pd.bdate_range` and included business frequency support (B, BME, BMS, BQE, BQS, BYE, BYS) for both `pd.date_range` and `pd.bdate_range`.
- Added support for lazy `Index` objects  as `labels` in `DataFrame.reindex` and `Series.reindex`.
- Added support for `Series.dt.days`, `Series.dt.seconds`, `Series.dt.microseconds`, and `Series.dt.nanoseconds`.
- Added support for creating a `DatetimeIndex` from an `Index` of numeric or string type.
- Added support for string indexing with `Timedelta` objects.
- Added support for `Series.dt.total_seconds` method.
- Added support for `DataFrame.apply(axis=0)`.
- Added support for `Series.dt.tz_convert` and `Series.dt.tz_localize`.
- Added support for `DatetimeIndex.tz_convert` and `DatetimeIndex.tz_localize`.

#### Improvements

- Improve concat, join performance when operations are performed on series coming from the same dataframe by avoiding unnecessary joins.
- Refactored `quoted_identifier_to_snowflake_type` to avoid making metadata queries if the types have been cached locally.
- Improved `pd.to_datetime` to handle all local input cases.
- Create a lazy index from another lazy index without pulling data to client.
- Raised `NotImplementedError` for Index bitwise operators.
- Display a more clear error message when `Index.names` is set to a non-like-like object.
- Raise a warning whenever MultiIndex values are pulled in locally.
- Improve warning message for `pd.read_snowflake` include the creation reason when temp table creation is triggered.
- Improve performance for `DataFrame.set_index`, or setting `DataFrame.index` or `Series.index` by avoiding checks require eager evaluation. As a consequence, when the new index that does not match the current `Series`/`DataFrame` object length, a `ValueError` is no longer raised. Instead, when the `Series`/`DataFrame` object is longer than the provided index, the `Series`/`DataFrame`'s new index is filled with `NaN` values for the "extra" elements. Otherwise, the extra values in the provided index are ignored.
- Properly raise `NotImplementedError` when ambiguous/nonexistent are non-string in `ceil`/`floor`/`round`.

#### Bug Fixes

- Stopped ignoring nanoseconds in `pd.Timedelta` scalars.
- Fixed AssertionError in tree of binary operations.
- Fixed bug in `Series.dt.isocalendar` using a named Series
- Fixed `inplace` argument for Series objects derived from DataFrame columns.
- Fixed a bug where `Series.reindex` and `DataFrame.reindex` did not update the result index's name correctly.
- Fixed a bug where `Series.take` did not error when `axis=1` was specified.


## 1.21.1 (2024-09-05)

### Snowpark Python API Updates

#### Bug Fixes

- Fixed a bug where using `to_pandas_batches` with async jobs caused an error due to improper handling of waiting for asynchronous query completion.

## 1.21.0 (2024-08-19)

### Snowpark Python API Updates

#### New Features

- Added support for `snowflake.snowpark.testing.assert_dataframe_equal` that is a utility function to check the equality of two Snowpark DataFrames.

#### Improvements

- Added support server side string size limitations.
- Added support to create and invoke stored procedures, UDFs and UDTFs with optional arguments.
- Added support for column lineage in the DataFrame.lineage.trace API.
- Added support for passing `INFER_SCHEMA` options to `DataFrameReader` via `INFER_SCHEMA_OPTIONS`.
- Added support for passing `parameters` parameter to `Column.rlike` and `Column.regexp`.
- Added support for automatically cleaning up temporary tables created by `df.cache_result()` in the current session, when the DataFrame is no longer referenced (i.e., gets garbage collected). It is still an experimental feature not enabled by default, and can be enabled by setting `session.auto_clean_up_temp_table_enabled` to `True`.
- Added support for string literals to the `fmt` parameter of `snowflake.snowpark.functions.to_date`.
- Added support for system$reference function.

#### Bug Fixes

- Fixed a bug where SQL generated for selecting `*` column has an incorrect subquery.
- Fixed a bug in `DataFrame.to_pandas_batches` where the iterator could throw an error if certain transformation is made to the pandas dataframe due to wrong isolation level.
- Fixed a bug in `DataFrame.lineage.trace` to split the quoted feature view's name and version correctly.
- Fixed a bug in `Column.isin` that caused invalid sql generation when passed an empty list.
- Fixed a bug that fails to raise NotImplementedError while setting cell with list like item.

### Snowpark Local Testing Updates

#### New Features

- Added support for the following APIs:
  - snowflake.snowpark.functions
    - `rank`
    - `dense_rank`
    - `percent_rank`
    - `cume_dist`
    - `ntile`
    - `datediff`
    - `array_agg`
  - snowflake.snowpark.column.Column.within_group
- Added support for parsing flags in regex statements for mocked plans. This maintains parity with the `rlike` and `regexp` changes above.

#### Bug Fixes

- Fixed a bug where Window Functions LEAD and LAG do not handle option `ignore_nulls` properly.
- Fixed a bug where values were not populated into the result DataFrame during the insertion of table merge operation.

#### Improvements

- Fix pandas FutureWarning about integer indexing.

### Snowpark pandas API Updates

#### New Features

- Added support for `DataFrame.backfill`, `DataFrame.bfill`, `Series.backfill`, and `Series.bfill`.
- Added support for `DataFrame.compare` and `Series.compare` with default parameters.
- Added support for `Series.dt.microsecond` and `Series.dt.nanosecond`.
- Added support for `Index.is_unique` and `Index.has_duplicates`.
- Added support for `Index.equals`.
- Added support for `Index.value_counts`.
- Added support for `Series.dt.day_name` and `Series.dt.month_name`.
- Added support for indexing on Index, e.g., `df.index[:10]`.
- Added support for `DataFrame.unstack` and `Series.unstack`.
- Added support for `DataFrame.asfreq` and `Series.asfreq`.
- Added support for `Series.dt.is_month_start` and `Series.dt.is_month_end`.
- Added support for `Index.all` and `Index.any`.
- Added support for `Series.dt.is_year_start` and `Series.dt.is_year_end`.
- Added support for `Series.dt.is_quarter_start` and `Series.dt.is_quarter_end`.
- Added support for lazy `DatetimeIndex`.
- Added support for `Series.argmax` and `Series.argmin`.
- Added support for `Series.dt.is_leap_year`.
- Added support for `DataFrame.items`.
- Added support for `Series.dt.floor` and `Series.dt.ceil`.
- Added support for `Index.reindex`.
- Added support for `DatetimeIndex` properties: `year`, `month`, `day`, `hour`, `minute`, `second`, `microsecond`,
    `nanosecond`, `date`, `dayofyear`, `day_of_year`, `dayofweek`, `day_of_week`, `weekday`, `quarter`,
    `is_month_start`, `is_month_end`, `is_quarter_start`, `is_quarter_end`, `is_year_start`, `is_year_end`
    and `is_leap_year`.
- Added support for `Resampler.fillna` and `Resampler.bfill`.
- Added limited support for the `Timedelta` type, including creating `Timedelta` columns and `to_pandas`.
- Added support for `Index.argmax` and `Index.argmin`.

#### Improvements

- Removed the public preview warning message when importing Snowpark pandas.
- Removed unnecessary count query from `SnowflakeQueryCompiler.is_series_like` method.
- `Dataframe.columns` now returns native pandas Index object instead of Snowpark Index object.
- Refactor and introduce `query_compiler` argument in `Index` constructor to create `Index` from query compiler.
- `pd.to_datetime` now returns a DatetimeIndex object instead of a Series object.
- `pd.date_range` now returns a DatetimeIndex object instead of a Series object.

#### Bug Fixes

- Made passing an unsupported aggregation function to `pivot_table` raise `NotImplementedError` instead of `KeyError`.
- Removed axis labels and callable names from error messages and telemetry about unsupported aggregations.
- Fixed AssertionError in `Series.drop_duplicates` and `DataFrame.drop_duplicates` when called after `sort_values`.
- Fixed a bug in `Index.to_frame` where the result frame's column name may be wrong where name is unspecified.
- Fixed a bug where some Index docstrings are ignored.
- Fixed a bug in `Series.reset_index(drop=True)` where the result name may be wrong.
- Fixed a bug in `Groupby.first/last` ordering by the correct columns in the underlying window expression.

## 1.20.0 (2024-07-17)

### Snowpark Python API Updates

#### Improvements

- Added distributed tracing using open telemetry APIs for table stored procedure function in `DataFrame`:
  - `_execute_and_get_query_id`
- Added support for the `arrays_zip` function.
- Improves performance for binary column expression and `df._in` by avoiding unnecessary cast for numeric values. You can enable this optimization by setting `session.eliminate_numeric_sql_value_cast_enabled = True`.
- Improved error message for `write_pandas` when the target table does not exist and `auto_create_table=False`.
- Added open telemetry tracing on UDxF functions in Snowpark.
- Added open telemetry tracing on stored procedure registration in Snowpark.
- Added a new optional parameter called `format_json` to the `Session.SessionBuilder.app_name` function that sets the app name in the `Session.query_tag` in JSON format. By default, this parameter is set to `False`.

#### Bug Fixes
- Fixed a bug where SQL generated for `lag(x, 0)` was incorrect and failed with error message `argument 1 to function LAG needs to be constant, found 'SYSTEM$NULL_TO_FIXED(null)'`.

### Snowpark Local Testing Updates

#### New Features

- Added support for the following APIs:
  - snowflake.snowpark.functions
    - random
- Added new parameters to `patch` function when registering a mocked function:
  - `distinct` allows an alternate function to be specified for when a sql function should be distinct.
  - `pass_column_index` passes a named parameter `column_index` to the mocked function that contains the pandas.Index for the input data.
  - `pass_row_index` passes a named parameter `row_index` to the mocked function that is the 0 indexed row number the function is currently operating on.
  - `pass_input_data` passes a named parameter `input_data` to the mocked function that contains the entire input dataframe for the current expression.
  - Added support for the `column_order` parameter to method `DataFrameWriter.save_as_table`.


#### Bug Fixes
- Fixed a bug that caused DecimalType columns to be incorrectly truncated to integer precision when used in BinaryExpressions.

### Snowpark pandas API Updates

#### New Features
- Added support for `DataFrameGroupBy.all`, `SeriesGroupBy.all`, `DataFrameGroupBy.any`, and `SeriesGroupBy.any`.
- Added support for `DataFrame.nlargest`, `DataFrame.nsmallest`, `Series.nlargest` and `Series.nsmallest`.
- Added support for `replace` and `frac > 1` in `DataFrame.sample` and `Series.sample`.
- Added support for `read_excel` (Uses local pandas for processing)
- Added support for `Series.at`, `Series.iat`, `DataFrame.at`, and `DataFrame.iat`.
- Added support for `Series.dt.isocalendar`.
- Added support for `Series.case_when` except when condition or replacement is callable.
- Added documentation pages for `Index` and its APIs.
- Added support for `DataFrame.assign`.
- Added support for `DataFrame.stack`.
- Added support for `DataFrame.pivot` and `pd.pivot`.
- Added support for `DataFrame.to_csv` and `Series.to_csv`.
- Added partial support for `Series.str.translate` where the values in the `table` are single-codepoint strings.
- Added support for `DataFrame.corr`.
- Allow `df.plot()` and `series.plot()` to be called, materializing the data into the local client
- Added support for `DataFrameGroupBy` and `SeriesGroupBy` aggregations `first` and `last`
- Added support for `DataFrameGroupBy.get_group`.
- Added support for `limit` parameter when `method` parameter is used in `fillna`.
- Added partial support for `Series.str.translate` where the values in the `table` are single-codepoint strings.
- Added support for `DataFrame.corr`.
- Added support for `DataFrame.equals` and `Series.equals`.
- Added support for `DataFrame.reindex` and `Series.reindex`.
- Added support for `Index.astype`.
- Added support for `Index.unique` and `Index.nunique`.
- Added support for `Index.sort_values`.

#### Bug Fixes
- Fixed an issue when using np.where and df.where when the scalar 'other' is the literal 0.
- Fixed a bug regarding precision loss when converting to Snowpark pandas `DataFrame` or `Series` with `dtype=np.uint64`.
- Fixed bug where `values` is set to `index` when `index` and `columns` contain all columns in DataFrame during `pivot_table`.

#### Improvements
- Added support for `Index.copy()`
- Added support for Index APIs: `dtype`, `values`, `item()`, `tolist()`, `to_series()` and `to_frame()`
- Expand support for DataFrames with no rows in `pd.pivot_table` and `DataFrame.pivot_table`.
- Added support for `inplace` parameter in `DataFrame.sort_index` and `Series.sort_index`.


## 1.19.0 (2024-06-25)

### Snowpark Python API Updates

#### New Features

- Added support for `to_boolean` function.
- Added documentation pages for Index and its APIs.

#### Bug Fixes

- Fixed a bug where python stored procedure with table return type fails when run in a task.
- Fixed a bug where df.dropna fails due to `RecursionError: maximum recursion depth exceeded` when the DataFrame has more than 500 columns.
- Fixed a bug where `AsyncJob.result("no_result")` doesn't wait for the query to finish execution.


### Snowpark Local Testing Updates

#### New Features

- Added support for the `strict` parameter when registering UDFs and Stored Procedures.

#### Bug Fixes

- Fixed a bug in convert_timezone that made the setting the source_timezone parameter return an error.
- Fixed a bug where creating DataFrame with empty data of type `DateType` raises `AttributeError`.
- Fixed a bug that table merge fails when update clause exists but no update takes place.
- Fixed a bug in mock implementation of `to_char` that raises `IndexError` when incoming column has nonconsecutive row index.
- Fixed a bug in handling of `CaseExpr` expressions that raises `IndexError` when incoming column has nonconsecutive row index.
- Fixed a bug in implementation of `Column.like` that raises `IndexError` when incoming column has nonconsecutive row index.

#### Improvements

- Added support for type coercion in the implementation of DataFrame.replace, DataFrame.dropna and the mock function `iff`.

### Snowpark pandas API Updates

#### New Features

- Added partial support for `DataFrame.pct_change` and `Series.pct_change` without the `freq` and `limit` parameters.
- Added support for `Series.str.get`.
- Added support for `Series.dt.dayofweek`, `Series.dt.day_of_week`, `Series.dt.dayofyear`, and `Series.dt.day_of_year`.
- Added support for `Series.str.__getitem__` (`Series.str[...]`).
- Added support for `Series.str.lstrip` and `Series.str.rstrip`.
- Added support for `DataFrameGroupBy.size` and `SeriesGroupBy.size`.
- Added support for `DataFrame.expanding` and `Series.expanding` for aggregations `count`, `sum`, `min`, `max`, `mean`, `std`, `var`, and `sem` with `axis=0`.
- Added support for `DataFrame.rolling` and `Series.rolling` for aggregation `count` with `axis=0`.
- Added support for `Series.str.match`.
- Added support for `DataFrame.resample` and `Series.resample` for aggregations `size`, `first`, and `last`.
- Added support for `DataFrameGroupBy.all`, `SeriesGroupBy.all`, `DataFrameGroupBy.any`, and `SeriesGroupBy.any`.
- Added support for `DataFrame.nlargest`, `DataFrame.nsmallest`, `Series.nlargest` and `Series.nsmallest`.
- Added support for `replace` and `frac > 1` in `DataFrame.sample` and `Series.sample`.
- Added support for `read_excel` (Uses local pandas for processing)
- Added support for `Series.at`, `Series.iat`, `DataFrame.at`, and `DataFrame.iat`.
- Added support for `Series.dt.isocalendar`.
- Added support for `Series.case_when` except when condition or replacement is callable.
- Added documentation pages for `Index` and its APIs.
- Added support for `DataFrame.assign`.
- Added support for `DataFrame.stack`.
- Added support for `DataFrame.pivot` and `pd.pivot`.
- Added support for `DataFrame.to_csv` and `Series.to_csv`.
- Added support for `Index.T`.

#### Bug Fixes

- Fixed a bug that causes output of GroupBy.aggregate's columns to be ordered incorrectly.
- Fixed a bug where `DataFrame.describe` on a frame with duplicate columns of differing dtypes could cause an error or incorrect results.
- Fixed a bug in `DataFrame.rolling` and `Series.rolling` so `window=0` now throws `NotImplementedError` instead of `ValueError`

#### Improvements

- Added support for named aggregations in `DataFrame.aggregate` and `Series.aggregate` with `axis=0`.
- `pd.read_csv` reads using the native pandas CSV parser, then uploads data to snowflake using parquet. This enables most of the parameters supported by `read_csv` including date parsing and numeric conversions. Uploading via parquet is roughly twice as fast as uploading via CSV.
- Initial work to support an `pd.Index` directly in Snowpark pandas. Support for `pd.Index` as a first-class component of Snowpark pandas is coming soon.
- Added a lazy index constructor and support for `len`, `shape`, `size`, `empty`, `to_pandas()` and `names`. For `df.index`, Snowpark pandas creates a lazy index object.
- For `df.columns`, Snowpark pandas supports a non-lazy version of an `Index` since the data is already stored locally.

## 1.18.0 (2024-05-28)

### Snowpark Python API Updates

#### Improvements

- Improved error message to remind users set `{"infer_schema": True}` when reading csv file without specifying its schema.
- Improved error handling for `Session.create_dataframe` when called with more than 512 rows and using `format` or `pyformat` `paramstyle`.

### Snowpark pandas API Updates

#### New Features

- Added `DataFrame.cache_result` and `Series.cache_result` methods for users to persist DataFrames and Series to a temporary table lasting the duration of the session to improve latency of subsequent operations.

#### Bug Fixes

#### Improvements

- Added partial support for `DataFrame.pivot_table` with no `index` parameter, as well as for `margins` parameter.
- Updated the signature of `DataFrame.shift`/`Series.shift`/`DataFrameGroupBy.shift`/`SeriesGroupBy.shift` to match pandas 2.2.1. Snowpark pandas does not yet support the newly-added `suffix` argument, or sequence values of `periods`.
- Re-added support for `Series.str.split`.

#### Bug Fixes

- Fixed how we support mixed columns for string methods (`Series.str.*`).

### Snowpark Local Testing Updates

#### New Features

- Added support for the following DataFrameReader read options to file formats `csv` and `json`:
  - PURGE
  - PATTERN
  - INFER_SCHEMA with value being `False`
  - ENCODING with value being `UTF8`
- Added support for `DataFrame.analytics.moving_agg` and `DataFrame.analytics.cumulative_agg_agg`.
- Added support for `if_not_exists` parameter during UDF and stored procedure registration.

#### Bug Fixes

- Fixed a bug that when processing time format, fractional second part is not handled properly.
- Fixed a bug that caused function calls on `*` to fail.
- Fixed a bug that prevented creation of map and struct type objects.
- Fixed a bug that function `date_add` was unable to handle some numeric types.
- Fixed a bug that `TimestampType` casting resulted in incorrect data.
- Fixed a bug that caused `DecimalType` data to have incorrect precision in some cases.
- Fixed a bug where referencing missing table or view raises confusing `IndexError`.
- Fixed a bug that mocked function `to_timestamp_ntz` can not handle None data.
- Fixed a bug that mocked UDFs handles output data of None improperly.
- Fixed a bug where `DataFrame.with_column_renamed` ignores attributes from parent DataFrames after join operations.
- Fixed a bug that integer precision of large value gets lost when converted to pandas DataFrame.
- Fixed a bug that the schema of datetime object is wrong when create DataFrame from a pandas DataFrame.
- Fixed a bug in the implementation of `Column.equal_nan` where null data is handled incorrectly.
- Fixed a bug where `DataFrame.drop` ignore attributes from parent DataFrames after join operations.
- Fixed a bug in mocked function `date_part` where Column type is set wrong.
- Fixed a bug where `DataFrameWriter.save_as_table` does not raise exceptions when inserting null data into non-nullable columns.
- Fixed a bug in the implementation of `DataFrameWriter.save_as_table` where
  - Append or Truncate fails when incoming data has different schema than existing table.
  - Truncate fails when incoming data does not specify columns that are nullable.

#### Improvements

- Removed dependency check for `pyarrow` as it is not used.
- Improved target type coverage of `Column.cast`, adding support for casting to boolean and all integral types.
- Aligned error experience when calling UDFs and stored procedures.
- Added appropriate error messages for `is_permanent` and `anonymous` options in UDFs and stored procedures registration to make it more clear that those features are not yet supported.
- File read operation with unsupported options and values now raises `NotImplementedError` instead of warnings and unclear error information.

## 1.17.0 (2024-05-21)

### Snowpark Python API Updates

#### New Features

- Added support to add a comment on tables and views using the functions listed below:
  - `DataFrameWriter.save_as_table`
  - `DataFrame.create_or_replace_view`
  - `DataFrame.create_or_replace_temp_view`
  - `DataFrame.create_or_replace_dynamic_table`

#### Improvements

- Improved error message to remind users to set `{"infer_schema": True}` when reading CSV file without specifying its schema.

### Snowpark pandas API Updates

#### New Features

- Start of Public Preview of Snowpark pandas API. Refer to the [Snowpark pandas API Docs](https://docs.snowflake.com/developer-guide/snowpark/python/snowpark-pandas) for more details.

### Snowpark Local Testing Updates

#### New Features

- Added support for NumericType and VariantType data conversion in the mocked function `to_timestamp_ltz`, `to_timestamp_ntz`, `to_timestamp_tz` and `to_timestamp`.
- Added support for DecimalType, BinaryType, ArrayType, MapType, TimestampType, DateType and TimeType data conversion in the mocked function `to_char`.
- Added support for the following APIs:
  - snowflake.snowpark.functions:
    - to_varchar
  - snowflake.snowpark.DataFrame:
    - pivot
  - snowflake.snowpark.Session:
    - cancel_all
- Introduced a new exception class `snowflake.snowpark.mock.exceptions.SnowparkLocalTestingException`.
- Added support for casting to FloatType

#### Bug Fixes

- Fixed a bug that stored procedure and UDF should not remove imports already in the `sys.path` during the clean-up step.
- Fixed a bug that when processing datetime format, the fractional second part is not handled properly.
- Fixed a bug that on Windows platform that file operations was unable to properly handle file separator in directory name.
- Fixed a bug that on Windows platform that when reading a pandas dataframe, IntervalType column with integer data can not be processed.
- Fixed a bug that prevented users from being able to select multiple columns with the same alias.
- Fixed a bug that `Session.get_current_[schema|database|role|user|account|warehouse]` returns upper-cased identifiers when identifiers are quoted.
- Fixed a bug that function `substr` and `substring` can not handle 0-based `start_expr`.

#### Improvements

- Standardized the error experience by raising `SnowparkLocalTestingException` in error cases which is on par with `SnowparkSQLException` raised in non-local execution.
- Improved error experience of `Session.write_pandas` method that `NotImplementError` will be raised when called.
- Aligned error experience with reusing a closed session in non-local execution.

## 1.16.0 (2024-05-07)

### New Features

- Support stored procedure register with packages given as Python modules.
- Added snowflake.snowpark.Session.lineage.trace to explore data lineage of snowfake objects.
- Added support for structured type schema parsing.

### Bug Fixes

- Fixed a bug when inferring schema, single quotes are added to stage files already have single quotes.

### Local Testing Updates

#### New Features

- Added support for StringType, TimestampType and VariantType data conversion in the mocked function `to_date`.
- Added support for the following APIs:
  - snowflake.snowpark.functions
    - get
    - concat
    - concat_ws

#### Bug Fixes

- Fixed a bug that caused `NaT` and `NaN` values to not be recognized.
- Fixed a bug where, when inferring a schema, single quotes were added to stage files that already had single quotes.
- Fixed a bug where `DataFrameReader.csv` was unable to handle quoted values containing a delimiter.
- Fixed a bug that when there is `None` value in an arithmetic calculation, the output should remain `None` instead of `math.nan`.
- Fixed a bug in function `sum` and `covar_pop` that when there is `math.nan` in the data, the output should also be `math.nan`.
- Fixed a bug that stage operation can not handle directories.
- Fixed a bug that `DataFrame.to_pandas` should take Snowflake numeric types with precision 38 as `int64`.

## 1.15.0 (2024-04-24)

### New Features

- Added `truncate` save mode in `DataFrameWrite` to overwrite existing tables by truncating the underlying table instead of dropping it.
- Added telemetry to calculate query plan height and number of duplicate nodes during collect operations.
- Added the functions below to unload data from a `DataFrame` into one or more files in a stage:
  - `DataFrame.write.json`
  - `DataFrame.write.csv`
  - `DataFrame.write.parquet`
- Added distributed tracing using open telemetry APIs for action functions in `DataFrame` and `DataFrameWriter`:
  - snowflake.snowpark.DataFrame:
    - collect
    - collect_nowait
    - to_pandas
    - count
    - show
  - snowflake.snowpark.DataFrameWriter:
    - save_as_table
- Added support for snow:// URLs to `snowflake.snowpark.Session.file.get` and `snowflake.snowpark.Session.file.get_stream`
- Added support to register stored procedures and UDxFs with a `comment`.
- UDAF client support is ready for public preview. Please stay tuned for the Snowflake announcement of UDAF public preview.
- Added support for dynamic pivot.  This feature is currently in private preview.

### Improvements

- Improved the generated query performance for both compilation and execution by converting duplicate subqueries to Common Table Expressions (CTEs). It is still an experimental feature not enabled by default, and can be enabled by setting `session.cte_optimization_enabled` to `True`.

### Bug Fixes

- Fixed a bug where `statement_params` was not passed to query executions that register stored procedures and user defined functions.
- Fixed a bug causing `snowflake.snowpark.Session.file.get_stream` to fail for quoted stage locations.
- Fixed a bug that an internal type hint in `utils.py` might raise AttributeError in case the underlying module can not be found.

### Local Testing Updates

#### New Features

- Added support for registering UDFs and stored procedures.
- Added support for the following APIs:
  - snowflake.snowpark.Session:
    - file.put
    - file.put_stream
    - file.get
    - file.get_stream
    - read.json
    - add_import
    - remove_import
    - get_imports
    - clear_imports
    - add_packages
    - add_requirements
    - clear_packages
    - remove_package
    - udf.register
    - udf.register_from_file
    - sproc.register
    - sproc.register_from_file
  - snowflake.snowpark.functions
    - current_database
    - current_session
    - date_trunc
    - object_construct
    - object_construct_keep_null
    - pow
    - sqrt
    - udf
    - sproc
- Added support for StringType, TimestampType and VariantType data conversion in the mocked function `to_time`.

#### Bug Fixes

- Fixed a bug that null filled columns for constant functions.
- Fixed a bug that implementation of to_object, to_array and to_binary to better handle null inputs.
- Fixed a bug that timestamp data comparison can not handle year beyond 2262.
- Fixed a bug that `Session.builder.getOrCreate` should return the created mock session.

## 1.14.0 (2024-03-20)

### New Features

- Added support for creating vectorized UDTFs with `process` method.
- Added support for dataframe functions:
  - to_timestamp_ltz
  - to_timestamp_ntz
  - to_timestamp_tz
  - locate
- Added support for ASOF JOIN type.
- Added support for the following local testing APIs:
  - snowflake.snowpark.functions:
    - to_double
    - to_timestamp
    - to_timestamp_ltz
    - to_timestamp_ntz
    - to_timestamp_tz
    - greatest
    - least
    - convert_timezone
    - dateadd
    - date_part
  - snowflake.snowpark.Session:
    - get_current_account
    - get_current_warehouse
    - get_current_role
    - use_schema
    - use_warehouse
    - use_database
    - use_role

### Bug Fixes

- Fixed a bug in `SnowflakePlanBuilder` that `save_as_table` does not filter column that name start with '$' and follow by number correctly.
- Fixed a bug that statement parameters may have no effect when resolving imports and packages.
- Fixed bugs in local testing:
  - LEFT ANTI and LEFT SEMI joins drop rows with null values.
  - DataFrameReader.csv incorrectly parses data when the optional parameter `field_optionally_enclosed_by` is specified.
  - Column.regexp only considers the first entry when `pattern` is a `Column`.
  - Table.update raises `KeyError` when updating null values in the rows.
  - VARIANT columns raise errors at `DataFrame.collect`.
  - `count_distinct` does not work correctly when counting.
  - Null values in integer columns raise `TypeError`.

### Improvements

- Added telemetry to local testing.
- Improved the error message of `DataFrameReader` to raise `FileNotFound` error when reading a path that does not exist or when there are no files under the path.

## 1.13.0 (2024-02-26)

### New Features

- Added support for an optional `date_part` argument in function `last_day`.
- `SessionBuilder.app_name` will set the query_tag after the session is created.
- Added support for the following local testing functions:
  - current_timestamp
  - current_date
  - current_time
  - strip_null_value
  - upper
  - lower
  - length
  - initcap

### Improvements

- Added cleanup logic at interpreter shutdown to close all active sessions.
- Closing sessions within stored procedures now is a no-op logging a warning instead of raising an error.

### Bug Fixes

- Fixed a bug in `DataFrame.to_local_iterator` where the iterator could yield wrong results if another query is executed before the iterator finishes due to wrong isolation level. For details, please see #945.
- Fixed a bug that truncated table names in error messages while running a plan with local testing enabled.
- Fixed a bug that `Session.range` returns empty result when the range is large.

## 1.12.1 (2024-02-08)

### Improvements

- Use `split_blocks=True` by default during `to_pandas` conversion, for optimal memory allocation. This parameter is passed to `pyarrow.Table.to_pandas`, which enables `PyArrow` to split the memory allocation into smaller, more manageable blocks instead of allocating a single contiguous block. This results in better memory management when dealing with larger datasets.

### Bug Fixes

- Fixed a bug in `DataFrame.to_pandas` that caused an error when evaluating on a Dataframe with an `IntergerType` column with null values.

## 1.12.0 (2024-01-30)

### New Features

- Exposed `statement_params` in `StoredProcedure.__call__`.
- Added two optional arguments to `Session.add_import`.
  - `chunk_size`: The number of bytes to hash per chunk of the uploaded files.
  - `whole_file_hash`: By default only the first chunk of the uploaded import is hashed to save time. When this is set to True each uploaded file is fully hashed instead.
- Added parameters `external_access_integrations` and `secrets` when creating a UDAF from Snowpark Python to allow integration with external access.
- Added a new method `Session.append_query_tag`. Allows an additional tag to be added to the current query tag by appending it as a comma separated value.
- Added a new method `Session.update_query_tag`. Allows updates to a JSON encoded dictionary query tag.
- `SessionBuilder.getOrCreate` will now attempt to replace the singleton it returns when token expiration has been detected.
- Added support for new functions in `snowflake.snowpark.functions`:
  - `array_except`
  - `create_map`
  - `sign`/`signum`
- Added the following functions to `DataFrame.analytics`:
  - Added the `moving_agg` function in `DataFrame.analytics` to enable moving aggregations like sums and averages with multiple window sizes.
  - Added the `cummulative_agg` function in `DataFrame.analytics` to enable commulative aggregations like sums and averages on multiple columns.
  - Added the `compute_lag` and `compute_lead` functions in `DataFrame.analytics` for enabling lead and lag calculations on multiple columns.
  - Added the `time_series_agg` function in `DataFrame.analytics` to enable time series aggregations like sums and averages with multiple time windows.

### Bug Fixes

- Fixed a bug in `DataFrame.na.fill` that caused Boolean values to erroneously override integer values.
- Fixed a bug in `Session.create_dataframe` where the Snowpark DataFrames created using pandas DataFrames were not inferring the type for timestamp columns correctly. The behavior is as follows:
  - Earlier timestamp columns without a timezone would be converted to nanosecond epochs and inferred as `LongType()`, but will now be correctly maintained as timestamp values and be inferred as `TimestampType(TimestampTimeZone.NTZ)`.
  - Earlier timestamp columns with a timezone would be inferred as `TimestampType(TimestampTimeZone.NTZ)` and loose timezone information but will now be correctly inferred as `TimestampType(TimestampTimeZone.LTZ)` and timezone information is retained correctly.
  - Set session parameter `PYTHON_SNOWPARK_USE_LOGICAL_TYPE_FOR_CREATE_DATAFRAME` to revert back to old behavior. It is recommended that you update your code to align with correct behavior because the parameter will be removed in the future.
- Fixed a bug that `DataFrame.to_pandas` gets decimal type when scale is not 0, and creates an object dtype in `pandas`. Instead, we cast the value to a float64 type.
- Fixed bugs that wrongly flattened the generated SQL when one of the following happens:
  - `DataFrame.filter()` is called after `DataFrame.sort().limit()`.
  - `DataFrame.sort()` or `filter()` is called on a DataFrame that already has a window function or sequence-dependent data generator column.
    For instance, `df.select("a", seq1().alias("b")).select("a", "b").sort("a")` won't flatten the sort clause anymore.
  - a window or sequence-dependent data generator column is used after `DataFrame.limit()`. For instance, `df.limit(10).select(row_number().over())` won't flatten the limit and select in the generated SQL.
- Fixed a bug where aliasing a DataFrame column raised an error when the DataFame was copied from another DataFrame with an aliased column. For instance,

  ```python
  df = df.select(col("a").alias("b"))
  df = copy(df)
  df.select(col("b").alias("c"))  # threw an error. Now it's fixed.
  ```

- Fixed a bug in `Session.create_dataframe` that the non-nullable field in a schema is not respected for boolean type. Note that this fix is only effective when the user has the privilege to create a temp table.
- Fixed a bug in SQL simplifier where non-select statements in `session.sql` dropped a SQL query when used with `limit()`.
- Fixed a bug that raised an exception when session parameter `ERROR_ON_NONDETERMINISTIC_UPDATE` is true.

### Behavior Changes (API Compatible)

- When parsing data types during a `to_pandas` operation, we rely on GS precision value to fix precision issues for large integer values. This may affect users where a column that was earlier returned as `int8` gets returned as `int64`. Users can fix this by explicitly specifying precision values for their return column.
- Aligned behavior for `Session.call` in case of table stored procedures where running `Session.call` would not trigger stored procedure unless a `collect()` operation was performed.
- `StoredProcedureRegistration` will now automatically add `snowflake-snowpark-python` as a package dependency. The added dependency will be on the client's local version of the library and an error is thrown if the server cannot support that version.

## 1.11.1 (2023-12-07)

### Bug Fixes

- Fixed a bug that numpy should not be imported at the top level of mock module.
- Added support for these new functions in `snowflake.snowpark.functions`:
  - `from_utc_timestamp`
  - `to_utc_timestamp`

## 1.11.0 (2023-12-05)

### New Features

- Add the `conn_error` attribute to `SnowflakeSQLException` that stores the whole underlying exception from `snowflake-connector-python`.
- Added support for `RelationalGroupedDataframe.pivot()` to access `pivot` in the following pattern `Dataframe.group_by(...).pivot(...)`.
- Added experimental feature: Local Testing Mode, which allows you to create and operate on Snowpark Python DataFrames locally without connecting to a Snowflake account. You can use the local testing framework to test your DataFrame operations locally, on your development machine or in a CI (continuous integration) pipeline, before deploying code changes to your account.

- Added support for `arrays_to_object` new functions in `snowflake.snowpark.functions`.
- Added support for the vector data type.

### Dependency Updates

- Bumped cloudpickle dependency to work with `cloudpickle==2.2.1`
- Updated ``snowflake-connector-python`` to `3.4.0`.

### Bug Fixes

- DataFrame column names quoting check now supports newline characters.
- Fix a bug where a DataFrame generated by `session.read.with_metadata` creates inconsistent table when doing `df.write.save_as_table`.

## 1.10.0 (2023-11-03)

### New Features

- Added support for managing case sensitivity in `DataFrame.to_local_iterator()`.
- Added support for specifying vectorized UDTF's input column names by using the optional parameter `input_names` in `UDTFRegistration.register/register_file` and `functions.pandas_udtf`. By default, `RelationalGroupedDataFrame.applyInPandas` will infer the column names from current dataframe schema.
- Add `sql_error_code` and `raw_message` attributes to `SnowflakeSQLException` when it is caused by a SQL exception.

### Bug Fixes

- Fixed a bug in `DataFrame.to_pandas()` where converting snowpark dataframes to pandas dataframes was losing precision on integers with more than 19 digits.
- Fixed a bug that `session.add_packages` can not handle requirement specifier that contains project name with underscore and version.
- Fixed a bug in `DataFrame.limit()` when `offset` is used and the parent `DataFrame` uses `limit`. Now the `offset` won't impact the parent DataFrame's `limit`.
- Fixed a bug in `DataFrame.write.save_as_table` where dataframes created from read api could not save data into snowflake because of invalid column name `$1`.

### Behavior change

- Changed the behavior of `date_format`:
  - The `format` argument changed from optional to required.
  - The returned result changed from a date object to a date-formatted string.
- When a window function, or a sequence-dependent data generator (`normal`, `zipf`, `uniform`, `seq1`, `seq2`, `seq4`, `seq8`) function is used, the sort and filter operation will no longer be flattened when generating the query.

## 1.9.0 (2023-10-13)

### New Features

- Added support for the Python 3.11 runtime environment.

### Dependency updates

- Added back the dependency of `typing-extensions`.

### Bug Fixes

- Fixed a bug where imports from permanent stage locations were ignored for temporary stored procedures, UDTFs, UDFs, and UDAFs.
- Revert back to using CTAS (create table as select) statement for `Dataframe.writer.save_as_table` which does not need insert permission for writing tables.

### New Features
- Support `PythonObjJSONEncoder` json-serializable objects for `ARRAY` and `OBJECT` literals.

## 1.8.0 (2023-09-14)

### New Features

- Added support for VOLATILE/IMMUTABLE keyword when registering UDFs.
- Added support for specifying clustering keys when saving dataframes using `DataFrame.save_as_table`.
- Accept `Iterable` objects input for `schema` when creating dataframes using `Session.create_dataframe`.
- Added the property `DataFrame.session` to return a `Session` object.
- Added the property `Session.session_id` to return an integer that represents session ID.
- Added the property `Session.connection` to return a `SnowflakeConnection` object .

- Added support for creating a Snowpark session from a configuration file or environment variables.

### Dependency updates

- Updated ``snowflake-connector-python`` to 3.2.0.

### Bug Fixes

- Fixed a bug where automatic package upload would raise `ValueError` even when compatible package version were added in `session.add_packages`.
- Fixed a bug where table stored procedures were not registered correctly when using `register_from_file`.
- Fixed a bug where dataframe joins failed with `invalid_identifier` error.
- Fixed a bug where `DataFrame.copy` disables SQL simplfier for the returned copy.
- Fixed a bug where `session.sql().select()` would fail if any parameters are specified to `session.sql()`

## 1.7.0 (2023-08-28)

### New Features

- Added parameters `external_access_integrations` and `secrets` when creating a UDF, UDTF or Stored Procedure from Snowpark Python to allow integration with external access.
- Added support for these new functions in `snowflake.snowpark.functions`:
  - `array_flatten`
  - `flatten`
- Added support for `apply_in_pandas` in `snowflake.snowpark.relational_grouped_dataframe`.
- Added support for replicating your local Python environment on Snowflake via `Session.replicate_local_environment`.

### Bug Fixes

- Fixed a bug where `session.create_dataframe` fails to properly set nullable columns where nullability was affected by order or data was given.
- Fixed a bug where `DataFrame.select` could not identify and alias columns in presence of table functions when output columns of table function overlapped with columns in dataframe.

### Behavior Changes

- When creating stored procedures, UDFs, UDTFs, UDAFs with parameter `is_permanent=False` will now create temporary objects even when `stage_name` is provided. The default value of `is_permanent` is `False` which is why if this value is not explicitly set to `True` for permanent objects, users will notice a change in behavior.
- `types.StructField` now enquotes column identifier by default.

## 1.6.1 (2023-08-02)

### New Features

- Added support for these new functions in `snowflake.snowpark.functions`:
  - `array_sort`
  - `sort_array`
  - `array_min`
  - `array_max`
  - `explode_outer`
- Added support for pure Python packages specified via `Session.add_requirements` or `Session.add_packages`. They are now usable in stored procedures and UDFs even if packages are not present on the Snowflake Anaconda channel.
  - Added Session parameter `custom_packages_upload_enabled` and `custom_packages_force_upload_enabled` to enable the support for pure Python packages feature mentioned above. Both parameters default to `False`.
- Added support for specifying package requirements by passing a Conda environment yaml file to `Session.add_requirements`.
- Added support for asynchronous execution of multi-query dataframes that contain binding variables.
- Added support for renaming multiple columns in `DataFrame.rename`.
- Added support for Geometry datatypes.
- Added support for `params` in `session.sql()` in stored procedures.
- Added support for user-defined aggregate functions (UDAFs). This feature is currently in private preview.
- Added support for vectorized UDTFs (user-defined table functions). This feature is currently in public preview.
- Added support for Snowflake Timestamp variants (i.e., `TIMESTAMP_NTZ`, `TIMESTAMP_LTZ`, `TIMESTAMP_TZ`)
  - Added `TimestampTimezone` as an argument in `TimestampType` constructor.
  - Added type hints `NTZ`, `LTZ`, `TZ` and `Timestamp` to annotate functions when registering UDFs.

### Improvements

- Removed redundant dependency `typing-extensions`.
- `DataFrame.cache_result` now creates temp table fully qualified names under current database and current schema.

### Bug Fixes

- Fixed a bug where type check happens on pandas before it is imported.
- Fixed a bug when creating a UDF from `numpy.ufunc`.
- Fixed a bug where `DataFrame.union` was not generating the correct `Selectable.schema_query` when SQL simplifier is enabled.

### Behavior Changes

- `DataFrameWriter.save_as_table` now respects the `nullable` field of the schema provided by the user or the inferred schema based on data from user input.

### Dependency updates

- Updated ``snowflake-connector-python`` to 3.0.4.

## 1.5.1 (2023-06-20)

### New Features

- Added support for the Python 3.10 runtime environment.

## 1.5.0 (2023-06-09)

### Behavior Changes

- Aggregation results, from functions such as `DataFrame.agg` and `DataFrame.describe`, no longer strip away non-printing characters from column names.

### New Features

- Added support for the Python 3.9 runtime environment.
- Added support for new functions in `snowflake.snowpark.functions`:
  - `array_generate_range`
  - `array_unique_agg`
  - `collect_set`
  - `sequence`
- Added support for registering and calling stored procedures with `TABLE` return type.
- Added support for parameter `length` in `StringType()` to specify the maximum number of characters that can be stored by the column.
- Added the alias `functions.element_at()` for `functions.get()`.
- Added the alias `Column.contains` for `functions.contains`.
- Added experimental feature `DataFrame.alias`.
- Added support for querying metadata columns from stage when creating `DataFrame` using `DataFrameReader`.
- Added support for `StructType.add` to append more fields to existing `StructType` objects.
- Added support for parameter `execute_as` in `StoredProcedureRegistration.register_from_file()` to specify stored procedure caller rights.

### Bug Fixes

- Fixed a bug where the `Dataframe.join_table_function` did not run all of the necessary queries to set up the join table function when SQL simplifier was enabled.
- Fixed type hint declaration for custom types - `ColumnOrName`, `ColumnOrLiteralStr`, `ColumnOrSqlExpr`, `LiteralType` and `ColumnOrLiteral` that were breaking `mypy` checks.
- Fixed a bug where `DataFrameWriter.save_as_table` and `DataFrame.copy_into_table` failed to parse fully qualified table names.

## 1.4.0 (2023-04-24)

### New Features

- Added support for `session.getOrCreate`.
- Added support for alias `Column.getField`.
- Added support for new functions in `snowflake.snowpark.functions`:
  - `date_add` and `date_sub` to make add and subtract operations easier.
  - `daydiff`
  - `explode`
  - `array_distinct`.
  - `regexp_extract`.
  - `struct`.
  - `format_number`.
  - `bround`.
  - `substring_index`
- Added parameter `skip_upload_on_content_match` when creating UDFs, UDTFs and stored procedures using `register_from_file` to skip uploading files to a stage if the same version of the files are already on the stage.
- Added support for `DataFrameWriter.save_as_table` method to take table names that contain dots.
- Flattened generated SQL when `DataFrame.filter()` or `DataFrame.order_by()` is followed by a projection statement (e.g. `DataFrame.select()`, `DataFrame.with_column()`).
- Added support for creating dynamic tables _(in private preview)_ using `Dataframe.create_or_replace_dynamic_table`.
- Added an optional argument `params` in `session.sql()` to support binding variables. Note that this is not supported in stored procedures yet.

### Bug Fixes

- Fixed a bug in `strtok_to_array` where an exception was thrown when a delimiter was passed in.
- Fixed a bug in `session.add_import` where the module had the same namespace as other dependencies.

## 1.3.0 (2023-03-28)

### New Features

- Added support for `delimiters` parameter in `functions.initcap()`.
- Added support for `functions.hash()` to accept a variable number of input expressions.
- Added API `Session.RuntimeConfig` for getting/setting/checking the mutability of any runtime configuration.
- Added support managing case sensitivity in `Row` results from `DataFrame.collect` using `case_sensitive` parameter.
- Added API `Session.conf` for getting, setting or checking the mutability of any runtime configuration.
- Added support for managing case sensitivity in `Row` results from `DataFrame.collect` using `case_sensitive` parameter.
- Added indexer support for `snowflake.snowpark.types.StructType`.
- Added a keyword argument `log_on_exception` to `Dataframe.collect` and `Dataframe.collect_no_wait` to optionally disable error logging for SQL exceptions.

### Bug Fixes

- Fixed a bug where a DataFrame set operation(`DataFrame.substract`, `DataFrame.union`, etc.) being called after another DataFrame set operation and `DataFrame.select` or `DataFrame.with_column` throws an exception.
- Fixed a bug where chained sort statements are overwritten by the SQL simplifier.

### Improvements

- Simplified JOIN queries to use constant subquery aliases (`SNOWPARK_LEFT`, `SNOWPARK_RIGHT`) by default. Users can disable this at runtime with `session.conf.set('use_constant_subquery_alias', False)` to use randomly generated alias names instead.
- Allowed specifying statement parameters in `session.call()`.
- Enabled the uploading of large pandas DataFrames in stored procedures by defaulting to a chunk size of 100,000 rows.

## 1.2.0 (2023-03-02)

### New Features

- Added support for displaying source code as comments in the generated scripts when registering stored procedures. This
  is enabled by default, turn off by specifying `source_code_display=False` at registration.
- Added a parameter `if_not_exists` when creating a UDF, UDTF or Stored Procedure from Snowpark Python to ignore creating the specified function or procedure if it already exists.
- Accept integers when calling `snowflake.snowpark.functions.get` to extract value from array.
- Added `functions.reverse` in functions to open access to Snowflake built-in function
  [reverse](https://docs.snowflake.com/en/sql-reference/functions/reverse).
- Added parameter `require_scoped_url` in snowflake.snowflake.files.SnowflakeFile.open() `(in Private Preview)` to replace `is_owner_file` is marked for deprecation.

### Bug Fixes

- Fixed a bug that overwrote `paramstyle` to `qmark` when creating a Snowpark session.
- Fixed a bug where `df.join(..., how="cross")` fails with `SnowparkJoinException: (1112): Unsupported using join type 'Cross'`.
- Fixed a bug where querying a `DataFrame` column created from chained function calls used a wrong column name.

## 1.1.0 (2023-01-26)

### New Features:

- Added `asc`, `asc_nulls_first`, `asc_nulls_last`, `desc`, `desc_nulls_first`, `desc_nulls_last`, `date_part` and `unix_timestamp` in functions.
- Added the property `DataFrame.dtypes` to return a list of column name and data type pairs.
- Added the following aliases:
  - `functions.expr()` for `functions.sql_expr()`.
  - `functions.date_format()` for `functions.to_date()`.
  - `functions.monotonically_increasing_id()` for `functions.seq8()`
  - `functions.from_unixtime()` for `functions.to_timestamp()`

### Bug Fixes:

- Fixed a bug in SQL simplifier that didn’t handle Column alias and join well in some cases. See https://github.com/snowflakedb/snowpark-python/issues/658 for details.
- Fixed a bug in SQL simplifier that generated wrong column names for function calls, NaN and INF.

### Improvements

- The session parameter `PYTHON_SNOWPARK_USE_SQL_SIMPLIFIER` is `True` after Snowflake 7.3 was released. In snowpark-python, `session.sql_simplifier_enabled` reads the value of `PYTHON_SNOWPARK_USE_SQL_SIMPLIFIER` by default, meaning that the SQL simplfier is enabled by default after the Snowflake 7.3 release. To turn this off, set `PYTHON_SNOWPARK_USE_SQL_SIMPLIFIER` in Snowflake to `False` or run `session.sql_simplifier_enabled = False` from Snowpark. It is recommended to use the SQL simplifier because it helps to generate more concise SQL.

## 1.0.0 (2022-11-01)

### New Features

- Added `Session.generator()` to create a new `DataFrame` using the Generator table function.
- Added a parameter `secure` to the functions that create a secure UDF or UDTF.

## 0.12.0 (2022-10-14)

### New Features

- Added new APIs for async job:
  - `Session.create_async_job()` to create an `AsyncJob` instance from a query id.
  - `AsyncJob.result()` now accepts argument `result_type` to return the results in different formats.
  - `AsyncJob.to_df()` returns a `DataFrame` built from the result of this asynchronous job.
  - `AsyncJob.query()` returns the SQL text of the executed query.
- `DataFrame.agg()` and `RelationalGroupedDataFrame.agg()` now accept variable-length arguments.
- Added parameters `lsuffix` and `rsuffix` to `DataFram.join()` and `DataFrame.cross_join()` to conveniently rename overlapping columns.
- Added `Table.drop_table()` so you can drop the temp table after `DataFrame.cache_result()`. `Table` is also a context manager so you can use the `with` statement to drop the cache temp table after use.
- Added `Session.use_secondary_roles()`.
- Added functions `first_value()` and `last_value()`. (contributed by @chasleslr)
- Added `on` as an alias for `using_columns` and `how` as an alias for `join_type` in `DataFrame.join()`.

### Bug Fixes

- Fixed a bug in `Session.create_dataframe()` that raised an error when `schema` names had special characters.
- Fixed a bug in which options set in `Session.read.option()` were not passed to `DataFrame.copy_into_table()` as default values.
- Fixed a bug in which `DataFrame.copy_into_table()` raises an error when a copy option has single quotes in the value.

## 0.11.0 (2022-09-28)

### Behavior Changes

- `Session.add_packages()` now raises `ValueError` when the version of a package cannot be found in Snowflake Anaconda channel. Previously, `Session.add_packages()` succeeded, and a `SnowparkSQLException` exception was raised later in the UDF/SP registration step.

### New Features:

- Added method `FileOperation.get_stream()` to support downloading stage files as stream.
- Added support in `functions.ntiles()` to accept int argument.
- Added the following aliases:
  - `functions.call_function()` for `functions.call_builtin()`.
  - `functions.function()` for `functions.builtin()`.
  - `DataFrame.order_by()` for `DataFrame.sort()`
  - `DataFrame.orderBy()` for `DataFrame.sort()`
- Improved `DataFrame.cache_result()` to return a more accurate `Table` class instead of a `DataFrame` class.
- Added support to allow `session` as the first argument when calling `StoredProcedure`.

### Improvements

- Improved nested query generation by flattening queries when applicable.
  - This improvement could be enabled by setting `Session.sql_simplifier_enabled = True`.
  - `DataFrame.select()`, `DataFrame.with_column()`, `DataFrame.drop()` and other select-related APIs have more flattened SQLs.
  - `DataFrame.union()`, `DataFrame.union_all()`, `DataFrame.except_()`, `DataFrame.intersect()`, `DataFrame.union_by_name()` have flattened SQLs generated when multiple set operators are chained.
- Improved type annotations for async job APIs.

### Bug Fixes

- Fixed a bug in which `Table.update()`, `Table.delete()`, `Table.merge()` try to reference a temp table that does not exist.

## 0.10.0 (2022-09-16)

### New Features:

- Added experimental APIs for evaluating Snowpark dataframes with asynchronous queries:
  - Added keyword argument `block` to the following action APIs on Snowpark dataframes (which execute queries) to allow asynchronous evaluations:
    - `DataFrame.collect()`, `DataFrame.to_local_iterator()`, `DataFrame.to_pandas()`, `DataFrame.to_pandas_batches()`, `DataFrame.count()`, `DataFrame.first()`.
    - `DataFrameWriter.save_as_table()`, `DataFrameWriter.copy_into_location()`.
    - `Table.delete()`, `Table.update()`, `Table.merge()`.
  - Added method `DataFrame.collect_nowait()` to allow asynchronous evaluations.
  - Added class `AsyncJob` to retrieve results from asynchronously executed queries and check their status.
- Added support for `table_type` in `Session.write_pandas()`. You can now choose from these `table_type` options: `"temporary"`, `"temp"`, and `"transient"`.
- Added support for using Python structured data (`list`, `tuple` and `dict`) as literal values in Snowpark.
- Added keyword argument `execute_as` to `functions.sproc()` and `session.sproc.register()` to allow registering a stored procedure as a caller or owner.
- Added support for specifying a pre-configured file format when reading files from a stage in Snowflake.

### Improvements:

- Added support for displaying details of a Snowpark session.

### Bug Fixes:

- Fixed a bug in which `DataFrame.copy_into_table()` and `DataFrameWriter.save_as_table()` mistakenly created a new table if the table name is fully qualified, and the table already exists.

### Deprecations:

- Deprecated keyword argument `create_temp_table` in `Session.write_pandas()`.
- Deprecated invoking UDFs using arguments wrapped in a Python list or tuple. You can use variable-length arguments without a list or tuple.

### Dependency updates

- Updated ``snowflake-connector-python`` to 2.7.12.

## 0.9.0 (2022-08-30)

### New Features:

- Added support for displaying source code as comments in the generated scripts when registering UDFs.
  This feature is turned on by default. To turn it off, pass the new keyword argument `source_code_display` as `False` when calling `register()` or `@udf()`.
- Added support for calling table functions from `DataFrame.select()`, `DataFrame.with_column()` and `DataFrame.with_columns()` which now take parameters of type `table_function.TableFunctionCall` for columns.
- Added keyword argument `overwrite` to `session.write_pandas()` to allow overwriting contents of a Snowflake table with that of a pandas DataFrame.
- Added keyword argument `column_order` to `df.write.save_as_table()` to specify the matching rules when inserting data into table in append mode.
- Added method `FileOperation.put_stream()` to upload local files to a stage via file stream.
- Added methods `TableFunctionCall.alias()` and `TableFunctionCall.as_()` to allow aliasing the names of columns that come from the output of table function joins.
- Added function `get_active_session()` in module `snowflake.snowpark.context` to get the current active Snowpark session.

### Bug Fixes:

- Fixed a bug in which batch insert should not raise an error when `statement_params` is not passed to the function.
- Fixed a bug in which column names should be quoted when `session.create_dataframe()` is called with dicts and a given schema.
- Fixed a bug in which creation of table should be skipped if the table already exists and is in append mode when calling `df.write.save_as_table()`.
- Fixed a bug in which third-party packages with underscores cannot be added when registering UDFs.

### Improvements:

- Improved function `function.uniform()` to infer the types of inputs `max_` and `min_` and cast the limits to `IntegerType` or `FloatType` correspondingly.

## 0.8.0 (2022-07-22)

### New Features:

- Added keyword only argument `statement_params` to the following methods to allow for specifying statement level parameters:
  - `collect`, `to_local_iterator`, `to_pandas`, `to_pandas_batches`,
    `count`, `copy_into_table`, `show`, `create_or_replace_view`, `create_or_replace_temp_view`, `first`, `cache_result`
    and `random_split` on class `snowflake.snowpark.Dateframe`.
  - `update`, `delete` and `merge` on class `snowflake.snowpark.Table`.
  - `save_as_table` and `copy_into_location` on class `snowflake.snowpark.DataFrameWriter`.
  - `approx_quantile`, `statement_params`, `cov` and `crosstab` on class `snowflake.snowpark.DataFrameStatFunctions`.
  - `register` and `register_from_file` on class `snowflake.snowpark.udf.UDFRegistration`.
  - `register` and `register_from_file` on class `snowflake.snowpark.udtf.UDTFRegistration`.
  - `register` and `register_from_file` on class `snowflake.snowpark.stored_procedure.StoredProcedureRegistration`.
  - `udf`, `udtf` and `sproc` in `snowflake.snowpark.functions`.
- Added support for `Column` as an input argument to `session.call()`.
- Added support for `table_type` in `df.write.save_as_table()`. You can now choose from these `table_type` options: `"temporary"`, `"temp"`, and `"transient"`.

### Improvements:

- Added validation of object name in `session.use_*` methods.
- Updated the query tag in SQL to escape it when it has special characters.
- Added a check to see if Anaconda terms are acknowledged when adding missing packages.

### Bug Fixes:

- Fixed the limited length of the string column in `session.create_dataframe()`.
- Fixed a bug in which `session.create_dataframe()` mistakenly converted 0 and `False` to `None` when the input data was only a list.
- Fixed a bug in which calling `session.create_dataframe()` using a large local dataset sometimes created a temp table twice.
- Aligned the definition of `function.trim()` with the SQL function definition.
- Fixed an issue where snowpark-python would hang when using the Python system-defined (built-in function) `sum` vs. the Snowpark `function.sum()`.

### Deprecations:

- Deprecated keyword argument `create_temp_table` in `df.write.save_as_table()`.

## 0.7.0 (2022-05-25)

### New Features:

- Added support for user-defined table functions (UDTFs).
  - Use function `snowflake.snowpark.functions.udtf()` to register a UDTF, or use it as a decorator to register the UDTF.
    - You can also use `Session.udtf.register()` to register a UDTF.
  - Use `Session.udtf.register_from_file()` to register a UDTF from a Python file.
- Updated APIs to query a table function, including both Snowflake built-in table functions and UDTFs.
  - Use function `snowflake.snowpark.functions.table_function()` to create a callable representing a table function and use it to call the table function in a query.
  - Alternatively, use function `snowflake.snowpark.functions.call_table_function()` to call a table function.
  - Added support for `over` clause that specifies `partition by` and `order by` when lateral joining a table function.
  - Updated `Session.table_function()` and `DataFrame.join_table_function()` to accept `TableFunctionCall` instances.

### Breaking Changes:

- When creating a function with `functions.udf()` and `functions.sproc()`, you can now specify an empty list for the `imports` or `packages` argument to indicate that no import or package is used for this UDF or stored procedure. Previously, specifying an empty list meant that the function would use session-level imports or packages.
- Improved the `__repr__` implementation of data types in `types.py`. The unused `type_name` property has been removed.
- Added a Snowpark-specific exception class for SQL errors. This replaces the previous `ProgrammingError` from the Python connector.

### Improvements:

- Added a lock to a UDF or UDTF when it is called for the first time per thread.
- Improved the error message for pickling errors that occurred during UDF creation.
- Included the query ID when logging the failed query.

### Bug Fixes:

- Fixed a bug in which non-integral data (such as timestamps) was occasionally converted to integer when calling `DataFrame.to_pandas()`.
- Fixed a bug in which `DataFrameReader.parquet()` failed to read a parquet file when its column contained spaces.
- Fixed a bug in which `DataFrame.copy_into_table()` failed when the dataframe is created by reading a file with inferred schemas.

### Deprecations

`Session.flatten()` and `DataFrame.flatten()`.

### Dependency Updates:

- Restricted the version of `cloudpickle` <= `2.0.0`.

## 0.6.0 (2022-04-27)

### New Features:

- Added support for vectorized UDFs with the input as a pandas DataFrame or pandas Series and the output as a pandas Series. This improves the performance of UDFs in Snowpark.
- Added support for inferring the schema of a DataFrame by default when it is created by reading a Parquet, Avro, or ORC file in the stage.
- Added functions `current_session()`, `current_statement()`, `current_user()`, `current_version()`, `current_warehouse()`, `date_from_parts()`, `date_trunc()`, `dayname()`, `dayofmonth()`, `dayofweek()`, `dayofyear()`, `grouping()`, `grouping_id()`, `hour()`, `last_day()`, `minute()`, `next_day()`, `previous_day()`, `second()`, `month()`, `monthname()`, `quarter()`, `year()`, `current_database()`, `current_role()`, `current_schema()`, `current_schemas()`, `current_region()`, `current_avaliable_roles()`, `add_months()`, `any_value()`, `bitnot()`, `bitshiftleft()`, `bitshiftright()`, `convert_timezone()`, `uniform()`, `strtok_to_array()`, `sysdate()`, `time_from_parts()`,  `timestamp_from_parts()`, `timestamp_ltz_from_parts()`, `timestamp_ntz_from_parts()`, `timestamp_tz_from_parts()`, `weekofyear()`, `percentile_cont()` to `snowflake.snowflake.functions`.

### Breaking Changes:

- Expired deprecations:
  - Removed the following APIs that were deprecated in 0.4.0: `DataFrame.groupByGroupingSets()`, `DataFrame.naturalJoin()`, `DataFrame.joinTableFunction`, `DataFrame.withColumns()`, `Session.getImports()`, `Session.addImport()`, `Session.removeImport()`, `Session.clearImports()`, `Session.getSessionStage()`, `Session.getDefaultDatabase()`, `Session.getDefaultSchema()`, `Session.getCurrentDatabase()`, `Session.getCurrentSchema()`, `Session.getFullyQualifiedCurrentSchema()`.

### Improvements:

- Added support for creating an empty `DataFrame` with a specific schema using the `Session.create_dataframe()` method.
- Changed the logging level from `INFO` to `DEBUG` for several logs (e.g., the executed query) when evaluating a dataframe.
- Improved the error message when failing to create a UDF due to pickle errors.

### Bug Fixes:

- Removed pandas hard dependencies in the `Session.create_dataframe()` method.

### Dependency Updates:

- Added `typing-extension` as a new dependency with the version >= `4.1.0`.

## 0.5.0 (2022-03-22)

### New Features

- Added stored procedures API.
  - Added `Session.sproc` property and `sproc()` to `snowflake.snowpark.functions`, so you can register stored procedures.
  - Added `Session.call` to call stored procedures by name.
- Added `UDFRegistration.register_from_file()` to allow registering UDFs from Python source files or zip files directly.
- Added `UDFRegistration.describe()` to describe a UDF.
- Added `DataFrame.random_split()` to provide a way to randomly split a dataframe.
- Added functions `md5()`, `sha1()`, `sha2()`, `ascii()`, `initcap()`, `length()`, `lower()`, `lpad()`, `ltrim()`, `rpad()`, `rtrim()`, `repeat()`, `soundex()`, `regexp_count()`, `replace()`, `charindex()`, `collate()`, `collation()`, `insert()`, `left()`, `right()`, `endswith()` to `snowflake.snowpark.functions`.
- Allowed `call_udf()` to accept literal values.
- Provided a `distinct` keyword in `array_agg()`.

### Bug Fixes:

- Fixed an issue that caused `DataFrame.to_pandas()` to have a string column if `Column.cast(IntegerType())` was used.
- Fixed a bug in `DataFrame.describe()` when there is more than one string column.

## 0.4.0 (2022-02-15)

### New Features

- You can now specify which Anaconda packages to use when defining UDFs.
  - Added `add_packages()`, `get_packages()`, `clear_packages()`, and `remove_package()`, to class `Session`.
  - Added `add_requirements()` to `Session` so you can use a requirements file to specify which packages this session will use.
  - Added parameter `packages` to function `snowflake.snowpark.functions.udf()` and method `UserDefinedFunction.register()` to indicate UDF-level Anaconda package dependencies when creating a UDF.
  - Added parameter `imports` to `snowflake.snowpark.functions.udf()` and `UserDefinedFunction.register()` to specify UDF-level code imports.
- Added a parameter `session` to function `udf()` and `UserDefinedFunction.register()` so you can specify which session to use to create a UDF if you have multiple sessions.
- Added types `Geography` and `Variant` to `snowflake.snowpark.types` to be used as type hints for Geography and Variant data when defining a UDF.
- Added support for Geography geoJSON data.
- Added `Table`, a subclass of `DataFrame` for table operations:
  - Methods `update` and `delete` update and delete rows of a table in Snowflake.
  - Method `merge` merges data from a `DataFrame` to a `Table`.
  - Override method `DataFrame.sample()` with an additional parameter `seed`, which works on tables but not on view and sub-queries.
- Added `DataFrame.to_local_iterator()` and `DataFrame.to_pandas_batches()` to allow getting results from an iterator when the result set returned from the Snowflake database is too large.
- Added `DataFrame.cache_result()` for caching the operations performed on a `DataFrame` in a temporary table.
  Subsequent operations on the original `DataFrame` have no effect on the cached result `DataFrame`.
- Added property `DataFrame.queries` to get SQL queries that will be executed to evaluate the `DataFrame`.
- Added `Session.query_history()` as a context manager to track SQL queries executed on a session, including all SQL queries to evaluate `DataFrame`s created from a session. Both query ID and query text are recorded.
- You can now create a `Session` instance from an existing established `snowflake.connector.SnowflakeConnection`. Use parameter `connection` in `Session.builder.configs()`.
- Added `use_database()`, `use_schema()`, `use_warehouse()`, and `use_role()` to class `Session` to switch database/schema/warehouse/role after a session is created.
- Added `DataFrameWriter.copy_into_table()` to unload a `DataFrame` to stage files.
- Added `DataFrame.unpivot()`.
- Added `Column.within_group()` for sorting the rows by columns with some aggregation functions.
- Added functions `listagg()`, `mode()`, `div0()`, `acos()`, `asin()`, `atan()`, `atan2()`, `cos()`, `cosh()`, `sin()`, `sinh()`, `tan()`, `tanh()`, `degrees()`, `radians()`, `round()`, `trunc()`, and `factorial()` to `snowflake.snowflake.functions`.
- Added an optional argument `ignore_nulls` in function `lead()` and `lag()`.
- The `condition` parameter of function `when()` and `iff()` now accepts SQL expressions.

### Improvements

- All function and method names have been renamed to use the snake case naming style, which is more Pythonic. For convenience, some camel case names are kept as aliases to the snake case APIs. It is recommended to use the snake case APIs.
  - Deprecated these methods on class `Session` and replaced them with their snake case equivalents: `getImports()`, `addImports()`, `removeImport()`, `clearImports()`, `getSessionStage()`, `getDefaultSchema()`, `getDefaultSchema()`, `getCurrentDatabase()`, `getFullyQualifiedCurrentSchema()`.
  - Deprecated these methods on class `DataFrame` and replaced them with their snake case equivalents: `groupingByGroupingSets()`, `naturalJoin()`, `withColumns()`, `joinTableFunction()`.
- Property `DataFrame.columns` is now consistent with `DataFrame.schema.names` and the Snowflake database `Identifier Requirements`.
- `Column.__bool__()` now raises a `TypeError`. This will ban the use of logical operators `and`, `or`, `not` on `Column` object, for instance `col("a") > 1 and col("b") > 2` will raise the `TypeError`. Use `(col("a") > 1) & (col("b") > 2)` instead.
- Changed `PutResult` and `GetResult` to subclass `NamedTuple`.
- Fixed a bug which raised an error when the local path or stage location has a space or other special characters.
- Changed `DataFrame.describe()` so that non-numeric and non-string columns are ignored instead of raising an exception.

### Dependency updates

- Updated ``snowflake-connector-python`` to 2.7.4.

## 0.3.0 (2022-01-09)

### New Features

- Added `Column.isin()`, with an alias `Column.in_()`.
- Added `Column.try_cast()`, which is a special version of `cast()`. It tries to cast a string expression to other types and returns `null` if the cast is not possible.
- Added `Column.startswith()` and `Column.substr()` to process string columns.
- `Column.cast()` now also accepts a `str` value to indicate the cast type in addition to a `DataType` instance.
- Added `DataFrame.describe()` to summarize stats of a `DataFrame`.
- Added `DataFrame.explain()` to print the query plan of a `DataFrame`.
- `DataFrame.filter()` and `DataFrame.select_expr()` now accepts a sql expression.
- Added a new `bool` parameter `create_temp_table` to methods `DataFrame.saveAsTable()` and `Session.write_pandas()` to optionally create a temp table.
- Added `DataFrame.minus()` and `DataFrame.subtract()` as aliases to `DataFrame.except_()`.
- Added `regexp_replace()`, `concat()`, `concat_ws()`, `to_char()`, `current_timestamp()`, `current_date()`, `current_time()`, `months_between()`, `cast()`, `try_cast()`, `greatest()`, `least()`, and `hash()` to module `snowflake.snowpark.functions`.

### Bug Fixes

- Fixed an issue where `Session.createDataFrame(pandas_df)` and `Session.write_pandas(pandas_df)` raise an exception when the `pandas DataFrame` has spaces in the column name.
- `DataFrame.copy_into_table()` sometimes prints an `error` level log entry while it actually works. It's fixed now.
- Fixed an API docs issue where some `DataFrame` APIs are missing from the docs.

### Dependency updates

- Update ``snowflake-connector-python`` to 2.7.2, which upgrades ``pyarrow`` dependency to 6.0.x. Refer to the [python connector 2.7.2 release notes](https://pypi.org/project/snowflake-connector-python/2.7.2/) for more details.

## 0.2.0 (2021-12-02)

### New Features

- Updated the `Session.createDataFrame()` method for creating a `DataFrame` from a pandas DataFrame.
- Added the `Session.write_pandas()` method for writing a `pandas DataFrame` to a table in Snowflake and getting a `Snowpark DataFrame` object back.
- Added new classes and methods for calling window functions.
- Added the new functions `cume_dist()`, to find the cumulative distribution of a value with regard to other values within a window partition,
  and `row_number()`, which returns a unique row number for each row within a window partition.
- Added functions for computing statistics for DataFrames in the `DataFrameStatFunctions` class.
- Added functions for handling missing values in a DataFrame in the `DataFrameNaFunctions` class.
- Added new methods `rollup()`, `cube()`, and `pivot()` to the `DataFrame` class.
- Added the `GroupingSets` class, which you can use with the DataFrame groupByGroupingSets method to perform a SQL GROUP BY GROUPING SETS.
- Added the new `FileOperation(session)`
  class that you can use to upload and download files to and from a stage.
- Added the `DataFrame.copy_into_table()`
  method for loading data from files in a stage into a table.
- In CASE expressions, the functions `when()` and `otherwise()`
  now accept Python types in addition to `Column` objects.
- When you register a UDF you can now optionally set the `replace` parameter to `True` to overwrite an existing UDF with the same name.

### Improvements

- UDFs are now compressed before they are uploaded to the server. This makes them about 10 times smaller, which can help
  when you are using large ML model files.
- When the size of a UDF is less than 8196 bytes, it will be uploaded as in-line code instead of uploaded to a stage.

### Bug Fixes

- Fixed an issue where the statement `df.select(when(col("a") == 1, 4).otherwise(col("a"))), [Row(4), Row(2), Row(3)]` raised an exception.
- Fixed an issue where `df.toPandas()` raised an exception when a DataFrame was created from large local data.

## 0.1.0 (2021-10-26)

Start of Private Preview<|MERGE_RESOLUTION|>--- conflicted
+++ resolved
@@ -19,11 +19,10 @@
     - `storage_integration`
     - `credentials`
     - `encryption`
-<<<<<<< HEAD
-  
+- Added support for `Session.directory` and `Session.read.directory` to retrieve the list of all files on a stage with metadata.
+
 - Added support for the following scalar functions in `functions.py`:
   - `all_user_names`
-  - `application_json`
   - `current_account_name`
   - `current_ip_address`
   - `current_role_type`
@@ -32,9 +31,6 @@
   - `current_organization_name`
   - `current_organization_user`
   - `current_transaction`
-=======
-- Added support for `Session.directory` and `Session.read.directory` to retrieve the list of all files on a stage with metadata.
->>>>>>> 14aa5635
 
 #### Bug Fixes
 

# Release History

## 1.13.0 (TBD)

### New Features
<<<<<<< HEAD
- Added support for an optional `date_part` argument in function `last_day`.
- Added `"other_applications"` parameter for snowpark ML usage tracking.
=======

- Added support for an optional `date_part` argument in function `last_day`
- `SessionBuilder.app_name` will set the query_tag after the session is created.
>>>>>>> 1132be8c

### Bug Fixes

- Fixed a bug in `DataFrame.to_local_iterator` where the iterator could yield wrong results if another query is executed before the iterator finishes due to wrong isolation level. For details, please see #945.
- Fixed a bug that truncated table names in error messages while running a plan with local testing enabled.
- Fixed a bug that `Session.range` returns empty result when the range is large.

## 1.12.1 (2024-02-08)

### Improvements

- Use `split_blocks=True` by default during `to_pandas` conversion, for optimal memory allocation. This parameter is passed to `pyarrow.Table.to_pandas`, which enables `PyArrow` to split the memory allocation into smaller, more manageable blocks instead of allocating a single contiguous block. This results in better memory management when dealing with larger datasets.

### Bug Fixes

- Fixed a bug in `DataFrame.to_pandas` that caused an error when evaluating on a Dataframe with an `IntergerType` column with null values.

## 1.12.0 (2024-01-30)

### New Features

- Exposed `statement_params` in `StoredProcedure.__call__`.
- Added two optional arguments to `Session.add_import`.
  - `chunk_size`: The number of bytes to hash per chunk of the uploaded files.
  - `whole_file_hash`: By default only the first chunk of the uploaded import is hashed to save time. When this is set to True each uploaded file is fully hashed instead.
- Added parameters `external_access_integrations` and `secrets` when creating a UDAF from Snowpark Python to allow integration with external access.
- Added a new method `Session.append_query_tag`. Allows an additional tag to be added to the current query tag by appending it as a comma separated value.
- Added a new method `Session.update_query_tag`. Allows updates to a JSON encoded dictionary query tag.
- `SessionBuilder.getOrCreate` will now attempt to replace the singleton it returns when token expiration has been detected.
- Added support for new functions in `snowflake.snowpark.functions`:
  - `array_except`
  - `create_map`
  - `sign`/`signum`
- Added the following functions to `DataFrame.analytics`:
  - Added the `moving_agg` function in `DataFrame.analytics` to enable moving aggregations like sums and averages with multiple window sizes.
  - Added the `cummulative_agg` function in `DataFrame.analytics` to enable commulative aggregations like sums and averages on multiple columns.
  - Added the `compute_lag` and `compute_lead` functions in `DataFrame.analytics` for enabling lead and lag calculations on multiple columns.
  - Added the `time_series_agg` function in `DataFrame.analytics` to enable time series aggregations like sums and averages with multiple time windows.

### Bug Fixes

- Fixed a bug in `DataFrame.na.fill` that caused Boolean values to erroneously override integer values.
- Fixed a bug in `Session.create_dataframe` where the Snowpark DataFrames created using pandas DataFrames were not inferring the type for timestamp columns correctly. The behavior is as follows:
  - Earlier timestamp columns without a timezone would be converted to nanosecond epochs and inferred as `LongType()`, but will now be correctly maintained as timestamp values and be inferred as `TimestampType(TimestampTimeZone.NTZ)`.
  - Earlier timestamp columns with a timezone would be inferred as `TimestampType(TimestampTimeZone.NTZ)` and loose timezone information but will now be correctly inferred as `TimestampType(TimestampTimeZone.LTZ)` and timezone information is retained correctly.
  - Set session parameter `PYTHON_SNOWPARK_USE_LOGICAL_TYPE_FOR_CREATE_DATAFRAME` to revert back to old behavior. It is recommended that you update your code to align with correct behavior because the parameter will be removed in the future.
- Fixed a bug that `DataFrame.to_pandas` gets decimal type when scale is not 0, and creates an object dtype in `pandas`. Instead, we cast the value to a float64 type.
- Fixed bugs that wrongly flattened the generated SQL when one of the following happens:
  - `DataFrame.filter()` is called after `DataFrame.sort().limit()`.
  - `DataFrame.sort()` or `filter()` is called on a DataFrame that already has a window function or sequence-dependent data generator column.
    For instance, `df.select("a", seq1().alias("b")).select("a", "b").sort("a")` won't flatten the sort clause anymore.
  - a window or sequence-dependent data generator column is used after `DataFrame.limit()`. For instance, `df.limit(10).select(row_number().over())` won't flatten the limit and select in the generated SQL.
- Fixed a bug where aliasing a DataFrame column raised an error when the DataFame was copied from another DataFrame with an aliased column. For instance,

  ```python
  df = df.select(col("a").alias("b"))
  df = copy(df)
  df.select(col("b").alias("c"))  # threw an error. Now it's fixed.
  ```

- Fixed a bug in `Session.create_dataframe` that the non-nullable field in a schema is not respected for boolean type. Note that this fix is only effective when the user has the privilege to create a temp table.
- Fixed a bug in SQL simplifier where non-select statements in `session.sql` dropped a SQL query when used with `limit()`.
- Fixed a bug that raised an exception when session parameter `ERROR_ON_NONDETERMINISTIC_UPDATE` is true.

### Behavior Changes (API Compatible)

- When parsing data types during a `to_pandas` operation, we rely on GS precision value to fix precision issues for large integer values. This may affect users where a column that was earlier returned as `int8` gets returned as `int64`. Users can fix this by explicitly specifying precision values for their return column.
- Aligned behavior for `Session.call` in case of table stored procedures where running `Session.call` would not trigger stored procedure unless a `collect()` operation was performed.
- `StoredProcedureRegistration` will now automatically add `snowflake-snowpark-python` as a package dependency. The added dependency will be on the client's local version of the library and an error is thrown if the server cannot support that version.

## 1.11.1 (2023-12-07)

### Bug Fixes

- Fixed a bug that numpy should not be imported at the top level of mock module.
- Added support for these new functions in `snowflake.snowpark.functions`:
  - `from_utc_timestamp`
  - `to_utc_timestamp`

## 1.11.0 (2023-12-05)

### New Features

- Add the `conn_error` attribute to `SnowflakeSQLException` that stores the whole underlying exception from `snowflake-connector-python`.
- Added support for `RelationalGroupedDataframe.pivot()` to access `pivot` in the following pattern `Dataframe.group_by(...).pivot(...)`.
- Added experimental feature: Local Testing Mode, which allows you to create and operate on Snowpark Python DataFrames locally without connecting to a Snowflake account. You can use the local testing framework to test your DataFrame operations locally, on your development machine or in a CI (continuous integration) pipeline, before deploying code changes to your account.

- Added support for `arrays_to_object` new functions in `snowflake.snowpark.functions`.
- Added support for the vector data type.

### Dependency Updates

- Bumped cloudpickle dependency to work with `cloudpickle==2.2.1`
- Updated ``snowflake-connector-python`` to `3.4.0`.

### Bug Fixes

- DataFrame column names quoting check now supports newline characters.
- Fix a bug where a DataFrame generated by `session.read.with_metadata` creates inconsistent table when doing `df.write.save_as_table`.

## 1.10.0 (2023-11-03)

### New Features

- Added support for managing case sensitivity in `DataFrame.to_local_iterator()`.
- Added support for specifying vectorized UDTF's input column names by using the optional parameter `input_names` in `UDTFRegistration.register/register_file` and `functions.pandas_udtf`. By default, `RelationalGroupedDataFrame.applyInPandas` will infer the column names from current dataframe schema.
- Add `sql_error_code` and `raw_message` attributes to `SnowflakeSQLException` when it is caused by a SQL exception.

### Bug Fixes

- Fixed a bug in `DataFrame.to_pandas()` where converting snowpark dataframes to pandas dataframes was losing precision on integers with more than 19 digits.
- Fixed a bug that `session.add_packages` can not handle requirement specifier that contains project name with underscore and version.
- Fixed a bug in `DataFrame.limit()` when `offset` is used and the parent `DataFrame` uses `limit`. Now the `offset` won't impact the parent DataFrame's `limit`.
- Fixed a bug in `DataFrame.write.save_as_table` where dataframes created from read api could not save data into snowflake because of invalid column name `$1`.

### Behavior change

- Changed the behavior of `date_format`:
  - The `format` argument changed from optional to required.
  - The returned result changed from a date object to a date-formatted string.
- When a window function, or a sequence-dependent data generator (`normal`, `zipf`, `uniform`, `seq1`, `seq2`, `seq4`, `seq8`) function is used, the sort and filter operation will no longer be flattened when generating the query.

## 1.9.0 (2023-10-13)

### New Features

- Added support for the Python 3.11 runtime environment.

### Dependency updates

- Added back the dependency of `typing-extensions`.

### Bug Fixes

- Fixed a bug where imports from permanent stage locations were ignored for temporary stored procedures, UDTFs, UDFs, and UDAFs.
- Revert back to using CTAS (create table as select) statement for `Dataframe.writer.save_as_table` which does not need insert permission for writing tables.

### New Features
- Support `PythonObjJSONEncoder` json-serializable objects for `ARRAY` and `OBJECT` literals.

## 1.8.0 (2023-09-14)

### New Features

- Added support for VOLATILE/IMMUTABLE keyword when registering UDFs.
- Added support for specifying clustering keys when saving dataframes using `DataFrame.save_as_table`.
- Accept `Iterable` objects input for `schema` when creating dataframes using `Session.create_dataframe`.
- Added the property `DataFrame.session` to return a `Session` object.
- Added the property `Session.session_id` to return an integer that represents session ID.
- Added the property `Session.connection` to return a `SnowflakeConnection` object .

- Added support for creating a Snowpark session from a configuration file or environment variables.

### Dependency updates

- Updated ``snowflake-connector-python`` to 3.2.0.

### Bug Fixes

- Fixed a bug where automatic package upload would raise `ValueError` even when compatible package version were added in `session.add_packages`.
- Fixed a bug where table stored procedures were not registered correctly when using `register_from_file`.
- Fixed a bug where dataframe joins failed with `invalid_identifier` error.
- Fixed a bug where `DataFrame.copy` disables SQL simplfier for the returned copy.
- Fixed a bug where `session.sql().select()` would fail if any parameters are specified to `session.sql()`

## 1.7.0 (2023-08-28)

### New Features

- Added parameters `external_access_integrations` and `secrets` when creating a UDF, UDTF or Stored Procedure from Snowpark Python to allow integration with external access.
- Added support for these new functions in `snowflake.snowpark.functions`:
  - `array_flatten`
  - `flatten`
- Added support for `apply_in_pandas` in `snowflake.snowpark.relational_grouped_dataframe`.
- Added support for replicating your local Python environment on Snowflake via `Session.replicate_local_environment`.

### Bug Fixes

- Fixed a bug where `session.create_dataframe` fails to properly set nullable columns where nullability was affected by order or data was given.
- Fixed a bug where `DataFrame.select` could not identify and alias columns in presence of table functions when output columns of table function overlapped with columns in dataframe.

### Behavior Changes

- When creating stored procedures, UDFs, UDTFs, UDAFs with parameter `is_permanent=False` will now create temporary objects even when `stage_name` is provided. The default value of `is_permanent` is `False` which is why if this value is not explicitly set to `True` for permanent objects, users will notice a change in behavior.
- `types.StructField` now enquotes column identifier by default.

## 1.6.1 (2023-08-02)

### New Features

- Added support for these new functions in `snowflake.snowpark.functions`:
  - `array_sort`
  - `sort_array`
  - `array_min`
  - `array_max`
  - `explode_outer`
- Added support for pure Python packages specified via `Session.add_requirements` or `Session.add_packages`. They are now usable in stored procedures and UDFs even if packages are not present on the Snowflake Anaconda channel.
  - Added Session parameter `custom_packages_upload_enabled` and `custom_packages_force_upload_enabled` to enable the support for pure Python packages feature mentioned above. Both parameters default to `False`.
- Added support for specifying package requirements by passing a Conda environment yaml file to `Session.add_requirements`.
- Added support for asynchronous execution of multi-query dataframes that contain binding variables.
- Added support for renaming multiple columns in `DataFrame.rename`.
- Added support for Geometry datatypes.
- Added support for `params` in `session.sql()` in stored procedures.
- Added support for user-defined aggregate functions (UDAFs). This feature is currently in private preview.
- Added support for vectorized UDTFs (user-defined table functions). This feature is currently in public preview.
- Added support for Snowflake Timestamp variants (i.e., `TIMESTAMP_NTZ`, `TIMESTAMP_LTZ`, `TIMESTAMP_TZ`)
  - Added `TimestampTimezone` as an argument in `TimestampType` constructor.
  - Added type hints `NTZ`, `LTZ`, `TZ` and `Timestamp` to annotate functions when registering UDFs.

### Improvements

- Removed redundant dependency `typing-extensions`.
- `DataFrame.cache_result` now creates temp table fully qualified names under current database and current schema.

### Bug Fixes

- Fixed a bug where type check happens on pandas before it is imported.
- Fixed a bug when creating a UDF from `numpy.ufunc`.
- Fixed a bug where `DataFrame.union` was not generating the correct `Selectable.schema_query` when SQL simplifier is enabled.

### Behavior Changes

- `DataFrameWriter.save_as_table` now respects the `nullable` field of the schema provided by the user or the inferred schema based on data from user input.

### Dependency updates

- Updated ``snowflake-connector-python`` to 3.0.4.

## 1.5.1 (2023-06-20)

### New Features

- Added support for the Python 3.10 runtime environment.

## 1.5.0 (2023-06-09)

### Behavior Changes

- Aggregation results, from functions such as `DataFrame.agg` and `DataFrame.describe`, no longer strip away non-printing characters from column names.

### New Features

- Added support for the Python 3.9 runtime environment.
- Added support for new functions in `snowflake.snowpark.functions`:
  - `array_generate_range`
  - `array_unique_agg`
  - `collect_set`
  - `sequence`
- Added support for registering and calling stored procedures with `TABLE` return type.
- Added support for parameter `length` in `StringType()` to specify the maximum number of characters that can be stored by the column.
- Added the alias `functions.element_at()` for `functions.get()`.
- Added the alias `Column.contains` for `functions.contains`.
- Added experimental feature `DataFrame.alias`.
- Added support for querying metadata columns from stage when creating `DataFrame` using `DataFrameReader`.
- Added support for `StructType.add` to append more fields to existing `StructType` objects.
- Added support for parameter `execute_as` in `StoredProcedureRegistration.register_from_file()` to specify stored procedure caller rights.

### Bug Fixes

- Fixed a bug where the `Dataframe.join_table_function` did not run all of the necessary queries to set up the join table function when SQL simplifier was enabled.
- Fixed type hint declaration for custom types - `ColumnOrName`, `ColumnOrLiteralStr`, `ColumnOrSqlExpr`, `LiteralType` and `ColumnOrLiteral` that were breaking `mypy` checks.
- Fixed a bug where `DataFrameWriter.save_as_table` and `DataFrame.copy_into_table` failed to parse fully qualified table names.

## 1.4.0 (2023-04-24)

### New Features

- Added support for `session.getOrCreate`.
- Added support for alias `Column.getField`.
- Added support for new functions in `snowflake.snowpark.functions`:
  - `date_add` and `date_sub` to make add and subtract operations easier.
  - `daydiff`
  - `explode`
  - `array_distinct`.
  - `regexp_extract`.
  - `struct`.
  - `format_number`.
  - `bround`.
  - `substring_index`
- Added parameter `skip_upload_on_content_match` when creating UDFs, UDTFs and stored procedures using `register_from_file` to skip uploading files to a stage if the same version of the files are already on the stage.
- Added support for `DataFrameWriter.save_as_table` method to take table names that contain dots.
- Flattened generated SQL when `DataFrame.filter()` or `DataFrame.order_by()` is followed by a projection statement (e.g. `DataFrame.select()`, `DataFrame.with_column()`).
- Added support for creating dynamic tables _(in private preview)_ using `Dataframe.create_or_replace_dynamic_table`.
- Added an optional argument `params` in `session.sql()` to support binding variables. Note that this is not supported in stored procedures yet.

### Bug Fixes

- Fixed a bug in `strtok_to_array` where an exception was thrown when a delimiter was passed in.
- Fixed a bug in `session.add_import` where the module had the same namespace as other dependencies.

## 1.3.0 (2023-03-28)

### New Features

- Added support for `delimiters` parameter in `functions.initcap()`.
- Added support for `functions.hash()` to accept a variable number of input expressions.
- Added API `Session.RuntimeConfig` for getting/setting/checking the mutability of any runtime configuration.
- Added support managing case sensitivity in `Row` results from `DataFrame.collect` using `case_sensitive` parameter.
- Added API `Session.conf` for getting, setting or checking the mutability of any runtime configuration.
- Added support for managing case sensitivity in `Row` results from `DataFrame.collect` using `case_sensitive` parameter.
- Added indexer support for `snowflake.snowpark.types.StructType`.
- Added a keyword argument `log_on_exception` to `Dataframe.collect` and `Dataframe.collect_no_wait` to optionally disable error logging for SQL exceptions.

### Bug Fixes

- Fixed a bug where a DataFrame set operation(`DataFrame.substract`, `DataFrame.union`, etc.) being called after another DataFrame set operation and `DataFrame.select` or `DataFrame.with_column` throws an exception.
- Fixed a bug where chained sort statements are overwritten by the SQL simplifier.

### Improvements

- Simplified JOIN queries to use constant subquery aliases (`SNOWPARK_LEFT`, `SNOWPARK_RIGHT`) by default. Users can disable this at runtime with `session.conf.set('use_constant_subquery_alias', False)` to use randomly generated alias names instead.
- Allowed specifying statement parameters in `session.call()`.
- Enabled the uploading of large pandas DataFrames in stored procedures by defaulting to a chunk size of 100,000 rows.

## 1.2.0 (2023-03-02)

### New Features

- Added support for displaying source code as comments in the generated scripts when registering stored procedures. This
  is enabled by default, turn off by specifying `source_code_display=False` at registration.
- Added a parameter `if_not_exists` when creating a UDF, UDTF or Stored Procedure from Snowpark Python to ignore creating the specified function or procedure if it already exists.
- Accept integers when calling `snowflake.snowpark.functions.get` to extract value from array.
- Added `functions.reverse` in functions to open access to Snowflake built-in function
  [reverse](https://docs.snowflake.com/en/sql-reference/functions/reverse).
- Added parameter `require_scoped_url` in snowflake.snowflake.files.SnowflakeFile.open() `(in Private Preview)` to replace `is_owner_file` is marked for deprecation.

### Bug Fixes

- Fixed a bug that overwrote `paramstyle` to `qmark` when creating a Snowpark session.
- Fixed a bug where `df.join(..., how="cross")` fails with `SnowparkJoinException: (1112): Unsupported using join type 'Cross'`.
- Fixed a bug where querying a `DataFrame` column created from chained function calls used a wrong column name.

## 1.1.0 (2023-01-26)

### New Features:

- Added `asc`, `asc_nulls_first`, `asc_nulls_last`, `desc`, `desc_nulls_first`, `desc_nulls_last`, `date_part` and `unix_timestamp` in functions.
- Added the property `DataFrame.dtypes` to return a list of column name and data type pairs.
- Added the following aliases:
  - `functions.expr()` for `functions.sql_expr()`.
  - `functions.date_format()` for `functions.to_date()`.
  - `functions.monotonically_increasing_id()` for `functions.seq8()`
  - `functions.from_unixtime()` for `functions.to_timestamp()`

### Bug Fixes:

- Fixed a bug in SQL simplifier that didn’t handle Column alias and join well in some cases. See https://github.com/snowflakedb/snowpark-python/issues/658 for details.
- Fixed a bug in SQL simplifier that generated wrong column names for function calls, NaN and INF.

### Improvements

- The session parameter `PYTHON_SNOWPARK_USE_SQL_SIMPLIFIER` is `True` after Snowflake 7.3 was released. In snowpark-python, `session.sql_simplifier_enabled` reads the value of `PYTHON_SNOWPARK_USE_SQL_SIMPLIFIER` by default, meaning that the SQL simplfier is enabled by default after the Snowflake 7.3 release. To turn this off, set `PYTHON_SNOWPARK_USE_SQL_SIMPLIFIER` in Snowflake to `False` or run `session.sql_simplifier_enabled = False` from Snowpark. It is recommended to use the SQL simplifier because it helps to generate more concise SQL.

## 1.0.0 (2022-11-01)

### New Features

- Added `Session.generator()` to create a new `DataFrame` using the Generator table function.
- Added a parameter `secure` to the functions that create a secure UDF or UDTF.

## 0.12.0 (2022-10-14)

### New Features

- Added new APIs for async job:
  - `Session.create_async_job()` to create an `AsyncJob` instance from a query id.
  - `AsyncJob.result()` now accepts argument `result_type` to return the results in different formats.
  - `AsyncJob.to_df()` returns a `DataFrame` built from the result of this asynchronous job.
  - `AsyncJob.query()` returns the SQL text of the executed query.
- `DataFrame.agg()` and `RelationalGroupedDataFrame.agg()` now accept variable-length arguments.
- Added parameters `lsuffix` and `rsuffix` to `DataFram.join()` and `DataFrame.cross_join()` to conveniently rename overlapping columns.
- Added `Table.drop_table()` so you can drop the temp table after `DataFrame.cache_result()`. `Table` is also a context manager so you can use the `with` statement to drop the cache temp table after use.
- Added `Session.use_secondary_roles()`.
- Added functions `first_value()` and `last_value()`. (contributed by @chasleslr)
- Added `on` as an alias for `using_columns` and `how` as an alias for `join_type` in `DataFrame.join()`.

### Bug Fixes

- Fixed a bug in `Session.create_dataframe()` that raised an error when `schema` names had special characters.
- Fixed a bug in which options set in `Session.read.option()` were not passed to `DataFrame.copy_into_table()` as default values.
- Fixed a bug in which `DataFrame.copy_into_table()` raises an error when a copy option has single quotes in the value.

## 0.11.0 (2022-09-28)

### Behavior Changes

- `Session.add_packages()` now raises `ValueError` when the version of a package cannot be found in Snowflake Anaconda channel. Previously, `Session.add_packages()` succeeded, and a `SnowparkSQLException` exception was raised later in the UDF/SP registration step.

### New Features:

- Added method `FileOperation.get_stream()` to support downloading stage files as stream.
- Added support in `functions.ntiles()` to accept int argument.
- Added the following aliases:
  - `functions.call_function()` for `functions.call_builtin()`.
  - `functions.function()` for `functions.builtin()`.
  - `DataFrame.order_by()` for `DataFrame.sort()`
  - `DataFrame.orderBy()` for `DataFrame.sort()`
- Improved `DataFrame.cache_result()` to return a more accurate `Table` class instead of a `DataFrame` class.
- Added support to allow `session` as the first argument when calling `StoredProcedure`.

### Improvements

- Improved nested query generation by flattening queries when applicable.
  - This improvement could be enabled by setting `Session.sql_simplifier_enabled = True`.
  - `DataFrame.select()`, `DataFrame.with_column()`, `DataFrame.drop()` and other select-related APIs have more flattened SQLs.
  - `DataFrame.union()`, `DataFrame.union_all()`, `DataFrame.except_()`, `DataFrame.intersect()`, `DataFrame.union_by_name()` have flattened SQLs generated when multiple set operators are chained.
- Improved type annotations for async job APIs.

### Bug Fixes

- Fixed a bug in which `Table.update()`, `Table.delete()`, `Table.merge()` try to reference a temp table that does not exist.

## 0.10.0 (2022-09-16)

### New Features:

- Added experimental APIs for evaluating Snowpark dataframes with asynchronous queries:
  - Added keyword argument `block` to the following action APIs on Snowpark dataframes (which execute queries) to allow asynchronous evaluations:
    - `DataFrame.collect()`, `DataFrame.to_local_iterator()`, `DataFrame.to_pandas()`, `DataFrame.to_pandas_batches()`, `DataFrame.count()`, `DataFrame.first()`.
    - `DataFrameWriter.save_as_table()`, `DataFrameWriter.copy_into_location()`.
    - `Table.delete()`, `Table.update()`, `Table.merge()`.
  - Added method `DataFrame.collect_nowait()` to allow asynchronous evaluations.
  - Added class `AsyncJob` to retrieve results from asynchronously executed queries and check their status.
- Added support for `table_type` in `Session.write_pandas()`. You can now choose from these `table_type` options: `"temporary"`, `"temp"`, and `"transient"`.
- Added support for using Python structured data (`list`, `tuple` and `dict`) as literal values in Snowpark.
- Added keyword argument `execute_as` to `functions.sproc()` and `session.sproc.register()` to allow registering a stored procedure as a caller or owner.
- Added support for specifying a pre-configured file format when reading files from a stage in Snowflake.

### Improvements:

- Added support for displaying details of a Snowpark session.

### Bug Fixes:

- Fixed a bug in which `DataFrame.copy_into_table()` and `DataFrameWriter.save_as_table()` mistakenly created a new table if the table name is fully qualified, and the table already exists.

### Deprecations:

- Deprecated keyword argument `create_temp_table` in `Session.write_pandas()`.
- Deprecated invoking UDFs using arguments wrapped in a Python list or tuple. You can use variable-length arguments without a list or tuple.

### Dependency updates

- Updated ``snowflake-connector-python`` to 2.7.12.

## 0.9.0 (2022-08-30)

### New Features:

- Added support for displaying source code as comments in the generated scripts when registering UDFs.
  This feature is turned on by default. To turn it off, pass the new keyword argument `source_code_display` as `False` when calling `register()` or `@udf()`.
- Added support for calling table functions from `DataFrame.select()`, `DataFrame.with_column()` and `DataFrame.with_columns()` which now take parameters of type `table_function.TableFunctionCall` for columns.
- Added keyword argument `overwrite` to `session.write_pandas()` to allow overwriting contents of a Snowflake table with that of a Pandas DataFrame.
- Added keyword argument `column_order` to `df.write.save_as_table()` to specify the matching rules when inserting data into table in append mode.
- Added method `FileOperation.put_stream()` to upload local files to a stage via file stream.
- Added methods `TableFunctionCall.alias()` and `TableFunctionCall.as_()` to allow aliasing the names of columns that come from the output of table function joins.
- Added function `get_active_session()` in module `snowflake.snowpark.context` to get the current active Snowpark session.

### Bug Fixes:

- Fixed a bug in which batch insert should not raise an error when `statement_params` is not passed to the function.
- Fixed a bug in which column names should be quoted when `session.create_dataframe()` is called with dicts and a given schema.
- Fixed a bug in which creation of table should be skipped if the table already exists and is in append mode when calling `df.write.save_as_table()`.
- Fixed a bug in which third-party packages with underscores cannot be added when registering UDFs.

### Improvements:

- Improved function `function.uniform()` to infer the types of inputs `max_` and `min_` and cast the limits to `IntegerType` or `FloatType` correspondingly.

## 0.8.0 (2022-07-22)

### New Features:

- Added keyword only argument `statement_params` to the following methods to allow for specifying statement level parameters:
  - `collect`, `to_local_iterator`, `to_pandas`, `to_pandas_batches`,
    `count`, `copy_into_table`, `show`, `create_or_replace_view`, `create_or_replace_temp_view`, `first`, `cache_result`
    and `random_split` on class `snowflake.snowpark.Dateframe`.
  - `update`, `delete` and `merge` on class `snowflake.snowpark.Table`.
  - `save_as_table` and `copy_into_location` on class `snowflake.snowpark.DataFrameWriter`.
  - `approx_quantile`, `statement_params`, `cov` and `crosstab` on class `snowflake.snowpark.DataFrameStatFunctions`.
  - `register` and `register_from_file` on class `snowflake.snowpark.udf.UDFRegistration`.
  - `register` and `register_from_file` on class `snowflake.snowpark.udtf.UDTFRegistration`.
  - `register` and `register_from_file` on class `snowflake.snowpark.stored_procedure.StoredProcedureRegistration`.
  - `udf`, `udtf` and `sproc` in `snowflake.snowpark.functions`.
- Added support for `Column` as an input argument to `session.call()`.
- Added support for `table_type` in `df.write.save_as_table()`. You can now choose from these `table_type` options: `"temporary"`, `"temp"`, and `"transient"`.

### Improvements:

- Added validation of object name in `session.use_*` methods.
- Updated the query tag in SQL to escape it when it has special characters.
- Added a check to see if Anaconda terms are acknowledged when adding missing packages.

### Bug Fixes:

- Fixed the limited length of the string column in `session.create_dataframe()`.
- Fixed a bug in which `session.create_dataframe()` mistakenly converted 0 and `False` to `None` when the input data was only a list.
- Fixed a bug in which calling `session.create_dataframe()` using a large local dataset sometimes created a temp table twice.
- Aligned the definition of `function.trim()` with the SQL function definition.
- Fixed an issue where snowpark-python would hang when using the Python system-defined (built-in function) `sum` vs. the Snowpark `function.sum()`.

### Deprecations:

- Deprecated keyword argument `create_temp_table` in `df.write.save_as_table()`.

## 0.7.0 (2022-05-25)

### New Features:

- Added support for user-defined table functions (UDTFs).
  - Use function `snowflake.snowpark.functions.udtf()` to register a UDTF, or use it as a decorator to register the UDTF.
    - You can also use `Session.udtf.register()` to register a UDTF.
  - Use `Session.udtf.register_from_file()` to register a UDTF from a Python file.
- Updated APIs to query a table function, including both Snowflake built-in table functions and UDTFs.
  - Use function `snowflake.snowpark.functions.table_function()` to create a callable representing a table function and use it to call the table function in a query.
  - Alternatively, use function `snowflake.snowpark.functions.call_table_function()` to call a table function.
  - Added support for `over` clause that specifies `partition by` and `order by` when lateral joining a table function.
  - Updated `Session.table_function()` and `DataFrame.join_table_function()` to accept `TableFunctionCall` instances.

### Breaking Changes:

- When creating a function with `functions.udf()` and `functions.sproc()`, you can now specify an empty list for the `imports` or `packages` argument to indicate that no import or package is used for this UDF or stored procedure. Previously, specifying an empty list meant that the function would use session-level imports or packages.
- Improved the `__repr__` implementation of data types in `types.py`. The unused `type_name` property has been removed.
- Added a Snowpark-specific exception class for SQL errors. This replaces the previous `ProgrammingError` from the Python connector.

### Improvements:

- Added a lock to a UDF or UDTF when it is called for the first time per thread.
- Improved the error message for pickling errors that occurred during UDF creation.
- Included the query ID when logging the failed query.

### Bug Fixes:

- Fixed a bug in which non-integral data (such as timestamps) was occasionally converted to integer when calling `DataFrame.to_pandas()`.
- Fixed a bug in which `DataFrameReader.parquet()` failed to read a parquet file when its column contained spaces.
- Fixed a bug in which `DataFrame.copy_into_table()` failed when the dataframe is created by reading a file with inferred schemas.

### Deprecations

`Session.flatten()` and `DataFrame.flatten()`.

### Dependency Updates:

- Restricted the version of `cloudpickle` <= `2.0.0`.

## 0.6.0 (2022-04-27)

### New Features:

- Added support for vectorized UDFs with the input as a Pandas DataFrame or Pandas Series and the output as a Pandas Series. This improves the performance of UDFs in Snowpark.
- Added support for inferring the schema of a DataFrame by default when it is created by reading a Parquet, Avro, or ORC file in the stage.
- Added functions `current_session()`, `current_statement()`, `current_user()`, `current_version()`, `current_warehouse()`, `date_from_parts()`, `date_trunc()`, `dayname()`, `dayofmonth()`, `dayofweek()`, `dayofyear()`, `grouping()`, `grouping_id()`, `hour()`, `last_day()`, `minute()`, `next_day()`, `previous_day()`, `second()`, `month()`, `monthname()`, `quarter()`, `year()`, `current_database()`, `current_role()`, `current_schema()`, `current_schemas()`, `current_region()`, `current_avaliable_roles()`, `add_months()`, `any_value()`, `bitnot()`, `bitshiftleft()`, `bitshiftright()`, `convert_timezone()`, `uniform()`, `strtok_to_array()`, `sysdate()`, `time_from_parts()`,  `timestamp_from_parts()`, `timestamp_ltz_from_parts()`, `timestamp_ntz_from_parts()`, `timestamp_tz_from_parts()`, `weekofyear()`, `percentile_cont()` to `snowflake.snowflake.functions`.

### Breaking Changes:

- Expired deprecations:
  - Removed the following APIs that were deprecated in 0.4.0: `DataFrame.groupByGroupingSets()`, `DataFrame.naturalJoin()`, `DataFrame.joinTableFunction`, `DataFrame.withColumns()`, `Session.getImports()`, `Session.addImport()`, `Session.removeImport()`, `Session.clearImports()`, `Session.getSessionStage()`, `Session.getDefaultDatabase()`, `Session.getDefaultSchema()`, `Session.getCurrentDatabase()`, `Session.getCurrentSchema()`, `Session.getFullyQualifiedCurrentSchema()`.

### Improvements:

- Added support for creating an empty `DataFrame` with a specific schema using the `Session.create_dataframe()` method.
- Changed the logging level from `INFO` to `DEBUG` for several logs (e.g., the executed query) when evaluating a dataframe.
- Improved the error message when failing to create a UDF due to pickle errors.

### Bug Fixes:

- Removed pandas hard dependencies in the `Session.create_dataframe()` method.

### Dependency Updates:

- Added `typing-extension` as a new dependency with the version >= `4.1.0`.

## 0.5.0 (2022-03-22)

### New Features

- Added stored procedures API.
  - Added `Session.sproc` property and `sproc()` to `snowflake.snowpark.functions`, so you can register stored procedures.
  - Added `Session.call` to call stored procedures by name.
- Added `UDFRegistration.register_from_file()` to allow registering UDFs from Python source files or zip files directly.
- Added `UDFRegistration.describe()` to describe a UDF.
- Added `DataFrame.random_split()` to provide a way to randomly split a dataframe.
- Added functions `md5()`, `sha1()`, `sha2()`, `ascii()`, `initcap()`, `length()`, `lower()`, `lpad()`, `ltrim()`, `rpad()`, `rtrim()`, `repeat()`, `soundex()`, `regexp_count()`, `replace()`, `charindex()`, `collate()`, `collation()`, `insert()`, `left()`, `right()`, `endswith()` to `snowflake.snowpark.functions`.
- Allowed `call_udf()` to accept literal values.
- Provided a `distinct` keyword in `array_agg()`.

### Bug Fixes:

- Fixed an issue that caused `DataFrame.to_pandas()` to have a string column if `Column.cast(IntegerType())` was used.
- Fixed a bug in `DataFrame.describe()` when there is more than one string column.

## 0.4.0 (2022-02-15)

### New Features

- You can now specify which Anaconda packages to use when defining UDFs.
  - Added `add_packages()`, `get_packages()`, `clear_packages()`, and `remove_package()`, to class `Session`.
  - Added `add_requirements()` to `Session` so you can use a requirements file to specify which packages this session will use.
  - Added parameter `packages` to function `snowflake.snowpark.functions.udf()` and method `UserDefinedFunction.register()` to indicate UDF-level Anaconda package dependencies when creating a UDF.
  - Added parameter `imports` to `snowflake.snowpark.functions.udf()` and `UserDefinedFunction.register()` to specify UDF-level code imports.
- Added a parameter `session` to function `udf()` and `UserDefinedFunction.register()` so you can specify which session to use to create a UDF if you have multiple sessions.
- Added types `Geography` and `Variant` to `snowflake.snowpark.types` to be used as type hints for Geography and Variant data when defining a UDF.
- Added support for Geography geoJSON data.
- Added `Table`, a subclass of `DataFrame` for table operations:
  - Methods `update` and `delete` update and delete rows of a table in Snowflake.
  - Method `merge` merges data from a `DataFrame` to a `Table`.
  - Override method `DataFrame.sample()` with an additional parameter `seed`, which works on tables but not on view and sub-queries.
- Added `DataFrame.to_local_iterator()` and `DataFrame.to_pandas_batches()` to allow getting results from an iterator when the result set returned from the Snowflake database is too large.
- Added `DataFrame.cache_result()` for caching the operations performed on a `DataFrame` in a temporary table.
  Subsequent operations on the original `DataFrame` have no effect on the cached result `DataFrame`.
- Added property `DataFrame.queries` to get SQL queries that will be executed to evaluate the `DataFrame`.
- Added `Session.query_history()` as a context manager to track SQL queries executed on a session, including all SQL queries to evaluate `DataFrame`s created from a session. Both query ID and query text are recorded.
- You can now create a `Session` instance from an existing established `snowflake.connector.SnowflakeConnection`. Use parameter `connection` in `Session.builder.configs()`.
- Added `use_database()`, `use_schema()`, `use_warehouse()`, and `use_role()` to class `Session` to switch database/schema/warehouse/role after a session is created.
- Added `DataFrameWriter.copy_into_table()` to unload a `DataFrame` to stage files.
- Added `DataFrame.unpivot()`.
- Added `Column.within_group()` for sorting the rows by columns with some aggregation functions.
- Added functions `listagg()`, `mode()`, `div0()`, `acos()`, `asin()`, `atan()`, `atan2()`, `cos()`, `cosh()`, `sin()`, `sinh()`, `tan()`, `tanh()`, `degrees()`, `radians()`, `round()`, `trunc()`, and `factorial()` to `snowflake.snowflake.functions`.
- Added an optional argument `ignore_nulls` in function `lead()` and `lag()`.
- The `condition` parameter of function `when()` and `iff()` now accepts SQL expressions.

### Improvements

- All function and method names have been renamed to use the snake case naming style, which is more Pythonic. For convenience, some camel case names are kept as aliases to the snake case APIs. It is recommended to use the snake case APIs.
  - Deprecated these methods on class `Session` and replaced them with their snake case equivalents: `getImports()`, `addImports()`, `removeImport()`, `clearImports()`, `getSessionStage()`, `getDefaultSchema()`, `getDefaultSchema()`, `getCurrentDatabase()`, `getFullyQualifiedCurrentSchema()`.
  - Deprecated these methods on class `DataFrame` and replaced them with their snake case equivalents: `groupingByGroupingSets()`, `naturalJoin()`, `withColumns()`, `joinTableFunction()`.
- Property `DataFrame.columns` is now consistent with `DataFrame.schema.names` and the Snowflake database `Identifier Requirements`.
- `Column.__bool__()` now raises a `TypeError`. This will ban the use of logical operators `and`, `or`, `not` on `Column` object, for instance `col("a") > 1 and col("b") > 2` will raise the `TypeError`. Use `(col("a") > 1) & (col("b") > 2)` instead.
- Changed `PutResult` and `GetResult` to subclass `NamedTuple`.
- Fixed a bug which raised an error when the local path or stage location has a space or other special characters.
- Changed `DataFrame.describe()` so that non-numeric and non-string columns are ignored instead of raising an exception.

### Dependency updates

- Updated ``snowflake-connector-python`` to 2.7.4.

## 0.3.0 (2022-01-09)

### New Features

- Added `Column.isin()`, with an alias `Column.in_()`.
- Added `Column.try_cast()`, which is a special version of `cast()`. It tries to cast a string expression to other types and returns `null` if the cast is not possible.
- Added `Column.startswith()` and `Column.substr()` to process string columns.
- `Column.cast()` now also accepts a `str` value to indicate the cast type in addition to a `DataType` instance.
- Added `DataFrame.describe()` to summarize stats of a `DataFrame`.
- Added `DataFrame.explain()` to print the query plan of a `DataFrame`.
- `DataFrame.filter()` and `DataFrame.select_expr()` now accepts a sql expression.
- Added a new `bool` parameter `create_temp_table` to methods `DataFrame.saveAsTable()` and `Session.write_pandas()` to optionally create a temp table.
- Added `DataFrame.minus()` and `DataFrame.subtract()` as aliases to `DataFrame.except_()`.
- Added `regexp_replace()`, `concat()`, `concat_ws()`, `to_char()`, `current_timestamp()`, `current_date()`, `current_time()`, `months_between()`, `cast()`, `try_cast()`, `greatest()`, `least()`, and `hash()` to module `snowflake.snowpark.functions`.

### Bug Fixes

- Fixed an issue where `Session.createDataFrame(pandas_df)` and `Session.write_pandas(pandas_df)` raise an exception when the `Pandas DataFrame` has spaces in the column name.
- `DataFrame.copy_into_table()` sometimes prints an `error` level log entry while it actually works. It's fixed now.
- Fixed an API docs issue where some `DataFrame` APIs are missing from the docs.

### Dependency updates

- Update ``snowflake-connector-python`` to 2.7.2, which upgrades ``pyarrow`` dependency to 6.0.x. Refer to the [python connector 2.7.2 release notes](https://pypi.org/project/snowflake-connector-python/2.7.2/) for more details.

## 0.2.0 (2021-12-02)

### New Features

- Updated the `Session.createDataFrame()` method for creating a `DataFrame` from a Pandas DataFrame.
- Added the `Session.write_pandas()` method for writing a `Pandas DataFrame` to a table in Snowflake and getting a `Snowpark DataFrame` object back.
- Added new classes and methods for calling window functions.
- Added the new functions `cume_dist()`, to find the cumulative distribution of a value with regard to other values within a window partition,
  and `row_number()`, which returns a unique row number for each row within a window partition.
- Added functions for computing statistics for DataFrames in the `DataFrameStatFunctions` class.
- Added functions for handling missing values in a DataFrame in the `DataFrameNaFunctions` class.
- Added new methods `rollup()`, `cube()`, and `pivot()` to the `DataFrame` class.
- Added the `GroupingSets` class, which you can use with the DataFrame groupByGroupingSets method to perform a SQL GROUP BY GROUPING SETS.
- Added the new `FileOperation(session)`
  class that you can use to upload and download files to and from a stage.
- Added the `DataFrame.copy_into_table()`
  method for loading data from files in a stage into a table.
- In CASE expressions, the functions `when()` and `otherwise()`
  now accept Python types in addition to `Column` objects.
- When you register a UDF you can now optionally set the `replace` parameter to `True` to overwrite an existing UDF with the same name.

### Improvements

- UDFs are now compressed before they are uploaded to the server. This makes them about 10 times smaller, which can help
  when you are using large ML model files.
- When the size of a UDF is less than 8196 bytes, it will be uploaded as in-line code instead of uploaded to a stage.

### Bug Fixes

- Fixed an issue where the statement `df.select(when(col("a") == 1, 4).otherwise(col("a"))), [Row(4), Row(2), Row(3)]` raised an exception.
- Fixed an issue where `df.toPandas()` raised an exception when a DataFrame was created from large local data.

## 0.1.0 (2021-10-26)

Start of Private Preview<|MERGE_RESOLUTION|>--- conflicted
+++ resolved
@@ -3,14 +3,10 @@
 ## 1.13.0 (TBD)
 
 ### New Features
-<<<<<<< HEAD
 - Added support for an optional `date_part` argument in function `last_day`.
 - Added `"other_applications"` parameter for snowpark ML usage tracking.
-=======
-
 - Added support for an optional `date_part` argument in function `last_day`
 - `SessionBuilder.app_name` will set the query_tag after the session is created.
->>>>>>> 1132be8c
 
 ### Bug Fixes
 

# Release History

## 1.27.0 (TBD)

### Snowpark Python API Updates

#### New Features

- Added support for the following functions in `functions.py`
  - `array_reverse`
  - `divnull`
  - `map_cat`
  - `map_contains_key`
  - `map_keys`
  - `nullifzero`
  - `snowflake_cortex_sentiment`
  - `acosh`
  - `asinh`
  - `atanh`
  - `bit_length`
  - `bitmap_bit_position`
  - `bitmap_bucket_number`
  - `bitmap_construct_agg`
  - `cbrt`
  - `equal_null`
  - `ifnull`
  - `localtimestamp`
  - `max_by`
  - `min_by`
  - `nvl`
  - `octet_length`
  - `position`
  - `regr_avgx`
  - `regr_avgy`
  - `regr_count`
  - `regr_intercept`
  - `regr_r2`
  - `regr_slope`
  - `regr_sxx`
  - `regr_sxy`
  - `regr_syy`
  - `try_to_binary`

- Added `Catalog` class to manage snowflake objects. It can be accessed via `Session.catalog`.

#### Improvements

- Updated README.md to include instructions on how to verify package signatures using `cosign`.
- Added an option `keep_column_order` for keeping original column order in `DataFrame.with_column` and `DataFrame.with_columns`.

#### Bug Fixes

- Fixed a bug in local testing mode that caused a column to contain None when it should contain 0
- Fixed a bug in `StructField.from_json` that prevented TimestampTypes with `tzinfo` from being parsed correctly.
- Fixed a bug in function `date_format` that caused an error when the input column was date type or timestamp type.
- Fixed a bug in dataframe that null value can be inserted in a non-nullable column.
- Fixed a bug in `replace` when passing `Column` expression objects.

### Snowpark pandas API Updates

#### New Features

- Added support for `Series.str.ljust` and `Series.str.rjust`.
- Added support for `Series.str.center`.
- Added support for `Series.str.pad`.
- Added support for applying Snowpark Python function `snowflake_cortex_sentiment`.
- Added support for `DataFrame.map`.
- Added support for `DataFrame.from_dict` and `DataFrame.from_records`.
- Added support for mixed case field names in struct type columns.
- Added support for `SeriesGroupBy.unique`
- Added support for `Series.dt.strftime` with the following directives:
  - %d: Day of the month as a zero-padded decimal number.
  - %m: Month as a zero-padded decimal number.
  - %Y: Year with century as a decimal number.
  - %H: Hour (24-hour clock) as a zero-padded decimal number.
  - %M: Minute as a zero-padded decimal number.
  - %S: Second as a zero-padded decimal number.
  - %f: Microsecond as a decimal number, zero-padded to 6 digits.
  - %j: Day of the year as a zero-padded decimal number.
  - %X: Locale’s appropriate time representation.
  - %%: A literal '%' character.
- Added support for `Series.between`.
- Added support for `include_groups=False` in `DataFrameGroupBy.apply`.
<<<<<<< HEAD
- Added support for `first` and `last` in `DataFrameGroupBy.agg` and `SeriesGroupBy.agg`.
=======
- Added support for `expand=True` in `Series.str.split`.
- Added support for `DataFrame.pop` and `Series.pop`.
>>>>>>> f380ba96

#### Bug Fixes

- Fixed a bug that system function called through `session.call` have incorrect type conversion.

#### Improvements
- Improve performance of `DataFrame.map`, `Series.apply` and `Series.map` methods by mapping numpy functions to snowpark functions if possible.
- Updated integration testing for `session.lineage.trace` to exclude deleted objects
- Added documentation for `DataFrame.map`.
- Improve performance of `DataFrame.apply` by mapping numpy functions to snowpark functions if possible.
- Added documentation on the extent of Snowpark pandas interoperability with scikit-learn.
- Infer return type of functions in `Series.map`, `Series.apply` and `DataFrame.map` if type-hint is not provided.
- Added `call_count` to telemetry that counts method calls including interchange protocol calls.

## 1.26.0 (2024-12-05)

### Snowpark Python API Updates

#### New Features

- Added support for property `version` and class method `get_active_session` for `Session` class.
- Added new methods and variables to enhance data type handling and JSON serialization/deserialization:
  - To `DataType`, its derived classes, and `StructField`:
    - `type_name`: Returns the type name of the data.
    - `simple_string`: Provides a simple string representation of the data.
    - `json_value`: Returns the data as a JSON-compatible value.
    - `json`: Converts the data to a JSON string.
  - To `ArrayType`, `MapType`, `StructField`, `PandasSeriesType`, `PandasDataFrameType` and `StructType`:
    - `from_json`: Enables these types to be created from JSON data.
  - To `MapType`:
    - `keyType`: keys of the map
    - `valueType`: values of the map
- Added support for method `appName` in `SessionBuilder`.
- Added support for `include_nulls` argument in `DataFrame.unpivot`.
- Added support for following functions in `functions.py`:
  - `size` to get size of array, object, or map columns.
  - `collect_list` an alias of `array_agg`.
  - `substring` makes `len` argument optional.
- Added parameter `ast_enabled` to session for internal usage (default: `False`).

#### Improvements

- Added support for specifying the following to `DataFrame.create_or_replace_dynamic_table`:
  - `iceberg_config` A dictionary that can hold the following iceberg configuration options:
    - `external_volume`
    - `catalog`
    - `base_location`
    - `catalog_sync`
    - `storage_serialization_policy`
- Added support for nested data types to `DataFrame.print_schema`
- Added support for `level` parameter to `DataFrame.print_schema`
- Improved flexibility of `DataFrameReader` and `DataFrameWriter` API by adding support for the following:
  - Added `format` method to `DataFrameReader` and `DataFrameWriter` to specify file format when loading or unloading results.
  - Added `load` method to `DataFrameReader` to work in conjunction with `format`.
  - Added `save` method to `DataFrameWriter` to work in conjunction with `format`.
  - Added support to read keyword arguments to `options` method for `DataFrameReader` and `DataFrameWriter`.
- Relaxed the cloudpickle dependency for Python 3.11 to simplify build requirements. However, for Python 3.11, `cloudpickle==2.2.1` remains the only supported version.

#### Bug Fixes

- Removed warnings that dynamic pivot features were in private preview, because
  dynamic pivot is now generally available.
- Fixed a bug in `session.read.options` where `False` Boolean values were incorrectly parsed as `True` in the generated file format.

#### Dependency Updates

- Added a runtime dependency on `python-dateutil`.

### Snowpark pandas API Updates

#### New Features

- Added partial support for `Series.map` when `arg` is a pandas `Series` or a
  `collections.abc.Mapping`. No support for instances of `dict` that implement
  `__missing__` but are not instances of `collections.defaultdict`.
- Added support for `DataFrame.align` and `Series.align` for `axis=1` and `axis=None`.
- Added support for `pd.json_normalize`.
- Added support for `GroupBy.pct_change` with `axis=0`, `freq=None`, and `limit=None`.
- Added support for `DataFrameGroupBy.__iter__` and `SeriesGroupBy.__iter__`.
- Added support for `np.sqrt`, `np.trunc`, `np.floor`, numpy trig functions, `np.exp`, `np.abs`, `np.positive` and `np.negative`.
- Added partial support for the dataframe interchange protocol method
  `DataFrame.__dataframe__()`.

#### Bug Fixes

- Fixed a bug in `df.loc` where setting a single column from a series results in unexpected `None` values.

#### Improvements

- Use UNPIVOT INCLUDE NULLS for unpivot operations in pandas instead of sentinel values.
- Improved documentation for pd.read_excel.

## 1.25.0 (2024-11-14)

### Snowpark Python API Updates

#### New Features

- Added the following new functions in `snowflake.snowpark.dataframe`:
  - `map`
- Added support for passing parameter `include_error` to `Session.query_history` to record queries that have error during execution.

#### Improvements

- When target stage is not set in profiler, a default stage from `Session.get_session_stage` is used instead of raising `SnowparkSQLException`.
- Allowed lower case or mixed case input when calling `Session.stored_procedure_profiler.set_active_profiler`.
- Added distributed tracing using open telemetry APIs for action function in `DataFrame`:
  - `cache_result`
- Removed opentelemetry warning from logging.

#### Bug Fixes

- Fixed the pre-action and post-action query propagation when `In` expression were used in selects.
- Fixed a bug that raised error `AttributeError` while calling `Session.stored_procedure_profiler.get_output` when `Session.stored_procedure_profiler` is disabled.

#### Dependency Updates

- Added a dependency on `protobuf>=5.28` and `tzlocal` at runtime.
- Added a dependency on `protoc-wheel-0` for the development profile.
- Require `snowflake-connector-python>=3.12.0, <4.0.0` (was `>=3.10.0`).

### Snowpark pandas API Updates

#### Dependency Updates

- Updated `modin` from 0.28.1 to 0.30.1.
- Added support for all `pandas` 2.2.x versions.

#### New Features

- Added support for `Index.to_numpy`.
- Added support for `DataFrame.align` and `Series.align` for `axis=0`.
- Added support for `size` in `GroupBy.aggregate`, `DataFrame.aggregate`, and `Series.aggregate`.
- Added support for `snowflake.snowpark.functions.window`
- Added support for `pd.read_pickle` (Uses native pandas for processing).
- Added support for `pd.read_html` (Uses native pandas for processing).
- Added support for `pd.read_xml` (Uses native pandas for processing).
- Added support for aggregation functions `"size"` and `len` in `GroupBy.aggregate`, `DataFrame.aggregate`, and `Series.aggregate`.
- Added support for list values in `Series.str.len`.

#### Bug Fixes

- Fixed a bug where aggregating a single-column dataframe with a single callable function (e.g. `pd.DataFrame([0]).agg(np.mean)`) would fail to transpose the result.
- Fixed bugs where `DataFrame.dropna()` would:
  - Treat an empty `subset` (e.g. `[]`) as if it specified all columns instead of no columns.
  - Raise a `TypeError` for a scalar `subset` instead of filtering on just that column.
  - Raise a `ValueError` for a `subset` of type `pandas.Index` instead of filtering on the columns in the index.
- Disable creation of scoped read only table to mitigate Disable creation of scoped read only table to mitigate `TableNotFoundError` when using dynamic pivot in notebook environment.
- Fixed a bug when concat dataframe or series objects are coming from the same dataframe when axis = 1.

#### Improvements

- Improve np.where with scalar x value by eliminating unnecessary join and temp table creation.
- Improve get_dummies performance by flattening the pivot with join.
- Improve align performance when aligning on row position column by removing unnecessary window functions.



### Snowpark Local Testing Updates

#### New Features

- Added support for patching functions that are unavailable in the `snowflake.snowpark.functions` module.
- Added support for `snowflake.snowpark.functions.any_value`

#### Bug Fixes

- Fixed a bug where `Table.update` could not handle `VariantType`, `MapType`, and `ArrayType` data types.
- Fixed a bug where column aliases were incorrectly resolved in `DataFrame.join`, causing errors when selecting columns from a joined DataFrame.
- Fixed a bug where `Table.update` and `Table.merge` could fail if the target table's index was not the default `RangeIndex`.

## 1.24.0 (2024-10-28)

### Snowpark Python API Updates

#### New Features

- Updated `Session` class to be thread-safe. This allows concurrent DataFrame transformations, DataFrame actions, UDF and stored procedure registration, and concurrent file uploads when using the same `Session` object.
  - The feature is disabled by default and can be enabled by setting `FEATURE_THREAD_SAFE_PYTHON_SESSION` to `True` for account.
  - Updating session configurations, like changing database or schema, when multiple threads are using the session may lead to unexpected behavior.
  - When enabled, some internally created temporary table names returned from `DataFrame.queries` API are not deterministic, and may be different when DataFrame actions are executed. This does not affect explicit user-created temporary tables.
- Added support for 'Service' domain to `session.lineage.trace` API.
- Added support for `copy_grants` parameter when registering UDxF and stored procedures.
- Added support for the following methods in `DataFrameWriter` to support daisy-chaining:
  - `option`
  - `options`
  - `partition_by`
- Added support for `snowflake_cortex_summarize`.

#### Improvements

- Improved the following new capability for function `snowflake.snowpark.functions.array_remove` it is now possible to use in python.
- Disables sql simplification when sort is performed after limit.
  - Previously, `df.sort().limit()` and `df.limit().sort()` generates the same query with sort in front of limit. Now, `df.limit().sort()` will generate query that reads `df.limit().sort()`.
  - Improve performance of generated query for `df.limit().sort()`, because limit stops table scanning as soon as the number of records is satisfied.
- Added a client side error message for when an invalid stage location is passed to DataFrame read functions.

#### Bug Fixes

- Fixed a bug where the automatic cleanup of temporary tables could interfere with the results of async query execution.
- Fixed a bug in `DataFrame.analytics.time_series_agg` function to handle multiple data points in same sliding interval.
- Fixed a bug that created inconsistent casing in field names of structured objects in iceberg schemas.

#### Deprecations

- Deprecated warnings will be triggered when using snowpark-python with Python 3.8. For more details, please refer to https://docs.snowflake.com/en/developer-guide/python-runtime-support-policy.

### Snowpark pandas API Updates

#### New Features

- Added support for `np.subtract`, `np.multiply`, `np.divide`, and `np.true_divide`.
- Added support for tracking usages of `__array_ufunc__`.
- Added numpy compatibility support for `np.float_power`, `np.mod`, `np.remainder`, `np.greater`, `np.greater_equal`, `np.less`, `np.less_equal`, `np.not_equal`, and `np.equal`.
- Added numpy compatibility support for `np.log`, `np.log2`, and `np.log10`
- Added support for `DataFrameGroupBy.bfill`, `SeriesGroupBy.bfill`, `DataFrameGroupBy.ffill`, and `SeriesGroupBy.ffill`.
- Added support for `on` parameter with `Resampler`.
- Added support for timedelta inputs in `value_counts()`.
- Added support for applying Snowpark Python function `snowflake_cortex_summarize`.
- Added support for `DataFrame.attrs` and `Series.attrs`.
- Added support for `DataFrame.style`.
- Added numpy compatibility support for `np.full_like`

#### Improvements

- Improved generated SQL query for `head` and `iloc` when the row key is a slice.
- Improved error message when passing an unknown timezone to `tz_convert` and `tz_localize` in `Series`, `DataFrame`, `Series.dt`, and `DatetimeIndex`.
- Improved documentation for `tz_convert` and `tz_localize` in `Series`, `DataFrame`, `Series.dt`, and `DatetimeIndex` to specify the supported timezone formats.
- Added additional kwargs support for `df.apply` and `series.apply` ( as well as `map` and `applymap` ) when using snowpark functions. This allows for some position independent compatibility between apply and functions where the first argument is not a pandas object.
- Improved generated SQL query for `iloc` and `iat` when the row key is a scalar.
- Removed all joins in `iterrows`.
- Improved documentation for `Series.map` to reflect the unsupported features.
- Added support for `np.may_share_memory` which is used internally by many scikit-learn functions. This method will always return false when called with a Snowpark pandas object.

#### Bug Fixes

- Fixed a bug where `DataFrame` and `Series` `pct_change()` would raise `TypeError` when input contained timedelta columns.
- Fixed a bug where `replace()` would sometimes propagate `Timedelta` types incorrectly through `replace()`. Instead raise `NotImplementedError` for `replace()` on `Timedelta`.
- Fixed a bug where `DataFrame` and `Series` `round()` would raise `AssertionError` for `Timedelta` columns. Instead raise `NotImplementedError` for `round()` on `Timedelta`.
- Fixed a bug where `reindex` fails when the new index is a Series with non-overlapping types from the original index.
- Fixed a bug where calling `__getitem__` on a DataFrameGroupBy object always returned a DataFrameGroupBy object if `as_index=False`.
- Fixed a bug where inserting timedelta values into an existing column would silently convert the values to integers instead of raising `NotImplementedError`.
- Fixed a bug where `DataFrame.shift()` on axis=0 and axis=1 would fail to propagate timedelta types.
- `DataFrame.abs()`, `DataFrame.__neg__()`, `DataFrame.stack()`, and `DataFrame.unstack()` now raise `NotImplementedError` for timedelta inputs instead of failing to propagate timedelta types.

### Snowpark Local Testing Updates

#### Bug Fixes

- Fixed a bug where `DataFrame.alias` raises `KeyError` for input column name.
- Fixed a bug where `to_csv` on Snowflake stage fails when data contains empty strings.

## 1.23.0 (2024-10-09)

### Snowpark Python API Updates

#### New Features

- Added the following new functions in `snowflake.snowpark.functions`:
  - `make_interval`
- Added support for using Snowflake Interval constants with `Window.range_between()` when the order by column is TIMESTAMP or DATE type.
- Added support for file writes. This feature is currently in private preview.
- Added `thread_id` to `QueryRecord` to track the thread id submitting the query history.
- Added support for `Session.stored_procedure_profiler`.

#### Improvements

#### Bug Fixes

- Fixed a bug where registering a stored procedure or UDxF with type hints would give a warning `'NoneType' has no len() when trying to read default values from function`.

### Snowpark pandas API Updates

#### New Features

- Added support for `TimedeltaIndex.mean` method.
- Added support for some cases of aggregating `Timedelta` columns on `axis=0` with `agg` or `aggregate`.
- Added support for `by`, `left_by`, `right_by`, `left_index`, and `right_index` for `pd.merge_asof`.
- Added support for passing parameter `include_describe` to `Session.query_history`.
- Added support for `DatetimeIndex.mean` and `DatetimeIndex.std` methods.
- Added support for `Resampler.asfreq`, `Resampler.indices`, `Resampler.nunique`, and `Resampler.quantile`.
- Added support for `resample` frequency `W`, `ME`, `YE` with `closed = "left"`.
- Added support for `DataFrame.rolling.corr` and `Series.rolling.corr` for `pairwise = False` and int `window`.
- Added support for string time-based `window` and `min_periods = None` for `Rolling`.
- Added support for `DataFrameGroupBy.fillna` and `SeriesGroupBy.fillna`.
- Added support for constructing `Series` and `DataFrame` objects with the lazy `Index` object as `data`, `index`, and `columns` arguments.
- Added support for constructing `Series` and `DataFrame` objects with `index` and `column` values not present in `DataFrame`/`Series` `data`.
- Added support for `pd.read_sas` (Uses native pandas for processing).
- Added support for applying `rolling().count()` and `expanding().count()` to `Timedelta` series and columns.
- Added support for `tz` in both `pd.date_range` and `pd.bdate_range`.
- Added support for `Series.items`.
- Added support for `errors="ignore"` in `pd.to_datetime`.
- Added support for `DataFrame.tz_localize` and `Series.tz_localize`.
- Added support for `DataFrame.tz_convert` and `Series.tz_convert`.
- Added support for applying Snowpark Python functions (e.g., `sin`) in `Series.map`, `Series.apply`, `DataFrame.apply` and `DataFrame.applymap`.

#### Improvements

- Improved `to_pandas` to persist the original timezone offset for TIMESTAMP_TZ type.
- Improved `dtype` results for TIMESTAMP_TZ type to show correct timezone offset.
- Improved `dtype` results for TIMESTAMP_LTZ type to show correct timezone.
- Improved error message when passing non-bool value to `numeric_only` for groupby aggregations.
- Removed unnecessary warning about sort algorithm in `sort_values`.
- Use SCOPED object for internal create temp tables. The SCOPED objects will be stored sproc scoped if created within stored sproc, otherwise will be session scoped, and the object will be automatically cleaned at the end of the scope.
- Improved warning messages for operations that lead to materialization with inadvertent slowness.
- Removed unnecessary warning message about `convert_dtype` in `Series.apply`.

#### Bug Fixes

- Fixed a bug where an `Index` object created from a `Series`/`DataFrame` incorrectly updates the `Series`/`DataFrame`'s index name after an inplace update has been applied to the original `Series`/`DataFrame`.
- Suppressed an unhelpful `SettingWithCopyWarning` that sometimes appeared when printing `Timedelta` columns.
- Fixed `inplace` argument for `Series` objects derived from other `Series` objects.
- Fixed a bug where `Series.sort_values` failed if series name overlapped with index column name.
- Fixed a bug where transposing a dataframe would map `Timedelta` index levels to integer column levels.
- Fixed a bug where `Resampler` methods on timedelta columns would produce integer results.
- Fixed a bug where `pd.to_numeric()` would leave `Timedelta` inputs as `Timedelta` instead of converting them to integers.
- Fixed `loc` set when setting a single row, or multiple rows, of a DataFrame with a Series value.

### Snowpark Local Testing Updates

#### Bug Fixes

- Fixed a bug where nullable columns were annotated wrongly.
- Fixed a bug where the `date_add` and `date_sub` functions failed for `NULL` values.
- Fixed a bug where `equal_null` could fail inside a merge statement.
- Fixed a bug where `row_number` could fail inside a Window function.
- Fixed a bug where updates could fail when the source is the result of a join.


## 1.22.1 (2024-09-11)
This is a re-release of 1.22.0. Please refer to the 1.22.0 release notes for detailed release content.


## 1.22.0 (2024-09-10)

### Snowpark Python API Updates

### New Features

- Added the following new functions in `snowflake.snowpark.functions`:
  - `array_remove`
  - `ln`

#### Improvements

- Improved documentation for `Session.write_pandas` by making `use_logical_type` option more explicit.
- Added support for specifying the following to `DataFrameWriter.save_as_table`:
  - `enable_schema_evolution`
  - `data_retention_time`
  - `max_data_extension_time`
  - `change_tracking`
  - `copy_grants`
  - `iceberg_config` A dicitionary that can hold the following iceberg configuration options:
      - `external_volume`
      - `catalog`
      - `base_location`
      - `catalog_sync`
      - `storage_serialization_policy`
- Added support for specifying the following to `DataFrameWriter.copy_into_table`:
  - `iceberg_config` A dicitionary that can hold the following iceberg configuration options:
      - `external_volume`
      - `catalog`
      - `base_location`
      - `catalog_sync`
      - `storage_serialization_policy`
- Added support for specifying the following parameters to `DataFrame.create_or_replace_dynamic_table`:
  - `mode`
  - `refresh_mode`
  - `initialize`
  - `clustering_keys`
  - `is_transient`
  - `data_retention_time`
  - `max_data_extension_time`

#### Bug Fixes

- Fixed a bug in `session.read.csv` that caused an error when setting `PARSE_HEADER = True` in an externally defined file format.
- Fixed a bug in query generation from set operations that allowed generation of duplicate queries when children have common subqueries.
- Fixed a bug in `session.get_session_stage` that referenced a non-existing stage after switching database or schema.
- Fixed a bug where calling `DataFrame.to_snowpark_pandas` without explicitly initializing the Snowpark pandas plugin caused an error.
- Fixed a bug where using the `explode` function in dynamic table creation caused a SQL compilation error due to improper boolean type casting on the `outer` parameter.

### Snowpark Local Testing Updates

#### New Features

- Added support for type coercion when passing columns as input to UDF calls.
- Added support for `Index.identical`.

#### Bug Fixes

- Fixed a bug where the truncate mode in `DataFrameWriter.save_as_table` incorrectly handled DataFrames containing only a subset of columns from the existing table.
- Fixed a bug where function `to_timestamp` does not set the default timezone of the column datatype.

### Snowpark pandas API Updates

#### New Features

- Added limited support for the `Timedelta` type, including the following features. Snowpark pandas will raise `NotImplementedError` for unsupported `Timedelta` use cases.
  - supporting tracking the Timedelta type through `copy`, `cache_result`, `shift`, `sort_index`, `assign`, `bfill`, `ffill`, `fillna`, `compare`, `diff`, `drop`, `dropna`, `duplicated`, `empty`, `equals`, `insert`, `isin`, `isna`, `items`, `iterrows`, `join`, `len`, `mask`, `melt`, `merge`, `nlargest`, `nsmallest`, `to_pandas`.
  - converting non-timedelta to timedelta via `astype`.
  - `NotImplementedError` will be raised for the rest of methods that do not support `Timedelta`.
  - support for subtracting two timestamps to get a Timedelta.
  - support indexing with Timedelta data columns.
  - support for adding or subtracting timestamps and `Timedelta`.
  - support for binary arithmetic between two `Timedelta` values.
  - support for binary arithmetic and comparisons between `Timedelta` values and numeric values.
  - support for lazy `TimedeltaIndex`.
  - support for `pd.to_timedelta`.
  - support for `GroupBy` aggregations `min`, `max`, `mean`, `idxmax`, `idxmin`, `std`, `sum`, `median`, `count`, `any`, `all`, `size`, `nunique`, `head`, `tail`, `aggregate`.
  - support for `GroupBy` filtrations `first` and `last`.
  - support for `TimedeltaIndex` attributes: `days`, `seconds`, `microseconds` and `nanoseconds`.
  - support for `diff` with timestamp columns on `axis=0` and `axis=1`
  - support for `TimedeltaIndex` methods: `ceil`, `floor` and `round`.
  - support for `TimedeltaIndex.total_seconds` method.
- Added support for index's arithmetic and comparison operators.
- Added support for `Series.dt.round`.
- Added documentation pages for `DatetimeIndex`.
- Added support for `Index.name`, `Index.names`, `Index.rename`, and `Index.set_names`.
- Added support for `Index.__repr__`.
- Added support for `DatetimeIndex.month_name` and `DatetimeIndex.day_name`.
- Added support for `Series.dt.weekday`, `Series.dt.time`, and `DatetimeIndex.time`.
- Added support for `Index.min` and `Index.max`.
- Added support for `pd.merge_asof`.
- Added support for `Series.dt.normalize` and `DatetimeIndex.normalize`.
- Added support for `Index.is_boolean`, `Index.is_integer`, `Index.is_floating`, `Index.is_numeric`, and `Index.is_object`.
- Added support for `DatetimeIndex.round`, `DatetimeIndex.floor` and `DatetimeIndex.ceil`.
- Added support for `Series.dt.days_in_month` and `Series.dt.daysinmonth`.
- Added support for `DataFrameGroupBy.value_counts` and `SeriesGroupBy.value_counts`.
- Added support for `Series.is_monotonic_increasing` and `Series.is_monotonic_decreasing`.
- Added support for `Index.is_monotonic_increasing` and `Index.is_monotonic_decreasing`.
- Added support for `pd.crosstab`.
- Added support for `pd.bdate_range` and included business frequency support (B, BME, BMS, BQE, BQS, BYE, BYS) for both `pd.date_range` and `pd.bdate_range`.
- Added support for lazy `Index` objects  as `labels` in `DataFrame.reindex` and `Series.reindex`.
- Added support for `Series.dt.days`, `Series.dt.seconds`, `Series.dt.microseconds`, and `Series.dt.nanoseconds`.
- Added support for creating a `DatetimeIndex` from an `Index` of numeric or string type.
- Added support for string indexing with `Timedelta` objects.
- Added support for `Series.dt.total_seconds` method.
- Added support for `DataFrame.apply(axis=0)`.
- Added support for `Series.dt.tz_convert` and `Series.dt.tz_localize`.
- Added support for `DatetimeIndex.tz_convert` and `DatetimeIndex.tz_localize`.

#### Improvements

- Improve concat, join performance when operations are performed on series coming from the same dataframe by avoiding unnecessary joins.
- Refactored `quoted_identifier_to_snowflake_type` to avoid making metadata queries if the types have been cached locally.
- Improved `pd.to_datetime` to handle all local input cases.
- Create a lazy index from another lazy index without pulling data to client.
- Raised `NotImplementedError` for Index bitwise operators.
- Display a more clear error message when `Index.names` is set to a non-like-like object.
- Raise a warning whenever MultiIndex values are pulled in locally.
- Improve warning message for `pd.read_snowflake` include the creation reason when temp table creation is triggered.
- Improve performance for `DataFrame.set_index`, or setting `DataFrame.index` or `Series.index` by avoiding checks require eager evaluation. As a consequence, when the new index that does not match the current `Series`/`DataFrame` object length, a `ValueError` is no longer raised. Instead, when the `Series`/`DataFrame` object is longer than the provided index, the `Series`/`DataFrame`'s new index is filled with `NaN` values for the "extra" elements. Otherwise, the extra values in the provided index are ignored.
- Properly raise `NotImplementedError` when ambiguous/nonexistent are non-string in `ceil`/`floor`/`round`.

#### Bug Fixes

- Stopped ignoring nanoseconds in `pd.Timedelta` scalars.
- Fixed AssertionError in tree of binary operations.
- Fixed bug in `Series.dt.isocalendar` using a named Series
- Fixed `inplace` argument for Series objects derived from DataFrame columns.
- Fixed a bug where `Series.reindex` and `DataFrame.reindex` did not update the result index's name correctly.
- Fixed a bug where `Series.take` did not error when `axis=1` was specified.


## 1.21.1 (2024-09-05)

### Snowpark Python API Updates

#### Bug Fixes

- Fixed a bug where using `to_pandas_batches` with async jobs caused an error due to improper handling of waiting for asynchronous query completion.

## 1.21.0 (2024-08-19)

### Snowpark Python API Updates

#### New Features

- Added support for `snowflake.snowpark.testing.assert_dataframe_equal` that is a utility function to check the equality of two Snowpark DataFrames.

#### Improvements

- Added support server side string size limitations.
- Added support to create and invoke stored procedures, UDFs and UDTFs with optional arguments.
- Added support for column lineage in the DataFrame.lineage.trace API.
- Added support for passing `INFER_SCHEMA` options to `DataFrameReader` via `INFER_SCHEMA_OPTIONS`.
- Added support for passing `parameters` parameter to `Column.rlike` and `Column.regexp`.
- Added support for automatically cleaning up temporary tables created by `df.cache_result()` in the current session, when the DataFrame is no longer referenced (i.e., gets garbage collected). It is still an experimental feature not enabled by default, and can be enabled by setting `session.auto_clean_up_temp_table_enabled` to `True`.
- Added support for string literals to the `fmt` parameter of `snowflake.snowpark.functions.to_date`.
- Added support for system$reference function.

#### Bug Fixes

- Fixed a bug where SQL generated for selecting `*` column has an incorrect subquery.
- Fixed a bug in `DataFrame.to_pandas_batches` where the iterator could throw an error if certain transformation is made to the pandas dataframe due to wrong isolation level.
- Fixed a bug in `DataFrame.lineage.trace` to split the quoted feature view's name and version correctly.
- Fixed a bug in `Column.isin` that caused invalid sql generation when passed an empty list.
- Fixed a bug that fails to raise NotImplementedError while setting cell with list like item.

### Snowpark Local Testing Updates

#### New Features

- Added support for the following APIs:
  - snowflake.snowpark.functions
    - `rank`
    - `dense_rank`
    - `percent_rank`
    - `cume_dist`
    - `ntile`
    - `datediff`
    - `array_agg`
  - snowflake.snowpark.column.Column.within_group
- Added support for parsing flags in regex statements for mocked plans. This maintains parity with the `rlike` and `regexp` changes above.

#### Bug Fixes

- Fixed a bug where Window Functions LEAD and LAG do not handle option `ignore_nulls` properly.
- Fixed a bug where values were not populated into the result DataFrame during the insertion of table merge operation.

#### Improvements

- Fix pandas FutureWarning about integer indexing.

### Snowpark pandas API Updates

#### New Features

- Added support for `DataFrame.backfill`, `DataFrame.bfill`, `Series.backfill`, and `Series.bfill`.
- Added support for `DataFrame.compare` and `Series.compare` with default parameters.
- Added support for `Series.dt.microsecond` and `Series.dt.nanosecond`.
- Added support for `Index.is_unique` and `Index.has_duplicates`.
- Added support for `Index.equals`.
- Added support for `Index.value_counts`.
- Added support for `Series.dt.day_name` and `Series.dt.month_name`.
- Added support for indexing on Index, e.g., `df.index[:10]`.
- Added support for `DataFrame.unstack` and `Series.unstack`.
- Added support for `DataFrame.asfreq` and `Series.asfreq`.
- Added support for `Series.dt.is_month_start` and `Series.dt.is_month_end`.
- Added support for `Index.all` and `Index.any`.
- Added support for `Series.dt.is_year_start` and `Series.dt.is_year_end`.
- Added support for `Series.dt.is_quarter_start` and `Series.dt.is_quarter_end`.
- Added support for lazy `DatetimeIndex`.
- Added support for `Series.argmax` and `Series.argmin`.
- Added support for `Series.dt.is_leap_year`.
- Added support for `DataFrame.items`.
- Added support for `Series.dt.floor` and `Series.dt.ceil`.
- Added support for `Index.reindex`.
- Added support for `DatetimeIndex` properties: `year`, `month`, `day`, `hour`, `minute`, `second`, `microsecond`,
    `nanosecond`, `date`, `dayofyear`, `day_of_year`, `dayofweek`, `day_of_week`, `weekday`, `quarter`,
    `is_month_start`, `is_month_end`, `is_quarter_start`, `is_quarter_end`, `is_year_start`, `is_year_end`
    and `is_leap_year`.
- Added support for `Resampler.fillna` and `Resampler.bfill`.
- Added limited support for the `Timedelta` type, including creating `Timedelta` columns and `to_pandas`.
- Added support for `Index.argmax` and `Index.argmin`.

#### Improvements

- Removed the public preview warning message when importing Snowpark pandas.
- Removed unnecessary count query from `SnowflakeQueryCompiler.is_series_like` method.
- `Dataframe.columns` now returns native pandas Index object instead of Snowpark Index object.
- Refactor and introduce `query_compiler` argument in `Index` constructor to create `Index` from query compiler.
- `pd.to_datetime` now returns a DatetimeIndex object instead of a Series object.
- `pd.date_range` now returns a DatetimeIndex object instead of a Series object.

#### Bug Fixes

- Made passing an unsupported aggregation function to `pivot_table` raise `NotImplementedError` instead of `KeyError`.
- Removed axis labels and callable names from error messages and telemetry about unsupported aggregations.
- Fixed AssertionError in `Series.drop_duplicates` and `DataFrame.drop_duplicates` when called after `sort_values`.
- Fixed a bug in `Index.to_frame` where the result frame's column name may be wrong where name is unspecified.
- Fixed a bug where some Index docstrings are ignored.
- Fixed a bug in `Series.reset_index(drop=True)` where the result name may be wrong.
- Fixed a bug in `Groupby.first/last` ordering by the correct columns in the underlying window expression.

## 1.20.0 (2024-07-17)

### Snowpark Python API Updates

#### Improvements

- Added distributed tracing using open telemetry APIs for table stored procedure function in `DataFrame`:
  - `_execute_and_get_query_id`
- Added support for the `arrays_zip` function.
- Improves performance for binary column expression and `df._in` by avoiding unnecessary cast for numeric values. You can enable this optimization by setting `session.eliminate_numeric_sql_value_cast_enabled = True`.
- Improved error message for `write_pandas` when the target table does not exist and `auto_create_table=False`.
- Added open telemetry tracing on UDxF functions in Snowpark.
- Added open telemetry tracing on stored procedure registration in Snowpark.
- Added a new optional parameter called `format_json` to the `Session.SessionBuilder.app_name` function that sets the app name in the `Session.query_tag` in JSON format. By default, this parameter is set to `False`.

#### Bug Fixes
- Fixed a bug where SQL generated for `lag(x, 0)` was incorrect and failed with error message `argument 1 to function LAG needs to be constant, found 'SYSTEM$NULL_TO_FIXED(null)'`.

### Snowpark Local Testing Updates

#### New Features

- Added support for the following APIs:
  - snowflake.snowpark.functions
    - random
- Added new parameters to `patch` function when registering a mocked function:
  - `distinct` allows an alternate function to be specified for when a sql function should be distinct.
  - `pass_column_index` passes a named parameter `column_index` to the mocked function that contains the pandas.Index for the input data.
  - `pass_row_index` passes a named parameter `row_index` to the mocked function that is the 0 indexed row number the function is currently operating on.
  - `pass_input_data` passes a named parameter `input_data` to the mocked function that contains the entire input dataframe for the current expression.
  - Added support for the `column_order` parameter to method `DataFrameWriter.save_as_table`.


#### Bug Fixes
- Fixed a bug that caused DecimalType columns to be incorrectly truncated to integer precision when used in BinaryExpressions.

### Snowpark pandas API Updates

#### New Features
- Added support for `DataFrameGroupBy.all`, `SeriesGroupBy.all`, `DataFrameGroupBy.any`, and `SeriesGroupBy.any`.
- Added support for `DataFrame.nlargest`, `DataFrame.nsmallest`, `Series.nlargest` and `Series.nsmallest`.
- Added support for `replace` and `frac > 1` in `DataFrame.sample` and `Series.sample`.
- Added support for `read_excel` (Uses local pandas for processing)
- Added support for `Series.at`, `Series.iat`, `DataFrame.at`, and `DataFrame.iat`.
- Added support for `Series.dt.isocalendar`.
- Added support for `Series.case_when` except when condition or replacement is callable.
- Added documentation pages for `Index` and its APIs.
- Added support for `DataFrame.assign`.
- Added support for `DataFrame.stack`.
- Added support for `DataFrame.pivot` and `pd.pivot`.
- Added support for `DataFrame.to_csv` and `Series.to_csv`.
- Added partial support for `Series.str.translate` where the values in the `table` are single-codepoint strings.
- Added support for `DataFrame.corr`.
- Allow `df.plot()` and `series.plot()` to be called, materializing the data into the local client
- Added support for `DataFrameGroupBy` and `SeriesGroupBy` aggregations `first` and `last`
- Added support for `DataFrameGroupBy.get_group`.
- Added support for `limit` parameter when `method` parameter is used in `fillna`.
- Added partial support for `Series.str.translate` where the values in the `table` are single-codepoint strings.
- Added support for `DataFrame.corr`.
- Added support for `DataFrame.equals` and `Series.equals`.
- Added support for `DataFrame.reindex` and `Series.reindex`.
- Added support for `Index.astype`.
- Added support for `Index.unique` and `Index.nunique`.
- Added support for `Index.sort_values`.

#### Bug Fixes
- Fixed an issue when using np.where and df.where when the scalar 'other' is the literal 0.
- Fixed a bug regarding precision loss when converting to Snowpark pandas `DataFrame` or `Series` with `dtype=np.uint64`.
- Fixed bug where `values` is set to `index` when `index` and `columns` contain all columns in DataFrame during `pivot_table`.

#### Improvements
- Added support for `Index.copy()`
- Added support for Index APIs: `dtype`, `values`, `item()`, `tolist()`, `to_series()` and `to_frame()`
- Expand support for DataFrames with no rows in `pd.pivot_table` and `DataFrame.pivot_table`.
- Added support for `inplace` parameter in `DataFrame.sort_index` and `Series.sort_index`.


## 1.19.0 (2024-06-25)

### Snowpark Python API Updates

#### New Features

- Added support for `to_boolean` function.
- Added documentation pages for Index and its APIs.

#### Bug Fixes

- Fixed a bug where python stored procedure with table return type fails when run in a task.
- Fixed a bug where df.dropna fails due to `RecursionError: maximum recursion depth exceeded` when the DataFrame has more than 500 columns.
- Fixed a bug where `AsyncJob.result("no_result")` doesn't wait for the query to finish execution.


### Snowpark Local Testing Updates

#### New Features

- Added support for the `strict` parameter when registering UDFs and Stored Procedures.

#### Bug Fixes

- Fixed a bug in convert_timezone that made the setting the source_timezone parameter return an error.
- Fixed a bug where creating DataFrame with empty data of type `DateType` raises `AttributeError`.
- Fixed a bug that table merge fails when update clause exists but no update takes place.
- Fixed a bug in mock implementation of `to_char` that raises `IndexError` when incoming column has nonconsecutive row index.
- Fixed a bug in handling of `CaseExpr` expressions that raises `IndexError` when incoming column has nonconsecutive row index.
- Fixed a bug in implementation of `Column.like` that raises `IndexError` when incoming column has nonconsecutive row index.

#### Improvements

- Added support for type coercion in the implementation of DataFrame.replace, DataFrame.dropna and the mock function `iff`.

### Snowpark pandas API Updates

#### New Features

- Added partial support for `DataFrame.pct_change` and `Series.pct_change` without the `freq` and `limit` parameters.
- Added support for `Series.str.get`.
- Added support for `Series.dt.dayofweek`, `Series.dt.day_of_week`, `Series.dt.dayofyear`, and `Series.dt.day_of_year`.
- Added support for `Series.str.__getitem__` (`Series.str[...]`).
- Added support for `Series.str.lstrip` and `Series.str.rstrip`.
- Added support for `DataFrameGroupBy.size` and `SeriesGroupBy.size`.
- Added support for `DataFrame.expanding` and `Series.expanding` for aggregations `count`, `sum`, `min`, `max`, `mean`, `std`, `var`, and `sem` with `axis=0`.
- Added support for `DataFrame.rolling` and `Series.rolling` for aggregation `count` with `axis=0`.
- Added support for `Series.str.match`.
- Added support for `DataFrame.resample` and `Series.resample` for aggregations `size`, `first`, and `last`.
- Added support for `DataFrameGroupBy.all`, `SeriesGroupBy.all`, `DataFrameGroupBy.any`, and `SeriesGroupBy.any`.
- Added support for `DataFrame.nlargest`, `DataFrame.nsmallest`, `Series.nlargest` and `Series.nsmallest`.
- Added support for `replace` and `frac > 1` in `DataFrame.sample` and `Series.sample`.
- Added support for `read_excel` (Uses local pandas for processing)
- Added support for `Series.at`, `Series.iat`, `DataFrame.at`, and `DataFrame.iat`.
- Added support for `Series.dt.isocalendar`.
- Added support for `Series.case_when` except when condition or replacement is callable.
- Added documentation pages for `Index` and its APIs.
- Added support for `DataFrame.assign`.
- Added support for `DataFrame.stack`.
- Added support for `DataFrame.pivot` and `pd.pivot`.
- Added support for `DataFrame.to_csv` and `Series.to_csv`.
- Added support for `Index.T`.

#### Bug Fixes

- Fixed a bug that causes output of GroupBy.aggregate's columns to be ordered incorrectly.
- Fixed a bug where `DataFrame.describe` on a frame with duplicate columns of differing dtypes could cause an error or incorrect results.
- Fixed a bug in `DataFrame.rolling` and `Series.rolling` so `window=0` now throws `NotImplementedError` instead of `ValueError`

#### Improvements

- Added support for named aggregations in `DataFrame.aggregate` and `Series.aggregate` with `axis=0`.
- `pd.read_csv` reads using the native pandas CSV parser, then uploads data to snowflake using parquet. This enables most of the parameters supported by `read_csv` including date parsing and numeric conversions. Uploading via parquet is roughly twice as fast as uploading via CSV.
- Initial work to support an `pd.Index` directly in Snowpark pandas. Support for `pd.Index` as a first-class component of Snowpark pandas is coming soon.
- Added a lazy index constructor and support for `len`, `shape`, `size`, `empty`, `to_pandas()` and `names`. For `df.index`, Snowpark pandas creates a lazy index object.
- For `df.columns`, Snowpark pandas supports a non-lazy version of an `Index` since the data is already stored locally.

## 1.18.0 (2024-05-28)

### Snowpark Python API Updates

#### Improvements

- Improved error message to remind users set `{"infer_schema": True}` when reading csv file without specifying its schema.
- Improved error handling for `Session.create_dataframe` when called with more than 512 rows and using `format` or `pyformat` `paramstyle`.

### Snowpark pandas API Updates

#### New Features

- Added `DataFrame.cache_result` and `Series.cache_result` methods for users to persist DataFrames and Series to a temporary table lasting the duration of the session to improve latency of subsequent operations.

#### Bug Fixes

#### Improvements

- Added partial support for `DataFrame.pivot_table` with no `index` parameter, as well as for `margins` parameter.
- Updated the signature of `DataFrame.shift`/`Series.shift`/`DataFrameGroupBy.shift`/`SeriesGroupBy.shift` to match pandas 2.2.1. Snowpark pandas does not yet support the newly-added `suffix` argument, or sequence values of `periods`.
- Re-added support for `Series.str.split`.

#### Bug Fixes

- Fixed how we support mixed columns for string methods (`Series.str.*`).

### Snowpark Local Testing Updates

#### New Features

- Added support for the following DataFrameReader read options to file formats `csv` and `json`:
  - PURGE
  - PATTERN
  - INFER_SCHEMA with value being `False`
  - ENCODING with value being `UTF8`
- Added support for `DataFrame.analytics.moving_agg` and `DataFrame.analytics.cumulative_agg_agg`.
- Added support for `if_not_exists` parameter during UDF and stored procedure registration.

#### Bug Fixes

- Fixed a bug that when processing time format, fractional second part is not handled properly.
- Fixed a bug that caused function calls on `*` to fail.
- Fixed a bug that prevented creation of map and struct type objects.
- Fixed a bug that function `date_add` was unable to handle some numeric types.
- Fixed a bug that `TimestampType` casting resulted in incorrect data.
- Fixed a bug that caused `DecimalType` data to have incorrect precision in some cases.
- Fixed a bug where referencing missing table or view raises confusing `IndexError`.
- Fixed a bug that mocked function `to_timestamp_ntz` can not handle None data.
- Fixed a bug that mocked UDFs handles output data of None improperly.
- Fixed a bug where `DataFrame.with_column_renamed` ignores attributes from parent DataFrames after join operations.
- Fixed a bug that integer precision of large value gets lost when converted to pandas DataFrame.
- Fixed a bug that the schema of datetime object is wrong when create DataFrame from a pandas DataFrame.
- Fixed a bug in the implementation of `Column.equal_nan` where null data is handled incorrectly.
- Fixed a bug where `DataFrame.drop` ignore attributes from parent DataFrames after join operations.
- Fixed a bug in mocked function `date_part` where Column type is set wrong.
- Fixed a bug where `DataFrameWriter.save_as_table` does not raise exceptions when inserting null data into non-nullable columns.
- Fixed a bug in the implementation of `DataFrameWriter.save_as_table` where
  - Append or Truncate fails when incoming data has different schema than existing table.
  - Truncate fails when incoming data does not specify columns that are nullable.

#### Improvements

- Removed dependency check for `pyarrow` as it is not used.
- Improved target type coverage of `Column.cast`, adding support for casting to boolean and all integral types.
- Aligned error experience when calling UDFs and stored procedures.
- Added appropriate error messages for `is_permanent` and `anonymous` options in UDFs and stored procedures registration to make it more clear that those features are not yet supported.
- File read operation with unsupported options and values now raises `NotImplementedError` instead of warnings and unclear error information.

## 1.17.0 (2024-05-21)

### Snowpark Python API Updates

#### New Features

- Added support to add a comment on tables and views using the functions listed below:
  - `DataFrameWriter.save_as_table`
  - `DataFrame.create_or_replace_view`
  - `DataFrame.create_or_replace_temp_view`
  - `DataFrame.create_or_replace_dynamic_table`

#### Improvements

- Improved error message to remind users to set `{"infer_schema": True}` when reading CSV file without specifying its schema.

### Snowpark pandas API Updates

#### New Features

- Start of Public Preview of Snowpark pandas API. Refer to the [Snowpark pandas API Docs](https://docs.snowflake.com/developer-guide/snowpark/python/snowpark-pandas) for more details.

### Snowpark Local Testing Updates

#### New Features

- Added support for NumericType and VariantType data conversion in the mocked function `to_timestamp_ltz`, `to_timestamp_ntz`, `to_timestamp_tz` and `to_timestamp`.
- Added support for DecimalType, BinaryType, ArrayType, MapType, TimestampType, DateType and TimeType data conversion in the mocked function `to_char`.
- Added support for the following APIs:
  - snowflake.snowpark.functions:
    - to_varchar
  - snowflake.snowpark.DataFrame:
    - pivot
  - snowflake.snowpark.Session:
    - cancel_all
- Introduced a new exception class `snowflake.snowpark.mock.exceptions.SnowparkLocalTestingException`.
- Added support for casting to FloatType

#### Bug Fixes

- Fixed a bug that stored procedure and UDF should not remove imports already in the `sys.path` during the clean-up step.
- Fixed a bug that when processing datetime format, the fractional second part is not handled properly.
- Fixed a bug that on Windows platform that file operations was unable to properly handle file separator in directory name.
- Fixed a bug that on Windows platform that when reading a pandas dataframe, IntervalType column with integer data can not be processed.
- Fixed a bug that prevented users from being able to select multiple columns with the same alias.
- Fixed a bug that `Session.get_current_[schema|database|role|user|account|warehouse]` returns upper-cased identifiers when identifiers are quoted.
- Fixed a bug that function `substr` and `substring` can not handle 0-based `start_expr`.

#### Improvements

- Standardized the error experience by raising `SnowparkLocalTestingException` in error cases which is on par with `SnowparkSQLException` raised in non-local execution.
- Improved error experience of `Session.write_pandas` method that `NotImplementError` will be raised when called.
- Aligned error experience with reusing a closed session in non-local execution.

## 1.16.0 (2024-05-07)

### New Features

- Support stored procedure register with packages given as Python modules.
- Added snowflake.snowpark.Session.lineage.trace to explore data lineage of snowfake objects.
- Added support for structured type schema parsing.

### Bug Fixes

- Fixed a bug when inferring schema, single quotes are added to stage files already have single quotes.

### Local Testing Updates

#### New Features

- Added support for StringType, TimestampType and VariantType data conversion in the mocked function `to_date`.
- Added support for the following APIs:
  - snowflake.snowpark.functions
    - get
    - concat
    - concat_ws

#### Bug Fixes

- Fixed a bug that caused `NaT` and `NaN` values to not be recognized.
- Fixed a bug where, when inferring a schema, single quotes were added to stage files that already had single quotes.
- Fixed a bug where `DataFrameReader.csv` was unable to handle quoted values containing a delimiter.
- Fixed a bug that when there is `None` value in an arithmetic calculation, the output should remain `None` instead of `math.nan`.
- Fixed a bug in function `sum` and `covar_pop` that when there is `math.nan` in the data, the output should also be `math.nan`.
- Fixed a bug that stage operation can not handle directories.
- Fixed a bug that `DataFrame.to_pandas` should take Snowflake numeric types with precision 38 as `int64`.

## 1.15.0 (2024-04-24)

### New Features

- Added `truncate` save mode in `DataFrameWrite` to overwrite existing tables by truncating the underlying table instead of dropping it.
- Added telemetry to calculate query plan height and number of duplicate nodes during collect operations.
- Added the functions below to unload data from a `DataFrame` into one or more files in a stage:
  - `DataFrame.write.json`
  - `DataFrame.write.csv`
  - `DataFrame.write.parquet`
- Added distributed tracing using open telemetry APIs for action functions in `DataFrame` and `DataFrameWriter`:
  - snowflake.snowpark.DataFrame:
    - collect
    - collect_nowait
    - to_pandas
    - count
    - show
  - snowflake.snowpark.DataFrameWriter:
    - save_as_table
- Added support for snow:// URLs to `snowflake.snowpark.Session.file.get` and `snowflake.snowpark.Session.file.get_stream`
- Added support to register stored procedures and UDxFs with a `comment`.
- UDAF client support is ready for public preview. Please stay tuned for the Snowflake announcement of UDAF public preview.
- Added support for dynamic pivot.  This feature is currently in private preview.

### Improvements

- Improved the generated query performance for both compilation and execution by converting duplicate subqueries to Common Table Expressions (CTEs). It is still an experimental feature not enabled by default, and can be enabled by setting `session.cte_optimization_enabled` to `True`.

### Bug Fixes

- Fixed a bug where `statement_params` was not passed to query executions that register stored procedures and user defined functions.
- Fixed a bug causing `snowflake.snowpark.Session.file.get_stream` to fail for quoted stage locations.
- Fixed a bug that an internal type hint in `utils.py` might raise AttributeError in case the underlying module can not be found.

### Local Testing Updates

#### New Features

- Added support for registering UDFs and stored procedures.
- Added support for the following APIs:
  - snowflake.snowpark.Session:
    - file.put
    - file.put_stream
    - file.get
    - file.get_stream
    - read.json
    - add_import
    - remove_import
    - get_imports
    - clear_imports
    - add_packages
    - add_requirements
    - clear_packages
    - remove_package
    - udf.register
    - udf.register_from_file
    - sproc.register
    - sproc.register_from_file
  - snowflake.snowpark.functions
    - current_database
    - current_session
    - date_trunc
    - object_construct
    - object_construct_keep_null
    - pow
    - sqrt
    - udf
    - sproc
- Added support for StringType, TimestampType and VariantType data conversion in the mocked function `to_time`.

#### Bug Fixes

- Fixed a bug that null filled columns for constant functions.
- Fixed a bug that implementation of to_object, to_array and to_binary to better handle null inputs.
- Fixed a bug that timestamp data comparison can not handle year beyond 2262.
- Fixed a bug that `Session.builder.getOrCreate` should return the created mock session.

## 1.14.0 (2024-03-20)

### New Features

- Added support for creating vectorized UDTFs with `process` method.
- Added support for dataframe functions:
  - to_timestamp_ltz
  - to_timestamp_ntz
  - to_timestamp_tz
  - locate
- Added support for ASOF JOIN type.
- Added support for the following local testing APIs:
  - snowflake.snowpark.functions:
    - to_double
    - to_timestamp
    - to_timestamp_ltz
    - to_timestamp_ntz
    - to_timestamp_tz
    - greatest
    - least
    - convert_timezone
    - dateadd
    - date_part
  - snowflake.snowpark.Session:
    - get_current_account
    - get_current_warehouse
    - get_current_role
    - use_schema
    - use_warehouse
    - use_database
    - use_role

### Bug Fixes

- Fixed a bug in `SnowflakePlanBuilder` that `save_as_table` does not filter column that name start with '$' and follow by number correctly.
- Fixed a bug that statement parameters may have no effect when resolving imports and packages.
- Fixed bugs in local testing:
  - LEFT ANTI and LEFT SEMI joins drop rows with null values.
  - DataFrameReader.csv incorrectly parses data when the optional parameter `field_optionally_enclosed_by` is specified.
  - Column.regexp only considers the first entry when `pattern` is a `Column`.
  - Table.update raises `KeyError` when updating null values in the rows.
  - VARIANT columns raise errors at `DataFrame.collect`.
  - `count_distinct` does not work correctly when counting.
  - Null values in integer columns raise `TypeError`.

### Improvements

- Added telemetry to local testing.
- Improved the error message of `DataFrameReader` to raise `FileNotFound` error when reading a path that does not exist or when there are no files under the path.

## 1.13.0 (2024-02-26)

### New Features

- Added support for an optional `date_part` argument in function `last_day`.
- `SessionBuilder.app_name` will set the query_tag after the session is created.
- Added support for the following local testing functions:
  - current_timestamp
  - current_date
  - current_time
  - strip_null_value
  - upper
  - lower
  - length
  - initcap

### Improvements

- Added cleanup logic at interpreter shutdown to close all active sessions.
- Closing sessions within stored procedures now is a no-op logging a warning instead of raising an error.

### Bug Fixes

- Fixed a bug in `DataFrame.to_local_iterator` where the iterator could yield wrong results if another query is executed before the iterator finishes due to wrong isolation level. For details, please see #945.
- Fixed a bug that truncated table names in error messages while running a plan with local testing enabled.
- Fixed a bug that `Session.range` returns empty result when the range is large.

## 1.12.1 (2024-02-08)

### Improvements

- Use `split_blocks=True` by default during `to_pandas` conversion, for optimal memory allocation. This parameter is passed to `pyarrow.Table.to_pandas`, which enables `PyArrow` to split the memory allocation into smaller, more manageable blocks instead of allocating a single contiguous block. This results in better memory management when dealing with larger datasets.

### Bug Fixes

- Fixed a bug in `DataFrame.to_pandas` that caused an error when evaluating on a Dataframe with an `IntergerType` column with null values.

## 1.12.0 (2024-01-30)

### New Features

- Exposed `statement_params` in `StoredProcedure.__call__`.
- Added two optional arguments to `Session.add_import`.
  - `chunk_size`: The number of bytes to hash per chunk of the uploaded files.
  - `whole_file_hash`: By default only the first chunk of the uploaded import is hashed to save time. When this is set to True each uploaded file is fully hashed instead.
- Added parameters `external_access_integrations` and `secrets` when creating a UDAF from Snowpark Python to allow integration with external access.
- Added a new method `Session.append_query_tag`. Allows an additional tag to be added to the current query tag by appending it as a comma separated value.
- Added a new method `Session.update_query_tag`. Allows updates to a JSON encoded dictionary query tag.
- `SessionBuilder.getOrCreate` will now attempt to replace the singleton it returns when token expiration has been detected.
- Added support for new functions in `snowflake.snowpark.functions`:
  - `array_except`
  - `create_map`
  - `sign`/`signum`
- Added the following functions to `DataFrame.analytics`:
  - Added the `moving_agg` function in `DataFrame.analytics` to enable moving aggregations like sums and averages with multiple window sizes.
  - Added the `cummulative_agg` function in `DataFrame.analytics` to enable commulative aggregations like sums and averages on multiple columns.
  - Added the `compute_lag` and `compute_lead` functions in `DataFrame.analytics` for enabling lead and lag calculations on multiple columns.
  - Added the `time_series_agg` function in `DataFrame.analytics` to enable time series aggregations like sums and averages with multiple time windows.

### Bug Fixes

- Fixed a bug in `DataFrame.na.fill` that caused Boolean values to erroneously override integer values.
- Fixed a bug in `Session.create_dataframe` where the Snowpark DataFrames created using pandas DataFrames were not inferring the type for timestamp columns correctly. The behavior is as follows:
  - Earlier timestamp columns without a timezone would be converted to nanosecond epochs and inferred as `LongType()`, but will now be correctly maintained as timestamp values and be inferred as `TimestampType(TimestampTimeZone.NTZ)`.
  - Earlier timestamp columns with a timezone would be inferred as `TimestampType(TimestampTimeZone.NTZ)` and loose timezone information but will now be correctly inferred as `TimestampType(TimestampTimeZone.LTZ)` and timezone information is retained correctly.
  - Set session parameter `PYTHON_SNOWPARK_USE_LOGICAL_TYPE_FOR_CREATE_DATAFRAME` to revert back to old behavior. It is recommended that you update your code to align with correct behavior because the parameter will be removed in the future.
- Fixed a bug that `DataFrame.to_pandas` gets decimal type when scale is not 0, and creates an object dtype in `pandas`. Instead, we cast the value to a float64 type.
- Fixed bugs that wrongly flattened the generated SQL when one of the following happens:
  - `DataFrame.filter()` is called after `DataFrame.sort().limit()`.
  - `DataFrame.sort()` or `filter()` is called on a DataFrame that already has a window function or sequence-dependent data generator column.
    For instance, `df.select("a", seq1().alias("b")).select("a", "b").sort("a")` won't flatten the sort clause anymore.
  - a window or sequence-dependent data generator column is used after `DataFrame.limit()`. For instance, `df.limit(10).select(row_number().over())` won't flatten the limit and select in the generated SQL.
- Fixed a bug where aliasing a DataFrame column raised an error when the DataFame was copied from another DataFrame with an aliased column. For instance,

  ```python
  df = df.select(col("a").alias("b"))
  df = copy(df)
  df.select(col("b").alias("c"))  # threw an error. Now it's fixed.
  ```

- Fixed a bug in `Session.create_dataframe` that the non-nullable field in a schema is not respected for boolean type. Note that this fix is only effective when the user has the privilege to create a temp table.
- Fixed a bug in SQL simplifier where non-select statements in `session.sql` dropped a SQL query when used with `limit()`.
- Fixed a bug that raised an exception when session parameter `ERROR_ON_NONDETERMINISTIC_UPDATE` is true.

### Behavior Changes (API Compatible)

- When parsing data types during a `to_pandas` operation, we rely on GS precision value to fix precision issues for large integer values. This may affect users where a column that was earlier returned as `int8` gets returned as `int64`. Users can fix this by explicitly specifying precision values for their return column.
- Aligned behavior for `Session.call` in case of table stored procedures where running `Session.call` would not trigger stored procedure unless a `collect()` operation was performed.
- `StoredProcedureRegistration` will now automatically add `snowflake-snowpark-python` as a package dependency. The added dependency will be on the client's local version of the library and an error is thrown if the server cannot support that version.

## 1.11.1 (2023-12-07)

### Bug Fixes

- Fixed a bug that numpy should not be imported at the top level of mock module.
- Added support for these new functions in `snowflake.snowpark.functions`:
  - `from_utc_timestamp`
  - `to_utc_timestamp`

## 1.11.0 (2023-12-05)

### New Features

- Add the `conn_error` attribute to `SnowflakeSQLException` that stores the whole underlying exception from `snowflake-connector-python`.
- Added support for `RelationalGroupedDataframe.pivot()` to access `pivot` in the following pattern `Dataframe.group_by(...).pivot(...)`.
- Added experimental feature: Local Testing Mode, which allows you to create and operate on Snowpark Python DataFrames locally without connecting to a Snowflake account. You can use the local testing framework to test your DataFrame operations locally, on your development machine or in a CI (continuous integration) pipeline, before deploying code changes to your account.

- Added support for `arrays_to_object` new functions in `snowflake.snowpark.functions`.
- Added support for the vector data type.

### Dependency Updates

- Bumped cloudpickle dependency to work with `cloudpickle==2.2.1`
- Updated ``snowflake-connector-python`` to `3.4.0`.

### Bug Fixes

- DataFrame column names quoting check now supports newline characters.
- Fix a bug where a DataFrame generated by `session.read.with_metadata` creates inconsistent table when doing `df.write.save_as_table`.

## 1.10.0 (2023-11-03)

### New Features

- Added support for managing case sensitivity in `DataFrame.to_local_iterator()`.
- Added support for specifying vectorized UDTF's input column names by using the optional parameter `input_names` in `UDTFRegistration.register/register_file` and `functions.pandas_udtf`. By default, `RelationalGroupedDataFrame.applyInPandas` will infer the column names from current dataframe schema.
- Add `sql_error_code` and `raw_message` attributes to `SnowflakeSQLException` when it is caused by a SQL exception.

### Bug Fixes

- Fixed a bug in `DataFrame.to_pandas()` where converting snowpark dataframes to pandas dataframes was losing precision on integers with more than 19 digits.
- Fixed a bug that `session.add_packages` can not handle requirement specifier that contains project name with underscore and version.
- Fixed a bug in `DataFrame.limit()` when `offset` is used and the parent `DataFrame` uses `limit`. Now the `offset` won't impact the parent DataFrame's `limit`.
- Fixed a bug in `DataFrame.write.save_as_table` where dataframes created from read api could not save data into snowflake because of invalid column name `$1`.

### Behavior change

- Changed the behavior of `date_format`:
  - The `format` argument changed from optional to required.
  - The returned result changed from a date object to a date-formatted string.
- When a window function, or a sequence-dependent data generator (`normal`, `zipf`, `uniform`, `seq1`, `seq2`, `seq4`, `seq8`) function is used, the sort and filter operation will no longer be flattened when generating the query.

## 1.9.0 (2023-10-13)

### New Features

- Added support for the Python 3.11 runtime environment.

### Dependency updates

- Added back the dependency of `typing-extensions`.

### Bug Fixes

- Fixed a bug where imports from permanent stage locations were ignored for temporary stored procedures, UDTFs, UDFs, and UDAFs.
- Revert back to using CTAS (create table as select) statement for `Dataframe.writer.save_as_table` which does not need insert permission for writing tables.

### New Features
- Support `PythonObjJSONEncoder` json-serializable objects for `ARRAY` and `OBJECT` literals.

## 1.8.0 (2023-09-14)

### New Features

- Added support for VOLATILE/IMMUTABLE keyword when registering UDFs.
- Added support for specifying clustering keys when saving dataframes using `DataFrame.save_as_table`.
- Accept `Iterable` objects input for `schema` when creating dataframes using `Session.create_dataframe`.
- Added the property `DataFrame.session` to return a `Session` object.
- Added the property `Session.session_id` to return an integer that represents session ID.
- Added the property `Session.connection` to return a `SnowflakeConnection` object .

- Added support for creating a Snowpark session from a configuration file or environment variables.

### Dependency updates

- Updated ``snowflake-connector-python`` to 3.2.0.

### Bug Fixes

- Fixed a bug where automatic package upload would raise `ValueError` even when compatible package version were added in `session.add_packages`.
- Fixed a bug where table stored procedures were not registered correctly when using `register_from_file`.
- Fixed a bug where dataframe joins failed with `invalid_identifier` error.
- Fixed a bug where `DataFrame.copy` disables SQL simplfier for the returned copy.
- Fixed a bug where `session.sql().select()` would fail if any parameters are specified to `session.sql()`

## 1.7.0 (2023-08-28)

### New Features

- Added parameters `external_access_integrations` and `secrets` when creating a UDF, UDTF or Stored Procedure from Snowpark Python to allow integration with external access.
- Added support for these new functions in `snowflake.snowpark.functions`:
  - `array_flatten`
  - `flatten`
- Added support for `apply_in_pandas` in `snowflake.snowpark.relational_grouped_dataframe`.
- Added support for replicating your local Python environment on Snowflake via `Session.replicate_local_environment`.

### Bug Fixes

- Fixed a bug where `session.create_dataframe` fails to properly set nullable columns where nullability was affected by order or data was given.
- Fixed a bug where `DataFrame.select` could not identify and alias columns in presence of table functions when output columns of table function overlapped with columns in dataframe.

### Behavior Changes

- When creating stored procedures, UDFs, UDTFs, UDAFs with parameter `is_permanent=False` will now create temporary objects even when `stage_name` is provided. The default value of `is_permanent` is `False` which is why if this value is not explicitly set to `True` for permanent objects, users will notice a change in behavior.
- `types.StructField` now enquotes column identifier by default.

## 1.6.1 (2023-08-02)

### New Features

- Added support for these new functions in `snowflake.snowpark.functions`:
  - `array_sort`
  - `sort_array`
  - `array_min`
  - `array_max`
  - `explode_outer`
- Added support for pure Python packages specified via `Session.add_requirements` or `Session.add_packages`. They are now usable in stored procedures and UDFs even if packages are not present on the Snowflake Anaconda channel.
  - Added Session parameter `custom_packages_upload_enabled` and `custom_packages_force_upload_enabled` to enable the support for pure Python packages feature mentioned above. Both parameters default to `False`.
- Added support for specifying package requirements by passing a Conda environment yaml file to `Session.add_requirements`.
- Added support for asynchronous execution of multi-query dataframes that contain binding variables.
- Added support for renaming multiple columns in `DataFrame.rename`.
- Added support for Geometry datatypes.
- Added support for `params` in `session.sql()` in stored procedures.
- Added support for user-defined aggregate functions (UDAFs). This feature is currently in private preview.
- Added support for vectorized UDTFs (user-defined table functions). This feature is currently in public preview.
- Added support for Snowflake Timestamp variants (i.e., `TIMESTAMP_NTZ`, `TIMESTAMP_LTZ`, `TIMESTAMP_TZ`)
  - Added `TimestampTimezone` as an argument in `TimestampType` constructor.
  - Added type hints `NTZ`, `LTZ`, `TZ` and `Timestamp` to annotate functions when registering UDFs.

### Improvements

- Removed redundant dependency `typing-extensions`.
- `DataFrame.cache_result` now creates temp table fully qualified names under current database and current schema.

### Bug Fixes

- Fixed a bug where type check happens on pandas before it is imported.
- Fixed a bug when creating a UDF from `numpy.ufunc`.
- Fixed a bug where `DataFrame.union` was not generating the correct `Selectable.schema_query` when SQL simplifier is enabled.

### Behavior Changes

- `DataFrameWriter.save_as_table` now respects the `nullable` field of the schema provided by the user or the inferred schema based on data from user input.

### Dependency updates

- Updated ``snowflake-connector-python`` to 3.0.4.

## 1.5.1 (2023-06-20)

### New Features

- Added support for the Python 3.10 runtime environment.

## 1.5.0 (2023-06-09)

### Behavior Changes

- Aggregation results, from functions such as `DataFrame.agg` and `DataFrame.describe`, no longer strip away non-printing characters from column names.

### New Features

- Added support for the Python 3.9 runtime environment.
- Added support for new functions in `snowflake.snowpark.functions`:
  - `array_generate_range`
  - `array_unique_agg`
  - `collect_set`
  - `sequence`
- Added support for registering and calling stored procedures with `TABLE` return type.
- Added support for parameter `length` in `StringType()` to specify the maximum number of characters that can be stored by the column.
- Added the alias `functions.element_at()` for `functions.get()`.
- Added the alias `Column.contains` for `functions.contains`.
- Added experimental feature `DataFrame.alias`.
- Added support for querying metadata columns from stage when creating `DataFrame` using `DataFrameReader`.
- Added support for `StructType.add` to append more fields to existing `StructType` objects.
- Added support for parameter `execute_as` in `StoredProcedureRegistration.register_from_file()` to specify stored procedure caller rights.

### Bug Fixes

- Fixed a bug where the `Dataframe.join_table_function` did not run all of the necessary queries to set up the join table function when SQL simplifier was enabled.
- Fixed type hint declaration for custom types - `ColumnOrName`, `ColumnOrLiteralStr`, `ColumnOrSqlExpr`, `LiteralType` and `ColumnOrLiteral` that were breaking `mypy` checks.
- Fixed a bug where `DataFrameWriter.save_as_table` and `DataFrame.copy_into_table` failed to parse fully qualified table names.

## 1.4.0 (2023-04-24)

### New Features

- Added support for `session.getOrCreate`.
- Added support for alias `Column.getField`.
- Added support for new functions in `snowflake.snowpark.functions`:
  - `date_add` and `date_sub` to make add and subtract operations easier.
  - `daydiff`
  - `explode`
  - `array_distinct`.
  - `regexp_extract`.
  - `struct`.
  - `format_number`.
  - `bround`.
  - `substring_index`
- Added parameter `skip_upload_on_content_match` when creating UDFs, UDTFs and stored procedures using `register_from_file` to skip uploading files to a stage if the same version of the files are already on the stage.
- Added support for `DataFrameWriter.save_as_table` method to take table names that contain dots.
- Flattened generated SQL when `DataFrame.filter()` or `DataFrame.order_by()` is followed by a projection statement (e.g. `DataFrame.select()`, `DataFrame.with_column()`).
- Added support for creating dynamic tables _(in private preview)_ using `Dataframe.create_or_replace_dynamic_table`.
- Added an optional argument `params` in `session.sql()` to support binding variables. Note that this is not supported in stored procedures yet.

### Bug Fixes

- Fixed a bug in `strtok_to_array` where an exception was thrown when a delimiter was passed in.
- Fixed a bug in `session.add_import` where the module had the same namespace as other dependencies.

## 1.3.0 (2023-03-28)

### New Features

- Added support for `delimiters` parameter in `functions.initcap()`.
- Added support for `functions.hash()` to accept a variable number of input expressions.
- Added API `Session.RuntimeConfig` for getting/setting/checking the mutability of any runtime configuration.
- Added support managing case sensitivity in `Row` results from `DataFrame.collect` using `case_sensitive` parameter.
- Added API `Session.conf` for getting, setting or checking the mutability of any runtime configuration.
- Added support for managing case sensitivity in `Row` results from `DataFrame.collect` using `case_sensitive` parameter.
- Added indexer support for `snowflake.snowpark.types.StructType`.
- Added a keyword argument `log_on_exception` to `Dataframe.collect` and `Dataframe.collect_no_wait` to optionally disable error logging for SQL exceptions.

### Bug Fixes

- Fixed a bug where a DataFrame set operation(`DataFrame.substract`, `DataFrame.union`, etc.) being called after another DataFrame set operation and `DataFrame.select` or `DataFrame.with_column` throws an exception.
- Fixed a bug where chained sort statements are overwritten by the SQL simplifier.

### Improvements

- Simplified JOIN queries to use constant subquery aliases (`SNOWPARK_LEFT`, `SNOWPARK_RIGHT`) by default. Users can disable this at runtime with `session.conf.set('use_constant_subquery_alias', False)` to use randomly generated alias names instead.
- Allowed specifying statement parameters in `session.call()`.
- Enabled the uploading of large pandas DataFrames in stored procedures by defaulting to a chunk size of 100,000 rows.

## 1.2.0 (2023-03-02)

### New Features

- Added support for displaying source code as comments in the generated scripts when registering stored procedures. This
  is enabled by default, turn off by specifying `source_code_display=False` at registration.
- Added a parameter `if_not_exists` when creating a UDF, UDTF or Stored Procedure from Snowpark Python to ignore creating the specified function or procedure if it already exists.
- Accept integers when calling `snowflake.snowpark.functions.get` to extract value from array.
- Added `functions.reverse` in functions to open access to Snowflake built-in function
  [reverse](https://docs.snowflake.com/en/sql-reference/functions/reverse).
- Added parameter `require_scoped_url` in snowflake.snowflake.files.SnowflakeFile.open() `(in Private Preview)` to replace `is_owner_file` is marked for deprecation.

### Bug Fixes

- Fixed a bug that overwrote `paramstyle` to `qmark` when creating a Snowpark session.
- Fixed a bug where `df.join(..., how="cross")` fails with `SnowparkJoinException: (1112): Unsupported using join type 'Cross'`.
- Fixed a bug where querying a `DataFrame` column created from chained function calls used a wrong column name.

## 1.1.0 (2023-01-26)

### New Features:

- Added `asc`, `asc_nulls_first`, `asc_nulls_last`, `desc`, `desc_nulls_first`, `desc_nulls_last`, `date_part` and `unix_timestamp` in functions.
- Added the property `DataFrame.dtypes` to return a list of column name and data type pairs.
- Added the following aliases:
  - `functions.expr()` for `functions.sql_expr()`.
  - `functions.date_format()` for `functions.to_date()`.
  - `functions.monotonically_increasing_id()` for `functions.seq8()`
  - `functions.from_unixtime()` for `functions.to_timestamp()`

### Bug Fixes:

- Fixed a bug in SQL simplifier that didn’t handle Column alias and join well in some cases. See https://github.com/snowflakedb/snowpark-python/issues/658 for details.
- Fixed a bug in SQL simplifier that generated wrong column names for function calls, NaN and INF.

### Improvements

- The session parameter `PYTHON_SNOWPARK_USE_SQL_SIMPLIFIER` is `True` after Snowflake 7.3 was released. In snowpark-python, `session.sql_simplifier_enabled` reads the value of `PYTHON_SNOWPARK_USE_SQL_SIMPLIFIER` by default, meaning that the SQL simplfier is enabled by default after the Snowflake 7.3 release. To turn this off, set `PYTHON_SNOWPARK_USE_SQL_SIMPLIFIER` in Snowflake to `False` or run `session.sql_simplifier_enabled = False` from Snowpark. It is recommended to use the SQL simplifier because it helps to generate more concise SQL.

## 1.0.0 (2022-11-01)

### New Features

- Added `Session.generator()` to create a new `DataFrame` using the Generator table function.
- Added a parameter `secure` to the functions that create a secure UDF or UDTF.

## 0.12.0 (2022-10-14)

### New Features

- Added new APIs for async job:
  - `Session.create_async_job()` to create an `AsyncJob` instance from a query id.
  - `AsyncJob.result()` now accepts argument `result_type` to return the results in different formats.
  - `AsyncJob.to_df()` returns a `DataFrame` built from the result of this asynchronous job.
  - `AsyncJob.query()` returns the SQL text of the executed query.
- `DataFrame.agg()` and `RelationalGroupedDataFrame.agg()` now accept variable-length arguments.
- Added parameters `lsuffix` and `rsuffix` to `DataFram.join()` and `DataFrame.cross_join()` to conveniently rename overlapping columns.
- Added `Table.drop_table()` so you can drop the temp table after `DataFrame.cache_result()`. `Table` is also a context manager so you can use the `with` statement to drop the cache temp table after use.
- Added `Session.use_secondary_roles()`.
- Added functions `first_value()` and `last_value()`. (contributed by @chasleslr)
- Added `on` as an alias for `using_columns` and `how` as an alias for `join_type` in `DataFrame.join()`.

### Bug Fixes

- Fixed a bug in `Session.create_dataframe()` that raised an error when `schema` names had special characters.
- Fixed a bug in which options set in `Session.read.option()` were not passed to `DataFrame.copy_into_table()` as default values.
- Fixed a bug in which `DataFrame.copy_into_table()` raises an error when a copy option has single quotes in the value.

## 0.11.0 (2022-09-28)

### Behavior Changes

- `Session.add_packages()` now raises `ValueError` when the version of a package cannot be found in Snowflake Anaconda channel. Previously, `Session.add_packages()` succeeded, and a `SnowparkSQLException` exception was raised later in the UDF/SP registration step.

### New Features:

- Added method `FileOperation.get_stream()` to support downloading stage files as stream.
- Added support in `functions.ntiles()` to accept int argument.
- Added the following aliases:
  - `functions.call_function()` for `functions.call_builtin()`.
  - `functions.function()` for `functions.builtin()`.
  - `DataFrame.order_by()` for `DataFrame.sort()`
  - `DataFrame.orderBy()` for `DataFrame.sort()`
- Improved `DataFrame.cache_result()` to return a more accurate `Table` class instead of a `DataFrame` class.
- Added support to allow `session` as the first argument when calling `StoredProcedure`.

### Improvements

- Improved nested query generation by flattening queries when applicable.
  - This improvement could be enabled by setting `Session.sql_simplifier_enabled = True`.
  - `DataFrame.select()`, `DataFrame.with_column()`, `DataFrame.drop()` and other select-related APIs have more flattened SQLs.
  - `DataFrame.union()`, `DataFrame.union_all()`, `DataFrame.except_()`, `DataFrame.intersect()`, `DataFrame.union_by_name()` have flattened SQLs generated when multiple set operators are chained.
- Improved type annotations for async job APIs.

### Bug Fixes

- Fixed a bug in which `Table.update()`, `Table.delete()`, `Table.merge()` try to reference a temp table that does not exist.

## 0.10.0 (2022-09-16)

### New Features:

- Added experimental APIs for evaluating Snowpark dataframes with asynchronous queries:
  - Added keyword argument `block` to the following action APIs on Snowpark dataframes (which execute queries) to allow asynchronous evaluations:
    - `DataFrame.collect()`, `DataFrame.to_local_iterator()`, `DataFrame.to_pandas()`, `DataFrame.to_pandas_batches()`, `DataFrame.count()`, `DataFrame.first()`.
    - `DataFrameWriter.save_as_table()`, `DataFrameWriter.copy_into_location()`.
    - `Table.delete()`, `Table.update()`, `Table.merge()`.
  - Added method `DataFrame.collect_nowait()` to allow asynchronous evaluations.
  - Added class `AsyncJob` to retrieve results from asynchronously executed queries and check their status.
- Added support for `table_type` in `Session.write_pandas()`. You can now choose from these `table_type` options: `"temporary"`, `"temp"`, and `"transient"`.
- Added support for using Python structured data (`list`, `tuple` and `dict`) as literal values in Snowpark.
- Added keyword argument `execute_as` to `functions.sproc()` and `session.sproc.register()` to allow registering a stored procedure as a caller or owner.
- Added support for specifying a pre-configured file format when reading files from a stage in Snowflake.

### Improvements:

- Added support for displaying details of a Snowpark session.

### Bug Fixes:

- Fixed a bug in which `DataFrame.copy_into_table()` and `DataFrameWriter.save_as_table()` mistakenly created a new table if the table name is fully qualified, and the table already exists.

### Deprecations:

- Deprecated keyword argument `create_temp_table` in `Session.write_pandas()`.
- Deprecated invoking UDFs using arguments wrapped in a Python list or tuple. You can use variable-length arguments without a list or tuple.

### Dependency updates

- Updated ``snowflake-connector-python`` to 2.7.12.

## 0.9.0 (2022-08-30)

### New Features:

- Added support for displaying source code as comments in the generated scripts when registering UDFs.
  This feature is turned on by default. To turn it off, pass the new keyword argument `source_code_display` as `False` when calling `register()` or `@udf()`.
- Added support for calling table functions from `DataFrame.select()`, `DataFrame.with_column()` and `DataFrame.with_columns()` which now take parameters of type `table_function.TableFunctionCall` for columns.
- Added keyword argument `overwrite` to `session.write_pandas()` to allow overwriting contents of a Snowflake table with that of a pandas DataFrame.
- Added keyword argument `column_order` to `df.write.save_as_table()` to specify the matching rules when inserting data into table in append mode.
- Added method `FileOperation.put_stream()` to upload local files to a stage via file stream.
- Added methods `TableFunctionCall.alias()` and `TableFunctionCall.as_()` to allow aliasing the names of columns that come from the output of table function joins.
- Added function `get_active_session()` in module `snowflake.snowpark.context` to get the current active Snowpark session.

### Bug Fixes:

- Fixed a bug in which batch insert should not raise an error when `statement_params` is not passed to the function.
- Fixed a bug in which column names should be quoted when `session.create_dataframe()` is called with dicts and a given schema.
- Fixed a bug in which creation of table should be skipped if the table already exists and is in append mode when calling `df.write.save_as_table()`.
- Fixed a bug in which third-party packages with underscores cannot be added when registering UDFs.

### Improvements:

- Improved function `function.uniform()` to infer the types of inputs `max_` and `min_` and cast the limits to `IntegerType` or `FloatType` correspondingly.

## 0.8.0 (2022-07-22)

### New Features:

- Added keyword only argument `statement_params` to the following methods to allow for specifying statement level parameters:
  - `collect`, `to_local_iterator`, `to_pandas`, `to_pandas_batches`,
    `count`, `copy_into_table`, `show`, `create_or_replace_view`, `create_or_replace_temp_view`, `first`, `cache_result`
    and `random_split` on class `snowflake.snowpark.Dateframe`.
  - `update`, `delete` and `merge` on class `snowflake.snowpark.Table`.
  - `save_as_table` and `copy_into_location` on class `snowflake.snowpark.DataFrameWriter`.
  - `approx_quantile`, `statement_params`, `cov` and `crosstab` on class `snowflake.snowpark.DataFrameStatFunctions`.
  - `register` and `register_from_file` on class `snowflake.snowpark.udf.UDFRegistration`.
  - `register` and `register_from_file` on class `snowflake.snowpark.udtf.UDTFRegistration`.
  - `register` and `register_from_file` on class `snowflake.snowpark.stored_procedure.StoredProcedureRegistration`.
  - `udf`, `udtf` and `sproc` in `snowflake.snowpark.functions`.
- Added support for `Column` as an input argument to `session.call()`.
- Added support for `table_type` in `df.write.save_as_table()`. You can now choose from these `table_type` options: `"temporary"`, `"temp"`, and `"transient"`.

### Improvements:

- Added validation of object name in `session.use_*` methods.
- Updated the query tag in SQL to escape it when it has special characters.
- Added a check to see if Anaconda terms are acknowledged when adding missing packages.

### Bug Fixes:

- Fixed the limited length of the string column in `session.create_dataframe()`.
- Fixed a bug in which `session.create_dataframe()` mistakenly converted 0 and `False` to `None` when the input data was only a list.
- Fixed a bug in which calling `session.create_dataframe()` using a large local dataset sometimes created a temp table twice.
- Aligned the definition of `function.trim()` with the SQL function definition.
- Fixed an issue where snowpark-python would hang when using the Python system-defined (built-in function) `sum` vs. the Snowpark `function.sum()`.

### Deprecations:

- Deprecated keyword argument `create_temp_table` in `df.write.save_as_table()`.

## 0.7.0 (2022-05-25)

### New Features:

- Added support for user-defined table functions (UDTFs).
  - Use function `snowflake.snowpark.functions.udtf()` to register a UDTF, or use it as a decorator to register the UDTF.
    - You can also use `Session.udtf.register()` to register a UDTF.
  - Use `Session.udtf.register_from_file()` to register a UDTF from a Python file.
- Updated APIs to query a table function, including both Snowflake built-in table functions and UDTFs.
  - Use function `snowflake.snowpark.functions.table_function()` to create a callable representing a table function and use it to call the table function in a query.
  - Alternatively, use function `snowflake.snowpark.functions.call_table_function()` to call a table function.
  - Added support for `over` clause that specifies `partition by` and `order by` when lateral joining a table function.
  - Updated `Session.table_function()` and `DataFrame.join_table_function()` to accept `TableFunctionCall` instances.

### Breaking Changes:

- When creating a function with `functions.udf()` and `functions.sproc()`, you can now specify an empty list for the `imports` or `packages` argument to indicate that no import or package is used for this UDF or stored procedure. Previously, specifying an empty list meant that the function would use session-level imports or packages.
- Improved the `__repr__` implementation of data types in `types.py`. The unused `type_name` property has been removed.
- Added a Snowpark-specific exception class for SQL errors. This replaces the previous `ProgrammingError` from the Python connector.

### Improvements:

- Added a lock to a UDF or UDTF when it is called for the first time per thread.
- Improved the error message for pickling errors that occurred during UDF creation.
- Included the query ID when logging the failed query.

### Bug Fixes:

- Fixed a bug in which non-integral data (such as timestamps) was occasionally converted to integer when calling `DataFrame.to_pandas()`.
- Fixed a bug in which `DataFrameReader.parquet()` failed to read a parquet file when its column contained spaces.
- Fixed a bug in which `DataFrame.copy_into_table()` failed when the dataframe is created by reading a file with inferred schemas.

### Deprecations

`Session.flatten()` and `DataFrame.flatten()`.

### Dependency Updates:

- Restricted the version of `cloudpickle` <= `2.0.0`.

## 0.6.0 (2022-04-27)

### New Features:

- Added support for vectorized UDFs with the input as a pandas DataFrame or pandas Series and the output as a pandas Series. This improves the performance of UDFs in Snowpark.
- Added support for inferring the schema of a DataFrame by default when it is created by reading a Parquet, Avro, or ORC file in the stage.
- Added functions `current_session()`, `current_statement()`, `current_user()`, `current_version()`, `current_warehouse()`, `date_from_parts()`, `date_trunc()`, `dayname()`, `dayofmonth()`, `dayofweek()`, `dayofyear()`, `grouping()`, `grouping_id()`, `hour()`, `last_day()`, `minute()`, `next_day()`, `previous_day()`, `second()`, `month()`, `monthname()`, `quarter()`, `year()`, `current_database()`, `current_role()`, `current_schema()`, `current_schemas()`, `current_region()`, `current_avaliable_roles()`, `add_months()`, `any_value()`, `bitnot()`, `bitshiftleft()`, `bitshiftright()`, `convert_timezone()`, `uniform()`, `strtok_to_array()`, `sysdate()`, `time_from_parts()`,  `timestamp_from_parts()`, `timestamp_ltz_from_parts()`, `timestamp_ntz_from_parts()`, `timestamp_tz_from_parts()`, `weekofyear()`, `percentile_cont()` to `snowflake.snowflake.functions`.

### Breaking Changes:

- Expired deprecations:
  - Removed the following APIs that were deprecated in 0.4.0: `DataFrame.groupByGroupingSets()`, `DataFrame.naturalJoin()`, `DataFrame.joinTableFunction`, `DataFrame.withColumns()`, `Session.getImports()`, `Session.addImport()`, `Session.removeImport()`, `Session.clearImports()`, `Session.getSessionStage()`, `Session.getDefaultDatabase()`, `Session.getDefaultSchema()`, `Session.getCurrentDatabase()`, `Session.getCurrentSchema()`, `Session.getFullyQualifiedCurrentSchema()`.

### Improvements:

- Added support for creating an empty `DataFrame` with a specific schema using the `Session.create_dataframe()` method.
- Changed the logging level from `INFO` to `DEBUG` for several logs (e.g., the executed query) when evaluating a dataframe.
- Improved the error message when failing to create a UDF due to pickle errors.

### Bug Fixes:

- Removed pandas hard dependencies in the `Session.create_dataframe()` method.

### Dependency Updates:

- Added `typing-extension` as a new dependency with the version >= `4.1.0`.

## 0.5.0 (2022-03-22)

### New Features

- Added stored procedures API.
  - Added `Session.sproc` property and `sproc()` to `snowflake.snowpark.functions`, so you can register stored procedures.
  - Added `Session.call` to call stored procedures by name.
- Added `UDFRegistration.register_from_file()` to allow registering UDFs from Python source files or zip files directly.
- Added `UDFRegistration.describe()` to describe a UDF.
- Added `DataFrame.random_split()` to provide a way to randomly split a dataframe.
- Added functions `md5()`, `sha1()`, `sha2()`, `ascii()`, `initcap()`, `length()`, `lower()`, `lpad()`, `ltrim()`, `rpad()`, `rtrim()`, `repeat()`, `soundex()`, `regexp_count()`, `replace()`, `charindex()`, `collate()`, `collation()`, `insert()`, `left()`, `right()`, `endswith()` to `snowflake.snowpark.functions`.
- Allowed `call_udf()` to accept literal values.
- Provided a `distinct` keyword in `array_agg()`.

### Bug Fixes:

- Fixed an issue that caused `DataFrame.to_pandas()` to have a string column if `Column.cast(IntegerType())` was used.
- Fixed a bug in `DataFrame.describe()` when there is more than one string column.

## 0.4.0 (2022-02-15)

### New Features

- You can now specify which Anaconda packages to use when defining UDFs.
  - Added `add_packages()`, `get_packages()`, `clear_packages()`, and `remove_package()`, to class `Session`.
  - Added `add_requirements()` to `Session` so you can use a requirements file to specify which packages this session will use.
  - Added parameter `packages` to function `snowflake.snowpark.functions.udf()` and method `UserDefinedFunction.register()` to indicate UDF-level Anaconda package dependencies when creating a UDF.
  - Added parameter `imports` to `snowflake.snowpark.functions.udf()` and `UserDefinedFunction.register()` to specify UDF-level code imports.
- Added a parameter `session` to function `udf()` and `UserDefinedFunction.register()` so you can specify which session to use to create a UDF if you have multiple sessions.
- Added types `Geography` and `Variant` to `snowflake.snowpark.types` to be used as type hints for Geography and Variant data when defining a UDF.
- Added support for Geography geoJSON data.
- Added `Table`, a subclass of `DataFrame` for table operations:
  - Methods `update` and `delete` update and delete rows of a table in Snowflake.
  - Method `merge` merges data from a `DataFrame` to a `Table`.
  - Override method `DataFrame.sample()` with an additional parameter `seed`, which works on tables but not on view and sub-queries.
- Added `DataFrame.to_local_iterator()` and `DataFrame.to_pandas_batches()` to allow getting results from an iterator when the result set returned from the Snowflake database is too large.
- Added `DataFrame.cache_result()` for caching the operations performed on a `DataFrame` in a temporary table.
  Subsequent operations on the original `DataFrame` have no effect on the cached result `DataFrame`.
- Added property `DataFrame.queries` to get SQL queries that will be executed to evaluate the `DataFrame`.
- Added `Session.query_history()` as a context manager to track SQL queries executed on a session, including all SQL queries to evaluate `DataFrame`s created from a session. Both query ID and query text are recorded.
- You can now create a `Session` instance from an existing established `snowflake.connector.SnowflakeConnection`. Use parameter `connection` in `Session.builder.configs()`.
- Added `use_database()`, `use_schema()`, `use_warehouse()`, and `use_role()` to class `Session` to switch database/schema/warehouse/role after a session is created.
- Added `DataFrameWriter.copy_into_table()` to unload a `DataFrame` to stage files.
- Added `DataFrame.unpivot()`.
- Added `Column.within_group()` for sorting the rows by columns with some aggregation functions.
- Added functions `listagg()`, `mode()`, `div0()`, `acos()`, `asin()`, `atan()`, `atan2()`, `cos()`, `cosh()`, `sin()`, `sinh()`, `tan()`, `tanh()`, `degrees()`, `radians()`, `round()`, `trunc()`, and `factorial()` to `snowflake.snowflake.functions`.
- Added an optional argument `ignore_nulls` in function `lead()` and `lag()`.
- The `condition` parameter of function `when()` and `iff()` now accepts SQL expressions.

### Improvements

- All function and method names have been renamed to use the snake case naming style, which is more Pythonic. For convenience, some camel case names are kept as aliases to the snake case APIs. It is recommended to use the snake case APIs.
  - Deprecated these methods on class `Session` and replaced them with their snake case equivalents: `getImports()`, `addImports()`, `removeImport()`, `clearImports()`, `getSessionStage()`, `getDefaultSchema()`, `getDefaultSchema()`, `getCurrentDatabase()`, `getFullyQualifiedCurrentSchema()`.
  - Deprecated these methods on class `DataFrame` and replaced them with their snake case equivalents: `groupingByGroupingSets()`, `naturalJoin()`, `withColumns()`, `joinTableFunction()`.
- Property `DataFrame.columns` is now consistent with `DataFrame.schema.names` and the Snowflake database `Identifier Requirements`.
- `Column.__bool__()` now raises a `TypeError`. This will ban the use of logical operators `and`, `or`, `not` on `Column` object, for instance `col("a") > 1 and col("b") > 2` will raise the `TypeError`. Use `(col("a") > 1) & (col("b") > 2)` instead.
- Changed `PutResult` and `GetResult` to subclass `NamedTuple`.
- Fixed a bug which raised an error when the local path or stage location has a space or other special characters.
- Changed `DataFrame.describe()` so that non-numeric and non-string columns are ignored instead of raising an exception.

### Dependency updates

- Updated ``snowflake-connector-python`` to 2.7.4.

## 0.3.0 (2022-01-09)

### New Features

- Added `Column.isin()`, with an alias `Column.in_()`.
- Added `Column.try_cast()`, which is a special version of `cast()`. It tries to cast a string expression to other types and returns `null` if the cast is not possible.
- Added `Column.startswith()` and `Column.substr()` to process string columns.
- `Column.cast()` now also accepts a `str` value to indicate the cast type in addition to a `DataType` instance.
- Added `DataFrame.describe()` to summarize stats of a `DataFrame`.
- Added `DataFrame.explain()` to print the query plan of a `DataFrame`.
- `DataFrame.filter()` and `DataFrame.select_expr()` now accepts a sql expression.
- Added a new `bool` parameter `create_temp_table` to methods `DataFrame.saveAsTable()` and `Session.write_pandas()` to optionally create a temp table.
- Added `DataFrame.minus()` and `DataFrame.subtract()` as aliases to `DataFrame.except_()`.
- Added `regexp_replace()`, `concat()`, `concat_ws()`, `to_char()`, `current_timestamp()`, `current_date()`, `current_time()`, `months_between()`, `cast()`, `try_cast()`, `greatest()`, `least()`, and `hash()` to module `snowflake.snowpark.functions`.

### Bug Fixes

- Fixed an issue where `Session.createDataFrame(pandas_df)` and `Session.write_pandas(pandas_df)` raise an exception when the `pandas DataFrame` has spaces in the column name.
- `DataFrame.copy_into_table()` sometimes prints an `error` level log entry while it actually works. It's fixed now.
- Fixed an API docs issue where some `DataFrame` APIs are missing from the docs.

### Dependency updates

- Update ``snowflake-connector-python`` to 2.7.2, which upgrades ``pyarrow`` dependency to 6.0.x. Refer to the [python connector 2.7.2 release notes](https://pypi.org/project/snowflake-connector-python/2.7.2/) for more details.

## 0.2.0 (2021-12-02)

### New Features

- Updated the `Session.createDataFrame()` method for creating a `DataFrame` from a pandas DataFrame.
- Added the `Session.write_pandas()` method for writing a `pandas DataFrame` to a table in Snowflake and getting a `Snowpark DataFrame` object back.
- Added new classes and methods for calling window functions.
- Added the new functions `cume_dist()`, to find the cumulative distribution of a value with regard to other values within a window partition,
  and `row_number()`, which returns a unique row number for each row within a window partition.
- Added functions for computing statistics for DataFrames in the `DataFrameStatFunctions` class.
- Added functions for handling missing values in a DataFrame in the `DataFrameNaFunctions` class.
- Added new methods `rollup()`, `cube()`, and `pivot()` to the `DataFrame` class.
- Added the `GroupingSets` class, which you can use with the DataFrame groupByGroupingSets method to perform a SQL GROUP BY GROUPING SETS.
- Added the new `FileOperation(session)`
  class that you can use to upload and download files to and from a stage.
- Added the `DataFrame.copy_into_table()`
  method for loading data from files in a stage into a table.
- In CASE expressions, the functions `when()` and `otherwise()`
  now accept Python types in addition to `Column` objects.
- When you register a UDF you can now optionally set the `replace` parameter to `True` to overwrite an existing UDF with the same name.

### Improvements

- UDFs are now compressed before they are uploaded to the server. This makes them about 10 times smaller, which can help
  when you are using large ML model files.
- When the size of a UDF is less than 8196 bytes, it will be uploaded as in-line code instead of uploaded to a stage.

### Bug Fixes

- Fixed an issue where the statement `df.select(when(col("a") == 1, 4).otherwise(col("a"))), [Row(4), Row(2), Row(3)]` raised an exception.
- Fixed an issue where `df.toPandas()` raised an exception when a DataFrame was created from large local data.

## 0.1.0 (2021-10-26)

Start of Private Preview<|MERGE_RESOLUTION|>--- conflicted
+++ resolved
@@ -81,12 +81,9 @@
   - %%: A literal '%' character.
 - Added support for `Series.between`.
 - Added support for `include_groups=False` in `DataFrameGroupBy.apply`.
-<<<<<<< HEAD
-- Added support for `first` and `last` in `DataFrameGroupBy.agg` and `SeriesGroupBy.agg`.
-=======
 - Added support for `expand=True` in `Series.str.split`.
 - Added support for `DataFrame.pop` and `Series.pop`.
->>>>>>> f380ba96
+- Added support for `first` and `last` in `DataFrameGroupBy.agg` and `SeriesGroupBy.agg`.
 
 #### Bug Fixes
 

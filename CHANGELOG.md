# Release History

## 1.32.0 (YYYY-MM-DD)

### Snowpark Python API Updates

#### Improvements

- Invoking snowflake system procedures does not invoke an additional `describe procedure` call to check the return type of the procedure.
- Added support for `Session.create_dataframe()` with the stage URL and FILE data type.
<<<<<<< HEAD
- Added support for different modes for dealing with corrupt XML records when reading an XML file using `session.read.option('rowTag', <tag_name>).xml(<stage_file_path>)`. Currently `PERMISSIVE`, `DROPMALFORMED` and `FAILFAST` are supported.
=======
- Improved query generation for `Dataframe.drop` to use `SELECT * EXCLUDE ()` to exclude the dropped columns. To enable this feature, set `session.conf.set("use_simplified_query_generation", True)`.
>>>>>>> df33fc9f

#### Bug Fixes

- Fixed a bug in `DataFrameWriter.dbapi` (PrPr) that unicode or double-quoted column name in external database causes error because not quoted correctly.
- Fixed a bug where named fields in nested OBJECT data could cause errors when containing spaces.

### Snowpark Local Testing Updates

#### Bug Fixes

- Fixed a bug in `snowflake.snowpark.functions.rank` that would cause sort direction to not be respected.

### Snowpark pandas API Updates

#### New Features

- Added support for dict values in `Series.str.get`, `Series.str.slice`, and `Series.str.__getitem__` (`Series.str[...]`).
- Added support for `DataFrame.to_html`.

#### Improvements

- Make `iceberg_config` a required parameter for `DataFrame.to_iceberg` and `Series.to_iceberg`.

## 1.31.0 (2025-04-24)

### Snowpark Python API Updates

#### New Features

- Added support for `restricted caller` permission of `execute_as` argument in `StoredProcedure.register()`.
- Added support for non-select statement in `DataFrame.to_pandas()`.
- Added support for `artifact_repository` parameter to `Session.add_packages`, `Session.add_requirements`, `Session.get_packages`, `Session.remove_package`, and `Session.clear_packages`.
- Added support for reading an XML file using a row tag by `session.read.option('rowTag', <tag_name>).xml(<stage_file_path>)` (experimental).
  - Each XML record is extracted as a separate row.
  - Each field within that record becomes a separate column of type VARIANT, which can be further queried using dot notation, e.g., `col(a.b.c)`.
- Added updates to `DataFrameReader.dbapi` (PrPr):
  - Added `fetch_merge_count` parameter for optimizing performance by merging multiple fetched data into a single Parquet file.
  - Added support for Databricks.
  - Added support for ingestion with Snowflake UDTF.
- Added support for the following AI-powered functions in `functions.py` (Private Preview):
  - `prompt`
  - `ai_filter` (added support for `prompt()` function and image files, and changed the second argument name from `expr` to `file`)
  - `ai_classify`

#### Improvements

- Renamed the `relaxed_ordering` param into `enforce_ordering` for `DataFrame.to_snowpark_pandas`. Also the new default values is `enforce_ordering=False` which has the opposite effect of the previous default value, `relaxed_ordering=False`.
- Improved `DataFrameReader.dbapi` (PrPr) reading performance by setting the default `fetch_size` parameter value to 1000.
- Improve the error message for invalid identifier SQL error by suggesting the potentially matching identifiers.
- Reduced the number of describe queries issued when creating a DataFrame from a Snowflake table using `session.table`.
- Improved performance and accuracy of `DataFrameAnalyticsFunctions.time_series_agg()`.

#### Bug Fixes

- Fixed a bug in `DataFrame.group_by().pivot().agg` when the pivot column and aggregate column are the same.
- Fixed a bug in `DataFrameReader.dbapi` (PrPr) where a `TypeError` was raised when `create_connection` returned a connection object of an unsupported driver type.
- Fixed a bug where `df.limit(0)` call would not properly apply.
- Fixed a bug in `DataFrameWriter.save_as_table` that caused reserved names to throw errors when using append mode.

#### Deprecations

- Deprecated support for Python3.8.
- Deprecated argument `sliding_interval` in `DataFrameAnalyticsFunctions.time_series_agg()`.

### Snowpark Local Testing Updates

#### New Features

- Added support for Interval expression to `Window.range_between`.
- Added support for `array_construct` function.

#### Bug Fixes

- Fixed a bug in local testing where transient `__pycache__` directory was unintentionally copied during stored procedure execution via import.
- Fixed a bug in local testing that created incorrect result for `Column.like` calls.
- Fixed a bug in local testing that caused `Column.getItem` and `snowpark.snowflake.functions.get` to raise `IndexError` rather than return null.
- Fixed a bug in local testing where `df.limit(0)` call would not properly apply.
- Fixed a bug in local testing where a `Table.merge` into an empty table would cause an exception.

### Snowpark pandas API Updates

#### Dependency Updates

- Updated `modin` from 0.30.1 to 0.32.0.
- Added support for `numpy` 2.0 and above.

#### New Features

- Added support for `DataFrame.create_or_replace_view` and `Series.create_or_replace_view`.
- Added support for `DataFrame.create_or_replace_dynamic_table` and `Series.create_or_replace_dynamic_table`.
- Added support for `DataFrame.to_view` and `Series.to_view`.
- Added support for `DataFrame.to_dynamic_table` and `Series.to_dynamic_table`.
- Added support for `DataFrame.groupby.resample` for aggregations `max`, `mean`, `median`, `min`, and `sum`.
- Added support for reading stage files using:
  - `pd.read_excel`
  - `pd.read_html`
  - `pd.read_pickle`
  - `pd.read_sas`
  - `pd.read_xml`
- Added support for `DataFrame.to_iceberg` and `Series.to_iceberg`.
- Added support for dict values in `Series.str.len`.

#### Improvements

- Improve performance of `DataFrame.groupby.apply` and `Series.groupby.apply` by avoiding expensive pivot step.
- Added estimate for row count upper bound to `OrderedDataFrame` to enable better engine switching. This could potentially result in increased query counts.
- Renamed the `relaxed_ordering` param into `enforce_ordering` for `pd.read_snowflake`. Also the new default value is `enforce_ordering=False` which has the opposite effect of the previous default value, `relaxed_ordering=False`.

#### Bug Fixes

- Fixed a bug for `pd.read_snowflake` when reading iceberg tables and `enforce_ordering=True`.

## 1.30.0 (2025-03-27)

### Snowpark Python API Updates

#### New Features

- Added Support for relaxed consistency and ordering guarantees in `Dataframe.to_snowpark_pandas` by introducing the new parameter `relaxed_ordering`.
- `DataFrameReader.dbapi` (PrPr) now accepts a list of strings for the session_init_statement parameter, allowing multiple SQL statements to be executed during session initialization.

#### Improvements

- Improved query generation for `Dataframe.stat.sample_by` to generate a single flat query that scales well with large `fractions` dictionary compared to older method of creating a UNION ALL subquery for each key in `fractions`. To enable this feature, set `session.conf.set("use_simplified_query_generation", True)`.
- Improved performance of `DataFrameReader.dbapi` by enable vectorized option when copy parquet file into table.
- Improved query generation for `DataFrame.random_split` in the following ways. They can be enabled by setting `session.conf.set("use_simplified_query_generation", True)`:
  - Removed the need to `cache_result` in the internal implementation of the input dataframe resulting in a pure lazy dataframe operation.
  - The `seed` argument now behaves as expected with repeatable results across multiple calls and sessions.
- `DataFrame.fillna` and `DataFrame.replace` now both support fitting `int` and `float` into `Decimal` columns if `include_decimal` is set to True.
- Added documentation for the following UDF and stored procedure functions in `files.py` as a result of their General Availability.
  - `SnowflakeFile.write`
  - `SnowflakeFile.writelines`
  - `SnowflakeFile.writeable`
- Minor documentation changes for `SnowflakeFile` and `SnowflakeFile.open()`

#### Bug Fixes

- Fixed a bug for the following functions that raised errors `.cast()` is applied to their output
  - `from_json`
  - `size`

### Snowpark Local Testing Updates

#### Bug Fixes

- Fixed a bug in aggregation that caused empty groups to still produce rows.
- Fixed a bug in `Dataframe.except_` that would cause rows to be incorrectly dropped.
- Fixed a bug that caused `to_timestamp` to fail when casting filtered columns.

### Snowpark pandas API Updates

#### New Features

- Added support for list values in `Series.str.__getitem__` (`Series.str[...]`).
- Added support for `pd.Grouper` objects in group by operations. When `freq` is specified, the default values of the `sort`, `closed`, `label`, and `convention` arguments are supported; `origin` is supported when it is `start` or `start_day`.
- Added support for relaxed consistency and ordering guarantees in `pd.read_snowflake` for both named data sources (e.g., tables and views) and query data sources by introducing the new parameter `relaxed_ordering`.

#### Improvements

- Raise a warning whenever `QUOTED_IDENTIFIERS_IGNORE_CASE` is found to be set, ask user to unset it.
- Improved how a missing `index_label` in `DataFrame.to_snowflake` and `Series.to_snowflake` is handled when `index=True`. Instead of raising a `ValueError`, system-defined labels are used for the index columns.
- Improved error message for `groupby or DataFrame or Series.agg` when the function name is not supported.

## 1.29.1 (2025-03-12)

### Snowpark Python API Updates

#### Bug Fixes

- Fixed a bug in `DataFrameReader.dbapi` (PrPr) that prevents usage in stored procedure and snowbooks.

## 1.29.0 (2025-03-05)

### Snowpark Python API Updates

#### New Features

- Added support for the following AI-powered functions in `functions.py` (Private Preview):
  - `ai_filter`
  - `ai_agg`
  - `summarize_agg`
- Added support for the new FILE SQL type support, with the following related functions in `functions.py` (Private Preview):
  - `fl_get_content_type`
  - `fl_get_etag`
  - `fl_get_file_type`
  - `fl_get_last_modified`
  - `fl_get_relative_path`
  - `fl_get_scoped_file_url`
  - `fl_get_size`
  - `fl_get_stage`
  - `fl_get_stage_file_url`
  - `fl_is_audio`
  - `fl_is_compressed`
  - `fl_is_document`
  - `fl_is_image`
  - `fl_is_video`
- Added support for importing third-party packages from PyPi using Artifact Repository (Private Preview):
  - Use keyword arguments `artifact_repository` and `artifact_repository_packages` to specify your artifact repository and packages respectively when registering stored procedures or user defined functions.
  - Supported APIs are:
    - `Session.sproc.register`
    - `Session.udf.register`
    - `Session.udaf.register`
    - `Session.udtf.register`
    - `functions.sproc`
    - `functions.udf`
    - `functions.udaf`
    - `functions.udtf`
    - `functions.pandas_udf`
    - `functions.pandas_udtf`

#### Bug Fixes

- Fixed a bug where creating a Dataframe with large number of values raised `Unsupported feature 'SCOPED_TEMPORARY'.` error if thread-safe session was disabled.
- Fixed a bug where `df.describe` raised internal SQL execution error when the dataframe is created from reading a stage file and CTE optimization is enabled.
- Fixed a bug where `df.order_by(A).select(B).distinct()` would generate invalid SQL when simplified query generation was enabled using `session.conf.set("use_simplified_query_generation", True)`.
- Disabled simplified query generation by default.

#### Improvements

- Improved version validation warnings for `snowflake-snowpark-python` package compatibility when registering stored procedures. Now, warnings are only triggered if the major or minor version does not match, while bugfix version differences no longer generate warnings.
- Bumped cloudpickle dependency to also support `cloudpickle==3.0.0` in addition to previous versions.

### Snowpark Local Testing Updates

#### New Features

- Added support for literal values to `range_between` window function.

### Snowpark pandas API Updates

#### New Features

- Added support for list values in `Series.str.slice`.
- Added support for applying Snowflake Cortex functions `ClassifyText`, `Translate`, and `ExtractAnswer`.
- Added support for `Series.hist`.

#### Improvements

- Improved performance of `DataFrame.groupby.transform` and `Series.groupby.transform` by avoiding expensive pivot step.
- Improve error message for `pd.to_snowflake`, `DataFrame.to_snowflake`, and `Series.to_snowflake` when the table does not exist.
- Improve readability of docstring for the `if_exists` parameter in `pd.to_snowflake`, `DataFrame.to_snowflake`, and `Series.to_snowflake`.
- Improve error message for all pandas functions that use UDFs with Snowpark objects.

#### Bug Fixes

- Fixed a bug in `Series.rename_axis` where an `AttributeError` was being raised.
- Fixed a bug where `pd.get_dummies` didn't ignore NULL/NaN values by default.
- Fixed a bug where repeated calls to `pd.get_dummies` results in 'Duplicated column name error'.
- Fixed a bug in `pd.get_dummies` where passing list of columns generated incorrect column labels in output DataFrame.
- Update `pd.get_dummies` to return bool values instead of int.

## 1.28.0 (2025-02-20)

### Snowpark Python API Updates

#### New Features

- Added support for the following functions in `functions.py`
  - `normal`
  - `randn`
- Added support for `allow_missing_columns` parameter to `Dataframe.union_by_name` and `Dataframe.union_all_by_name`.

#### Improvements

- Improved query generation for `Dataframe.distinct` to generate `SELECT DISTINCT` instead of `SELECT` with `GROUP BY` all columns. To disable this feature, set `session.conf.set("use_simplified_query_generation", False)`.

#### Deprecations

- Deprecated Snowpark Python function `snowflake_cortex_summarize`. Users can install snowflake-ml-python and use the snowflake.cortex.summarize function instead.
- Deprecated Snowpark Python function `snowflake_cortex_sentiment`. Users can install snowflake-ml-python and use the snowflake.cortex.sentiment function instead.

#### Bug Fixes

- Fixed a bug where session-level query tag was overwritten by a stacktrace for dataframes that generate multiple queries. Now, the query tag will only be set to the stacktrace if `session.conf.set("collect_stacktrace_in_query_tag", True)`.
- Fixed a bug in `Session._write_pandas` where it was erroneously passing `use_logical_type` parameter to `Session._write_modin_pandas_helper` when writing a Snowpark pandas object.
- Fixed a bug in options sql generation that could cause multiple values to be formatted incorrectly.
- Fixed a bug in `Session.catalog` where empty strings for database or schema were not handled correctly and were generating erroneous sql statements.

#### Experimental Features

- Added support for writing pyarrow Tables to Snowflake tables.

### Snowpark pandas API Updates

#### New Features

- Added support for applying Snowflake Cortex functions `Summarize` and `Sentiment`.
- Added support for list values in `Series.str.get`.

#### Bug Fixes

- Fixed a bug in `apply` where kwargs were not being correctly passed into the applied function.

### Snowpark Local Testing Updates

#### New Features
- Added support for the following functions
    - `hour`
    - `minute`
- Added support for NULL_IF parameter to csv reader.
- Added support for `date_format`, `datetime_format`, and `timestamp_format` options when loading csvs.

#### Bug Fixes

- Fixed a bug in Dataframe.join that caused columns to have incorrect typing.
- Fixed a bug in when statements that caused incorrect results in the otherwise clause.


## 1.27.0 (2025-02-03)

### Snowpark Python API Updates

#### New Features

- Added support for the following functions in `functions.py`
  - `array_reverse`
  - `divnull`
  - `map_cat`
  - `map_contains_key`
  - `map_keys`
  - `nullifzero`
  - `snowflake_cortex_sentiment`
  - `acosh`
  - `asinh`
  - `atanh`
  - `bit_length`
  - `bitmap_bit_position`
  - `bitmap_bucket_number`
  - `bitmap_construct_agg`
  - `bitshiftright_unsigned`
  - `cbrt`
  - `equal_null`
  - `from_json`
  - `ifnull`
  - `localtimestamp`
  - `max_by`
  - `min_by`
  - `nth_value`
  - `nvl`
  - `octet_length`
  - `position`
  - `regr_avgx`
  - `regr_avgy`
  - `regr_count`
  - `regr_intercept`
  - `regr_r2`
  - `regr_slope`
  - `regr_sxx`
  - `regr_sxy`
  - `regr_syy`
  - `try_to_binary`
  - `base64`
  - `base64_decode_string`
  - `base64_encode`
  - `editdistance`
  - `hex`
  - `hex_encode`
  - `instr`
  - `log1p`
  - `log2`
  - `log10`
  - `percentile_approx`
  - `unbase64`
- Added support for `seed` argument in `DataFrame.stat.sample_by`. Note that it only supports a `Table` object, and will be ignored for a `DataFrame` object.
- Added support for specifying a schema string (including implicit struct syntax) when calling `DataFrame.create_dataframe`.
- Added support for `DataFrameWriter.insert_into/insertInto`. This method also supports local testing mode.
- Added support for `DataFrame.create_temp_view` to create a temporary view. It will fail if the view already exists.
- Added support for multiple columns in the functions `map_cat` and `map_concat`.
- Added an option `keep_column_order` for keeping original column order in `DataFrame.with_column` and `DataFrame.with_columns`.
- Added options to column casts that allow renaming or adding fields in StructType columns.
- Added support for `contains_null` parameter to ArrayType.
- Added support for creating a temporary view via `DataFrame.create_or_replace_temp_view` from a DataFrame created by reading a file from a stage.
- Added support for `value_contains_null` parameter to MapType.
- Added support for using `Column` object in `Column.in_` and `functions.in_`.
- Added `interactive` to telemetry that indicates whether the current environment is an interactive one.
- Allow `session.file.get` in a Native App to read file paths starting with `/` from the current version
- Added support for multiple aggregation functions after `DataFrame.pivot`.

#### Experimental Features

- Added `Catalog` class to manage snowflake objects. It can be accessed via `Session.catalog`.
  - `snowflake.core` is a dependency required for this feature.
- Allow user input schema when reading JSON file on stage.
- Added support for specifying a schema string (including implicit struct syntax) when calling `DataFrame.create_dataframe`.

#### Improvements

- Updated README.md to include instructions on how to verify package signatures using `cosign`.

#### Bug Fixes

- Fixed a bug in local testing mode that caused a column to contain None when it should contain 0.
- Fixed a bug in `StructField.from_json` that prevented TimestampTypes with `tzinfo` from being parsed correctly.
- Fixed a bug in function `date_format` that caused an error when the input column was date type or timestamp type.
- Fixed a bug in dataframe that null value can be inserted in a non-nullable column.
- Fixed a bug in `replace` and `lit` which raised type hint assertion error when passing `Column` expression objects.
- Fixed a bug in `pandas_udf` and `pandas_udtf` where `session` parameter was erroneously ignored.
- Fixed a bug that raised incorrect type conversion error for system function called through `session.call`.

### Snowpark pandas API Updates

#### New Features

- Added support for `Series.str.ljust` and `Series.str.rjust`.
- Added support for `Series.str.center`.
- Added support for `Series.str.pad`.
- Added support for applying Snowpark Python function `snowflake_cortex_sentiment`.
- Added support for `DataFrame.map`.
- Added support for `DataFrame.from_dict` and `DataFrame.from_records`.
- Added support for mixed case field names in struct type columns.
- Added support for `SeriesGroupBy.unique`
- Added support for `Series.dt.strftime` with the following directives:
  - %d: Day of the month as a zero-padded decimal number.
  - %m: Month as a zero-padded decimal number.
  - %Y: Year with century as a decimal number.
  - %H: Hour (24-hour clock) as a zero-padded decimal number.
  - %M: Minute as a zero-padded decimal number.
  - %S: Second as a zero-padded decimal number.
  - %f: Microsecond as a decimal number, zero-padded to 6 digits.
  - %j: Day of the year as a zero-padded decimal number.
  - %X: Locale’s appropriate time representation.
  - %%: A literal '%' character.
- Added support for `Series.between`.
- Added support for `include_groups=False` in `DataFrameGroupBy.apply`.
- Added support for `expand=True` in `Series.str.split`.
- Added support for `DataFrame.pop` and `Series.pop`.
- Added support for `first` and `last` in `DataFrameGroupBy.agg` and `SeriesGroupBy.agg`.
- Added support for `Index.drop_duplicates`.
- Added support for aggregations `"count"`, `"median"`, `np.median`,
  `"skew"`, `"std"`, `np.std` `"var"`, and `np.var` in
  `pd.pivot_table()`, `DataFrame.pivot_table()`, and `pd.crosstab()`.

#### Improvements
- Improve performance of `DataFrame.map`, `Series.apply` and `Series.map` methods by mapping numpy functions to snowpark functions if possible.
- Added documentation for `DataFrame.map`.
- Improve performance of `DataFrame.apply` by mapping numpy functions to snowpark functions if possible.
- Added documentation on the extent of Snowpark pandas interoperability with scikit-learn.
- Infer return type of functions in `Series.map`, `Series.apply` and `DataFrame.map` if type-hint is not provided.
- Added `call_count` to telemetry that counts method calls including interchange protocol calls.

## 1.26.0 (2024-12-05)

### Snowpark Python API Updates

#### New Features

- Added support for property `version` and class method `get_active_session` for `Session` class.
- Added new methods and variables to enhance data type handling and JSON serialization/deserialization:
  - To `DataType`, its derived classes, and `StructField`:
    - `type_name`: Returns the type name of the data.
    - `simple_string`: Provides a simple string representation of the data.
    - `json_value`: Returns the data as a JSON-compatible value.
    - `json`: Converts the data to a JSON string.
  - To `ArrayType`, `MapType`, `StructField`, `PandasSeriesType`, `PandasDataFrameType` and `StructType`:
    - `from_json`: Enables these types to be created from JSON data.
  - To `MapType`:
    - `keyType`: keys of the map
    - `valueType`: values of the map
- Added support for method `appName` in `SessionBuilder`.
- Added support for `include_nulls` argument in `DataFrame.unpivot`.
- Added support for following functions in `functions.py`:
  - `size` to get size of array, object, or map columns.
  - `collect_list` an alias of `array_agg`.
  - `substring` makes `len` argument optional.
- Added parameter `ast_enabled` to session for internal usage (default: `False`).

#### Improvements

- Added support for specifying the following to `DataFrame.create_or_replace_dynamic_table`:
  - `iceberg_config` A dictionary that can hold the following iceberg configuration options:
    - `external_volume`
    - `catalog`
    - `base_location`
    - `catalog_sync`
    - `storage_serialization_policy`
- Added support for nested data types to `DataFrame.print_schema`
- Added support for `level` parameter to `DataFrame.print_schema`
- Improved flexibility of `DataFrameReader` and `DataFrameWriter` API by adding support for the following:
  - Added `format` method to `DataFrameReader` and `DataFrameWriter` to specify file format when loading or unloading results.
  - Added `load` method to `DataFrameReader` to work in conjunction with `format`.
  - Added `save` method to `DataFrameWriter` to work in conjunction with `format`.
  - Added support to read keyword arguments to `options` method for `DataFrameReader` and `DataFrameWriter`.
- Relaxed the cloudpickle dependency for Python 3.11 to simplify build requirements. However, for Python 3.11, `cloudpickle==2.2.1` remains the only supported version.

#### Bug Fixes

- Removed warnings that dynamic pivot features were in private preview, because
  dynamic pivot is now generally available.
- Fixed a bug in `session.read.options` where `False` Boolean values were incorrectly parsed as `True` in the generated file format.

#### Dependency Updates

- Added a runtime dependency on `python-dateutil`.

### Snowpark pandas API Updates

#### New Features

- Added partial support for `Series.map` when `arg` is a pandas `Series` or a
  `collections.abc.Mapping`. No support for instances of `dict` that implement
  `__missing__` but are not instances of `collections.defaultdict`.
- Added support for `DataFrame.align` and `Series.align` for `axis=1` and `axis=None`.
- Added support for `pd.json_normalize`.
- Added support for `GroupBy.pct_change` with `axis=0`, `freq=None`, and `limit=None`.
- Added support for `DataFrameGroupBy.__iter__` and `SeriesGroupBy.__iter__`.
- Added support for `np.sqrt`, `np.trunc`, `np.floor`, numpy trig functions, `np.exp`, `np.abs`, `np.positive` and `np.negative`.
- Added partial support for the dataframe interchange protocol method
  `DataFrame.__dataframe__()`.

#### Bug Fixes

- Fixed a bug in `df.loc` where setting a single column from a series results in unexpected `None` values.

#### Improvements

- Use UNPIVOT INCLUDE NULLS for unpivot operations in pandas instead of sentinel values.
- Improved documentation for pd.read_excel.

## 1.25.0 (2024-11-14)

### Snowpark Python API Updates

#### New Features

- Added the following new functions in `snowflake.snowpark.dataframe`:
  - `map`
- Added support for passing parameter `include_error` to `Session.query_history` to record queries that have error during execution.

#### Improvements

- When target stage is not set in profiler, a default stage from `Session.get_session_stage` is used instead of raising `SnowparkSQLException`.
- Allowed lower case or mixed case input when calling `Session.stored_procedure_profiler.set_active_profiler`.
- Added distributed tracing using open telemetry APIs for action function in `DataFrame`:
  - `cache_result`
- Removed opentelemetry warning from logging.

#### Bug Fixes

- Fixed the pre-action and post-action query propagation when `In` expression were used in selects.
- Fixed a bug that raised error `AttributeError` while calling `Session.stored_procedure_profiler.get_output` when `Session.stored_procedure_profiler` is disabled.

#### Dependency Updates

- Added a dependency on `protobuf>=5.28` and `tzlocal` at runtime.
- Added a dependency on `protoc-wheel-0` for the development profile.
- Require `snowflake-connector-python>=3.12.0, <4.0.0` (was `>=3.10.0`).

### Snowpark pandas API Updates

#### Dependency Updates

- Updated `modin` from 0.28.1 to 0.30.1.
- Added support for all `pandas` 2.2.x versions.

#### New Features

- Added support for `Index.to_numpy`.
- Added support for `DataFrame.align` and `Series.align` for `axis=0`.
- Added support for `size` in `GroupBy.aggregate`, `DataFrame.aggregate`, and `Series.aggregate`.
- Added support for `snowflake.snowpark.functions.window`
- Added support for `pd.read_pickle` (Uses native pandas for processing).
- Added support for `pd.read_html` (Uses native pandas for processing).
- Added support for `pd.read_xml` (Uses native pandas for processing).
- Added support for aggregation functions `"size"` and `len` in `GroupBy.aggregate`, `DataFrame.aggregate`, and `Series.aggregate`.
- Added support for list values in `Series.str.len`.

#### Bug Fixes

- Fixed a bug where aggregating a single-column dataframe with a single callable function (e.g. `pd.DataFrame([0]).agg(np.mean)`) would fail to transpose the result.
- Fixed bugs where `DataFrame.dropna()` would:
  - Treat an empty `subset` (e.g. `[]`) as if it specified all columns instead of no columns.
  - Raise a `TypeError` for a scalar `subset` instead of filtering on just that column.
  - Raise a `ValueError` for a `subset` of type `pandas.Index` instead of filtering on the columns in the index.
- Disable creation of scoped read only table to mitigate Disable creation of scoped read only table to mitigate `TableNotFoundError` when using dynamic pivot in notebook environment.
- Fixed a bug when concat dataframe or series objects are coming from the same dataframe when axis = 1.

#### Improvements

- Improve np.where with scalar x value by eliminating unnecessary join and temp table creation.
- Improve get_dummies performance by flattening the pivot with join.
- Improve align performance when aligning on row position column by removing unnecessary window functions.



### Snowpark Local Testing Updates

#### New Features

- Added support for patching functions that are unavailable in the `snowflake.snowpark.functions` module.
- Added support for `snowflake.snowpark.functions.any_value`

#### Bug Fixes

- Fixed a bug where `Table.update` could not handle `VariantType`, `MapType`, and `ArrayType` data types.
- Fixed a bug where column aliases were incorrectly resolved in `DataFrame.join`, causing errors when selecting columns from a joined DataFrame.
- Fixed a bug where `Table.update` and `Table.merge` could fail if the target table's index was not the default `RangeIndex`.

## 1.24.0 (2024-10-28)

### Snowpark Python API Updates

#### New Features

- Updated `Session` class to be thread-safe. This allows concurrent DataFrame transformations, DataFrame actions, UDF and stored procedure registration, and concurrent file uploads when using the same `Session` object.
  - The feature is disabled by default and can be enabled by setting `FEATURE_THREAD_SAFE_PYTHON_SESSION` to `True` for account.
  - Updating session configurations, like changing database or schema, when multiple threads are using the session may lead to unexpected behavior.
  - When enabled, some internally created temporary table names returned from `DataFrame.queries` API are not deterministic, and may be different when DataFrame actions are executed. This does not affect explicit user-created temporary tables.
- Added support for 'Service' domain to `session.lineage.trace` API.
- Added support for `copy_grants` parameter when registering UDxF and stored procedures.
- Added support for the following methods in `DataFrameWriter` to support daisy-chaining:
  - `option`
  - `options`
  - `partition_by`
- Added support for `snowflake_cortex_summarize`.

#### Improvements

- Improved the following new capability for function `snowflake.snowpark.functions.array_remove` it is now possible to use in python.
- Disables sql simplification when sort is performed after limit.
  - Previously, `df.sort().limit()` and `df.limit().sort()` generates the same query with sort in front of limit. Now, `df.limit().sort()` will generate query that reads `df.limit().sort()`.
  - Improve performance of generated query for `df.limit().sort()`, because limit stops table scanning as soon as the number of records is satisfied.
- Added a client side error message for when an invalid stage location is passed to DataFrame read functions.

#### Bug Fixes

- Fixed a bug where the automatic cleanup of temporary tables could interfere with the results of async query execution.
- Fixed a bug in `DataFrame.analytics.time_series_agg` function to handle multiple data points in same sliding interval.
- Fixed a bug that created inconsistent casing in field names of structured objects in iceberg schemas.

#### Deprecations

- Deprecated warnings will be triggered when using snowpark-python with Python 3.8. For more details, please refer to https://docs.snowflake.com/en/developer-guide/python-runtime-support-policy.

### Snowpark pandas API Updates

#### New Features

- Added support for `np.subtract`, `np.multiply`, `np.divide`, and `np.true_divide`.
- Added support for tracking usages of `__array_ufunc__`.
- Added numpy compatibility support for `np.float_power`, `np.mod`, `np.remainder`, `np.greater`, `np.greater_equal`, `np.less`, `np.less_equal`, `np.not_equal`, and `np.equal`.
- Added numpy compatibility support for `np.log`, `np.log2`, and `np.log10`
- Added support for `DataFrameGroupBy.bfill`, `SeriesGroupBy.bfill`, `DataFrameGroupBy.ffill`, and `SeriesGroupBy.ffill`.
- Added support for `on` parameter with `Resampler`.
- Added support for timedelta inputs in `value_counts()`.
- Added support for applying Snowpark Python function `snowflake_cortex_summarize`.
- Added support for `DataFrame.attrs` and `Series.attrs`.
- Added support for `DataFrame.style`.
- Added numpy compatibility support for `np.full_like`

#### Improvements

- Improved generated SQL query for `head` and `iloc` when the row key is a slice.
- Improved error message when passing an unknown timezone to `tz_convert` and `tz_localize` in `Series`, `DataFrame`, `Series.dt`, and `DatetimeIndex`.
- Improved documentation for `tz_convert` and `tz_localize` in `Series`, `DataFrame`, `Series.dt`, and `DatetimeIndex` to specify the supported timezone formats.
- Added additional kwargs support for `df.apply` and `series.apply` ( as well as `map` and `applymap` ) when using snowpark functions. This allows for some position independent compatibility between apply and functions where the first argument is not a pandas object.
- Improved generated SQL query for `iloc` and `iat` when the row key is a scalar.
- Removed all joins in `iterrows`.
- Improved documentation for `Series.map` to reflect the unsupported features.
- Added support for `np.may_share_memory` which is used internally by many scikit-learn functions. This method will always return false when called with a Snowpark pandas object.

#### Bug Fixes

- Fixed a bug where `DataFrame` and `Series` `pct_change()` would raise `TypeError` when input contained timedelta columns.
- Fixed a bug where `replace()` would sometimes propagate `Timedelta` types incorrectly through `replace()`. Instead raise `NotImplementedError` for `replace()` on `Timedelta`.
- Fixed a bug where `DataFrame` and `Series` `round()` would raise `AssertionError` for `Timedelta` columns. Instead raise `NotImplementedError` for `round()` on `Timedelta`.
- Fixed a bug where `reindex` fails when the new index is a Series with non-overlapping types from the original index.
- Fixed a bug where calling `__getitem__` on a DataFrameGroupBy object always returned a DataFrameGroupBy object if `as_index=False`.
- Fixed a bug where inserting timedelta values into an existing column would silently convert the values to integers instead of raising `NotImplementedError`.
- Fixed a bug where `DataFrame.shift()` on axis=0 and axis=1 would fail to propagate timedelta types.
- `DataFrame.abs()`, `DataFrame.__neg__()`, `DataFrame.stack()`, and `DataFrame.unstack()` now raise `NotImplementedError` for timedelta inputs instead of failing to propagate timedelta types.

### Snowpark Local Testing Updates

#### Bug Fixes

- Fixed a bug where `DataFrame.alias` raises `KeyError` for input column name.
- Fixed a bug where `to_csv` on Snowflake stage fails when data contains empty strings.

## 1.23.0 (2024-10-09)

### Snowpark Python API Updates

#### New Features

- Added the following new functions in `snowflake.snowpark.functions`:
  - `make_interval`
- Added support for using Snowflake Interval constants with `Window.range_between()` when the order by column is TIMESTAMP or DATE type.
- Added support for file writes. This feature is currently in private preview.
- Added `thread_id` to `QueryRecord` to track the thread id submitting the query history.
- Added support for `Session.stored_procedure_profiler`.

#### Improvements

#### Bug Fixes

- Fixed a bug where registering a stored procedure or UDxF with type hints would give a warning `'NoneType' has no len() when trying to read default values from function`.

### Snowpark pandas API Updates

#### New Features

- Added support for `TimedeltaIndex.mean` method.
- Added support for some cases of aggregating `Timedelta` columns on `axis=0` with `agg` or `aggregate`.
- Added support for `by`, `left_by`, `right_by`, `left_index`, and `right_index` for `pd.merge_asof`.
- Added support for passing parameter `include_describe` to `Session.query_history`.
- Added support for `DatetimeIndex.mean` and `DatetimeIndex.std` methods.
- Added support for `Resampler.asfreq`, `Resampler.indices`, `Resampler.nunique`, and `Resampler.quantile`.
- Added support for `resample` frequency `W`, `ME`, `YE` with `closed = "left"`.
- Added support for `DataFrame.rolling.corr` and `Series.rolling.corr` for `pairwise = False` and int `window`.
- Added support for string time-based `window` and `min_periods = None` for `Rolling`.
- Added support for `DataFrameGroupBy.fillna` and `SeriesGroupBy.fillna`.
- Added support for constructing `Series` and `DataFrame` objects with the lazy `Index` object as `data`, `index`, and `columns` arguments.
- Added support for constructing `Series` and `DataFrame` objects with `index` and `column` values not present in `DataFrame`/`Series` `data`.
- Added support for `pd.read_sas` (Uses native pandas for processing).
- Added support for applying `rolling().count()` and `expanding().count()` to `Timedelta` series and columns.
- Added support for `tz` in both `pd.date_range` and `pd.bdate_range`.
- Added support for `Series.items`.
- Added support for `errors="ignore"` in `pd.to_datetime`.
- Added support for `DataFrame.tz_localize` and `Series.tz_localize`.
- Added support for `DataFrame.tz_convert` and `Series.tz_convert`.
- Added support for applying Snowpark Python functions (e.g., `sin`) in `Series.map`, `Series.apply`, `DataFrame.apply` and `DataFrame.applymap`.

#### Improvements

- Improved `to_pandas` to persist the original timezone offset for TIMESTAMP_TZ type.
- Improved `dtype` results for TIMESTAMP_TZ type to show correct timezone offset.
- Improved `dtype` results for TIMESTAMP_LTZ type to show correct timezone.
- Improved error message when passing non-bool value to `numeric_only` for groupby aggregations.
- Removed unnecessary warning about sort algorithm in `sort_values`.
- Use SCOPED object for internal create temp tables. The SCOPED objects will be stored sproc scoped if created within stored sproc, otherwise will be session scoped, and the object will be automatically cleaned at the end of the scope.
- Improved warning messages for operations that lead to materialization with inadvertent slowness.
- Removed unnecessary warning message about `convert_dtype` in `Series.apply`.

#### Bug Fixes

- Fixed a bug where an `Index` object created from a `Series`/`DataFrame` incorrectly updates the `Series`/`DataFrame`'s index name after an inplace update has been applied to the original `Series`/`DataFrame`.
- Suppressed an unhelpful `SettingWithCopyWarning` that sometimes appeared when printing `Timedelta` columns.
- Fixed `inplace` argument for `Series` objects derived from other `Series` objects.
- Fixed a bug where `Series.sort_values` failed if series name overlapped with index column name.
- Fixed a bug where transposing a dataframe would map `Timedelta` index levels to integer column levels.
- Fixed a bug where `Resampler` methods on timedelta columns would produce integer results.
- Fixed a bug where `pd.to_numeric()` would leave `Timedelta` inputs as `Timedelta` instead of converting them to integers.
- Fixed `loc` set when setting a single row, or multiple rows, of a DataFrame with a Series value.

### Snowpark Local Testing Updates

#### Bug Fixes

- Fixed a bug where nullable columns were annotated wrongly.
- Fixed a bug where the `date_add` and `date_sub` functions failed for `NULL` values.
- Fixed a bug where `equal_null` could fail inside a merge statement.
- Fixed a bug where `row_number` could fail inside a Window function.
- Fixed a bug where updates could fail when the source is the result of a join.


## 1.22.1 (2024-09-11)
This is a re-release of 1.22.0. Please refer to the 1.22.0 release notes for detailed release content.


## 1.22.0 (2024-09-10)

### Snowpark Python API Updates

### New Features

- Added the following new functions in `snowflake.snowpark.functions`:
  - `array_remove`
  - `ln`

#### Improvements

- Improved documentation for `Session.write_pandas` by making `use_logical_type` option more explicit.
- Added support for specifying the following to `DataFrameWriter.save_as_table`:
  - `enable_schema_evolution`
  - `data_retention_time`
  - `max_data_extension_time`
  - `change_tracking`
  - `copy_grants`
  - `iceberg_config` A dicitionary that can hold the following iceberg configuration options:
      - `external_volume`
      - `catalog`
      - `base_location`
      - `catalog_sync`
      - `storage_serialization_policy`
- Added support for specifying the following to `DataFrameWriter.copy_into_table`:
  - `iceberg_config` A dicitionary that can hold the following iceberg configuration options:
      - `external_volume`
      - `catalog`
      - `base_location`
      - `catalog_sync`
      - `storage_serialization_policy`
- Added support for specifying the following parameters to `DataFrame.create_or_replace_dynamic_table`:
  - `mode`
  - `refresh_mode`
  - `initialize`
  - `clustering_keys`
  - `is_transient`
  - `data_retention_time`
  - `max_data_extension_time`

#### Bug Fixes

- Fixed a bug in `session.read.csv` that caused an error when setting `PARSE_HEADER = True` in an externally defined file format.
- Fixed a bug in query generation from set operations that allowed generation of duplicate queries when children have common subqueries.
- Fixed a bug in `session.get_session_stage` that referenced a non-existing stage after switching database or schema.
- Fixed a bug where calling `DataFrame.to_snowpark_pandas` without explicitly initializing the Snowpark pandas plugin caused an error.
- Fixed a bug where using the `explode` function in dynamic table creation caused a SQL compilation error due to improper boolean type casting on the `outer` parameter.

### Snowpark Local Testing Updates

#### New Features

- Added support for type coercion when passing columns as input to UDF calls.
- Added support for `Index.identical`.

#### Bug Fixes

- Fixed a bug where the truncate mode in `DataFrameWriter.save_as_table` incorrectly handled DataFrames containing only a subset of columns from the existing table.
- Fixed a bug where function `to_timestamp` does not set the default timezone of the column datatype.

### Snowpark pandas API Updates

#### New Features

- Added limited support for the `Timedelta` type, including the following features. Snowpark pandas will raise `NotImplementedError` for unsupported `Timedelta` use cases.
  - supporting tracking the Timedelta type through `copy`, `cache_result`, `shift`, `sort_index`, `assign`, `bfill`, `ffill`, `fillna`, `compare`, `diff`, `drop`, `dropna`, `duplicated`, `empty`, `equals`, `insert`, `isin`, `isna`, `items`, `iterrows`, `join`, `len`, `mask`, `melt`, `merge`, `nlargest`, `nsmallest`, `to_pandas`.
  - converting non-timedelta to timedelta via `astype`.
  - `NotImplementedError` will be raised for the rest of methods that do not support `Timedelta`.
  - support for subtracting two timestamps to get a Timedelta.
  - support indexing with Timedelta data columns.
  - support for adding or subtracting timestamps and `Timedelta`.
  - support for binary arithmetic between two `Timedelta` values.
  - support for binary arithmetic and comparisons between `Timedelta` values and numeric values.
  - support for lazy `TimedeltaIndex`.
  - support for `pd.to_timedelta`.
  - support for `GroupBy` aggregations `min`, `max`, `mean`, `idxmax`, `idxmin`, `std`, `sum`, `median`, `count`, `any`, `all`, `size`, `nunique`, `head`, `tail`, `aggregate`.
  - support for `GroupBy` filtrations `first` and `last`.
  - support for `TimedeltaIndex` attributes: `days`, `seconds`, `microseconds` and `nanoseconds`.
  - support for `diff` with timestamp columns on `axis=0` and `axis=1`
  - support for `TimedeltaIndex` methods: `ceil`, `floor` and `round`.
  - support for `TimedeltaIndex.total_seconds` method.
- Added support for index's arithmetic and comparison operators.
- Added support for `Series.dt.round`.
- Added documentation pages for `DatetimeIndex`.
- Added support for `Index.name`, `Index.names`, `Index.rename`, and `Index.set_names`.
- Added support for `Index.__repr__`.
- Added support for `DatetimeIndex.month_name` and `DatetimeIndex.day_name`.
- Added support for `Series.dt.weekday`, `Series.dt.time`, and `DatetimeIndex.time`.
- Added support for `Index.min` and `Index.max`.
- Added support for `pd.merge_asof`.
- Added support for `Series.dt.normalize` and `DatetimeIndex.normalize`.
- Added support for `Index.is_boolean`, `Index.is_integer`, `Index.is_floating`, `Index.is_numeric`, and `Index.is_object`.
- Added support for `DatetimeIndex.round`, `DatetimeIndex.floor` and `DatetimeIndex.ceil`.
- Added support for `Series.dt.days_in_month` and `Series.dt.daysinmonth`.
- Added support for `DataFrameGroupBy.value_counts` and `SeriesGroupBy.value_counts`.
- Added support for `Series.is_monotonic_increasing` and `Series.is_monotonic_decreasing`.
- Added support for `Index.is_monotonic_increasing` and `Index.is_monotonic_decreasing`.
- Added support for `pd.crosstab`.
- Added support for `pd.bdate_range` and included business frequency support (B, BME, BMS, BQE, BQS, BYE, BYS) for both `pd.date_range` and `pd.bdate_range`.
- Added support for lazy `Index` objects  as `labels` in `DataFrame.reindex` and `Series.reindex`.
- Added support for `Series.dt.days`, `Series.dt.seconds`, `Series.dt.microseconds`, and `Series.dt.nanoseconds`.
- Added support for creating a `DatetimeIndex` from an `Index` of numeric or string type.
- Added support for string indexing with `Timedelta` objects.
- Added support for `Series.dt.total_seconds` method.
- Added support for `DataFrame.apply(axis=0)`.
- Added support for `Series.dt.tz_convert` and `Series.dt.tz_localize`.
- Added support for `DatetimeIndex.tz_convert` and `DatetimeIndex.tz_localize`.

#### Improvements

- Improve concat, join performance when operations are performed on series coming from the same dataframe by avoiding unnecessary joins.
- Refactored `quoted_identifier_to_snowflake_type` to avoid making metadata queries if the types have been cached locally.
- Improved `pd.to_datetime` to handle all local input cases.
- Create a lazy index from another lazy index without pulling data to client.
- Raised `NotImplementedError` for Index bitwise operators.
- Display a more clear error message when `Index.names` is set to a non-like-like object.
- Raise a warning whenever MultiIndex values are pulled in locally.
- Improve warning message for `pd.read_snowflake` include the creation reason when temp table creation is triggered.
- Improve performance for `DataFrame.set_index`, or setting `DataFrame.index` or `Series.index` by avoiding checks require eager evaluation. As a consequence, when the new index that does not match the current `Series`/`DataFrame` object length, a `ValueError` is no longer raised. Instead, when the `Series`/`DataFrame` object is longer than the provided index, the `Series`/`DataFrame`'s new index is filled with `NaN` values for the "extra" elements. Otherwise, the extra values in the provided index are ignored.
- Properly raise `NotImplementedError` when ambiguous/nonexistent are non-string in `ceil`/`floor`/`round`.

#### Bug Fixes

- Stopped ignoring nanoseconds in `pd.Timedelta` scalars.
- Fixed AssertionError in tree of binary operations.
- Fixed bug in `Series.dt.isocalendar` using a named Series
- Fixed `inplace` argument for Series objects derived from DataFrame columns.
- Fixed a bug where `Series.reindex` and `DataFrame.reindex` did not update the result index's name correctly.
- Fixed a bug where `Series.take` did not error when `axis=1` was specified.


## 1.21.1 (2024-09-05)

### Snowpark Python API Updates

#### Bug Fixes

- Fixed a bug where using `to_pandas_batches` with async jobs caused an error due to improper handling of waiting for asynchronous query completion.

## 1.21.0 (2024-08-19)

### Snowpark Python API Updates

#### New Features

- Added support for `snowflake.snowpark.testing.assert_dataframe_equal` that is a utility function to check the equality of two Snowpark DataFrames.

#### Improvements

- Added support server side string size limitations.
- Added support to create and invoke stored procedures, UDFs and UDTFs with optional arguments.
- Added support for column lineage in the DataFrame.lineage.trace API.
- Added support for passing `INFER_SCHEMA` options to `DataFrameReader` via `INFER_SCHEMA_OPTIONS`.
- Added support for passing `parameters` parameter to `Column.rlike` and `Column.regexp`.
- Added support for automatically cleaning up temporary tables created by `df.cache_result()` in the current session, when the DataFrame is no longer referenced (i.e., gets garbage collected). It is still an experimental feature not enabled by default, and can be enabled by setting `session.auto_clean_up_temp_table_enabled` to `True`.
- Added support for string literals to the `fmt` parameter of `snowflake.snowpark.functions.to_date`.
- Added support for system$reference function.

#### Bug Fixes

- Fixed a bug where SQL generated for selecting `*` column has an incorrect subquery.
- Fixed a bug in `DataFrame.to_pandas_batches` where the iterator could throw an error if certain transformation is made to the pandas dataframe due to wrong isolation level.
- Fixed a bug in `DataFrame.lineage.trace` to split the quoted feature view's name and version correctly.
- Fixed a bug in `Column.isin` that caused invalid sql generation when passed an empty list.
- Fixed a bug that fails to raise NotImplementedError while setting cell with list like item.

### Snowpark Local Testing Updates

#### New Features

- Added support for the following APIs:
  - snowflake.snowpark.functions
    - `rank`
    - `dense_rank`
    - `percent_rank`
    - `cume_dist`
    - `ntile`
    - `datediff`
    - `array_agg`
  - snowflake.snowpark.column.Column.within_group
- Added support for parsing flags in regex statements for mocked plans. This maintains parity with the `rlike` and `regexp` changes above.

#### Bug Fixes

- Fixed a bug where Window Functions LEAD and LAG do not handle option `ignore_nulls` properly.
- Fixed a bug where values were not populated into the result DataFrame during the insertion of table merge operation.

#### Improvements

- Fix pandas FutureWarning about integer indexing.

### Snowpark pandas API Updates

#### New Features

- Added support for `DataFrame.backfill`, `DataFrame.bfill`, `Series.backfill`, and `Series.bfill`.
- Added support for `DataFrame.compare` and `Series.compare` with default parameters.
- Added support for `Series.dt.microsecond` and `Series.dt.nanosecond`.
- Added support for `Index.is_unique` and `Index.has_duplicates`.
- Added support for `Index.equals`.
- Added support for `Index.value_counts`.
- Added support for `Series.dt.day_name` and `Series.dt.month_name`.
- Added support for indexing on Index, e.g., `df.index[:10]`.
- Added support for `DataFrame.unstack` and `Series.unstack`.
- Added support for `DataFrame.asfreq` and `Series.asfreq`.
- Added support for `Series.dt.is_month_start` and `Series.dt.is_month_end`.
- Added support for `Index.all` and `Index.any`.
- Added support for `Series.dt.is_year_start` and `Series.dt.is_year_end`.
- Added support for `Series.dt.is_quarter_start` and `Series.dt.is_quarter_end`.
- Added support for lazy `DatetimeIndex`.
- Added support for `Series.argmax` and `Series.argmin`.
- Added support for `Series.dt.is_leap_year`.
- Added support for `DataFrame.items`.
- Added support for `Series.dt.floor` and `Series.dt.ceil`.
- Added support for `Index.reindex`.
- Added support for `DatetimeIndex` properties: `year`, `month`, `day`, `hour`, `minute`, `second`, `microsecond`,
    `nanosecond`, `date`, `dayofyear`, `day_of_year`, `dayofweek`, `day_of_week`, `weekday`, `quarter`,
    `is_month_start`, `is_month_end`, `is_quarter_start`, `is_quarter_end`, `is_year_start`, `is_year_end`
    and `is_leap_year`.
- Added support for `Resampler.fillna` and `Resampler.bfill`.
- Added limited support for the `Timedelta` type, including creating `Timedelta` columns and `to_pandas`.
- Added support for `Index.argmax` and `Index.argmin`.

#### Improvements

- Removed the public preview warning message when importing Snowpark pandas.
- Removed unnecessary count query from `SnowflakeQueryCompiler.is_series_like` method.
- `Dataframe.columns` now returns native pandas Index object instead of Snowpark Index object.
- Refactor and introduce `query_compiler` argument in `Index` constructor to create `Index` from query compiler.
- `pd.to_datetime` now returns a DatetimeIndex object instead of a Series object.
- `pd.date_range` now returns a DatetimeIndex object instead of a Series object.

#### Bug Fixes

- Made passing an unsupported aggregation function to `pivot_table` raise `NotImplementedError` instead of `KeyError`.
- Removed axis labels and callable names from error messages and telemetry about unsupported aggregations.
- Fixed AssertionError in `Series.drop_duplicates` and `DataFrame.drop_duplicates` when called after `sort_values`.
- Fixed a bug in `Index.to_frame` where the result frame's column name may be wrong where name is unspecified.
- Fixed a bug where some Index docstrings are ignored.
- Fixed a bug in `Series.reset_index(drop=True)` where the result name may be wrong.
- Fixed a bug in `Groupby.first/last` ordering by the correct columns in the underlying window expression.

## 1.20.0 (2024-07-17)

### Snowpark Python API Updates

#### Improvements

- Added distributed tracing using open telemetry APIs for table stored procedure function in `DataFrame`:
  - `_execute_and_get_query_id`
- Added support for the `arrays_zip` function.
- Improves performance for binary column expression and `df._in` by avoiding unnecessary cast for numeric values. You can enable this optimization by setting `session.eliminate_numeric_sql_value_cast_enabled = True`.
- Improved error message for `write_pandas` when the target table does not exist and `auto_create_table=False`.
- Added open telemetry tracing on UDxF functions in Snowpark.
- Added open telemetry tracing on stored procedure registration in Snowpark.
- Added a new optional parameter called `format_json` to the `Session.SessionBuilder.app_name` function that sets the app name in the `Session.query_tag` in JSON format. By default, this parameter is set to `False`.

#### Bug Fixes
- Fixed a bug where SQL generated for `lag(x, 0)` was incorrect and failed with error message `argument 1 to function LAG needs to be constant, found 'SYSTEM$NULL_TO_FIXED(null)'`.

### Snowpark Local Testing Updates

#### New Features

- Added support for the following APIs:
  - snowflake.snowpark.functions
    - random
- Added new parameters to `patch` function when registering a mocked function:
  - `distinct` allows an alternate function to be specified for when a sql function should be distinct.
  - `pass_column_index` passes a named parameter `column_index` to the mocked function that contains the pandas.Index for the input data.
  - `pass_row_index` passes a named parameter `row_index` to the mocked function that is the 0 indexed row number the function is currently operating on.
  - `pass_input_data` passes a named parameter `input_data` to the mocked function that contains the entire input dataframe for the current expression.
  - Added support for the `column_order` parameter to method `DataFrameWriter.save_as_table`.


#### Bug Fixes
- Fixed a bug that caused DecimalType columns to be incorrectly truncated to integer precision when used in BinaryExpressions.

### Snowpark pandas API Updates

#### New Features
- Added support for `DataFrameGroupBy.all`, `SeriesGroupBy.all`, `DataFrameGroupBy.any`, and `SeriesGroupBy.any`.
- Added support for `DataFrame.nlargest`, `DataFrame.nsmallest`, `Series.nlargest` and `Series.nsmallest`.
- Added support for `replace` and `frac > 1` in `DataFrame.sample` and `Series.sample`.
- Added support for `read_excel` (Uses local pandas for processing)
- Added support for `Series.at`, `Series.iat`, `DataFrame.at`, and `DataFrame.iat`.
- Added support for `Series.dt.isocalendar`.
- Added support for `Series.case_when` except when condition or replacement is callable.
- Added documentation pages for `Index` and its APIs.
- Added support for `DataFrame.assign`.
- Added support for `DataFrame.stack`.
- Added support for `DataFrame.pivot` and `pd.pivot`.
- Added support for `DataFrame.to_csv` and `Series.to_csv`.
- Added partial support for `Series.str.translate` where the values in the `table` are single-codepoint strings.
- Added support for `DataFrame.corr`.
- Allow `df.plot()` and `series.plot()` to be called, materializing the data into the local client
- Added support for `DataFrameGroupBy` and `SeriesGroupBy` aggregations `first` and `last`
- Added support for `DataFrameGroupBy.get_group`.
- Added support for `limit` parameter when `method` parameter is used in `fillna`.
- Added partial support for `Series.str.translate` where the values in the `table` are single-codepoint strings.
- Added support for `DataFrame.corr`.
- Added support for `DataFrame.equals` and `Series.equals`.
- Added support for `DataFrame.reindex` and `Series.reindex`.
- Added support for `Index.astype`.
- Added support for `Index.unique` and `Index.nunique`.
- Added support for `Index.sort_values`.

#### Bug Fixes
- Fixed an issue when using np.where and df.where when the scalar 'other' is the literal 0.
- Fixed a bug regarding precision loss when converting to Snowpark pandas `DataFrame` or `Series` with `dtype=np.uint64`.
- Fixed bug where `values` is set to `index` when `index` and `columns` contain all columns in DataFrame during `pivot_table`.

#### Improvements
- Added support for `Index.copy()`
- Added support for Index APIs: `dtype`, `values`, `item()`, `tolist()`, `to_series()` and `to_frame()`
- Expand support for DataFrames with no rows in `pd.pivot_table` and `DataFrame.pivot_table`.
- Added support for `inplace` parameter in `DataFrame.sort_index` and `Series.sort_index`.


## 1.19.0 (2024-06-25)

### Snowpark Python API Updates

#### New Features

- Added support for `to_boolean` function.
- Added documentation pages for Index and its APIs.

#### Bug Fixes

- Fixed a bug where python stored procedure with table return type fails when run in a task.
- Fixed a bug where df.dropna fails due to `RecursionError: maximum recursion depth exceeded` when the DataFrame has more than 500 columns.
- Fixed a bug where `AsyncJob.result("no_result")` doesn't wait for the query to finish execution.


### Snowpark Local Testing Updates

#### New Features

- Added support for the `strict` parameter when registering UDFs and Stored Procedures.

#### Bug Fixes

- Fixed a bug in convert_timezone that made the setting the source_timezone parameter return an error.
- Fixed a bug where creating DataFrame with empty data of type `DateType` raises `AttributeError`.
- Fixed a bug that table merge fails when update clause exists but no update takes place.
- Fixed a bug in mock implementation of `to_char` that raises `IndexError` when incoming column has nonconsecutive row index.
- Fixed a bug in handling of `CaseExpr` expressions that raises `IndexError` when incoming column has nonconsecutive row index.
- Fixed a bug in implementation of `Column.like` that raises `IndexError` when incoming column has nonconsecutive row index.

#### Improvements

- Added support for type coercion in the implementation of DataFrame.replace, DataFrame.dropna and the mock function `iff`.

### Snowpark pandas API Updates

#### New Features

- Added partial support for `DataFrame.pct_change` and `Series.pct_change` without the `freq` and `limit` parameters.
- Added support for `Series.str.get`.
- Added support for `Series.dt.dayofweek`, `Series.dt.day_of_week`, `Series.dt.dayofyear`, and `Series.dt.day_of_year`.
- Added support for `Series.str.__getitem__` (`Series.str[...]`).
- Added support for `Series.str.lstrip` and `Series.str.rstrip`.
- Added support for `DataFrameGroupBy.size` and `SeriesGroupBy.size`.
- Added support for `DataFrame.expanding` and `Series.expanding` for aggregations `count`, `sum`, `min`, `max`, `mean`, `std`, `var`, and `sem` with `axis=0`.
- Added support for `DataFrame.rolling` and `Series.rolling` for aggregation `count` with `axis=0`.
- Added support for `Series.str.match`.
- Added support for `DataFrame.resample` and `Series.resample` for aggregations `size`, `first`, and `last`.
- Added support for `DataFrameGroupBy.all`, `SeriesGroupBy.all`, `DataFrameGroupBy.any`, and `SeriesGroupBy.any`.
- Added support for `DataFrame.nlargest`, `DataFrame.nsmallest`, `Series.nlargest` and `Series.nsmallest`.
- Added support for `replace` and `frac > 1` in `DataFrame.sample` and `Series.sample`.
- Added support for `read_excel` (Uses local pandas for processing)
- Added support for `Series.at`, `Series.iat`, `DataFrame.at`, and `DataFrame.iat`.
- Added support for `Series.dt.isocalendar`.
- Added support for `Series.case_when` except when condition or replacement is callable.
- Added documentation pages for `Index` and its APIs.
- Added support for `DataFrame.assign`.
- Added support for `DataFrame.stack`.
- Added support for `DataFrame.pivot` and `pd.pivot`.
- Added support for `DataFrame.to_csv` and `Series.to_csv`.
- Added support for `Index.T`.

#### Bug Fixes

- Fixed a bug that causes output of GroupBy.aggregate's columns to be ordered incorrectly.
- Fixed a bug where `DataFrame.describe` on a frame with duplicate columns of differing dtypes could cause an error or incorrect results.
- Fixed a bug in `DataFrame.rolling` and `Series.rolling` so `window=0` now throws `NotImplementedError` instead of `ValueError`

#### Improvements

- Added support for named aggregations in `DataFrame.aggregate` and `Series.aggregate` with `axis=0`.
- `pd.read_csv` reads using the native pandas CSV parser, then uploads data to snowflake using parquet. This enables most of the parameters supported by `read_csv` including date parsing and numeric conversions. Uploading via parquet is roughly twice as fast as uploading via CSV.
- Initial work to support an `pd.Index` directly in Snowpark pandas. Support for `pd.Index` as a first-class component of Snowpark pandas is coming soon.
- Added a lazy index constructor and support for `len`, `shape`, `size`, `empty`, `to_pandas()` and `names`. For `df.index`, Snowpark pandas creates a lazy index object.
- For `df.columns`, Snowpark pandas supports a non-lazy version of an `Index` since the data is already stored locally.

## 1.18.0 (2024-05-28)

### Snowpark Python API Updates

#### Improvements

- Improved error message to remind users set `{"infer_schema": True}` when reading csv file without specifying its schema.
- Improved error handling for `Session.create_dataframe` when called with more than 512 rows and using `format` or `pyformat` `paramstyle`.

### Snowpark pandas API Updates

#### New Features

- Added `DataFrame.cache_result` and `Series.cache_result` methods for users to persist DataFrames and Series to a temporary table lasting the duration of the session to improve latency of subsequent operations.

#### Bug Fixes

#### Improvements

- Added partial support for `DataFrame.pivot_table` with no `index` parameter, as well as for `margins` parameter.
- Updated the signature of `DataFrame.shift`/`Series.shift`/`DataFrameGroupBy.shift`/`SeriesGroupBy.shift` to match pandas 2.2.1. Snowpark pandas does not yet support the newly-added `suffix` argument, or sequence values of `periods`.
- Re-added support for `Series.str.split`.

#### Bug Fixes

- Fixed how we support mixed columns for string methods (`Series.str.*`).

### Snowpark Local Testing Updates

#### New Features

- Added support for the following DataFrameReader read options to file formats `csv` and `json`:
  - PURGE
  - PATTERN
  - INFER_SCHEMA with value being `False`
  - ENCODING with value being `UTF8`
- Added support for `DataFrame.analytics.moving_agg` and `DataFrame.analytics.cumulative_agg_agg`.
- Added support for `if_not_exists` parameter during UDF and stored procedure registration.

#### Bug Fixes

- Fixed a bug that when processing time format, fractional second part is not handled properly.
- Fixed a bug that caused function calls on `*` to fail.
- Fixed a bug that prevented creation of map and struct type objects.
- Fixed a bug that function `date_add` was unable to handle some numeric types.
- Fixed a bug that `TimestampType` casting resulted in incorrect data.
- Fixed a bug that caused `DecimalType` data to have incorrect precision in some cases.
- Fixed a bug where referencing missing table or view raises confusing `IndexError`.
- Fixed a bug that mocked function `to_timestamp_ntz` can not handle None data.
- Fixed a bug that mocked UDFs handles output data of None improperly.
- Fixed a bug where `DataFrame.with_column_renamed` ignores attributes from parent DataFrames after join operations.
- Fixed a bug that integer precision of large value gets lost when converted to pandas DataFrame.
- Fixed a bug that the schema of datetime object is wrong when create DataFrame from a pandas DataFrame.
- Fixed a bug in the implementation of `Column.equal_nan` where null data is handled incorrectly.
- Fixed a bug where `DataFrame.drop` ignore attributes from parent DataFrames after join operations.
- Fixed a bug in mocked function `date_part` where Column type is set wrong.
- Fixed a bug where `DataFrameWriter.save_as_table` does not raise exceptions when inserting null data into non-nullable columns.
- Fixed a bug in the implementation of `DataFrameWriter.save_as_table` where
  - Append or Truncate fails when incoming data has different schema than existing table.
  - Truncate fails when incoming data does not specify columns that are nullable.

#### Improvements

- Removed dependency check for `pyarrow` as it is not used.
- Improved target type coverage of `Column.cast`, adding support for casting to boolean and all integral types.
- Aligned error experience when calling UDFs and stored procedures.
- Added appropriate error messages for `is_permanent` and `anonymous` options in UDFs and stored procedures registration to make it more clear that those features are not yet supported.
- File read operation with unsupported options and values now raises `NotImplementedError` instead of warnings and unclear error information.

## 1.17.0 (2024-05-21)

### Snowpark Python API Updates

#### New Features

- Added support to add a comment on tables and views using the functions listed below:
  - `DataFrameWriter.save_as_table`
  - `DataFrame.create_or_replace_view`
  - `DataFrame.create_or_replace_temp_view`
  - `DataFrame.create_or_replace_dynamic_table`

#### Improvements

- Improved error message to remind users to set `{"infer_schema": True}` when reading CSV file without specifying its schema.

### Snowpark pandas API Updates

#### New Features

- Start of Public Preview of Snowpark pandas API. Refer to the [Snowpark pandas API Docs](https://docs.snowflake.com/developer-guide/snowpark/python/snowpark-pandas) for more details.

### Snowpark Local Testing Updates

#### New Features

- Added support for NumericType and VariantType data conversion in the mocked function `to_timestamp_ltz`, `to_timestamp_ntz`, `to_timestamp_tz` and `to_timestamp`.
- Added support for DecimalType, BinaryType, ArrayType, MapType, TimestampType, DateType and TimeType data conversion in the mocked function `to_char`.
- Added support for the following APIs:
  - snowflake.snowpark.functions:
    - to_varchar
  - snowflake.snowpark.DataFrame:
    - pivot
  - snowflake.snowpark.Session:
    - cancel_all
- Introduced a new exception class `snowflake.snowpark.mock.exceptions.SnowparkLocalTestingException`.
- Added support for casting to FloatType

#### Bug Fixes

- Fixed a bug that stored procedure and UDF should not remove imports already in the `sys.path` during the clean-up step.
- Fixed a bug that when processing datetime format, the fractional second part is not handled properly.
- Fixed a bug that on Windows platform that file operations was unable to properly handle file separator in directory name.
- Fixed a bug that on Windows platform that when reading a pandas dataframe, IntervalType column with integer data can not be processed.
- Fixed a bug that prevented users from being able to select multiple columns with the same alias.
- Fixed a bug that `Session.get_current_[schema|database|role|user|account|warehouse]` returns upper-cased identifiers when identifiers are quoted.
- Fixed a bug that function `substr` and `substring` can not handle 0-based `start_expr`.

#### Improvements

- Standardized the error experience by raising `SnowparkLocalTestingException` in error cases which is on par with `SnowparkSQLException` raised in non-local execution.
- Improved error experience of `Session.write_pandas` method that `NotImplementError` will be raised when called.
- Aligned error experience with reusing a closed session in non-local execution.

## 1.16.0 (2024-05-07)

### New Features

- Support stored procedure register with packages given as Python modules.
- Added snowflake.snowpark.Session.lineage.trace to explore data lineage of snowfake objects.
- Added support for structured type schema parsing.

### Bug Fixes

- Fixed a bug when inferring schema, single quotes are added to stage files already have single quotes.

### Local Testing Updates

#### New Features

- Added support for StringType, TimestampType and VariantType data conversion in the mocked function `to_date`.
- Added support for the following APIs:
  - snowflake.snowpark.functions
    - get
    - concat
    - concat_ws

#### Bug Fixes

- Fixed a bug that caused `NaT` and `NaN` values to not be recognized.
- Fixed a bug where, when inferring a schema, single quotes were added to stage files that already had single quotes.
- Fixed a bug where `DataFrameReader.csv` was unable to handle quoted values containing a delimiter.
- Fixed a bug that when there is `None` value in an arithmetic calculation, the output should remain `None` instead of `math.nan`.
- Fixed a bug in function `sum` and `covar_pop` that when there is `math.nan` in the data, the output should also be `math.nan`.
- Fixed a bug that stage operation can not handle directories.
- Fixed a bug that `DataFrame.to_pandas` should take Snowflake numeric types with precision 38 as `int64`.

## 1.15.0 (2024-04-24)

### New Features

- Added `truncate` save mode in `DataFrameWrite` to overwrite existing tables by truncating the underlying table instead of dropping it.
- Added telemetry to calculate query plan height and number of duplicate nodes during collect operations.
- Added the functions below to unload data from a `DataFrame` into one or more files in a stage:
  - `DataFrame.write.json`
  - `DataFrame.write.csv`
  - `DataFrame.write.parquet`
- Added distributed tracing using open telemetry APIs for action functions in `DataFrame` and `DataFrameWriter`:
  - snowflake.snowpark.DataFrame:
    - collect
    - collect_nowait
    - to_pandas
    - count
    - show
  - snowflake.snowpark.DataFrameWriter:
    - save_as_table
- Added support for snow:// URLs to `snowflake.snowpark.Session.file.get` and `snowflake.snowpark.Session.file.get_stream`
- Added support to register stored procedures and UDxFs with a `comment`.
- UDAF client support is ready for public preview. Please stay tuned for the Snowflake announcement of UDAF public preview.
- Added support for dynamic pivot.  This feature is currently in private preview.

### Improvements

- Improved the generated query performance for both compilation and execution by converting duplicate subqueries to Common Table Expressions (CTEs). It is still an experimental feature not enabled by default, and can be enabled by setting `session.cte_optimization_enabled` to `True`.

### Bug Fixes

- Fixed a bug where `statement_params` was not passed to query executions that register stored procedures and user defined functions.
- Fixed a bug causing `snowflake.snowpark.Session.file.get_stream` to fail for quoted stage locations.
- Fixed a bug that an internal type hint in `utils.py` might raise AttributeError in case the underlying module can not be found.

### Local Testing Updates

#### New Features

- Added support for registering UDFs and stored procedures.
- Added support for the following APIs:
  - snowflake.snowpark.Session:
    - file.put
    - file.put_stream
    - file.get
    - file.get_stream
    - read.json
    - add_import
    - remove_import
    - get_imports
    - clear_imports
    - add_packages
    - add_requirements
    - clear_packages
    - remove_package
    - udf.register
    - udf.register_from_file
    - sproc.register
    - sproc.register_from_file
  - snowflake.snowpark.functions
    - current_database
    - current_session
    - date_trunc
    - object_construct
    - object_construct_keep_null
    - pow
    - sqrt
    - udf
    - sproc
- Added support for StringType, TimestampType and VariantType data conversion in the mocked function `to_time`.

#### Bug Fixes

- Fixed a bug that null filled columns for constant functions.
- Fixed a bug that implementation of to_object, to_array and to_binary to better handle null inputs.
- Fixed a bug that timestamp data comparison can not handle year beyond 2262.
- Fixed a bug that `Session.builder.getOrCreate` should return the created mock session.

## 1.14.0 (2024-03-20)

### New Features

- Added support for creating vectorized UDTFs with `process` method.
- Added support for dataframe functions:
  - to_timestamp_ltz
  - to_timestamp_ntz
  - to_timestamp_tz
  - locate
- Added support for ASOF JOIN type.
- Added support for the following local testing APIs:
  - snowflake.snowpark.functions:
    - to_double
    - to_timestamp
    - to_timestamp_ltz
    - to_timestamp_ntz
    - to_timestamp_tz
    - greatest
    - least
    - convert_timezone
    - dateadd
    - date_part
  - snowflake.snowpark.Session:
    - get_current_account
    - get_current_warehouse
    - get_current_role
    - use_schema
    - use_warehouse
    - use_database
    - use_role

### Bug Fixes

- Fixed a bug in `SnowflakePlanBuilder` that `save_as_table` does not filter column that name start with '$' and follow by number correctly.
- Fixed a bug that statement parameters may have no effect when resolving imports and packages.
- Fixed bugs in local testing:
  - LEFT ANTI and LEFT SEMI joins drop rows with null values.
  - DataFrameReader.csv incorrectly parses data when the optional parameter `field_optionally_enclosed_by` is specified.
  - Column.regexp only considers the first entry when `pattern` is a `Column`.
  - Table.update raises `KeyError` when updating null values in the rows.
  - VARIANT columns raise errors at `DataFrame.collect`.
  - `count_distinct` does not work correctly when counting.
  - Null values in integer columns raise `TypeError`.

### Improvements

- Added telemetry to local testing.
- Improved the error message of `DataFrameReader` to raise `FileNotFound` error when reading a path that does not exist or when there are no files under the path.

## 1.13.0 (2024-02-26)

### New Features

- Added support for an optional `date_part` argument in function `last_day`.
- `SessionBuilder.app_name` will set the query_tag after the session is created.
- Added support for the following local testing functions:
  - current_timestamp
  - current_date
  - current_time
  - strip_null_value
  - upper
  - lower
  - length
  - initcap

### Improvements

- Added cleanup logic at interpreter shutdown to close all active sessions.
- Closing sessions within stored procedures now is a no-op logging a warning instead of raising an error.

### Bug Fixes

- Fixed a bug in `DataFrame.to_local_iterator` where the iterator could yield wrong results if another query is executed before the iterator finishes due to wrong isolation level. For details, please see #945.
- Fixed a bug that truncated table names in error messages while running a plan with local testing enabled.
- Fixed a bug that `Session.range` returns empty result when the range is large.

## 1.12.1 (2024-02-08)

### Improvements

- Use `split_blocks=True` by default during `to_pandas` conversion, for optimal memory allocation. This parameter is passed to `pyarrow.Table.to_pandas`, which enables `PyArrow` to split the memory allocation into smaller, more manageable blocks instead of allocating a single contiguous block. This results in better memory management when dealing with larger datasets.

### Bug Fixes

- Fixed a bug in `DataFrame.to_pandas` that caused an error when evaluating on a Dataframe with an `IntergerType` column with null values.

## 1.12.0 (2024-01-30)

### New Features

- Exposed `statement_params` in `StoredProcedure.__call__`.
- Added two optional arguments to `Session.add_import`.
  - `chunk_size`: The number of bytes to hash per chunk of the uploaded files.
  - `whole_file_hash`: By default only the first chunk of the uploaded import is hashed to save time. When this is set to True each uploaded file is fully hashed instead.
- Added parameters `external_access_integrations` and `secrets` when creating a UDAF from Snowpark Python to allow integration with external access.
- Added a new method `Session.append_query_tag`. Allows an additional tag to be added to the current query tag by appending it as a comma separated value.
- Added a new method `Session.update_query_tag`. Allows updates to a JSON encoded dictionary query tag.
- `SessionBuilder.getOrCreate` will now attempt to replace the singleton it returns when token expiration has been detected.
- Added support for new functions in `snowflake.snowpark.functions`:
  - `array_except`
  - `create_map`
  - `sign`/`signum`
- Added the following functions to `DataFrame.analytics`:
  - Added the `moving_agg` function in `DataFrame.analytics` to enable moving aggregations like sums and averages with multiple window sizes.
  - Added the `cummulative_agg` function in `DataFrame.analytics` to enable commulative aggregations like sums and averages on multiple columns.
  - Added the `compute_lag` and `compute_lead` functions in `DataFrame.analytics` for enabling lead and lag calculations on multiple columns.
  - Added the `time_series_agg` function in `DataFrame.analytics` to enable time series aggregations like sums and averages with multiple time windows.

### Bug Fixes

- Fixed a bug in `DataFrame.na.fill` that caused Boolean values to erroneously override integer values.
- Fixed a bug in `Session.create_dataframe` where the Snowpark DataFrames created using pandas DataFrames were not inferring the type for timestamp columns correctly. The behavior is as follows:
  - Earlier timestamp columns without a timezone would be converted to nanosecond epochs and inferred as `LongType()`, but will now be correctly maintained as timestamp values and be inferred as `TimestampType(TimestampTimeZone.NTZ)`.
  - Earlier timestamp columns with a timezone would be inferred as `TimestampType(TimestampTimeZone.NTZ)` and loose timezone information but will now be correctly inferred as `TimestampType(TimestampTimeZone.LTZ)` and timezone information is retained correctly.
  - Set session parameter `PYTHON_SNOWPARK_USE_LOGICAL_TYPE_FOR_CREATE_DATAFRAME` to revert back to old behavior. It is recommended that you update your code to align with correct behavior because the parameter will be removed in the future.
- Fixed a bug that `DataFrame.to_pandas` gets decimal type when scale is not 0, and creates an object dtype in `pandas`. Instead, we cast the value to a float64 type.
- Fixed bugs that wrongly flattened the generated SQL when one of the following happens:
  - `DataFrame.filter()` is called after `DataFrame.sort().limit()`.
  - `DataFrame.sort()` or `filter()` is called on a DataFrame that already has a window function or sequence-dependent data generator column.
    For instance, `df.select("a", seq1().alias("b")).select("a", "b").sort("a")` won't flatten the sort clause anymore.
  - a window or sequence-dependent data generator column is used after `DataFrame.limit()`. For instance, `df.limit(10).select(row_number().over())` won't flatten the limit and select in the generated SQL.
- Fixed a bug where aliasing a DataFrame column raised an error when the DataFame was copied from another DataFrame with an aliased column. For instance,

  ```python
  df = df.select(col("a").alias("b"))
  df = copy(df)
  df.select(col("b").alias("c"))  # threw an error. Now it's fixed.
  ```

- Fixed a bug in `Session.create_dataframe` that the non-nullable field in a schema is not respected for boolean type. Note that this fix is only effective when the user has the privilege to create a temp table.
- Fixed a bug in SQL simplifier where non-select statements in `session.sql` dropped a SQL query when used with `limit()`.
- Fixed a bug that raised an exception when session parameter `ERROR_ON_NONDETERMINISTIC_UPDATE` is true.

### Behavior Changes (API Compatible)

- When parsing data types during a `to_pandas` operation, we rely on GS precision value to fix precision issues for large integer values. This may affect users where a column that was earlier returned as `int8` gets returned as `int64`. Users can fix this by explicitly specifying precision values for their return column.
- Aligned behavior for `Session.call` in case of table stored procedures where running `Session.call` would not trigger stored procedure unless a `collect()` operation was performed.
- `StoredProcedureRegistration` will now automatically add `snowflake-snowpark-python` as a package dependency. The added dependency will be on the client's local version of the library and an error is thrown if the server cannot support that version.

## 1.11.1 (2023-12-07)

### Bug Fixes

- Fixed a bug that numpy should not be imported at the top level of mock module.
- Added support for these new functions in `snowflake.snowpark.functions`:
  - `from_utc_timestamp`
  - `to_utc_timestamp`

## 1.11.0 (2023-12-05)

### New Features

- Add the `conn_error` attribute to `SnowflakeSQLException` that stores the whole underlying exception from `snowflake-connector-python`.
- Added support for `RelationalGroupedDataframe.pivot()` to access `pivot` in the following pattern `Dataframe.group_by(...).pivot(...)`.
- Added experimental feature: Local Testing Mode, which allows you to create and operate on Snowpark Python DataFrames locally without connecting to a Snowflake account. You can use the local testing framework to test your DataFrame operations locally, on your development machine or in a CI (continuous integration) pipeline, before deploying code changes to your account.

- Added support for `arrays_to_object` new functions in `snowflake.snowpark.functions`.
- Added support for the vector data type.

### Dependency Updates

- Bumped cloudpickle dependency to work with `cloudpickle==2.2.1`
- Updated ``snowflake-connector-python`` to `3.4.0`.

### Bug Fixes

- DataFrame column names quoting check now supports newline characters.
- Fix a bug where a DataFrame generated by `session.read.with_metadata` creates inconsistent table when doing `df.write.save_as_table`.

## 1.10.0 (2023-11-03)

### New Features

- Added support for managing case sensitivity in `DataFrame.to_local_iterator()`.
- Added support for specifying vectorized UDTF's input column names by using the optional parameter `input_names` in `UDTFRegistration.register/register_file` and `functions.pandas_udtf`. By default, `RelationalGroupedDataFrame.applyInPandas` will infer the column names from current dataframe schema.
- Add `sql_error_code` and `raw_message` attributes to `SnowflakeSQLException` when it is caused by a SQL exception.

### Bug Fixes

- Fixed a bug in `DataFrame.to_pandas()` where converting snowpark dataframes to pandas dataframes was losing precision on integers with more than 19 digits.
- Fixed a bug that `session.add_packages` can not handle requirement specifier that contains project name with underscore and version.
- Fixed a bug in `DataFrame.limit()` when `offset` is used and the parent `DataFrame` uses `limit`. Now the `offset` won't impact the parent DataFrame's `limit`.
- Fixed a bug in `DataFrame.write.save_as_table` where dataframes created from read api could not save data into snowflake because of invalid column name `$1`.

### Behavior change

- Changed the behavior of `date_format`:
  - The `format` argument changed from optional to required.
  - The returned result changed from a date object to a date-formatted string.
- When a window function, or a sequence-dependent data generator (`normal`, `zipf`, `uniform`, `seq1`, `seq2`, `seq4`, `seq8`) function is used, the sort and filter operation will no longer be flattened when generating the query.

## 1.9.0 (2023-10-13)

### New Features

- Added support for the Python 3.11 runtime environment.

### Dependency updates

- Added back the dependency of `typing-extensions`.

### Bug Fixes

- Fixed a bug where imports from permanent stage locations were ignored for temporary stored procedures, UDTFs, UDFs, and UDAFs.
- Revert back to using CTAS (create table as select) statement for `Dataframe.writer.save_as_table` which does not need insert permission for writing tables.

### New Features
- Support `PythonObjJSONEncoder` json-serializable objects for `ARRAY` and `OBJECT` literals.

## 1.8.0 (2023-09-14)

### New Features

- Added support for VOLATILE/IMMUTABLE keyword when registering UDFs.
- Added support for specifying clustering keys when saving dataframes using `DataFrame.save_as_table`.
- Accept `Iterable` objects input for `schema` when creating dataframes using `Session.create_dataframe`.
- Added the property `DataFrame.session` to return a `Session` object.
- Added the property `Session.session_id` to return an integer that represents session ID.
- Added the property `Session.connection` to return a `SnowflakeConnection` object .

- Added support for creating a Snowpark session from a configuration file or environment variables.

### Dependency updates

- Updated ``snowflake-connector-python`` to 3.2.0.

### Bug Fixes

- Fixed a bug where automatic package upload would raise `ValueError` even when compatible package version were added in `session.add_packages`.
- Fixed a bug where table stored procedures were not registered correctly when using `register_from_file`.
- Fixed a bug where dataframe joins failed with `invalid_identifier` error.
- Fixed a bug where `DataFrame.copy` disables SQL simplfier for the returned copy.
- Fixed a bug where `session.sql().select()` would fail if any parameters are specified to `session.sql()`

## 1.7.0 (2023-08-28)

### New Features

- Added parameters `external_access_integrations` and `secrets` when creating a UDF, UDTF or Stored Procedure from Snowpark Python to allow integration with external access.
- Added support for these new functions in `snowflake.snowpark.functions`:
  - `array_flatten`
  - `flatten`
- Added support for `apply_in_pandas` in `snowflake.snowpark.relational_grouped_dataframe`.
- Added support for replicating your local Python environment on Snowflake via `Session.replicate_local_environment`.

### Bug Fixes

- Fixed a bug where `session.create_dataframe` fails to properly set nullable columns where nullability was affected by order or data was given.
- Fixed a bug where `DataFrame.select` could not identify and alias columns in presence of table functions when output columns of table function overlapped with columns in dataframe.

### Behavior Changes

- When creating stored procedures, UDFs, UDTFs, UDAFs with parameter `is_permanent=False` will now create temporary objects even when `stage_name` is provided. The default value of `is_permanent` is `False` which is why if this value is not explicitly set to `True` for permanent objects, users will notice a change in behavior.
- `types.StructField` now enquotes column identifier by default.

## 1.6.1 (2023-08-02)

### New Features

- Added support for these new functions in `snowflake.snowpark.functions`:
  - `array_sort`
  - `sort_array`
  - `array_min`
  - `array_max`
  - `explode_outer`
- Added support for pure Python packages specified via `Session.add_requirements` or `Session.add_packages`. They are now usable in stored procedures and UDFs even if packages are not present on the Snowflake Anaconda channel.
  - Added Session parameter `custom_packages_upload_enabled` and `custom_packages_force_upload_enabled` to enable the support for pure Python packages feature mentioned above. Both parameters default to `False`.
- Added support for specifying package requirements by passing a Conda environment yaml file to `Session.add_requirements`.
- Added support for asynchronous execution of multi-query dataframes that contain binding variables.
- Added support for renaming multiple columns in `DataFrame.rename`.
- Added support for Geometry datatypes.
- Added support for `params` in `session.sql()` in stored procedures.
- Added support for user-defined aggregate functions (UDAFs). This feature is currently in private preview.
- Added support for vectorized UDTFs (user-defined table functions). This feature is currently in public preview.
- Added support for Snowflake Timestamp variants (i.e., `TIMESTAMP_NTZ`, `TIMESTAMP_LTZ`, `TIMESTAMP_TZ`)
  - Added `TimestampTimezone` as an argument in `TimestampType` constructor.
  - Added type hints `NTZ`, `LTZ`, `TZ` and `Timestamp` to annotate functions when registering UDFs.

### Improvements

- Removed redundant dependency `typing-extensions`.
- `DataFrame.cache_result` now creates temp table fully qualified names under current database and current schema.

### Bug Fixes

- Fixed a bug where type check happens on pandas before it is imported.
- Fixed a bug when creating a UDF from `numpy.ufunc`.
- Fixed a bug where `DataFrame.union` was not generating the correct `Selectable.schema_query` when SQL simplifier is enabled.

### Behavior Changes

- `DataFrameWriter.save_as_table` now respects the `nullable` field of the schema provided by the user or the inferred schema based on data from user input.

### Dependency updates

- Updated ``snowflake-connector-python`` to 3.0.4.

## 1.5.1 (2023-06-20)

### New Features

- Added support for the Python 3.10 runtime environment.

## 1.5.0 (2023-06-09)

### Behavior Changes

- Aggregation results, from functions such as `DataFrame.agg` and `DataFrame.describe`, no longer strip away non-printing characters from column names.

### New Features

- Added support for the Python 3.9 runtime environment.
- Added support for new functions in `snowflake.snowpark.functions`:
  - `array_generate_range`
  - `array_unique_agg`
  - `collect_set`
  - `sequence`
- Added support for registering and calling stored procedures with `TABLE` return type.
- Added support for parameter `length` in `StringType()` to specify the maximum number of characters that can be stored by the column.
- Added the alias `functions.element_at()` for `functions.get()`.
- Added the alias `Column.contains` for `functions.contains`.
- Added experimental feature `DataFrame.alias`.
- Added support for querying metadata columns from stage when creating `DataFrame` using `DataFrameReader`.
- Added support for `StructType.add` to append more fields to existing `StructType` objects.
- Added support for parameter `execute_as` in `StoredProcedureRegistration.register_from_file()` to specify stored procedure caller rights.

### Bug Fixes

- Fixed a bug where the `Dataframe.join_table_function` did not run all of the necessary queries to set up the join table function when SQL simplifier was enabled.
- Fixed type hint declaration for custom types - `ColumnOrName`, `ColumnOrLiteralStr`, `ColumnOrSqlExpr`, `LiteralType` and `ColumnOrLiteral` that were breaking `mypy` checks.
- Fixed a bug where `DataFrameWriter.save_as_table` and `DataFrame.copy_into_table` failed to parse fully qualified table names.

## 1.4.0 (2023-04-24)

### New Features

- Added support for `session.getOrCreate`.
- Added support for alias `Column.getField`.
- Added support for new functions in `snowflake.snowpark.functions`:
  - `date_add` and `date_sub` to make add and subtract operations easier.
  - `daydiff`
  - `explode`
  - `array_distinct`.
  - `regexp_extract`.
  - `struct`.
  - `format_number`.
  - `bround`.
  - `substring_index`
- Added parameter `skip_upload_on_content_match` when creating UDFs, UDTFs and stored procedures using `register_from_file` to skip uploading files to a stage if the same version of the files are already on the stage.
- Added support for `DataFrameWriter.save_as_table` method to take table names that contain dots.
- Flattened generated SQL when `DataFrame.filter()` or `DataFrame.order_by()` is followed by a projection statement (e.g. `DataFrame.select()`, `DataFrame.with_column()`).
- Added support for creating dynamic tables _(in private preview)_ using `Dataframe.create_or_replace_dynamic_table`.
- Added an optional argument `params` in `session.sql()` to support binding variables. Note that this is not supported in stored procedures yet.

### Bug Fixes

- Fixed a bug in `strtok_to_array` where an exception was thrown when a delimiter was passed in.
- Fixed a bug in `session.add_import` where the module had the same namespace as other dependencies.

## 1.3.0 (2023-03-28)

### New Features

- Added support for `delimiters` parameter in `functions.initcap()`.
- Added support for `functions.hash()` to accept a variable number of input expressions.
- Added API `Session.RuntimeConfig` for getting/setting/checking the mutability of any runtime configuration.
- Added support managing case sensitivity in `Row` results from `DataFrame.collect` using `case_sensitive` parameter.
- Added API `Session.conf` for getting, setting or checking the mutability of any runtime configuration.
- Added support for managing case sensitivity in `Row` results from `DataFrame.collect` using `case_sensitive` parameter.
- Added indexer support for `snowflake.snowpark.types.StructType`.
- Added a keyword argument `log_on_exception` to `Dataframe.collect` and `Dataframe.collect_no_wait` to optionally disable error logging for SQL exceptions.

### Bug Fixes

- Fixed a bug where a DataFrame set operation(`DataFrame.substract`, `DataFrame.union`, etc.) being called after another DataFrame set operation and `DataFrame.select` or `DataFrame.with_column` throws an exception.
- Fixed a bug where chained sort statements are overwritten by the SQL simplifier.

### Improvements

- Simplified JOIN queries to use constant subquery aliases (`SNOWPARK_LEFT`, `SNOWPARK_RIGHT`) by default. Users can disable this at runtime with `session.conf.set('use_constant_subquery_alias', False)` to use randomly generated alias names instead.
- Allowed specifying statement parameters in `session.call()`.
- Enabled the uploading of large pandas DataFrames in stored procedures by defaulting to a chunk size of 100,000 rows.

## 1.2.0 (2023-03-02)

### New Features

- Added support for displaying source code as comments in the generated scripts when registering stored procedures. This
  is enabled by default, turn off by specifying `source_code_display=False` at registration.
- Added a parameter `if_not_exists` when creating a UDF, UDTF or Stored Procedure from Snowpark Python to ignore creating the specified function or procedure if it already exists.
- Accept integers when calling `snowflake.snowpark.functions.get` to extract value from array.
- Added `functions.reverse` in functions to open access to Snowflake built-in function
  [reverse](https://docs.snowflake.com/en/sql-reference/functions/reverse).
- Added parameter `require_scoped_url` in snowflake.snowflake.files.SnowflakeFile.open() `(in Private Preview)` to replace `is_owner_file` is marked for deprecation.

### Bug Fixes

- Fixed a bug that overwrote `paramstyle` to `qmark` when creating a Snowpark session.
- Fixed a bug where `df.join(..., how="cross")` fails with `SnowparkJoinException: (1112): Unsupported using join type 'Cross'`.
- Fixed a bug where querying a `DataFrame` column created from chained function calls used a wrong column name.

## 1.1.0 (2023-01-26)

### New Features:

- Added `asc`, `asc_nulls_first`, `asc_nulls_last`, `desc`, `desc_nulls_first`, `desc_nulls_last`, `date_part` and `unix_timestamp` in functions.
- Added the property `DataFrame.dtypes` to return a list of column name and data type pairs.
- Added the following aliases:
  - `functions.expr()` for `functions.sql_expr()`.
  - `functions.date_format()` for `functions.to_date()`.
  - `functions.monotonically_increasing_id()` for `functions.seq8()`
  - `functions.from_unixtime()` for `functions.to_timestamp()`

### Bug Fixes:

- Fixed a bug in SQL simplifier that didn’t handle Column alias and join well in some cases. See https://github.com/snowflakedb/snowpark-python/issues/658 for details.
- Fixed a bug in SQL simplifier that generated wrong column names for function calls, NaN and INF.

### Improvements

- The session parameter `PYTHON_SNOWPARK_USE_SQL_SIMPLIFIER` is `True` after Snowflake 7.3 was released. In snowpark-python, `session.sql_simplifier_enabled` reads the value of `PYTHON_SNOWPARK_USE_SQL_SIMPLIFIER` by default, meaning that the SQL simplfier is enabled by default after the Snowflake 7.3 release. To turn this off, set `PYTHON_SNOWPARK_USE_SQL_SIMPLIFIER` in Snowflake to `False` or run `session.sql_simplifier_enabled = False` from Snowpark. It is recommended to use the SQL simplifier because it helps to generate more concise SQL.

## 1.0.0 (2022-11-01)

### New Features

- Added `Session.generator()` to create a new `DataFrame` using the Generator table function.
- Added a parameter `secure` to the functions that create a secure UDF or UDTF.

## 0.12.0 (2022-10-14)

### New Features

- Added new APIs for async job:
  - `Session.create_async_job()` to create an `AsyncJob` instance from a query id.
  - `AsyncJob.result()` now accepts argument `result_type` to return the results in different formats.
  - `AsyncJob.to_df()` returns a `DataFrame` built from the result of this asynchronous job.
  - `AsyncJob.query()` returns the SQL text of the executed query.
- `DataFrame.agg()` and `RelationalGroupedDataFrame.agg()` now accept variable-length arguments.
- Added parameters `lsuffix` and `rsuffix` to `DataFram.join()` and `DataFrame.cross_join()` to conveniently rename overlapping columns.
- Added `Table.drop_table()` so you can drop the temp table after `DataFrame.cache_result()`. `Table` is also a context manager so you can use the `with` statement to drop the cache temp table after use.
- Added `Session.use_secondary_roles()`.
- Added functions `first_value()` and `last_value()`. (contributed by @chasleslr)
- Added `on` as an alias for `using_columns` and `how` as an alias for `join_type` in `DataFrame.join()`.

### Bug Fixes

- Fixed a bug in `Session.create_dataframe()` that raised an error when `schema` names had special characters.
- Fixed a bug in which options set in `Session.read.option()` were not passed to `DataFrame.copy_into_table()` as default values.
- Fixed a bug in which `DataFrame.copy_into_table()` raises an error when a copy option has single quotes in the value.

## 0.11.0 (2022-09-28)

### Behavior Changes

- `Session.add_packages()` now raises `ValueError` when the version of a package cannot be found in Snowflake Anaconda channel. Previously, `Session.add_packages()` succeeded, and a `SnowparkSQLException` exception was raised later in the UDF/SP registration step.

### New Features:

- Added method `FileOperation.get_stream()` to support downloading stage files as stream.
- Added support in `functions.ntiles()` to accept int argument.
- Added the following aliases:
  - `functions.call_function()` for `functions.call_builtin()`.
  - `functions.function()` for `functions.builtin()`.
  - `DataFrame.order_by()` for `DataFrame.sort()`
  - `DataFrame.orderBy()` for `DataFrame.sort()`
- Improved `DataFrame.cache_result()` to return a more accurate `Table` class instead of a `DataFrame` class.
- Added support to allow `session` as the first argument when calling `StoredProcedure`.

### Improvements

- Improved nested query generation by flattening queries when applicable.
  - This improvement could be enabled by setting `Session.sql_simplifier_enabled = True`.
  - `DataFrame.select()`, `DataFrame.with_column()`, `DataFrame.drop()` and other select-related APIs have more flattened SQLs.
  - `DataFrame.union()`, `DataFrame.union_all()`, `DataFrame.except_()`, `DataFrame.intersect()`, `DataFrame.union_by_name()` have flattened SQLs generated when multiple set operators are chained.
- Improved type annotations for async job APIs.

### Bug Fixes

- Fixed a bug in which `Table.update()`, `Table.delete()`, `Table.merge()` try to reference a temp table that does not exist.

## 0.10.0 (2022-09-16)

### New Features:

- Added experimental APIs for evaluating Snowpark dataframes with asynchronous queries:
  - Added keyword argument `block` to the following action APIs on Snowpark dataframes (which execute queries) to allow asynchronous evaluations:
    - `DataFrame.collect()`, `DataFrame.to_local_iterator()`, `DataFrame.to_pandas()`, `DataFrame.to_pandas_batches()`, `DataFrame.count()`, `DataFrame.first()`.
    - `DataFrameWriter.save_as_table()`, `DataFrameWriter.copy_into_location()`.
    - `Table.delete()`, `Table.update()`, `Table.merge()`.
  - Added method `DataFrame.collect_nowait()` to allow asynchronous evaluations.
  - Added class `AsyncJob` to retrieve results from asynchronously executed queries and check their status.
- Added support for `table_type` in `Session.write_pandas()`. You can now choose from these `table_type` options: `"temporary"`, `"temp"`, and `"transient"`.
- Added support for using Python structured data (`list`, `tuple` and `dict`) as literal values in Snowpark.
- Added keyword argument `execute_as` to `functions.sproc()` and `session.sproc.register()` to allow registering a stored procedure as a caller or owner.
- Added support for specifying a pre-configured file format when reading files from a stage in Snowflake.

### Improvements:

- Added support for displaying details of a Snowpark session.

### Bug Fixes:

- Fixed a bug in which `DataFrame.copy_into_table()` and `DataFrameWriter.save_as_table()` mistakenly created a new table if the table name is fully qualified, and the table already exists.

### Deprecations:

- Deprecated keyword argument `create_temp_table` in `Session.write_pandas()`.
- Deprecated invoking UDFs using arguments wrapped in a Python list or tuple. You can use variable-length arguments without a list or tuple.

### Dependency updates

- Updated ``snowflake-connector-python`` to 2.7.12.

## 0.9.0 (2022-08-30)

### New Features:

- Added support for displaying source code as comments in the generated scripts when registering UDFs.
  This feature is turned on by default. To turn it off, pass the new keyword argument `source_code_display` as `False` when calling `register()` or `@udf()`.
- Added support for calling table functions from `DataFrame.select()`, `DataFrame.with_column()` and `DataFrame.with_columns()` which now take parameters of type `table_function.TableFunctionCall` for columns.
- Added keyword argument `overwrite` to `session.write_pandas()` to allow overwriting contents of a Snowflake table with that of a pandas DataFrame.
- Added keyword argument `column_order` to `df.write.save_as_table()` to specify the matching rules when inserting data into table in append mode.
- Added method `FileOperation.put_stream()` to upload local files to a stage via file stream.
- Added methods `TableFunctionCall.alias()` and `TableFunctionCall.as_()` to allow aliasing the names of columns that come from the output of table function joins.
- Added function `get_active_session()` in module `snowflake.snowpark.context` to get the current active Snowpark session.

### Bug Fixes:

- Fixed a bug in which batch insert should not raise an error when `statement_params` is not passed to the function.
- Fixed a bug in which column names should be quoted when `session.create_dataframe()` is called with dicts and a given schema.
- Fixed a bug in which creation of table should be skipped if the table already exists and is in append mode when calling `df.write.save_as_table()`.
- Fixed a bug in which third-party packages with underscores cannot be added when registering UDFs.

### Improvements:

- Improved function `function.uniform()` to infer the types of inputs `max_` and `min_` and cast the limits to `IntegerType` or `FloatType` correspondingly.

## 0.8.0 (2022-07-22)

### New Features:

- Added keyword only argument `statement_params` to the following methods to allow for specifying statement level parameters:
  - `collect`, `to_local_iterator`, `to_pandas`, `to_pandas_batches`,
    `count`, `copy_into_table`, `show`, `create_or_replace_view`, `create_or_replace_temp_view`, `first`, `cache_result`
    and `random_split` on class `snowflake.snowpark.Dateframe`.
  - `update`, `delete` and `merge` on class `snowflake.snowpark.Table`.
  - `save_as_table` and `copy_into_location` on class `snowflake.snowpark.DataFrameWriter`.
  - `approx_quantile`, `statement_params`, `cov` and `crosstab` on class `snowflake.snowpark.DataFrameStatFunctions`.
  - `register` and `register_from_file` on class `snowflake.snowpark.udf.UDFRegistration`.
  - `register` and `register_from_file` on class `snowflake.snowpark.udtf.UDTFRegistration`.
  - `register` and `register_from_file` on class `snowflake.snowpark.stored_procedure.StoredProcedureRegistration`.
  - `udf`, `udtf` and `sproc` in `snowflake.snowpark.functions`.
- Added support for `Column` as an input argument to `session.call()`.
- Added support for `table_type` in `df.write.save_as_table()`. You can now choose from these `table_type` options: `"temporary"`, `"temp"`, and `"transient"`.

### Improvements:

- Added validation of object name in `session.use_*` methods.
- Updated the query tag in SQL to escape it when it has special characters.
- Added a check to see if Anaconda terms are acknowledged when adding missing packages.

### Bug Fixes:

- Fixed the limited length of the string column in `session.create_dataframe()`.
- Fixed a bug in which `session.create_dataframe()` mistakenly converted 0 and `False` to `None` when the input data was only a list.
- Fixed a bug in which calling `session.create_dataframe()` using a large local dataset sometimes created a temp table twice.
- Aligned the definition of `function.trim()` with the SQL function definition.
- Fixed an issue where snowpark-python would hang when using the Python system-defined (built-in function) `sum` vs. the Snowpark `function.sum()`.

### Deprecations:

- Deprecated keyword argument `create_temp_table` in `df.write.save_as_table()`.

## 0.7.0 (2022-05-25)

### New Features:

- Added support for user-defined table functions (UDTFs).
  - Use function `snowflake.snowpark.functions.udtf()` to register a UDTF, or use it as a decorator to register the UDTF.
    - You can also use `Session.udtf.register()` to register a UDTF.
  - Use `Session.udtf.register_from_file()` to register a UDTF from a Python file.
- Updated APIs to query a table function, including both Snowflake built-in table functions and UDTFs.
  - Use function `snowflake.snowpark.functions.table_function()` to create a callable representing a table function and use it to call the table function in a query.
  - Alternatively, use function `snowflake.snowpark.functions.call_table_function()` to call a table function.
  - Added support for `over` clause that specifies `partition by` and `order by` when lateral joining a table function.
  - Updated `Session.table_function()` and `DataFrame.join_table_function()` to accept `TableFunctionCall` instances.

### Breaking Changes:

- When creating a function with `functions.udf()` and `functions.sproc()`, you can now specify an empty list for the `imports` or `packages` argument to indicate that no import or package is used for this UDF or stored procedure. Previously, specifying an empty list meant that the function would use session-level imports or packages.
- Improved the `__repr__` implementation of data types in `types.py`. The unused `type_name` property has been removed.
- Added a Snowpark-specific exception class for SQL errors. This replaces the previous `ProgrammingError` from the Python connector.

### Improvements:

- Added a lock to a UDF or UDTF when it is called for the first time per thread.
- Improved the error message for pickling errors that occurred during UDF creation.
- Included the query ID when logging the failed query.

### Bug Fixes:

- Fixed a bug in which non-integral data (such as timestamps) was occasionally converted to integer when calling `DataFrame.to_pandas()`.
- Fixed a bug in which `DataFrameReader.parquet()` failed to read a parquet file when its column contained spaces.
- Fixed a bug in which `DataFrame.copy_into_table()` failed when the dataframe is created by reading a file with inferred schemas.

### Deprecations

`Session.flatten()` and `DataFrame.flatten()`.

### Dependency Updates:

- Restricted the version of `cloudpickle` <= `2.0.0`.

## 0.6.0 (2022-04-27)

### New Features:

- Added support for vectorized UDFs with the input as a pandas DataFrame or pandas Series and the output as a pandas Series. This improves the performance of UDFs in Snowpark.
- Added support for inferring the schema of a DataFrame by default when it is created by reading a Parquet, Avro, or ORC file in the stage.
- Added functions `current_session()`, `current_statement()`, `current_user()`, `current_version()`, `current_warehouse()`, `date_from_parts()`, `date_trunc()`, `dayname()`, `dayofmonth()`, `dayofweek()`, `dayofyear()`, `grouping()`, `grouping_id()`, `hour()`, `last_day()`, `minute()`, `next_day()`, `previous_day()`, `second()`, `month()`, `monthname()`, `quarter()`, `year()`, `current_database()`, `current_role()`, `current_schema()`, `current_schemas()`, `current_region()`, `current_avaliable_roles()`, `add_months()`, `any_value()`, `bitnot()`, `bitshiftleft()`, `bitshiftright()`, `convert_timezone()`, `uniform()`, `strtok_to_array()`, `sysdate()`, `time_from_parts()`,  `timestamp_from_parts()`, `timestamp_ltz_from_parts()`, `timestamp_ntz_from_parts()`, `timestamp_tz_from_parts()`, `weekofyear()`, `percentile_cont()` to `snowflake.snowflake.functions`.

### Breaking Changes:

- Expired deprecations:
  - Removed the following APIs that were deprecated in 0.4.0: `DataFrame.groupByGroupingSets()`, `DataFrame.naturalJoin()`, `DataFrame.joinTableFunction`, `DataFrame.withColumns()`, `Session.getImports()`, `Session.addImport()`, `Session.removeImport()`, `Session.clearImports()`, `Session.getSessionStage()`, `Session.getDefaultDatabase()`, `Session.getDefaultSchema()`, `Session.getCurrentDatabase()`, `Session.getCurrentSchema()`, `Session.getFullyQualifiedCurrentSchema()`.

### Improvements:

- Added support for creating an empty `DataFrame` with a specific schema using the `Session.create_dataframe()` method.
- Changed the logging level from `INFO` to `DEBUG` for several logs (e.g., the executed query) when evaluating a dataframe.
- Improved the error message when failing to create a UDF due to pickle errors.

### Bug Fixes:

- Removed pandas hard dependencies in the `Session.create_dataframe()` method.

### Dependency Updates:

- Added `typing-extension` as a new dependency with the version >= `4.1.0`.

## 0.5.0 (2022-03-22)

### New Features

- Added stored procedures API.
  - Added `Session.sproc` property and `sproc()` to `snowflake.snowpark.functions`, so you can register stored procedures.
  - Added `Session.call` to call stored procedures by name.
- Added `UDFRegistration.register_from_file()` to allow registering UDFs from Python source files or zip files directly.
- Added `UDFRegistration.describe()` to describe a UDF.
- Added `DataFrame.random_split()` to provide a way to randomly split a dataframe.
- Added functions `md5()`, `sha1()`, `sha2()`, `ascii()`, `initcap()`, `length()`, `lower()`, `lpad()`, `ltrim()`, `rpad()`, `rtrim()`, `repeat()`, `soundex()`, `regexp_count()`, `replace()`, `charindex()`, `collate()`, `collation()`, `insert()`, `left()`, `right()`, `endswith()` to `snowflake.snowpark.functions`.
- Allowed `call_udf()` to accept literal values.
- Provided a `distinct` keyword in `array_agg()`.

### Bug Fixes:

- Fixed an issue that caused `DataFrame.to_pandas()` to have a string column if `Column.cast(IntegerType())` was used.
- Fixed a bug in `DataFrame.describe()` when there is more than one string column.

## 0.4.0 (2022-02-15)

### New Features

- You can now specify which Anaconda packages to use when defining UDFs.
  - Added `add_packages()`, `get_packages()`, `clear_packages()`, and `remove_package()`, to class `Session`.
  - Added `add_requirements()` to `Session` so you can use a requirements file to specify which packages this session will use.
  - Added parameter `packages` to function `snowflake.snowpark.functions.udf()` and method `UserDefinedFunction.register()` to indicate UDF-level Anaconda package dependencies when creating a UDF.
  - Added parameter `imports` to `snowflake.snowpark.functions.udf()` and `UserDefinedFunction.register()` to specify UDF-level code imports.
- Added a parameter `session` to function `udf()` and `UserDefinedFunction.register()` so you can specify which session to use to create a UDF if you have multiple sessions.
- Added types `Geography` and `Variant` to `snowflake.snowpark.types` to be used as type hints for Geography and Variant data when defining a UDF.
- Added support for Geography geoJSON data.
- Added `Table`, a subclass of `DataFrame` for table operations:
  - Methods `update` and `delete` update and delete rows of a table in Snowflake.
  - Method `merge` merges data from a `DataFrame` to a `Table`.
  - Override method `DataFrame.sample()` with an additional parameter `seed`, which works on tables but not on view and sub-queries.
- Added `DataFrame.to_local_iterator()` and `DataFrame.to_pandas_batches()` to allow getting results from an iterator when the result set returned from the Snowflake database is too large.
- Added `DataFrame.cache_result()` for caching the operations performed on a `DataFrame` in a temporary table.
  Subsequent operations on the original `DataFrame` have no effect on the cached result `DataFrame`.
- Added property `DataFrame.queries` to get SQL queries that will be executed to evaluate the `DataFrame`.
- Added `Session.query_history()` as a context manager to track SQL queries executed on a session, including all SQL queries to evaluate `DataFrame`s created from a session. Both query ID and query text are recorded.
- You can now create a `Session` instance from an existing established `snowflake.connector.SnowflakeConnection`. Use parameter `connection` in `Session.builder.configs()`.
- Added `use_database()`, `use_schema()`, `use_warehouse()`, and `use_role()` to class `Session` to switch database/schema/warehouse/role after a session is created.
- Added `DataFrameWriter.copy_into_table()` to unload a `DataFrame` to stage files.
- Added `DataFrame.unpivot()`.
- Added `Column.within_group()` for sorting the rows by columns with some aggregation functions.
- Added functions `listagg()`, `mode()`, `div0()`, `acos()`, `asin()`, `atan()`, `atan2()`, `cos()`, `cosh()`, `sin()`, `sinh()`, `tan()`, `tanh()`, `degrees()`, `radians()`, `round()`, `trunc()`, and `factorial()` to `snowflake.snowflake.functions`.
- Added an optional argument `ignore_nulls` in function `lead()` and `lag()`.
- The `condition` parameter of function `when()` and `iff()` now accepts SQL expressions.

### Improvements

- All function and method names have been renamed to use the snake case naming style, which is more Pythonic. For convenience, some camel case names are kept as aliases to the snake case APIs. It is recommended to use the snake case APIs.
  - Deprecated these methods on class `Session` and replaced them with their snake case equivalents: `getImports()`, `addImports()`, `removeImport()`, `clearImports()`, `getSessionStage()`, `getDefaultSchema()`, `getDefaultSchema()`, `getCurrentDatabase()`, `getFullyQualifiedCurrentSchema()`.
  - Deprecated these methods on class `DataFrame` and replaced them with their snake case equivalents: `groupingByGroupingSets()`, `naturalJoin()`, `withColumns()`, `joinTableFunction()`.
- Property `DataFrame.columns` is now consistent with `DataFrame.schema.names` and the Snowflake database `Identifier Requirements`.
- `Column.__bool__()` now raises a `TypeError`. This will ban the use of logical operators `and`, `or`, `not` on `Column` object, for instance `col("a") > 1 and col("b") > 2` will raise the `TypeError`. Use `(col("a") > 1) & (col("b") > 2)` instead.
- Changed `PutResult` and `GetResult` to subclass `NamedTuple`.
- Fixed a bug which raised an error when the local path or stage location has a space or other special characters.
- Changed `DataFrame.describe()` so that non-numeric and non-string columns are ignored instead of raising an exception.

### Dependency updates

- Updated ``snowflake-connector-python`` to 2.7.4.

## 0.3.0 (2022-01-09)

### New Features

- Added `Column.isin()`, with an alias `Column.in_()`.
- Added `Column.try_cast()`, which is a special version of `cast()`. It tries to cast a string expression to other types and returns `null` if the cast is not possible.
- Added `Column.startswith()` and `Column.substr()` to process string columns.
- `Column.cast()` now also accepts a `str` value to indicate the cast type in addition to a `DataType` instance.
- Added `DataFrame.describe()` to summarize stats of a `DataFrame`.
- Added `DataFrame.explain()` to print the query plan of a `DataFrame`.
- `DataFrame.filter()` and `DataFrame.select_expr()` now accepts a sql expression.
- Added a new `bool` parameter `create_temp_table` to methods `DataFrame.saveAsTable()` and `Session.write_pandas()` to optionally create a temp table.
- Added `DataFrame.minus()` and `DataFrame.subtract()` as aliases to `DataFrame.except_()`.
- Added `regexp_replace()`, `concat()`, `concat_ws()`, `to_char()`, `current_timestamp()`, `current_date()`, `current_time()`, `months_between()`, `cast()`, `try_cast()`, `greatest()`, `least()`, and `hash()` to module `snowflake.snowpark.functions`.

### Bug Fixes

- Fixed an issue where `Session.createDataFrame(pandas_df)` and `Session.write_pandas(pandas_df)` raise an exception when the `pandas DataFrame` has spaces in the column name.
- `DataFrame.copy_into_table()` sometimes prints an `error` level log entry while it actually works. It's fixed now.
- Fixed an API docs issue where some `DataFrame` APIs are missing from the docs.

### Dependency updates

- Update ``snowflake-connector-python`` to 2.7.2, which upgrades ``pyarrow`` dependency to 6.0.x. Refer to the [python connector 2.7.2 release notes](https://pypi.org/project/snowflake-connector-python/2.7.2/) for more details.

## 0.2.0 (2021-12-02)

### New Features

- Updated the `Session.createDataFrame()` method for creating a `DataFrame` from a pandas DataFrame.
- Added the `Session.write_pandas()` method for writing a `pandas DataFrame` to a table in Snowflake and getting a `Snowpark DataFrame` object back.
- Added new classes and methods for calling window functions.
- Added the new functions `cume_dist()`, to find the cumulative distribution of a value with regard to other values within a window partition,
  and `row_number()`, which returns a unique row number for each row within a window partition.
- Added functions for computing statistics for DataFrames in the `DataFrameStatFunctions` class.
- Added functions for handling missing values in a DataFrame in the `DataFrameNaFunctions` class.
- Added new methods `rollup()`, `cube()`, and `pivot()` to the `DataFrame` class.
- Added the `GroupingSets` class, which you can use with the DataFrame groupByGroupingSets method to perform a SQL GROUP BY GROUPING SETS.
- Added the new `FileOperation(session)`
  class that you can use to upload and download files to and from a stage.
- Added the `DataFrame.copy_into_table()`
  method for loading data from files in a stage into a table.
- In CASE expressions, the functions `when()` and `otherwise()`
  now accept Python types in addition to `Column` objects.
- When you register a UDF you can now optionally set the `replace` parameter to `True` to overwrite an existing UDF with the same name.

### Improvements

- UDFs are now compressed before they are uploaded to the server. This makes them about 10 times smaller, which can help
  when you are using large ML model files.
- When the size of a UDF is less than 8196 bytes, it will be uploaded as in-line code instead of uploaded to a stage.

### Bug Fixes

- Fixed an issue where the statement `df.select(when(col("a") == 1, 4).otherwise(col("a"))), [Row(4), Row(2), Row(3)]` raised an exception.
- Fixed an issue where `df.toPandas()` raised an exception when a DataFrame was created from large local data.

## 0.1.0 (2021-10-26)

Start of Private Preview<|MERGE_RESOLUTION|>--- conflicted
+++ resolved
@@ -8,11 +8,8 @@
 
 - Invoking snowflake system procedures does not invoke an additional `describe procedure` call to check the return type of the procedure.
 - Added support for `Session.create_dataframe()` with the stage URL and FILE data type.
-<<<<<<< HEAD
 - Added support for different modes for dealing with corrupt XML records when reading an XML file using `session.read.option('rowTag', <tag_name>).xml(<stage_file_path>)`. Currently `PERMISSIVE`, `DROPMALFORMED` and `FAILFAST` are supported.
-=======
 - Improved query generation for `Dataframe.drop` to use `SELECT * EXCLUDE ()` to exclude the dropped columns. To enable this feature, set `session.conf.set("use_simplified_query_generation", True)`.
->>>>>>> df33fc9f
 
 #### Bug Fixes
 

--- conflicted
+++ resolved
@@ -17,13 +17,10 @@
     - udf.register
     - udf.register_from_file
   - snowflake.snowpark.functions
-    - udf
-<<<<<<< HEAD
-    - sproc
-=======
     - current_database
     - current_session
->>>>>>> 544536bf
+    - udf
+    - sproc
 - Added the function `DataFrame.write.csv` to unload data from a ``DataFrame`` into one or more CSV files in a stage.
 - Added distributed tracing using open telemetry apis for action functions in `DataFrame` and `DataFrameWriter`:
   - snowflake.snowpark.DataFrame:

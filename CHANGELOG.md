# Release History

## 1.19.0 (TBD)

### Snowpark Python API Updates

#### Improvements

- Added open telemetry tracing on UDxF functions in snowpark.

#### New Features

- Added support for `to_boolean` function.
- Added documentation pages for `Index` and its APIs.

#### Bug Fixes

- Fixed a bug where python stored procedure with table return type fails when run in a task.
- Fixed a bug where df.dropna fails due to `RecursionError: maximum recursion depth exceeded` when the DataFrame has more than 500 columns.
- Fixed a bug where `AsyncJob.result("no_result")` doesn't wait for the query to finish execution.
- Fixed a bug regarding precision loss when converting to Snowpark pandas `DataFrame` or `Series` with `dtype=np.uint64`.

### Snowpark Local Testing Updates

#### New Features

- Added support for the `strict` parameter when registering UDFs and Stored Procedures.
- Added support for the following APIs:
  - snowflake.snowpark.functions
    - random
- Added new parameters to `patch` function when registering a mocked function:
  - `distinct` allows an alternate function to be specified for when a sql function should be distinct.
  - `pass_column_index` passes a named parameter `column_index` to the mocked function that contains the pandas.Index for the input data.
  - `pass_row_index` passes a named parameter `row_index` to the mocked function that is the 0 indexed row number the function is currently operating on.
  - `pass_input_data` passes a named parameter `input_data` to the mocked function that contains the entire input dataframe for the current expression.

#### Bug Fixes

- Fixed a bug in convert_timezone that made the setting the source_timezone parameter return an error.
- Fixed a bug where creating DataFrame with empty data of type `DateType` raises `AttributeError`.
- Fixed a bug that table merge fails when update clause exists but no update takes place.
- Fixed a bug in mock implementation of `to_char` that raises `IndexError` when incoming column has nonconsecutive row index.
- Fixed a bug in handling of `CaseExpr` expressions that raises `IndexError` when incoming column has nonconsecutive row index.
- Fixed a bug in implementation of `Column.like` that raises `IndexError` when incoming column has nonconsecutive row index.
- Fixed a bug that caused DecimalType columns to be incorrectly truncated to integer precision when used in BinaryExoressions.

#### Improvements

- Added support for type coercion in the implementation of DataFrame.replace, DataFrame.dropna and the mock function `iff`.

### Snowpark pandas API Updates

#### New Features

- Added partial support for `DataFrame.pct_change` and `Series.pct_change` without the `freq` and `limit` parameters.
- Added support for `Series.str.get`.
- Added support for `Series.dt.dayofweek`, `Series.dt.day_of_week`, `Series.dt.dayofyear`, and `Series.dt.day_of_year`.
- Added support for `Series.str.__getitem__` (`Series.str[...]`).
- Added support for `Series.str.lstrip` and `Series.str.rstrip`.
- Added support for `DataFrameGroupBy.size` and `SeriesGroupBy.size`.
- Added support for `DataFrame.expanding` and `Series.expanding` for aggregations `count`, `sum`, `min`, `max`, `mean`, `std`, `var`, and `sem` with `axis=0`.
- Added support for `DataFrame.rolling` and `Series.rolling` for aggregation `count` with `axis=0`.
- Added support for `DataFrameGroupBy` and `SeriesGroupBy` aggregations `first` and `last`
- Added support for `Series.str.match`.
- Added support for `DataFrame.resample` and `Series.resample` for aggregations `size`, `first`, and `last`.
- Added support for `DataFrameGroupBy.all`, `SeriesGroupBy.all`, `DataFrameGroupBy.any`, and `SeriesGroupBy.any`.
<<<<<<< HEAD
- Added support for `DataFrame.stack`.
=======
- Added support for `DataFrame.nlargest`, `DataFrame.nsmallest`, `Series.nlargest` and `Series.nsmallest`.
- Added support for `replace` and `frac > 1` in `DataFrame.sample` and `Series.sample`.
- Added support for `Series.at`, `Series.iat`, `DataFrame.at`, and `DataFrame.iat`.
>>>>>>> 80b468db

#### Bug Fixes

- Fixed a bug that causes output of GroupBy.aggregate's columns to be ordered incorrectly.
- Fixed a bug where `DataFrame.describe` on a frame with duplicate columns of differing dtypes could cause an error or incorrect results.
- Fixed a bug in `DataFrame.rolling` and `Series.rolling` so `window=0` now throws `NotImplementedError` instead of `ValueError`
- Fixed a bug in `DataFrame` and `Series` with `dtype=np.uint64` resulting in precision errors

#### Improvements

- Added support for named aggregations in `DataFrame.aggregate` and `Series.aggregate` with `axis=0`.
- `pd.read_csv` reads using the native pandas CSV parser, then uploads data to snowflake using parquet. This enables most of the parameters supported by `read_csv` including date parsing and numeric conversions. Uploading via parquet is roughly twice as fast as uploading via CSV.
- Initial work to support an Index directly in Snowpark pandas. Support for Index as a first-class component of Snowpark pandas is coming soon.
- Added lazy index constructor and support for `len`, `shape`, `size`, `empty`, `to_pandas()` and `names`. 
- Added support for `Index.copy()`
- For `df.index`, Snowpark pandas creates a lazy index object. 
- For `df.columns`, Snowpark pandas supports a non-lazy version of an Index since the data is already stored locally

## 1.18.0 (2024-05-28)

### Snowpark Python API Updates

#### Improvements

- Improved error message to remind users set `{"infer_schema": True}` when reading csv file without specifying its schema.
- Improved error handling for `Session.create_dataframe` when called with more than 512 rows and using `format` or `pyformat` `paramstyle`.

### Snowpark pandas API Updates

#### New Features

- Added `DataFrame.cache_result` and `Series.cache_result` methods for users to persist DataFrames and Series to a temporary table lasting the duration of the session to improve latency of subsequent operations.

#### Bug Fixes

#### Improvements

- Added partial support for `DataFrame.pivot_table` with no `index` parameter, as well as for `margins` parameter.
- Updated the signature of `DataFrame.shift`/`Series.shift`/`DataFrameGroupBy.shift`/`SeriesGroupBy.shift` to match pandas 2.2.1. Snowpark pandas does not yet support the newly-added `suffix` argument, or sequence values of `periods`.
- Re-added support for `Series.str.split`.

#### Bug Fixes

- Fixed how we support mixed columns for string methods (`Series.str.*`).

### Snowpark Local Testing Updates

#### New Features

- Added support for the following DataFrameReader read options to file formats `csv` and `json`:
  - PURGE
  - PATTERN
  - INFER_SCHEMA with value being `False`
  - ENCODING with value being `UTF8`
- Added support for `DataFrame.analytics.moving_agg` and `DataFrame.analytics.cumulative_agg_agg`.
- Added support for `if_not_exists` parameter during UDF and stored procedure registration.

#### Bug Fixes

- Fixed a bug that when processing time format, fractional second part is not handled properly.
- Fixed a bug that caused function calls on `*` to fail.
- Fixed a bug that prevented creation of map and struct type objects.
- Fixed a bug that function `date_add` was unable to handle some numeric types.
- Fixed a bug that `TimestampType` casting resulted in incorrect data.
- Fixed a bug that caused `DecimalType` data to have incorrect precision in some cases.
- Fixed a bug where referencing missing table or view raises confusing `IndexError`.
- Fixed a bug that mocked function `to_timestamp_ntz` can not handle None data.
- Fixed a bug that mocked UDFs handles output data of None improperly.
- Fixed a bug where `DataFrame.with_column_renamed` ignores attributes from parent DataFrames after join operations.
- Fixed a bug that integer precision of large value gets lost when converted to pandas DataFrame.
- Fixed a bug that the schema of datetime object is wrong when create DataFrame from a pandas DataFrame.
- Fixed a bug in the implementation of `Column.equal_nan` where null data is handled incorrectly.
- Fixed a bug where `DataFrame.drop` ignore attributes from parent DataFrames after join operations.
- Fixed a bug in mocked function `date_part` where Column type is set wrong.
- Fixed a bug where `DataFrameWriter.save_as_table` does not raise exceptions when inserting null data into non-nullable columns.
- Fixed a bug in the implementation of `DataFrameWriter.save_as_table` where
  - Append or Truncate fails when incoming data has different schema than existing table.
  - Truncate fails when incoming data does not specify columns that are nullable.

#### Improvements

- Removed dependency check for `pyarrow` as it is not used.
- Improved target type coverage of `Column.cast`, adding support for casting to boolean and all integral types.
- Aligned error experience when calling UDFs and stored procedures.
- Added appropriate error messages for `is_permanent` and `anonymous` options in UDFs and stored procedures registration to make it more clear that those features are not yet supported.
- File read operation with unsupported options and values now raises `NotImplementedError` instead of warnings and unclear error information.

## 1.17.0 (2024-05-21)

### Snowpark Python API Updates

#### New Features

- Added support to add a comment on tables and views using the functions listed below:
  - `DataFrameWriter.save_as_table`
  - `DataFrame.create_or_replace_view`
  - `DataFrame.create_or_replace_temp_view`
  - `DataFrame.create_or_replace_dynamic_table`

#### Improvements

- Improved error message to remind users to set `{"infer_schema": True}` when reading CSV file without specifying its schema.

### Snowpark pandas API Updates

#### New Features

- Start of Public Preview of Snowpark pandas API. Refer to the [Snowpark pandas API Docs](https://docs.snowflake.com/developer-guide/snowpark/python/snowpark-pandas) for more details.

### Snowpark Local Testing Updates

#### New Features

- Added support for NumericType and VariantType data conversion in the mocked function `to_timestamp_ltz`, `to_timestamp_ntz`, `to_timestamp_tz` and `to_timestamp`.
- Added support for DecimalType, BinaryType, ArrayType, MapType, TimestampType, DateType and TimeType data conversion in the mocked function `to_char`.
- Added support for the following APIs:
  - snowflake.snowpark.functions:
    - to_varchar
  - snowflake.snowpark.DataFrame:
    - pivot
  - snowflake.snowpark.Session:
    - cancel_all
- Introduced a new exception class `snowflake.snowpark.mock.exceptions.SnowparkLocalTestingException`.
- Added support for casting to FloatType

#### Bug Fixes

- Fixed a bug that stored procedure and UDF should not remove imports already in the `sys.path` during the clean-up step.
- Fixed a bug that when processing datetime format, the fractional second part is not handled properly.
- Fixed a bug that on Windows platform that file operations was unable to properly handle file separator in directory name.
- Fixed a bug that on Windows platform that when reading a pandas dataframe, IntervalType column with integer data can not be processed.
- Fixed a bug that prevented users from being able to select multiple columns with the same alias.
- Fixed a bug that `Session.get_current_[schema|database|role|user|account|warehouse]` returns upper-cased identifiers when identifiers are quoted.
- Fixed a bug that function `substr` and `substring` can not handle 0-based `start_expr`.

#### Improvements

- Standardized the error experience by raising `SnowparkLocalTestingException` in error cases which is on par with `SnowparkSQLException` raised in non-local execution.
- Improved error experience of `Session.write_pandas` method that `NotImplementError` will be raised when called.
- Aligned error experience with reusing a closed session in non-local execution.

## 1.16.0 (2024-05-07)

### New Features

- Support stored procedure register with packages given as Python modules.
- Added snowflake.snowpark.Session.lineage.trace to explore data lineage of snowfake objects.
- Added support for structured type schema parsing.

### Bug Fixes

- Fixed a bug when inferring schema, single quotes are added to stage files already have single quotes.

### Local Testing Updates

#### New Features

- Added support for StringType, TimestampType and VariantType data conversion in the mocked function `to_date`.
- Added support for the following APIs:
  - snowflake.snowpark.functions
    - get
    - concat
    - concat_ws

#### Bug Fixes

- Fixed a bug that caused `NaT` and `NaN` values to not be recognized.
- Fixed a bug where, when inferring a schema, single quotes were added to stage files that already had single quotes.
- Fixed a bug where `DataFrameReader.csv` was unable to handle quoted values containing a delimiter.
- Fixed a bug that when there is `None` value in an arithmetic calculation, the output should remain `None` instead of `math.nan`.
- Fixed a bug in function `sum` and `covar_pop` that when there is `math.nan` in the data, the output should also be `math.nan`.
- Fixed a bug that stage operation can not handle directories.
- Fixed a bug that `DataFrame.to_pandas` should take Snowflake numeric types with precision 38 as `int64`.

## 1.15.0 (2024-04-24)

### New Features

- Added `truncate` save mode in `DataFrameWrite` to overwrite existing tables by truncating the underlying table instead of dropping it.
- Added telemetry to calculate query plan height and number of duplicate nodes during collect operations.
- Added the functions below to unload data from a `DataFrame` into one or more files in a stage:
  - `DataFrame.write.json`
  - `DataFrame.write.csv`
  - `DataFrame.write.parquet`
- Added distributed tracing using open telemetry APIs for action functions in `DataFrame` and `DataFrameWriter`:
  - snowflake.snowpark.DataFrame:
    - collect
    - collect_nowait
    - to_pandas
    - count
    - show
  - snowflake.snowpark.DataFrameWriter:
    - save_as_table
- Added support for snow:// URLs to `snowflake.snowpark.Session.file.get` and `snowflake.snowpark.Session.file.get_stream`
- Added support to register stored procedures and UDxFs with a `comment`.
- UDAF client support is ready for public preview. Please stay tuned for the Snowflake announcement of UDAF public preview.
- Added support for dynamic pivot.  This feature is currently in private preview.

### Improvements

- Improved the generated query performance for both compilation and execution by converting duplicate subqueries to Common Table Expressions (CTEs). It is still an experimental feature not enabled by default, and can be enabled by setting `session.cte_optimization_enabled` to `True`.

### Bug Fixes

- Fixed a bug where `statement_params` was not passed to query executions that register stored procedures and user defined functions.
- Fixed a bug causing `snowflake.snowpark.Session.file.get_stream` to fail for quoted stage locations.
- Fixed a bug that an internal type hint in `utils.py` might raise AttributeError in case the underlying module can not be found.

### Local Testing Updates

#### New Features

- Added support for registering UDFs and stored procedures.
- Added support for the following APIs:
  - snowflake.snowpark.Session:
    - file.put
    - file.put_stream
    - file.get
    - file.get_stream
    - read.json
    - add_import
    - remove_import
    - get_imports
    - clear_imports
    - add_packages
    - add_requirements
    - clear_packages
    - remove_package
    - udf.register
    - udf.register_from_file
    - sproc.register
    - sproc.register_from_file
  - snowflake.snowpark.functions
    - current_database
    - current_session
    - date_trunc
    - object_construct
    - object_construct_keep_null
    - pow
    - sqrt
    - udf
    - sproc
- Added support for StringType, TimestampType and VariantType data conversion in the mocked function `to_time`.

#### Bug Fixes

- Fixed a bug that null filled columns for constant functions.
- Fixed a bug that implementation of to_object, to_array and to_binary to better handle null inputs.
- Fixed a bug that timestamp data comparison can not handle year beyond 2262.
- Fixed a bug that `Session.builder.getOrCreate` should return the created mock session.

## 1.14.0 (2024-03-20)

### New Features

- Added support for creating vectorized UDTFs with `process` method.
- Added support for dataframe functions:
  - to_timestamp_ltz
  - to_timestamp_ntz
  - to_timestamp_tz
  - locate
- Added support for ASOF JOIN type.
- Added support for the following local testing APIs:
  - snowflake.snowpark.functions:
    - to_double
    - to_timestamp
    - to_timestamp_ltz
    - to_timestamp_ntz
    - to_timestamp_tz
    - greatest
    - least
    - convert_timezone
    - dateadd
    - date_part
  - snowflake.snowpark.Session:
    - get_current_account
    - get_current_warehouse
    - get_current_role
    - use_schema
    - use_warehouse
    - use_database
    - use_role

### Bug Fixes

- Fixed a bug in `SnowflakePlanBuilder` that `save_as_table` does not filter column that name start with '$' and follow by number correctly.
- Fixed a bug that statement parameters may have no effect when resolving imports and packages.
- Fixed bugs in local testing:
  - LEFT ANTI and LEFT SEMI joins drop rows with null values.
  - DataFrameReader.csv incorrectly parses data when the optional parameter `field_optionally_enclosed_by` is specified.
  - Column.regexp only considers the first entry when `pattern` is a `Column`.
  - Table.update raises `KeyError` when updating null values in the rows.
  - VARIANT columns raise errors at `DataFrame.collect`.
  - `count_distinct` does not work correctly when counting.
  - Null values in integer columns raise `TypeError`.

### Improvements

- Added telemetry to local testing.
- Improved the error message of `DataFrameReader` to raise `FileNotFound` error when reading a path that does not exist or when there are no files under the path.

## 1.13.0 (2024-02-26)

### New Features

- Added support for an optional `date_part` argument in function `last_day`.
- `SessionBuilder.app_name` will set the query_tag after the session is created.
- Added support for the following local testing functions:
  - current_timestamp
  - current_date
  - current_time
  - strip_null_value
  - upper
  - lower
  - length
  - initcap

### Improvements

- Added cleanup logic at interpreter shutdown to close all active sessions.
- Closing sessions within stored procedures now is a no-op logging a warning instead of raising an error.

### Bug Fixes

- Fixed a bug in `DataFrame.to_local_iterator` where the iterator could yield wrong results if another query is executed before the iterator finishes due to wrong isolation level. For details, please see #945.
- Fixed a bug that truncated table names in error messages while running a plan with local testing enabled.
- Fixed a bug that `Session.range` returns empty result when the range is large.

## 1.12.1 (2024-02-08)

### Improvements

- Use `split_blocks=True` by default during `to_pandas` conversion, for optimal memory allocation. This parameter is passed to `pyarrow.Table.to_pandas`, which enables `PyArrow` to split the memory allocation into smaller, more manageable blocks instead of allocating a single contiguous block. This results in better memory management when dealing with larger datasets.

### Bug Fixes

- Fixed a bug in `DataFrame.to_pandas` that caused an error when evaluating on a Dataframe with an `IntergerType` column with null values.

## 1.12.0 (2024-01-30)

### New Features

- Exposed `statement_params` in `StoredProcedure.__call__`.
- Added two optional arguments to `Session.add_import`.
  - `chunk_size`: The number of bytes to hash per chunk of the uploaded files.
  - `whole_file_hash`: By default only the first chunk of the uploaded import is hashed to save time. When this is set to True each uploaded file is fully hashed instead.
- Added parameters `external_access_integrations` and `secrets` when creating a UDAF from Snowpark Python to allow integration with external access.
- Added a new method `Session.append_query_tag`. Allows an additional tag to be added to the current query tag by appending it as a comma separated value.
- Added a new method `Session.update_query_tag`. Allows updates to a JSON encoded dictionary query tag.
- `SessionBuilder.getOrCreate` will now attempt to replace the singleton it returns when token expiration has been detected.
- Added support for new functions in `snowflake.snowpark.functions`:
  - `array_except`
  - `create_map`
  - `sign`/`signum`
- Added the following functions to `DataFrame.analytics`:
  - Added the `moving_agg` function in `DataFrame.analytics` to enable moving aggregations like sums and averages with multiple window sizes.
  - Added the `cummulative_agg` function in `DataFrame.analytics` to enable commulative aggregations like sums and averages on multiple columns.
  - Added the `compute_lag` and `compute_lead` functions in `DataFrame.analytics` for enabling lead and lag calculations on multiple columns.
  - Added the `time_series_agg` function in `DataFrame.analytics` to enable time series aggregations like sums and averages with multiple time windows.

### Bug Fixes

- Fixed a bug in `DataFrame.na.fill` that caused Boolean values to erroneously override integer values.
- Fixed a bug in `Session.create_dataframe` where the Snowpark DataFrames created using pandas DataFrames were not inferring the type for timestamp columns correctly. The behavior is as follows:
  - Earlier timestamp columns without a timezone would be converted to nanosecond epochs and inferred as `LongType()`, but will now be correctly maintained as timestamp values and be inferred as `TimestampType(TimestampTimeZone.NTZ)`.
  - Earlier timestamp columns with a timezone would be inferred as `TimestampType(TimestampTimeZone.NTZ)` and loose timezone information but will now be correctly inferred as `TimestampType(TimestampTimeZone.LTZ)` and timezone information is retained correctly.
  - Set session parameter `PYTHON_SNOWPARK_USE_LOGICAL_TYPE_FOR_CREATE_DATAFRAME` to revert back to old behavior. It is recommended that you update your code to align with correct behavior because the parameter will be removed in the future.
- Fixed a bug that `DataFrame.to_pandas` gets decimal type when scale is not 0, and creates an object dtype in `pandas`. Instead, we cast the value to a float64 type.
- Fixed bugs that wrongly flattened the generated SQL when one of the following happens:
  - `DataFrame.filter()` is called after `DataFrame.sort().limit()`.
  - `DataFrame.sort()` or `filter()` is called on a DataFrame that already has a window function or sequence-dependent data generator column.
    For instance, `df.select("a", seq1().alias("b")).select("a", "b").sort("a")` won't flatten the sort clause anymore.
  - a window or sequence-dependent data generator column is used after `DataFrame.limit()`. For instance, `df.limit(10).select(row_number().over())` won't flatten the limit and select in the generated SQL.
- Fixed a bug where aliasing a DataFrame column raised an error when the DataFame was copied from another DataFrame with an aliased column. For instance,

  ```python
  df = df.select(col("a").alias("b"))
  df = copy(df)
  df.select(col("b").alias("c"))  # threw an error. Now it's fixed.
  ```

- Fixed a bug in `Session.create_dataframe` that the non-nullable field in a schema is not respected for boolean type. Note that this fix is only effective when the user has the privilege to create a temp table.
- Fixed a bug in SQL simplifier where non-select statements in `session.sql` dropped a SQL query when used with `limit()`.
- Fixed a bug that raised an exception when session parameter `ERROR_ON_NONDETERMINISTIC_UPDATE` is true.

### Behavior Changes (API Compatible)

- When parsing data types during a `to_pandas` operation, we rely on GS precision value to fix precision issues for large integer values. This may affect users where a column that was earlier returned as `int8` gets returned as `int64`. Users can fix this by explicitly specifying precision values for their return column.
- Aligned behavior for `Session.call` in case of table stored procedures where running `Session.call` would not trigger stored procedure unless a `collect()` operation was performed.
- `StoredProcedureRegistration` will now automatically add `snowflake-snowpark-python` as a package dependency. The added dependency will be on the client's local version of the library and an error is thrown if the server cannot support that version.

## 1.11.1 (2023-12-07)

### Bug Fixes

- Fixed a bug that numpy should not be imported at the top level of mock module.
- Added support for these new functions in `snowflake.snowpark.functions`:
  - `from_utc_timestamp`
  - `to_utc_timestamp`

## 1.11.0 (2023-12-05)

### New Features

- Add the `conn_error` attribute to `SnowflakeSQLException` that stores the whole underlying exception from `snowflake-connector-python`.
- Added support for `RelationalGroupedDataframe.pivot()` to access `pivot` in the following pattern `Dataframe.group_by(...).pivot(...)`.
- Added experimental feature: Local Testing Mode, which allows you to create and operate on Snowpark Python DataFrames locally without connecting to a Snowflake account. You can use the local testing framework to test your DataFrame operations locally, on your development machine or in a CI (continuous integration) pipeline, before deploying code changes to your account.

- Added support for `arrays_to_object` new functions in `snowflake.snowpark.functions`.
- Added support for the vector data type.

### Dependency Updates

- Bumped cloudpickle dependency to work with `cloudpickle==2.2.1`
- Updated ``snowflake-connector-python`` to `3.4.0`.

### Bug Fixes

- DataFrame column names quoting check now supports newline characters.
- Fix a bug where a DataFrame generated by `session.read.with_metadata` creates inconsistent table when doing `df.write.save_as_table`.

## 1.10.0 (2023-11-03)

### New Features

- Added support for managing case sensitivity in `DataFrame.to_local_iterator()`.
- Added support for specifying vectorized UDTF's input column names by using the optional parameter `input_names` in `UDTFRegistration.register/register_file` and `functions.pandas_udtf`. By default, `RelationalGroupedDataFrame.applyInPandas` will infer the column names from current dataframe schema.
- Add `sql_error_code` and `raw_message` attributes to `SnowflakeSQLException` when it is caused by a SQL exception.

### Bug Fixes

- Fixed a bug in `DataFrame.to_pandas()` where converting snowpark dataframes to pandas dataframes was losing precision on integers with more than 19 digits.
- Fixed a bug that `session.add_packages` can not handle requirement specifier that contains project name with underscore and version.
- Fixed a bug in `DataFrame.limit()` when `offset` is used and the parent `DataFrame` uses `limit`. Now the `offset` won't impact the parent DataFrame's `limit`.
- Fixed a bug in `DataFrame.write.save_as_table` where dataframes created from read api could not save data into snowflake because of invalid column name `$1`.

### Behavior change

- Changed the behavior of `date_format`:
  - The `format` argument changed from optional to required.
  - The returned result changed from a date object to a date-formatted string.
- When a window function, or a sequence-dependent data generator (`normal`, `zipf`, `uniform`, `seq1`, `seq2`, `seq4`, `seq8`) function is used, the sort and filter operation will no longer be flattened when generating the query.

## 1.9.0 (2023-10-13)

### New Features

- Added support for the Python 3.11 runtime environment.

### Dependency updates

- Added back the dependency of `typing-extensions`.

### Bug Fixes

- Fixed a bug where imports from permanent stage locations were ignored for temporary stored procedures, UDTFs, UDFs, and UDAFs.
- Revert back to using CTAS (create table as select) statement for `Dataframe.writer.save_as_table` which does not need insert permission for writing tables.

### New Features
- Support `PythonObjJSONEncoder` json-serializable objects for `ARRAY` and `OBJECT` literals.

## 1.8.0 (2023-09-14)

### New Features

- Added support for VOLATILE/IMMUTABLE keyword when registering UDFs.
- Added support for specifying clustering keys when saving dataframes using `DataFrame.save_as_table`.
- Accept `Iterable` objects input for `schema` when creating dataframes using `Session.create_dataframe`.
- Added the property `DataFrame.session` to return a `Session` object.
- Added the property `Session.session_id` to return an integer that represents session ID.
- Added the property `Session.connection` to return a `SnowflakeConnection` object .

- Added support for creating a Snowpark session from a configuration file or environment variables.

### Dependency updates

- Updated ``snowflake-connector-python`` to 3.2.0.

### Bug Fixes

- Fixed a bug where automatic package upload would raise `ValueError` even when compatible package version were added in `session.add_packages`.
- Fixed a bug where table stored procedures were not registered correctly when using `register_from_file`.
- Fixed a bug where dataframe joins failed with `invalid_identifier` error.
- Fixed a bug where `DataFrame.copy` disables SQL simplfier for the returned copy.
- Fixed a bug where `session.sql().select()` would fail if any parameters are specified to `session.sql()`

## 1.7.0 (2023-08-28)

### New Features

- Added parameters `external_access_integrations` and `secrets` when creating a UDF, UDTF or Stored Procedure from Snowpark Python to allow integration with external access.
- Added support for these new functions in `snowflake.snowpark.functions`:
  - `array_flatten`
  - `flatten`
- Added support for `apply_in_pandas` in `snowflake.snowpark.relational_grouped_dataframe`.
- Added support for replicating your local Python environment on Snowflake via `Session.replicate_local_environment`.

### Bug Fixes

- Fixed a bug where `session.create_dataframe` fails to properly set nullable columns where nullability was affected by order or data was given.
- Fixed a bug where `DataFrame.select` could not identify and alias columns in presence of table functions when output columns of table function overlapped with columns in dataframe.

### Behavior Changes

- When creating stored procedures, UDFs, UDTFs, UDAFs with parameter `is_permanent=False` will now create temporary objects even when `stage_name` is provided. The default value of `is_permanent` is `False` which is why if this value is not explicitly set to `True` for permanent objects, users will notice a change in behavior.
- `types.StructField` now enquotes column identifier by default.

## 1.6.1 (2023-08-02)

### New Features

- Added support for these new functions in `snowflake.snowpark.functions`:
  - `array_sort`
  - `sort_array`
  - `array_min`
  - `array_max`
  - `explode_outer`
- Added support for pure Python packages specified via `Session.add_requirements` or `Session.add_packages`. They are now usable in stored procedures and UDFs even if packages are not present on the Snowflake Anaconda channel.
  - Added Session parameter `custom_packages_upload_enabled` and `custom_packages_force_upload_enabled` to enable the support for pure Python packages feature mentioned above. Both parameters default to `False`.
- Added support for specifying package requirements by passing a Conda environment yaml file to `Session.add_requirements`.
- Added support for asynchronous execution of multi-query dataframes that contain binding variables.
- Added support for renaming multiple columns in `DataFrame.rename`.
- Added support for Geometry datatypes.
- Added support for `params` in `session.sql()` in stored procedures.
- Added support for user-defined aggregate functions (UDAFs). This feature is currently in private preview.
- Added support for vectorized UDTFs (user-defined table functions). This feature is currently in public preview.
- Added support for Snowflake Timestamp variants (i.e., `TIMESTAMP_NTZ`, `TIMESTAMP_LTZ`, `TIMESTAMP_TZ`)
  - Added `TimestampTimezone` as an argument in `TimestampType` constructor.
  - Added type hints `NTZ`, `LTZ`, `TZ` and `Timestamp` to annotate functions when registering UDFs.

### Improvements

- Removed redundant dependency `typing-extensions`.
- `DataFrame.cache_result` now creates temp table fully qualified names under current database and current schema.

### Bug Fixes

- Fixed a bug where type check happens on pandas before it is imported.
- Fixed a bug when creating a UDF from `numpy.ufunc`.
- Fixed a bug where `DataFrame.union` was not generating the correct `Selectable.schema_query` when SQL simplifier is enabled.

### Behavior Changes

- `DataFrameWriter.save_as_table` now respects the `nullable` field of the schema provided by the user or the inferred schema based on data from user input.

### Dependency updates

- Updated ``snowflake-connector-python`` to 3.0.4.

## 1.5.1 (2023-06-20)

### New Features

- Added support for the Python 3.10 runtime environment.

## 1.5.0 (2023-06-09)

### Behavior Changes

- Aggregation results, from functions such as `DataFrame.agg` and `DataFrame.describe`, no longer strip away non-printing characters from column names.

### New Features

- Added support for the Python 3.9 runtime environment.
- Added support for new functions in `snowflake.snowpark.functions`:
  - `array_generate_range`
  - `array_unique_agg`
  - `collect_set`
  - `sequence`
- Added support for registering and calling stored procedures with `TABLE` return type.
- Added support for parameter `length` in `StringType()` to specify the maximum number of characters that can be stored by the column.
- Added the alias `functions.element_at()` for `functions.get()`.
- Added the alias `Column.contains` for `functions.contains`.
- Added experimental feature `DataFrame.alias`.
- Added support for querying metadata columns from stage when creating `DataFrame` using `DataFrameReader`.
- Added support for `StructType.add` to append more fields to existing `StructType` objects.
- Added support for parameter `execute_as` in `StoredProcedureRegistration.register_from_file()` to specify stored procedure caller rights.

### Bug Fixes

- Fixed a bug where the `Dataframe.join_table_function` did not run all of the necessary queries to set up the join table function when SQL simplifier was enabled.
- Fixed type hint declaration for custom types - `ColumnOrName`, `ColumnOrLiteralStr`, `ColumnOrSqlExpr`, `LiteralType` and `ColumnOrLiteral` that were breaking `mypy` checks.
- Fixed a bug where `DataFrameWriter.save_as_table` and `DataFrame.copy_into_table` failed to parse fully qualified table names.

## 1.4.0 (2023-04-24)

### New Features

- Added support for `session.getOrCreate`.
- Added support for alias `Column.getField`.
- Added support for new functions in `snowflake.snowpark.functions`:
  - `date_add` and `date_sub` to make add and subtract operations easier.
  - `daydiff`
  - `explode`
  - `array_distinct`.
  - `regexp_extract`.
  - `struct`.
  - `format_number`.
  - `bround`.
  - `substring_index`
- Added parameter `skip_upload_on_content_match` when creating UDFs, UDTFs and stored procedures using `register_from_file` to skip uploading files to a stage if the same version of the files are already on the stage.
- Added support for `DataFrameWriter.save_as_table` method to take table names that contain dots.
- Flattened generated SQL when `DataFrame.filter()` or `DataFrame.order_by()` is followed by a projection statement (e.g. `DataFrame.select()`, `DataFrame.with_column()`).
- Added support for creating dynamic tables _(in private preview)_ using `Dataframe.create_or_replace_dynamic_table`.
- Added an optional argument `params` in `session.sql()` to support binding variables. Note that this is not supported in stored procedures yet.

### Bug Fixes

- Fixed a bug in `strtok_to_array` where an exception was thrown when a delimiter was passed in.
- Fixed a bug in `session.add_import` where the module had the same namespace as other dependencies.

## 1.3.0 (2023-03-28)

### New Features

- Added support for `delimiters` parameter in `functions.initcap()`.
- Added support for `functions.hash()` to accept a variable number of input expressions.
- Added API `Session.RuntimeConfig` for getting/setting/checking the mutability of any runtime configuration.
- Added support managing case sensitivity in `Row` results from `DataFrame.collect` using `case_sensitive` parameter.
- Added API `Session.conf` for getting, setting or checking the mutability of any runtime configuration.
- Added support for managing case sensitivity in `Row` results from `DataFrame.collect` using `case_sensitive` parameter.
- Added indexer support for `snowflake.snowpark.types.StructType`.
- Added a keyword argument `log_on_exception` to `Dataframe.collect` and `Dataframe.collect_no_wait` to optionally disable error logging for SQL exceptions.

### Bug Fixes

- Fixed a bug where a DataFrame set operation(`DataFrame.substract`, `DataFrame.union`, etc.) being called after another DataFrame set operation and `DataFrame.select` or `DataFrame.with_column` throws an exception.
- Fixed a bug where chained sort statements are overwritten by the SQL simplifier.

### Improvements

- Simplified JOIN queries to use constant subquery aliases (`SNOWPARK_LEFT`, `SNOWPARK_RIGHT`) by default. Users can disable this at runtime with `session.conf.set('use_constant_subquery_alias', False)` to use randomly generated alias names instead.
- Allowed specifying statement parameters in `session.call()`.
- Enabled the uploading of large pandas DataFrames in stored procedures by defaulting to a chunk size of 100,000 rows.

## 1.2.0 (2023-03-02)

### New Features

- Added support for displaying source code as comments in the generated scripts when registering stored procedures. This
  is enabled by default, turn off by specifying `source_code_display=False` at registration.
- Added a parameter `if_not_exists` when creating a UDF, UDTF or Stored Procedure from Snowpark Python to ignore creating the specified function or procedure if it already exists.
- Accept integers when calling `snowflake.snowpark.functions.get` to extract value from array.
- Added `functions.reverse` in functions to open access to Snowflake built-in function
  [reverse](https://docs.snowflake.com/en/sql-reference/functions/reverse).
- Added parameter `require_scoped_url` in snowflake.snowflake.files.SnowflakeFile.open() `(in Private Preview)` to replace `is_owner_file` is marked for deprecation.

### Bug Fixes

- Fixed a bug that overwrote `paramstyle` to `qmark` when creating a Snowpark session.
- Fixed a bug where `df.join(..., how="cross")` fails with `SnowparkJoinException: (1112): Unsupported using join type 'Cross'`.
- Fixed a bug where querying a `DataFrame` column created from chained function calls used a wrong column name.

## 1.1.0 (2023-01-26)

### New Features:

- Added `asc`, `asc_nulls_first`, `asc_nulls_last`, `desc`, `desc_nulls_first`, `desc_nulls_last`, `date_part` and `unix_timestamp` in functions.
- Added the property `DataFrame.dtypes` to return a list of column name and data type pairs.
- Added the following aliases:
  - `functions.expr()` for `functions.sql_expr()`.
  - `functions.date_format()` for `functions.to_date()`.
  - `functions.monotonically_increasing_id()` for `functions.seq8()`
  - `functions.from_unixtime()` for `functions.to_timestamp()`

### Bug Fixes:

- Fixed a bug in SQL simplifier that didn’t handle Column alias and join well in some cases. See https://github.com/snowflakedb/snowpark-python/issues/658 for details.
- Fixed a bug in SQL simplifier that generated wrong column names for function calls, NaN and INF.

### Improvements

- The session parameter `PYTHON_SNOWPARK_USE_SQL_SIMPLIFIER` is `True` after Snowflake 7.3 was released. In snowpark-python, `session.sql_simplifier_enabled` reads the value of `PYTHON_SNOWPARK_USE_SQL_SIMPLIFIER` by default, meaning that the SQL simplfier is enabled by default after the Snowflake 7.3 release. To turn this off, set `PYTHON_SNOWPARK_USE_SQL_SIMPLIFIER` in Snowflake to `False` or run `session.sql_simplifier_enabled = False` from Snowpark. It is recommended to use the SQL simplifier because it helps to generate more concise SQL.

## 1.0.0 (2022-11-01)

### New Features

- Added `Session.generator()` to create a new `DataFrame` using the Generator table function.
- Added a parameter `secure` to the functions that create a secure UDF or UDTF.

## 0.12.0 (2022-10-14)

### New Features

- Added new APIs for async job:
  - `Session.create_async_job()` to create an `AsyncJob` instance from a query id.
  - `AsyncJob.result()` now accepts argument `result_type` to return the results in different formats.
  - `AsyncJob.to_df()` returns a `DataFrame` built from the result of this asynchronous job.
  - `AsyncJob.query()` returns the SQL text of the executed query.
- `DataFrame.agg()` and `RelationalGroupedDataFrame.agg()` now accept variable-length arguments.
- Added parameters `lsuffix` and `rsuffix` to `DataFram.join()` and `DataFrame.cross_join()` to conveniently rename overlapping columns.
- Added `Table.drop_table()` so you can drop the temp table after `DataFrame.cache_result()`. `Table` is also a context manager so you can use the `with` statement to drop the cache temp table after use.
- Added `Session.use_secondary_roles()`.
- Added functions `first_value()` and `last_value()`. (contributed by @chasleslr)
- Added `on` as an alias for `using_columns` and `how` as an alias for `join_type` in `DataFrame.join()`.

### Bug Fixes

- Fixed a bug in `Session.create_dataframe()` that raised an error when `schema` names had special characters.
- Fixed a bug in which options set in `Session.read.option()` were not passed to `DataFrame.copy_into_table()` as default values.
- Fixed a bug in which `DataFrame.copy_into_table()` raises an error when a copy option has single quotes in the value.

## 0.11.0 (2022-09-28)

### Behavior Changes

- `Session.add_packages()` now raises `ValueError` when the version of a package cannot be found in Snowflake Anaconda channel. Previously, `Session.add_packages()` succeeded, and a `SnowparkSQLException` exception was raised later in the UDF/SP registration step.

### New Features:

- Added method `FileOperation.get_stream()` to support downloading stage files as stream.
- Added support in `functions.ntiles()` to accept int argument.
- Added the following aliases:
  - `functions.call_function()` for `functions.call_builtin()`.
  - `functions.function()` for `functions.builtin()`.
  - `DataFrame.order_by()` for `DataFrame.sort()`
  - `DataFrame.orderBy()` for `DataFrame.sort()`
- Improved `DataFrame.cache_result()` to return a more accurate `Table` class instead of a `DataFrame` class.
- Added support to allow `session` as the first argument when calling `StoredProcedure`.

### Improvements

- Improved nested query generation by flattening queries when applicable.
  - This improvement could be enabled by setting `Session.sql_simplifier_enabled = True`.
  - `DataFrame.select()`, `DataFrame.with_column()`, `DataFrame.drop()` and other select-related APIs have more flattened SQLs.
  - `DataFrame.union()`, `DataFrame.union_all()`, `DataFrame.except_()`, `DataFrame.intersect()`, `DataFrame.union_by_name()` have flattened SQLs generated when multiple set operators are chained.
- Improved type annotations for async job APIs.

### Bug Fixes

- Fixed a bug in which `Table.update()`, `Table.delete()`, `Table.merge()` try to reference a temp table that does not exist.

## 0.10.0 (2022-09-16)

### New Features:

- Added experimental APIs for evaluating Snowpark dataframes with asynchronous queries:
  - Added keyword argument `block` to the following action APIs on Snowpark dataframes (which execute queries) to allow asynchronous evaluations:
    - `DataFrame.collect()`, `DataFrame.to_local_iterator()`, `DataFrame.to_pandas()`, `DataFrame.to_pandas_batches()`, `DataFrame.count()`, `DataFrame.first()`.
    - `DataFrameWriter.save_as_table()`, `DataFrameWriter.copy_into_location()`.
    - `Table.delete()`, `Table.update()`, `Table.merge()`.
  - Added method `DataFrame.collect_nowait()` to allow asynchronous evaluations.
  - Added class `AsyncJob` to retrieve results from asynchronously executed queries and check their status.
- Added support for `table_type` in `Session.write_pandas()`. You can now choose from these `table_type` options: `"temporary"`, `"temp"`, and `"transient"`.
- Added support for using Python structured data (`list`, `tuple` and `dict`) as literal values in Snowpark.
- Added keyword argument `execute_as` to `functions.sproc()` and `session.sproc.register()` to allow registering a stored procedure as a caller or owner.
- Added support for specifying a pre-configured file format when reading files from a stage in Snowflake.

### Improvements:

- Added support for displaying details of a Snowpark session.

### Bug Fixes:

- Fixed a bug in which `DataFrame.copy_into_table()` and `DataFrameWriter.save_as_table()` mistakenly created a new table if the table name is fully qualified, and the table already exists.

### Deprecations:

- Deprecated keyword argument `create_temp_table` in `Session.write_pandas()`.
- Deprecated invoking UDFs using arguments wrapped in a Python list or tuple. You can use variable-length arguments without a list or tuple.

### Dependency updates

- Updated ``snowflake-connector-python`` to 2.7.12.

## 0.9.0 (2022-08-30)

### New Features:

- Added support for displaying source code as comments in the generated scripts when registering UDFs.
  This feature is turned on by default. To turn it off, pass the new keyword argument `source_code_display` as `False` when calling `register()` or `@udf()`.
- Added support for calling table functions from `DataFrame.select()`, `DataFrame.with_column()` and `DataFrame.with_columns()` which now take parameters of type `table_function.TableFunctionCall` for columns.
- Added keyword argument `overwrite` to `session.write_pandas()` to allow overwriting contents of a Snowflake table with that of a pandas DataFrame.
- Added keyword argument `column_order` to `df.write.save_as_table()` to specify the matching rules when inserting data into table in append mode.
- Added method `FileOperation.put_stream()` to upload local files to a stage via file stream.
- Added methods `TableFunctionCall.alias()` and `TableFunctionCall.as_()` to allow aliasing the names of columns that come from the output of table function joins.
- Added function `get_active_session()` in module `snowflake.snowpark.context` to get the current active Snowpark session.

### Bug Fixes:

- Fixed a bug in which batch insert should not raise an error when `statement_params` is not passed to the function.
- Fixed a bug in which column names should be quoted when `session.create_dataframe()` is called with dicts and a given schema.
- Fixed a bug in which creation of table should be skipped if the table already exists and is in append mode when calling `df.write.save_as_table()`.
- Fixed a bug in which third-party packages with underscores cannot be added when registering UDFs.

### Improvements:

- Improved function `function.uniform()` to infer the types of inputs `max_` and `min_` and cast the limits to `IntegerType` or `FloatType` correspondingly.

## 0.8.0 (2022-07-22)

### New Features:

- Added keyword only argument `statement_params` to the following methods to allow for specifying statement level parameters:
  - `collect`, `to_local_iterator`, `to_pandas`, `to_pandas_batches`,
    `count`, `copy_into_table`, `show`, `create_or_replace_view`, `create_or_replace_temp_view`, `first`, `cache_result`
    and `random_split` on class `snowflake.snowpark.Dateframe`.
  - `update`, `delete` and `merge` on class `snowflake.snowpark.Table`.
  - `save_as_table` and `copy_into_location` on class `snowflake.snowpark.DataFrameWriter`.
  - `approx_quantile`, `statement_params`, `cov` and `crosstab` on class `snowflake.snowpark.DataFrameStatFunctions`.
  - `register` and `register_from_file` on class `snowflake.snowpark.udf.UDFRegistration`.
  - `register` and `register_from_file` on class `snowflake.snowpark.udtf.UDTFRegistration`.
  - `register` and `register_from_file` on class `snowflake.snowpark.stored_procedure.StoredProcedureRegistration`.
  - `udf`, `udtf` and `sproc` in `snowflake.snowpark.functions`.
- Added support for `Column` as an input argument to `session.call()`.
- Added support for `table_type` in `df.write.save_as_table()`. You can now choose from these `table_type` options: `"temporary"`, `"temp"`, and `"transient"`.

### Improvements:

- Added validation of object name in `session.use_*` methods.
- Updated the query tag in SQL to escape it when it has special characters.
- Added a check to see if Anaconda terms are acknowledged when adding missing packages.

### Bug Fixes:

- Fixed the limited length of the string column in `session.create_dataframe()`.
- Fixed a bug in which `session.create_dataframe()` mistakenly converted 0 and `False` to `None` when the input data was only a list.
- Fixed a bug in which calling `session.create_dataframe()` using a large local dataset sometimes created a temp table twice.
- Aligned the definition of `function.trim()` with the SQL function definition.
- Fixed an issue where snowpark-python would hang when using the Python system-defined (built-in function) `sum` vs. the Snowpark `function.sum()`.

### Deprecations:

- Deprecated keyword argument `create_temp_table` in `df.write.save_as_table()`.

## 0.7.0 (2022-05-25)

### New Features:

- Added support for user-defined table functions (UDTFs).
  - Use function `snowflake.snowpark.functions.udtf()` to register a UDTF, or use it as a decorator to register the UDTF.
    - You can also use `Session.udtf.register()` to register a UDTF.
  - Use `Session.udtf.register_from_file()` to register a UDTF from a Python file.
- Updated APIs to query a table function, including both Snowflake built-in table functions and UDTFs.
  - Use function `snowflake.snowpark.functions.table_function()` to create a callable representing a table function and use it to call the table function in a query.
  - Alternatively, use function `snowflake.snowpark.functions.call_table_function()` to call a table function.
  - Added support for `over` clause that specifies `partition by` and `order by` when lateral joining a table function.
  - Updated `Session.table_function()` and `DataFrame.join_table_function()` to accept `TableFunctionCall` instances.

### Breaking Changes:

- When creating a function with `functions.udf()` and `functions.sproc()`, you can now specify an empty list for the `imports` or `packages` argument to indicate that no import or package is used for this UDF or stored procedure. Previously, specifying an empty list meant that the function would use session-level imports or packages.
- Improved the `__repr__` implementation of data types in `types.py`. The unused `type_name` property has been removed.
- Added a Snowpark-specific exception class for SQL errors. This replaces the previous `ProgrammingError` from the Python connector.

### Improvements:

- Added a lock to a UDF or UDTF when it is called for the first time per thread.
- Improved the error message for pickling errors that occurred during UDF creation.
- Included the query ID when logging the failed query.

### Bug Fixes:

- Fixed a bug in which non-integral data (such as timestamps) was occasionally converted to integer when calling `DataFrame.to_pandas()`.
- Fixed a bug in which `DataFrameReader.parquet()` failed to read a parquet file when its column contained spaces.
- Fixed a bug in which `DataFrame.copy_into_table()` failed when the dataframe is created by reading a file with inferred schemas.

### Deprecations

`Session.flatten()` and `DataFrame.flatten()`.

### Dependency Updates:

- Restricted the version of `cloudpickle` <= `2.0.0`.

## 0.6.0 (2022-04-27)

### New Features:

- Added support for vectorized UDFs with the input as a pandas DataFrame or pandas Series and the output as a pandas Series. This improves the performance of UDFs in Snowpark.
- Added support for inferring the schema of a DataFrame by default when it is created by reading a Parquet, Avro, or ORC file in the stage.
- Added functions `current_session()`, `current_statement()`, `current_user()`, `current_version()`, `current_warehouse()`, `date_from_parts()`, `date_trunc()`, `dayname()`, `dayofmonth()`, `dayofweek()`, `dayofyear()`, `grouping()`, `grouping_id()`, `hour()`, `last_day()`, `minute()`, `next_day()`, `previous_day()`, `second()`, `month()`, `monthname()`, `quarter()`, `year()`, `current_database()`, `current_role()`, `current_schema()`, `current_schemas()`, `current_region()`, `current_avaliable_roles()`, `add_months()`, `any_value()`, `bitnot()`, `bitshiftleft()`, `bitshiftright()`, `convert_timezone()`, `uniform()`, `strtok_to_array()`, `sysdate()`, `time_from_parts()`,  `timestamp_from_parts()`, `timestamp_ltz_from_parts()`, `timestamp_ntz_from_parts()`, `timestamp_tz_from_parts()`, `weekofyear()`, `percentile_cont()` to `snowflake.snowflake.functions`.

### Breaking Changes:

- Expired deprecations:
  - Removed the following APIs that were deprecated in 0.4.0: `DataFrame.groupByGroupingSets()`, `DataFrame.naturalJoin()`, `DataFrame.joinTableFunction`, `DataFrame.withColumns()`, `Session.getImports()`, `Session.addImport()`, `Session.removeImport()`, `Session.clearImports()`, `Session.getSessionStage()`, `Session.getDefaultDatabase()`, `Session.getDefaultSchema()`, `Session.getCurrentDatabase()`, `Session.getCurrentSchema()`, `Session.getFullyQualifiedCurrentSchema()`.

### Improvements:

- Added support for creating an empty `DataFrame` with a specific schema using the `Session.create_dataframe()` method.
- Changed the logging level from `INFO` to `DEBUG` for several logs (e.g., the executed query) when evaluating a dataframe.
- Improved the error message when failing to create a UDF due to pickle errors.

### Bug Fixes:

- Removed pandas hard dependencies in the `Session.create_dataframe()` method.

### Dependency Updates:

- Added `typing-extension` as a new dependency with the version >= `4.1.0`.

## 0.5.0 (2022-03-22)

### New Features

- Added stored procedures API.
  - Added `Session.sproc` property and `sproc()` to `snowflake.snowpark.functions`, so you can register stored procedures.
  - Added `Session.call` to call stored procedures by name.
- Added `UDFRegistration.register_from_file()` to allow registering UDFs from Python source files or zip files directly.
- Added `UDFRegistration.describe()` to describe a UDF.
- Added `DataFrame.random_split()` to provide a way to randomly split a dataframe.
- Added functions `md5()`, `sha1()`, `sha2()`, `ascii()`, `initcap()`, `length()`, `lower()`, `lpad()`, `ltrim()`, `rpad()`, `rtrim()`, `repeat()`, `soundex()`, `regexp_count()`, `replace()`, `charindex()`, `collate()`, `collation()`, `insert()`, `left()`, `right()`, `endswith()` to `snowflake.snowpark.functions`.
- Allowed `call_udf()` to accept literal values.
- Provided a `distinct` keyword in `array_agg()`.

### Bug Fixes:

- Fixed an issue that caused `DataFrame.to_pandas()` to have a string column if `Column.cast(IntegerType())` was used.
- Fixed a bug in `DataFrame.describe()` when there is more than one string column.

## 0.4.0 (2022-02-15)

### New Features

- You can now specify which Anaconda packages to use when defining UDFs.
  - Added `add_packages()`, `get_packages()`, `clear_packages()`, and `remove_package()`, to class `Session`.
  - Added `add_requirements()` to `Session` so you can use a requirements file to specify which packages this session will use.
  - Added parameter `packages` to function `snowflake.snowpark.functions.udf()` and method `UserDefinedFunction.register()` to indicate UDF-level Anaconda package dependencies when creating a UDF.
  - Added parameter `imports` to `snowflake.snowpark.functions.udf()` and `UserDefinedFunction.register()` to specify UDF-level code imports.
- Added a parameter `session` to function `udf()` and `UserDefinedFunction.register()` so you can specify which session to use to create a UDF if you have multiple sessions.
- Added types `Geography` and `Variant` to `snowflake.snowpark.types` to be used as type hints for Geography and Variant data when defining a UDF.
- Added support for Geography geoJSON data.
- Added `Table`, a subclass of `DataFrame` for table operations:
  - Methods `update` and `delete` update and delete rows of a table in Snowflake.
  - Method `merge` merges data from a `DataFrame` to a `Table`.
  - Override method `DataFrame.sample()` with an additional parameter `seed`, which works on tables but not on view and sub-queries.
- Added `DataFrame.to_local_iterator()` and `DataFrame.to_pandas_batches()` to allow getting results from an iterator when the result set returned from the Snowflake database is too large.
- Added `DataFrame.cache_result()` for caching the operations performed on a `DataFrame` in a temporary table.
  Subsequent operations on the original `DataFrame` have no effect on the cached result `DataFrame`.
- Added property `DataFrame.queries` to get SQL queries that will be executed to evaluate the `DataFrame`.
- Added `Session.query_history()` as a context manager to track SQL queries executed on a session, including all SQL queries to evaluate `DataFrame`s created from a session. Both query ID and query text are recorded.
- You can now create a `Session` instance from an existing established `snowflake.connector.SnowflakeConnection`. Use parameter `connection` in `Session.builder.configs()`.
- Added `use_database()`, `use_schema()`, `use_warehouse()`, and `use_role()` to class `Session` to switch database/schema/warehouse/role after a session is created.
- Added `DataFrameWriter.copy_into_table()` to unload a `DataFrame` to stage files.
- Added `DataFrame.unpivot()`.
- Added `Column.within_group()` for sorting the rows by columns with some aggregation functions.
- Added functions `listagg()`, `mode()`, `div0()`, `acos()`, `asin()`, `atan()`, `atan2()`, `cos()`, `cosh()`, `sin()`, `sinh()`, `tan()`, `tanh()`, `degrees()`, `radians()`, `round()`, `trunc()`, and `factorial()` to `snowflake.snowflake.functions`.
- Added an optional argument `ignore_nulls` in function `lead()` and `lag()`.
- The `condition` parameter of function `when()` and `iff()` now accepts SQL expressions.

### Improvements

- All function and method names have been renamed to use the snake case naming style, which is more Pythonic. For convenience, some camel case names are kept as aliases to the snake case APIs. It is recommended to use the snake case APIs.
  - Deprecated these methods on class `Session` and replaced them with their snake case equivalents: `getImports()`, `addImports()`, `removeImport()`, `clearImports()`, `getSessionStage()`, `getDefaultSchema()`, `getDefaultSchema()`, `getCurrentDatabase()`, `getFullyQualifiedCurrentSchema()`.
  - Deprecated these methods on class `DataFrame` and replaced them with their snake case equivalents: `groupingByGroupingSets()`, `naturalJoin()`, `withColumns()`, `joinTableFunction()`.
- Property `DataFrame.columns` is now consistent with `DataFrame.schema.names` and the Snowflake database `Identifier Requirements`.
- `Column.__bool__()` now raises a `TypeError`. This will ban the use of logical operators `and`, `or`, `not` on `Column` object, for instance `col("a") > 1 and col("b") > 2` will raise the `TypeError`. Use `(col("a") > 1) & (col("b") > 2)` instead.
- Changed `PutResult` and `GetResult` to subclass `NamedTuple`.
- Fixed a bug which raised an error when the local path or stage location has a space or other special characters.
- Changed `DataFrame.describe()` so that non-numeric and non-string columns are ignored instead of raising an exception.

### Dependency updates

- Updated ``snowflake-connector-python`` to 2.7.4.

## 0.3.0 (2022-01-09)

### New Features

- Added `Column.isin()`, with an alias `Column.in_()`.
- Added `Column.try_cast()`, which is a special version of `cast()`. It tries to cast a string expression to other types and returns `null` if the cast is not possible.
- Added `Column.startswith()` and `Column.substr()` to process string columns.
- `Column.cast()` now also accepts a `str` value to indicate the cast type in addition to a `DataType` instance.
- Added `DataFrame.describe()` to summarize stats of a `DataFrame`.
- Added `DataFrame.explain()` to print the query plan of a `DataFrame`.
- `DataFrame.filter()` and `DataFrame.select_expr()` now accepts a sql expression.
- Added a new `bool` parameter `create_temp_table` to methods `DataFrame.saveAsTable()` and `Session.write_pandas()` to optionally create a temp table.
- Added `DataFrame.minus()` and `DataFrame.subtract()` as aliases to `DataFrame.except_()`.
- Added `regexp_replace()`, `concat()`, `concat_ws()`, `to_char()`, `current_timestamp()`, `current_date()`, `current_time()`, `months_between()`, `cast()`, `try_cast()`, `greatest()`, `least()`, and `hash()` to module `snowflake.snowpark.functions`.

### Bug Fixes

- Fixed an issue where `Session.createDataFrame(pandas_df)` and `Session.write_pandas(pandas_df)` raise an exception when the `pandas DataFrame` has spaces in the column name.
- `DataFrame.copy_into_table()` sometimes prints an `error` level log entry while it actually works. It's fixed now.
- Fixed an API docs issue where some `DataFrame` APIs are missing from the docs.

### Dependency updates

- Update ``snowflake-connector-python`` to 2.7.2, which upgrades ``pyarrow`` dependency to 6.0.x. Refer to the [python connector 2.7.2 release notes](https://pypi.org/project/snowflake-connector-python/2.7.2/) for more details.

## 0.2.0 (2021-12-02)

### New Features

- Updated the `Session.createDataFrame()` method for creating a `DataFrame` from a pandas DataFrame.
- Added the `Session.write_pandas()` method for writing a `pandas DataFrame` to a table in Snowflake and getting a `Snowpark DataFrame` object back.
- Added new classes and methods for calling window functions.
- Added the new functions `cume_dist()`, to find the cumulative distribution of a value with regard to other values within a window partition,
  and `row_number()`, which returns a unique row number for each row within a window partition.
- Added functions for computing statistics for DataFrames in the `DataFrameStatFunctions` class.
- Added functions for handling missing values in a DataFrame in the `DataFrameNaFunctions` class.
- Added new methods `rollup()`, `cube()`, and `pivot()` to the `DataFrame` class.
- Added the `GroupingSets` class, which you can use with the DataFrame groupByGroupingSets method to perform a SQL GROUP BY GROUPING SETS.
- Added the new `FileOperation(session)`
  class that you can use to upload and download files to and from a stage.
- Added the `DataFrame.copy_into_table()`
  method for loading data from files in a stage into a table.
- In CASE expressions, the functions `when()` and `otherwise()`
  now accept Python types in addition to `Column` objects.
- When you register a UDF you can now optionally set the `replace` parameter to `True` to overwrite an existing UDF with the same name.

### Improvements

- UDFs are now compressed before they are uploaded to the server. This makes them about 10 times smaller, which can help
  when you are using large ML model files.
- When the size of a UDF is less than 8196 bytes, it will be uploaded as in-line code instead of uploaded to a stage.

### Bug Fixes

- Fixed an issue where the statement `df.select(when(col("a") == 1, 4).otherwise(col("a"))), [Row(4), Row(2), Row(3)]` raised an exception.
- Fixed an issue where `df.toPandas()` raised an exception when a DataFrame was created from large local data.

## 0.1.0 (2021-10-26)

Start of Private Preview<|MERGE_RESOLUTION|>--- conflicted
+++ resolved
@@ -64,13 +64,10 @@
 - Added support for `Series.str.match`.
 - Added support for `DataFrame.resample` and `Series.resample` for aggregations `size`, `first`, and `last`.
 - Added support for `DataFrameGroupBy.all`, `SeriesGroupBy.all`, `DataFrameGroupBy.any`, and `SeriesGroupBy.any`.
-<<<<<<< HEAD
-- Added support for `DataFrame.stack`.
-=======
 - Added support for `DataFrame.nlargest`, `DataFrame.nsmallest`, `Series.nlargest` and `Series.nsmallest`.
 - Added support for `replace` and `frac > 1` in `DataFrame.sample` and `Series.sample`.
 - Added support for `Series.at`, `Series.iat`, `DataFrame.at`, and `DataFrame.iat`.
->>>>>>> 80b468db
+- Added support for `DataFrame.stack`.
 
 #### Bug Fixes
 

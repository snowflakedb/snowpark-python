# Release History

# 1.28.0 (TBD)

### Snowpark Python API Updates

#### Removed Features:

- Removed Snowpark Python function `snowflake_cortex_summarize`. Users can install snowflake-ml-python and use the snowflake.cortex.summarize function instead.
- Removed Snowpark Python function `snowflake_cortex_sentiment`. Users can install snowflake-ml-python and use the snowflake.cortex.sentiment function instead.

#### New Features

- Added support for the following functions in `functions.py`
  - `normal`
  - `randn`

<<<<<<< HEAD
#### Behavior Changes

- Added new methods in class `DataFrame`:
  - `col_regex`: Select columns that match with provided regex.
  - `map` and its alias `foreach`: A method to apply user function on each row with 1-1 mapping.
  - `flat_map`: A method to apply user function on each row with one to many mapping.
  - `toJSON` and its alias `to_json`: Convert each row of dataframe into json string.
  - `transform`: Chain multiple transformations on dataframe.
=======
#### Experimental Features

- Added support for writing pyarrow Tables to Snowflake tables.
>>>>>>> ce75eafd

### Snowpark pandas API Updates

#### New Features

- Added support for applying Snowflake Cortex functions `Summarize` and `Sentiment`.

## 1.27.0 (2025-02-03)

### Snowpark Python API Updates

#### New Features

- Added support for `DataFrame.summary()` to compute desired statistics of a DataFrame.
- Added support for the following functions in `functions.py`
  - `array_reverse`
  - `divnull`
  - `map_cat`
  - `map_contains_key`
  - `map_keys`
  - `nullifzero`
  - `snowflake_cortex_sentiment`
  - `acosh`
  - `asinh`
  - `atanh`
  - `bit_length`
  - `bitmap_bit_position`
  - `bitmap_bucket_number`
  - `bitmap_construct_agg`
  - `bitshiftright_unsigned`
  - `cbrt`
  - `equal_null`
  - `from_json`
  - `ifnull`
  - `localtimestamp`
  - `max_by`
  - `min_by`
  - `nth_value`
  - `nvl`
  - `octet_length`
  - `position`
  - `regr_avgx`
  - `regr_avgy`
  - `regr_count`
  - `regr_intercept`
  - `regr_r2`
  - `regr_slope`
  - `regr_sxx`
  - `regr_sxy`
  - `regr_syy`
  - `try_to_binary`
  - `base64`
  - `base64_decode_string`
  - `base64_encode`
  - `editdistance`
  - `hex`
  - `hex_encode`
  - `instr`
  - `log1p`
  - `log2`
  - `log10`
  - `percentile_approx`
  - `unbase64`
- Added support for `seed` argument in `DataFrame.stat.sample_by`. Note that it only supports a `Table` object, and will be ignored for a `DataFrame` object.
- Added support for specifying a schema string (including implicit struct syntax) when calling `DataFrame.create_dataframe`.
- Added support for `DataFrameWriter.insert_into/insertInto`. This method also supports local testing mode.
- Added support for `DataFrame.create_temp_view` to create a temporary view. It will fail if the view already exists.
- Added support for multiple columns in the functions `map_cat` and `map_concat`.
- Added an option `keep_column_order` for keeping original column order in `DataFrame.with_column` and `DataFrame.with_columns`.
- Added options to column casts that allow renaming or adding fields in StructType columns.
- Added support for `contains_null` parameter to ArrayType.
- Added support for creating a temporary view via `DataFrame.create_or_replace_temp_view` from a DataFrame created by reading a file from a stage.
- Added support for `value_contains_null` parameter to MapType.
- Added support for using `Column` object in `Column.in_` and `functions.in_`. 
- Added `interactive` to telemetry that indicates whether the current environment is an interactive one.
- Allow `session.file.get` in a Native App to read file paths starting with `/` from the current version
- Added support for multiple aggregation functions after `DataFrame.pivot`.

#### Experimental Features

- Added `Catalog` class to manage snowflake objects. It can be accessed via `Session.catalog`.
  - `snowflake.core` is a dependency required for this feature.
- Allow user input schema when reading JSON file on stage.
- Added support for specifying a schema string (including implicit struct syntax) when calling `DataFrame.create_dataframe`.

#### Improvements

- Updated README.md to include instructions on how to verify package signatures using `cosign`.

#### Bug Fixes

- Fixed a bug in local testing mode that caused a column to contain None when it should contain 0.
- Fixed a bug in `StructField.from_json` that prevented TimestampTypes with `tzinfo` from being parsed correctly.
- Fixed a bug in function `date_format` that caused an error when the input column was date type or timestamp type.
- Fixed a bug in dataframe that null value can be inserted in a non-nullable column.
- Fixed a bug in `replace` and `lit` which raised type hint assertion error when passing `Column` expression objects.
- Fixed a bug in `pandas_udf` and `pandas_udtf` where `session` parameter was erroneously ignored.
- Fixed a bug that raised incorrect type conversion error for system function called through `session.call`.

### Snowpark pandas API Updates

#### New Features

- Added support for `Series.str.ljust` and `Series.str.rjust`.
- Added support for `Series.str.center`.
- Added support for `Series.str.pad`.
- Added support for applying Snowpark Python function `snowflake_cortex_sentiment`.
- Added support for `DataFrame.map`.
- Added support for `DataFrame.from_dict` and `DataFrame.from_records`.
- Added support for mixed case field names in struct type columns.
- Added support for `SeriesGroupBy.unique`
- Added support for `Series.dt.strftime` with the following directives:
  - %d: Day of the month as a zero-padded decimal number.
  - %m: Month as a zero-padded decimal number.
  - %Y: Year with century as a decimal number.
  - %H: Hour (24-hour clock) as a zero-padded decimal number.
  - %M: Minute as a zero-padded decimal number.
  - %S: Second as a zero-padded decimal number.
  - %f: Microsecond as a decimal number, zero-padded to 6 digits.
  - %j: Day of the year as a zero-padded decimal number.
  - %X: Locale’s appropriate time representation.
  - %%: A literal '%' character.
- Added support for `Series.between`.
- Added support for `include_groups=False` in `DataFrameGroupBy.apply`.
- Added support for `expand=True` in `Series.str.split`.
- Added support for `DataFrame.pop` and `Series.pop`.
- Added support for `first` and `last` in `DataFrameGroupBy.agg` and `SeriesGroupBy.agg`.
- Added support for `Index.drop_duplicates`.
- Added support for aggregations `"count"`, `"median"`, `np.median`,
  `"skew"`, `"std"`, `np.std` `"var"`, and `np.var` in
  `pd.pivot_table()`, `DataFrame.pivot_table()`, and `pd.crosstab()`.

#### Improvements
- Improve performance of `DataFrame.map`, `Series.apply` and `Series.map` methods by mapping numpy functions to snowpark functions if possible.
- Added documentation for `DataFrame.map`.
- Improve performance of `DataFrame.apply` by mapping numpy functions to snowpark functions if possible.
- Added documentation on the extent of Snowpark pandas interoperability with scikit-learn.
- Infer return type of functions in `Series.map`, `Series.apply` and `DataFrame.map` if type-hint is not provided.
- Added `call_count` to telemetry that counts method calls including interchange protocol calls.

## 1.26.0 (2024-12-05)

### Snowpark Python API Updates

#### New Features

- Added support for property `version` and class method `get_active_session` for `Session` class.
- Added support for property `version` and class method `get_active_session` for `Session` class.
- Added new methods and variables to enhance data type handling and JSON serialization/deserialization:
  - To `DataType`, its derived classes, and `StructField`:
    - `type_name`: Returns the type name of the data.
    - `simple_string`: Provides a simple string representation of the data.
    - `json_value`: Returns the data as a JSON-compatible value.
    - `json`: Converts the data to a JSON string.
  - To `ArrayType`, `MapType`, `StructField`, `PandasSeriesType`, `PandasDataFrameType` and `StructType`:
    - `from_json`: Enables these types to be created from JSON data.
  - To `MapType`:
    - `keyType`: keys of the map
    - `valueType`: values of the map
- Added support for method `appName` in `SessionBuilder`.
- Added support for `include_nulls` argument in `DataFrame.unpivot`.
- Added support for following functions in `functions.py`:
  - `size` to get size of array, object, or map columns.
  - `collect_list` an alias of `array_agg`.
  - `substring` makes `len` argument optional.
- Added parameter `ast_enabled` to session for internal usage (default: `False`).

#### Improvements

- Added support for specifying the following to `DataFrame.create_or_replace_dynamic_table`:
  - `iceberg_config` A dictionary that can hold the following iceberg configuration options:
    - `external_volume`
    - `catalog`
    - `base_location`
    - `catalog_sync`
    - `storage_serialization_policy`
- Added support for nested data types to `DataFrame.print_schema`
- Added support for `level` parameter to `DataFrame.print_schema`
- Improved flexibility of `DataFrameReader` and `DataFrameWriter` API by adding support for the following:
  - Added `format` method to `DataFrameReader` and `DataFrameWriter` to specify file format when loading or unloading results.
  - Added `load` method to `DataFrameReader` to work in conjunction with `format`.
  - Added `save` method to `DataFrameWriter` to work in conjunction with `format`.
  - Added support to read keyword arguments to `options` method for `DataFrameReader` and `DataFrameWriter`.
- Relaxed the cloudpickle dependency for Python 3.11 to simplify build requirements. However, for Python 3.11, `cloudpickle==2.2.1` remains the only supported version.

#### Bug Fixes

- Removed warnings that dynamic pivot features were in private preview, because
  dynamic pivot is now generally available.
- Fixed a bug in `session.read.options` where `False` Boolean values were incorrectly parsed as `True` in the generated file format.

#### Dependency Updates

- Added a runtime dependency on `python-dateutil`.

### Snowpark pandas API Updates

#### New Features

- Added partial support for `Series.map` when `arg` is a pandas `Series` or a
  `collections.abc.Mapping`. No support for instances of `dict` that implement
  `__missing__` but are not instances of `collections.defaultdict`.
- Added support for `DataFrame.align` and `Series.align` for `axis=1` and `axis=None`.
- Added support for `pd.json_normalize`.
- Added support for `GroupBy.pct_change` with `axis=0`, `freq=None`, and `limit=None`.
- Added support for `DataFrameGroupBy.__iter__` and `SeriesGroupBy.__iter__`.
- Added support for `np.sqrt`, `np.trunc`, `np.floor`, numpy trig functions, `np.exp`, `np.abs`, `np.positive` and `np.negative`.
- Added partial support for the dataframe interchange protocol method
  `DataFrame.__dataframe__()`.

#### Bug Fixes

- Fixed a bug in `df.loc` where setting a single column from a series results in unexpected `None` values.

#### Improvements

- Use UNPIVOT INCLUDE NULLS for unpivot operations in pandas instead of sentinel values.
- Improved documentation for pd.read_excel.

## 1.25.0 (2024-11-14)

### Snowpark Python API Updates

#### New Features

- Added the following new functions in `snowflake.snowpark.dataframe`:
  - `map`
- Added support for passing parameter `include_error` to `Session.query_history` to record queries that have error during execution.

#### Improvements

- When target stage is not set in profiler, a default stage from `Session.get_session_stage` is used instead of raising `SnowparkSQLException`.
- Allowed lower case or mixed case input when calling `Session.stored_procedure_profiler.set_active_profiler`.
- Added distributed tracing using open telemetry APIs for action function in `DataFrame`:
  - `cache_result`
- Removed opentelemetry warning from logging.

#### Bug Fixes

- Fixed the pre-action and post-action query propagation when `In` expression were used in selects.
- Fixed a bug that raised error `AttributeError` while calling `Session.stored_procedure_profiler.get_output` when `Session.stored_procedure_profiler` is disabled.

#### Dependency Updates

- Added a dependency on `protobuf>=5.28` and `tzlocal` at runtime.
- Added a dependency on `protoc-wheel-0` for the development profile.
- Require `snowflake-connector-python>=3.12.0, <4.0.0` (was `>=3.10.0`).

### Snowpark pandas API Updates

#### Dependency Updates

- Updated `modin` from 0.28.1 to 0.30.1.
- Added support for all `pandas` 2.2.x versions.

#### New Features

- Added support for `Index.to_numpy`.
- Added support for `DataFrame.align` and `Series.align` for `axis=0`.
- Added support for `size` in `GroupBy.aggregate`, `DataFrame.aggregate`, and `Series.aggregate`.
- Added support for `snowflake.snowpark.functions.window`
- Added support for `pd.read_pickle` (Uses native pandas for processing).
- Added support for `pd.read_html` (Uses native pandas for processing).
- Added support for `pd.read_xml` (Uses native pandas for processing).
- Added support for aggregation functions `"size"` and `len` in `GroupBy.aggregate`, `DataFrame.aggregate`, and `Series.aggregate`.
- Added support for list values in `Series.str.len`.

#### Bug Fixes

- Fixed a bug where aggregating a single-column dataframe with a single callable function (e.g. `pd.DataFrame([0]).agg(np.mean)`) would fail to transpose the result.
- Fixed bugs where `DataFrame.dropna()` would:
  - Treat an empty `subset` (e.g. `[]`) as if it specified all columns instead of no columns.
  - Raise a `TypeError` for a scalar `subset` instead of filtering on just that column.
  - Raise a `ValueError` for a `subset` of type `pandas.Index` instead of filtering on the columns in the index.
- Disable creation of scoped read only table to mitigate Disable creation of scoped read only table to mitigate `TableNotFoundError` when using dynamic pivot in notebook environment.
- Fixed a bug when concat dataframe or series objects are coming from the same dataframe when axis = 1.

#### Improvements

- Improve np.where with scalar x value by eliminating unnecessary join and temp table creation.
- Improve get_dummies performance by flattening the pivot with join.
- Improve align performance when aligning on row position column by removing unnecessary window functions.



### Snowpark Local Testing Updates

#### New Features

- Added support for patching functions that are unavailable in the `snowflake.snowpark.functions` module.
- Added support for `snowflake.snowpark.functions.any_value`

#### Bug Fixes

- Fixed a bug where `Table.update` could not handle `VariantType`, `MapType`, and `ArrayType` data types.
- Fixed a bug where column aliases were incorrectly resolved in `DataFrame.join`, causing errors when selecting columns from a joined DataFrame.
- Fixed a bug where `Table.update` and `Table.merge` could fail if the target table's index was not the default `RangeIndex`.

## 1.24.0 (2024-10-28)

### Snowpark Python API Updates

#### New Features

- Updated `Session` class to be thread-safe. This allows concurrent DataFrame transformations, DataFrame actions, UDF and stored procedure registration, and concurrent file uploads when using the same `Session` object.
  - The feature is disabled by default and can be enabled by setting `FEATURE_THREAD_SAFE_PYTHON_SESSION` to `True` for account.
  - Updating session configurations, like changing database or schema, when multiple threads are using the session may lead to unexpected behavior.
  - When enabled, some internally created temporary table names returned from `DataFrame.queries` API are not deterministic, and may be different when DataFrame actions are executed. This does not affect explicit user-created temporary tables.
- Added support for 'Service' domain to `session.lineage.trace` API.
- Added support for `copy_grants` parameter when registering UDxF and stored procedures.
- Added support for the following methods in `DataFrameWriter` to support daisy-chaining:
  - `option`
  - `options`
  - `partition_by`
- Added support for `snowflake_cortex_summarize`.

#### Improvements

- Improved the following new capability for function `snowflake.snowpark.functions.array_remove` it is now possible to use in python.
- Disables sql simplification when sort is performed after limit.
  - Previously, `df.sort().limit()` and `df.limit().sort()` generates the same query with sort in front of limit. Now, `df.limit().sort()` will generate query that reads `df.limit().sort()`.
  - Improve performance of generated query for `df.limit().sort()`, because limit stops table scanning as soon as the number of records is satisfied.
- Added a client side error message for when an invalid stage location is passed to DataFrame read functions.

#### Bug Fixes

- Fixed a bug where the automatic cleanup of temporary tables could interfere with the results of async query execution.
- Fixed a bug in `DataFrame.analytics.time_series_agg` function to handle multiple data points in same sliding interval.
- Fixed a bug that created inconsistent casing in field names of structured objects in iceberg schemas.

#### Deprecations

- Deprecated warnings will be triggered when using snowpark-python with Python 3.8. For more details, please refer to https://docs.snowflake.com/en/developer-guide/python-runtime-support-policy.

### Snowpark pandas API Updates

#### New Features

- Added support for `np.subtract`, `np.multiply`, `np.divide`, and `np.true_divide`.
- Added support for tracking usages of `__array_ufunc__`.
- Added numpy compatibility support for `np.float_power`, `np.mod`, `np.remainder`, `np.greater`, `np.greater_equal`, `np.less`, `np.less_equal`, `np.not_equal`, and `np.equal`.
- Added numpy compatibility support for `np.log`, `np.log2`, and `np.log10`
- Added support for `DataFrameGroupBy.bfill`, `SeriesGroupBy.bfill`, `DataFrameGroupBy.ffill`, and `SeriesGroupBy.ffill`.
- Added support for `on` parameter with `Resampler`.
- Added support for timedelta inputs in `value_counts()`.
- Added support for applying Snowpark Python function `snowflake_cortex_summarize`.
- Added support for `DataFrame.attrs` and `Series.attrs`.
- Added support for `DataFrame.style`.
- Added numpy compatibility support for `np.full_like`

#### Improvements

- Improved generated SQL query for `head` and `iloc` when the row key is a slice.
- Improved error message when passing an unknown timezone to `tz_convert` and `tz_localize` in `Series`, `DataFrame`, `Series.dt`, and `DatetimeIndex`.
- Improved documentation for `tz_convert` and `tz_localize` in `Series`, `DataFrame`, `Series.dt`, and `DatetimeIndex` to specify the supported timezone formats.
- Added additional kwargs support for `df.apply` and `series.apply` ( as well as `map` and `applymap` ) when using snowpark functions. This allows for some position independent compatibility between apply and functions where the first argument is not a pandas object.
- Improved generated SQL query for `iloc` and `iat` when the row key is a scalar.
- Removed all joins in `iterrows`.
- Improved documentation for `Series.map` to reflect the unsupported features.
- Added support for `np.may_share_memory` which is used internally by many scikit-learn functions. This method will always return false when called with a Snowpark pandas object.

#### Bug Fixes

- Fixed a bug where `DataFrame` and `Series` `pct_change()` would raise `TypeError` when input contained timedelta columns.
- Fixed a bug where `replace()` would sometimes propagate `Timedelta` types incorrectly through `replace()`. Instead raise `NotImplementedError` for `replace()` on `Timedelta`.
- Fixed a bug where `DataFrame` and `Series` `round()` would raise `AssertionError` for `Timedelta` columns. Instead raise `NotImplementedError` for `round()` on `Timedelta`.
- Fixed a bug where `reindex` fails when the new index is a Series with non-overlapping types from the original index.
- Fixed a bug where calling `__getitem__` on a DataFrameGroupBy object always returned a DataFrameGroupBy object if `as_index=False`.
- Fixed a bug where inserting timedelta values into an existing column would silently convert the values to integers instead of raising `NotImplementedError`.
- Fixed a bug where `DataFrame.shift()` on axis=0 and axis=1 would fail to propagate timedelta types.
- `DataFrame.abs()`, `DataFrame.__neg__()`, `DataFrame.stack()`, and `DataFrame.unstack()` now raise `NotImplementedError` for timedelta inputs instead of failing to propagate timedelta types.

### Snowpark Local Testing Updates

#### Bug Fixes

- Fixed a bug where `DataFrame.alias` raises `KeyError` for input column name.
- Fixed a bug where `to_csv` on Snowflake stage fails when data contains empty strings.

## 1.23.0 (2024-10-09)

### Snowpark Python API Updates

#### New Features

- Added the following new functions in `snowflake.snowpark.functions`:
  - `make_interval`
- Added support for using Snowflake Interval constants with `Window.range_between()` when the order by column is TIMESTAMP or DATE type.
- Added support for file writes. This feature is currently in private preview.
- Added `thread_id` to `QueryRecord` to track the thread id submitting the query history.
- Added support for `Session.stored_procedure_profiler`.

#### Improvements

#### Bug Fixes

- Fixed a bug where registering a stored procedure or UDxF with type hints would give a warning `'NoneType' has no len() when trying to read default values from function`.

### Snowpark pandas API Updates

#### New Features

- Added support for `TimedeltaIndex.mean` method.
- Added support for some cases of aggregating `Timedelta` columns on `axis=0` with `agg` or `aggregate`.
- Added support for `by`, `left_by`, `right_by`, `left_index`, and `right_index` for `pd.merge_asof`.
- Added support for passing parameter `include_describe` to `Session.query_history`.
- Added support for `DatetimeIndex.mean` and `DatetimeIndex.std` methods.
- Added support for `Resampler.asfreq`, `Resampler.indices`, `Resampler.nunique`, and `Resampler.quantile`.
- Added support for `resample` frequency `W`, `ME`, `YE` with `closed = "left"`.
- Added support for `DataFrame.rolling.corr` and `Series.rolling.corr` for `pairwise = False` and int `window`.
- Added support for string time-based `window` and `min_periods = None` for `Rolling`.
- Added support for `DataFrameGroupBy.fillna` and `SeriesGroupBy.fillna`.
- Added support for constructing `Series` and `DataFrame` objects with the lazy `Index` object as `data`, `index`, and `columns` arguments.
- Added support for constructing `Series` and `DataFrame` objects with `index` and `column` values not present in `DataFrame`/`Series` `data`.
- Added support for `pd.read_sas` (Uses native pandas for processing).
- Added support for applying `rolling().count()` and `expanding().count()` to `Timedelta` series and columns.
- Added support for `tz` in both `pd.date_range` and `pd.bdate_range`.
- Added support for `Series.items`.
- Added support for `errors="ignore"` in `pd.to_datetime`.
- Added support for `DataFrame.tz_localize` and `Series.tz_localize`.
- Added support for `DataFrame.tz_convert` and `Series.tz_convert`.
- Added support for applying Snowpark Python functions (e.g., `sin`) in `Series.map`, `Series.apply`, `DataFrame.apply` and `DataFrame.applymap`.

#### Improvements

- Improved `to_pandas` to persist the original timezone offset for TIMESTAMP_TZ type.
- Improved `dtype` results for TIMESTAMP_TZ type to show correct timezone offset.
- Improved `dtype` results for TIMESTAMP_LTZ type to show correct timezone.
- Improved error message when passing non-bool value to `numeric_only` for groupby aggregations.
- Removed unnecessary warning about sort algorithm in `sort_values`.
- Use SCOPED object for internal create temp tables. The SCOPED objects will be stored sproc scoped if created within stored sproc, otherwise will be session scoped, and the object will be automatically cleaned at the end of the scope.
- Improved warning messages for operations that lead to materialization with inadvertent slowness.
- Removed unnecessary warning message about `convert_dtype` in `Series.apply`.

#### Bug Fixes

- Fixed a bug where an `Index` object created from a `Series`/`DataFrame` incorrectly updates the `Series`/`DataFrame`'s index name after an inplace update has been applied to the original `Series`/`DataFrame`.
- Suppressed an unhelpful `SettingWithCopyWarning` that sometimes appeared when printing `Timedelta` columns.
- Fixed `inplace` argument for `Series` objects derived from other `Series` objects.
- Fixed a bug where `Series.sort_values` failed if series name overlapped with index column name.
- Fixed a bug where transposing a dataframe would map `Timedelta` index levels to integer column levels.
- Fixed a bug where `Resampler` methods on timedelta columns would produce integer results.
- Fixed a bug where `pd.to_numeric()` would leave `Timedelta` inputs as `Timedelta` instead of converting them to integers.
- Fixed `loc` set when setting a single row, or multiple rows, of a DataFrame with a Series value.

### Snowpark Local Testing Updates

#### Bug Fixes

- Fixed a bug where nullable columns were annotated wrongly.
- Fixed a bug where the `date_add` and `date_sub` functions failed for `NULL` values.
- Fixed a bug where `equal_null` could fail inside a merge statement.
- Fixed a bug where `row_number` could fail inside a Window function.
- Fixed a bug where updates could fail when the source is the result of a join.


## 1.22.1 (2024-09-11)
This is a re-release of 1.22.0. Please refer to the 1.22.0 release notes for detailed release content.


## 1.22.0 (2024-09-10)

### Snowpark Python API Updates

### New Features

- Added the following new functions in `snowflake.snowpark.functions`:
  - `array_remove`
  - `ln`

#### Improvements

- Improved documentation for `Session.write_pandas` by making `use_logical_type` option more explicit.
- Added support for specifying the following to `DataFrameWriter.save_as_table`:
  - `enable_schema_evolution`
  - `data_retention_time`
  - `max_data_extension_time`
  - `change_tracking`
  - `copy_grants`
  - `iceberg_config` A dicitionary that can hold the following iceberg configuration options:
      - `external_volume`
      - `catalog`
      - `base_location`
      - `catalog_sync`
      - `storage_serialization_policy`
- Added support for specifying the following to `DataFrameWriter.copy_into_table`:
  - `iceberg_config` A dicitionary that can hold the following iceberg configuration options:
      - `external_volume`
      - `catalog`
      - `base_location`
      - `catalog_sync`
      - `storage_serialization_policy`
- Added support for specifying the following parameters to `DataFrame.create_or_replace_dynamic_table`:
  - `mode`
  - `refresh_mode`
  - `initialize`
  - `clustering_keys`
  - `is_transient`
  - `data_retention_time`
  - `max_data_extension_time`

#### Bug Fixes

- Fixed a bug in `session.read.csv` that caused an error when setting `PARSE_HEADER = True` in an externally defined file format.
- Fixed a bug in query generation from set operations that allowed generation of duplicate queries when children have common subqueries.
- Fixed a bug in `session.get_session_stage` that referenced a non-existing stage after switching database or schema.
- Fixed a bug where calling `DataFrame.to_snowpark_pandas` without explicitly initializing the Snowpark pandas plugin caused an error.
- Fixed a bug where using the `explode` function in dynamic table creation caused a SQL compilation error due to improper boolean type casting on the `outer` parameter.

### Snowpark Local Testing Updates

#### New Features

- Added support for type coercion when passing columns as input to UDF calls.
- Added support for `Index.identical`.

#### Bug Fixes

- Fixed a bug where the truncate mode in `DataFrameWriter.save_as_table` incorrectly handled DataFrames containing only a subset of columns from the existing table.
- Fixed a bug where function `to_timestamp` does not set the default timezone of the column datatype.

### Snowpark pandas API Updates

#### New Features

- Added limited support for the `Timedelta` type, including the following features. Snowpark pandas will raise `NotImplementedError` for unsupported `Timedelta` use cases.
  - supporting tracking the Timedelta type through `copy`, `cache_result`, `shift`, `sort_index`, `assign`, `bfill`, `ffill`, `fillna`, `compare`, `diff`, `drop`, `dropna`, `duplicated`, `empty`, `equals`, `insert`, `isin`, `isna`, `items`, `iterrows`, `join`, `len`, `mask`, `melt`, `merge`, `nlargest`, `nsmallest`, `to_pandas`.
  - converting non-timedelta to timedelta via `astype`.
  - `NotImplementedError` will be raised for the rest of methods that do not support `Timedelta`.
  - support for subtracting two timestamps to get a Timedelta.
  - support indexing with Timedelta data columns.
  - support for adding or subtracting timestamps and `Timedelta`.
  - support for binary arithmetic between two `Timedelta` values.
  - support for binary arithmetic and comparisons between `Timedelta` values and numeric values.
  - support for lazy `TimedeltaIndex`.
  - support for `pd.to_timedelta`.
  - support for `GroupBy` aggregations `min`, `max`, `mean`, `idxmax`, `idxmin`, `std`, `sum`, `median`, `count`, `any`, `all`, `size`, `nunique`, `head`, `tail`, `aggregate`.
  - support for `GroupBy` filtrations `first` and `last`.
  - support for `TimedeltaIndex` attributes: `days`, `seconds`, `microseconds` and `nanoseconds`.
  - support for `diff` with timestamp columns on `axis=0` and `axis=1`
  - support for `TimedeltaIndex` methods: `ceil`, `floor` and `round`.
  - support for `TimedeltaIndex.total_seconds` method.
- Added support for index's arithmetic and comparison operators.
- Added support for `Series.dt.round`.
- Added documentation pages for `DatetimeIndex`.
- Added support for `Index.name`, `Index.names`, `Index.rename`, and `Index.set_names`.
- Added support for `Index.__repr__`.
- Added support for `DatetimeIndex.month_name` and `DatetimeIndex.day_name`.
- Added support for `Series.dt.weekday`, `Series.dt.time`, and `DatetimeIndex.time`.
- Added support for `Index.min` and `Index.max`.
- Added support for `pd.merge_asof`.
- Added support for `Series.dt.normalize` and `DatetimeIndex.normalize`.
- Added support for `Index.is_boolean`, `Index.is_integer`, `Index.is_floating`, `Index.is_numeric`, and `Index.is_object`.
- Added support for `DatetimeIndex.round`, `DatetimeIndex.floor` and `DatetimeIndex.ceil`.
- Added support for `Series.dt.days_in_month` and `Series.dt.daysinmonth`.
- Added support for `DataFrameGroupBy.value_counts` and `SeriesGroupBy.value_counts`.
- Added support for `Series.is_monotonic_increasing` and `Series.is_monotonic_decreasing`.
- Added support for `Index.is_monotonic_increasing` and `Index.is_monotonic_decreasing`.
- Added support for `pd.crosstab`.
- Added support for `pd.bdate_range` and included business frequency support (B, BME, BMS, BQE, BQS, BYE, BYS) for both `pd.date_range` and `pd.bdate_range`.
- Added support for lazy `Index` objects  as `labels` in `DataFrame.reindex` and `Series.reindex`.
- Added support for `Series.dt.days`, `Series.dt.seconds`, `Series.dt.microseconds`, and `Series.dt.nanoseconds`.
- Added support for creating a `DatetimeIndex` from an `Index` of numeric or string type.
- Added support for string indexing with `Timedelta` objects.
- Added support for `Series.dt.total_seconds` method.
- Added support for `DataFrame.apply(axis=0)`.
- Added support for `Series.dt.tz_convert` and `Series.dt.tz_localize`.
- Added support for `DatetimeIndex.tz_convert` and `DatetimeIndex.tz_localize`.

#### Improvements

- Improve concat, join performance when operations are performed on series coming from the same dataframe by avoiding unnecessary joins.
- Refactored `quoted_identifier_to_snowflake_type` to avoid making metadata queries if the types have been cached locally.
- Improved `pd.to_datetime` to handle all local input cases.
- Create a lazy index from another lazy index without pulling data to client.
- Raised `NotImplementedError` for Index bitwise operators.
- Display a more clear error message when `Index.names` is set to a non-like-like object.
- Raise a warning whenever MultiIndex values are pulled in locally.
- Improve warning message for `pd.read_snowflake` include the creation reason when temp table creation is triggered.
- Improve performance for `DataFrame.set_index`, or setting `DataFrame.index` or `Series.index` by avoiding checks require eager evaluation. As a consequence, when the new index that does not match the current `Series`/`DataFrame` object length, a `ValueError` is no longer raised. Instead, when the `Series`/`DataFrame` object is longer than the provided index, the `Series`/`DataFrame`'s new index is filled with `NaN` values for the "extra" elements. Otherwise, the extra values in the provided index are ignored.
- Properly raise `NotImplementedError` when ambiguous/nonexistent are non-string in `ceil`/`floor`/`round`.

#### Bug Fixes

- Stopped ignoring nanoseconds in `pd.Timedelta` scalars.
- Fixed AssertionError in tree of binary operations.
- Fixed bug in `Series.dt.isocalendar` using a named Series
- Fixed `inplace` argument for Series objects derived from DataFrame columns.
- Fixed a bug where `Series.reindex` and `DataFrame.reindex` did not update the result index's name correctly.
- Fixed a bug where `Series.take` did not error when `axis=1` was specified.


## 1.21.1 (2024-09-05)

### Snowpark Python API Updates

#### Bug Fixes

- Fixed a bug where using `to_pandas_batches` with async jobs caused an error due to improper handling of waiting for asynchronous query completion.

## 1.21.0 (2024-08-19)

### Snowpark Python API Updates

#### New Features

- Added support for `snowflake.snowpark.testing.assert_dataframe_equal` that is a utility function to check the equality of two Snowpark DataFrames.

#### Improvements

- Added support server side string size limitations.
- Added support to create and invoke stored procedures, UDFs and UDTFs with optional arguments.
- Added support for column lineage in the DataFrame.lineage.trace API.
- Added support for passing `INFER_SCHEMA` options to `DataFrameReader` via `INFER_SCHEMA_OPTIONS`.
- Added support for passing `parameters` parameter to `Column.rlike` and `Column.regexp`.
- Added support for automatically cleaning up temporary tables created by `df.cache_result()` in the current session, when the DataFrame is no longer referenced (i.e., gets garbage collected). It is still an experimental feature not enabled by default, and can be enabled by setting `session.auto_clean_up_temp_table_enabled` to `True`.
- Added support for string literals to the `fmt` parameter of `snowflake.snowpark.functions.to_date`.
- Added support for system$reference function.

#### Bug Fixes

- Fixed a bug where SQL generated for selecting `*` column has an incorrect subquery.
- Fixed a bug in `DataFrame.to_pandas_batches` where the iterator could throw an error if certain transformation is made to the pandas dataframe due to wrong isolation level.
- Fixed a bug in `DataFrame.lineage.trace` to split the quoted feature view's name and version correctly.
- Fixed a bug in `Column.isin` that caused invalid sql generation when passed an empty list.
- Fixed a bug that fails to raise NotImplementedError while setting cell with list like item.

### Snowpark Local Testing Updates

#### New Features

- Added support for the following APIs:
  - snowflake.snowpark.functions
    - `rank`
    - `dense_rank`
    - `percent_rank`
    - `cume_dist`
    - `ntile`
    - `datediff`
    - `array_agg`
  - snowflake.snowpark.column.Column.within_group
- Added support for parsing flags in regex statements for mocked plans. This maintains parity with the `rlike` and `regexp` changes above.

#### Bug Fixes

- Fixed a bug where Window Functions LEAD and LAG do not handle option `ignore_nulls` properly.
- Fixed a bug where values were not populated into the result DataFrame during the insertion of table merge operation.

#### Improvements

- Fix pandas FutureWarning about integer indexing.

### Snowpark pandas API Updates

#### New Features

- Added support for `DataFrame.backfill`, `DataFrame.bfill`, `Series.backfill`, and `Series.bfill`.
- Added support for `DataFrame.compare` and `Series.compare` with default parameters.
- Added support for `Series.dt.microsecond` and `Series.dt.nanosecond`.
- Added support for `Index.is_unique` and `Index.has_duplicates`.
- Added support for `Index.equals`.
- Added support for `Index.value_counts`.
- Added support for `Series.dt.day_name` and `Series.dt.month_name`.
- Added support for indexing on Index, e.g., `df.index[:10]`.
- Added support for `DataFrame.unstack` and `Series.unstack`.
- Added support for `DataFrame.asfreq` and `Series.asfreq`.
- Added support for `Series.dt.is_month_start` and `Series.dt.is_month_end`.
- Added support for `Index.all` and `Index.any`.
- Added support for `Series.dt.is_year_start` and `Series.dt.is_year_end`.
- Added support for `Series.dt.is_quarter_start` and `Series.dt.is_quarter_end`.
- Added support for lazy `DatetimeIndex`.
- Added support for `Series.argmax` and `Series.argmin`.
- Added support for `Series.dt.is_leap_year`.
- Added support for `DataFrame.items`.
- Added support for `Series.dt.floor` and `Series.dt.ceil`.
- Added support for `Index.reindex`.
- Added support for `DatetimeIndex` properties: `year`, `month`, `day`, `hour`, `minute`, `second`, `microsecond`,
    `nanosecond`, `date`, `dayofyear`, `day_of_year`, `dayofweek`, `day_of_week`, `weekday`, `quarter`,
    `is_month_start`, `is_month_end`, `is_quarter_start`, `is_quarter_end`, `is_year_start`, `is_year_end`
    and `is_leap_year`.
- Added support for `Resampler.fillna` and `Resampler.bfill`.
- Added limited support for the `Timedelta` type, including creating `Timedelta` columns and `to_pandas`.
- Added support for `Index.argmax` and `Index.argmin`.

#### Improvements

- Removed the public preview warning message when importing Snowpark pandas.
- Removed unnecessary count query from `SnowflakeQueryCompiler.is_series_like` method.
- `Dataframe.columns` now returns native pandas Index object instead of Snowpark Index object.
- Refactor and introduce `query_compiler` argument in `Index` constructor to create `Index` from query compiler.
- `pd.to_datetime` now returns a DatetimeIndex object instead of a Series object.
- `pd.date_range` now returns a DatetimeIndex object instead of a Series object.

#### Bug Fixes

- Made passing an unsupported aggregation function to `pivot_table` raise `NotImplementedError` instead of `KeyError`.
- Removed axis labels and callable names from error messages and telemetry about unsupported aggregations.
- Fixed AssertionError in `Series.drop_duplicates` and `DataFrame.drop_duplicates` when called after `sort_values`.
- Fixed a bug in `Index.to_frame` where the result frame's column name may be wrong where name is unspecified.
- Fixed a bug where some Index docstrings are ignored.
- Fixed a bug in `Series.reset_index(drop=True)` where the result name may be wrong.
- Fixed a bug in `Groupby.first/last` ordering by the correct columns in the underlying window expression.

## 1.20.0 (2024-07-17)

### Snowpark Python API Updates

#### Improvements

- Added distributed tracing using open telemetry APIs for table stored procedure function in `DataFrame`:
  - `_execute_and_get_query_id`
- Added support for the `arrays_zip` function.
- Improves performance for binary column expression and `df._in` by avoiding unnecessary cast for numeric values. You can enable this optimization by setting `session.eliminate_numeric_sql_value_cast_enabled = True`.
- Improved error message for `write_pandas` when the target table does not exist and `auto_create_table=False`.
- Added open telemetry tracing on UDxF functions in Snowpark.
- Added open telemetry tracing on stored procedure registration in Snowpark.
- Added a new optional parameter called `format_json` to the `Session.SessionBuilder.app_name` function that sets the app name in the `Session.query_tag` in JSON format. By default, this parameter is set to `False`.

#### Bug Fixes
- Fixed a bug where SQL generated for `lag(x, 0)` was incorrect and failed with error message `argument 1 to function LAG needs to be constant, found 'SYSTEM$NULL_TO_FIXED(null)'`.

### Snowpark Local Testing Updates

#### New Features

- Added support for the following APIs:
  - snowflake.snowpark.functions
    - random
- Added new parameters to `patch` function when registering a mocked function:
  - `distinct` allows an alternate function to be specified for when a sql function should be distinct.
  - `pass_column_index` passes a named parameter `column_index` to the mocked function that contains the pandas.Index for the input data.
  - `pass_row_index` passes a named parameter `row_index` to the mocked function that is the 0 indexed row number the function is currently operating on.
  - `pass_input_data` passes a named parameter `input_data` to the mocked function that contains the entire input dataframe for the current expression.
  - Added support for the `column_order` parameter to method `DataFrameWriter.save_as_table`.


#### Bug Fixes
- Fixed a bug that caused DecimalType columns to be incorrectly truncated to integer precision when used in BinaryExpressions.

### Snowpark pandas API Updates

#### New Features
- Added support for `DataFrameGroupBy.all`, `SeriesGroupBy.all`, `DataFrameGroupBy.any`, and `SeriesGroupBy.any`.
- Added support for `DataFrame.nlargest`, `DataFrame.nsmallest`, `Series.nlargest` and `Series.nsmallest`.
- Added support for `replace` and `frac > 1` in `DataFrame.sample` and `Series.sample`.
- Added support for `read_excel` (Uses local pandas for processing)
- Added support for `Series.at`, `Series.iat`, `DataFrame.at`, and `DataFrame.iat`.
- Added support for `Series.dt.isocalendar`.
- Added support for `Series.case_when` except when condition or replacement is callable.
- Added documentation pages for `Index` and its APIs.
- Added support for `DataFrame.assign`.
- Added support for `DataFrame.stack`.
- Added support for `DataFrame.pivot` and `pd.pivot`.
- Added support for `DataFrame.to_csv` and `Series.to_csv`.
- Added partial support for `Series.str.translate` where the values in the `table` are single-codepoint strings.
- Added support for `DataFrame.corr`.
- Allow `df.plot()` and `series.plot()` to be called, materializing the data into the local client
- Added support for `DataFrameGroupBy` and `SeriesGroupBy` aggregations `first` and `last`
- Added support for `DataFrameGroupBy.get_group`.
- Added support for `limit` parameter when `method` parameter is used in `fillna`.
- Added partial support for `Series.str.translate` where the values in the `table` are single-codepoint strings.
- Added support for `DataFrame.corr`.
- Added support for `DataFrame.equals` and `Series.equals`.
- Added support for `DataFrame.reindex` and `Series.reindex`.
- Added support for `Index.astype`.
- Added support for `Index.unique` and `Index.nunique`.
- Added support for `Index.sort_values`.

#### Bug Fixes
- Fixed an issue when using np.where and df.where when the scalar 'other' is the literal 0.
- Fixed a bug regarding precision loss when converting to Snowpark pandas `DataFrame` or `Series` with `dtype=np.uint64`.
- Fixed bug where `values` is set to `index` when `index` and `columns` contain all columns in DataFrame during `pivot_table`.

#### Improvements
- Added support for `Index.copy()`
- Added support for Index APIs: `dtype`, `values`, `item()`, `tolist()`, `to_series()` and `to_frame()`
- Expand support for DataFrames with no rows in `pd.pivot_table` and `DataFrame.pivot_table`.
- Added support for `inplace` parameter in `DataFrame.sort_index` and `Series.sort_index`.


## 1.19.0 (2024-06-25)

### Snowpark Python API Updates

#### New Features

- Added support for `to_boolean` function.
- Added documentation pages for Index and its APIs.

#### Bug Fixes

- Fixed a bug where python stored procedure with table return type fails when run in a task.
- Fixed a bug where df.dropna fails due to `RecursionError: maximum recursion depth exceeded` when the DataFrame has more than 500 columns.
- Fixed a bug where `AsyncJob.result("no_result")` doesn't wait for the query to finish execution.


### Snowpark Local Testing Updates

#### New Features

- Added support for the `strict` parameter when registering UDFs and Stored Procedures.

#### Bug Fixes

- Fixed a bug in convert_timezone that made the setting the source_timezone parameter return an error.
- Fixed a bug where creating DataFrame with empty data of type `DateType` raises `AttributeError`.
- Fixed a bug that table merge fails when update clause exists but no update takes place.
- Fixed a bug in mock implementation of `to_char` that raises `IndexError` when incoming column has nonconsecutive row index.
- Fixed a bug in handling of `CaseExpr` expressions that raises `IndexError` when incoming column has nonconsecutive row index.
- Fixed a bug in implementation of `Column.like` that raises `IndexError` when incoming column has nonconsecutive row index.

#### Improvements

- Added support for type coercion in the implementation of DataFrame.replace, DataFrame.dropna and the mock function `iff`.

### Snowpark pandas API Updates

#### New Features

- Added partial support for `DataFrame.pct_change` and `Series.pct_change` without the `freq` and `limit` parameters.
- Added support for `Series.str.get`.
- Added support for `Series.dt.dayofweek`, `Series.dt.day_of_week`, `Series.dt.dayofyear`, and `Series.dt.day_of_year`.
- Added support for `Series.str.__getitem__` (`Series.str[...]`).
- Added support for `Series.str.lstrip` and `Series.str.rstrip`.
- Added support for `DataFrameGroupBy.size` and `SeriesGroupBy.size`.
- Added support for `DataFrame.expanding` and `Series.expanding` for aggregations `count`, `sum`, `min`, `max`, `mean`, `std`, `var`, and `sem` with `axis=0`.
- Added support for `DataFrame.rolling` and `Series.rolling` for aggregation `count` with `axis=0`.
- Added support for `Series.str.match`.
- Added support for `DataFrame.resample` and `Series.resample` for aggregations `size`, `first`, and `last`.
- Added support for `DataFrameGroupBy.all`, `SeriesGroupBy.all`, `DataFrameGroupBy.any`, and `SeriesGroupBy.any`.
- Added support for `DataFrame.nlargest`, `DataFrame.nsmallest`, `Series.nlargest` and `Series.nsmallest`.
- Added support for `replace` and `frac > 1` in `DataFrame.sample` and `Series.sample`.
- Added support for `read_excel` (Uses local pandas for processing)
- Added support for `Series.at`, `Series.iat`, `DataFrame.at`, and `DataFrame.iat`.
- Added support for `Series.dt.isocalendar`.
- Added support for `Series.case_when` except when condition or replacement is callable.
- Added documentation pages for `Index` and its APIs.
- Added support for `DataFrame.assign`.
- Added support for `DataFrame.stack`.
- Added support for `DataFrame.pivot` and `pd.pivot`.
- Added support for `DataFrame.to_csv` and `Series.to_csv`.
- Added support for `Index.T`.

#### Bug Fixes

- Fixed a bug that causes output of GroupBy.aggregate's columns to be ordered incorrectly.
- Fixed a bug where `DataFrame.describe` on a frame with duplicate columns of differing dtypes could cause an error or incorrect results.
- Fixed a bug in `DataFrame.rolling` and `Series.rolling` so `window=0` now throws `NotImplementedError` instead of `ValueError`

#### Improvements

- Added support for named aggregations in `DataFrame.aggregate` and `Series.aggregate` with `axis=0`.
- `pd.read_csv` reads using the native pandas CSV parser, then uploads data to snowflake using parquet. This enables most of the parameters supported by `read_csv` including date parsing and numeric conversions. Uploading via parquet is roughly twice as fast as uploading via CSV.
- Initial work to support an `pd.Index` directly in Snowpark pandas. Support for `pd.Index` as a first-class component of Snowpark pandas is coming soon.
- Added a lazy index constructor and support for `len`, `shape`, `size`, `empty`, `to_pandas()` and `names`. For `df.index`, Snowpark pandas creates a lazy index object.
- For `df.columns`, Snowpark pandas supports a non-lazy version of an `Index` since the data is already stored locally.

## 1.18.0 (2024-05-28)

### Snowpark Python API Updates

#### Improvements

- Improved error message to remind users set `{"infer_schema": True}` when reading csv file without specifying its schema.
- Improved error handling for `Session.create_dataframe` when called with more than 512 rows and using `format` or `pyformat` `paramstyle`.

### Snowpark pandas API Updates

#### New Features

- Added `DataFrame.cache_result` and `Series.cache_result` methods for users to persist DataFrames and Series to a temporary table lasting the duration of the session to improve latency of subsequent operations.

#### Bug Fixes

#### Improvements

- Added partial support for `DataFrame.pivot_table` with no `index` parameter, as well as for `margins` parameter.
- Updated the signature of `DataFrame.shift`/`Series.shift`/`DataFrameGroupBy.shift`/`SeriesGroupBy.shift` to match pandas 2.2.1. Snowpark pandas does not yet support the newly-added `suffix` argument, or sequence values of `periods`.
- Re-added support for `Series.str.split`.

#### Bug Fixes

- Fixed how we support mixed columns for string methods (`Series.str.*`).

### Snowpark Local Testing Updates

#### New Features

- Added support for the following DataFrameReader read options to file formats `csv` and `json`:
  - PURGE
  - PATTERN
  - INFER_SCHEMA with value being `False`
  - ENCODING with value being `UTF8`
- Added support for `DataFrame.analytics.moving_agg` and `DataFrame.analytics.cumulative_agg_agg`.
- Added support for `if_not_exists` parameter during UDF and stored procedure registration.

#### Bug Fixes

- Fixed a bug that when processing time format, fractional second part is not handled properly.
- Fixed a bug that caused function calls on `*` to fail.
- Fixed a bug that prevented creation of map and struct type objects.
- Fixed a bug that function `date_add` was unable to handle some numeric types.
- Fixed a bug that `TimestampType` casting resulted in incorrect data.
- Fixed a bug that caused `DecimalType` data to have incorrect precision in some cases.
- Fixed a bug where referencing missing table or view raises confusing `IndexError`.
- Fixed a bug that mocked function `to_timestamp_ntz` can not handle None data.
- Fixed a bug that mocked UDFs handles output data of None improperly.
- Fixed a bug where `DataFrame.with_column_renamed` ignores attributes from parent DataFrames after join operations.
- Fixed a bug that integer precision of large value gets lost when converted to pandas DataFrame.
- Fixed a bug that the schema of datetime object is wrong when create DataFrame from a pandas DataFrame.
- Fixed a bug in the implementation of `Column.equal_nan` where null data is handled incorrectly.
- Fixed a bug where `DataFrame.drop` ignore attributes from parent DataFrames after join operations.
- Fixed a bug in mocked function `date_part` where Column type is set wrong.
- Fixed a bug where `DataFrameWriter.save_as_table` does not raise exceptions when inserting null data into non-nullable columns.
- Fixed a bug in the implementation of `DataFrameWriter.save_as_table` where
  - Append or Truncate fails when incoming data has different schema than existing table.
  - Truncate fails when incoming data does not specify columns that are nullable.

#### Improvements

- Removed dependency check for `pyarrow` as it is not used.
- Improved target type coverage of `Column.cast`, adding support for casting to boolean and all integral types.
- Aligned error experience when calling UDFs and stored procedures.
- Added appropriate error messages for `is_permanent` and `anonymous` options in UDFs and stored procedures registration to make it more clear that those features are not yet supported.
- File read operation with unsupported options and values now raises `NotImplementedError` instead of warnings and unclear error information.

## 1.17.0 (2024-05-21)

### Snowpark Python API Updates

#### New Features

- Added support to add a comment on tables and views using the functions listed below:
  - `DataFrameWriter.save_as_table`
  - `DataFrame.create_or_replace_view`
  - `DataFrame.create_or_replace_temp_view`
  - `DataFrame.create_or_replace_dynamic_table`

#### Improvements

- Improved error message to remind users to set `{"infer_schema": True}` when reading CSV file without specifying its schema.

### Snowpark pandas API Updates

#### New Features

- Start of Public Preview of Snowpark pandas API. Refer to the [Snowpark pandas API Docs](https://docs.snowflake.com/developer-guide/snowpark/python/snowpark-pandas) for more details.

### Snowpark Local Testing Updates

#### New Features

- Added support for NumericType and VariantType data conversion in the mocked function `to_timestamp_ltz`, `to_timestamp_ntz`, `to_timestamp_tz` and `to_timestamp`.
- Added support for DecimalType, BinaryType, ArrayType, MapType, TimestampType, DateType and TimeType data conversion in the mocked function `to_char`.
- Added support for the following APIs:
  - snowflake.snowpark.functions:
    - to_varchar
  - snowflake.snowpark.DataFrame:
    - pivot
  - snowflake.snowpark.Session:
    - cancel_all
- Introduced a new exception class `snowflake.snowpark.mock.exceptions.SnowparkLocalTestingException`.
- Added support for casting to FloatType

#### Bug Fixes

- Fixed a bug that stored procedure and UDF should not remove imports already in the `sys.path` during the clean-up step.
- Fixed a bug that when processing datetime format, the fractional second part is not handled properly.
- Fixed a bug that on Windows platform that file operations was unable to properly handle file separator in directory name.
- Fixed a bug that on Windows platform that when reading a pandas dataframe, IntervalType column with integer data can not be processed.
- Fixed a bug that prevented users from being able to select multiple columns with the same alias.
- Fixed a bug that `Session.get_current_[schema|database|role|user|account|warehouse]` returns upper-cased identifiers when identifiers are quoted.
- Fixed a bug that function `substr` and `substring` can not handle 0-based `start_expr`.

#### Improvements

- Standardized the error experience by raising `SnowparkLocalTestingException` in error cases which is on par with `SnowparkSQLException` raised in non-local execution.
- Improved error experience of `Session.write_pandas` method that `NotImplementError` will be raised when called.
- Aligned error experience with reusing a closed session in non-local execution.

## 1.16.0 (2024-05-07)

### New Features

- Support stored procedure register with packages given as Python modules.
- Added snowflake.snowpark.Session.lineage.trace to explore data lineage of snowfake objects.
- Added support for structured type schema parsing.

### Bug Fixes

- Fixed a bug when inferring schema, single quotes are added to stage files already have single quotes.

### Local Testing Updates

#### New Features

- Added support for StringType, TimestampType and VariantType data conversion in the mocked function `to_date`.
- Added support for the following APIs:
  - snowflake.snowpark.functions
    - get
    - concat
    - concat_ws

#### Bug Fixes

- Fixed a bug that caused `NaT` and `NaN` values to not be recognized.
- Fixed a bug where, when inferring a schema, single quotes were added to stage files that already had single quotes.
- Fixed a bug where `DataFrameReader.csv` was unable to handle quoted values containing a delimiter.
- Fixed a bug that when there is `None` value in an arithmetic calculation, the output should remain `None` instead of `math.nan`.
- Fixed a bug in function `sum` and `covar_pop` that when there is `math.nan` in the data, the output should also be `math.nan`.
- Fixed a bug that stage operation can not handle directories.
- Fixed a bug that `DataFrame.to_pandas` should take Snowflake numeric types with precision 38 as `int64`.

## 1.15.0 (2024-04-24)

### New Features

- Added `truncate` save mode in `DataFrameWrite` to overwrite existing tables by truncating the underlying table instead of dropping it.
- Added telemetry to calculate query plan height and number of duplicate nodes during collect operations.
- Added the functions below to unload data from a `DataFrame` into one or more files in a stage:
  - `DataFrame.write.json`
  - `DataFrame.write.csv`
  - `DataFrame.write.parquet`
- Added distributed tracing using open telemetry APIs for action functions in `DataFrame` and `DataFrameWriter`:
  - snowflake.snowpark.DataFrame:
    - collect
    - collect_nowait
    - to_pandas
    - count
    - show
  - snowflake.snowpark.DataFrameWriter:
    - save_as_table
- Added support for snow:// URLs to `snowflake.snowpark.Session.file.get` and `snowflake.snowpark.Session.file.get_stream`
- Added support to register stored procedures and UDxFs with a `comment`.
- UDAF client support is ready for public preview. Please stay tuned for the Snowflake announcement of UDAF public preview.
- Added support for dynamic pivot.  This feature is currently in private preview.

### Improvements

- Improved the generated query performance for both compilation and execution by converting duplicate subqueries to Common Table Expressions (CTEs). It is still an experimental feature not enabled by default, and can be enabled by setting `session.cte_optimization_enabled` to `True`.

### Bug Fixes

- Fixed a bug where `statement_params` was not passed to query executions that register stored procedures and user defined functions.
- Fixed a bug causing `snowflake.snowpark.Session.file.get_stream` to fail for quoted stage locations.
- Fixed a bug that an internal type hint in `utils.py` might raise AttributeError in case the underlying module can not be found.

### Local Testing Updates

#### New Features

- Added support for registering UDFs and stored procedures.
- Added support for the following APIs:
  - snowflake.snowpark.Session:
    - file.put
    - file.put_stream
    - file.get
    - file.get_stream
    - read.json
    - add_import
    - remove_import
    - get_imports
    - clear_imports
    - add_packages
    - add_requirements
    - clear_packages
    - remove_package
    - udf.register
    - udf.register_from_file
    - sproc.register
    - sproc.register_from_file
  - snowflake.snowpark.functions
    - current_database
    - current_session
    - date_trunc
    - object_construct
    - object_construct_keep_null
    - pow
    - sqrt
    - udf
    - sproc
- Added support for StringType, TimestampType and VariantType data conversion in the mocked function `to_time`.

#### Bug Fixes

- Fixed a bug that null filled columns for constant functions.
- Fixed a bug that implementation of to_object, to_array and to_binary to better handle null inputs.
- Fixed a bug that timestamp data comparison can not handle year beyond 2262.
- Fixed a bug that `Session.builder.getOrCreate` should return the created mock session.

## 1.14.0 (2024-03-20)

### New Features

- Added support for creating vectorized UDTFs with `process` method.
- Added support for dataframe functions:
  - to_timestamp_ltz
  - to_timestamp_ntz
  - to_timestamp_tz
  - locate
- Added support for ASOF JOIN type.
- Added support for the following local testing APIs:
  - snowflake.snowpark.functions:
    - to_double
    - to_timestamp
    - to_timestamp_ltz
    - to_timestamp_ntz
    - to_timestamp_tz
    - greatest
    - least
    - convert_timezone
    - dateadd
    - date_part
  - snowflake.snowpark.Session:
    - get_current_account
    - get_current_warehouse
    - get_current_role
    - use_schema
    - use_warehouse
    - use_database
    - use_role

### Bug Fixes

- Fixed a bug in `SnowflakePlanBuilder` that `save_as_table` does not filter column that name start with '$' and follow by number correctly.
- Fixed a bug that statement parameters may have no effect when resolving imports and packages.
- Fixed bugs in local testing:
  - LEFT ANTI and LEFT SEMI joins drop rows with null values.
  - DataFrameReader.csv incorrectly parses data when the optional parameter `field_optionally_enclosed_by` is specified.
  - Column.regexp only considers the first entry when `pattern` is a `Column`.
  - Table.update raises `KeyError` when updating null values in the rows.
  - VARIANT columns raise errors at `DataFrame.collect`.
  - `count_distinct` does not work correctly when counting.
  - Null values in integer columns raise `TypeError`.

### Improvements

- Added telemetry to local testing.
- Improved the error message of `DataFrameReader` to raise `FileNotFound` error when reading a path that does not exist or when there are no files under the path.

## 1.13.0 (2024-02-26)

### New Features

- Added support for an optional `date_part` argument in function `last_day`.
- `SessionBuilder.app_name` will set the query_tag after the session is created.
- Added support for the following local testing functions:
  - current_timestamp
  - current_date
  - current_time
  - strip_null_value
  - upper
  - lower
  - length
  - initcap

### Improvements

- Added cleanup logic at interpreter shutdown to close all active sessions.
- Closing sessions within stored procedures now is a no-op logging a warning instead of raising an error.

### Bug Fixes

- Fixed a bug in `DataFrame.to_local_iterator` where the iterator could yield wrong results if another query is executed before the iterator finishes due to wrong isolation level. For details, please see #945.
- Fixed a bug that truncated table names in error messages while running a plan with local testing enabled.
- Fixed a bug that `Session.range` returns empty result when the range is large.

## 1.12.1 (2024-02-08)

### Improvements

- Use `split_blocks=True` by default during `to_pandas` conversion, for optimal memory allocation. This parameter is passed to `pyarrow.Table.to_pandas`, which enables `PyArrow` to split the memory allocation into smaller, more manageable blocks instead of allocating a single contiguous block. This results in better memory management when dealing with larger datasets.

### Bug Fixes

- Fixed a bug in `DataFrame.to_pandas` that caused an error when evaluating on a Dataframe with an `IntergerType` column with null values.

## 1.12.0 (2024-01-30)

### New Features

- Exposed `statement_params` in `StoredProcedure.__call__`.
- Added two optional arguments to `Session.add_import`.
  - `chunk_size`: The number of bytes to hash per chunk of the uploaded files.
  - `whole_file_hash`: By default only the first chunk of the uploaded import is hashed to save time. When this is set to True each uploaded file is fully hashed instead.
- Added parameters `external_access_integrations` and `secrets` when creating a UDAF from Snowpark Python to allow integration with external access.
- Added a new method `Session.append_query_tag`. Allows an additional tag to be added to the current query tag by appending it as a comma separated value.
- Added a new method `Session.update_query_tag`. Allows updates to a JSON encoded dictionary query tag.
- `SessionBuilder.getOrCreate` will now attempt to replace the singleton it returns when token expiration has been detected.
- Added support for new functions in `snowflake.snowpark.functions`:
  - `array_except`
  - `create_map`
  - `sign`/`signum`
- Added the following functions to `DataFrame.analytics`:
  - Added the `moving_agg` function in `DataFrame.analytics` to enable moving aggregations like sums and averages with multiple window sizes.
  - Added the `cummulative_agg` function in `DataFrame.analytics` to enable commulative aggregations like sums and averages on multiple columns.
  - Added the `compute_lag` and `compute_lead` functions in `DataFrame.analytics` for enabling lead and lag calculations on multiple columns.
  - Added the `time_series_agg` function in `DataFrame.analytics` to enable time series aggregations like sums and averages with multiple time windows.

### Bug Fixes

- Fixed a bug in `DataFrame.na.fill` that caused Boolean values to erroneously override integer values.
- Fixed a bug in `Session.create_dataframe` where the Snowpark DataFrames created using pandas DataFrames were not inferring the type for timestamp columns correctly. The behavior is as follows:
  - Earlier timestamp columns without a timezone would be converted to nanosecond epochs and inferred as `LongType()`, but will now be correctly maintained as timestamp values and be inferred as `TimestampType(TimestampTimeZone.NTZ)`.
  - Earlier timestamp columns with a timezone would be inferred as `TimestampType(TimestampTimeZone.NTZ)` and loose timezone information but will now be correctly inferred as `TimestampType(TimestampTimeZone.LTZ)` and timezone information is retained correctly.
  - Set session parameter `PYTHON_SNOWPARK_USE_LOGICAL_TYPE_FOR_CREATE_DATAFRAME` to revert back to old behavior. It is recommended that you update your code to align with correct behavior because the parameter will be removed in the future.
- Fixed a bug that `DataFrame.to_pandas` gets decimal type when scale is not 0, and creates an object dtype in `pandas`. Instead, we cast the value to a float64 type.
- Fixed bugs that wrongly flattened the generated SQL when one of the following happens:
  - `DataFrame.filter()` is called after `DataFrame.sort().limit()`.
  - `DataFrame.sort()` or `filter()` is called on a DataFrame that already has a window function or sequence-dependent data generator column.
    For instance, `df.select("a", seq1().alias("b")).select("a", "b").sort("a")` won't flatten the sort clause anymore.
  - a window or sequence-dependent data generator column is used after `DataFrame.limit()`. For instance, `df.limit(10).select(row_number().over())` won't flatten the limit and select in the generated SQL.
- Fixed a bug where aliasing a DataFrame column raised an error when the DataFame was copied from another DataFrame with an aliased column. For instance,

  ```python
  df = df.select(col("a").alias("b"))
  df = copy(df)
  df.select(col("b").alias("c"))  # threw an error. Now it's fixed.
  ```

- Fixed a bug in `Session.create_dataframe` that the non-nullable field in a schema is not respected for boolean type. Note that this fix is only effective when the user has the privilege to create a temp table.
- Fixed a bug in SQL simplifier where non-select statements in `session.sql` dropped a SQL query when used with `limit()`.
- Fixed a bug that raised an exception when session parameter `ERROR_ON_NONDETERMINISTIC_UPDATE` is true.

### Behavior Changes (API Compatible)

- When parsing data types during a `to_pandas` operation, we rely on GS precision value to fix precision issues for large integer values. This may affect users where a column that was earlier returned as `int8` gets returned as `int64`. Users can fix this by explicitly specifying precision values for their return column.
- Aligned behavior for `Session.call` in case of table stored procedures where running `Session.call` would not trigger stored procedure unless a `collect()` operation was performed.
- `StoredProcedureRegistration` will now automatically add `snowflake-snowpark-python` as a package dependency. The added dependency will be on the client's local version of the library and an error is thrown if the server cannot support that version.

## 1.11.1 (2023-12-07)

### Bug Fixes

- Fixed a bug that numpy should not be imported at the top level of mock module.
- Added support for these new functions in `snowflake.snowpark.functions`:
  - `from_utc_timestamp`
  - `to_utc_timestamp`

## 1.11.0 (2023-12-05)

### New Features

- Add the `conn_error` attribute to `SnowflakeSQLException` that stores the whole underlying exception from `snowflake-connector-python`.
- Added support for `RelationalGroupedDataframe.pivot()` to access `pivot` in the following pattern `Dataframe.group_by(...).pivot(...)`.
- Added experimental feature: Local Testing Mode, which allows you to create and operate on Snowpark Python DataFrames locally without connecting to a Snowflake account. You can use the local testing framework to test your DataFrame operations locally, on your development machine or in a CI (continuous integration) pipeline, before deploying code changes to your account.

- Added support for `arrays_to_object` new functions in `snowflake.snowpark.functions`.
- Added support for the vector data type.

### Dependency Updates

- Bumped cloudpickle dependency to work with `cloudpickle==2.2.1`
- Updated ``snowflake-connector-python`` to `3.4.0`.

### Bug Fixes

- DataFrame column names quoting check now supports newline characters.
- Fix a bug where a DataFrame generated by `session.read.with_metadata` creates inconsistent table when doing `df.write.save_as_table`.

## 1.10.0 (2023-11-03)

### New Features

- Added support for managing case sensitivity in `DataFrame.to_local_iterator()`.
- Added support for specifying vectorized UDTF's input column names by using the optional parameter `input_names` in `UDTFRegistration.register/register_file` and `functions.pandas_udtf`. By default, `RelationalGroupedDataFrame.applyInPandas` will infer the column names from current dataframe schema.
- Add `sql_error_code` and `raw_message` attributes to `SnowflakeSQLException` when it is caused by a SQL exception.

### Bug Fixes

- Fixed a bug in `DataFrame.to_pandas()` where converting snowpark dataframes to pandas dataframes was losing precision on integers with more than 19 digits.
- Fixed a bug that `session.add_packages` can not handle requirement specifier that contains project name with underscore and version.
- Fixed a bug in `DataFrame.limit()` when `offset` is used and the parent `DataFrame` uses `limit`. Now the `offset` won't impact the parent DataFrame's `limit`.
- Fixed a bug in `DataFrame.write.save_as_table` where dataframes created from read api could not save data into snowflake because of invalid column name `$1`.

### Behavior change

- Changed the behavior of `date_format`:
  - The `format` argument changed from optional to required.
  - The returned result changed from a date object to a date-formatted string.
- When a window function, or a sequence-dependent data generator (`normal`, `zipf`, `uniform`, `seq1`, `seq2`, `seq4`, `seq8`) function is used, the sort and filter operation will no longer be flattened when generating the query.

## 1.9.0 (2023-10-13)

### New Features

- Added support for the Python 3.11 runtime environment.

### Dependency updates

- Added back the dependency of `typing-extensions`.

### Bug Fixes

- Fixed a bug where imports from permanent stage locations were ignored for temporary stored procedures, UDTFs, UDFs, and UDAFs.
- Revert back to using CTAS (create table as select) statement for `Dataframe.writer.save_as_table` which does not need insert permission for writing tables.

### New Features
- Support `PythonObjJSONEncoder` json-serializable objects for `ARRAY` and `OBJECT` literals.

## 1.8.0 (2023-09-14)

### New Features

- Added support for VOLATILE/IMMUTABLE keyword when registering UDFs.
- Added support for specifying clustering keys when saving dataframes using `DataFrame.save_as_table`.
- Accept `Iterable` objects input for `schema` when creating dataframes using `Session.create_dataframe`.
- Added the property `DataFrame.session` to return a `Session` object.
- Added the property `Session.session_id` to return an integer that represents session ID.
- Added the property `Session.connection` to return a `SnowflakeConnection` object .

- Added support for creating a Snowpark session from a configuration file or environment variables.

### Dependency updates

- Updated ``snowflake-connector-python`` to 3.2.0.

### Bug Fixes

- Fixed a bug where automatic package upload would raise `ValueError` even when compatible package version were added in `session.add_packages`.
- Fixed a bug where table stored procedures were not registered correctly when using `register_from_file`.
- Fixed a bug where dataframe joins failed with `invalid_identifier` error.
- Fixed a bug where `DataFrame.copy` disables SQL simplfier for the returned copy.
- Fixed a bug where `session.sql().select()` would fail if any parameters are specified to `session.sql()`

## 1.7.0 (2023-08-28)

### New Features

- Added parameters `external_access_integrations` and `secrets` when creating a UDF, UDTF or Stored Procedure from Snowpark Python to allow integration with external access.
- Added support for these new functions in `snowflake.snowpark.functions`:
  - `array_flatten`
  - `flatten`
- Added support for `apply_in_pandas` in `snowflake.snowpark.relational_grouped_dataframe`.
- Added support for replicating your local Python environment on Snowflake via `Session.replicate_local_environment`.

### Bug Fixes

- Fixed a bug where `session.create_dataframe` fails to properly set nullable columns where nullability was affected by order or data was given.
- Fixed a bug where `DataFrame.select` could not identify and alias columns in presence of table functions when output columns of table function overlapped with columns in dataframe.

### Behavior Changes

- When creating stored procedures, UDFs, UDTFs, UDAFs with parameter `is_permanent=False` will now create temporary objects even when `stage_name` is provided. The default value of `is_permanent` is `False` which is why if this value is not explicitly set to `True` for permanent objects, users will notice a change in behavior.
- `types.StructField` now enquotes column identifier by default.

## 1.6.1 (2023-08-02)

### New Features

- Added support for these new functions in `snowflake.snowpark.functions`:
  - `array_sort`
  - `sort_array`
  - `array_min`
  - `array_max`
  - `explode_outer`
- Added support for pure Python packages specified via `Session.add_requirements` or `Session.add_packages`. They are now usable in stored procedures and UDFs even if packages are not present on the Snowflake Anaconda channel.
  - Added Session parameter `custom_packages_upload_enabled` and `custom_packages_force_upload_enabled` to enable the support for pure Python packages feature mentioned above. Both parameters default to `False`.
- Added support for specifying package requirements by passing a Conda environment yaml file to `Session.add_requirements`.
- Added support for asynchronous execution of multi-query dataframes that contain binding variables.
- Added support for renaming multiple columns in `DataFrame.rename`.
- Added support for Geometry datatypes.
- Added support for `params` in `session.sql()` in stored procedures.
- Added support for user-defined aggregate functions (UDAFs). This feature is currently in private preview.
- Added support for vectorized UDTFs (user-defined table functions). This feature is currently in public preview.
- Added support for Snowflake Timestamp variants (i.e., `TIMESTAMP_NTZ`, `TIMESTAMP_LTZ`, `TIMESTAMP_TZ`)
  - Added `TimestampTimezone` as an argument in `TimestampType` constructor.
  - Added type hints `NTZ`, `LTZ`, `TZ` and `Timestamp` to annotate functions when registering UDFs.

### Improvements

- Removed redundant dependency `typing-extensions`.
- `DataFrame.cache_result` now creates temp table fully qualified names under current database and current schema.

### Bug Fixes

- Fixed a bug where type check happens on pandas before it is imported.
- Fixed a bug when creating a UDF from `numpy.ufunc`.
- Fixed a bug where `DataFrame.union` was not generating the correct `Selectable.schema_query` when SQL simplifier is enabled.

### Behavior Changes

- `DataFrameWriter.save_as_table` now respects the `nullable` field of the schema provided by the user or the inferred schema based on data from user input.

### Dependency updates

- Updated ``snowflake-connector-python`` to 3.0.4.

## 1.5.1 (2023-06-20)

### New Features

- Added support for the Python 3.10 runtime environment.

## 1.5.0 (2023-06-09)

### Behavior Changes

- Aggregation results, from functions such as `DataFrame.agg` and `DataFrame.describe`, no longer strip away non-printing characters from column names.

### New Features

- Added support for the Python 3.9 runtime environment.
- Added support for new functions in `snowflake.snowpark.functions`:
  - `array_generate_range`
  - `array_unique_agg`
  - `collect_set`
  - `sequence`
- Added support for registering and calling stored procedures with `TABLE` return type.
- Added support for parameter `length` in `StringType()` to specify the maximum number of characters that can be stored by the column.
- Added the alias `functions.element_at()` for `functions.get()`.
- Added the alias `Column.contains` for `functions.contains`.
- Added experimental feature `DataFrame.alias`.
- Added support for querying metadata columns from stage when creating `DataFrame` using `DataFrameReader`.
- Added support for `StructType.add` to append more fields to existing `StructType` objects.
- Added support for parameter `execute_as` in `StoredProcedureRegistration.register_from_file()` to specify stored procedure caller rights.

### Bug Fixes

- Fixed a bug where the `Dataframe.join_table_function` did not run all of the necessary queries to set up the join table function when SQL simplifier was enabled.
- Fixed type hint declaration for custom types - `ColumnOrName`, `ColumnOrLiteralStr`, `ColumnOrSqlExpr`, `LiteralType` and `ColumnOrLiteral` that were breaking `mypy` checks.
- Fixed a bug where `DataFrameWriter.save_as_table` and `DataFrame.copy_into_table` failed to parse fully qualified table names.

## 1.4.0 (2023-04-24)

### New Features

- Added support for `session.getOrCreate`.
- Added support for alias `Column.getField`.
- Added support for new functions in `snowflake.snowpark.functions`:
  - `date_add` and `date_sub` to make add and subtract operations easier.
  - `daydiff`
  - `explode`
  - `array_distinct`.
  - `regexp_extract`.
  - `struct`.
  - `format_number`.
  - `bround`.
  - `substring_index`
- Added parameter `skip_upload_on_content_match` when creating UDFs, UDTFs and stored procedures using `register_from_file` to skip uploading files to a stage if the same version of the files are already on the stage.
- Added support for `DataFrameWriter.save_as_table` method to take table names that contain dots.
- Flattened generated SQL when `DataFrame.filter()` or `DataFrame.order_by()` is followed by a projection statement (e.g. `DataFrame.select()`, `DataFrame.with_column()`).
- Added support for creating dynamic tables _(in private preview)_ using `Dataframe.create_or_replace_dynamic_table`.
- Added an optional argument `params` in `session.sql()` to support binding variables. Note that this is not supported in stored procedures yet.

### Bug Fixes

- Fixed a bug in `strtok_to_array` where an exception was thrown when a delimiter was passed in.
- Fixed a bug in `session.add_import` where the module had the same namespace as other dependencies.

## 1.3.0 (2023-03-28)

### New Features

- Added support for `delimiters` parameter in `functions.initcap()`.
- Added support for `functions.hash()` to accept a variable number of input expressions.
- Added API `Session.RuntimeConfig` for getting/setting/checking the mutability of any runtime configuration.
- Added support managing case sensitivity in `Row` results from `DataFrame.collect` using `case_sensitive` parameter.
- Added API `Session.conf` for getting, setting or checking the mutability of any runtime configuration.
- Added support for managing case sensitivity in `Row` results from `DataFrame.collect` using `case_sensitive` parameter.
- Added indexer support for `snowflake.snowpark.types.StructType`.
- Added a keyword argument `log_on_exception` to `Dataframe.collect` and `Dataframe.collect_no_wait` to optionally disable error logging for SQL exceptions.

### Bug Fixes

- Fixed a bug where a DataFrame set operation(`DataFrame.substract`, `DataFrame.union`, etc.) being called after another DataFrame set operation and `DataFrame.select` or `DataFrame.with_column` throws an exception.
- Fixed a bug where chained sort statements are overwritten by the SQL simplifier.

### Improvements

- Simplified JOIN queries to use constant subquery aliases (`SNOWPARK_LEFT`, `SNOWPARK_RIGHT`) by default. Users can disable this at runtime with `session.conf.set('use_constant_subquery_alias', False)` to use randomly generated alias names instead.
- Allowed specifying statement parameters in `session.call()`.
- Enabled the uploading of large pandas DataFrames in stored procedures by defaulting to a chunk size of 100,000 rows.

## 1.2.0 (2023-03-02)

### New Features

- Added support for displaying source code as comments in the generated scripts when registering stored procedures. This
  is enabled by default, turn off by specifying `source_code_display=False` at registration.
- Added a parameter `if_not_exists` when creating a UDF, UDTF or Stored Procedure from Snowpark Python to ignore creating the specified function or procedure if it already exists.
- Accept integers when calling `snowflake.snowpark.functions.get` to extract value from array.
- Added `functions.reverse` in functions to open access to Snowflake built-in function
  [reverse](https://docs.snowflake.com/en/sql-reference/functions/reverse).
- Added parameter `require_scoped_url` in snowflake.snowflake.files.SnowflakeFile.open() `(in Private Preview)` to replace `is_owner_file` is marked for deprecation.

### Bug Fixes

- Fixed a bug that overwrote `paramstyle` to `qmark` when creating a Snowpark session.
- Fixed a bug where `df.join(..., how="cross")` fails with `SnowparkJoinException: (1112): Unsupported using join type 'Cross'`.
- Fixed a bug where querying a `DataFrame` column created from chained function calls used a wrong column name.

## 1.1.0 (2023-01-26)

### New Features:

- Added `asc`, `asc_nulls_first`, `asc_nulls_last`, `desc`, `desc_nulls_first`, `desc_nulls_last`, `date_part` and `unix_timestamp` in functions.
- Added the property `DataFrame.dtypes` to return a list of column name and data type pairs.
- Added the following aliases:
  - `functions.expr()` for `functions.sql_expr()`.
  - `functions.date_format()` for `functions.to_date()`.
  - `functions.monotonically_increasing_id()` for `functions.seq8()`
  - `functions.from_unixtime()` for `functions.to_timestamp()`

### Bug Fixes:

- Fixed a bug in SQL simplifier that didn’t handle Column alias and join well in some cases. See https://github.com/snowflakedb/snowpark-python/issues/658 for details.
- Fixed a bug in SQL simplifier that generated wrong column names for function calls, NaN and INF.

### Improvements

- The session parameter `PYTHON_SNOWPARK_USE_SQL_SIMPLIFIER` is `True` after Snowflake 7.3 was released. In snowpark-python, `session.sql_simplifier_enabled` reads the value of `PYTHON_SNOWPARK_USE_SQL_SIMPLIFIER` by default, meaning that the SQL simplfier is enabled by default after the Snowflake 7.3 release. To turn this off, set `PYTHON_SNOWPARK_USE_SQL_SIMPLIFIER` in Snowflake to `False` or run `session.sql_simplifier_enabled = False` from Snowpark. It is recommended to use the SQL simplifier because it helps to generate more concise SQL.

## 1.0.0 (2022-11-01)

### New Features

- Added `Session.generator()` to create a new `DataFrame` using the Generator table function.
- Added a parameter `secure` to the functions that create a secure UDF or UDTF.

## 0.12.0 (2022-10-14)

### New Features

- Added new APIs for async job:
  - `Session.create_async_job()` to create an `AsyncJob` instance from a query id.
  - `AsyncJob.result()` now accepts argument `result_type` to return the results in different formats.
  - `AsyncJob.to_df()` returns a `DataFrame` built from the result of this asynchronous job.
  - `AsyncJob.query()` returns the SQL text of the executed query.
- `DataFrame.agg()` and `RelationalGroupedDataFrame.agg()` now accept variable-length arguments.
- Added parameters `lsuffix` and `rsuffix` to `DataFram.join()` and `DataFrame.cross_join()` to conveniently rename overlapping columns.
- Added `Table.drop_table()` so you can drop the temp table after `DataFrame.cache_result()`. `Table` is also a context manager so you can use the `with` statement to drop the cache temp table after use.
- Added `Session.use_secondary_roles()`.
- Added functions `first_value()` and `last_value()`. (contributed by @chasleslr)
- Added `on` as an alias for `using_columns` and `how` as an alias for `join_type` in `DataFrame.join()`.

### Bug Fixes

- Fixed a bug in `Session.create_dataframe()` that raised an error when `schema` names had special characters.
- Fixed a bug in which options set in `Session.read.option()` were not passed to `DataFrame.copy_into_table()` as default values.
- Fixed a bug in which `DataFrame.copy_into_table()` raises an error when a copy option has single quotes in the value.

## 0.11.0 (2022-09-28)

### Behavior Changes

- `Session.add_packages()` now raises `ValueError` when the version of a package cannot be found in Snowflake Anaconda channel. Previously, `Session.add_packages()` succeeded, and a `SnowparkSQLException` exception was raised later in the UDF/SP registration step.

### New Features:

- Added method `FileOperation.get_stream()` to support downloading stage files as stream.
- Added support in `functions.ntiles()` to accept int argument.
- Added the following aliases:
  - `functions.call_function()` for `functions.call_builtin()`.
  - `functions.function()` for `functions.builtin()`.
  - `DataFrame.order_by()` for `DataFrame.sort()`
  - `DataFrame.orderBy()` for `DataFrame.sort()`
- Improved `DataFrame.cache_result()` to return a more accurate `Table` class instead of a `DataFrame` class.
- Added support to allow `session` as the first argument when calling `StoredProcedure`.

### Improvements

- Improved nested query generation by flattening queries when applicable.
  - This improvement could be enabled by setting `Session.sql_simplifier_enabled = True`.
  - `DataFrame.select()`, `DataFrame.with_column()`, `DataFrame.drop()` and other select-related APIs have more flattened SQLs.
  - `DataFrame.union()`, `DataFrame.union_all()`, `DataFrame.except_()`, `DataFrame.intersect()`, `DataFrame.union_by_name()` have flattened SQLs generated when multiple set operators are chained.
- Improved type annotations for async job APIs.

### Bug Fixes

- Fixed a bug in which `Table.update()`, `Table.delete()`, `Table.merge()` try to reference a temp table that does not exist.

## 0.10.0 (2022-09-16)

### New Features:

- Added experimental APIs for evaluating Snowpark dataframes with asynchronous queries:
  - Added keyword argument `block` to the following action APIs on Snowpark dataframes (which execute queries) to allow asynchronous evaluations:
    - `DataFrame.collect()`, `DataFrame.to_local_iterator()`, `DataFrame.to_pandas()`, `DataFrame.to_pandas_batches()`, `DataFrame.count()`, `DataFrame.first()`.
    - `DataFrameWriter.save_as_table()`, `DataFrameWriter.copy_into_location()`.
    - `Table.delete()`, `Table.update()`, `Table.merge()`.
  - Added method `DataFrame.collect_nowait()` to allow asynchronous evaluations.
  - Added class `AsyncJob` to retrieve results from asynchronously executed queries and check their status.
- Added support for `table_type` in `Session.write_pandas()`. You can now choose from these `table_type` options: `"temporary"`, `"temp"`, and `"transient"`.
- Added support for using Python structured data (`list`, `tuple` and `dict`) as literal values in Snowpark.
- Added keyword argument `execute_as` to `functions.sproc()` and `session.sproc.register()` to allow registering a stored procedure as a caller or owner.
- Added support for specifying a pre-configured file format when reading files from a stage in Snowflake.

### Improvements:

- Added support for displaying details of a Snowpark session.

### Bug Fixes:

- Fixed a bug in which `DataFrame.copy_into_table()` and `DataFrameWriter.save_as_table()` mistakenly created a new table if the table name is fully qualified, and the table already exists.

### Deprecations:

- Deprecated keyword argument `create_temp_table` in `Session.write_pandas()`.
- Deprecated invoking UDFs using arguments wrapped in a Python list or tuple. You can use variable-length arguments without a list or tuple.

### Dependency updates

- Updated ``snowflake-connector-python`` to 2.7.12.

## 0.9.0 (2022-08-30)

### New Features:

- Added support for displaying source code as comments in the generated scripts when registering UDFs.
  This feature is turned on by default. To turn it off, pass the new keyword argument `source_code_display` as `False` when calling `register()` or `@udf()`.
- Added support for calling table functions from `DataFrame.select()`, `DataFrame.with_column()` and `DataFrame.with_columns()` which now take parameters of type `table_function.TableFunctionCall` for columns.
- Added keyword argument `overwrite` to `session.write_pandas()` to allow overwriting contents of a Snowflake table with that of a pandas DataFrame.
- Added keyword argument `column_order` to `df.write.save_as_table()` to specify the matching rules when inserting data into table in append mode.
- Added method `FileOperation.put_stream()` to upload local files to a stage via file stream.
- Added methods `TableFunctionCall.alias()` and `TableFunctionCall.as_()` to allow aliasing the names of columns that come from the output of table function joins.
- Added function `get_active_session()` in module `snowflake.snowpark.context` to get the current active Snowpark session.

### Bug Fixes:

- Fixed a bug in which batch insert should not raise an error when `statement_params` is not passed to the function.
- Fixed a bug in which column names should be quoted when `session.create_dataframe()` is called with dicts and a given schema.
- Fixed a bug in which creation of table should be skipped if the table already exists and is in append mode when calling `df.write.save_as_table()`.
- Fixed a bug in which third-party packages with underscores cannot be added when registering UDFs.

### Improvements:

- Improved function `function.uniform()` to infer the types of inputs `max_` and `min_` and cast the limits to `IntegerType` or `FloatType` correspondingly.

## 0.8.0 (2022-07-22)

### New Features:

- Added keyword only argument `statement_params` to the following methods to allow for specifying statement level parameters:
  - `collect`, `to_local_iterator`, `to_pandas`, `to_pandas_batches`,
    `count`, `copy_into_table`, `show`, `create_or_replace_view`, `create_or_replace_temp_view`, `first`, `cache_result`
    and `random_split` on class `snowflake.snowpark.Dateframe`.
  - `update`, `delete` and `merge` on class `snowflake.snowpark.Table`.
  - `save_as_table` and `copy_into_location` on class `snowflake.snowpark.DataFrameWriter`.
  - `approx_quantile`, `statement_params`, `cov` and `crosstab` on class `snowflake.snowpark.DataFrameStatFunctions`.
  - `register` and `register_from_file` on class `snowflake.snowpark.udf.UDFRegistration`.
  - `register` and `register_from_file` on class `snowflake.snowpark.udtf.UDTFRegistration`.
  - `register` and `register_from_file` on class `snowflake.snowpark.stored_procedure.StoredProcedureRegistration`.
  - `udf`, `udtf` and `sproc` in `snowflake.snowpark.functions`.
- Added support for `Column` as an input argument to `session.call()`.
- Added support for `table_type` in `df.write.save_as_table()`. You can now choose from these `table_type` options: `"temporary"`, `"temp"`, and `"transient"`.

### Improvements:

- Added validation of object name in `session.use_*` methods.
- Updated the query tag in SQL to escape it when it has special characters.
- Added a check to see if Anaconda terms are acknowledged when adding missing packages.

### Bug Fixes:

- Fixed the limited length of the string column in `session.create_dataframe()`.
- Fixed a bug in which `session.create_dataframe()` mistakenly converted 0 and `False` to `None` when the input data was only a list.
- Fixed a bug in which calling `session.create_dataframe()` using a large local dataset sometimes created a temp table twice.
- Aligned the definition of `function.trim()` with the SQL function definition.
- Fixed an issue where snowpark-python would hang when using the Python system-defined (built-in function) `sum` vs. the Snowpark `function.sum()`.

### Deprecations:

- Deprecated keyword argument `create_temp_table` in `df.write.save_as_table()`.

## 0.7.0 (2022-05-25)

### New Features:

- Added support for user-defined table functions (UDTFs).
  - Use function `snowflake.snowpark.functions.udtf()` to register a UDTF, or use it as a decorator to register the UDTF.
    - You can also use `Session.udtf.register()` to register a UDTF.
  - Use `Session.udtf.register_from_file()` to register a UDTF from a Python file.
- Updated APIs to query a table function, including both Snowflake built-in table functions and UDTFs.
  - Use function `snowflake.snowpark.functions.table_function()` to create a callable representing a table function and use it to call the table function in a query.
  - Alternatively, use function `snowflake.snowpark.functions.call_table_function()` to call a table function.
  - Added support for `over` clause that specifies `partition by` and `order by` when lateral joining a table function.
  - Updated `Session.table_function()` and `DataFrame.join_table_function()` to accept `TableFunctionCall` instances.

### Breaking Changes:

- When creating a function with `functions.udf()` and `functions.sproc()`, you can now specify an empty list for the `imports` or `packages` argument to indicate that no import or package is used for this UDF or stored procedure. Previously, specifying an empty list meant that the function would use session-level imports or packages.
- Improved the `__repr__` implementation of data types in `types.py`. The unused `type_name` property has been removed.
- Added a Snowpark-specific exception class for SQL errors. This replaces the previous `ProgrammingError` from the Python connector.

### Improvements:

- Added a lock to a UDF or UDTF when it is called for the first time per thread.
- Improved the error message for pickling errors that occurred during UDF creation.
- Included the query ID when logging the failed query.

### Bug Fixes:

- Fixed a bug in which non-integral data (such as timestamps) was occasionally converted to integer when calling `DataFrame.to_pandas()`.
- Fixed a bug in which `DataFrameReader.parquet()` failed to read a parquet file when its column contained spaces.
- Fixed a bug in which `DataFrame.copy_into_table()` failed when the dataframe is created by reading a file with inferred schemas.

### Deprecations

`Session.flatten()` and `DataFrame.flatten()`.

### Dependency Updates:

- Restricted the version of `cloudpickle` <= `2.0.0`.

## 0.6.0 (2022-04-27)

### New Features:

- Added support for vectorized UDFs with the input as a pandas DataFrame or pandas Series and the output as a pandas Series. This improves the performance of UDFs in Snowpark.
- Added support for inferring the schema of a DataFrame by default when it is created by reading a Parquet, Avro, or ORC file in the stage.
- Added functions `current_session()`, `current_statement()`, `current_user()`, `current_version()`, `current_warehouse()`, `date_from_parts()`, `date_trunc()`, `dayname()`, `dayofmonth()`, `dayofweek()`, `dayofyear()`, `grouping()`, `grouping_id()`, `hour()`, `last_day()`, `minute()`, `next_day()`, `previous_day()`, `second()`, `month()`, `monthname()`, `quarter()`, `year()`, `current_database()`, `current_role()`, `current_schema()`, `current_schemas()`, `current_region()`, `current_avaliable_roles()`, `add_months()`, `any_value()`, `bitnot()`, `bitshiftleft()`, `bitshiftright()`, `convert_timezone()`, `uniform()`, `strtok_to_array()`, `sysdate()`, `time_from_parts()`,  `timestamp_from_parts()`, `timestamp_ltz_from_parts()`, `timestamp_ntz_from_parts()`, `timestamp_tz_from_parts()`, `weekofyear()`, `percentile_cont()` to `snowflake.snowflake.functions`.

### Breaking Changes:

- Expired deprecations:
  - Removed the following APIs that were deprecated in 0.4.0: `DataFrame.groupByGroupingSets()`, `DataFrame.naturalJoin()`, `DataFrame.joinTableFunction`, `DataFrame.withColumns()`, `Session.getImports()`, `Session.addImport()`, `Session.removeImport()`, `Session.clearImports()`, `Session.getSessionStage()`, `Session.getDefaultDatabase()`, `Session.getDefaultSchema()`, `Session.getCurrentDatabase()`, `Session.getCurrentSchema()`, `Session.getFullyQualifiedCurrentSchema()`.

### Improvements:

- Added support for creating an empty `DataFrame` with a specific schema using the `Session.create_dataframe()` method.
- Changed the logging level from `INFO` to `DEBUG` for several logs (e.g., the executed query) when evaluating a dataframe.
- Improved the error message when failing to create a UDF due to pickle errors.

### Bug Fixes:

- Removed pandas hard dependencies in the `Session.create_dataframe()` method.

### Dependency Updates:

- Added `typing-extension` as a new dependency with the version >= `4.1.0`.

## 0.5.0 (2022-03-22)

### New Features

- Added stored procedures API.
  - Added `Session.sproc` property and `sproc()` to `snowflake.snowpark.functions`, so you can register stored procedures.
  - Added `Session.call` to call stored procedures by name.
- Added `UDFRegistration.register_from_file()` to allow registering UDFs from Python source files or zip files directly.
- Added `UDFRegistration.describe()` to describe a UDF.
- Added `DataFrame.random_split()` to provide a way to randomly split a dataframe.
- Added functions `md5()`, `sha1()`, `sha2()`, `ascii()`, `initcap()`, `length()`, `lower()`, `lpad()`, `ltrim()`, `rpad()`, `rtrim()`, `repeat()`, `soundex()`, `regexp_count()`, `replace()`, `charindex()`, `collate()`, `collation()`, `insert()`, `left()`, `right()`, `endswith()` to `snowflake.snowpark.functions`.
- Allowed `call_udf()` to accept literal values.
- Provided a `distinct` keyword in `array_agg()`.

### Bug Fixes:

- Fixed an issue that caused `DataFrame.to_pandas()` to have a string column if `Column.cast(IntegerType())` was used.
- Fixed a bug in `DataFrame.describe()` when there is more than one string column.

## 0.4.0 (2022-02-15)

### New Features

- You can now specify which Anaconda packages to use when defining UDFs.
  - Added `add_packages()`, `get_packages()`, `clear_packages()`, and `remove_package()`, to class `Session`.
  - Added `add_requirements()` to `Session` so you can use a requirements file to specify which packages this session will use.
  - Added parameter `packages` to function `snowflake.snowpark.functions.udf()` and method `UserDefinedFunction.register()` to indicate UDF-level Anaconda package dependencies when creating a UDF.
  - Added parameter `imports` to `snowflake.snowpark.functions.udf()` and `UserDefinedFunction.register()` to specify UDF-level code imports.
- Added a parameter `session` to function `udf()` and `UserDefinedFunction.register()` so you can specify which session to use to create a UDF if you have multiple sessions.
- Added types `Geography` and `Variant` to `snowflake.snowpark.types` to be used as type hints for Geography and Variant data when defining a UDF.
- Added support for Geography geoJSON data.
- Added `Table`, a subclass of `DataFrame` for table operations:
  - Methods `update` and `delete` update and delete rows of a table in Snowflake.
  - Method `merge` merges data from a `DataFrame` to a `Table`.
  - Override method `DataFrame.sample()` with an additional parameter `seed`, which works on tables but not on view and sub-queries.
- Added `DataFrame.to_local_iterator()` and `DataFrame.to_pandas_batches()` to allow getting results from an iterator when the result set returned from the Snowflake database is too large.
- Added `DataFrame.cache_result()` for caching the operations performed on a `DataFrame` in a temporary table.
  Subsequent operations on the original `DataFrame` have no effect on the cached result `DataFrame`.
- Added property `DataFrame.queries` to get SQL queries that will be executed to evaluate the `DataFrame`.
- Added `Session.query_history()` as a context manager to track SQL queries executed on a session, including all SQL queries to evaluate `DataFrame`s created from a session. Both query ID and query text are recorded.
- You can now create a `Session` instance from an existing established `snowflake.connector.SnowflakeConnection`. Use parameter `connection` in `Session.builder.configs()`.
- Added `use_database()`, `use_schema()`, `use_warehouse()`, and `use_role()` to class `Session` to switch database/schema/warehouse/role after a session is created.
- Added `DataFrameWriter.copy_into_table()` to unload a `DataFrame` to stage files.
- Added `DataFrame.unpivot()`.
- Added `Column.within_group()` for sorting the rows by columns with some aggregation functions.
- Added functions `listagg()`, `mode()`, `div0()`, `acos()`, `asin()`, `atan()`, `atan2()`, `cos()`, `cosh()`, `sin()`, `sinh()`, `tan()`, `tanh()`, `degrees()`, `radians()`, `round()`, `trunc()`, and `factorial()` to `snowflake.snowflake.functions`.
- Added an optional argument `ignore_nulls` in function `lead()` and `lag()`.
- The `condition` parameter of function `when()` and `iff()` now accepts SQL expressions.

### Improvements

- All function and method names have been renamed to use the snake case naming style, which is more Pythonic. For convenience, some camel case names are kept as aliases to the snake case APIs. It is recommended to use the snake case APIs.
  - Deprecated these methods on class `Session` and replaced them with their snake case equivalents: `getImports()`, `addImports()`, `removeImport()`, `clearImports()`, `getSessionStage()`, `getDefaultSchema()`, `getDefaultSchema()`, `getCurrentDatabase()`, `getFullyQualifiedCurrentSchema()`.
  - Deprecated these methods on class `DataFrame` and replaced them with their snake case equivalents: `groupingByGroupingSets()`, `naturalJoin()`, `withColumns()`, `joinTableFunction()`.
- Property `DataFrame.columns` is now consistent with `DataFrame.schema.names` and the Snowflake database `Identifier Requirements`.
- `Column.__bool__()` now raises a `TypeError`. This will ban the use of logical operators `and`, `or`, `not` on `Column` object, for instance `col("a") > 1 and col("b") > 2` will raise the `TypeError`. Use `(col("a") > 1) & (col("b") > 2)` instead.
- Changed `PutResult` and `GetResult` to subclass `NamedTuple`.
- Fixed a bug which raised an error when the local path or stage location has a space or other special characters.
- Changed `DataFrame.describe()` so that non-numeric and non-string columns are ignored instead of raising an exception.

### Dependency updates

- Updated ``snowflake-connector-python`` to 2.7.4.

## 0.3.0 (2022-01-09)

### New Features

- Added `Column.isin()`, with an alias `Column.in_()`.
- Added `Column.try_cast()`, which is a special version of `cast()`. It tries to cast a string expression to other types and returns `null` if the cast is not possible.
- Added `Column.startswith()` and `Column.substr()` to process string columns.
- `Column.cast()` now also accepts a `str` value to indicate the cast type in addition to a `DataType` instance.
- Added `DataFrame.describe()` to summarize stats of a `DataFrame`.
- Added `DataFrame.explain()` to print the query plan of a `DataFrame`.
- `DataFrame.filter()` and `DataFrame.select_expr()` now accepts a sql expression.
- Added a new `bool` parameter `create_temp_table` to methods `DataFrame.saveAsTable()` and `Session.write_pandas()` to optionally create a temp table.
- Added `DataFrame.minus()` and `DataFrame.subtract()` as aliases to `DataFrame.except_()`.
- Added `regexp_replace()`, `concat()`, `concat_ws()`, `to_char()`, `current_timestamp()`, `current_date()`, `current_time()`, `months_between()`, `cast()`, `try_cast()`, `greatest()`, `least()`, and `hash()` to module `snowflake.snowpark.functions`.

### Bug Fixes

- Fixed an issue where `Session.createDataFrame(pandas_df)` and `Session.write_pandas(pandas_df)` raise an exception when the `pandas DataFrame` has spaces in the column name.
- `DataFrame.copy_into_table()` sometimes prints an `error` level log entry while it actually works. It's fixed now.
- Fixed an API docs issue where some `DataFrame` APIs are missing from the docs.

### Dependency updates

- Update ``snowflake-connector-python`` to 2.7.2, which upgrades ``pyarrow`` dependency to 6.0.x. Refer to the [python connector 2.7.2 release notes](https://pypi.org/project/snowflake-connector-python/2.7.2/) for more details.

## 0.2.0 (2021-12-02)

### New Features

- Updated the `Session.createDataFrame()` method for creating a `DataFrame` from a pandas DataFrame.
- Added the `Session.write_pandas()` method for writing a `pandas DataFrame` to a table in Snowflake and getting a `Snowpark DataFrame` object back.
- Added new classes and methods for calling window functions.
- Added the new functions `cume_dist()`, to find the cumulative distribution of a value with regard to other values within a window partition,
  and `row_number()`, which returns a unique row number for each row within a window partition.
- Added functions for computing statistics for DataFrames in the `DataFrameStatFunctions` class.
- Added functions for handling missing values in a DataFrame in the `DataFrameNaFunctions` class.
- Added new methods `rollup()`, `cube()`, and `pivot()` to the `DataFrame` class.
- Added the `GroupingSets` class, which you can use with the DataFrame groupByGroupingSets method to perform a SQL GROUP BY GROUPING SETS.
- Added the new `FileOperation(session)`
  class that you can use to upload and download files to and from a stage.
- Added the `DataFrame.copy_into_table()`
  method for loading data from files in a stage into a table.
- In CASE expressions, the functions `when()` and `otherwise()`
  now accept Python types in addition to `Column` objects.
- When you register a UDF you can now optionally set the `replace` parameter to `True` to overwrite an existing UDF with the same name.

### Improvements

- UDFs are now compressed before they are uploaded to the server. This makes them about 10 times smaller, which can help
  when you are using large ML model files.
- When the size of a UDF is less than 8196 bytes, it will be uploaded as in-line code instead of uploaded to a stage.

### Bug Fixes

- Fixed an issue where the statement `df.select(when(col("a") == 1, 4).otherwise(col("a"))), [Row(4), Row(2), Row(3)]` raised an exception.
- Fixed an issue where `df.toPandas()` raised an exception when a DataFrame was created from large local data.

## 0.1.0 (2021-10-26)

Start of Private Preview<|MERGE_RESOLUTION|>--- conflicted
+++ resolved
@@ -6,8 +6,6 @@
 
 #### Removed Features:
 
-- Removed Snowpark Python function `snowflake_cortex_summarize`. Users can install snowflake-ml-python and use the snowflake.cortex.summarize function instead.
-- Removed Snowpark Python function `snowflake_cortex_sentiment`. Users can install snowflake-ml-python and use the snowflake.cortex.sentiment function instead.
 
 #### New Features
 
@@ -15,7 +13,6 @@
   - `normal`
   - `randn`
 
-<<<<<<< HEAD
 #### Behavior Changes
 
 - Added new methods in class `DataFrame`:
@@ -24,11 +21,12 @@
   - `flat_map`: A method to apply user function on each row with one to many mapping.
   - `toJSON` and its alias `to_json`: Convert each row of dataframe into json string.
   - `transform`: Chain multiple transformations on dataframe.
-=======
+- Removed Snowpark Python function `snowflake_cortex_summarize`. Users can install snowflake-ml-python and use the snowflake.cortex.summarize function instead.
+- Removed Snowpark Python function `snowflake_cortex_sentiment`. Users can install snowflake-ml-python and use the snowflake.cortex.sentiment function instead.
+
 #### Experimental Features
 
 - Added support for writing pyarrow Tables to Snowflake tables.
->>>>>>> ce75eafd
 
 ### Snowpark pandas API Updates
 

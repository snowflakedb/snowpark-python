--- conflicted
+++ resolved
@@ -4,16 +4,14 @@
 
 ### Snowpark Python API Updates
 
-<<<<<<< HEAD
 #### Bug Fixes
 
 - Fixed a bug in `DataFrameReader.dbapi` (PrPr) that `dbapi` fail in python stored procedure with process exit with code 1.
-=======
+
 #### New Features
 
 - Added support for the following AI-powered functions in `functions.py`:
   - `ai_embed`
->>>>>>> 72cfb887
 
 #### Improvements
 

--- conflicted
+++ resolved
@@ -51,12 +51,9 @@
 - Set the default transfer limit in hybrid execution for data leaving Snowflake to 100k, which can be overridden with the SnowflakePandasTransferThreshold environment variable. This configuration is appropriate for scenarios with two available engines, "Pandas" and "Snowflake" on relational workloads.
 - Improve import error message by adding '--upgrade' to 'pip install "snowflake-snowpark-python[modin]"' in the error message.
 - Reduce the telemetry messages from the modin client by pre-aggregating into 5 second windows and only keeping a narrow band of metrics which are useful for tracking hybrid execution and native pandas performance.
-<<<<<<< HEAD
 - Add internal functionality for retrieving object metadata through SHOW OBJECTS 
-=======
 - Set the initial row count only when hybrid execution is enabled. This reduces the number of queries issued for many workloads.
 
->>>>>>> 1e5b025a
 
 #### Dependency Updates
 

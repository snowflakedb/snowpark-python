# Release History

## 1.27.0 (TBD)

### Snowpark Python API Updates

#### New Features

- Added support for the following functions in `functions.py`
  - `array_reverse`
  - `divnull`
  - `map_cat`
  - `map_contains_key`
  - `map_keys`
  - `nullifzero`
  - `snowflake_cortex_sentiment`
  - `acosh`
  - `asinh`
  - `atanh`
  - `bit_length`
  - `bitmap_bit_position`
  - `bitmap_bucket_number`
  - `bitmap_construct_agg`
  - `cbrt`
  - `equal_null`
  - `ifnull`
  - `localtimestamp`
  - `max_by`
  - `min_by`
  - `nvl`
  - `octet_length`
  - `position`
  - `regr_avgx`
  - `regr_avgy`
  - `regr_count`
  - `regr_intercept`
  - `regr_r2`
  - `regr_slope`
  - `regr_sxx`
  - `regr_sxy`
  - `regr_syy`
  - `try_to_binary`

- Added `Catalog` class to manage snowflake objects. It can be accessed via `Session.catalog`.
- Added support for specifying a schema string (including implicit struct syntax) when calling `DataFrame.create_dataframe`.

#### Improvements

- Updated README.md to include instructions on how to verify package signatures using `cosign`.
- Added an option `keep_column_order` for keeping original column order in `DataFrame.with_column` and `DataFrame.with_columns`.
<<<<<<< HEAD
- Added support for `value_contains_null` parameter to MapType.
=======
- Added support for `contains_null` parameter to ArrayType.
>>>>>>> 2cfa176f

#### Bug Fixes

- Fixed a bug in local testing mode that caused a column to contain None when it should contain 0
- Fixed a bug in `StructField.from_json` that prevented TimestampTypes with `tzinfo` from being parsed correctly.
- Fixed a bug in function `date_format` that caused an error when the input column was date type or timestamp type.
- Fixed a bug in dataframe that null value can be inserted in a non-nullable column.
- Fixed a bug in `replace` when passing `Column` expression objects.

### Snowpark pandas API Updates

#### New Features

- Added support for `Series.str.ljust` and `Series.str.rjust`.
- Added support for `Series.str.center`.
- Added support for `Series.str.pad`.
- Added support for applying Snowpark Python function `snowflake_cortex_sentiment`.
- Added support for `DataFrame.map`.
- Added support for `DataFrame.from_dict` and `DataFrame.from_records`.
- Added support for mixed case field names in struct type columns.
- Added support for `SeriesGroupBy.unique`
- Added support for `Series.dt.strftime` with the following directives:
  - %d: Day of the month as a zero-padded decimal number.
  - %m: Month as a zero-padded decimal number.
  - %Y: Year with century as a decimal number.
  - %H: Hour (24-hour clock) as a zero-padded decimal number.
  - %M: Minute as a zero-padded decimal number.
  - %S: Second as a zero-padded decimal number.
  - %f: Microsecond as a decimal number, zero-padded to 6 digits.
  - %j: Day of the year as a zero-padded decimal number.
  - %X: Locale’s appropriate time representation.
  - %%: A literal '%' character.
- Added support for `Series.between`.
- Added support for `include_groups=False` in `DataFrameGroupBy.apply`.
- Added support for `expand=True` in `Series.str.split`.
- Added support for `DataFrame.pop` and `Series.pop`.

#### Bug Fixes

- Fixed a bug that system function called through `session.call` have incorrect type conversion.

#### Improvements
- Improve performance of `DataFrame.map`, `Series.apply` and `Series.map` methods by mapping numpy functions to snowpark functions if possible.
- Updated integration testing for `session.lineage.trace` to exclude deleted objects
- Added documentation for `DataFrame.map`.
- Improve performance of `DataFrame.apply` by mapping numpy functions to snowpark functions if possible.
- Added documentation on the extent of Snowpark pandas interoperability with scikit-learn.
- Infer return type of functions in `Series.map`, `Series.apply` and `DataFrame.map` if type-hint is not provided.
- Added `call_count` to telemetry that counts method calls including interchange protocol calls.

## 1.26.0 (2024-12-05)

### Snowpark Python API Updates

#### New Features

- Added support for property `version` and class method `get_active_session` for `Session` class.
- Added new methods and variables to enhance data type handling and JSON serialization/deserialization:
  - To `DataType`, its derived classes, and `StructField`:
    - `type_name`: Returns the type name of the data.
    - `simple_string`: Provides a simple string representation of the data.
    - `json_value`: Returns the data as a JSON-compatible value.
    - `json`: Converts the data to a JSON string.
  - To `ArrayType`, `MapType`, `StructField`, `PandasSeriesType`, `PandasDataFrameType` and `StructType`:
    - `from_json`: Enables these types to be created from JSON data.
  - To `MapType`:
    - `keyType`: keys of the map
    - `valueType`: values of the map
- Added support for method `appName` in `SessionBuilder`.
- Added support for `include_nulls` argument in `DataFrame.unpivot`.
- Added support for following functions in `functions.py`:
  - `size` to get size of array, object, or map columns.
  - `collect_list` an alias of `array_agg`.
  - `substring` makes `len` argument optional.
- Added parameter `ast_enabled` to session for internal usage (default: `False`).

#### Improvements

- Added support for specifying the following to `DataFrame.create_or_replace_dynamic_table`:
  - `iceberg_config` A dictionary that can hold the following iceberg configuration options:
    - `external_volume`
    - `catalog`
    - `base_location`
    - `catalog_sync`
    - `storage_serialization_policy`
- Added support for nested data types to `DataFrame.print_schema`
- Added support for `level` parameter to `DataFrame.print_schema`
- Improved flexibility of `DataFrameReader` and `DataFrameWriter` API by adding support for the following:
  - Added `format` method to `DataFrameReader` and `DataFrameWriter` to specify file format when loading or unloading results.
  - Added `load` method to `DataFrameReader` to work in conjunction with `format`.
  - Added `save` method to `DataFrameWriter` to work in conjunction with `format`.
  - Added support to read keyword arguments to `options` method for `DataFrameReader` and `DataFrameWriter`.
- Relaxed the cloudpickle dependency for Python 3.11 to simplify build requirements. However, for Python 3.11, `cloudpickle==2.2.1` remains the only supported version.

#### Bug Fixes

- Removed warnings that dynamic pivot features were in private preview, because
  dynamic pivot is now generally available.
- Fixed a bug in `session.read.options` where `False` Boolean values were incorrectly parsed as `True` in the generated file format.

#### Dependency Updates

- Added a runtime dependency on `python-dateutil`.

### Snowpark pandas API Updates

#### New Features

- Added partial support for `Series.map` when `arg` is a pandas `Series` or a
  `collections.abc.Mapping`. No support for instances of `dict` that implement
  `__missing__` but are not instances of `collections.defaultdict`.
- Added support for `DataFrame.align` and `Series.align` for `axis=1` and `axis=None`.
- Added support for `pd.json_normalize`.
- Added support for `GroupBy.pct_change` with `axis=0`, `freq=None`, and `limit=None`.
- Added support for `DataFrameGroupBy.__iter__` and `SeriesGroupBy.__iter__`.
- Added support for `np.sqrt`, `np.trunc`, `np.floor`, numpy trig functions, `np.exp`, `np.abs`, `np.positive` and `np.negative`.
- Added partial support for the dataframe interchange protocol method
  `DataFrame.__dataframe__()`.

#### Bug Fixes

- Fixed a bug in `df.loc` where setting a single column from a series results in unexpected `None` values.

#### Improvements

- Use UNPIVOT INCLUDE NULLS for unpivot operations in pandas instead of sentinel values.
- Improved documentation for pd.read_excel.

## 1.25.0 (2024-11-14)

### Snowpark Python API Updates

#### New Features

- Added the following new functions in `snowflake.snowpark.dataframe`:
  - `map`
- Added support for passing parameter `include_error` to `Session.query_history` to record queries that have error during execution.

#### Improvements

- When target stage is not set in profiler, a default stage from `Session.get_session_stage` is used instead of raising `SnowparkSQLException`.
- Allowed lower case or mixed case input when calling `Session.stored_procedure_profiler.set_active_profiler`.
- Added distributed tracing using open telemetry APIs for action function in `DataFrame`:
  - `cache_result`
- Removed opentelemetry warning from logging.

#### Bug Fixes

- Fixed the pre-action and post-action query propagation when `In` expression were used in selects.
- Fixed a bug that raised error `AttributeError` while calling `Session.stored_procedure_profiler.get_output` when `Session.stored_procedure_profiler` is disabled.

#### Dependency Updates

- Added a dependency on `protobuf>=5.28` and `tzlocal` at runtime.
- Added a dependency on `protoc-wheel-0` for the development profile.
- Require `snowflake-connector-python>=3.12.0, <4.0.0` (was `>=3.10.0`).

### Snowpark pandas API Updates

#### Dependency Updates

- Updated `modin` from 0.28.1 to 0.30.1.
- Added support for all `pandas` 2.2.x versions.

#### New Features

- Added support for `Index.to_numpy`.
- Added support for `DataFrame.align` and `Series.align` for `axis=0`.
- Added support for `size` in `GroupBy.aggregate`, `DataFrame.aggregate`, and `Series.aggregate`.
- Added support for `snowflake.snowpark.functions.window`
- Added support for `pd.read_pickle` (Uses native pandas for processing).
- Added support for `pd.read_html` (Uses native pandas for processing).
- Added support for `pd.read_xml` (Uses native pandas for processing).
- Added support for aggregation functions `"size"` and `len` in `GroupBy.aggregate`, `DataFrame.aggregate`, and `Series.aggregate`.
- Added support for list values in `Series.str.len`.

#### Bug Fixes

- Fixed a bug where aggregating a single-column dataframe with a single callable function (e.g. `pd.DataFrame([0]).agg(np.mean)`) would fail to transpose the result.
- Fixed bugs where `DataFrame.dropna()` would:
  - Treat an empty `subset` (e.g. `[]`) as if it specified all columns instead of no columns.
  - Raise a `TypeError` for a scalar `subset` instead of filtering on just that column.
  - Raise a `ValueError` for a `subset` of type `pandas.Index` instead of filtering on the columns in the index.
- Disable creation of scoped read only table to mitigate Disable creation of scoped read only table to mitigate `TableNotFoundError` when using dynamic pivot in notebook environment.
- Fixed a bug when concat dataframe or series objects are coming from the same dataframe when axis = 1.

#### Improvements

- Improve np.where with scalar x value by eliminating unnecessary join and temp table creation.
- Improve get_dummies performance by flattening the pivot with join.
- Improve align performance when aligning on row position column by removing unnecessary window functions.



### Snowpark Local Testing Updates

#### New Features

- Added support for patching functions that are unavailable in the `snowflake.snowpark.functions` module.
- Added support for `snowflake.snowpark.functions.any_value`

#### Bug Fixes

- Fixed a bug where `Table.update` could not handle `VariantType`, `MapType`, and `ArrayType` data types.
- Fixed a bug where column aliases were incorrectly resolved in `DataFrame.join`, causing errors when selecting columns from a joined DataFrame.
- Fixed a bug where `Table.update` and `Table.merge` could fail if the target table's index was not the default `RangeIndex`.

## 1.24.0 (2024-10-28)

### Snowpark Python API Updates

#### New Features

- Updated `Session` class to be thread-safe. This allows concurrent DataFrame transformations, DataFrame actions, UDF and stored procedure registration, and concurrent file uploads when using the same `Session` object.
  - The feature is disabled by default and can be enabled by setting `FEATURE_THREAD_SAFE_PYTHON_SESSION` to `True` for account.
  - Updating session configurations, like changing database or schema, when multiple threads are using the session may lead to unexpected behavior.
  - When enabled, some internally created temporary table names returned from `DataFrame.queries` API are not deterministic, and may be different when DataFrame actions are executed. This does not affect explicit user-created temporary tables.
- Added support for 'Service' domain to `session.lineage.trace` API.
- Added support for `copy_grants` parameter when registering UDxF and stored procedures.
- Added support for the following methods in `DataFrameWriter` to support daisy-chaining:
  - `option`
  - `options`
  - `partition_by`
- Added support for `snowflake_cortex_summarize`.

#### Improvements

- Improved the following new capability for function `snowflake.snowpark.functions.array_remove` it is now possible to use in python.
- Disables sql simplification when sort is performed after limit.
  - Previously, `df.sort().limit()` and `df.limit().sort()` generates the same query with sort in front of limit. Now, `df.limit().sort()` will generate query that reads `df.limit().sort()`.
  - Improve performance of generated query for `df.limit().sort()`, because limit stops table scanning as soon as the number of records is satisfied.
- Added a client side error message for when an invalid stage location is passed to DataFrame read functions.

#### Bug Fixes

- Fixed a bug where the automatic cleanup of temporary tables could interfere with the results of async query execution.
- Fixed a bug in `DataFrame.analytics.time_series_agg` function to handle multiple data points in same sliding interval.
- Fixed a bug that created inconsistent casing in field names of structured objects in iceberg schemas.

#### Deprecations

- Deprecated warnings will be triggered when using snowpark-python with Python 3.8. For more details, please refer to https://docs.snowflake.com/en/developer-guide/python-runtime-support-policy.

### Snowpark pandas API Updates

#### New Features

- Added support for `np.subtract`, `np.multiply`, `np.divide`, and `np.true_divide`.
- Added support for tracking usages of `__array_ufunc__`.
- Added numpy compatibility support for `np.float_power`, `np.mod`, `np.remainder`, `np.greater`, `np.greater_equal`, `np.less`, `np.less_equal`, `np.not_equal`, and `np.equal`.
- Added numpy compatibility support for `np.log`, `np.log2`, and `np.log10`
- Added support for `DataFrameGroupBy.bfill`, `SeriesGroupBy.bfill`, `DataFrameGroupBy.ffill`, and `SeriesGroupBy.ffill`.
- Added support for `on` parameter with `Resampler`.
- Added support for timedelta inputs in `value_counts()`.
- Added support for applying Snowpark Python function `snowflake_cortex_summarize`.
- Added support for `DataFrame.attrs` and `Series.attrs`.
- Added support for `DataFrame.style`.
- Added numpy compatibility support for `np.full_like`

#### Improvements

- Improved generated SQL query for `head` and `iloc` when the row key is a slice.
- Improved error message when passing an unknown timezone to `tz_convert` and `tz_localize` in `Series`, `DataFrame`, `Series.dt`, and `DatetimeIndex`.
- Improved documentation for `tz_convert` and `tz_localize` in `Series`, `DataFrame`, `Series.dt`, and `DatetimeIndex` to specify the supported timezone formats.
- Added additional kwargs support for `df.apply` and `series.apply` ( as well as `map` and `applymap` ) when using snowpark functions. This allows for some position independent compatibility between apply and functions where the first argument is not a pandas object.
- Improved generated SQL query for `iloc` and `iat` when the row key is a scalar.
- Removed all joins in `iterrows`.
- Improved documentation for `Series.map` to reflect the unsupported features.
- Added support for `np.may_share_memory` which is used internally by many scikit-learn functions. This method will always return false when called with a Snowpark pandas object.

#### Bug Fixes

- Fixed a bug where `DataFrame` and `Series` `pct_change()` would raise `TypeError` when input contained timedelta columns.
- Fixed a bug where `replace()` would sometimes propagate `Timedelta` types incorrectly through `replace()`. Instead raise `NotImplementedError` for `replace()` on `Timedelta`.
- Fixed a bug where `DataFrame` and `Series` `round()` would raise `AssertionError` for `Timedelta` columns. Instead raise `NotImplementedError` for `round()` on `Timedelta`.
- Fixed a bug where `reindex` fails when the new index is a Series with non-overlapping types from the original index.
- Fixed a bug where calling `__getitem__` on a DataFrameGroupBy object always returned a DataFrameGroupBy object if `as_index=False`.
- Fixed a bug where inserting timedelta values into an existing column would silently convert the values to integers instead of raising `NotImplementedError`.
- Fixed a bug where `DataFrame.shift()` on axis=0 and axis=1 would fail to propagate timedelta types.
- `DataFrame.abs()`, `DataFrame.__neg__()`, `DataFrame.stack()`, and `DataFrame.unstack()` now raise `NotImplementedError` for timedelta inputs instead of failing to propagate timedelta types.

### Snowpark Local Testing Updates

#### Bug Fixes

- Fixed a bug where `DataFrame.alias` raises `KeyError` for input column name.
- Fixed a bug where `to_csv` on Snowflake stage fails when data contains empty strings.

## 1.23.0 (2024-10-09)

### Snowpark Python API Updates

#### New Features

- Added the following new functions in `snowflake.snowpark.functions`:
  - `make_interval`
- Added support for using Snowflake Interval constants with `Window.range_between()` when the order by column is TIMESTAMP or DATE type.
- Added support for file writes. This feature is currently in private preview.
- Added `thread_id` to `QueryRecord` to track the thread id submitting the query history.
- Added support for `Session.stored_procedure_profiler`.

#### Improvements

#### Bug Fixes

- Fixed a bug where registering a stored procedure or UDxF with type hints would give a warning `'NoneType' has no len() when trying to read default values from function`.

### Snowpark pandas API Updates

#### New Features

- Added support for `TimedeltaIndex.mean` method.
- Added support for some cases of aggregating `Timedelta` columns on `axis=0` with `agg` or `aggregate`.
- Added support for `by`, `left_by`, `right_by`, `left_index`, and `right_index` for `pd.merge_asof`.
- Added support for passing parameter `include_describe` to `Session.query_history`.
- Added support for `DatetimeIndex.mean` and `DatetimeIndex.std` methods.
- Added support for `Resampler.asfreq`, `Resampler.indices`, `Resampler.nunique`, and `Resampler.quantile`.
- Added support for `resample` frequency `W`, `ME`, `YE` with `closed = "left"`.
- Added support for `DataFrame.rolling.corr` and `Series.rolling.corr` for `pairwise = False` and int `window`.
- Added support for string time-based `window` and `min_periods = None` for `Rolling`.
- Added support for `DataFrameGroupBy.fillna` and `SeriesGroupBy.fillna`.
- Added support for constructing `Series` and `DataFrame` objects with the lazy `Index` object as `data`, `index`, and `columns` arguments.
- Added support for constructing `Series` and `DataFrame` objects with `index` and `column` values not present in `DataFrame`/`Series` `data`.
- Added support for `pd.read_sas` (Uses native pandas for processing).
- Added support for applying `rolling().count()` and `expanding().count()` to `Timedelta` series and columns.
- Added support for `tz` in both `pd.date_range` and `pd.bdate_range`.
- Added support for `Series.items`.
- Added support for `errors="ignore"` in `pd.to_datetime`.
- Added support for `DataFrame.tz_localize` and `Series.tz_localize`.
- Added support for `DataFrame.tz_convert` and `Series.tz_convert`.
- Added support for applying Snowpark Python functions (e.g., `sin`) in `Series.map`, `Series.apply`, `DataFrame.apply` and `DataFrame.applymap`.

#### Improvements

- Improved `to_pandas` to persist the original timezone offset for TIMESTAMP_TZ type.
- Improved `dtype` results for TIMESTAMP_TZ type to show correct timezone offset.
- Improved `dtype` results for TIMESTAMP_LTZ type to show correct timezone.
- Improved error message when passing non-bool value to `numeric_only` for groupby aggregations.
- Removed unnecessary warning about sort algorithm in `sort_values`.
- Use SCOPED object for internal create temp tables. The SCOPED objects will be stored sproc scoped if created within stored sproc, otherwise will be session scoped, and the object will be automatically cleaned at the end of the scope.
- Improved warning messages for operations that lead to materialization with inadvertent slowness.
- Removed unnecessary warning message about `convert_dtype` in `Series.apply`.

#### Bug Fixes

- Fixed a bug where an `Index` object created from a `Series`/`DataFrame` incorrectly updates the `Series`/`DataFrame`'s index name after an inplace update has been applied to the original `Series`/`DataFrame`.
- Suppressed an unhelpful `SettingWithCopyWarning` that sometimes appeared when printing `Timedelta` columns.
- Fixed `inplace` argument for `Series` objects derived from other `Series` objects.
- Fixed a bug where `Series.sort_values` failed if series name overlapped with index column name.
- Fixed a bug where transposing a dataframe would map `Timedelta` index levels to integer column levels.
- Fixed a bug where `Resampler` methods on timedelta columns would produce integer results.
- Fixed a bug where `pd.to_numeric()` would leave `Timedelta` inputs as `Timedelta` instead of converting them to integers.
- Fixed `loc` set when setting a single row, or multiple rows, of a DataFrame with a Series value.

### Snowpark Local Testing Updates

#### Bug Fixes

- Fixed a bug where nullable columns were annotated wrongly.
- Fixed a bug where the `date_add` and `date_sub` functions failed for `NULL` values.
- Fixed a bug where `equal_null` could fail inside a merge statement.
- Fixed a bug where `row_number` could fail inside a Window function.
- Fixed a bug where updates could fail when the source is the result of a join.


## 1.22.1 (2024-09-11)
This is a re-release of 1.22.0. Please refer to the 1.22.0 release notes for detailed release content.


## 1.22.0 (2024-09-10)

### Snowpark Python API Updates

### New Features

- Added the following new functions in `snowflake.snowpark.functions`:
  - `array_remove`
  - `ln`

#### Improvements

- Improved documentation for `Session.write_pandas` by making `use_logical_type` option more explicit.
- Added support for specifying the following to `DataFrameWriter.save_as_table`:
  - `enable_schema_evolution`
  - `data_retention_time`
  - `max_data_extension_time`
  - `change_tracking`
  - `copy_grants`
  - `iceberg_config` A dicitionary that can hold the following iceberg configuration options:
      - `external_volume`
      - `catalog`
      - `base_location`
      - `catalog_sync`
      - `storage_serialization_policy`
- Added support for specifying the following to `DataFrameWriter.copy_into_table`:
  - `iceberg_config` A dicitionary that can hold the following iceberg configuration options:
      - `external_volume`
      - `catalog`
      - `base_location`
      - `catalog_sync`
      - `storage_serialization_policy`
- Added support for specifying the following parameters to `DataFrame.create_or_replace_dynamic_table`:
  - `mode`
  - `refresh_mode`
  - `initialize`
  - `clustering_keys`
  - `is_transient`
  - `data_retention_time`
  - `max_data_extension_time`

#### Bug Fixes

- Fixed a bug in `session.read.csv` that caused an error when setting `PARSE_HEADER = True` in an externally defined file format.
- Fixed a bug in query generation from set operations that allowed generation of duplicate queries when children have common subqueries.
- Fixed a bug in `session.get_session_stage` that referenced a non-existing stage after switching database or schema.
- Fixed a bug where calling `DataFrame.to_snowpark_pandas` without explicitly initializing the Snowpark pandas plugin caused an error.
- Fixed a bug where using the `explode` function in dynamic table creation caused a SQL compilation error due to improper boolean type casting on the `outer` parameter.

### Snowpark Local Testing Updates

#### New Features

- Added support for type coercion when passing columns as input to UDF calls.
- Added support for `Index.identical`.

#### Bug Fixes

- Fixed a bug where the truncate mode in `DataFrameWriter.save_as_table` incorrectly handled DataFrames containing only a subset of columns from the existing table.
- Fixed a bug where function `to_timestamp` does not set the default timezone of the column datatype.

### Snowpark pandas API Updates

#### New Features

- Added limited support for the `Timedelta` type, including the following features. Snowpark pandas will raise `NotImplementedError` for unsupported `Timedelta` use cases.
  - supporting tracking the Timedelta type through `copy`, `cache_result`, `shift`, `sort_index`, `assign`, `bfill`, `ffill`, `fillna`, `compare`, `diff`, `drop`, `dropna`, `duplicated`, `empty`, `equals`, `insert`, `isin`, `isna`, `items`, `iterrows`, `join`, `len`, `mask`, `melt`, `merge`, `nlargest`, `nsmallest`, `to_pandas`.
  - converting non-timedelta to timedelta via `astype`.
  - `NotImplementedError` will be raised for the rest of methods that do not support `Timedelta`.
  - support for subtracting two timestamps to get a Timedelta.
  - support indexing with Timedelta data columns.
  - support for adding or subtracting timestamps and `Timedelta`.
  - support for binary arithmetic between two `Timedelta` values.
  - support for binary arithmetic and comparisons between `Timedelta` values and numeric values.
  - support for lazy `TimedeltaIndex`.
  - support for `pd.to_timedelta`.
  - support for `GroupBy` aggregations `min`, `max`, `mean`, `idxmax`, `idxmin`, `std`, `sum`, `median`, `count`, `any`, `all`, `size`, `nunique`, `head`, `tail`, `aggregate`.
  - support for `GroupBy` filtrations `first` and `last`.
  - support for `TimedeltaIndex` attributes: `days`, `seconds`, `microseconds` and `nanoseconds`.
  - support for `diff` with timestamp columns on `axis=0` and `axis=1`
  - support for `TimedeltaIndex` methods: `ceil`, `floor` and `round`.
  - support for `TimedeltaIndex.total_seconds` method.
- Added support for index's arithmetic and comparison operators.
- Added support for `Series.dt.round`.
- Added documentation pages for `DatetimeIndex`.
- Added support for `Index.name`, `Index.names`, `Index.rename`, and `Index.set_names`.
- Added support for `Index.__repr__`.
- Added support for `DatetimeIndex.month_name` and `DatetimeIndex.day_name`.
- Added support for `Series.dt.weekday`, `Series.dt.time`, and `DatetimeIndex.time`.
- Added support for `Index.min` and `Index.max`.
- Added support for `pd.merge_asof`.
- Added support for `Series.dt.normalize` and `DatetimeIndex.normalize`.
- Added support for `Index.is_boolean`, `Index.is_integer`, `Index.is_floating`, `Index.is_numeric`, and `Index.is_object`.
- Added support for `DatetimeIndex.round`, `DatetimeIndex.floor` and `DatetimeIndex.ceil`.
- Added support for `Series.dt.days_in_month` and `Series.dt.daysinmonth`.
- Added support for `DataFrameGroupBy.value_counts` and `SeriesGroupBy.value_counts`.
- Added support for `Series.is_monotonic_increasing` and `Series.is_monotonic_decreasing`.
- Added support for `Index.is_monotonic_increasing` and `Index.is_monotonic_decreasing`.
- Added support for `pd.crosstab`.
- Added support for `pd.bdate_range` and included business frequency support (B, BME, BMS, BQE, BQS, BYE, BYS) for both `pd.date_range` and `pd.bdate_range`.
- Added support for lazy `Index` objects  as `labels` in `DataFrame.reindex` and `Series.reindex`.
- Added support for `Series.dt.days`, `Series.dt.seconds`, `Series.dt.microseconds`, and `Series.dt.nanoseconds`.
- Added support for creating a `DatetimeIndex` from an `Index` of numeric or string type.
- Added support for string indexing with `Timedelta` objects.
- Added support for `Series.dt.total_seconds` method.
- Added support for `DataFrame.apply(axis=0)`.
- Added support for `Series.dt.tz_convert` and `Series.dt.tz_localize`.
- Added support for `DatetimeIndex.tz_convert` and `DatetimeIndex.tz_localize`.

#### Improvements

- Improve concat, join performance when operations are performed on series coming from the same dataframe by avoiding unnecessary joins.
- Refactored `quoted_identifier_to_snowflake_type` to avoid making metadata queries if the types have been cached locally.
- Improved `pd.to_datetime` to handle all local input cases.
- Create a lazy index from another lazy index without pulling data to client.
- Raised `NotImplementedError` for Index bitwise operators.
- Display a more clear error message when `Index.names` is set to a non-like-like object.
- Raise a warning whenever MultiIndex values are pulled in locally.
- Improve warning message for `pd.read_snowflake` include the creation reason when temp table creation is triggered.
- Improve performance for `DataFrame.set_index`, or setting `DataFrame.index` or `Series.index` by avoiding checks require eager evaluation. As a consequence, when the new index that does not match the current `Series`/`DataFrame` object length, a `ValueError` is no longer raised. Instead, when the `Series`/`DataFrame` object is longer than the provided index, the `Series`/`DataFrame`'s new index is filled with `NaN` values for the "extra" elements. Otherwise, the extra values in the provided index are ignored.
- Properly raise `NotImplementedError` when ambiguous/nonexistent are non-string in `ceil`/`floor`/`round`.

#### Bug Fixes

- Stopped ignoring nanoseconds in `pd.Timedelta` scalars.
- Fixed AssertionError in tree of binary operations.
- Fixed bug in `Series.dt.isocalendar` using a named Series
- Fixed `inplace` argument for Series objects derived from DataFrame columns.
- Fixed a bug where `Series.reindex` and `DataFrame.reindex` did not update the result index's name correctly.
- Fixed a bug where `Series.take` did not error when `axis=1` was specified.


## 1.21.1 (2024-09-05)

### Snowpark Python API Updates

#### Bug Fixes

- Fixed a bug where using `to_pandas_batches` with async jobs caused an error due to improper handling of waiting for asynchronous query completion.

## 1.21.0 (2024-08-19)

### Snowpark Python API Updates

#### New Features

- Added support for `snowflake.snowpark.testing.assert_dataframe_equal` that is a utility function to check the equality of two Snowpark DataFrames.

#### Improvements

- Added support server side string size limitations.
- Added support to create and invoke stored procedures, UDFs and UDTFs with optional arguments.
- Added support for column lineage in the DataFrame.lineage.trace API.
- Added support for passing `INFER_SCHEMA` options to `DataFrameReader` via `INFER_SCHEMA_OPTIONS`.
- Added support for passing `parameters` parameter to `Column.rlike` and `Column.regexp`.
- Added support for automatically cleaning up temporary tables created by `df.cache_result()` in the current session, when the DataFrame is no longer referenced (i.e., gets garbage collected). It is still an experimental feature not enabled by default, and can be enabled by setting `session.auto_clean_up_temp_table_enabled` to `True`.
- Added support for string literals to the `fmt` parameter of `snowflake.snowpark.functions.to_date`.
- Added support for system$reference function.

#### Bug Fixes

- Fixed a bug where SQL generated for selecting `*` column has an incorrect subquery.
- Fixed a bug in `DataFrame.to_pandas_batches` where the iterator could throw an error if certain transformation is made to the pandas dataframe due to wrong isolation level.
- Fixed a bug in `DataFrame.lineage.trace` to split the quoted feature view's name and version correctly.
- Fixed a bug in `Column.isin` that caused invalid sql generation when passed an empty list.
- Fixed a bug that fails to raise NotImplementedError while setting cell with list like item.

### Snowpark Local Testing Updates

#### New Features

- Added support for the following APIs:
  - snowflake.snowpark.functions
    - `rank`
    - `dense_rank`
    - `percent_rank`
    - `cume_dist`
    - `ntile`
    - `datediff`
    - `array_agg`
  - snowflake.snowpark.column.Column.within_group
- Added support for parsing flags in regex statements for mocked plans. This maintains parity with the `rlike` and `regexp` changes above.

#### Bug Fixes

- Fixed a bug where Window Functions LEAD and LAG do not handle option `ignore_nulls` properly.
- Fixed a bug where values were not populated into the result DataFrame during the insertion of table merge operation.

#### Improvements

- Fix pandas FutureWarning about integer indexing.

### Snowpark pandas API Updates

#### New Features

- Added support for `DataFrame.backfill`, `DataFrame.bfill`, `Series.backfill`, and `Series.bfill`.
- Added support for `DataFrame.compare` and `Series.compare` with default parameters.
- Added support for `Series.dt.microsecond` and `Series.dt.nanosecond`.
- Added support for `Index.is_unique` and `Index.has_duplicates`.
- Added support for `Index.equals`.
- Added support for `Index.value_counts`.
- Added support for `Series.dt.day_name` and `Series.dt.month_name`.
- Added support for indexing on Index, e.g., `df.index[:10]`.
- Added support for `DataFrame.unstack` and `Series.unstack`.
- Added support for `DataFrame.asfreq` and `Series.asfreq`.
- Added support for `Series.dt.is_month_start` and `Series.dt.is_month_end`.
- Added support for `Index.all` and `Index.any`.
- Added support for `Series.dt.is_year_start` and `Series.dt.is_year_end`.
- Added support for `Series.dt.is_quarter_start` and `Series.dt.is_quarter_end`.
- Added support for lazy `DatetimeIndex`.
- Added support for `Series.argmax` and `Series.argmin`.
- Added support for `Series.dt.is_leap_year`.
- Added support for `DataFrame.items`.
- Added support for `Series.dt.floor` and `Series.dt.ceil`.
- Added support for `Index.reindex`.
- Added support for `DatetimeIndex` properties: `year`, `month`, `day`, `hour`, `minute`, `second`, `microsecond`,
    `nanosecond`, `date`, `dayofyear`, `day_of_year`, `dayofweek`, `day_of_week`, `weekday`, `quarter`,
    `is_month_start`, `is_month_end`, `is_quarter_start`, `is_quarter_end`, `is_year_start`, `is_year_end`
    and `is_leap_year`.
- Added support for `Resampler.fillna` and `Resampler.bfill`.
- Added limited support for the `Timedelta` type, including creating `Timedelta` columns and `to_pandas`.
- Added support for `Index.argmax` and `Index.argmin`.

#### Improvements

- Removed the public preview warning message when importing Snowpark pandas.
- Removed unnecessary count query from `SnowflakeQueryCompiler.is_series_like` method.
- `Dataframe.columns` now returns native pandas Index object instead of Snowpark Index object.
- Refactor and introduce `query_compiler` argument in `Index` constructor to create `Index` from query compiler.
- `pd.to_datetime` now returns a DatetimeIndex object instead of a Series object.
- `pd.date_range` now returns a DatetimeIndex object instead of a Series object.

#### Bug Fixes

- Made passing an unsupported aggregation function to `pivot_table` raise `NotImplementedError` instead of `KeyError`.
- Removed axis labels and callable names from error messages and telemetry about unsupported aggregations.
- Fixed AssertionError in `Series.drop_duplicates` and `DataFrame.drop_duplicates` when called after `sort_values`.
- Fixed a bug in `Index.to_frame` where the result frame's column name may be wrong where name is unspecified.
- Fixed a bug where some Index docstrings are ignored.
- Fixed a bug in `Series.reset_index(drop=True)` where the result name may be wrong.
- Fixed a bug in `Groupby.first/last` ordering by the correct columns in the underlying window expression.

## 1.20.0 (2024-07-17)

### Snowpark Python API Updates

#### Improvements

- Added distributed tracing using open telemetry APIs for table stored procedure function in `DataFrame`:
  - `_execute_and_get_query_id`
- Added support for the `arrays_zip` function.
- Improves performance for binary column expression and `df._in` by avoiding unnecessary cast for numeric values. You can enable this optimization by setting `session.eliminate_numeric_sql_value_cast_enabled = True`.
- Improved error message for `write_pandas` when the target table does not exist and `auto_create_table=False`.
- Added open telemetry tracing on UDxF functions in Snowpark.
- Added open telemetry tracing on stored procedure registration in Snowpark.
- Added a new optional parameter called `format_json` to the `Session.SessionBuilder.app_name` function that sets the app name in the `Session.query_tag` in JSON format. By default, this parameter is set to `False`.

#### Bug Fixes
- Fixed a bug where SQL generated for `lag(x, 0)` was incorrect and failed with error message `argument 1 to function LAG needs to be constant, found 'SYSTEM$NULL_TO_FIXED(null)'`.

### Snowpark Local Testing Updates

#### New Features

- Added support for the following APIs:
  - snowflake.snowpark.functions
    - random
- Added new parameters to `patch` function when registering a mocked function:
  - `distinct` allows an alternate function to be specified for when a sql function should be distinct.
  - `pass_column_index` passes a named parameter `column_index` to the mocked function that contains the pandas.Index for the input data.
  - `pass_row_index` passes a named parameter `row_index` to the mocked function that is the 0 indexed row number the function is currently operating on.
  - `pass_input_data` passes a named parameter `input_data` to the mocked function that contains the entire input dataframe for the current expression.
  - Added support for the `column_order` parameter to method `DataFrameWriter.save_as_table`.


#### Bug Fixes
- Fixed a bug that caused DecimalType columns to be incorrectly truncated to integer precision when used in BinaryExpressions.

### Snowpark pandas API Updates

#### New Features
- Added support for `DataFrameGroupBy.all`, `SeriesGroupBy.all`, `DataFrameGroupBy.any`, and `SeriesGroupBy.any`.
- Added support for `DataFrame.nlargest`, `DataFrame.nsmallest`, `Series.nlargest` and `Series.nsmallest`.
- Added support for `replace` and `frac > 1` in `DataFrame.sample` and `Series.sample`.
- Added support for `read_excel` (Uses local pandas for processing)
- Added support for `Series.at`, `Series.iat`, `DataFrame.at`, and `DataFrame.iat`.
- Added support for `Series.dt.isocalendar`.
- Added support for `Series.case_when` except when condition or replacement is callable.
- Added documentation pages for `Index` and its APIs.
- Added support for `DataFrame.assign`.
- Added support for `DataFrame.stack`.
- Added support for `DataFrame.pivot` and `pd.pivot`.
- Added support for `DataFrame.to_csv` and `Series.to_csv`.
- Added partial support for `Series.str.translate` where the values in the `table` are single-codepoint strings.
- Added support for `DataFrame.corr`.
- Allow `df.plot()` and `series.plot()` to be called, materializing the data into the local client
- Added support for `DataFrameGroupBy` and `SeriesGroupBy` aggregations `first` and `last`
- Added support for `DataFrameGroupBy.get_group`.
- Added support for `limit` parameter when `method` parameter is used in `fillna`.
- Added partial support for `Series.str.translate` where the values in the `table` are single-codepoint strings.
- Added support for `DataFrame.corr`.
- Added support for `DataFrame.equals` and `Series.equals`.
- Added support for `DataFrame.reindex` and `Series.reindex`.
- Added support for `Index.astype`.
- Added support for `Index.unique` and `Index.nunique`.
- Added support for `Index.sort_values`.

#### Bug Fixes
- Fixed an issue when using np.where and df.where when the scalar 'other' is the literal 0.
- Fixed a bug regarding precision loss when converting to Snowpark pandas `DataFrame` or `Series` with `dtype=np.uint64`.
- Fixed bug where `values` is set to `index` when `index` and `columns` contain all columns in DataFrame during `pivot_table`.

#### Improvements
- Added support for `Index.copy()`
- Added support for Index APIs: `dtype`, `values`, `item()`, `tolist()`, `to_series()` and `to_frame()`
- Expand support for DataFrames with no rows in `pd.pivot_table` and `DataFrame.pivot_table`.
- Added support for `inplace` parameter in `DataFrame.sort_index` and `Series.sort_index`.


## 1.19.0 (2024-06-25)

### Snowpark Python API Updates

#### New Features

- Added support for `to_boolean` function.
- Added documentation pages for Index and its APIs.

#### Bug Fixes

- Fixed a bug where python stored procedure with table return type fails when run in a task.
- Fixed a bug where df.dropna fails due to `RecursionError: maximum recursion depth exceeded` when the DataFrame has more than 500 columns.
- Fixed a bug where `AsyncJob.result("no_result")` doesn't wait for the query to finish execution.


### Snowpark Local Testing Updates

#### New Features

- Added support for the `strict` parameter when registering UDFs and Stored Procedures.

#### Bug Fixes

- Fixed a bug in convert_timezone that made the setting the source_timezone parameter return an error.
- Fixed a bug where creating DataFrame with empty data of type `DateType` raises `AttributeError`.
- Fixed a bug that table merge fails when update clause exists but no update takes place.
- Fixed a bug in mock implementation of `to_char` that raises `IndexError` when incoming column has nonconsecutive row index.
- Fixed a bug in handling of `CaseExpr` expressions that raises `IndexError` when incoming column has nonconsecutive row index.
- Fixed a bug in implementation of `Column.like` that raises `IndexError` when incoming column has nonconsecutive row index.

#### Improvements

- Added support for type coercion in the implementation of DataFrame.replace, DataFrame.dropna and the mock function `iff`.

### Snowpark pandas API Updates

#### New Features

- Added partial support for `DataFrame.pct_change` and `Series.pct_change` without the `freq` and `limit` parameters.
- Added support for `Series.str.get`.
- Added support for `Series.dt.dayofweek`, `Series.dt.day_of_week`, `Series.dt.dayofyear`, and `Series.dt.day_of_year`.
- Added support for `Series.str.__getitem__` (`Series.str[...]`).
- Added support for `Series.str.lstrip` and `Series.str.rstrip`.
- Added support for `DataFrameGroupBy.size` and `SeriesGroupBy.size`.
- Added support for `DataFrame.expanding` and `Series.expanding` for aggregations `count`, `sum`, `min`, `max`, `mean`, `std`, `var`, and `sem` with `axis=0`.
- Added support for `DataFrame.rolling` and `Series.rolling` for aggregation `count` with `axis=0`.
- Added support for `Series.str.match`.
- Added support for `DataFrame.resample` and `Series.resample` for aggregations `size`, `first`, and `last`.
- Added support for `DataFrameGroupBy.all`, `SeriesGroupBy.all`, `DataFrameGroupBy.any`, and `SeriesGroupBy.any`.
- Added support for `DataFrame.nlargest`, `DataFrame.nsmallest`, `Series.nlargest` and `Series.nsmallest`.
- Added support for `replace` and `frac > 1` in `DataFrame.sample` and `Series.sample`.
- Added support for `read_excel` (Uses local pandas for processing)
- Added support for `Series.at`, `Series.iat`, `DataFrame.at`, and `DataFrame.iat`.
- Added support for `Series.dt.isocalendar`.
- Added support for `Series.case_when` except when condition or replacement is callable.
- Added documentation pages for `Index` and its APIs.
- Added support for `DataFrame.assign`.
- Added support for `DataFrame.stack`.
- Added support for `DataFrame.pivot` and `pd.pivot`.
- Added support for `DataFrame.to_csv` and `Series.to_csv`.
- Added support for `Index.T`.

#### Bug Fixes

- Fixed a bug that causes output of GroupBy.aggregate's columns to be ordered incorrectly.
- Fixed a bug where `DataFrame.describe` on a frame with duplicate columns of differing dtypes could cause an error or incorrect results.
- Fixed a bug in `DataFrame.rolling` and `Series.rolling` so `window=0` now throws `NotImplementedError` instead of `ValueError`

#### Improvements

- Added support for named aggregations in `DataFrame.aggregate` and `Series.aggregate` with `axis=0`.
- `pd.read_csv` reads using the native pandas CSV parser, then uploads data to snowflake using parquet. This enables most of the parameters supported by `read_csv` including date parsing and numeric conversions. Uploading via parquet is roughly twice as fast as uploading via CSV.
- Initial work to support an `pd.Index` directly in Snowpark pandas. Support for `pd.Index` as a first-class component of Snowpark pandas is coming soon.
- Added a lazy index constructor and support for `len`, `shape`, `size`, `empty`, `to_pandas()` and `names`. For `df.index`, Snowpark pandas creates a lazy index object.
- For `df.columns`, Snowpark pandas supports a non-lazy version of an `Index` since the data is already stored locally.

## 1.18.0 (2024-05-28)

### Snowpark Python API Updates

#### Improvements

- Improved error message to remind users set `{"infer_schema": True}` when reading csv file without specifying its schema.
- Improved error handling for `Session.create_dataframe` when called with more than 512 rows and using `format` or `pyformat` `paramstyle`.

### Snowpark pandas API Updates

#### New Features

- Added `DataFrame.cache_result` and `Series.cache_result` methods for users to persist DataFrames and Series to a temporary table lasting the duration of the session to improve latency of subsequent operations.

#### Bug Fixes

#### Improvements

- Added partial support for `DataFrame.pivot_table` with no `index` parameter, as well as for `margins` parameter.
- Updated the signature of `DataFrame.shift`/`Series.shift`/`DataFrameGroupBy.shift`/`SeriesGroupBy.shift` to match pandas 2.2.1. Snowpark pandas does not yet support the newly-added `suffix` argument, or sequence values of `periods`.
- Re-added support for `Series.str.split`.

#### Bug Fixes

- Fixed how we support mixed columns for string methods (`Series.str.*`).

### Snowpark Local Testing Updates

#### New Features

- Added support for the following DataFrameReader read options to file formats `csv` and `json`:
  - PURGE
  - PATTERN
  - INFER_SCHEMA with value being `False`
  - ENCODING with value being `UTF8`
- Added support for `DataFrame.analytics.moving_agg` and `DataFrame.analytics.cumulative_agg_agg`.
- Added support for `if_not_exists` parameter during UDF and stored procedure registration.

#### Bug Fixes

- Fixed a bug that when processing time format, fractional second part is not handled properly.
- Fixed a bug that caused function calls on `*` to fail.
- Fixed a bug that prevented creation of map and struct type objects.
- Fixed a bug that function `date_add` was unable to handle some numeric types.
- Fixed a bug that `TimestampType` casting resulted in incorrect data.
- Fixed a bug that caused `DecimalType` data to have incorrect precision in some cases.
- Fixed a bug where referencing missing table or view raises confusing `IndexError`.
- Fixed a bug that mocked function `to_timestamp_ntz` can not handle None data.
- Fixed a bug that mocked UDFs handles output data of None improperly.
- Fixed a bug where `DataFrame.with_column_renamed` ignores attributes from parent DataFrames after join operations.
- Fixed a bug that integer precision of large value gets lost when converted to pandas DataFrame.
- Fixed a bug that the schema of datetime object is wrong when create DataFrame from a pandas DataFrame.
- Fixed a bug in the implementation of `Column.equal_nan` where null data is handled incorrectly.
- Fixed a bug where `DataFrame.drop` ignore attributes from parent DataFrames after join operations.
- Fixed a bug in mocked function `date_part` where Column type is set wrong.
- Fixed a bug where `DataFrameWriter.save_as_table` does not raise exceptions when inserting null data into non-nullable columns.
- Fixed a bug in the implementation of `DataFrameWriter.save_as_table` where
  - Append or Truncate fails when incoming data has different schema than existing table.
  - Truncate fails when incoming data does not specify columns that are nullable.

#### Improvements

- Removed dependency check for `pyarrow` as it is not used.
- Improved target type coverage of `Column.cast`, adding support for casting to boolean and all integral types.
- Aligned error experience when calling UDFs and stored procedures.
- Added appropriate error messages for `is_permanent` and `anonymous` options in UDFs and stored procedures registration to make it more clear that those features are not yet supported.
- File read operation with unsupported options and values now raises `NotImplementedError` instead of warnings and unclear error information.

## 1.17.0 (2024-05-21)

### Snowpark Python API Updates

#### New Features

- Added support to add a comment on tables and views using the functions listed below:
  - `DataFrameWriter.save_as_table`
  - `DataFrame.create_or_replace_view`
  - `DataFrame.create_or_replace_temp_view`
  - `DataFrame.create_or_replace_dynamic_table`

#### Improvements

- Improved error message to remind users to set `{"infer_schema": True}` when reading CSV file without specifying its schema.

### Snowpark pandas API Updates

#### New Features

- Start of Public Preview of Snowpark pandas API. Refer to the [Snowpark pandas API Docs](https://docs.snowflake.com/developer-guide/snowpark/python/snowpark-pandas) for more details.

### Snowpark Local Testing Updates

#### New Features

- Added support for NumericType and VariantType data conversion in the mocked function `to_timestamp_ltz`, `to_timestamp_ntz`, `to_timestamp_tz` and `to_timestamp`.
- Added support for DecimalType, BinaryType, ArrayType, MapType, TimestampType, DateType and TimeType data conversion in the mocked function `to_char`.
- Added support for the following APIs:
  - snowflake.snowpark.functions:
    - to_varchar
  - snowflake.snowpark.DataFrame:
    - pivot
  - snowflake.snowpark.Session:
    - cancel_all
- Introduced a new exception class `snowflake.snowpark.mock.exceptions.SnowparkLocalTestingException`.
- Added support for casting to FloatType

#### Bug Fixes

- Fixed a bug that stored procedure and UDF should not remove imports already in the `sys.path` during the clean-up step.
- Fixed a bug that when processing datetime format, the fractional second part is not handled properly.
- Fixed a bug that on Windows platform that file operations was unable to properly handle file separator in directory name.
- Fixed a bug that on Windows platform that when reading a pandas dataframe, IntervalType column with integer data can not be processed.
- Fixed a bug that prevented users from being able to select multiple columns with the same alias.
- Fixed a bug that `Session.get_current_[schema|database|role|user|account|warehouse]` returns upper-cased identifiers when identifiers are quoted.
- Fixed a bug that function `substr` and `substring` can not handle 0-based `start_expr`.

#### Improvements

- Standardized the error experience by raising `SnowparkLocalTestingException` in error cases which is on par with `SnowparkSQLException` raised in non-local execution.
- Improved error experience of `Session.write_pandas` method that `NotImplementError` will be raised when called.
- Aligned error experience with reusing a closed session in non-local execution.

## 1.16.0 (2024-05-07)

### New Features

- Support stored procedure register with packages given as Python modules.
- Added snowflake.snowpark.Session.lineage.trace to explore data lineage of snowfake objects.
- Added support for structured type schema parsing.

### Bug Fixes

- Fixed a bug when inferring schema, single quotes are added to stage files already have single quotes.

### Local Testing Updates

#### New Features

- Added support for StringType, TimestampType and VariantType data conversion in the mocked function `to_date`.
- Added support for the following APIs:
  - snowflake.snowpark.functions
    - get
    - concat
    - concat_ws

#### Bug Fixes

- Fixed a bug that caused `NaT` and `NaN` values to not be recognized.
- Fixed a bug where, when inferring a schema, single quotes were added to stage files that already had single quotes.
- Fixed a bug where `DataFrameReader.csv` was unable to handle quoted values containing a delimiter.
- Fixed a bug that when there is `None` value in an arithmetic calculation, the output should remain `None` instead of `math.nan`.
- Fixed a bug in function `sum` and `covar_pop` that when there is `math.nan` in the data, the output should also be `math.nan`.
- Fixed a bug that stage operation can not handle directories.
- Fixed a bug that `DataFrame.to_pandas` should take Snowflake numeric types with precision 38 as `int64`.

## 1.15.0 (2024-04-24)

### New Features

- Added `truncate` save mode in `DataFrameWrite` to overwrite existing tables by truncating the underlying table instead of dropping it.
- Added telemetry to calculate query plan height and number of duplicate nodes during collect operations.
- Added the functions below to unload data from a `DataFrame` into one or more files in a stage:
  - `DataFrame.write.json`
  - `DataFrame.write.csv`
  - `DataFrame.write.parquet`
- Added distributed tracing using open telemetry APIs for action functions in `DataFrame` and `DataFrameWriter`:
  - snowflake.snowpark.DataFrame:
    - collect
    - collect_nowait
    - to_pandas
    - count
    - show
  - snowflake.snowpark.DataFrameWriter:
    - save_as_table
- Added support for snow:// URLs to `snowflake.snowpark.Session.file.get` and `snowflake.snowpark.Session.file.get_stream`
- Added support to register stored procedures and UDxFs with a `comment`.
- UDAF client support is ready for public preview. Please stay tuned for the Snowflake announcement of UDAF public preview.
- Added support for dynamic pivot.  This feature is currently in private preview.

### Improvements

- Improved the generated query performance for both compilation and execution by converting duplicate subqueries to Common Table Expressions (CTEs). It is still an experimental feature not enabled by default, and can be enabled by setting `session.cte_optimization_enabled` to `True`.

### Bug Fixes

- Fixed a bug where `statement_params` was not passed to query executions that register stored procedures and user defined functions.
- Fixed a bug causing `snowflake.snowpark.Session.file.get_stream` to fail for quoted stage locations.
- Fixed a bug that an internal type hint in `utils.py` might raise AttributeError in case the underlying module can not be found.

### Local Testing Updates

#### New Features

- Added support for registering UDFs and stored procedures.
- Added support for the following APIs:
  - snowflake.snowpark.Session:
    - file.put
    - file.put_stream
    - file.get
    - file.get_stream
    - read.json
    - add_import
    - remove_import
    - get_imports
    - clear_imports
    - add_packages
    - add_requirements
    - clear_packages
    - remove_package
    - udf.register
    - udf.register_from_file
    - sproc.register
    - sproc.register_from_file
  - snowflake.snowpark.functions
    - current_database
    - current_session
    - date_trunc
    - object_construct
    - object_construct_keep_null
    - pow
    - sqrt
    - udf
    - sproc
- Added support for StringType, TimestampType and VariantType data conversion in the mocked function `to_time`.

#### Bug Fixes

- Fixed a bug that null filled columns for constant functions.
- Fixed a bug that implementation of to_object, to_array and to_binary to better handle null inputs.
- Fixed a bug that timestamp data comparison can not handle year beyond 2262.
- Fixed a bug that `Session.builder.getOrCreate` should return the created mock session.

## 1.14.0 (2024-03-20)

### New Features

- Added support for creating vectorized UDTFs with `process` method.
- Added support for dataframe functions:
  - to_timestamp_ltz
  - to_timestamp_ntz
  - to_timestamp_tz
  - locate
- Added support for ASOF JOIN type.
- Added support for the following local testing APIs:
  - snowflake.snowpark.functions:
    - to_double
    - to_timestamp
    - to_timestamp_ltz
    - to_timestamp_ntz
    - to_timestamp_tz
    - greatest
    - least
    - convert_timezone
    - dateadd
    - date_part
  - snowflake.snowpark.Session:
    - get_current_account
    - get_current_warehouse
    - get_current_role
    - use_schema
    - use_warehouse
    - use_database
    - use_role

### Bug Fixes

- Fixed a bug in `SnowflakePlanBuilder` that `save_as_table` does not filter column that name start with '$' and follow by number correctly.
- Fixed a bug that statement parameters may have no effect when resolving imports and packages.
- Fixed bugs in local testing:
  - LEFT ANTI and LEFT SEMI joins drop rows with null values.
  - DataFrameReader.csv incorrectly parses data when the optional parameter `field_optionally_enclosed_by` is specified.
  - Column.regexp only considers the first entry when `pattern` is a `Column`.
  - Table.update raises `KeyError` when updating null values in the rows.
  - VARIANT columns raise errors at `DataFrame.collect`.
  - `count_distinct` does not work correctly when counting.
  - Null values in integer columns raise `TypeError`.

### Improvements

- Added telemetry to local testing.
- Improved the error message of `DataFrameReader` to raise `FileNotFound` error when reading a path that does not exist or when there are no files under the path.

## 1.13.0 (2024-02-26)

### New Features

- Added support for an optional `date_part` argument in function `last_day`.
- `SessionBuilder.app_name` will set the query_tag after the session is created.
- Added support for the following local testing functions:
  - current_timestamp
  - current_date
  - current_time
  - strip_null_value
  - upper
  - lower
  - length
  - initcap

### Improvements

- Added cleanup logic at interpreter shutdown to close all active sessions.
- Closing sessions within stored procedures now is a no-op logging a warning instead of raising an error.

### Bug Fixes

- Fixed a bug in `DataFrame.to_local_iterator` where the iterator could yield wrong results if another query is executed before the iterator finishes due to wrong isolation level. For details, please see #945.
- Fixed a bug that truncated table names in error messages while running a plan with local testing enabled.
- Fixed a bug that `Session.range` returns empty result when the range is large.

## 1.12.1 (2024-02-08)

### Improvements

- Use `split_blocks=True` by default during `to_pandas` conversion, for optimal memory allocation. This parameter is passed to `pyarrow.Table.to_pandas`, which enables `PyArrow` to split the memory allocation into smaller, more manageable blocks instead of allocating a single contiguous block. This results in better memory management when dealing with larger datasets.

### Bug Fixes

- Fixed a bug in `DataFrame.to_pandas` that caused an error when evaluating on a Dataframe with an `IntergerType` column with null values.

## 1.12.0 (2024-01-30)

### New Features

- Exposed `statement_params` in `StoredProcedure.__call__`.
- Added two optional arguments to `Session.add_import`.
  - `chunk_size`: The number of bytes to hash per chunk of the uploaded files.
  - `whole_file_hash`: By default only the first chunk of the uploaded import is hashed to save time. When this is set to True each uploaded file is fully hashed instead.
- Added parameters `external_access_integrations` and `secrets` when creating a UDAF from Snowpark Python to allow integration with external access.
- Added a new method `Session.append_query_tag`. Allows an additional tag to be added to the current query tag by appending it as a comma separated value.
- Added a new method `Session.update_query_tag`. Allows updates to a JSON encoded dictionary query tag.
- `SessionBuilder.getOrCreate` will now attempt to replace the singleton it returns when token expiration has been detected.
- Added support for new functions in `snowflake.snowpark.functions`:
  - `array_except`
  - `create_map`
  - `sign`/`signum`
- Added the following functions to `DataFrame.analytics`:
  - Added the `moving_agg` function in `DataFrame.analytics` to enable moving aggregations like sums and averages with multiple window sizes.
  - Added the `cummulative_agg` function in `DataFrame.analytics` to enable commulative aggregations like sums and averages on multiple columns.
  - Added the `compute_lag` and `compute_lead` functions in `DataFrame.analytics` for enabling lead and lag calculations on multiple columns.
  - Added the `time_series_agg` function in `DataFrame.analytics` to enable time series aggregations like sums and averages with multiple time windows.

### Bug Fixes

- Fixed a bug in `DataFrame.na.fill` that caused Boolean values to erroneously override integer values.
- Fixed a bug in `Session.create_dataframe` where the Snowpark DataFrames created using pandas DataFrames were not inferring the type for timestamp columns correctly. The behavior is as follows:
  - Earlier timestamp columns without a timezone would be converted to nanosecond epochs and inferred as `LongType()`, but will now be correctly maintained as timestamp values and be inferred as `TimestampType(TimestampTimeZone.NTZ)`.
  - Earlier timestamp columns with a timezone would be inferred as `TimestampType(TimestampTimeZone.NTZ)` and loose timezone information but will now be correctly inferred as `TimestampType(TimestampTimeZone.LTZ)` and timezone information is retained correctly.
  - Set session parameter `PYTHON_SNOWPARK_USE_LOGICAL_TYPE_FOR_CREATE_DATAFRAME` to revert back to old behavior. It is recommended that you update your code to align with correct behavior because the parameter will be removed in the future.
- Fixed a bug that `DataFrame.to_pandas` gets decimal type when scale is not 0, and creates an object dtype in `pandas`. Instead, we cast the value to a float64 type.
- Fixed bugs that wrongly flattened the generated SQL when one of the following happens:
  - `DataFrame.filter()` is called after `DataFrame.sort().limit()`.
  - `DataFrame.sort()` or `filter()` is called on a DataFrame that already has a window function or sequence-dependent data generator column.
    For instance, `df.select("a", seq1().alias("b")).select("a", "b").sort("a")` won't flatten the sort clause anymore.
  - a window or sequence-dependent data generator column is used after `DataFrame.limit()`. For instance, `df.limit(10).select(row_number().over())` won't flatten the limit and select in the generated SQL.
- Fixed a bug where aliasing a DataFrame column raised an error when the DataFame was copied from another DataFrame with an aliased column. For instance,

  ```python
  df = df.select(col("a").alias("b"))
  df = copy(df)
  df.select(col("b").alias("c"))  # threw an error. Now it's fixed.
  ```

- Fixed a bug in `Session.create_dataframe` that the non-nullable field in a schema is not respected for boolean type. Note that this fix is only effective when the user has the privilege to create a temp table.
- Fixed a bug in SQL simplifier where non-select statements in `session.sql` dropped a SQL query when used with `limit()`.
- Fixed a bug that raised an exception when session parameter `ERROR_ON_NONDETERMINISTIC_UPDATE` is true.

### Behavior Changes (API Compatible)

- When parsing data types during a `to_pandas` operation, we rely on GS precision value to fix precision issues for large integer values. This may affect users where a column that was earlier returned as `int8` gets returned as `int64`. Users can fix this by explicitly specifying precision values for their return column.
- Aligned behavior for `Session.call` in case of table stored procedures where running `Session.call` would not trigger stored procedure unless a `collect()` operation was performed.
- `StoredProcedureRegistration` will now automatically add `snowflake-snowpark-python` as a package dependency. The added dependency will be on the client's local version of the library and an error is thrown if the server cannot support that version.

## 1.11.1 (2023-12-07)

### Bug Fixes

- Fixed a bug that numpy should not be imported at the top level of mock module.
- Added support for these new functions in `snowflake.snowpark.functions`:
  - `from_utc_timestamp`
  - `to_utc_timestamp`

## 1.11.0 (2023-12-05)

### New Features

- Add the `conn_error` attribute to `SnowflakeSQLException` that stores the whole underlying exception from `snowflake-connector-python`.
- Added support for `RelationalGroupedDataframe.pivot()` to access `pivot` in the following pattern `Dataframe.group_by(...).pivot(...)`.
- Added experimental feature: Local Testing Mode, which allows you to create and operate on Snowpark Python DataFrames locally without connecting to a Snowflake account. You can use the local testing framework to test your DataFrame operations locally, on your development machine or in a CI (continuous integration) pipeline, before deploying code changes to your account.

- Added support for `arrays_to_object` new functions in `snowflake.snowpark.functions`.
- Added support for the vector data type.

### Dependency Updates

- Bumped cloudpickle dependency to work with `cloudpickle==2.2.1`
- Updated ``snowflake-connector-python`` to `3.4.0`.

### Bug Fixes

- DataFrame column names quoting check now supports newline characters.
- Fix a bug where a DataFrame generated by `session.read.with_metadata` creates inconsistent table when doing `df.write.save_as_table`.

## 1.10.0 (2023-11-03)

### New Features

- Added support for managing case sensitivity in `DataFrame.to_local_iterator()`.
- Added support for specifying vectorized UDTF's input column names by using the optional parameter `input_names` in `UDTFRegistration.register/register_file` and `functions.pandas_udtf`. By default, `RelationalGroupedDataFrame.applyInPandas` will infer the column names from current dataframe schema.
- Add `sql_error_code` and `raw_message` attributes to `SnowflakeSQLException` when it is caused by a SQL exception.

### Bug Fixes

- Fixed a bug in `DataFrame.to_pandas()` where converting snowpark dataframes to pandas dataframes was losing precision on integers with more than 19 digits.
- Fixed a bug that `session.add_packages` can not handle requirement specifier that contains project name with underscore and version.
- Fixed a bug in `DataFrame.limit()` when `offset` is used and the parent `DataFrame` uses `limit`. Now the `offset` won't impact the parent DataFrame's `limit`.
- Fixed a bug in `DataFrame.write.save_as_table` where dataframes created from read api could not save data into snowflake because of invalid column name `$1`.

### Behavior change

- Changed the behavior of `date_format`:
  - The `format` argument changed from optional to required.
  - The returned result changed from a date object to a date-formatted string.
- When a window function, or a sequence-dependent data generator (`normal`, `zipf`, `uniform`, `seq1`, `seq2`, `seq4`, `seq8`) function is used, the sort and filter operation will no longer be flattened when generating the query.

## 1.9.0 (2023-10-13)

### New Features

- Added support for the Python 3.11 runtime environment.

### Dependency updates

- Added back the dependency of `typing-extensions`.

### Bug Fixes

- Fixed a bug where imports from permanent stage locations were ignored for temporary stored procedures, UDTFs, UDFs, and UDAFs.
- Revert back to using CTAS (create table as select) statement for `Dataframe.writer.save_as_table` which does not need insert permission for writing tables.

### New Features
- Support `PythonObjJSONEncoder` json-serializable objects for `ARRAY` and `OBJECT` literals.

## 1.8.0 (2023-09-14)

### New Features

- Added support for VOLATILE/IMMUTABLE keyword when registering UDFs.
- Added support for specifying clustering keys when saving dataframes using `DataFrame.save_as_table`.
- Accept `Iterable` objects input for `schema` when creating dataframes using `Session.create_dataframe`.
- Added the property `DataFrame.session` to return a `Session` object.
- Added the property `Session.session_id` to return an integer that represents session ID.
- Added the property `Session.connection` to return a `SnowflakeConnection` object .

- Added support for creating a Snowpark session from a configuration file or environment variables.

### Dependency updates

- Updated ``snowflake-connector-python`` to 3.2.0.

### Bug Fixes

- Fixed a bug where automatic package upload would raise `ValueError` even when compatible package version were added in `session.add_packages`.
- Fixed a bug where table stored procedures were not registered correctly when using `register_from_file`.
- Fixed a bug where dataframe joins failed with `invalid_identifier` error.
- Fixed a bug where `DataFrame.copy` disables SQL simplfier for the returned copy.
- Fixed a bug where `session.sql().select()` would fail if any parameters are specified to `session.sql()`

## 1.7.0 (2023-08-28)

### New Features

- Added parameters `external_access_integrations` and `secrets` when creating a UDF, UDTF or Stored Procedure from Snowpark Python to allow integration with external access.
- Added support for these new functions in `snowflake.snowpark.functions`:
  - `array_flatten`
  - `flatten`
- Added support for `apply_in_pandas` in `snowflake.snowpark.relational_grouped_dataframe`.
- Added support for replicating your local Python environment on Snowflake via `Session.replicate_local_environment`.

### Bug Fixes

- Fixed a bug where `session.create_dataframe` fails to properly set nullable columns where nullability was affected by order or data was given.
- Fixed a bug where `DataFrame.select` could not identify and alias columns in presence of table functions when output columns of table function overlapped with columns in dataframe.

### Behavior Changes

- When creating stored procedures, UDFs, UDTFs, UDAFs with parameter `is_permanent=False` will now create temporary objects even when `stage_name` is provided. The default value of `is_permanent` is `False` which is why if this value is not explicitly set to `True` for permanent objects, users will notice a change in behavior.
- `types.StructField` now enquotes column identifier by default.

## 1.6.1 (2023-08-02)

### New Features

- Added support for these new functions in `snowflake.snowpark.functions`:
  - `array_sort`
  - `sort_array`
  - `array_min`
  - `array_max`
  - `explode_outer`
- Added support for pure Python packages specified via `Session.add_requirements` or `Session.add_packages`. They are now usable in stored procedures and UDFs even if packages are not present on the Snowflake Anaconda channel.
  - Added Session parameter `custom_packages_upload_enabled` and `custom_packages_force_upload_enabled` to enable the support for pure Python packages feature mentioned above. Both parameters default to `False`.
- Added support for specifying package requirements by passing a Conda environment yaml file to `Session.add_requirements`.
- Added support for asynchronous execution of multi-query dataframes that contain binding variables.
- Added support for renaming multiple columns in `DataFrame.rename`.
- Added support for Geometry datatypes.
- Added support for `params` in `session.sql()` in stored procedures.
- Added support for user-defined aggregate functions (UDAFs). This feature is currently in private preview.
- Added support for vectorized UDTFs (user-defined table functions). This feature is currently in public preview.
- Added support for Snowflake Timestamp variants (i.e., `TIMESTAMP_NTZ`, `TIMESTAMP_LTZ`, `TIMESTAMP_TZ`)
  - Added `TimestampTimezone` as an argument in `TimestampType` constructor.
  - Added type hints `NTZ`, `LTZ`, `TZ` and `Timestamp` to annotate functions when registering UDFs.

### Improvements

- Removed redundant dependency `typing-extensions`.
- `DataFrame.cache_result` now creates temp table fully qualified names under current database and current schema.

### Bug Fixes

- Fixed a bug where type check happens on pandas before it is imported.
- Fixed a bug when creating a UDF from `numpy.ufunc`.
- Fixed a bug where `DataFrame.union` was not generating the correct `Selectable.schema_query` when SQL simplifier is enabled.

### Behavior Changes

- `DataFrameWriter.save_as_table` now respects the `nullable` field of the schema provided by the user or the inferred schema based on data from user input.

### Dependency updates

- Updated ``snowflake-connector-python`` to 3.0.4.

## 1.5.1 (2023-06-20)

### New Features

- Added support for the Python 3.10 runtime environment.

## 1.5.0 (2023-06-09)

### Behavior Changes

- Aggregation results, from functions such as `DataFrame.agg` and `DataFrame.describe`, no longer strip away non-printing characters from column names.

### New Features

- Added support for the Python 3.9 runtime environment.
- Added support for new functions in `snowflake.snowpark.functions`:
  - `array_generate_range`
  - `array_unique_agg`
  - `collect_set`
  - `sequence`
- Added support for registering and calling stored procedures with `TABLE` return type.
- Added support for parameter `length` in `StringType()` to specify the maximum number of characters that can be stored by the column.
- Added the alias `functions.element_at()` for `functions.get()`.
- Added the alias `Column.contains` for `functions.contains`.
- Added experimental feature `DataFrame.alias`.
- Added support for querying metadata columns from stage when creating `DataFrame` using `DataFrameReader`.
- Added support for `StructType.add` to append more fields to existing `StructType` objects.
- Added support for parameter `execute_as` in `StoredProcedureRegistration.register_from_file()` to specify stored procedure caller rights.

### Bug Fixes

- Fixed a bug where the `Dataframe.join_table_function` did not run all of the necessary queries to set up the join table function when SQL simplifier was enabled.
- Fixed type hint declaration for custom types - `ColumnOrName`, `ColumnOrLiteralStr`, `ColumnOrSqlExpr`, `LiteralType` and `ColumnOrLiteral` that were breaking `mypy` checks.
- Fixed a bug where `DataFrameWriter.save_as_table` and `DataFrame.copy_into_table` failed to parse fully qualified table names.

## 1.4.0 (2023-04-24)

### New Features

- Added support for `session.getOrCreate`.
- Added support for alias `Column.getField`.
- Added support for new functions in `snowflake.snowpark.functions`:
  - `date_add` and `date_sub` to make add and subtract operations easier.
  - `daydiff`
  - `explode`
  - `array_distinct`.
  - `regexp_extract`.
  - `struct`.
  - `format_number`.
  - `bround`.
  - `substring_index`
- Added parameter `skip_upload_on_content_match` when creating UDFs, UDTFs and stored procedures using `register_from_file` to skip uploading files to a stage if the same version of the files are already on the stage.
- Added support for `DataFrameWriter.save_as_table` method to take table names that contain dots.
- Flattened generated SQL when `DataFrame.filter()` or `DataFrame.order_by()` is followed by a projection statement (e.g. `DataFrame.select()`, `DataFrame.with_column()`).
- Added support for creating dynamic tables _(in private preview)_ using `Dataframe.create_or_replace_dynamic_table`.
- Added an optional argument `params` in `session.sql()` to support binding variables. Note that this is not supported in stored procedures yet.

### Bug Fixes

- Fixed a bug in `strtok_to_array` where an exception was thrown when a delimiter was passed in.
- Fixed a bug in `session.add_import` where the module had the same namespace as other dependencies.

## 1.3.0 (2023-03-28)

### New Features

- Added support for `delimiters` parameter in `functions.initcap()`.
- Added support for `functions.hash()` to accept a variable number of input expressions.
- Added API `Session.RuntimeConfig` for getting/setting/checking the mutability of any runtime configuration.
- Added support managing case sensitivity in `Row` results from `DataFrame.collect` using `case_sensitive` parameter.
- Added API `Session.conf` for getting, setting or checking the mutability of any runtime configuration.
- Added support for managing case sensitivity in `Row` results from `DataFrame.collect` using `case_sensitive` parameter.
- Added indexer support for `snowflake.snowpark.types.StructType`.
- Added a keyword argument `log_on_exception` to `Dataframe.collect` and `Dataframe.collect_no_wait` to optionally disable error logging for SQL exceptions.

### Bug Fixes

- Fixed a bug where a DataFrame set operation(`DataFrame.substract`, `DataFrame.union`, etc.) being called after another DataFrame set operation and `DataFrame.select` or `DataFrame.with_column` throws an exception.
- Fixed a bug where chained sort statements are overwritten by the SQL simplifier.

### Improvements

- Simplified JOIN queries to use constant subquery aliases (`SNOWPARK_LEFT`, `SNOWPARK_RIGHT`) by default. Users can disable this at runtime with `session.conf.set('use_constant_subquery_alias', False)` to use randomly generated alias names instead.
- Allowed specifying statement parameters in `session.call()`.
- Enabled the uploading of large pandas DataFrames in stored procedures by defaulting to a chunk size of 100,000 rows.

## 1.2.0 (2023-03-02)

### New Features

- Added support for displaying source code as comments in the generated scripts when registering stored procedures. This
  is enabled by default, turn off by specifying `source_code_display=False` at registration.
- Added a parameter `if_not_exists` when creating a UDF, UDTF or Stored Procedure from Snowpark Python to ignore creating the specified function or procedure if it already exists.
- Accept integers when calling `snowflake.snowpark.functions.get` to extract value from array.
- Added `functions.reverse` in functions to open access to Snowflake built-in function
  [reverse](https://docs.snowflake.com/en/sql-reference/functions/reverse).
- Added parameter `require_scoped_url` in snowflake.snowflake.files.SnowflakeFile.open() `(in Private Preview)` to replace `is_owner_file` is marked for deprecation.

### Bug Fixes

- Fixed a bug that overwrote `paramstyle` to `qmark` when creating a Snowpark session.
- Fixed a bug where `df.join(..., how="cross")` fails with `SnowparkJoinException: (1112): Unsupported using join type 'Cross'`.
- Fixed a bug where querying a `DataFrame` column created from chained function calls used a wrong column name.

## 1.1.0 (2023-01-26)

### New Features:

- Added `asc`, `asc_nulls_first`, `asc_nulls_last`, `desc`, `desc_nulls_first`, `desc_nulls_last`, `date_part` and `unix_timestamp` in functions.
- Added the property `DataFrame.dtypes` to return a list of column name and data type pairs.
- Added the following aliases:
  - `functions.expr()` for `functions.sql_expr()`.
  - `functions.date_format()` for `functions.to_date()`.
  - `functions.monotonically_increasing_id()` for `functions.seq8()`
  - `functions.from_unixtime()` for `functions.to_timestamp()`

### Bug Fixes:

- Fixed a bug in SQL simplifier that didn’t handle Column alias and join well in some cases. See https://github.com/snowflakedb/snowpark-python/issues/658 for details.
- Fixed a bug in SQL simplifier that generated wrong column names for function calls, NaN and INF.

### Improvements

- The session parameter `PYTHON_SNOWPARK_USE_SQL_SIMPLIFIER` is `True` after Snowflake 7.3 was released. In snowpark-python, `session.sql_simplifier_enabled` reads the value of `PYTHON_SNOWPARK_USE_SQL_SIMPLIFIER` by default, meaning that the SQL simplfier is enabled by default after the Snowflake 7.3 release. To turn this off, set `PYTHON_SNOWPARK_USE_SQL_SIMPLIFIER` in Snowflake to `False` or run `session.sql_simplifier_enabled = False` from Snowpark. It is recommended to use the SQL simplifier because it helps to generate more concise SQL.

## 1.0.0 (2022-11-01)

### New Features

- Added `Session.generator()` to create a new `DataFrame` using the Generator table function.
- Added a parameter `secure` to the functions that create a secure UDF or UDTF.

## 0.12.0 (2022-10-14)

### New Features

- Added new APIs for async job:
  - `Session.create_async_job()` to create an `AsyncJob` instance from a query id.
  - `AsyncJob.result()` now accepts argument `result_type` to return the results in different formats.
  - `AsyncJob.to_df()` returns a `DataFrame` built from the result of this asynchronous job.
  - `AsyncJob.query()` returns the SQL text of the executed query.
- `DataFrame.agg()` and `RelationalGroupedDataFrame.agg()` now accept variable-length arguments.
- Added parameters `lsuffix` and `rsuffix` to `DataFram.join()` and `DataFrame.cross_join()` to conveniently rename overlapping columns.
- Added `Table.drop_table()` so you can drop the temp table after `DataFrame.cache_result()`. `Table` is also a context manager so you can use the `with` statement to drop the cache temp table after use.
- Added `Session.use_secondary_roles()`.
- Added functions `first_value()` and `last_value()`. (contributed by @chasleslr)
- Added `on` as an alias for `using_columns` and `how` as an alias for `join_type` in `DataFrame.join()`.

### Bug Fixes

- Fixed a bug in `Session.create_dataframe()` that raised an error when `schema` names had special characters.
- Fixed a bug in which options set in `Session.read.option()` were not passed to `DataFrame.copy_into_table()` as default values.
- Fixed a bug in which `DataFrame.copy_into_table()` raises an error when a copy option has single quotes in the value.

## 0.11.0 (2022-09-28)

### Behavior Changes

- `Session.add_packages()` now raises `ValueError` when the version of a package cannot be found in Snowflake Anaconda channel. Previously, `Session.add_packages()` succeeded, and a `SnowparkSQLException` exception was raised later in the UDF/SP registration step.

### New Features:

- Added method `FileOperation.get_stream()` to support downloading stage files as stream.
- Added support in `functions.ntiles()` to accept int argument.
- Added the following aliases:
  - `functions.call_function()` for `functions.call_builtin()`.
  - `functions.function()` for `functions.builtin()`.
  - `DataFrame.order_by()` for `DataFrame.sort()`
  - `DataFrame.orderBy()` for `DataFrame.sort()`
- Improved `DataFrame.cache_result()` to return a more accurate `Table` class instead of a `DataFrame` class.
- Added support to allow `session` as the first argument when calling `StoredProcedure`.

### Improvements

- Improved nested query generation by flattening queries when applicable.
  - This improvement could be enabled by setting `Session.sql_simplifier_enabled = True`.
  - `DataFrame.select()`, `DataFrame.with_column()`, `DataFrame.drop()` and other select-related APIs have more flattened SQLs.
  - `DataFrame.union()`, `DataFrame.union_all()`, `DataFrame.except_()`, `DataFrame.intersect()`, `DataFrame.union_by_name()` have flattened SQLs generated when multiple set operators are chained.
- Improved type annotations for async job APIs.

### Bug Fixes

- Fixed a bug in which `Table.update()`, `Table.delete()`, `Table.merge()` try to reference a temp table that does not exist.

## 0.10.0 (2022-09-16)

### New Features:

- Added experimental APIs for evaluating Snowpark dataframes with asynchronous queries:
  - Added keyword argument `block` to the following action APIs on Snowpark dataframes (which execute queries) to allow asynchronous evaluations:
    - `DataFrame.collect()`, `DataFrame.to_local_iterator()`, `DataFrame.to_pandas()`, `DataFrame.to_pandas_batches()`, `DataFrame.count()`, `DataFrame.first()`.
    - `DataFrameWriter.save_as_table()`, `DataFrameWriter.copy_into_location()`.
    - `Table.delete()`, `Table.update()`, `Table.merge()`.
  - Added method `DataFrame.collect_nowait()` to allow asynchronous evaluations.
  - Added class `AsyncJob` to retrieve results from asynchronously executed queries and check their status.
- Added support for `table_type` in `Session.write_pandas()`. You can now choose from these `table_type` options: `"temporary"`, `"temp"`, and `"transient"`.
- Added support for using Python structured data (`list`, `tuple` and `dict`) as literal values in Snowpark.
- Added keyword argument `execute_as` to `functions.sproc()` and `session.sproc.register()` to allow registering a stored procedure as a caller or owner.
- Added support for specifying a pre-configured file format when reading files from a stage in Snowflake.

### Improvements:

- Added support for displaying details of a Snowpark session.

### Bug Fixes:

- Fixed a bug in which `DataFrame.copy_into_table()` and `DataFrameWriter.save_as_table()` mistakenly created a new table if the table name is fully qualified, and the table already exists.

### Deprecations:

- Deprecated keyword argument `create_temp_table` in `Session.write_pandas()`.
- Deprecated invoking UDFs using arguments wrapped in a Python list or tuple. You can use variable-length arguments without a list or tuple.

### Dependency updates

- Updated ``snowflake-connector-python`` to 2.7.12.

## 0.9.0 (2022-08-30)

### New Features:

- Added support for displaying source code as comments in the generated scripts when registering UDFs.
  This feature is turned on by default. To turn it off, pass the new keyword argument `source_code_display` as `False` when calling `register()` or `@udf()`.
- Added support for calling table functions from `DataFrame.select()`, `DataFrame.with_column()` and `DataFrame.with_columns()` which now take parameters of type `table_function.TableFunctionCall` for columns.
- Added keyword argument `overwrite` to `session.write_pandas()` to allow overwriting contents of a Snowflake table with that of a pandas DataFrame.
- Added keyword argument `column_order` to `df.write.save_as_table()` to specify the matching rules when inserting data into table in append mode.
- Added method `FileOperation.put_stream()` to upload local files to a stage via file stream.
- Added methods `TableFunctionCall.alias()` and `TableFunctionCall.as_()` to allow aliasing the names of columns that come from the output of table function joins.
- Added function `get_active_session()` in module `snowflake.snowpark.context` to get the current active Snowpark session.

### Bug Fixes:

- Fixed a bug in which batch insert should not raise an error when `statement_params` is not passed to the function.
- Fixed a bug in which column names should be quoted when `session.create_dataframe()` is called with dicts and a given schema.
- Fixed a bug in which creation of table should be skipped if the table already exists and is in append mode when calling `df.write.save_as_table()`.
- Fixed a bug in which third-party packages with underscores cannot be added when registering UDFs.

### Improvements:

- Improved function `function.uniform()` to infer the types of inputs `max_` and `min_` and cast the limits to `IntegerType` or `FloatType` correspondingly.

## 0.8.0 (2022-07-22)

### New Features:

- Added keyword only argument `statement_params` to the following methods to allow for specifying statement level parameters:
  - `collect`, `to_local_iterator`, `to_pandas`, `to_pandas_batches`,
    `count`, `copy_into_table`, `show`, `create_or_replace_view`, `create_or_replace_temp_view`, `first`, `cache_result`
    and `random_split` on class `snowflake.snowpark.Dateframe`.
  - `update`, `delete` and `merge` on class `snowflake.snowpark.Table`.
  - `save_as_table` and `copy_into_location` on class `snowflake.snowpark.DataFrameWriter`.
  - `approx_quantile`, `statement_params`, `cov` and `crosstab` on class `snowflake.snowpark.DataFrameStatFunctions`.
  - `register` and `register_from_file` on class `snowflake.snowpark.udf.UDFRegistration`.
  - `register` and `register_from_file` on class `snowflake.snowpark.udtf.UDTFRegistration`.
  - `register` and `register_from_file` on class `snowflake.snowpark.stored_procedure.StoredProcedureRegistration`.
  - `udf`, `udtf` and `sproc` in `snowflake.snowpark.functions`.
- Added support for `Column` as an input argument to `session.call()`.
- Added support for `table_type` in `df.write.save_as_table()`. You can now choose from these `table_type` options: `"temporary"`, `"temp"`, and `"transient"`.

### Improvements:

- Added validation of object name in `session.use_*` methods.
- Updated the query tag in SQL to escape it when it has special characters.
- Added a check to see if Anaconda terms are acknowledged when adding missing packages.

### Bug Fixes:

- Fixed the limited length of the string column in `session.create_dataframe()`.
- Fixed a bug in which `session.create_dataframe()` mistakenly converted 0 and `False` to `None` when the input data was only a list.
- Fixed a bug in which calling `session.create_dataframe()` using a large local dataset sometimes created a temp table twice.
- Aligned the definition of `function.trim()` with the SQL function definition.
- Fixed an issue where snowpark-python would hang when using the Python system-defined (built-in function) `sum` vs. the Snowpark `function.sum()`.

### Deprecations:

- Deprecated keyword argument `create_temp_table` in `df.write.save_as_table()`.

## 0.7.0 (2022-05-25)

### New Features:

- Added support for user-defined table functions (UDTFs).
  - Use function `snowflake.snowpark.functions.udtf()` to register a UDTF, or use it as a decorator to register the UDTF.
    - You can also use `Session.udtf.register()` to register a UDTF.
  - Use `Session.udtf.register_from_file()` to register a UDTF from a Python file.
- Updated APIs to query a table function, including both Snowflake built-in table functions and UDTFs.
  - Use function `snowflake.snowpark.functions.table_function()` to create a callable representing a table function and use it to call the table function in a query.
  - Alternatively, use function `snowflake.snowpark.functions.call_table_function()` to call a table function.
  - Added support for `over` clause that specifies `partition by` and `order by` when lateral joining a table function.
  - Updated `Session.table_function()` and `DataFrame.join_table_function()` to accept `TableFunctionCall` instances.

### Breaking Changes:

- When creating a function with `functions.udf()` and `functions.sproc()`, you can now specify an empty list for the `imports` or `packages` argument to indicate that no import or package is used for this UDF or stored procedure. Previously, specifying an empty list meant that the function would use session-level imports or packages.
- Improved the `__repr__` implementation of data types in `types.py`. The unused `type_name` property has been removed.
- Added a Snowpark-specific exception class for SQL errors. This replaces the previous `ProgrammingError` from the Python connector.

### Improvements:

- Added a lock to a UDF or UDTF when it is called for the first time per thread.
- Improved the error message for pickling errors that occurred during UDF creation.
- Included the query ID when logging the failed query.

### Bug Fixes:

- Fixed a bug in which non-integral data (such as timestamps) was occasionally converted to integer when calling `DataFrame.to_pandas()`.
- Fixed a bug in which `DataFrameReader.parquet()` failed to read a parquet file when its column contained spaces.
- Fixed a bug in which `DataFrame.copy_into_table()` failed when the dataframe is created by reading a file with inferred schemas.

### Deprecations

`Session.flatten()` and `DataFrame.flatten()`.

### Dependency Updates:

- Restricted the version of `cloudpickle` <= `2.0.0`.

## 0.6.0 (2022-04-27)

### New Features:

- Added support for vectorized UDFs with the input as a pandas DataFrame or pandas Series and the output as a pandas Series. This improves the performance of UDFs in Snowpark.
- Added support for inferring the schema of a DataFrame by default when it is created by reading a Parquet, Avro, or ORC file in the stage.
- Added functions `current_session()`, `current_statement()`, `current_user()`, `current_version()`, `current_warehouse()`, `date_from_parts()`, `date_trunc()`, `dayname()`, `dayofmonth()`, `dayofweek()`, `dayofyear()`, `grouping()`, `grouping_id()`, `hour()`, `last_day()`, `minute()`, `next_day()`, `previous_day()`, `second()`, `month()`, `monthname()`, `quarter()`, `year()`, `current_database()`, `current_role()`, `current_schema()`, `current_schemas()`, `current_region()`, `current_avaliable_roles()`, `add_months()`, `any_value()`, `bitnot()`, `bitshiftleft()`, `bitshiftright()`, `convert_timezone()`, `uniform()`, `strtok_to_array()`, `sysdate()`, `time_from_parts()`,  `timestamp_from_parts()`, `timestamp_ltz_from_parts()`, `timestamp_ntz_from_parts()`, `timestamp_tz_from_parts()`, `weekofyear()`, `percentile_cont()` to `snowflake.snowflake.functions`.

### Breaking Changes:

- Expired deprecations:
  - Removed the following APIs that were deprecated in 0.4.0: `DataFrame.groupByGroupingSets()`, `DataFrame.naturalJoin()`, `DataFrame.joinTableFunction`, `DataFrame.withColumns()`, `Session.getImports()`, `Session.addImport()`, `Session.removeImport()`, `Session.clearImports()`, `Session.getSessionStage()`, `Session.getDefaultDatabase()`, `Session.getDefaultSchema()`, `Session.getCurrentDatabase()`, `Session.getCurrentSchema()`, `Session.getFullyQualifiedCurrentSchema()`.

### Improvements:

- Added support for creating an empty `DataFrame` with a specific schema using the `Session.create_dataframe()` method.
- Changed the logging level from `INFO` to `DEBUG` for several logs (e.g., the executed query) when evaluating a dataframe.
- Improved the error message when failing to create a UDF due to pickle errors.

### Bug Fixes:

- Removed pandas hard dependencies in the `Session.create_dataframe()` method.

### Dependency Updates:

- Added `typing-extension` as a new dependency with the version >= `4.1.0`.

## 0.5.0 (2022-03-22)

### New Features

- Added stored procedures API.
  - Added `Session.sproc` property and `sproc()` to `snowflake.snowpark.functions`, so you can register stored procedures.
  - Added `Session.call` to call stored procedures by name.
- Added `UDFRegistration.register_from_file()` to allow registering UDFs from Python source files or zip files directly.
- Added `UDFRegistration.describe()` to describe a UDF.
- Added `DataFrame.random_split()` to provide a way to randomly split a dataframe.
- Added functions `md5()`, `sha1()`, `sha2()`, `ascii()`, `initcap()`, `length()`, `lower()`, `lpad()`, `ltrim()`, `rpad()`, `rtrim()`, `repeat()`, `soundex()`, `regexp_count()`, `replace()`, `charindex()`, `collate()`, `collation()`, `insert()`, `left()`, `right()`, `endswith()` to `snowflake.snowpark.functions`.
- Allowed `call_udf()` to accept literal values.
- Provided a `distinct` keyword in `array_agg()`.

### Bug Fixes:

- Fixed an issue that caused `DataFrame.to_pandas()` to have a string column if `Column.cast(IntegerType())` was used.
- Fixed a bug in `DataFrame.describe()` when there is more than one string column.

## 0.4.0 (2022-02-15)

### New Features

- You can now specify which Anaconda packages to use when defining UDFs.
  - Added `add_packages()`, `get_packages()`, `clear_packages()`, and `remove_package()`, to class `Session`.
  - Added `add_requirements()` to `Session` so you can use a requirements file to specify which packages this session will use.
  - Added parameter `packages` to function `snowflake.snowpark.functions.udf()` and method `UserDefinedFunction.register()` to indicate UDF-level Anaconda package dependencies when creating a UDF.
  - Added parameter `imports` to `snowflake.snowpark.functions.udf()` and `UserDefinedFunction.register()` to specify UDF-level code imports.
- Added a parameter `session` to function `udf()` and `UserDefinedFunction.register()` so you can specify which session to use to create a UDF if you have multiple sessions.
- Added types `Geography` and `Variant` to `snowflake.snowpark.types` to be used as type hints for Geography and Variant data when defining a UDF.
- Added support for Geography geoJSON data.
- Added `Table`, a subclass of `DataFrame` for table operations:
  - Methods `update` and `delete` update and delete rows of a table in Snowflake.
  - Method `merge` merges data from a `DataFrame` to a `Table`.
  - Override method `DataFrame.sample()` with an additional parameter `seed`, which works on tables but not on view and sub-queries.
- Added `DataFrame.to_local_iterator()` and `DataFrame.to_pandas_batches()` to allow getting results from an iterator when the result set returned from the Snowflake database is too large.
- Added `DataFrame.cache_result()` for caching the operations performed on a `DataFrame` in a temporary table.
  Subsequent operations on the original `DataFrame` have no effect on the cached result `DataFrame`.
- Added property `DataFrame.queries` to get SQL queries that will be executed to evaluate the `DataFrame`.
- Added `Session.query_history()` as a context manager to track SQL queries executed on a session, including all SQL queries to evaluate `DataFrame`s created from a session. Both query ID and query text are recorded.
- You can now create a `Session` instance from an existing established `snowflake.connector.SnowflakeConnection`. Use parameter `connection` in `Session.builder.configs()`.
- Added `use_database()`, `use_schema()`, `use_warehouse()`, and `use_role()` to class `Session` to switch database/schema/warehouse/role after a session is created.
- Added `DataFrameWriter.copy_into_table()` to unload a `DataFrame` to stage files.
- Added `DataFrame.unpivot()`.
- Added `Column.within_group()` for sorting the rows by columns with some aggregation functions.
- Added functions `listagg()`, `mode()`, `div0()`, `acos()`, `asin()`, `atan()`, `atan2()`, `cos()`, `cosh()`, `sin()`, `sinh()`, `tan()`, `tanh()`, `degrees()`, `radians()`, `round()`, `trunc()`, and `factorial()` to `snowflake.snowflake.functions`.
- Added an optional argument `ignore_nulls` in function `lead()` and `lag()`.
- The `condition` parameter of function `when()` and `iff()` now accepts SQL expressions.

### Improvements

- All function and method names have been renamed to use the snake case naming style, which is more Pythonic. For convenience, some camel case names are kept as aliases to the snake case APIs. It is recommended to use the snake case APIs.
  - Deprecated these methods on class `Session` and replaced them with their snake case equivalents: `getImports()`, `addImports()`, `removeImport()`, `clearImports()`, `getSessionStage()`, `getDefaultSchema()`, `getDefaultSchema()`, `getCurrentDatabase()`, `getFullyQualifiedCurrentSchema()`.
  - Deprecated these methods on class `DataFrame` and replaced them with their snake case equivalents: `groupingByGroupingSets()`, `naturalJoin()`, `withColumns()`, `joinTableFunction()`.
- Property `DataFrame.columns` is now consistent with `DataFrame.schema.names` and the Snowflake database `Identifier Requirements`.
- `Column.__bool__()` now raises a `TypeError`. This will ban the use of logical operators `and`, `or`, `not` on `Column` object, for instance `col("a") > 1 and col("b") > 2` will raise the `TypeError`. Use `(col("a") > 1) & (col("b") > 2)` instead.
- Changed `PutResult` and `GetResult` to subclass `NamedTuple`.
- Fixed a bug which raised an error when the local path or stage location has a space or other special characters.
- Changed `DataFrame.describe()` so that non-numeric and non-string columns are ignored instead of raising an exception.

### Dependency updates

- Updated ``snowflake-connector-python`` to 2.7.4.

## 0.3.0 (2022-01-09)

### New Features

- Added `Column.isin()`, with an alias `Column.in_()`.
- Added `Column.try_cast()`, which is a special version of `cast()`. It tries to cast a string expression to other types and returns `null` if the cast is not possible.
- Added `Column.startswith()` and `Column.substr()` to process string columns.
- `Column.cast()` now also accepts a `str` value to indicate the cast type in addition to a `DataType` instance.
- Added `DataFrame.describe()` to summarize stats of a `DataFrame`.
- Added `DataFrame.explain()` to print the query plan of a `DataFrame`.
- `DataFrame.filter()` and `DataFrame.select_expr()` now accepts a sql expression.
- Added a new `bool` parameter `create_temp_table` to methods `DataFrame.saveAsTable()` and `Session.write_pandas()` to optionally create a temp table.
- Added `DataFrame.minus()` and `DataFrame.subtract()` as aliases to `DataFrame.except_()`.
- Added `regexp_replace()`, `concat()`, `concat_ws()`, `to_char()`, `current_timestamp()`, `current_date()`, `current_time()`, `months_between()`, `cast()`, `try_cast()`, `greatest()`, `least()`, and `hash()` to module `snowflake.snowpark.functions`.

### Bug Fixes

- Fixed an issue where `Session.createDataFrame(pandas_df)` and `Session.write_pandas(pandas_df)` raise an exception when the `pandas DataFrame` has spaces in the column name.
- `DataFrame.copy_into_table()` sometimes prints an `error` level log entry while it actually works. It's fixed now.
- Fixed an API docs issue where some `DataFrame` APIs are missing from the docs.

### Dependency updates

- Update ``snowflake-connector-python`` to 2.7.2, which upgrades ``pyarrow`` dependency to 6.0.x. Refer to the [python connector 2.7.2 release notes](https://pypi.org/project/snowflake-connector-python/2.7.2/) for more details.

## 0.2.0 (2021-12-02)

### New Features

- Updated the `Session.createDataFrame()` method for creating a `DataFrame` from a pandas DataFrame.
- Added the `Session.write_pandas()` method for writing a `pandas DataFrame` to a table in Snowflake and getting a `Snowpark DataFrame` object back.
- Added new classes and methods for calling window functions.
- Added the new functions `cume_dist()`, to find the cumulative distribution of a value with regard to other values within a window partition,
  and `row_number()`, which returns a unique row number for each row within a window partition.
- Added functions for computing statistics for DataFrames in the `DataFrameStatFunctions` class.
- Added functions for handling missing values in a DataFrame in the `DataFrameNaFunctions` class.
- Added new methods `rollup()`, `cube()`, and `pivot()` to the `DataFrame` class.
- Added the `GroupingSets` class, which you can use with the DataFrame groupByGroupingSets method to perform a SQL GROUP BY GROUPING SETS.
- Added the new `FileOperation(session)`
  class that you can use to upload and download files to and from a stage.
- Added the `DataFrame.copy_into_table()`
  method for loading data from files in a stage into a table.
- In CASE expressions, the functions `when()` and `otherwise()`
  now accept Python types in addition to `Column` objects.
- When you register a UDF you can now optionally set the `replace` parameter to `True` to overwrite an existing UDF with the same name.

### Improvements

- UDFs are now compressed before they are uploaded to the server. This makes them about 10 times smaller, which can help
  when you are using large ML model files.
- When the size of a UDF is less than 8196 bytes, it will be uploaded as in-line code instead of uploaded to a stage.

### Bug Fixes

- Fixed an issue where the statement `df.select(when(col("a") == 1, 4).otherwise(col("a"))), [Row(4), Row(2), Row(3)]` raised an exception.
- Fixed an issue where `df.toPandas()` raised an exception when a DataFrame was created from large local data.

## 0.1.0 (2021-10-26)

Start of Private Preview<|MERGE_RESOLUTION|>--- conflicted
+++ resolved
@@ -48,11 +48,7 @@
 
 - Updated README.md to include instructions on how to verify package signatures using `cosign`.
 - Added an option `keep_column_order` for keeping original column order in `DataFrame.with_column` and `DataFrame.with_columns`.
-<<<<<<< HEAD
-- Added support for `value_contains_null` parameter to MapType.
-=======
 - Added support for `contains_null` parameter to ArrayType.
->>>>>>> 2cfa176f
 
 #### Bug Fixes
 

--- conflicted
+++ resolved
@@ -1,16 +1,12 @@
 # Release History
 
-<<<<<<< HEAD
 ## 1.7.0 (TBD)
 
 ### New Features
 
 - Added parameters `external_access_integrations` and `secrets` when creating a UDF, UDTF or Stored Procedure from Snowpark Python to allow integration with external access.
 
-## 1.6.0 (2023-07-28)
-=======
 ## 1.6.1 (2023-08-02)
->>>>>>> 243bf104
 
 ### New Features
 

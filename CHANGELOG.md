--- conflicted
+++ resolved
@@ -10,7 +10,6 @@
 - Added `connection_parameters` parameter to `DataFrameReader.dbapi()` (PuPr) method to allow passing keyword arguments to the `create_connection` callable.
 - Added support for `Session.begin_transaction`, `Session.commit` and `Session.rollback`.
 - Added support for the following functions in `functions.py`:
-<<<<<<< HEAD
   - Geospatial functions:
     - `st_interpolate`
     - `st_intersection`
@@ -32,54 +31,31 @@
     - `st_geompointfromgeohash`
     - `st_hausdorffdistance`
     - `st_makepoint`
-=======
-    - Geospatial functions:
-      - `st_interpolate`
-      - `st_intersection`
-      - `st_intersection_agg`
-      - `st_intersects`
-      - `st_isvalid`
-      - `st_length`
-      - `st_makegeompoint`
-      - `st_makeline`
-      - `st_makepolygon`
-      - `st_makepolygonoriented`
-      - `st_disjoint`
-      - `st_distance`
-      - `st_dwithin`
-      - `st_endpoint`
-      - `st_envelope`
-      - `st_geohash`
-      - `st_geomfromgeohash`
-      - `st_geompointfromgeohash`
-      - `st_hausdorffdistance`
-      - `st_makepoint`
-      - `st_npoints`
-      - `st_perimeter`
-      - `st_pointn`
-      - `st_setsrid`
-      - `st_simplify`
-      - `st_srid`
-      - `st_startpoint`
-      - `st_symdifference`
-      - `st_transform`
-      - `st_union`
-      - `st_union_agg`
-      - `st_within`
-      - `st_x`
-      - `st_xmax`
-      - `st_xmin`
-      - `st_y`
-      - `st_ymax`
-      - `st_ymin`
->>>>>>> ed43deca
+    - `st_npoints`
+    - `st_perimeter`
+    - `st_pointn`
+    - `st_setsrid`
+    - `st_simplify`
+    - `st_srid`
+    - `st_startpoint`
+    - `st_symdifference`
+    - `st_transform`
+    - `st_union`
+    - `st_union_agg`
+    - `st_within`
+    - `st_x`
+    - `st_xmax`
+    - `st_xmin`
+    - `st_y`
+    - `st_ymax`
+    - `st_ymin`
 
 #### Bug Fixes
 
 - Fixed a bug that `DataFrameReader.xml` fails to parse XML files with undeclared namespaces when `ignoreNamespace` is `True`.
 - Added a fix for floating point precision discrepancies in `interval_day_time_from_parts`.
 - Fixed a bug where writing Snowpark pandas dataframes on the pandas backend with a column multiindex to Snowflake with `to_snowflake` would raise `KeyError`.
-- Fixed a bug that `DataFrameReader.dbapi` (PuPr) is not compatible with oracledb 3.4.0. 
+- Fixed a bug that `DataFrameReader.dbapi` (PuPr) is not compatible with oracledb 3.4.0.
 
 #### Dependency Updates
 

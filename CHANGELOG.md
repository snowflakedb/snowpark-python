--- conflicted
+++ resolved
@@ -29,12 +29,9 @@
 - Added support for `Series.dt.round`.
 - Added documentation pages for `DatetimeIndex`.
 - Added support for `Index.name`, `Index.names`, `Index.rename`, and `Index.set_names`.
-<<<<<<< HEAD
-- Added support for subtracting two timestamps resulting in a Timedelta.
-=======
 - Added support for `Index.__repr__`.
 - Added support for `DatetimeIndex.month_name` and `DatetimeIndex.day_name`.
->>>>>>> 15e7e423
+- Added support for subtracting two timestamps resulting in a Timedelta.
 
 #### Bug Fixes
 

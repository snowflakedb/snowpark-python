--- conflicted
+++ resolved
@@ -8,15 +8,13 @@
 
 ### Snowpark Local Testing Updates
 
-<<<<<<< HEAD
 #### New Features
 
 - Added support for the `strict` parameter when registering UDFs and Stored Procedures.
-=======
+
 #### Bug Fixes
 
 - Fixed a bug in convert_timezone that made the setting the source_timezone parameter return an error.
->>>>>>> 47cc0d05
 
 ### Snowpark pandas API Updates
 

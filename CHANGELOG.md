# Release History

## 1.40.0 (YYYY-MM-DD)

### Snowpark Python API Updates

<<<<<<< HEAD
=======
#### Bug Fixes

- Fixed a bug that `DataFrame.limit()` fail if there is parameter binding in the executed SQL when used in non-stored-procedure/udxf environment.
- Added an experimental fix for a bug in schema query generation that could cause invalid sql to be genrated when using nested structured types.

>>>>>>> 921bc70e
#### New Features

- Added a new module `snowflake.snowpark.secrets` that provides Python wrappers for accessing Snowflake Secrets within Python UDFs and stored procedures that execute inside Snowflake.
  - `get_generic_secret_string`
  - `get_oauth_access_token`
  - `get_secret_type`
  - `get_username_password`
  - `get_cloud_provider_token`

- Added support for the following scalar functions in `functions.py`:
  - `array_remove_at`
  - `as_boolean`
  - `booland`
  - `boolnot`
  - `boolor`
  - `boolor_agg`
  - `boolxor`
  - `chr`
  - `decode`
  - `div0null`
  - `dp_interval_high`
  - `dp_interval_low`
  - `greatest_ignore_nulls`
  - `h3_cell_to_boundary`
  - `h3_cell_to_children`
  - `h3_cell_to_children_string`
  - `h3_cell_to_parent`
  - `h3_cell_to_point`
  - `h3_compact_cells`
  - `h3_compact_cells_strings`
  - `h3_coverage`
  - `h3_coverage_strings`
  - `h3_get_resolution`
  - `h3_grid_disk`
  - `h3_grid_distance`
  - `h3_int_to_string`
  - `h3_polygon_to_cells`
  - `h3_polygon_to_cells_strings`
  - `h3_string_to_int`
  - `h3_try_grid_path`
  - `h3_try_polygon_to_cells`
  - `h3_try_polygon_to_cells_strings`
  - `h3_uncompact_cells`
  - `h3_uncompact_cells_strings`
  - `haversine`
  - `h3_grid_path`
  - `h3_is_pentagon`
  - `h3_is_valid_cell`
  - `h3_latlng_to_cell`
  - `h3_latlng_to_cell_string`
  - `h3_point_to_cell`
  - `h3_point_to_cell_string`
  - `h3_try_coverage`
  - `h3_try_coverage_strings`
  - `h3_try_grid_distance`
  - `hex_decode_binary`
  - `last_query_id`
  - `last_transaction`
  - `least_ignore_nulls`
  - `nullif`
  - `nvl2`
  - `regr_valx`
  - `st_area`
  - `st_asewkb`
  - `st_asewkt`
  - `st_asgeojson`
  - `st_aswkb`

#### Bug Fixes

- Fixed a bug that `DataFrame.limit()` fail if there is parameter binding in the executed SQL.
- Added an experimental fix for a bug in schema query generation that could cause invalid sql to be genrated when using nested structured types.
- Fixed multiple bugs in `DataFrameReader.dbapi` (PuPr):
  - Fixed UDTF ingestion failure with `pyodbc` driver caused by unprocessed row data.
  - Fixed SQL Server query input failure due to incorrect select query generation.
  - Fixed UDTF ingestion not preserving column nullability in the output schema.

#### Improvements

- Improved `DataFrameReader.dbapi` (PuPr) reading performance by setting the default `fetch_size` parameter value to 100000.

### Snowpark pandas API Updates

#### New Features
- Added support for `DataFrame.query` for dataframes with single-level indexes.
- Added support for `DataFrameGroupby.__len__` and `SeriesGroupBy.__len__`.

#### Improvements

- Hybrid execution mode is now enabled by default. Certain operations on smaller data will now automatically execute in native pandas in-memory. Use `from modin.config import AutoSwitchBackend; AutoSwitchBackend.disable()` to turn this off and force all execution to occur in Snowflake.
- Added a session parameter `pandas_hybrid_execution_enabled` to enable/disable hybrid execution as an alternative to using `AutoSwitchBackend`.
- Removed an unnecessary `SHOW OBJECTS` query issued from `read_snowflake` under certain conditions.

## 1.39.0 (2025-09-17)

### Snowpark Python API Updates

#### New Features

- Added support for unstructured data engineering in Snowpark, powered by Snowflake AISQL and Cortex functions:
  - `DataFrame.ai.complete`: Generate per-row LLM completions from prompts built over columns and files.
  - `DataFrame.ai.filter`: Keep rows where an AI classifier returns TRUE for the given predicate.
  - `DataFrame.ai.agg`: Reduce a text column into one result using a natural-language task description.
  - `RelationalGroupedDataFrame.ai_agg`: Perform the same natural-language aggregation per group.
  - `DataFrame.ai.classify`: Assign single or multiple labels from given categories to text or images.
  - `DataFrame.ai.similarity`: Compute cosine-based similarity scores between two columns via embeddings.
  - `DataFrame.ai.sentiment`: Extract overall and aspect-level sentiment from text into JSON.
  - `DataFrame.ai.embed`: Generate VECTOR embeddings for text or images using configurable models.
  - `DataFrame.ai.summarize_agg`: Aggregate and produce a single comprehensive summary over many rows.
  - `DataFrame.ai.transcribe`: Transcribe audio files to text with optional timestamps and speaker labels.
  - `DataFrame.ai.parse_document`: OCR/layout-parse documents or images into structured JSON.
  - `DataFrame.ai.extract`: Pull structured fields from text or files using a response schema.
  - `DataFrame.ai.count_tokens`: Estimate token usage for a given model and input text per row.
  - `DataFrame.ai.split_text_markdown_header`: Split Markdown into hierarchical header-aware chunks.
  - `DataFrame.ai.split_text_recursive_character`: Split text into size-bounded chunks using recursive separators.
  - `DataFrameReader.file`: Create a DataFrame containing all files from a stage as FILE data type for downstream unstructured data processing.
- Added a new datatype `YearMonthIntervalType` that allows users to create intervals for datetime operations.
- Added a new function `interval_year_month_from_parts` that allows users to easily create `YearMonthIntervalType` without using SQL.
- Added a new datatype `DayTimeIntervalType` that allows users to create intervals for datetime operations.
- Added a new function `interval_day_time_from_parts` that allows users to easily create `DayTimeIntervalType` without using SQL.
- Added support for `FileOperation.list` to list files in a stage with metadata.
- Added support for `FileOperation.remove` to remove files in a stage.
- Added an option to specify `copy_grants` for the following `DataFrame` APIs:
  - `create_or_replace_view`
  - `create_or_replace_temp_view`
  - `create_or_replace_dynamic_table`
- Added a new function `snowflake.snowpark.functions.vectorized` that allows users to mark a function as vectorized UDF.
- Added support for parameter `use_vectorized_scanner` in function `Session.write_pandas()`.
- Added support for parameter `session_init_statement` in udtf ingestion of `DataFrameReader.jdbc`(PrPr).
- Added support for the following scalar functions in `functions.py`:
  - `getdate`
  - `getvariable`
  - `invoker_role`
  - `invoker_share`
  - `is_application_role_in_session`
  - `is_database_role_in_session`
  - `is_granted_to_invoker_role`
  - `is_role_in_session`
  - `localtime`
  - `systimestamp`

#### Bug Fixes

- Fixed a bug that `query_timeout` does not work in udtf ingestion of `DataFrameReader.jdbc`(PrPr).

#### Deprecations

- Deprecated warnings will be triggered when using snowpark-python with Python 3.9. For more details, please refer to https://docs.snowflake.com/en/developer-guide/python-runtime-support-policy.

#### Dependency Updates

#### Improvements

- Unsupported types in `DataFrameReader.dbapi`(PuPr) are ingested as `StringType` now.
- Improved error message to list available columns when dataframe cannot resolve given column name.
- Added a new option `cacheResult` to `DataFrameReader.xml` that allows users to cache the result of the XML reader to a temporary table after calling `xml`. It helps improve performance when subsequent operations are performed on the same DataFrame.

### Snowpark pandas API Updates
- Added support for `DataFrame.eval()` for dataframes with single-level indexes.

#### New Features

#### Improvements

- Downgraded to level `logging.DEBUG - 1` the log message saying that the
  Snowpark `DataFrame` reference of an internal `DataFrameReference` object
  has changed.
- Eliminate duplicate parameter check queries for casing status when retrieving the session.
- Retrieve dataframe row counts through object metadata to avoid a COUNT(\*) query (performance)
- Added support for applying Snowflake Cortex function `Complete`.
- Introduce faster pandas: Improved performance by deferring row position computation. 
  - The following operations are currently supported and can benefit from the optimization: `read_snowflake`, `repr`, `loc`, `reset_index`, `merge`, and binary operations.
  - If a lazy object (e.g., DataFrame or Series) depends on a mix of supported and unsupported operations, the optimization will not be used.
- Updated the error message for when Snowpark pandas is referenced within apply.
- Added a session parameter `dummy_row_pos_optimization_enabled` to enable/disable dummy row position optimization in faster pandas.

#### Dependency Updates

- Updated the supported `modin` versions to >=0.35.0 and <0.37.0 (was previously >= 0.34.0 and <0.36.0).

#### Bug Fixes

- Fixed an issue with drop_duplicates where the same data source could be read multiple times in the same query but in a different order each time, resulting in missing rows in the final result. The fix ensures that the data source is read only once.
- Fixed a bug with hybrid execution mode where an `AssertionError` was unexpectedly raised by certain indexing operations.

### Snowpark Local Testing Updates

#### New Features

- Added support to allow patching `functions.ai_complete`.

## 1.38.0 (2025-09-04)

### Snowpark Python API Updates

#### New Features

- Added support for the following AI-powered functions in `functions.py`:
  - `ai_extract`
  - `ai_parse_document`
  - `ai_transcribe`
- Added time travel support for querying historical data:
  - `Session.table()` now supports time travel parameters: `time_travel_mode`, `statement`, `offset`, `timestamp`, `timestamp_type`, and `stream`.
  - `DataFrameReader.table()` supports the same time travel parameters as direct arguments.
  - `DataFrameReader` supports time travel via option chaining (e.g., `session.read.option("time_travel_mode", "at").option("offset", -60).table("my_table")`).
- Added support for specifying the following parameters to `DataFrameWriter.copy_into_location` for validation and writing data to external locations:
    - `validation_mode`
    - `storage_integration`
    - `credentials`
    - `encryption`
- Added support for `Session.directory` and `Session.read.directory` to retrieve the list of all files on a stage with metadata.
- Added support for `DataFrameReader.jdbc`(PrPr) that allows ingesting external data source with jdbc driver.
- Added support for `FileOperation.copy_files` to copy files from a source location to an output stage.
- Added support for the following scalar functions in `functions.py`:
  - `all_user_names`
  - `bitand`
  - `bitand_agg`
  - `bitor`
  - `bitor_agg`
  - `bitxor`
  - `bitxor_agg`
  - `current_account_name`
  - `current_client`
  - `current_ip_address`
  - `current_role_type`
  - `current_organization_name`
  - `current_organization_user`
  - `current_secondary_roles`
  - `current_transaction`
  - `getbit`

#### Bug Fixes

- Fixed the repr of TimestampType to match the actual subtype it represents.
- Fixed a bug in `DataFrameReader.dbapi` that udtf ingestion does not work in stored procedure.
- Fixed a bug in schema inference that caused incorrect stage prefixes to be used.

#### Improvements

- Enhanced error handling in `DataFrameReader.dbapi` thread-based ingestion to prevent unnecessary operations, which improves resource efficiency.
- Bumped cloudpickle dependency to also support `cloudpickle==3.1.1` in addition to previous versions.
- Improved `DataFrameReader.dbapi` (PuPr) ingestion performance for PostgreSQL and MySQL by using server side cursor to fetch data.

### Snowpark pandas API Updates

#### New Features
- Completed support for `pd.read_snowflake()`, `pd.to_iceberg()`,
  `pd.to_pandas()`, `pd.to_snowpark()`, `pd.to_snowflake()`,
  `DataFrame.to_iceberg()`, `DataFrame.to_pandas()`, `DataFrame.to_snowpark()`,
  `DataFrame.to_snowflake()`, `Series.to_iceberg()`, `Series.to_pandas()`,
  `Series.to_snowpark()`, and `Series.to_snowflake()` on the "Pandas" and "Ray"
  backends. Previously, only some of these functions and methods were supported
  on the Pandas backend.
- Added support for `Index.get_level_values()`.

#### Improvements
- Set the default transfer limit in hybrid execution for data leaving Snowflake to 100k, which can be overridden with the SnowflakePandasTransferThreshold environment variable. This configuration is appropriate for scenarios with two available engines, "Pandas" and "Snowflake" on relational workloads.
- Improve import error message by adding `--upgrade` to `pip install "snowflake-snowpark-python[modin]"` in the error message.
- Reduce the telemetry messages from the modin client by pre-aggregating into 5 second windows and only keeping a narrow band of metrics which are useful for tracking hybrid execution and native pandas performance.
- Set the initial row count only when hybrid execution is enabled. This reduces the number of queries issued for many workloads.
- Add a new test parameter for integration tests to enable hybrid execution.

#### Bug Fixes
- Raised `NotImplementedError` instead of `AttributeError` on attempting to call
  Snowflake extension functions/methods `to_dynamic_table()`, `cache_result()`,
  `to_view()`, `create_or_replace_dynamic_table()`, and
  `create_or_replace_view()` on dataframes or series using the pandas or ray
  backends.

## 1.37.0 (2025-08-18)

### Snowpark Python API Updates

#### New Features

- Added support for the following `xpath` functions in `functions.py`:
  - `xpath`
  - `xpath_string`
  - `xpath_boolean`
  - `xpath_int`
  - `xpath_float`
  - `xpath_double`
  - `xpath_long`
  - `xpath_short`
- Added support for parameter `use_vectorized_scanner` in function `Session.write_arrow()`.
- Dataframe profiler adds the following information about each query: describe query time, execution time, and sql query text. To view this information, call session.dataframe_profiler.enable() and call get_execution_profile on a dataframe.
- Added support for `DataFrame.col_ilike`.
- Added support for non-blocking stored procedure calls that return `AsyncJob` objects.
  - Added `block: bool = True` parameter to `Session.call()`. When `block=False`, returns an `AsyncJob` instead of blocking until completion.
  - Added `block: bool = True` parameter to `StoredProcedure.__call__()` for async support across both named and anonymous stored procedures.
  - Added `Session.call_nowait()` that is equivalent to `Session.call(block=False)`.

#### Bug Fixes

- Fixed a bug in CTE optimization stage where `deepcopy` of internal plans would cause a memory spike when a dataframe is created locally using `session.create_dataframe()` using a large input data.
- Fixed a bug in `DataFrameReader.parquet` where the `ignore_case` option in the `infer_schema_options` was not respected.
- Fixed a bug that `to_pandas()` has different format of column name when query result format is set to 'JSON' and 'ARROW'.

#### Deprecations
- Deprecated `pkg_resources`.

#### Dependency Updates

- Added a dependency on `protobuf<6.32`

### Snowpark pandas API Updates

#### New Features

- Added support for efficient transfer of data between Snowflake and Ray with the `DataFrame.set_backend` method. The installed version of `modin` must be at least 0.35.0, and `ray` must be installed.

#### Improvements

#### Dependency Updates

- Updated the supported `modin` versions to >=0.34.0 and <0.36.0 (was previously >= 0.33.0 and <0.35.0).
- Added support for pandas 2.3 when the installed `modin` version is at least 0.35.0.

#### Bug Fixes

- Fixed an issue in hybrid execution mode (PrPr) where `pd.to_datetime` and `pd.to_timedelta` would unexpectedly raise `IndexError`.
- Fixed a bug where `pd.explain_switch` would raise `IndexError` or return `None` if called before any potential switch operations were performed.
- Fixed a bug where calling `pd.concat(axis=0)` on a dataframe with the default, positional index and a dataframe with a different index would produce invalid SQL.

## 1.36.0 (2025-08-05)

### Snowpark Python API Updates

#### New Features

- `Session.create_dataframe` now accepts keyword arguments that are forwarded to the internal call to `Session.write_pandas` or `Session.write_arrow` when creating a DataFrame from a pandas DataFrame or a pyarrow Table.
- Added new APIs for `AsyncJob`:
  - `AsyncJob.is_failed()` returns a `bool` indicating if a job has failed. Can be used in combination with `AsyncJob.is_done()` to determine if a job is finished and errored.
  - `AsyncJob.status()` returns a string representing the current query status (e.g., "RUNNING", "SUCCESS", "FAILED_WITH_ERROR") for detailed monitoring without calling `result()`.
- Added a dataframe profiler. To use, you can call get_execution_profile() on your desired dataframe. This profiler reports the queries executed to evaluate a dataframe, and statistics about each of the query operators. Currently an experimental feature
- Added support for the following functions in `functions.py`:
  - `ai_sentiment`
- Updated the interface for experimental feature `context.configure_development_features`. All development features are disabled by default unless explicitly enabled by the user.

### Snowpark pandas API Updates

#### New Features

#### Improvements
- Hybrid execution row estimate improvements and a reduction of eager calls.
- Add a new configuration variable to control transfer costs out of Snowflake when using hybrid execution.
- Added support for creating permanent and immutable UDFs/UDTFs with `DataFrame/Series/GroupBy.apply`, `map`, and `transform` by passing the `snowflake_udf_params` keyword argument. See documentation for details.
- Added support for mapping np.unique to DataFrame and Series inputs using pd.unique.

#### Bug Fixes

- Fixed an issue where Snowpark pandas plugin would unconditionally disable `AutoSwitchBackend` even when users had explicitly configured it via environment variables or programmatically.

## 1.35.0 (2025-07-24)

### Snowpark Python API Updates

#### New Features

- Added support for the following functions in `functions.py`:
  - `ai_embed`
  - `try_parse_json`

#### Bug Fixes

- Fixed a bug in `DataFrameReader.dbapi` (PrPr) that `dbapi` fail in python stored procedure with process exit with code 1.
- Fixed a bug in `DataFrameReader.dbapi` (PrPr) that `custom_schema` accept illegal schema.
- Fixed a bug in `DataFrameReader.dbapi` (PrPr) that `custom_schema` does not work when connecting to Postgres and Mysql.
- Fixed a bug in schema inference that would cause it to fail for external stages.

#### Improvements

- Improved `query` parameter in `DataFrameReader.dbapi` (PrPr) so that parentheses are not needed around the query.
- Improved error experience in `DataFrameReader.dbapi` (PrPr) when exception happen during inferring schema of target data source.


### Snowpark Local Testing Updates

#### New Features

- Added local testing support for reading files with `SnowflakeFile` using local file paths, the Snow URL semantic (snow://...), local testing framework stages, and Snowflake stages (@stage/file_path).

### Snowpark pandas API Updates

#### New Features

- Added support for `DataFrame.boxplot`.

#### Improvements

- Reduced the number of UDFs/UDTFs created by repeated calls to `apply` or `map` with the same arguments on Snowpark pandas objects.
- Added an example for reading a file from a stage in the docstring for `pd.read_excel`.
- Implemented more efficient data transfer between the Snowflake and Ray backends of Modin (requires modin>=0.35.0 to use).

#### Bug Fixes

- Added an upper bound to the row estimation when the cartesian product from an align or join results in a very large number. This mitigates a performance regression.
- Fix a `pd.read_excel` bug when reading files inside stage inner directory.

## 1.34.0 (2025-07-15)

### Snowpark Python API Updates

#### New Features

- Added a new option `TRY_CAST` to `DataFrameReader`. When `TRY_CAST` is True columns are wrapped in a `TRY_CAST` statement rather than a hard cast when loading data.
- Added a new option `USE_RELAXED_TYPES` to the `INFER_SCHEMA_OPTIONS` of `DataFrameReader`. When set to True this option casts all strings to max length strings and all numeric types to `DoubleType`.
- Added debuggability improvements to eagerly validate dataframe schema metadata. Enable it using `snowflake.snowpark.context.configure_development_features()`.
- Added a new function `snowflake.snowpark.dataframe.map_in_pandas` that allows users map a function across a dataframe. The mapping function takes an iterator of pandas dataframes as input and provides one as output.
- Added a ttl cache to describe queries. Repeated queries in a 15 second interval will use the cached value rather than requery Snowflake.
- Added a parameter `fetch_with_process` to `DataFrameReader.dbapi` (PrPr) to enable multiprocessing for parallel data fetching in local ingestion. By default, local ingestion uses multithreading. Multiprocessing may improve performance for CPU-bound tasks like Parquet file generation.
- Added a new function `snowflake.snowpark.functions.model` that allows users to call methods of a model.

#### Improvements

- Added support for row validation using XSD schema using `rowValidationXSDPath` option when reading XML files with a row tag using `rowTag` option.
- Improved SQL generation for `session.table().sample()` to generate a flat SQL statement.
- Added support for complex column expression as input for `functions.explode`.
- Added debuggability improvements to show which Python lines an SQL compilation error corresponds to. Enable it using `snowflake.snowpark.context.configure_development_features()`. This feature also depends on AST collection to be enabled in the session which can be done using `session.ast_enabled = True`.
- Set enforce_ordering=True when calling `to_snowpark_pandas()` from a snowpark dataframe containing DML/DDL queries instead of throwing a NotImplementedError.

#### Bug Fixes

- Fixed a bug caused by redundant validation when creating an iceberg table.
- Fixed a bug in `DataFrameReader.dbapi` (PrPr) where closing the cursor or connection could unexpectedly raise an error and terminate the program.
- Fixed ambiguous column errors when using table functions in `DataFrame.select()` that have output columns matching the input DataFrame's columns. This improvement works when dataframe columns are provided as `Column` objects.
- Fixed a bug where having a NULL in a column with DecimalTypes would cast the column to FloatTypes instead and lead to precision loss.

### Snowpark Local Testing Updates

#### Bug Fixes

- Fixed a bug when processing windowed functions that lead to incorrect indexing in results.
- When a scalar numeric is passed to fillna we will ignore non-numeric columns instead of producing an error.

### Snowpark pandas API Updates

#### New Features

- Added support for `DataFrame.to_excel` and `Series.to_excel`.
- Added support for `pd.read_feather`, `pd.read_orc`, and `pd.read_stata`.
- Added support for `pd.explain_switch()` to return debugging information on hybrid execution decisions.
- Support `pd.read_snowflake` when the global modin backend is `Pandas`.
- Added support for `pd.to_dynamic_table`, `pd.to_iceberg`, and `pd.to_view`.

#### Improvements

- Added modin telemetry on API calls and hybrid engine switches.
- Show more helpful error messages to Snowflake Notebook users when the `modin` or `pandas` version does not match our requirements.
- Added a data type guard to the cost functions for hybrid execution mode (PrPr) which checks for data type compatibility.
- Added automatic switching to the pandas backend in hybrid execution mode (PrPr) for many methods that are not directly implemented in Snowpark pandas.
- Set the 'type' and other standard fields for Snowpark pandas telemetry.

#### Dependency Updates

- Added tqdm and ipywidgets as dependencies so that progress bars appear when switching between modin backends.
- Updated the supported `modin` versions to >=0.33.0 and <0.35.0 (was previously >= 0.32.0 and <0.34.0).

#### Bug Fixes

- Fixed a bug in hybrid execution mode (PrPr) where certain Series operations would raise `TypeError: numpy.ndarray object is not callable`.
- Fixed a bug in hybrid execution mode (PrPr) where calling numpy operations like `np.where` on modin objects with the Pandas backend would raise an `AttributeError`. This fix requires `modin` version 0.34.0 or newer.
- Fixed issue in `df.melt` where the resulting values have an additional suffix applied.

## 1.33.0 (2025-06-19)

### Snowpark Python API Updates

#### New Features

- Added support for MySQL in `DataFrameWriter.dbapi` (PrPr) for both Parquet and UDTF-based ingestion.
- Added support for PostgreSQL in `DataFrameReader.dbapi` (PrPr) for both Parquet and UDTF-based ingestion.
- Added support for Databricks in `DataFrameWriter.dbapi` (PrPr) for UDTF-based ingestion.
- Added support to `DataFrameReader` to enable use of `PATTERN` when reading files with `INFER_SCHEMA` enabled.
- Added support for the following AI-powered functions in `functions.py`:
  - `ai_complete`
  - `ai_similarity`
  - `ai_summarize_agg` (originally `summarize_agg`)
  - different config options for `ai_classify`
- Added support for more options when reading XML files with a row tag using `rowTag` option:
  - Added support for removing namespace prefixes from col names using `ignoreNamespace` option.
  - Added support for specifying the prefix for the attribute column in the result table using `attributePrefix` option.
  - Added support for excluding attributes from the XML element using `excludeAttributes` option.
  - Added support for specifying the column name for the value when there are attributes in an element that has no child elements using `valueTag` option.
  - Added support for specifying the value to treat as a ``null`` value using `nullValue` option.
  - Added support for specifying the character encoding of the XML file using `charset` option.
  - Added support for ignoring surrounding whitespace in the XML element using `ignoreSurroundingWhitespace` option.
- Added support for parameter `return_dataframe` in `Session.call`, which can be used to set the return type of the functions to a `DataFrame` object.
- Added a new argument to `Dataframe.describe` called `strings_include_math_stats` that triggers `stddev` and `mean` to be calculated for String columns.
- Added support for retrieving `Edge.properties` when retrieving lineage from `DGQL` in `DataFrame.lineage.trace`.
- Added a parameter `table_exists` to `DataFrameWriter.save_as_table` that allows specifying if a table already exists. This allows skipping a table lookup that can be expensive.

#### Bug Fixes

- Fixed a bug in `DataFrameReader.dbapi` (PrPr) where the `create_connection` defined as local function was incompatible with multiprocessing.
- Fixed a bug in `DataFrameReader.dbapi` (PrPr) where databricks `TIMESTAMP` type was converted to Snowflake `TIMESTAMP_NTZ` type which should be `TIMESTAMP_LTZ` type.
- Fixed a bug in `DataFrameReader.json` where repeated reads with the same reader object would create incorrectly quoted columns.
- Fixed a bug in `DataFrame.to_pandas()` that would drop column names when converting a dataframe that did not originate from a select statement.
- Fixed a bug that `DataFrame.create_or_replace_dynamic_table` raises error when the dataframe contains a UDTF and `SELECT *` in UDTF not being parsed correctly.
- Fixed a bug where casted columns could not be used in the values-clause of in functions.

#### Improvements

- Improved the error message for `Session.write_pandas()` and `Session.create_dataframe()` when the input pandas DataFrame does not have a column.
- Improved `DataFrame.select` when the arguments contain a table function with output columns that collide with columns of current dataframe. With the improvement, if user provides non-colliding columns in `df.select("col1", "col2", table_func(...))` as string arguments, then the query generated by snowpark client will not raise ambiguous column error.
- Improved `DataFrameReader.dbapi` (PrPr) to use in-memory Parquet-based ingestion for better performance and security.
- Improved `DataFrameReader.dbapi` (PrPr) to use `MATCH_BY_COLUMN_NAME=CASE_SENSITIVE` in copy into table operation.

### Snowpark Local Testing Updates

#### New Features

- Added support for snow urls (snow://) in local file testing.

#### Bug Fixes

- Fixed a bug in `Column.isin` that would cause incorrect filtering on joined or previously filtered data.
- Fixed a bug in `snowflake.snowpark.functions.concat_ws` that would cause results to have an incorrect index.

### Snowpark pandas API Updates

#### Dependency Updates

- Updated `modin` dependency constraint from 0.32.0 to >=0.32.0, <0.34.0. The latest version tested with Snowpark pandas is `modin` 0.33.1.

#### New Features

- Added support for **Hybrid Execution (PrPr)**. By running `from modin.config import AutoSwitchBackend; AutoSwitchBackend.enable()`, Snowpark pandas will automatically choose whether to run certain pandas operations locally or on Snowflake. This feature is disabled by default.

#### Improvements

- Set the default value of the `index` parameter to `False` for `DataFrame.to_view`, `Series.to_view`, `DataFrame.to_dynamic_table`, and `Series.to_dynamic_table`.
- Added `iceberg_version` option to table creation functions.
- Reduced query count for many operations, including `insert`, `repr`, and `groupby`, that previously issued a query to retrieve the input data's size.

#### Bug Fixes

- Fixed a bug in `Series.where` when the `other` parameter is an unnamed `Series`.


## 1.32.0 (2025-05-15)

### Snowpark Python API Updates

#### Improvements

- Invoking snowflake system procedures does not invoke an additional `describe procedure` call to check the return type of the procedure.
- Added support for `Session.create_dataframe()` with the stage URL and FILE data type.
- Added support for different modes for dealing with corrupt XML records when reading an XML file using `session.read.option('mode', <mode>), option('rowTag', <tag_name>).xml(<stage_file_path>)`. Currently `PERMISSIVE`, `DROPMALFORMED` and `FAILFAST` are supported.
- Improved the error message of the XML reader when the specified row tag is not found in the file.
- Improved query generation for `Dataframe.drop` to use `SELECT * EXCLUDE ()` to exclude the dropped columns. To enable this feature, set `session.conf.set("use_simplified_query_generation", True)`.
- Added support for `VariantType` to `StructType.from_json`

#### Bug Fixes

- Fixed a bug in `DataFrameWriter.dbapi` (PrPr) that unicode or double-quoted column name in external database causes error because not quoted correctly.
- Fixed a bug where named fields in nested OBJECT data could cause errors when containing spaces.
- Fixed a bug duplicated `native_app_params` parameters in register udaf function.

### Snowpark Local Testing Updates

#### Bug Fixes

- Fixed a bug in `snowflake.snowpark.functions.rank` that would cause sort direction to not be respected.
- Fixed a bug in `snowflake.snowpark.functions.to_timestamp_*` that would cause incorrect results on filtered data.

### Snowpark pandas API Updates

#### New Features

- Added support for dict values in `Series.str.get`, `Series.str.slice`, and `Series.str.__getitem__` (`Series.str[...]`).
- Added support for `DataFrame.to_html`.
- Added support for `DataFrame.to_string` and `Series.to_string`.
- Added support for reading files from S3 buckets using `pd.read_csv`.
- Added `ENFORCE_EXISTING_FILE_FORMAT` option to the `DataFrameReader`, which allows to read a dataframe only based on an existing file format object when used together with `FORMAT_NAME`.

#### Improvements

- Make `iceberg_config` a required parameter for `DataFrame.to_iceberg` and `Series.to_iceberg`.

## 1.31.1 (2025-05-05)

### Snowpark Python API Updates

#### Bug Fixes

- Updated conda build configuration to deprecate Python 3.8 support, preventing installation in incompatible environments.

## 1.31.0 (2025-04-24)

### Snowpark Python API Updates

#### New Features

- Added support for `restricted caller` permission of `execute_as` argument in `StoredProcedure.register()`.
- Added support for non-select statement in `DataFrame.to_pandas()`.
- Added support for `artifact_repository` parameter to `Session.add_packages`, `Session.add_requirements`, `Session.get_packages`, `Session.remove_package`, and `Session.clear_packages`.
- Added support for reading an XML file using a row tag by `session.read.option('rowTag', <tag_name>).xml(<stage_file_path>)` (experimental).
  - Each XML record is extracted as a separate row.
  - Each field within that record becomes a separate column of type VARIANT, which can be further queried using dot notation, e.g., `col(a.b.c)`.
- Added updates to `DataFrameReader.dbapi` (PrPr):
  - Added `fetch_merge_count` parameter for optimizing performance by merging multiple fetched data into a single Parquet file.
  - Added support for Databricks.
  - Added support for ingestion with Snowflake UDTF.
- Added support for the following AI-powered functions in `functions.py` (Private Preview):
  - `prompt`
  - `ai_filter` (added support for `prompt()` function and image files, and changed the second argument name from `expr` to `file`)
  - `ai_classify`

#### Improvements

- Renamed the `relaxed_ordering` param into `enforce_ordering` for `DataFrame.to_snowpark_pandas`. Also the new default values is `enforce_ordering=False` which has the opposite effect of the previous default value, `relaxed_ordering=False`.
- Improved `DataFrameReader.dbapi` (PrPr) reading performance by setting the default `fetch_size` parameter value to 1000.
- Improve the error message for invalid identifier SQL error by suggesting the potentially matching identifiers.
- Reduced the number of describe queries issued when creating a DataFrame from a Snowflake table using `session.table`.
- Improved performance and accuracy of `DataFrameAnalyticsFunctions.time_series_agg()`.

#### Bug Fixes

- Fixed a bug in `DataFrame.group_by().pivot().agg` when the pivot column and aggregate column are the same.
- Fixed a bug in `DataFrameReader.dbapi` (PrPr) where a `TypeError` was raised when `create_connection` returned a connection object of an unsupported driver type.
- Fixed a bug where `df.limit(0)` call would not properly apply.
- Fixed a bug in `DataFrameWriter.save_as_table` that caused reserved names to throw errors when using append mode.

#### Deprecations

- Deprecated support for Python3.8.
- Deprecated argument `sliding_interval` in `DataFrameAnalyticsFunctions.time_series_agg()`.

### Snowpark Local Testing Updates

#### New Features

- Added support for Interval expression to `Window.range_between`.
- Added support for `array_construct` function.

#### Bug Fixes

- Fixed a bug in local testing where transient `__pycache__` directory was unintentionally copied during stored procedure execution via import.
- Fixed a bug in local testing that created incorrect result for `Column.like` calls.
- Fixed a bug in local testing that caused `Column.getItem` and `snowpark.snowflake.functions.get` to raise `IndexError` rather than return null.
- Fixed a bug in local testing where `df.limit(0)` call would not properly apply.
- Fixed a bug in local testing where a `Table.merge` into an empty table would cause an exception.

### Snowpark pandas API Updates

#### Dependency Updates

- Updated `modin` from 0.30.1 to 0.32.0.
- Added support for `numpy` 2.0 and above.

#### New Features

- Added support for `DataFrame.create_or_replace_view` and `Series.create_or_replace_view`.
- Added support for `DataFrame.create_or_replace_dynamic_table` and `Series.create_or_replace_dynamic_table`.
- Added support for `DataFrame.to_view` and `Series.to_view`.
- Added support for `DataFrame.to_dynamic_table` and `Series.to_dynamic_table`.
- Added support for `DataFrame.groupby.resample` for aggregations `max`, `mean`, `median`, `min`, and `sum`.
- Added support for reading stage files using:
  - `pd.read_excel`
  - `pd.read_html`
  - `pd.read_pickle`
  - `pd.read_sas`
  - `pd.read_xml`
- Added support for `DataFrame.to_iceberg` and `Series.to_iceberg`.
- Added support for dict values in `Series.str.len`.

#### Improvements

- Improve performance of `DataFrame.groupby.apply` and `Series.groupby.apply` by avoiding expensive pivot step.
- Added estimate for row count upper bound to `OrderedDataFrame` to enable better engine switching. This could potentially result in increased query counts.
- Renamed the `relaxed_ordering` param into `enforce_ordering` for `pd.read_snowflake`. Also the new default value is `enforce_ordering=False` which has the opposite effect of the previous default value, `relaxed_ordering=False`.

#### Bug Fixes

- Fixed a bug for `pd.read_snowflake` when reading iceberg tables and `enforce_ordering=True`.

## 1.30.0 (2025-03-27)

### Snowpark Python API Updates

#### New Features

- Added Support for relaxed consistency and ordering guarantees in `Dataframe.to_snowpark_pandas` by introducing the new parameter `relaxed_ordering`.
- `DataFrameReader.dbapi` (PrPr) now accepts a list of strings for the session_init_statement parameter, allowing multiple SQL statements to be executed during session initialization.

#### Improvements

- Improved query generation for `Dataframe.stat.sample_by` to generate a single flat query that scales well with large `fractions` dictionary compared to older method of creating a UNION ALL subquery for each key in `fractions`. To enable this feature, set `session.conf.set("use_simplified_query_generation", True)`.
- Improved performance of `DataFrameReader.dbapi` by enable vectorized option when copy parquet file into table.
- Improved query generation for `DataFrame.random_split` in the following ways. They can be enabled by setting `session.conf.set("use_simplified_query_generation", True)`:
  - Removed the need to `cache_result` in the internal implementation of the input dataframe resulting in a pure lazy dataframe operation.
  - The `seed` argument now behaves as expected with repeatable results across multiple calls and sessions.
- `DataFrame.fillna` and `DataFrame.replace` now both support fitting `int` and `float` into `Decimal` columns if `include_decimal` is set to True.
- Added documentation for the following UDF and stored procedure functions in `files.py` as a result of their General Availability.
  - `SnowflakeFile.write`
  - `SnowflakeFile.writelines`
  - `SnowflakeFile.writeable`
- Minor documentation changes for `SnowflakeFile` and `SnowflakeFile.open()`

#### Bug Fixes

- Fixed a bug for the following functions that raised errors `.cast()` is applied to their output
  - `from_json`
  - `size`

### Snowpark Local Testing Updates

#### Bug Fixes

- Fixed a bug in aggregation that caused empty groups to still produce rows.
- Fixed a bug in `Dataframe.except_` that would cause rows to be incorrectly dropped.
- Fixed a bug that caused `to_timestamp` to fail when casting filtered columns.

### Snowpark pandas API Updates

#### New Features

- Added support for list values in `Series.str.__getitem__` (`Series.str[...]`).
- Added support for `pd.Grouper` objects in group by operations. When `freq` is specified, the default values of the `sort`, `closed`, `label`, and `convention` arguments are supported; `origin` is supported when it is `start` or `start_day`.
- Added support for relaxed consistency and ordering guarantees in `pd.read_snowflake` for both named data sources (e.g., tables and views) and query data sources by introducing the new parameter `relaxed_ordering`.

#### Improvements

- Raise a warning whenever `QUOTED_IDENTIFIERS_IGNORE_CASE` is found to be set, ask user to unset it.
- Improved how a missing `index_label` in `DataFrame.to_snowflake` and `Series.to_snowflake` is handled when `index=True`. Instead of raising a `ValueError`, system-defined labels are used for the index columns.
- Improved error message for `groupby or DataFrame or Series.agg` when the function name is not supported.

## 1.29.1 (2025-03-12)

### Snowpark Python API Updates

#### Bug Fixes

- Fixed a bug in `DataFrameReader.dbapi` (PrPr) that prevents usage in stored procedure and snowbooks.

## 1.29.0 (2025-03-05)

### Snowpark Python API Updates

#### New Features

- Added support for the following AI-powered functions in `functions.py` (Private Preview):
  - `ai_filter`
  - `ai_agg`
  - `summarize_agg`
- Added support for the new FILE SQL type support, with the following related functions in `functions.py` (Private Preview):
  - `fl_get_content_type`
  - `fl_get_etag`
  - `fl_get_file_type`
  - `fl_get_last_modified`
  - `fl_get_relative_path`
  - `fl_get_scoped_file_url`
  - `fl_get_size`
  - `fl_get_stage`
  - `fl_get_stage_file_url`
  - `fl_is_audio`
  - `fl_is_compressed`
  - `fl_is_document`
  - `fl_is_image`
  - `fl_is_video`
- Added support for importing third-party packages from PyPi using Artifact Repository (Private Preview):
  - Use keyword arguments `artifact_repository` and `artifact_repository_packages` to specify your artifact repository and packages respectively when registering stored procedures or user defined functions.
  - Supported APIs are:
    - `Session.sproc.register`
    - `Session.udf.register`
    - `Session.udaf.register`
    - `Session.udtf.register`
    - `functions.sproc`
    - `functions.udf`
    - `functions.udaf`
    - `functions.udtf`
    - `functions.pandas_udf`
    - `functions.pandas_udtf`

#### Bug Fixes

- Fixed a bug where creating a Dataframe with large number of values raised `Unsupported feature 'SCOPED_TEMPORARY'.` error if thread-safe session was disabled.
- Fixed a bug where `df.describe` raised internal SQL execution error when the dataframe is created from reading a stage file and CTE optimization is enabled.
- Fixed a bug where `df.order_by(A).select(B).distinct()` would generate invalid SQL when simplified query generation was enabled using `session.conf.set("use_simplified_query_generation", True)`.
- Disabled simplified query generation by default.

#### Improvements

- Improved version validation warnings for `snowflake-snowpark-python` package compatibility when registering stored procedures. Now, warnings are only triggered if the major or minor version does not match, while bugfix version differences no longer generate warnings.
- Bumped cloudpickle dependency to also support `cloudpickle==3.0.0` in addition to previous versions.

### Snowpark Local Testing Updates

#### New Features

- Added support for literal values to `range_between` window function.

### Snowpark pandas API Updates

#### New Features

- Added support for list values in `Series.str.slice`.
- Added support for applying Snowflake Cortex functions `ClassifyText`, `Translate`, and `ExtractAnswer`.
- Added support for `Series.hist`.

#### Improvements

- Improved performance of `DataFrame.groupby.transform` and `Series.groupby.transform` by avoiding expensive pivot step.
- Improve error message for `pd.to_snowflake`, `DataFrame.to_snowflake`, and `Series.to_snowflake` when the table does not exist.
- Improve readability of docstring for the `if_exists` parameter in `pd.to_snowflake`, `DataFrame.to_snowflake`, and `Series.to_snowflake`.
- Improve error message for all pandas functions that use UDFs with Snowpark objects.

#### Bug Fixes

- Fixed a bug in `Series.rename_axis` where an `AttributeError` was being raised.
- Fixed a bug where `pd.get_dummies` didn't ignore NULL/NaN values by default.
- Fixed a bug where repeated calls to `pd.get_dummies` results in 'Duplicated column name error'.
- Fixed a bug in `pd.get_dummies` where passing list of columns generated incorrect column labels in output DataFrame.
- Update `pd.get_dummies` to return bool values instead of int.

## 1.28.0 (2025-02-20)

### Snowpark Python API Updates

#### New Features

- Added support for the following functions in `functions.py`
  - `normal`
  - `randn`
- Added support for `allow_missing_columns` parameter to `Dataframe.union_by_name` and `Dataframe.union_all_by_name`.

#### Improvements

- Improved query generation for `Dataframe.distinct` to generate `SELECT DISTINCT` instead of `SELECT` with `GROUP BY` all columns. To disable this feature, set `session.conf.set("use_simplified_query_generation", False)`.

#### Deprecations

- Deprecated Snowpark Python function `snowflake_cortex_summarize`. Users can install snowflake-ml-python and use the snowflake.cortex.summarize function instead.
- Deprecated Snowpark Python function `snowflake_cortex_sentiment`. Users can install snowflake-ml-python and use the snowflake.cortex.sentiment function instead.

#### Bug Fixes

- Fixed a bug where session-level query tag was overwritten by a stacktrace for dataframes that generate multiple queries. Now, the query tag will only be set to the stacktrace if `session.conf.set("collect_stacktrace_in_query_tag", True)`.
- Fixed a bug in `Session._write_pandas` where it was erroneously passing `use_logical_type` parameter to `Session._write_modin_pandas_helper` when writing a Snowpark pandas object.
- Fixed a bug in options sql generation that could cause multiple values to be formatted incorrectly.
- Fixed a bug in `Session.catalog` where empty strings for database or schema were not handled correctly and were generating erroneous sql statements.

#### Experimental Features

- Added support for writing pyarrow Tables to Snowflake tables.

### Snowpark pandas API Updates

#### New Features

- Added support for applying Snowflake Cortex functions `Summarize` and `Sentiment`.
- Added support for list values in `Series.str.get`.

#### Bug Fixes

- Fixed a bug in `apply` where kwargs were not being correctly passed into the applied function.

### Snowpark Local Testing Updates

#### New Features
- Added support for the following functions
    - `hour`
    - `minute`
- Added support for NULL_IF parameter to csv reader.
- Added support for `date_format`, `datetime_format`, and `timestamp_format` options when loading csvs.

#### Bug Fixes

- Fixed a bug in Dataframe.join that caused columns to have incorrect typing.
- Fixed a bug in when statements that caused incorrect results in the otherwise clause.


## 1.27.0 (2025-02-03)

### Snowpark Python API Updates

#### New Features

- Added support for the following functions in `functions.py`
  - `array_reverse`
  - `divnull`
  - `map_cat`
  - `map_contains_key`
  - `map_keys`
  - `nullifzero`
  - `snowflake_cortex_sentiment`
  - `acosh`
  - `asinh`
  - `atanh`
  - `bit_length`
  - `bitmap_bit_position`
  - `bitmap_bucket_number`
  - `bitmap_construct_agg`
  - `bitshiftright_unsigned`
  - `cbrt`
  - `equal_null`
  - `from_json`
  - `ifnull`
  - `localtimestamp`
  - `max_by`
  - `min_by`
  - `nth_value`
  - `nvl`
  - `octet_length`
  - `position`
  - `regr_avgx`
  - `regr_avgy`
  - `regr_count`
  - `regr_intercept`
  - `regr_r2`
  - `regr_slope`
  - `regr_sxx`
  - `regr_sxy`
  - `regr_syy`
  - `try_to_binary`
  - `base64`
  - `base64_decode_string`
  - `base64_encode`
  - `editdistance`
  - `hex`
  - `hex_encode`
  - `instr`
  - `log1p`
  - `log2`
  - `log10`
  - `percentile_approx`
  - `unbase64`
- Added support for `seed` argument in `DataFrame.stat.sample_by`. Note that it only supports a `Table` object, and will be ignored for a `DataFrame` object.
- Added support for specifying a schema string (including implicit struct syntax) when calling `DataFrame.create_dataframe`.
- Added support for `DataFrameWriter.insert_into/insertInto`. This method also supports local testing mode.
- Added support for `DataFrame.create_temp_view` to create a temporary view. It will fail if the view already exists.
- Added support for multiple columns in the functions `map_cat` and `map_concat`.
- Added an option `keep_column_order` for keeping original column order in `DataFrame.with_column` and `DataFrame.with_columns`.
- Added options to column casts that allow renaming or adding fields in StructType columns.
- Added support for `contains_null` parameter to ArrayType.
- Added support for creating a temporary view via `DataFrame.create_or_replace_temp_view` from a DataFrame created by reading a file from a stage.
- Added support for `value_contains_null` parameter to MapType.
- Added support for using `Column` object in `Column.in_` and `functions.in_`.
- Added `interactive` to telemetry that indicates whether the current environment is an interactive one.
- Allow `session.file.get` in a Native App to read file paths starting with `/` from the current version
- Added support for multiple aggregation functions after `DataFrame.pivot`.

#### Experimental Features

- Added `Catalog` class to manage snowflake objects. It can be accessed via `Session.catalog`.
  - `snowflake.core` is a dependency required for this feature.
- Allow user input schema when reading JSON file on stage.
- Added support for specifying a schema string (including implicit struct syntax) when calling `DataFrame.create_dataframe`.

#### Improvements

- Updated README.md to include instructions on how to verify package signatures using `cosign`.

#### Bug Fixes

- Fixed a bug in local testing mode that caused a column to contain None when it should contain 0.
- Fixed a bug in `StructField.from_json` that prevented TimestampTypes with `tzinfo` from being parsed correctly.
- Fixed a bug in function `date_format` that caused an error when the input column was date type or timestamp type.
- Fixed a bug in dataframe that null value can be inserted in a non-nullable column.
- Fixed a bug in `replace` and `lit` which raised type hint assertion error when passing `Column` expression objects.
- Fixed a bug in `pandas_udf` and `pandas_udtf` where `session` parameter was erroneously ignored.
- Fixed a bug that raised incorrect type conversion error for system function called through `session.call`.

### Snowpark pandas API Updates

#### New Features

- Added support for `Series.str.ljust` and `Series.str.rjust`.
- Added support for `Series.str.center`.
- Added support for `Series.str.pad`.
- Added support for applying Snowpark Python function `snowflake_cortex_sentiment`.
- Added support for `DataFrame.map`.
- Added support for `DataFrame.from_dict` and `DataFrame.from_records`.
- Added support for mixed case field names in struct type columns.
- Added support for `SeriesGroupBy.unique`
- Added support for `Series.dt.strftime` with the following directives:
  - %d: Day of the month as a zero-padded decimal number.
  - %m: Month as a zero-padded decimal number.
  - %Y: Year with century as a decimal number.
  - %H: Hour (24-hour clock) as a zero-padded decimal number.
  - %M: Minute as a zero-padded decimal number.
  - %S: Second as a zero-padded decimal number.
  - %f: Microsecond as a decimal number, zero-padded to 6 digits.
  - %j: Day of the year as a zero-padded decimal number.
  - %X: Locale’s appropriate time representation.
  - %%: A literal '%' character.
- Added support for `Series.between`.
- Added support for `include_groups=False` in `DataFrameGroupBy.apply`.
- Added support for `expand=True` in `Series.str.split`.
- Added support for `DataFrame.pop` and `Series.pop`.
- Added support for `first` and `last` in `DataFrameGroupBy.agg` and `SeriesGroupBy.agg`.
- Added support for `Index.drop_duplicates`.
- Added support for aggregations `"count"`, `"median"`, `np.median`,
  `"skew"`, `"std"`, `np.std` `"var"`, and `np.var` in
  `pd.pivot_table()`, `DataFrame.pivot_table()`, and `pd.crosstab()`.

#### Improvements
- Improve performance of `DataFrame.map`, `Series.apply` and `Series.map` methods by mapping numpy functions to snowpark functions if possible.
- Added documentation for `DataFrame.map`.
- Improve performance of `DataFrame.apply` by mapping numpy functions to snowpark functions if possible.
- Added documentation on the extent of Snowpark pandas interoperability with scikit-learn.
- Infer return type of functions in `Series.map`, `Series.apply` and `DataFrame.map` if type-hint is not provided.
- Added `call_count` to telemetry that counts method calls including interchange protocol calls.

## 1.26.0 (2024-12-05)

### Snowpark Python API Updates

#### New Features

- Added support for property `version` and class method `get_active_session` for `Session` class.
- Added new methods and variables to enhance data type handling and JSON serialization/deserialization:
  - To `DataType`, its derived classes, and `StructField`:
    - `type_name`: Returns the type name of the data.
    - `simple_string`: Provides a simple string representation of the data.
    - `json_value`: Returns the data as a JSON-compatible value.
    - `json`: Converts the data to a JSON string.
  - To `ArrayType`, `MapType`, `StructField`, `PandasSeriesType`, `PandasDataFrameType` and `StructType`:
    - `from_json`: Enables these types to be created from JSON data.
  - To `MapType`:
    - `keyType`: keys of the map
    - `valueType`: values of the map
- Added support for method `appName` in `SessionBuilder`.
- Added support for `include_nulls` argument in `DataFrame.unpivot`.
- Added support for following functions in `functions.py`:
  - `size` to get size of array, object, or map columns.
  - `collect_list` an alias of `array_agg`.
  - `substring` makes `len` argument optional.
- Added parameter `ast_enabled` to session for internal usage (default: `False`).

#### Improvements

- Added support for specifying the following to `DataFrame.create_or_replace_dynamic_table`:
  - `iceberg_config` A dictionary that can hold the following iceberg configuration options:
    - `external_volume`
    - `catalog`
    - `base_location`
    - `catalog_sync`
    - `storage_serialization_policy`
- Added support for nested data types to `DataFrame.print_schema`
- Added support for `level` parameter to `DataFrame.print_schema`
- Improved flexibility of `DataFrameReader` and `DataFrameWriter` API by adding support for the following:
  - Added `format` method to `DataFrameReader` and `DataFrameWriter` to specify file format when loading or unloading results.
  - Added `load` method to `DataFrameReader` to work in conjunction with `format`.
  - Added `save` method to `DataFrameWriter` to work in conjunction with `format`.
  - Added support to read keyword arguments to `options` method for `DataFrameReader` and `DataFrameWriter`.
- Relaxed the cloudpickle dependency for Python 3.11 to simplify build requirements. However, for Python 3.11, `cloudpickle==2.2.1` remains the only supported version.

#### Bug Fixes

- Removed warnings that dynamic pivot features were in private preview, because
  dynamic pivot is now generally available.
- Fixed a bug in `session.read.options` where `False` Boolean values were incorrectly parsed as `True` in the generated file format.

#### Dependency Updates

- Added a runtime dependency on `python-dateutil`.

### Snowpark pandas API Updates

#### New Features

- Added partial support for `Series.map` when `arg` is a pandas `Series` or a
  `collections.abc.Mapping`. No support for instances of `dict` that implement
  `__missing__` but are not instances of `collections.defaultdict`.
- Added support for `DataFrame.align` and `Series.align` for `axis=1` and `axis=None`.
- Added support for `pd.json_normalize`.
- Added support for `GroupBy.pct_change` with `axis=0`, `freq=None`, and `limit=None`.
- Added support for `DataFrameGroupBy.__iter__` and `SeriesGroupBy.__iter__`.
- Added support for `np.sqrt`, `np.trunc`, `np.floor`, numpy trig functions, `np.exp`, `np.abs`, `np.positive` and `np.negative`.
- Added partial support for the dataframe interchange protocol method
  `DataFrame.__dataframe__()`.

#### Bug Fixes

- Fixed a bug in `df.loc` where setting a single column from a series results in unexpected `None` values.

#### Improvements

- Use UNPIVOT INCLUDE NULLS for unpivot operations in pandas instead of sentinel values.
- Improved documentation for pd.read_excel.

## 1.25.0 (2024-11-14)

### Snowpark Python API Updates

#### New Features

- Added the following new functions in `snowflake.snowpark.dataframe`:
  - `map`
- Added support for passing parameter `include_error` to `Session.query_history` to record queries that have error during execution.

#### Improvements

- When target stage is not set in profiler, a default stage from `Session.get_session_stage` is used instead of raising `SnowparkSQLException`.
- Allowed lower case or mixed case input when calling `Session.stored_procedure_profiler.set_active_profiler`.
- Added distributed tracing using open telemetry APIs for action function in `DataFrame`:
  - `cache_result`
- Removed opentelemetry warning from logging.

#### Bug Fixes

- Fixed the pre-action and post-action query propagation when `In` expression were used in selects.
- Fixed a bug that raised error `AttributeError` while calling `Session.stored_procedure_profiler.get_output` when `Session.stored_procedure_profiler` is disabled.

#### Dependency Updates

- Added a dependency on `protobuf>=5.28` and `tzlocal` at runtime.
- Added a dependency on `protoc-wheel-0` for the development profile.
- Require `snowflake-connector-python>=3.12.0, <4.0.0` (was `>=3.10.0`).

### Snowpark pandas API Updates

#### Dependency Updates

- Updated `modin` from 0.28.1 to 0.30.1.
- Added support for all `pandas` 2.2.x versions.

#### New Features

- Added support for `Index.to_numpy`.
- Added support for `DataFrame.align` and `Series.align` for `axis=0`.
- Added support for `size` in `GroupBy.aggregate`, `DataFrame.aggregate`, and `Series.aggregate`.
- Added support for `snowflake.snowpark.functions.window`
- Added support for `pd.read_pickle` (Uses native pandas for processing).
- Added support for `pd.read_html` (Uses native pandas for processing).
- Added support for `pd.read_xml` (Uses native pandas for processing).
- Added support for aggregation functions `"size"` and `len` in `GroupBy.aggregate`, `DataFrame.aggregate`, and `Series.aggregate`.
- Added support for list values in `Series.str.len`.

#### Bug Fixes

- Fixed a bug where aggregating a single-column dataframe with a single callable function (e.g. `pd.DataFrame([0]).agg(np.mean)`) would fail to transpose the result.
- Fixed bugs where `DataFrame.dropna()` would:
  - Treat an empty `subset` (e.g. `[]`) as if it specified all columns instead of no columns.
  - Raise a `TypeError` for a scalar `subset` instead of filtering on just that column.
  - Raise a `ValueError` for a `subset` of type `pandas.Index` instead of filtering on the columns in the index.
- Disable creation of scoped read only table to mitigate Disable creation of scoped read only table to mitigate `TableNotFoundError` when using dynamic pivot in notebook environment.
- Fixed a bug when concat dataframe or series objects are coming from the same dataframe when axis = 1.

#### Improvements

- Improve np.where with scalar x value by eliminating unnecessary join and temp table creation.
- Improve get_dummies performance by flattening the pivot with join.
- Improve align performance when aligning on row position column by removing unnecessary window functions.



### Snowpark Local Testing Updates

#### New Features

- Added support for patching functions that are unavailable in the `snowflake.snowpark.functions` module.
- Added support for `snowflake.snowpark.functions.any_value`

#### Bug Fixes

- Fixed a bug where `Table.update` could not handle `VariantType`, `MapType`, and `ArrayType` data types.
- Fixed a bug where column aliases were incorrectly resolved in `DataFrame.join`, causing errors when selecting columns from a joined DataFrame.
- Fixed a bug where `Table.update` and `Table.merge` could fail if the target table's index was not the default `RangeIndex`.

## 1.24.0 (2024-10-28)

### Snowpark Python API Updates

#### New Features

- Updated `Session` class to be thread-safe. This allows concurrent DataFrame transformations, DataFrame actions, UDF and stored procedure registration, and concurrent file uploads when using the same `Session` object.
  - The feature is disabled by default and can be enabled by setting `FEATURE_THREAD_SAFE_PYTHON_SESSION` to `True` for account.
  - Updating session configurations, like changing database or schema, when multiple threads are using the session may lead to unexpected behavior.
  - When enabled, some internally created temporary table names returned from `DataFrame.queries` API are not deterministic, and may be different when DataFrame actions are executed. This does not affect explicit user-created temporary tables.
- Added support for 'Service' domain to `session.lineage.trace` API.
- Added support for `copy_grants` parameter when registering UDxF and stored procedures.
- Added support for the following methods in `DataFrameWriter` to support daisy-chaining:
  - `option`
  - `options`
  - `partition_by`
- Added support for `snowflake_cortex_summarize`.

#### Improvements

- Improved the following new capability for function `snowflake.snowpark.functions.array_remove` it is now possible to use in python.
- Disables sql simplification when sort is performed after limit.
  - Previously, `df.sort().limit()` and `df.limit().sort()` generates the same query with sort in front of limit. Now, `df.limit().sort()` will generate query that reads `df.limit().sort()`.
  - Improve performance of generated query for `df.limit().sort()`, because limit stops table scanning as soon as the number of records is satisfied.
- Added a client side error message for when an invalid stage location is passed to DataFrame read functions.

#### Bug Fixes

- Fixed a bug where the automatic cleanup of temporary tables could interfere with the results of async query execution.
- Fixed a bug in `DataFrame.analytics.time_series_agg` function to handle multiple data points in same sliding interval.
- Fixed a bug that created inconsistent casing in field names of structured objects in iceberg schemas.

#### Deprecations

- Deprecated warnings will be triggered when using snowpark-python with Python 3.8. For more details, please refer to https://docs.snowflake.com/en/developer-guide/python-runtime-support-policy.

### Snowpark pandas API Updates

#### New Features

- Added support for `np.subtract`, `np.multiply`, `np.divide`, and `np.true_divide`.
- Added support for tracking usages of `__array_ufunc__`.
- Added numpy compatibility support for `np.float_power`, `np.mod`, `np.remainder`, `np.greater`, `np.greater_equal`, `np.less`, `np.less_equal`, `np.not_equal`, and `np.equal`.
- Added numpy compatibility support for `np.log`, `np.log2`, and `np.log10`
- Added support for `DataFrameGroupBy.bfill`, `SeriesGroupBy.bfill`, `DataFrameGroupBy.ffill`, and `SeriesGroupBy.ffill`.
- Added support for `on` parameter with `Resampler`.
- Added support for timedelta inputs in `value_counts()`.
- Added support for applying Snowpark Python function `snowflake_cortex_summarize`.
- Added support for `DataFrame.attrs` and `Series.attrs`.
- Added support for `DataFrame.style`.
- Added numpy compatibility support for `np.full_like`

#### Improvements

- Improved generated SQL query for `head` and `iloc` when the row key is a slice.
- Improved error message when passing an unknown timezone to `tz_convert` and `tz_localize` in `Series`, `DataFrame`, `Series.dt`, and `DatetimeIndex`.
- Improved documentation for `tz_convert` and `tz_localize` in `Series`, `DataFrame`, `Series.dt`, and `DatetimeIndex` to specify the supported timezone formats.
- Added additional kwargs support for `df.apply` and `series.apply` ( as well as `map` and `applymap` ) when using snowpark functions. This allows for some position independent compatibility between apply and functions where the first argument is not a pandas object.
- Improved generated SQL query for `iloc` and `iat` when the row key is a scalar.
- Removed all joins in `iterrows`.
- Improved documentation for `Series.map` to reflect the unsupported features.
- Added support for `np.may_share_memory` which is used internally by many scikit-learn functions. This method will always return false when called with a Snowpark pandas object.

#### Bug Fixes

- Fixed a bug where `DataFrame` and `Series` `pct_change()` would raise `TypeError` when input contained timedelta columns.
- Fixed a bug where `replace()` would sometimes propagate `Timedelta` types incorrectly through `replace()`. Instead raise `NotImplementedError` for `replace()` on `Timedelta`.
- Fixed a bug where `DataFrame` and `Series` `round()` would raise `AssertionError` for `Timedelta` columns. Instead raise `NotImplementedError` for `round()` on `Timedelta`.
- Fixed a bug where `reindex` fails when the new index is a Series with non-overlapping types from the original index.
- Fixed a bug where calling `__getitem__` on a DataFrameGroupBy object always returned a DataFrameGroupBy object if `as_index=False`.
- Fixed a bug where inserting timedelta values into an existing column would silently convert the values to integers instead of raising `NotImplementedError`.
- Fixed a bug where `DataFrame.shift()` on axis=0 and axis=1 would fail to propagate timedelta types.
- `DataFrame.abs()`, `DataFrame.__neg__()`, `DataFrame.stack()`, and `DataFrame.unstack()` now raise `NotImplementedError` for timedelta inputs instead of failing to propagate timedelta types.

### Snowpark Local Testing Updates

#### Bug Fixes

- Fixed a bug where `DataFrame.alias` raises `KeyError` for input column name.
- Fixed a bug where `to_csv` on Snowflake stage fails when data contains empty strings.

## 1.23.0 (2024-10-09)

### Snowpark Python API Updates

#### New Features

- Added the following new functions in `snowflake.snowpark.functions`:
  - `make_interval`
- Added support for using Snowflake Interval constants with `Window.range_between()` when the order by column is TIMESTAMP or DATE type.
- Added support for file writes. This feature is currently in private preview.
- Added `thread_id` to `QueryRecord` to track the thread id submitting the query history.
- Added support for `Session.stored_procedure_profiler`.

#### Improvements

#### Bug Fixes

- Fixed a bug where registering a stored procedure or UDxF with type hints would give a warning `'NoneType' has no len() when trying to read default values from function`.

### Snowpark pandas API Updates

#### New Features

- Added support for `TimedeltaIndex.mean` method.
- Added support for some cases of aggregating `Timedelta` columns on `axis=0` with `agg` or `aggregate`.
- Added support for `by`, `left_by`, `right_by`, `left_index`, and `right_index` for `pd.merge_asof`.
- Added support for passing parameter `include_describe` to `Session.query_history`.
- Added support for `DatetimeIndex.mean` and `DatetimeIndex.std` methods.
- Added support for `Resampler.asfreq`, `Resampler.indices`, `Resampler.nunique`, and `Resampler.quantile`.
- Added support for `resample` frequency `W`, `ME`, `YE` with `closed = "left"`.
- Added support for `DataFrame.rolling.corr` and `Series.rolling.corr` for `pairwise = False` and int `window`.
- Added support for string time-based `window` and `min_periods = None` for `Rolling`.
- Added support for `DataFrameGroupBy.fillna` and `SeriesGroupBy.fillna`.
- Added support for constructing `Series` and `DataFrame` objects with the lazy `Index` object as `data`, `index`, and `columns` arguments.
- Added support for constructing `Series` and `DataFrame` objects with `index` and `column` values not present in `DataFrame`/`Series` `data`.
- Added support for `pd.read_sas` (Uses native pandas for processing).
- Added support for applying `rolling().count()` and `expanding().count()` to `Timedelta` series and columns.
- Added support for `tz` in both `pd.date_range` and `pd.bdate_range`.
- Added support for `Series.items`.
- Added support for `errors="ignore"` in `pd.to_datetime`.
- Added support for `DataFrame.tz_localize` and `Series.tz_localize`.
- Added support for `DataFrame.tz_convert` and `Series.tz_convert`.
- Added support for applying Snowpark Python functions (e.g., `sin`) in `Series.map`, `Series.apply`, `DataFrame.apply` and `DataFrame.applymap`.

#### Improvements

- Improved `to_pandas` to persist the original timezone offset for TIMESTAMP_TZ type.
- Improved `dtype` results for TIMESTAMP_TZ type to show correct timezone offset.
- Improved `dtype` results for TIMESTAMP_LTZ type to show correct timezone.
- Improved error message when passing non-bool value to `numeric_only` for groupby aggregations.
- Removed unnecessary warning about sort algorithm in `sort_values`.
- Use SCOPED object for internal create temp tables. The SCOPED objects will be stored sproc scoped if created within stored sproc, otherwise will be session scoped, and the object will be automatically cleaned at the end of the scope.
- Improved warning messages for operations that lead to materialization with inadvertent slowness.
- Removed unnecessary warning message about `convert_dtype` in `Series.apply`.

#### Bug Fixes

- Fixed a bug where an `Index` object created from a `Series`/`DataFrame` incorrectly updates the `Series`/`DataFrame`'s index name after an inplace update has been applied to the original `Series`/`DataFrame`.
- Suppressed an unhelpful `SettingWithCopyWarning` that sometimes appeared when printing `Timedelta` columns.
- Fixed `inplace` argument for `Series` objects derived from other `Series` objects.
- Fixed a bug where `Series.sort_values` failed if series name overlapped with index column name.
- Fixed a bug where transposing a dataframe would map `Timedelta` index levels to integer column levels.
- Fixed a bug where `Resampler` methods on timedelta columns would produce integer results.
- Fixed a bug where `pd.to_numeric()` would leave `Timedelta` inputs as `Timedelta` instead of converting them to integers.
- Fixed `loc` set when setting a single row, or multiple rows, of a DataFrame with a Series value.

### Snowpark Local Testing Updates

#### Bug Fixes

- Fixed a bug where nullable columns were annotated wrongly.
- Fixed a bug where the `date_add` and `date_sub` functions failed for `NULL` values.
- Fixed a bug where `equal_null` could fail inside a merge statement.
- Fixed a bug where `row_number` could fail inside a Window function.
- Fixed a bug where updates could fail when the source is the result of a join.


## 1.22.1 (2024-09-11)
This is a re-release of 1.22.0. Please refer to the 1.22.0 release notes for detailed release content.


## 1.22.0 (2024-09-10)

### Snowpark Python API Updates

### New Features

- Added the following new functions in `snowflake.snowpark.functions`:
  - `array_remove`
  - `ln`

#### Improvements

- Improved documentation for `Session.write_pandas` by making `use_logical_type` option more explicit.
- Added support for specifying the following to `DataFrameWriter.save_as_table`:
  - `enable_schema_evolution`
  - `data_retention_time`
  - `max_data_extension_time`
  - `change_tracking`
  - `copy_grants`
  - `iceberg_config` A dicitionary that can hold the following iceberg configuration options:
      - `external_volume`
      - `catalog`
      - `base_location`
      - `catalog_sync`
      - `storage_serialization_policy`
- Added support for specifying the following to `DataFrameWriter.copy_into_table`:
  - `iceberg_config` A dicitionary that can hold the following iceberg configuration options:
      - `external_volume`
      - `catalog`
      - `base_location`
      - `catalog_sync`
      - `storage_serialization_policy`
- Added support for specifying the following parameters to `DataFrame.create_or_replace_dynamic_table`:
  - `mode`
  - `refresh_mode`
  - `initialize`
  - `clustering_keys`
  - `is_transient`
  - `data_retention_time`
  - `max_data_extension_time`

#### Bug Fixes

- Fixed a bug in `session.read.csv` that caused an error when setting `PARSE_HEADER = True` in an externally defined file format.
- Fixed a bug in query generation from set operations that allowed generation of duplicate queries when children have common subqueries.
- Fixed a bug in `session.get_session_stage` that referenced a non-existing stage after switching database or schema.
- Fixed a bug where calling `DataFrame.to_snowpark_pandas` without explicitly initializing the Snowpark pandas plugin caused an error.
- Fixed a bug where using the `explode` function in dynamic table creation caused a SQL compilation error due to improper boolean type casting on the `outer` parameter.

### Snowpark Local Testing Updates

#### New Features

- Added support for type coercion when passing columns as input to UDF calls.
- Added support for `Index.identical`.

#### Bug Fixes

- Fixed a bug where the truncate mode in `DataFrameWriter.save_as_table` incorrectly handled DataFrames containing only a subset of columns from the existing table.
- Fixed a bug where function `to_timestamp` does not set the default timezone of the column datatype.

### Snowpark pandas API Updates

#### New Features

- Added limited support for the `Timedelta` type, including the following features. Snowpark pandas will raise `NotImplementedError` for unsupported `Timedelta` use cases.
  - supporting tracking the Timedelta type through `copy`, `cache_result`, `shift`, `sort_index`, `assign`, `bfill`, `ffill`, `fillna`, `compare`, `diff`, `drop`, `dropna`, `duplicated`, `empty`, `equals`, `insert`, `isin`, `isna`, `items`, `iterrows`, `join`, `len`, `mask`, `melt`, `merge`, `nlargest`, `nsmallest`, `to_pandas`.
  - converting non-timedelta to timedelta via `astype`.
  - `NotImplementedError` will be raised for the rest of methods that do not support `Timedelta`.
  - support for subtracting two timestamps to get a Timedelta.
  - support indexing with Timedelta data columns.
  - support for adding or subtracting timestamps and `Timedelta`.
  - support for binary arithmetic between two `Timedelta` values.
  - support for binary arithmetic and comparisons between `Timedelta` values and numeric values.
  - support for lazy `TimedeltaIndex`.
  - support for `pd.to_timedelta`.
  - support for `GroupBy` aggregations `min`, `max`, `mean`, `idxmax`, `idxmin`, `std`, `sum`, `median`, `count`, `any`, `all`, `size`, `nunique`, `head`, `tail`, `aggregate`.
  - support for `GroupBy` filtrations `first` and `last`.
  - support for `TimedeltaIndex` attributes: `days`, `seconds`, `microseconds` and `nanoseconds`.
  - support for `diff` with timestamp columns on `axis=0` and `axis=1`
  - support for `TimedeltaIndex` methods: `ceil`, `floor` and `round`.
  - support for `TimedeltaIndex.total_seconds` method.
- Added support for index's arithmetic and comparison operators.
- Added support for `Series.dt.round`.
- Added documentation pages for `DatetimeIndex`.
- Added support for `Index.name`, `Index.names`, `Index.rename`, and `Index.set_names`.
- Added support for `Index.__repr__`.
- Added support for `DatetimeIndex.month_name` and `DatetimeIndex.day_name`.
- Added support for `Series.dt.weekday`, `Series.dt.time`, and `DatetimeIndex.time`.
- Added support for `Index.min` and `Index.max`.
- Added support for `pd.merge_asof`.
- Added support for `Series.dt.normalize` and `DatetimeIndex.normalize`.
- Added support for `Index.is_boolean`, `Index.is_integer`, `Index.is_floating`, `Index.is_numeric`, and `Index.is_object`.
- Added support for `DatetimeIndex.round`, `DatetimeIndex.floor` and `DatetimeIndex.ceil`.
- Added support for `Series.dt.days_in_month` and `Series.dt.daysinmonth`.
- Added support for `DataFrameGroupBy.value_counts` and `SeriesGroupBy.value_counts`.
- Added support for `Series.is_monotonic_increasing` and `Series.is_monotonic_decreasing`.
- Added support for `Index.is_monotonic_increasing` and `Index.is_monotonic_decreasing`.
- Added support for `pd.crosstab`.
- Added support for `pd.bdate_range` and included business frequency support (B, BME, BMS, BQE, BQS, BYE, BYS) for both `pd.date_range` and `pd.bdate_range`.
- Added support for lazy `Index` objects  as `labels` in `DataFrame.reindex` and `Series.reindex`.
- Added support for `Series.dt.days`, `Series.dt.seconds`, `Series.dt.microseconds`, and `Series.dt.nanoseconds`.
- Added support for creating a `DatetimeIndex` from an `Index` of numeric or string type.
- Added support for string indexing with `Timedelta` objects.
- Added support for `Series.dt.total_seconds` method.
- Added support for `DataFrame.apply(axis=0)`.
- Added support for `Series.dt.tz_convert` and `Series.dt.tz_localize`.
- Added support for `DatetimeIndex.tz_convert` and `DatetimeIndex.tz_localize`.

#### Improvements

- Improve concat, join performance when operations are performed on series coming from the same dataframe by avoiding unnecessary joins.
- Refactored `quoted_identifier_to_snowflake_type` to avoid making metadata queries if the types have been cached locally.
- Improved `pd.to_datetime` to handle all local input cases.
- Create a lazy index from another lazy index without pulling data to client.
- Raised `NotImplementedError` for Index bitwise operators.
- Display a more clear error message when `Index.names` is set to a non-like-like object.
- Raise a warning whenever MultiIndex values are pulled in locally.
- Improve warning message for `pd.read_snowflake` include the creation reason when temp table creation is triggered.
- Improve performance for `DataFrame.set_index`, or setting `DataFrame.index` or `Series.index` by avoiding checks require eager evaluation. As a consequence, when the new index that does not match the current `Series`/`DataFrame` object length, a `ValueError` is no longer raised. Instead, when the `Series`/`DataFrame` object is longer than the provided index, the `Series`/`DataFrame`'s new index is filled with `NaN` values for the "extra" elements. Otherwise, the extra values in the provided index are ignored.
- Properly raise `NotImplementedError` when ambiguous/nonexistent are non-string in `ceil`/`floor`/`round`.

#### Bug Fixes

- Stopped ignoring nanoseconds in `pd.Timedelta` scalars.
- Fixed AssertionError in tree of binary operations.
- Fixed bug in `Series.dt.isocalendar` using a named Series
- Fixed `inplace` argument for Series objects derived from DataFrame columns.
- Fixed a bug where `Series.reindex` and `DataFrame.reindex` did not update the result index's name correctly.
- Fixed a bug where `Series.take` did not error when `axis=1` was specified.


## 1.21.1 (2024-09-05)

### Snowpark Python API Updates

#### Bug Fixes

- Fixed a bug where using `to_pandas_batches` with async jobs caused an error due to improper handling of waiting for asynchronous query completion.

## 1.21.0 (2024-08-19)

### Snowpark Python API Updates

#### New Features

- Added support for `snowflake.snowpark.testing.assert_dataframe_equal` that is a utility function to check the equality of two Snowpark DataFrames.

#### Improvements

- Added support server side string size limitations.
- Added support to create and invoke stored procedures, UDFs and UDTFs with optional arguments.
- Added support for column lineage in the DataFrame.lineage.trace API.
- Added support for passing `INFER_SCHEMA` options to `DataFrameReader` via `INFER_SCHEMA_OPTIONS`.
- Added support for passing `parameters` parameter to `Column.rlike` and `Column.regexp`.
- Added support for automatically cleaning up temporary tables created by `df.cache_result()` in the current session, when the DataFrame is no longer referenced (i.e., gets garbage collected). It is still an experimental feature not enabled by default, and can be enabled by setting `session.auto_clean_up_temp_table_enabled` to `True`.
- Added support for string literals to the `fmt` parameter of `snowflake.snowpark.functions.to_date`.
- Added support for system$reference function.

#### Bug Fixes

- Fixed a bug where SQL generated for selecting `*` column has an incorrect subquery.
- Fixed a bug in `DataFrame.to_pandas_batches` where the iterator could throw an error if certain transformation is made to the pandas dataframe due to wrong isolation level.
- Fixed a bug in `DataFrame.lineage.trace` to split the quoted feature view's name and version correctly.
- Fixed a bug in `Column.isin` that caused invalid sql generation when passed an empty list.
- Fixed a bug that fails to raise NotImplementedError while setting cell with list like item.

### Snowpark Local Testing Updates

#### New Features

- Added support for the following APIs:
  - snowflake.snowpark.functions
    - `rank`
    - `dense_rank`
    - `percent_rank`
    - `cume_dist`
    - `ntile`
    - `datediff`
    - `array_agg`
  - snowflake.snowpark.column.Column.within_group
- Added support for parsing flags in regex statements for mocked plans. This maintains parity with the `rlike` and `regexp` changes above.

#### Bug Fixes

- Fixed a bug where Window Functions LEAD and LAG do not handle option `ignore_nulls` properly.
- Fixed a bug where values were not populated into the result DataFrame during the insertion of table merge operation.

#### Improvements

- Fix pandas FutureWarning about integer indexing.

### Snowpark pandas API Updates

#### New Features

- Added support for `DataFrame.backfill`, `DataFrame.bfill`, `Series.backfill`, and `Series.bfill`.
- Added support for `DataFrame.compare` and `Series.compare` with default parameters.
- Added support for `Series.dt.microsecond` and `Series.dt.nanosecond`.
- Added support for `Index.is_unique` and `Index.has_duplicates`.
- Added support for `Index.equals`.
- Added support for `Index.value_counts`.
- Added support for `Series.dt.day_name` and `Series.dt.month_name`.
- Added support for indexing on Index, e.g., `df.index[:10]`.
- Added support for `DataFrame.unstack` and `Series.unstack`.
- Added support for `DataFrame.asfreq` and `Series.asfreq`.
- Added support for `Series.dt.is_month_start` and `Series.dt.is_month_end`.
- Added support for `Index.all` and `Index.any`.
- Added support for `Series.dt.is_year_start` and `Series.dt.is_year_end`.
- Added support for `Series.dt.is_quarter_start` and `Series.dt.is_quarter_end`.
- Added support for lazy `DatetimeIndex`.
- Added support for `Series.argmax` and `Series.argmin`.
- Added support for `Series.dt.is_leap_year`.
- Added support for `DataFrame.items`.
- Added support for `Series.dt.floor` and `Series.dt.ceil`.
- Added support for `Index.reindex`.
- Added support for `DatetimeIndex` properties: `year`, `month`, `day`, `hour`, `minute`, `second`, `microsecond`,
    `nanosecond`, `date`, `dayofyear`, `day_of_year`, `dayofweek`, `day_of_week`, `weekday`, `quarter`,
    `is_month_start`, `is_month_end`, `is_quarter_start`, `is_quarter_end`, `is_year_start`, `is_year_end`
    and `is_leap_year`.
- Added support for `Resampler.fillna` and `Resampler.bfill`.
- Added limited support for the `Timedelta` type, including creating `Timedelta` columns and `to_pandas`.
- Added support for `Index.argmax` and `Index.argmin`.

#### Improvements

- Removed the public preview warning message when importing Snowpark pandas.
- Removed unnecessary count query from `SnowflakeQueryCompiler.is_series_like` method.
- `Dataframe.columns` now returns native pandas Index object instead of Snowpark Index object.
- Refactor and introduce `query_compiler` argument in `Index` constructor to create `Index` from query compiler.
- `pd.to_datetime` now returns a DatetimeIndex object instead of a Series object.
- `pd.date_range` now returns a DatetimeIndex object instead of a Series object.

#### Bug Fixes

- Made passing an unsupported aggregation function to `pivot_table` raise `NotImplementedError` instead of `KeyError`.
- Removed axis labels and callable names from error messages and telemetry about unsupported aggregations.
- Fixed AssertionError in `Series.drop_duplicates` and `DataFrame.drop_duplicates` when called after `sort_values`.
- Fixed a bug in `Index.to_frame` where the result frame's column name may be wrong where name is unspecified.
- Fixed a bug where some Index docstrings are ignored.
- Fixed a bug in `Series.reset_index(drop=True)` where the result name may be wrong.
- Fixed a bug in `Groupby.first/last` ordering by the correct columns in the underlying window expression.

## 1.20.0 (2024-07-17)

### Snowpark Python API Updates

#### Improvements

- Added distributed tracing using open telemetry APIs for table stored procedure function in `DataFrame`:
  - `_execute_and_get_query_id`
- Added support for the `arrays_zip` function.
- Improves performance for binary column expression and `df._in` by avoiding unnecessary cast for numeric values. You can enable this optimization by setting `session.eliminate_numeric_sql_value_cast_enabled = True`.
- Improved error message for `write_pandas` when the target table does not exist and `auto_create_table=False`.
- Added open telemetry tracing on UDxF functions in Snowpark.
- Added open telemetry tracing on stored procedure registration in Snowpark.
- Added a new optional parameter called `format_json` to the `Session.SessionBuilder.app_name` function that sets the app name in the `Session.query_tag` in JSON format. By default, this parameter is set to `False`.

#### Bug Fixes
- Fixed a bug where SQL generated for `lag(x, 0)` was incorrect and failed with error message `argument 1 to function LAG needs to be constant, found 'SYSTEM$NULL_TO_FIXED(null)'`.

### Snowpark Local Testing Updates

#### New Features

- Added support for the following APIs:
  - snowflake.snowpark.functions
    - random
- Added new parameters to `patch` function when registering a mocked function:
  - `distinct` allows an alternate function to be specified for when a sql function should be distinct.
  - `pass_column_index` passes a named parameter `column_index` to the mocked function that contains the pandas.Index for the input data.
  - `pass_row_index` passes a named parameter `row_index` to the mocked function that is the 0 indexed row number the function is currently operating on.
  - `pass_input_data` passes a named parameter `input_data` to the mocked function that contains the entire input dataframe for the current expression.
  - Added support for the `column_order` parameter to method `DataFrameWriter.save_as_table`.


#### Bug Fixes
- Fixed a bug that caused DecimalType columns to be incorrectly truncated to integer precision when used in BinaryExpressions.

### Snowpark pandas API Updates

#### New Features
- Added support for `DataFrameGroupBy.all`, `SeriesGroupBy.all`, `DataFrameGroupBy.any`, and `SeriesGroupBy.any`.
- Added support for `DataFrame.nlargest`, `DataFrame.nsmallest`, `Series.nlargest` and `Series.nsmallest`.
- Added support for `replace` and `frac > 1` in `DataFrame.sample` and `Series.sample`.
- Added support for `read_excel` (Uses local pandas for processing)
- Added support for `Series.at`, `Series.iat`, `DataFrame.at`, and `DataFrame.iat`.
- Added support for `Series.dt.isocalendar`.
- Added support for `Series.case_when` except when condition or replacement is callable.
- Added documentation pages for `Index` and its APIs.
- Added support for `DataFrame.assign`.
- Added support for `DataFrame.stack`.
- Added support for `DataFrame.pivot` and `pd.pivot`.
- Added support for `DataFrame.to_csv` and `Series.to_csv`.
- Added partial support for `Series.str.translate` where the values in the `table` are single-codepoint strings.
- Added support for `DataFrame.corr`.
- Allow `df.plot()` and `series.plot()` to be called, materializing the data into the local client
- Added support for `DataFrameGroupBy` and `SeriesGroupBy` aggregations `first` and `last`
- Added support for `DataFrameGroupBy.get_group`.
- Added support for `limit` parameter when `method` parameter is used in `fillna`.
- Added partial support for `Series.str.translate` where the values in the `table` are single-codepoint strings.
- Added support for `DataFrame.corr`.
- Added support for `DataFrame.equals` and `Series.equals`.
- Added support for `DataFrame.reindex` and `Series.reindex`.
- Added support for `Index.astype`.
- Added support for `Index.unique` and `Index.nunique`.
- Added support for `Index.sort_values`.

#### Bug Fixes
- Fixed an issue when using np.where and df.where when the scalar 'other' is the literal 0.
- Fixed a bug regarding precision loss when converting to Snowpark pandas `DataFrame` or `Series` with `dtype=np.uint64`.
- Fixed bug where `values` is set to `index` when `index` and `columns` contain all columns in DataFrame during `pivot_table`.

#### Improvements
- Added support for `Index.copy()`
- Added support for Index APIs: `dtype`, `values`, `item()`, `tolist()`, `to_series()` and `to_frame()`
- Expand support for DataFrames with no rows in `pd.pivot_table` and `DataFrame.pivot_table`.
- Added support for `inplace` parameter in `DataFrame.sort_index` and `Series.sort_index`.


## 1.19.0 (2024-06-25)

### Snowpark Python API Updates

#### New Features

- Added support for `to_boolean` function.
- Added documentation pages for Index and its APIs.

#### Bug Fixes

- Fixed a bug where python stored procedure with table return type fails when run in a task.
- Fixed a bug where df.dropna fails due to `RecursionError: maximum recursion depth exceeded` when the DataFrame has more than 500 columns.
- Fixed a bug where `AsyncJob.result("no_result")` doesn't wait for the query to finish execution.


### Snowpark Local Testing Updates

#### New Features

- Added support for the `strict` parameter when registering UDFs and Stored Procedures.

#### Bug Fixes

- Fixed a bug in convert_timezone that made the setting the source_timezone parameter return an error.
- Fixed a bug where creating DataFrame with empty data of type `DateType` raises `AttributeError`.
- Fixed a bug that table merge fails when update clause exists but no update takes place.
- Fixed a bug in mock implementation of `to_char` that raises `IndexError` when incoming column has nonconsecutive row index.
- Fixed a bug in handling of `CaseExpr` expressions that raises `IndexError` when incoming column has nonconsecutive row index.
- Fixed a bug in implementation of `Column.like` that raises `IndexError` when incoming column has nonconsecutive row index.

#### Improvements

- Added support for type coercion in the implementation of DataFrame.replace, DataFrame.dropna and the mock function `iff`.

### Snowpark pandas API Updates

#### New Features

- Added partial support for `DataFrame.pct_change` and `Series.pct_change` without the `freq` and `limit` parameters.
- Added support for `Series.str.get`.
- Added support for `Series.dt.dayofweek`, `Series.dt.day_of_week`, `Series.dt.dayofyear`, and `Series.dt.day_of_year`.
- Added support for `Series.str.__getitem__` (`Series.str[...]`).
- Added support for `Series.str.lstrip` and `Series.str.rstrip`.
- Added support for `DataFrameGroupBy.size` and `SeriesGroupBy.size`.
- Added support for `DataFrame.expanding` and `Series.expanding` for aggregations `count`, `sum`, `min`, `max`, `mean`, `std`, `var`, and `sem` with `axis=0`.
- Added support for `DataFrame.rolling` and `Series.rolling` for aggregation `count` with `axis=0`.
- Added support for `Series.str.match`.
- Added support for `DataFrame.resample` and `Series.resample` for aggregations `size`, `first`, and `last`.
- Added support for `DataFrameGroupBy.all`, `SeriesGroupBy.all`, `DataFrameGroupBy.any`, and `SeriesGroupBy.any`.
- Added support for `DataFrame.nlargest`, `DataFrame.nsmallest`, `Series.nlargest` and `Series.nsmallest`.
- Added support for `replace` and `frac > 1` in `DataFrame.sample` and `Series.sample`.
- Added support for `read_excel` (Uses local pandas for processing)
- Added support for `Series.at`, `Series.iat`, `DataFrame.at`, and `DataFrame.iat`.
- Added support for `Series.dt.isocalendar`.
- Added support for `Series.case_when` except when condition or replacement is callable.
- Added documentation pages for `Index` and its APIs.
- Added support for `DataFrame.assign`.
- Added support for `DataFrame.stack`.
- Added support for `DataFrame.pivot` and `pd.pivot`.
- Added support for `DataFrame.to_csv` and `Series.to_csv`.
- Added support for `Index.T`.

#### Bug Fixes

- Fixed a bug that causes output of GroupBy.aggregate's columns to be ordered incorrectly.
- Fixed a bug where `DataFrame.describe` on a frame with duplicate columns of differing dtypes could cause an error or incorrect results.
- Fixed a bug in `DataFrame.rolling` and `Series.rolling` so `window=0` now throws `NotImplementedError` instead of `ValueError`

#### Improvements

- Added support for named aggregations in `DataFrame.aggregate` and `Series.aggregate` with `axis=0`.
- `pd.read_csv` reads using the native pandas CSV parser, then uploads data to snowflake using parquet. This enables most of the parameters supported by `read_csv` including date parsing and numeric conversions. Uploading via parquet is roughly twice as fast as uploading via CSV.
- Initial work to support an `pd.Index` directly in Snowpark pandas. Support for `pd.Index` as a first-class component of Snowpark pandas is coming soon.
- Added a lazy index constructor and support for `len`, `shape`, `size`, `empty`, `to_pandas()` and `names`. For `df.index`, Snowpark pandas creates a lazy index object.
- For `df.columns`, Snowpark pandas supports a non-lazy version of an `Index` since the data is already stored locally.

## 1.18.0 (2024-05-28)

### Snowpark Python API Updates

#### Improvements

- Improved error message to remind users set `{"infer_schema": True}` when reading csv file without specifying its schema.
- Improved error handling for `Session.create_dataframe` when called with more than 512 rows and using `format` or `pyformat` `paramstyle`.

### Snowpark pandas API Updates

#### New Features

- Added `DataFrame.cache_result` and `Series.cache_result` methods for users to persist DataFrames and Series to a temporary table lasting the duration of the session to improve latency of subsequent operations.

#### Bug Fixes

#### Improvements

- Added partial support for `DataFrame.pivot_table` with no `index` parameter, as well as for `margins` parameter.
- Updated the signature of `DataFrame.shift`/`Series.shift`/`DataFrameGroupBy.shift`/`SeriesGroupBy.shift` to match pandas 2.2.1. Snowpark pandas does not yet support the newly-added `suffix` argument, or sequence values of `periods`.
- Re-added support for `Series.str.split`.

#### Bug Fixes

- Fixed how we support mixed columns for string methods (`Series.str.*`).

### Snowpark Local Testing Updates

#### New Features

- Added support for the following DataFrameReader read options to file formats `csv` and `json`:
  - PURGE
  - PATTERN
  - INFER_SCHEMA with value being `False`
  - ENCODING with value being `UTF8`
- Added support for `DataFrame.analytics.moving_agg` and `DataFrame.analytics.cumulative_agg_agg`.
- Added support for `if_not_exists` parameter during UDF and stored procedure registration.

#### Bug Fixes

- Fixed a bug that when processing time format, fractional second part is not handled properly.
- Fixed a bug that caused function calls on `*` to fail.
- Fixed a bug that prevented creation of map and struct type objects.
- Fixed a bug that function `date_add` was unable to handle some numeric types.
- Fixed a bug that `TimestampType` casting resulted in incorrect data.
- Fixed a bug that caused `DecimalType` data to have incorrect precision in some cases.
- Fixed a bug where referencing missing table or view raises confusing `IndexError`.
- Fixed a bug that mocked function `to_timestamp_ntz` can not handle None data.
- Fixed a bug that mocked UDFs handles output data of None improperly.
- Fixed a bug where `DataFrame.with_column_renamed` ignores attributes from parent DataFrames after join operations.
- Fixed a bug that integer precision of large value gets lost when converted to pandas DataFrame.
- Fixed a bug that the schema of datetime object is wrong when create DataFrame from a pandas DataFrame.
- Fixed a bug in the implementation of `Column.equal_nan` where null data is handled incorrectly.
- Fixed a bug where `DataFrame.drop` ignore attributes from parent DataFrames after join operations.
- Fixed a bug in mocked function `date_part` where Column type is set wrong.
- Fixed a bug where `DataFrameWriter.save_as_table` does not raise exceptions when inserting null data into non-nullable columns.
- Fixed a bug in the implementation of `DataFrameWriter.save_as_table` where
  - Append or Truncate fails when incoming data has different schema than existing table.
  - Truncate fails when incoming data does not specify columns that are nullable.

#### Improvements

- Removed dependency check for `pyarrow` as it is not used.
- Improved target type coverage of `Column.cast`, adding support for casting to boolean and all integral types.
- Aligned error experience when calling UDFs and stored procedures.
- Added appropriate error messages for `is_permanent` and `anonymous` options in UDFs and stored procedures registration to make it more clear that those features are not yet supported.
- File read operation with unsupported options and values now raises `NotImplementedError` instead of warnings and unclear error information.

## 1.17.0 (2024-05-21)

### Snowpark Python API Updates

#### New Features

- Added support to add a comment on tables and views using the functions listed below:
  - `DataFrameWriter.save_as_table`
  - `DataFrame.create_or_replace_view`
  - `DataFrame.create_or_replace_temp_view`
  - `DataFrame.create_or_replace_dynamic_table`

#### Improvements

- Improved error message to remind users to set `{"infer_schema": True}` when reading CSV file without specifying its schema.

### Snowpark pandas API Updates

#### New Features

- Start of Public Preview of Snowpark pandas API. Refer to the [Snowpark pandas API Docs](https://docs.snowflake.com/developer-guide/snowpark/python/snowpark-pandas) for more details.

### Snowpark Local Testing Updates

#### New Features

- Added support for NumericType and VariantType data conversion in the mocked function `to_timestamp_ltz`, `to_timestamp_ntz`, `to_timestamp_tz` and `to_timestamp`.
- Added support for DecimalType, BinaryType, ArrayType, MapType, TimestampType, DateType and TimeType data conversion in the mocked function `to_char`.
- Added support for the following APIs:
  - snowflake.snowpark.functions:
    - to_varchar
  - snowflake.snowpark.DataFrame:
    - pivot
  - snowflake.snowpark.Session:
    - cancel_all
- Introduced a new exception class `snowflake.snowpark.mock.exceptions.SnowparkLocalTestingException`.
- Added support for casting to FloatType

#### Bug Fixes

- Fixed a bug that stored procedure and UDF should not remove imports already in the `sys.path` during the clean-up step.
- Fixed a bug that when processing datetime format, the fractional second part is not handled properly.
- Fixed a bug that on Windows platform that file operations was unable to properly handle file separator in directory name.
- Fixed a bug that on Windows platform that when reading a pandas dataframe, IntervalType column with integer data can not be processed.
- Fixed a bug that prevented users from being able to select multiple columns with the same alias.
- Fixed a bug that `Session.get_current_[schema|database|role|user|account|warehouse]` returns upper-cased identifiers when identifiers are quoted.
- Fixed a bug that function `substr` and `substring` can not handle 0-based `start_expr`.

#### Improvements

- Standardized the error experience by raising `SnowparkLocalTestingException` in error cases which is on par with `SnowparkSQLException` raised in non-local execution.
- Improved error experience of `Session.write_pandas` method that `NotImplementError` will be raised when called.
- Aligned error experience with reusing a closed session in non-local execution.

## 1.16.0 (2024-05-07)

### New Features

- Support stored procedure register with packages given as Python modules.
- Added snowflake.snowpark.Session.lineage.trace to explore data lineage of snowfake objects.
- Added support for structured type schema parsing.

### Bug Fixes

- Fixed a bug when inferring schema, single quotes are added to stage files already have single quotes.

### Local Testing Updates

#### New Features

- Added support for StringType, TimestampType and VariantType data conversion in the mocked function `to_date`.
- Added support for the following APIs:
  - snowflake.snowpark.functions
    - get
    - concat
    - concat_ws

#### Bug Fixes

- Fixed a bug that caused `NaT` and `NaN` values to not be recognized.
- Fixed a bug where, when inferring a schema, single quotes were added to stage files that already had single quotes.
- Fixed a bug where `DataFrameReader.csv` was unable to handle quoted values containing a delimiter.
- Fixed a bug that when there is `None` value in an arithmetic calculation, the output should remain `None` instead of `math.nan`.
- Fixed a bug in function `sum` and `covar_pop` that when there is `math.nan` in the data, the output should also be `math.nan`.
- Fixed a bug that stage operation can not handle directories.
- Fixed a bug that `DataFrame.to_pandas` should take Snowflake numeric types with precision 38 as `int64`.

## 1.15.0 (2024-04-24)

### New Features

- Added `truncate` save mode in `DataFrameWrite` to overwrite existing tables by truncating the underlying table instead of dropping it.
- Added telemetry to calculate query plan height and number of duplicate nodes during collect operations.
- Added the functions below to unload data from a `DataFrame` into one or more files in a stage:
  - `DataFrame.write.json`
  - `DataFrame.write.csv`
  - `DataFrame.write.parquet`
- Added distributed tracing using open telemetry APIs for action functions in `DataFrame` and `DataFrameWriter`:
  - snowflake.snowpark.DataFrame:
    - collect
    - collect_nowait
    - to_pandas
    - count
    - show
  - snowflake.snowpark.DataFrameWriter:
    - save_as_table
- Added support for snow:// URLs to `snowflake.snowpark.Session.file.get` and `snowflake.snowpark.Session.file.get_stream`
- Added support to register stored procedures and UDxFs with a `comment`.
- UDAF client support is ready for public preview. Please stay tuned for the Snowflake announcement of UDAF public preview.
- Added support for dynamic pivot.  This feature is currently in private preview.

### Improvements

- Improved the generated query performance for both compilation and execution by converting duplicate subqueries to Common Table Expressions (CTEs). It is still an experimental feature not enabled by default, and can be enabled by setting `session.cte_optimization_enabled` to `True`.

### Bug Fixes

- Fixed a bug where `statement_params` was not passed to query executions that register stored procedures and user defined functions.
- Fixed a bug causing `snowflake.snowpark.Session.file.get_stream` to fail for quoted stage locations.
- Fixed a bug that an internal type hint in `utils.py` might raise AttributeError in case the underlying module can not be found.

### Local Testing Updates

#### New Features

- Added support for registering UDFs and stored procedures.
- Added support for the following APIs:
  - snowflake.snowpark.Session:
    - file.put
    - file.put_stream
    - file.get
    - file.get_stream
    - read.json
    - add_import
    - remove_import
    - get_imports
    - clear_imports
    - add_packages
    - add_requirements
    - clear_packages
    - remove_package
    - udf.register
    - udf.register_from_file
    - sproc.register
    - sproc.register_from_file
  - snowflake.snowpark.functions
    - current_database
    - current_session
    - date_trunc
    - object_construct
    - object_construct_keep_null
    - pow
    - sqrt
    - udf
    - sproc
- Added support for StringType, TimestampType and VariantType data conversion in the mocked function `to_time`.

#### Bug Fixes

- Fixed a bug that null filled columns for constant functions.
- Fixed a bug that implementation of to_object, to_array and to_binary to better handle null inputs.
- Fixed a bug that timestamp data comparison can not handle year beyond 2262.
- Fixed a bug that `Session.builder.getOrCreate` should return the created mock session.

## 1.14.0 (2024-03-20)

### New Features

- Added support for creating vectorized UDTFs with `process` method.
- Added support for dataframe functions:
  - to_timestamp_ltz
  - to_timestamp_ntz
  - to_timestamp_tz
  - locate
- Added support for ASOF JOIN type.
- Added support for the following local testing APIs:
  - snowflake.snowpark.functions:
    - to_double
    - to_timestamp
    - to_timestamp_ltz
    - to_timestamp_ntz
    - to_timestamp_tz
    - greatest
    - least
    - convert_timezone
    - dateadd
    - date_part
  - snowflake.snowpark.Session:
    - get_current_account
    - get_current_warehouse
    - get_current_role
    - use_schema
    - use_warehouse
    - use_database
    - use_role

### Bug Fixes

- Fixed a bug in `SnowflakePlanBuilder` that `save_as_table` does not filter column that name start with '$' and follow by number correctly.
- Fixed a bug that statement parameters may have no effect when resolving imports and packages.
- Fixed bugs in local testing:
  - LEFT ANTI and LEFT SEMI joins drop rows with null values.
  - DataFrameReader.csv incorrectly parses data when the optional parameter `field_optionally_enclosed_by` is specified.
  - Column.regexp only considers the first entry when `pattern` is a `Column`.
  - Table.update raises `KeyError` when updating null values in the rows.
  - VARIANT columns raise errors at `DataFrame.collect`.
  - `count_distinct` does not work correctly when counting.
  - Null values in integer columns raise `TypeError`.

### Improvements

- Added telemetry to local testing.
- Improved the error message of `DataFrameReader` to raise `FileNotFound` error when reading a path that does not exist or when there are no files under the path.

## 1.13.0 (2024-02-26)

### New Features

- Added support for an optional `date_part` argument in function `last_day`.
- `SessionBuilder.app_name` will set the query_tag after the session is created.
- Added support for the following local testing functions:
  - current_timestamp
  - current_date
  - current_time
  - strip_null_value
  - upper
  - lower
  - length
  - initcap

### Improvements

- Added cleanup logic at interpreter shutdown to close all active sessions.
- Closing sessions within stored procedures now is a no-op logging a warning instead of raising an error.

### Bug Fixes

- Fixed a bug in `DataFrame.to_local_iterator` where the iterator could yield wrong results if another query is executed before the iterator finishes due to wrong isolation level. For details, please see #945.
- Fixed a bug that truncated table names in error messages while running a plan with local testing enabled.
- Fixed a bug that `Session.range` returns empty result when the range is large.

## 1.12.1 (2024-02-08)

### Improvements

- Use `split_blocks=True` by default during `to_pandas` conversion, for optimal memory allocation. This parameter is passed to `pyarrow.Table.to_pandas`, which enables `PyArrow` to split the memory allocation into smaller, more manageable blocks instead of allocating a single contiguous block. This results in better memory management when dealing with larger datasets.

### Bug Fixes

- Fixed a bug in `DataFrame.to_pandas` that caused an error when evaluating on a Dataframe with an `IntergerType` column with null values.

## 1.12.0 (2024-01-30)

### New Features

- Exposed `statement_params` in `StoredProcedure.__call__`.
- Added two optional arguments to `Session.add_import`.
  - `chunk_size`: The number of bytes to hash per chunk of the uploaded files.
  - `whole_file_hash`: By default only the first chunk of the uploaded import is hashed to save time. When this is set to True each uploaded file is fully hashed instead.
- Added parameters `external_access_integrations` and `secrets` when creating a UDAF from Snowpark Python to allow integration with external access.
- Added a new method `Session.append_query_tag`. Allows an additional tag to be added to the current query tag by appending it as a comma separated value.
- Added a new method `Session.update_query_tag`. Allows updates to a JSON encoded dictionary query tag.
- `SessionBuilder.getOrCreate` will now attempt to replace the singleton it returns when token expiration has been detected.
- Added support for new functions in `snowflake.snowpark.functions`:
  - `array_except`
  - `create_map`
  - `sign`/`signum`
- Added the following functions to `DataFrame.analytics`:
  - Added the `moving_agg` function in `DataFrame.analytics` to enable moving aggregations like sums and averages with multiple window sizes.
  - Added the `cummulative_agg` function in `DataFrame.analytics` to enable commulative aggregations like sums and averages on multiple columns.
  - Added the `compute_lag` and `compute_lead` functions in `DataFrame.analytics` for enabling lead and lag calculations on multiple columns.
  - Added the `time_series_agg` function in `DataFrame.analytics` to enable time series aggregations like sums and averages with multiple time windows.

### Bug Fixes

- Fixed a bug in `DataFrame.na.fill` that caused Boolean values to erroneously override integer values.
- Fixed a bug in `Session.create_dataframe` where the Snowpark DataFrames created using pandas DataFrames were not inferring the type for timestamp columns correctly. The behavior is as follows:
  - Earlier timestamp columns without a timezone would be converted to nanosecond epochs and inferred as `LongType()`, but will now be correctly maintained as timestamp values and be inferred as `TimestampType(TimestampTimeZone.NTZ)`.
  - Earlier timestamp columns with a timezone would be inferred as `TimestampType(TimestampTimeZone.NTZ)` and loose timezone information but will now be correctly inferred as `TimestampType(TimestampTimeZone.LTZ)` and timezone information is retained correctly.
  - Set session parameter `PYTHON_SNOWPARK_USE_LOGICAL_TYPE_FOR_CREATE_DATAFRAME` to revert back to old behavior. It is recommended that you update your code to align with correct behavior because the parameter will be removed in the future.
- Fixed a bug that `DataFrame.to_pandas` gets decimal type when scale is not 0, and creates an object dtype in `pandas`. Instead, we cast the value to a float64 type.
- Fixed bugs that wrongly flattened the generated SQL when one of the following happens:
  - `DataFrame.filter()` is called after `DataFrame.sort().limit()`.
  - `DataFrame.sort()` or `filter()` is called on a DataFrame that already has a window function or sequence-dependent data generator column.
    For instance, `df.select("a", seq1().alias("b")).select("a", "b").sort("a")` won't flatten the sort clause anymore.
  - a window or sequence-dependent data generator column is used after `DataFrame.limit()`. For instance, `df.limit(10).select(row_number().over())` won't flatten the limit and select in the generated SQL.
- Fixed a bug where aliasing a DataFrame column raised an error when the DataFame was copied from another DataFrame with an aliased column. For instance,

  ```python
  df = df.select(col("a").alias("b"))
  df = copy(df)
  df.select(col("b").alias("c"))  # threw an error. Now it's fixed.
  ```

- Fixed a bug in `Session.create_dataframe` that the non-nullable field in a schema is not respected for boolean type. Note that this fix is only effective when the user has the privilege to create a temp table.
- Fixed a bug in SQL simplifier where non-select statements in `session.sql` dropped a SQL query when used with `limit()`.
- Fixed a bug that raised an exception when session parameter `ERROR_ON_NONDETERMINISTIC_UPDATE` is true.

### Behavior Changes (API Compatible)

- When parsing data types during a `to_pandas` operation, we rely on GS precision value to fix precision issues for large integer values. This may affect users where a column that was earlier returned as `int8` gets returned as `int64`. Users can fix this by explicitly specifying precision values for their return column.
- Aligned behavior for `Session.call` in case of table stored procedures where running `Session.call` would not trigger stored procedure unless a `collect()` operation was performed.
- `StoredProcedureRegistration` will now automatically add `snowflake-snowpark-python` as a package dependency. The added dependency will be on the client's local version of the library and an error is thrown if the server cannot support that version.

## 1.11.1 (2023-12-07)

### Bug Fixes

- Fixed a bug that numpy should not be imported at the top level of mock module.
- Added support for these new functions in `snowflake.snowpark.functions`:
  - `from_utc_timestamp`
  - `to_utc_timestamp`

## 1.11.0 (2023-12-05)

### New Features

- Add the `conn_error` attribute to `SnowflakeSQLException` that stores the whole underlying exception from `snowflake-connector-python`.
- Added support for `RelationalGroupedDataframe.pivot()` to access `pivot` in the following pattern `Dataframe.group_by(...).pivot(...)`.
- Added experimental feature: Local Testing Mode, which allows you to create and operate on Snowpark Python DataFrames locally without connecting to a Snowflake account. You can use the local testing framework to test your DataFrame operations locally, on your development machine or in a CI (continuous integration) pipeline, before deploying code changes to your account.

- Added support for `arrays_to_object` new functions in `snowflake.snowpark.functions`.
- Added support for the vector data type.

### Dependency Updates

- Bumped cloudpickle dependency to work with `cloudpickle==2.2.1`
- Updated ``snowflake-connector-python`` to `3.4.0`.

### Bug Fixes

- DataFrame column names quoting check now supports newline characters.
- Fix a bug where a DataFrame generated by `session.read.with_metadata` creates inconsistent table when doing `df.write.save_as_table`.

## 1.10.0 (2023-11-03)

### New Features

- Added support for managing case sensitivity in `DataFrame.to_local_iterator()`.
- Added support for specifying vectorized UDTF's input column names by using the optional parameter `input_names` in `UDTFRegistration.register/register_file` and `functions.pandas_udtf`. By default, `RelationalGroupedDataFrame.applyInPandas` will infer the column names from current dataframe schema.
- Add `sql_error_code` and `raw_message` attributes to `SnowflakeSQLException` when it is caused by a SQL exception.

### Bug Fixes

- Fixed a bug in `DataFrame.to_pandas()` where converting snowpark dataframes to pandas dataframes was losing precision on integers with more than 19 digits.
- Fixed a bug that `session.add_packages` can not handle requirement specifier that contains project name with underscore and version.
- Fixed a bug in `DataFrame.limit()` when `offset` is used and the parent `DataFrame` uses `limit`. Now the `offset` won't impact the parent DataFrame's `limit`.
- Fixed a bug in `DataFrame.write.save_as_table` where dataframes created from read api could not save data into snowflake because of invalid column name `$1`.

### Behavior change

- Changed the behavior of `date_format`:
  - The `format` argument changed from optional to required.
  - The returned result changed from a date object to a date-formatted string.
- When a window function, or a sequence-dependent data generator (`normal`, `zipf`, `uniform`, `seq1`, `seq2`, `seq4`, `seq8`) function is used, the sort and filter operation will no longer be flattened when generating the query.

## 1.9.0 (2023-10-13)

### New Features

- Added support for the Python 3.11 runtime environment.

### Dependency updates

- Added back the dependency of `typing-extensions`.

### Bug Fixes

- Fixed a bug where imports from permanent stage locations were ignored for temporary stored procedures, UDTFs, UDFs, and UDAFs.
- Revert back to using CTAS (create table as select) statement for `Dataframe.writer.save_as_table` which does not need insert permission for writing tables.

### New Features
- Support `PythonObjJSONEncoder` json-serializable objects for `ARRAY` and `OBJECT` literals.

## 1.8.0 (2023-09-14)

### New Features

- Added support for VOLATILE/IMMUTABLE keyword when registering UDFs.
- Added support for specifying clustering keys when saving dataframes using `DataFrame.save_as_table`.
- Accept `Iterable` objects input for `schema` when creating dataframes using `Session.create_dataframe`.
- Added the property `DataFrame.session` to return a `Session` object.
- Added the property `Session.session_id` to return an integer that represents session ID.
- Added the property `Session.connection` to return a `SnowflakeConnection` object .

- Added support for creating a Snowpark session from a configuration file or environment variables.

### Dependency updates

- Updated ``snowflake-connector-python`` to 3.2.0.

### Bug Fixes

- Fixed a bug where automatic package upload would raise `ValueError` even when compatible package version were added in `session.add_packages`.
- Fixed a bug where table stored procedures were not registered correctly when using `register_from_file`.
- Fixed a bug where dataframe joins failed with `invalid_identifier` error.
- Fixed a bug where `DataFrame.copy` disables SQL simplfier for the returned copy.
- Fixed a bug where `session.sql().select()` would fail if any parameters are specified to `session.sql()`

## 1.7.0 (2023-08-28)

### New Features

- Added parameters `external_access_integrations` and `secrets` when creating a UDF, UDTF or Stored Procedure from Snowpark Python to allow integration with external access.
- Added support for these new functions in `snowflake.snowpark.functions`:
  - `array_flatten`
  - `flatten`
- Added support for `apply_in_pandas` in `snowflake.snowpark.relational_grouped_dataframe`.
- Added support for replicating your local Python environment on Snowflake via `Session.replicate_local_environment`.

### Bug Fixes

- Fixed a bug where `session.create_dataframe` fails to properly set nullable columns where nullability was affected by order or data was given.
- Fixed a bug where `DataFrame.select` could not identify and alias columns in presence of table functions when output columns of table function overlapped with columns in dataframe.

### Behavior Changes

- When creating stored procedures, UDFs, UDTFs, UDAFs with parameter `is_permanent=False` will now create temporary objects even when `stage_name` is provided. The default value of `is_permanent` is `False` which is why if this value is not explicitly set to `True` for permanent objects, users will notice a change in behavior.
- `types.StructField` now enquotes column identifier by default.

## 1.6.1 (2023-08-02)

### New Features

- Added support for these new functions in `snowflake.snowpark.functions`:
  - `array_sort`
  - `sort_array`
  - `array_min`
  - `array_max`
  - `explode_outer`
- Added support for pure Python packages specified via `Session.add_requirements` or `Session.add_packages`. They are now usable in stored procedures and UDFs even if packages are not present on the Snowflake Anaconda channel.
  - Added Session parameter `custom_packages_upload_enabled` and `custom_packages_force_upload_enabled` to enable the support for pure Python packages feature mentioned above. Both parameters default to `False`.
- Added support for specifying package requirements by passing a Conda environment yaml file to `Session.add_requirements`.
- Added support for asynchronous execution of multi-query dataframes that contain binding variables.
- Added support for renaming multiple columns in `DataFrame.rename`.
- Added support for Geometry datatypes.
- Added support for `params` in `session.sql()` in stored procedures.
- Added support for user-defined aggregate functions (UDAFs). This feature is currently in private preview.
- Added support for vectorized UDTFs (user-defined table functions). This feature is currently in public preview.
- Added support for Snowflake Timestamp variants (i.e., `TIMESTAMP_NTZ`, `TIMESTAMP_LTZ`, `TIMESTAMP_TZ`)
  - Added `TimestampTimezone` as an argument in `TimestampType` constructor.
  - Added type hints `NTZ`, `LTZ`, `TZ` and `Timestamp` to annotate functions when registering UDFs.

### Improvements

- Removed redundant dependency `typing-extensions`.
- `DataFrame.cache_result` now creates temp table fully qualified names under current database and current schema.

### Bug Fixes

- Fixed a bug where type check happens on pandas before it is imported.
- Fixed a bug when creating a UDF from `numpy.ufunc`.
- Fixed a bug where `DataFrame.union` was not generating the correct `Selectable.schema_query` when SQL simplifier is enabled.

### Behavior Changes

- `DataFrameWriter.save_as_table` now respects the `nullable` field of the schema provided by the user or the inferred schema based on data from user input.

### Dependency updates

- Updated ``snowflake-connector-python`` to 3.0.4.

## 1.5.1 (2023-06-20)

### New Features

- Added support for the Python 3.10 runtime environment.

## 1.5.0 (2023-06-09)

### Behavior Changes

- Aggregation results, from functions such as `DataFrame.agg` and `DataFrame.describe`, no longer strip away non-printing characters from column names.

### New Features

- Added support for the Python 3.9 runtime environment.
- Added support for new functions in `snowflake.snowpark.functions`:
  - `array_generate_range`
  - `array_unique_agg`
  - `collect_set`
  - `sequence`
- Added support for registering and calling stored procedures with `TABLE` return type.
- Added support for parameter `length` in `StringType()` to specify the maximum number of characters that can be stored by the column.
- Added the alias `functions.element_at()` for `functions.get()`.
- Added the alias `Column.contains` for `functions.contains`.
- Added experimental feature `DataFrame.alias`.
- Added support for querying metadata columns from stage when creating `DataFrame` using `DataFrameReader`.
- Added support for `StructType.add` to append more fields to existing `StructType` objects.
- Added support for parameter `execute_as` in `StoredProcedureRegistration.register_from_file()` to specify stored procedure caller rights.

### Bug Fixes

- Fixed a bug where the `Dataframe.join_table_function` did not run all of the necessary queries to set up the join table function when SQL simplifier was enabled.
- Fixed type hint declaration for custom types - `ColumnOrName`, `ColumnOrLiteralStr`, `ColumnOrSqlExpr`, `LiteralType` and `ColumnOrLiteral` that were breaking `mypy` checks.
- Fixed a bug where `DataFrameWriter.save_as_table` and `DataFrame.copy_into_table` failed to parse fully qualified table names.

## 1.4.0 (2023-04-24)

### New Features

- Added support for `session.getOrCreate`.
- Added support for alias `Column.getField`.
- Added support for new functions in `snowflake.snowpark.functions`:
  - `date_add` and `date_sub` to make add and subtract operations easier.
  - `daydiff`
  - `explode`
  - `array_distinct`.
  - `regexp_extract`.
  - `struct`.
  - `format_number`.
  - `bround`.
  - `substring_index`
- Added parameter `skip_upload_on_content_match` when creating UDFs, UDTFs and stored procedures using `register_from_file` to skip uploading files to a stage if the same version of the files are already on the stage.
- Added support for `DataFrameWriter.save_as_table` method to take table names that contain dots.
- Flattened generated SQL when `DataFrame.filter()` or `DataFrame.order_by()` is followed by a projection statement (e.g. `DataFrame.select()`, `DataFrame.with_column()`).
- Added support for creating dynamic tables _(in private preview)_ using `Dataframe.create_or_replace_dynamic_table`.
- Added an optional argument `params` in `session.sql()` to support binding variables. Note that this is not supported in stored procedures yet.

### Bug Fixes

- Fixed a bug in `strtok_to_array` where an exception was thrown when a delimiter was passed in.
- Fixed a bug in `session.add_import` where the module had the same namespace as other dependencies.

## 1.3.0 (2023-03-28)

### New Features

- Added support for `delimiters` parameter in `functions.initcap()`.
- Added support for `functions.hash()` to accept a variable number of input expressions.
- Added API `Session.RuntimeConfig` for getting/setting/checking the mutability of any runtime configuration.
- Added support managing case sensitivity in `Row` results from `DataFrame.collect` using `case_sensitive` parameter.
- Added API `Session.conf` for getting, setting or checking the mutability of any runtime configuration.
- Added support for managing case sensitivity in `Row` results from `DataFrame.collect` using `case_sensitive` parameter.
- Added indexer support for `snowflake.snowpark.types.StructType`.
- Added a keyword argument `log_on_exception` to `Dataframe.collect` and `Dataframe.collect_no_wait` to optionally disable error logging for SQL exceptions.

### Bug Fixes

- Fixed a bug where a DataFrame set operation(`DataFrame.substract`, `DataFrame.union`, etc.) being called after another DataFrame set operation and `DataFrame.select` or `DataFrame.with_column` throws an exception.
- Fixed a bug where chained sort statements are overwritten by the SQL simplifier.

### Improvements

- Simplified JOIN queries to use constant subquery aliases (`SNOWPARK_LEFT`, `SNOWPARK_RIGHT`) by default. Users can disable this at runtime with `session.conf.set('use_constant_subquery_alias', False)` to use randomly generated alias names instead.
- Allowed specifying statement parameters in `session.call()`.
- Enabled the uploading of large pandas DataFrames in stored procedures by defaulting to a chunk size of 100,000 rows.

## 1.2.0 (2023-03-02)

### New Features

- Added support for displaying source code as comments in the generated scripts when registering stored procedures. This
  is enabled by default, turn off by specifying `source_code_display=False` at registration.
- Added a parameter `if_not_exists` when creating a UDF, UDTF or Stored Procedure from Snowpark Python to ignore creating the specified function or procedure if it already exists.
- Accept integers when calling `snowflake.snowpark.functions.get` to extract value from array.
- Added `functions.reverse` in functions to open access to Snowflake built-in function
  [reverse](https://docs.snowflake.com/en/sql-reference/functions/reverse).
- Added parameter `require_scoped_url` in snowflake.snowflake.files.SnowflakeFile.open() `(in Private Preview)` to replace `is_owner_file` is marked for deprecation.

### Bug Fixes

- Fixed a bug that overwrote `paramstyle` to `qmark` when creating a Snowpark session.
- Fixed a bug where `df.join(..., how="cross")` fails with `SnowparkJoinException: (1112): Unsupported using join type 'Cross'`.
- Fixed a bug where querying a `DataFrame` column created from chained function calls used a wrong column name.

## 1.1.0 (2023-01-26)

### New Features:

- Added `asc`, `asc_nulls_first`, `asc_nulls_last`, `desc`, `desc_nulls_first`, `desc_nulls_last`, `date_part` and `unix_timestamp` in functions.
- Added the property `DataFrame.dtypes` to return a list of column name and data type pairs.
- Added the following aliases:
  - `functions.expr()` for `functions.sql_expr()`.
  - `functions.date_format()` for `functions.to_date()`.
  - `functions.monotonically_increasing_id()` for `functions.seq8()`
  - `functions.from_unixtime()` for `functions.to_timestamp()`

### Bug Fixes:

- Fixed a bug in SQL simplifier that didn’t handle Column alias and join well in some cases. See https://github.com/snowflakedb/snowpark-python/issues/658 for details.
- Fixed a bug in SQL simplifier that generated wrong column names for function calls, NaN and INF.

### Improvements

- The session parameter `PYTHON_SNOWPARK_USE_SQL_SIMPLIFIER` is `True` after Snowflake 7.3 was released. In snowpark-python, `session.sql_simplifier_enabled` reads the value of `PYTHON_SNOWPARK_USE_SQL_SIMPLIFIER` by default, meaning that the SQL simplfier is enabled by default after the Snowflake 7.3 release. To turn this off, set `PYTHON_SNOWPARK_USE_SQL_SIMPLIFIER` in Snowflake to `False` or run `session.sql_simplifier_enabled = False` from Snowpark. It is recommended to use the SQL simplifier because it helps to generate more concise SQL.

## 1.0.0 (2022-11-01)

### New Features

- Added `Session.generator()` to create a new `DataFrame` using the Generator table function.
- Added a parameter `secure` to the functions that create a secure UDF or UDTF.

## 0.12.0 (2022-10-14)

### New Features

- Added new APIs for async job:
  - `Session.create_async_job()` to create an `AsyncJob` instance from a query id.
  - `AsyncJob.result()` now accepts argument `result_type` to return the results in different formats.
  - `AsyncJob.to_df()` returns a `DataFrame` built from the result of this asynchronous job.
  - `AsyncJob.query()` returns the SQL text of the executed query.
- `DataFrame.agg()` and `RelationalGroupedDataFrame.agg()` now accept variable-length arguments.
- Added parameters `lsuffix` and `rsuffix` to `DataFram.join()` and `DataFrame.cross_join()` to conveniently rename overlapping columns.
- Added `Table.drop_table()` so you can drop the temp table after `DataFrame.cache_result()`. `Table` is also a context manager so you can use the `with` statement to drop the cache temp table after use.
- Added `Session.use_secondary_roles()`.
- Added functions `first_value()` and `last_value()`. (contributed by @chasleslr)
- Added `on` as an alias for `using_columns` and `how` as an alias for `join_type` in `DataFrame.join()`.

### Bug Fixes

- Fixed a bug in `Session.create_dataframe()` that raised an error when `schema` names had special characters.
- Fixed a bug in which options set in `Session.read.option()` were not passed to `DataFrame.copy_into_table()` as default values.
- Fixed a bug in which `DataFrame.copy_into_table()` raises an error when a copy option has single quotes in the value.

## 0.11.0 (2022-09-28)

### Behavior Changes

- `Session.add_packages()` now raises `ValueError` when the version of a package cannot be found in Snowflake Anaconda channel. Previously, `Session.add_packages()` succeeded, and a `SnowparkSQLException` exception was raised later in the UDF/SP registration step.

### New Features:

- Added method `FileOperation.get_stream()` to support downloading stage files as stream.
- Added support in `functions.ntiles()` to accept int argument.
- Added the following aliases:
  - `functions.call_function()` for `functions.call_builtin()`.
  - `functions.function()` for `functions.builtin()`.
  - `DataFrame.order_by()` for `DataFrame.sort()`
  - `DataFrame.orderBy()` for `DataFrame.sort()`
- Improved `DataFrame.cache_result()` to return a more accurate `Table` class instead of a `DataFrame` class.
- Added support to allow `session` as the first argument when calling `StoredProcedure`.

### Improvements

- Improved nested query generation by flattening queries when applicable.
  - This improvement could be enabled by setting `Session.sql_simplifier_enabled = True`.
  - `DataFrame.select()`, `DataFrame.with_column()`, `DataFrame.drop()` and other select-related APIs have more flattened SQLs.
  - `DataFrame.union()`, `DataFrame.union_all()`, `DataFrame.except_()`, `DataFrame.intersect()`, `DataFrame.union_by_name()` have flattened SQLs generated when multiple set operators are chained.
- Improved type annotations for async job APIs.

### Bug Fixes

- Fixed a bug in which `Table.update()`, `Table.delete()`, `Table.merge()` try to reference a temp table that does not exist.

## 0.10.0 (2022-09-16)

### New Features:

- Added experimental APIs for evaluating Snowpark dataframes with asynchronous queries:
  - Added keyword argument `block` to the following action APIs on Snowpark dataframes (which execute queries) to allow asynchronous evaluations:
    - `DataFrame.collect()`, `DataFrame.to_local_iterator()`, `DataFrame.to_pandas()`, `DataFrame.to_pandas_batches()`, `DataFrame.count()`, `DataFrame.first()`.
    - `DataFrameWriter.save_as_table()`, `DataFrameWriter.copy_into_location()`.
    - `Table.delete()`, `Table.update()`, `Table.merge()`.
  - Added method `DataFrame.collect_nowait()` to allow asynchronous evaluations.
  - Added class `AsyncJob` to retrieve results from asynchronously executed queries and check their status.
- Added support for `table_type` in `Session.write_pandas()`. You can now choose from these `table_type` options: `"temporary"`, `"temp"`, and `"transient"`.
- Added support for using Python structured data (`list`, `tuple` and `dict`) as literal values in Snowpark.
- Added keyword argument `execute_as` to `functions.sproc()` and `session.sproc.register()` to allow registering a stored procedure as a caller or owner.
- Added support for specifying a pre-configured file format when reading files from a stage in Snowflake.

### Improvements:

- Added support for displaying details of a Snowpark session.

### Bug Fixes:

- Fixed a bug in which `DataFrame.copy_into_table()` and `DataFrameWriter.save_as_table()` mistakenly created a new table if the table name is fully qualified, and the table already exists.

### Deprecations:

- Deprecated keyword argument `create_temp_table` in `Session.write_pandas()`.
- Deprecated invoking UDFs using arguments wrapped in a Python list or tuple. You can use variable-length arguments without a list or tuple.

### Dependency updates

- Updated ``snowflake-connector-python`` to 2.7.12.

## 0.9.0 (2022-08-30)

### New Features:

- Added support for displaying source code as comments in the generated scripts when registering UDFs.
  This feature is turned on by default. To turn it off, pass the new keyword argument `source_code_display` as `False` when calling `register()` or `@udf()`.
- Added support for calling table functions from `DataFrame.select()`, `DataFrame.with_column()` and `DataFrame.with_columns()` which now take parameters of type `table_function.TableFunctionCall` for columns.
- Added keyword argument `overwrite` to `session.write_pandas()` to allow overwriting contents of a Snowflake table with that of a pandas DataFrame.
- Added keyword argument `column_order` to `df.write.save_as_table()` to specify the matching rules when inserting data into table in append mode.
- Added method `FileOperation.put_stream()` to upload local files to a stage via file stream.
- Added methods `TableFunctionCall.alias()` and `TableFunctionCall.as_()` to allow aliasing the names of columns that come from the output of table function joins.
- Added function `get_active_session()` in module `snowflake.snowpark.context` to get the current active Snowpark session.

### Bug Fixes:

- Fixed a bug in which batch insert should not raise an error when `statement_params` is not passed to the function.
- Fixed a bug in which column names should be quoted when `session.create_dataframe()` is called with dicts and a given schema.
- Fixed a bug in which creation of table should be skipped if the table already exists and is in append mode when calling `df.write.save_as_table()`.
- Fixed a bug in which third-party packages with underscores cannot be added when registering UDFs.

### Improvements:

- Improved function `function.uniform()` to infer the types of inputs `max_` and `min_` and cast the limits to `IntegerType` or `FloatType` correspondingly.

## 0.8.0 (2022-07-22)

### New Features:

- Added keyword only argument `statement_params` to the following methods to allow for specifying statement level parameters:
  - `collect`, `to_local_iterator`, `to_pandas`, `to_pandas_batches`,
    `count`, `copy_into_table`, `show`, `create_or_replace_view`, `create_or_replace_temp_view`, `first`, `cache_result`
    and `random_split` on class `snowflake.snowpark.Dateframe`.
  - `update`, `delete` and `merge` on class `snowflake.snowpark.Table`.
  - `save_as_table` and `copy_into_location` on class `snowflake.snowpark.DataFrameWriter`.
  - `approx_quantile`, `statement_params`, `cov` and `crosstab` on class `snowflake.snowpark.DataFrameStatFunctions`.
  - `register` and `register_from_file` on class `snowflake.snowpark.udf.UDFRegistration`.
  - `register` and `register_from_file` on class `snowflake.snowpark.udtf.UDTFRegistration`.
  - `register` and `register_from_file` on class `snowflake.snowpark.stored_procedure.StoredProcedureRegistration`.
  - `udf`, `udtf` and `sproc` in `snowflake.snowpark.functions`.
- Added support for `Column` as an input argument to `session.call()`.
- Added support for `table_type` in `df.write.save_as_table()`. You can now choose from these `table_type` options: `"temporary"`, `"temp"`, and `"transient"`.

### Improvements:

- Added validation of object name in `session.use_*` methods.
- Updated the query tag in SQL to escape it when it has special characters.
- Added a check to see if Anaconda terms are acknowledged when adding missing packages.

### Bug Fixes:

- Fixed the limited length of the string column in `session.create_dataframe()`.
- Fixed a bug in which `session.create_dataframe()` mistakenly converted 0 and `False` to `None` when the input data was only a list.
- Fixed a bug in which calling `session.create_dataframe()` using a large local dataset sometimes created a temp table twice.
- Aligned the definition of `function.trim()` with the SQL function definition.
- Fixed an issue where snowpark-python would hang when using the Python system-defined (built-in function) `sum` vs. the Snowpark `function.sum()`.

### Deprecations:

- Deprecated keyword argument `create_temp_table` in `df.write.save_as_table()`.

## 0.7.0 (2022-05-25)

### New Features:

- Added support for user-defined table functions (UDTFs).
  - Use function `snowflake.snowpark.functions.udtf()` to register a UDTF, or use it as a decorator to register the UDTF.
    - You can also use `Session.udtf.register()` to register a UDTF.
  - Use `Session.udtf.register_from_file()` to register a UDTF from a Python file.
- Updated APIs to query a table function, including both Snowflake built-in table functions and UDTFs.
  - Use function `snowflake.snowpark.functions.table_function()` to create a callable representing a table function and use it to call the table function in a query.
  - Alternatively, use function `snowflake.snowpark.functions.call_table_function()` to call a table function.
  - Added support for `over` clause that specifies `partition by` and `order by` when lateral joining a table function.
  - Updated `Session.table_function()` and `DataFrame.join_table_function()` to accept `TableFunctionCall` instances.

### Breaking Changes:

- When creating a function with `functions.udf()` and `functions.sproc()`, you can now specify an empty list for the `imports` or `packages` argument to indicate that no import or package is used for this UDF or stored procedure. Previously, specifying an empty list meant that the function would use session-level imports or packages.
- Improved the `__repr__` implementation of data types in `types.py`. The unused `type_name` property has been removed.
- Added a Snowpark-specific exception class for SQL errors. This replaces the previous `ProgrammingError` from the Python connector.

### Improvements:

- Added a lock to a UDF or UDTF when it is called for the first time per thread.
- Improved the error message for pickling errors that occurred during UDF creation.
- Included the query ID when logging the failed query.

### Bug Fixes:

- Fixed a bug in which non-integral data (such as timestamps) was occasionally converted to integer when calling `DataFrame.to_pandas()`.
- Fixed a bug in which `DataFrameReader.parquet()` failed to read a parquet file when its column contained spaces.
- Fixed a bug in which `DataFrame.copy_into_table()` failed when the dataframe is created by reading a file with inferred schemas.

### Deprecations

`Session.flatten()` and `DataFrame.flatten()`.

### Dependency Updates:

- Restricted the version of `cloudpickle` <= `2.0.0`.

## 0.6.0 (2022-04-27)

### New Features:

- Added support for vectorized UDFs with the input as a pandas DataFrame or pandas Series and the output as a pandas Series. This improves the performance of UDFs in Snowpark.
- Added support for inferring the schema of a DataFrame by default when it is created by reading a Parquet, Avro, or ORC file in the stage.
- Added functions `current_session()`, `current_statement()`, `current_user()`, `current_version()`, `current_warehouse()`, `date_from_parts()`, `date_trunc()`, `dayname()`, `dayofmonth()`, `dayofweek()`, `dayofyear()`, `grouping()`, `grouping_id()`, `hour()`, `last_day()`, `minute()`, `next_day()`, `previous_day()`, `second()`, `month()`, `monthname()`, `quarter()`, `year()`, `current_database()`, `current_role()`, `current_schema()`, `current_schemas()`, `current_region()`, `current_avaliable_roles()`, `add_months()`, `any_value()`, `bitnot()`, `bitshiftleft()`, `bitshiftright()`, `convert_timezone()`, `uniform()`, `strtok_to_array()`, `sysdate()`, `time_from_parts()`,  `timestamp_from_parts()`, `timestamp_ltz_from_parts()`, `timestamp_ntz_from_parts()`, `timestamp_tz_from_parts()`, `weekofyear()`, `percentile_cont()` to `snowflake.snowflake.functions`.

### Breaking Changes:

- Expired deprecations:
  - Removed the following APIs that were deprecated in 0.4.0: `DataFrame.groupByGroupingSets()`, `DataFrame.naturalJoin()`, `DataFrame.joinTableFunction`, `DataFrame.withColumns()`, `Session.getImports()`, `Session.addImport()`, `Session.removeImport()`, `Session.clearImports()`, `Session.getSessionStage()`, `Session.getDefaultDatabase()`, `Session.getDefaultSchema()`, `Session.getCurrentDatabase()`, `Session.getCurrentSchema()`, `Session.getFullyQualifiedCurrentSchema()`.

### Improvements:

- Added support for creating an empty `DataFrame` with a specific schema using the `Session.create_dataframe()` method.
- Changed the logging level from `INFO` to `DEBUG` for several logs (e.g., the executed query) when evaluating a dataframe.
- Improved the error message when failing to create a UDF due to pickle errors.

### Bug Fixes:

- Removed pandas hard dependencies in the `Session.create_dataframe()` method.

### Dependency Updates:

- Added `typing-extension` as a new dependency with the version >= `4.1.0`.

## 0.5.0 (2022-03-22)

### New Features

- Added stored procedures API.
  - Added `Session.sproc` property and `sproc()` to `snowflake.snowpark.functions`, so you can register stored procedures.
  - Added `Session.call` to call stored procedures by name.
- Added `UDFRegistration.register_from_file()` to allow registering UDFs from Python source files or zip files directly.
- Added `UDFRegistration.describe()` to describe a UDF.
- Added `DataFrame.random_split()` to provide a way to randomly split a dataframe.
- Added functions `md5()`, `sha1()`, `sha2()`, `ascii()`, `initcap()`, `length()`, `lower()`, `lpad()`, `ltrim()`, `rpad()`, `rtrim()`, `repeat()`, `soundex()`, `regexp_count()`, `replace()`, `charindex()`, `collate()`, `collation()`, `insert()`, `left()`, `right()`, `endswith()` to `snowflake.snowpark.functions`.
- Allowed `call_udf()` to accept literal values.
- Provided a `distinct` keyword in `array_agg()`.

### Bug Fixes:

- Fixed an issue that caused `DataFrame.to_pandas()` to have a string column if `Column.cast(IntegerType())` was used.
- Fixed a bug in `DataFrame.describe()` when there is more than one string column.

## 0.4.0 (2022-02-15)

### New Features

- You can now specify which Anaconda packages to use when defining UDFs.
  - Added `add_packages()`, `get_packages()`, `clear_packages()`, and `remove_package()`, to class `Session`.
  - Added `add_requirements()` to `Session` so you can use a requirements file to specify which packages this session will use.
  - Added parameter `packages` to function `snowflake.snowpark.functions.udf()` and method `UserDefinedFunction.register()` to indicate UDF-level Anaconda package dependencies when creating a UDF.
  - Added parameter `imports` to `snowflake.snowpark.functions.udf()` and `UserDefinedFunction.register()` to specify UDF-level code imports.
- Added a parameter `session` to function `udf()` and `UserDefinedFunction.register()` so you can specify which session to use to create a UDF if you have multiple sessions.
- Added types `Geography` and `Variant` to `snowflake.snowpark.types` to be used as type hints for Geography and Variant data when defining a UDF.
- Added support for Geography geoJSON data.
- Added `Table`, a subclass of `DataFrame` for table operations:
  - Methods `update` and `delete` update and delete rows of a table in Snowflake.
  - Method `merge` merges data from a `DataFrame` to a `Table`.
  - Override method `DataFrame.sample()` with an additional parameter `seed`, which works on tables but not on view and sub-queries.
- Added `DataFrame.to_local_iterator()` and `DataFrame.to_pandas_batches()` to allow getting results from an iterator when the result set returned from the Snowflake database is too large.
- Added `DataFrame.cache_result()` for caching the operations performed on a `DataFrame` in a temporary table.
  Subsequent operations on the original `DataFrame` have no effect on the cached result `DataFrame`.
- Added property `DataFrame.queries` to get SQL queries that will be executed to evaluate the `DataFrame`.
- Added `Session.query_history()` as a context manager to track SQL queries executed on a session, including all SQL queries to evaluate `DataFrame`s created from a session. Both query ID and query text are recorded.
- You can now create a `Session` instance from an existing established `snowflake.connector.SnowflakeConnection`. Use parameter `connection` in `Session.builder.configs()`.
- Added `use_database()`, `use_schema()`, `use_warehouse()`, and `use_role()` to class `Session` to switch database/schema/warehouse/role after a session is created.
- Added `DataFrameWriter.copy_into_table()` to unload a `DataFrame` to stage files.
- Added `DataFrame.unpivot()`.
- Added `Column.within_group()` for sorting the rows by columns with some aggregation functions.
- Added functions `listagg()`, `mode()`, `div0()`, `acos()`, `asin()`, `atan()`, `atan2()`, `cos()`, `cosh()`, `sin()`, `sinh()`, `tan()`, `tanh()`, `degrees()`, `radians()`, `round()`, `trunc()`, and `factorial()` to `snowflake.snowflake.functions`.
- Added an optional argument `ignore_nulls` in function `lead()` and `lag()`.
- The `condition` parameter of function `when()` and `iff()` now accepts SQL expressions.

### Improvements

- All function and method names have been renamed to use the snake case naming style, which is more Pythonic. For convenience, some camel case names are kept as aliases to the snake case APIs. It is recommended to use the snake case APIs.
  - Deprecated these methods on class `Session` and replaced them with their snake case equivalents: `getImports()`, `addImports()`, `removeImport()`, `clearImports()`, `getSessionStage()`, `getDefaultSchema()`, `getDefaultSchema()`, `getCurrentDatabase()`, `getFullyQualifiedCurrentSchema()`.
  - Deprecated these methods on class `DataFrame` and replaced them with their snake case equivalents: `groupingByGroupingSets()`, `naturalJoin()`, `withColumns()`, `joinTableFunction()`.
- Property `DataFrame.columns` is now consistent with `DataFrame.schema.names` and the Snowflake database `Identifier Requirements`.
- `Column.__bool__()` now raises a `TypeError`. This will ban the use of logical operators `and`, `or`, `not` on `Column` object, for instance `col("a") > 1 and col("b") > 2` will raise the `TypeError`. Use `(col("a") > 1) & (col("b") > 2)` instead.
- Changed `PutResult` and `GetResult` to subclass `NamedTuple`.
- Fixed a bug which raised an error when the local path or stage location has a space or other special characters.
- Changed `DataFrame.describe()` so that non-numeric and non-string columns are ignored instead of raising an exception.

### Dependency updates

- Updated ``snowflake-connector-python`` to 2.7.4.

## 0.3.0 (2022-01-09)

### New Features

- Added `Column.isin()`, with an alias `Column.in_()`.
- Added `Column.try_cast()`, which is a special version of `cast()`. It tries to cast a string expression to other types and returns `null` if the cast is not possible.
- Added `Column.startswith()` and `Column.substr()` to process string columns.
- `Column.cast()` now also accepts a `str` value to indicate the cast type in addition to a `DataType` instance.
- Added `DataFrame.describe()` to summarize stats of a `DataFrame`.
- Added `DataFrame.explain()` to print the query plan of a `DataFrame`.
- `DataFrame.filter()` and `DataFrame.select_expr()` now accepts a sql expression.
- Added a new `bool` parameter `create_temp_table` to methods `DataFrame.saveAsTable()` and `Session.write_pandas()` to optionally create a temp table.
- Added `DataFrame.minus()` and `DataFrame.subtract()` as aliases to `DataFrame.except_()`.
- Added `regexp_replace()`, `concat()`, `concat_ws()`, `to_char()`, `current_timestamp()`, `current_date()`, `current_time()`, `months_between()`, `cast()`, `try_cast()`, `greatest()`, `least()`, and `hash()` to module `snowflake.snowpark.functions`.

### Bug Fixes

- Fixed an issue where `Session.createDataFrame(pandas_df)` and `Session.write_pandas(pandas_df)` raise an exception when the `pandas DataFrame` has spaces in the column name.
- `DataFrame.copy_into_table()` sometimes prints an `error` level log entry while it actually works. It's fixed now.
- Fixed an API docs issue where some `DataFrame` APIs are missing from the docs.

### Dependency updates

- Update ``snowflake-connector-python`` to 2.7.2, which upgrades ``pyarrow`` dependency to 6.0.x. Refer to the [python connector 2.7.2 release notes](https://pypi.org/project/snowflake-connector-python/2.7.2/) for more details.

## 0.2.0 (2021-12-02)

### New Features

- Updated the `Session.createDataFrame()` method for creating a `DataFrame` from a pandas DataFrame.
- Added the `Session.write_pandas()` method for writing a `pandas DataFrame` to a table in Snowflake and getting a `Snowpark DataFrame` object back.
- Added new classes and methods for calling window functions.
- Added the new functions `cume_dist()`, to find the cumulative distribution of a value with regard to other values within a window partition,
  and `row_number()`, which returns a unique row number for each row within a window partition.
- Added functions for computing statistics for DataFrames in the `DataFrameStatFunctions` class.
- Added functions for handling missing values in a DataFrame in the `DataFrameNaFunctions` class.
- Added new methods `rollup()`, `cube()`, and `pivot()` to the `DataFrame` class.
- Added the `GroupingSets` class, which you can use with the DataFrame groupByGroupingSets method to perform a SQL GROUP BY GROUPING SETS.
- Added the new `FileOperation(session)`
  class that you can use to upload and download files to and from a stage.
- Added the `DataFrame.copy_into_table()`
  method for loading data from files in a stage into a table.
- In CASE expressions, the functions `when()` and `otherwise()`
  now accept Python types in addition to `Column` objects.
- When you register a UDF you can now optionally set the `replace` parameter to `True` to overwrite an existing UDF with the same name.

### Improvements

- UDFs are now compressed before they are uploaded to the server. This makes them about 10 times smaller, which can help
  when you are using large ML model files.
- When the size of a UDF is less than 8196 bytes, it will be uploaded as in-line code instead of uploaded to a stage.

### Bug Fixes

- Fixed an issue where the statement `df.select(when(col("a") == 1, 4).otherwise(col("a"))), [Row(4), Row(2), Row(3)]` raised an exception.
- Fixed an issue where `df.toPandas()` raised an exception when a DataFrame was created from large local data.

## 0.1.0 (2021-10-26)

Start of Private Preview<|MERGE_RESOLUTION|>--- conflicted
+++ resolved
@@ -4,14 +4,11 @@
 
 ### Snowpark Python API Updates
 
-<<<<<<< HEAD
-=======
 #### Bug Fixes
 
 - Fixed a bug that `DataFrame.limit()` fail if there is parameter binding in the executed SQL when used in non-stored-procedure/udxf environment.
 - Added an experimental fix for a bug in schema query generation that could cause invalid sql to be genrated when using nested structured types.
 
->>>>>>> 921bc70e
 #### New Features
 
 - Added a new module `snowflake.snowpark.secrets` that provides Python wrappers for accessing Snowflake Secrets within Python UDFs and stored procedures that execute inside Snowflake.
@@ -82,8 +79,6 @@
 
 #### Bug Fixes
 
-- Fixed a bug that `DataFrame.limit()` fail if there is parameter binding in the executed SQL.
-- Added an experimental fix for a bug in schema query generation that could cause invalid sql to be genrated when using nested structured types.
 - Fixed multiple bugs in `DataFrameReader.dbapi` (PuPr):
   - Fixed UDTF ingestion failure with `pyodbc` driver caused by unprocessed row data.
   - Fixed SQL Server query input failure due to incorrect select query generation.

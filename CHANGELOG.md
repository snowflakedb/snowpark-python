# Release History
## 1.39.0 (YYYY-MM-DD)
### Snowpark Python API Updates
#### New Features
#### Bug Fixes
#### Deprecations
#### Dependency Updates
#### Improvements
### Snowpark pandas API Updates
#### New Features
#### Bug Fixes
#### Deprecations
#### Dependency Updates
#### Improvements
- Eliminate duplicate parameter check queries for casing status when retrieving the session.
<<<<<<< HEAD
- Provide a mechanism for skipping snowpark pandas integration tests when running in hybrid mode
=======
- Retrieve dataframe row counts through object metadata to avoid a COUNT(*) query (performance)
>>>>>>> f30f60de

## 1.39.0 (YYYY-MM-DD)

### Snowpark Python API Updates

- Added a new datatype `YearMonthIntervalType` that allows users to create intervals for datetime operations.

#### New Features

#### Bug Fixes

#### Deprecations

#### Dependency Updates

#### Improvements

### Snowpark pandas API Updates

#### New Features

#### Improvements

#### Dependency Updates

#### Bug Fixes

## 1.39.0 (YYYY-MM-DD)

### Snowpark Python API Updates

- Added a new datatype `YearMonthIntervalType` that allows users to create intervals for datetime operations.
- Added a new function `interval_year_month_from_parts` that allows users to easily create `YearMonthIntervalType` without using SQL.

#### New Features

#### Bug Fixes

#### Deprecations

#### Dependency Updates

#### Improvements

### Snowpark pandas API Updates

#### New Features

#### Improvements

#### Dependency Updates

#### Bug Fixes

## 1.38.0 (YYYY-MM-DD)

### Snowpark Python API Updates

#### New Features

- Added support for the following AI-powered functions in `functions.py`:
  - `ai_extract`
  - `ai_parse_document`
  - `ai_transcribe`
- Added time travel support for querying historical data:
  - `Session.table()` now supports time travel parameters: `time_travel_mode`, `statement`, `offset`, `timestamp`, `timestamp_type`, and `stream`.
  - `DataFrameReader.table()` supports the same time travel parameters as direct arguments.
  - `DataFrameReader` supports time travel via option chaining (e.g., `session.read.option("time_travel_mode", "at").option("offset", -60).table("my_table")`).
- Added support for specifying the following parameters to `DataFrameWriter.copy_into_location` for validation and writing data to external locations:
    - `validation_mode`
    - `storage_integration`
    - `credentials`
    - `encryption`
- Added support for `Session.directory` and `Session.read.directory` to retrieve the list of all files on a stage with metadata.
- Added support for `DataFrameReader.jdbc`(PrPr) that allows ingesting external data source with jdbc driver.
- Added support for `FileOperation.copy_files` to copy files from a source location to an output stage.

- Added support for the following scalar functions in `functions.py`:
  - `all_user_names`
  - `bitand`
  - `bitand_agg`
  - `bitor`
  - `bitor_agg`
  - `bitxor`
  - `bitxor_agg`
  - `current_account_name`
  - `current_client`
  - `current_ip_address`
  - `current_role_type`
  - `current_organization_name`
  - `current_organization_user`
  - `current_secondary_roles`
  - `current_transaction`
  - `getbit`

#### Bug Fixes

- Fixed the repr of TimestampType to match the actual subtype it represents.
- Fixed a bug in `DataFrameReader.dbapi` that udtf ingestion does not work in stored procedure.
- Fixed a bug in schema inference that caused incorrect stage prefixes to be used.

#### Deprecations

#### Dependency Updates

#### Improvements

- Enhanced error handling in `DataFrameReader.dbapi` thread-based ingestion to prevent unnecessary operations, which improves resource efficiency.
- Bumped cloudpickle dependency to also support `cloudpickle==3.1.1` in addition to previous versions.
- Improved `DataFrameReader.dbapi` (PuPr) ingestion performance for PostgreSQL and MySQL by using server side cursor to fetch data.

### Snowpark pandas API Updates

#### New Features

- Completed support for `pd.read_snowflake()`, `pd.to_iceberg()`,
  `pd.to_pandas()`, `pd.to_snowpark()`, `pd.to_snowflake()`,
  `DataFrame.to_iceberg()`, `DataFrame.to_pandas()`, `DataFrame.to_snowpark()`,
  `DataFrame.to_snowflake()`, `Series.to_iceberg()`, `Series.to_pandas()`,
  `Series.to_snowpark()`, and `Series.to_snowflake()` on the "Pandas" and "Ray"
  backends. Previously, only some of these functions and methods were supported
  on the Pandas backend.
- Added support for `Index.get_level_values()`.

#### Improvements

- Set the default transfer limit in hybrid execution for data leaving Snowflake to 100k, which can be overridden with the SnowflakePandasTransferThreshold environment variable. This configuration is appropriate for scenarios with two available engines, "Pandas" and "Snowflake" on relational workloads.
- Improve import error message by adding '--upgrade' to 'pip install "snowflake-snowpark-python[modin]"' in the error message.
- Reduce the telemetry messages from the modin client by pre-aggregating into 5 second windows and only keeping a narrow band of metrics which are useful for tracking hybrid execution and native pandas performance.
- Set the initial row count only when hybrid execution is enabled. This reduces the number of queries issued for many workloads.
- Add a new test parameter for integration tests to enable hybrid execution

#### Dependency Updates

#### Bug Fixes
- Raised `NotImplementedError` instead of `AttributeError` on attempting to call
  Snowflake extension functions/methods `to_dynamic_table()`, `cache_result()`,
  `to_view()`, `create_or_replace_dynamic_table()`, and
  `create_or_replace_view()` on dataframes or series using the pandas or ray 
  backends.

## 1.37.0 (2025-08-18)

### Snowpark Python API Updates

#### New Features

- Added support for the following `xpath` functions in `functions.py`:
  - `xpath`
  - `xpath_string`
  - `xpath_boolean`
  - `xpath_int`
  - `xpath_float`
  - `xpath_double`
  - `xpath_long`
  - `xpath_short`
- Added support for parameter `use_vectorized_scanner` in function `Session.write_arrow()`.
- Dataframe profiler adds the following information about each query: describe query time, execution time, and sql query text. To view this information, call session.dataframe_profiler.enable() and call get_execution_profile on a dataframe.
- Added support for `DataFrame.col_ilike`.
- Added support for non-blocking stored procedure calls that return `AsyncJob` objects.
  - Added `block: bool = True` parameter to `Session.call()`. When `block=False`, returns an `AsyncJob` instead of blocking until completion.
  - Added `block: bool = True` parameter to `StoredProcedure.__call__()` for async support across both named and anonymous stored procedures.
  - Added `Session.call_nowait()` that is equivalent to `Session.call(block=False)`.

#### Bug Fixes

- Fixed a bug in CTE optimization stage where `deepcopy` of internal plans would cause a memory spike when a dataframe is created locally using `session.create_dataframe()` using a large input data.
- Fixed a bug in `DataFrameReader.parquet` where the `ignore_case` option in the `infer_schema_options` was not respected.
- Fixed a bug that `to_pandas()` has different format of column name when query result format is set to 'JSON' and 'ARROW'.

#### Deprecations
- Deprecated `pkg_resources`.

#### Dependency Updates

- Added a dependency on `protobuf<6.32`

### Snowpark pandas API Updates

#### New Features

- Added support for efficient transfer of data between Snowflake and Ray with the `DataFrame.set_backend` method. The installed version of `modin` must be at least 0.35.0, and `ray` must be installed.

#### Improvements

#### Dependency Updates

- Updated the supported `modin` versions to >=0.34.0 and <0.36.0 (was previously >= 0.33.0 and <0.35.0).
- Added support for pandas 2.3 when the installed `modin` version is at least 0.35.0.

#### Bug Fixes

- Fixed an issue in hybrid execution mode (PrPr) where `pd.to_datetime` and `pd.to_timedelta` would unexpectedly raise `IndexError`.
- Fixed a bug where `pd.explain_switch` would raise `IndexError` or return `None` if called before any potential switch operations were performed.
- Fixed a bug where calling `pd.concat(axis=0)` on a dataframe with the default, positional index and a dataframe with a different index would produce invalid SQL.

## 1.36.0 (2025-08-05)

### Snowpark Python API Updates

#### New Features

- `Session.create_dataframe` now accepts keyword arguments that are forwarded to the internal call to `Session.write_pandas` or `Session.write_arrow` when creating a DataFrame from a pandas DataFrame or a pyarrow Table.
- Added new APIs for `AsyncJob`:
  - `AsyncJob.is_failed()` returns a `bool` indicating if a job has failed. Can be used in combination with `AsyncJob.is_done()` to determine if a job is finished and errored.
  - `AsyncJob.status()` returns a string representing the current query status (e.g., "RUNNING", "SUCCESS", "FAILED_WITH_ERROR") for detailed monitoring without calling `result()`.
- Added a dataframe profiler. To use, you can call get_execution_profile() on your desired dataframe. This profiler reports the queries executed to evaluate a dataframe, and statistics about each of the query operators. Currently an experimental feature
- Added support for the following functions in `functions.py`:
  - `ai_sentiment`
- Updated the interface for experimental feature `context.configure_development_features`. All development features are disabled by default unless explicitly enabled by the user.

### Snowpark pandas API Updates

#### New Features

#### Improvements
- Hybrid execution row estimate improvements and a reduction of eager calls.
- Add a new configuration variable to control transfer costs out of Snowflake when using hybrid execution.
- Added support for creating permanent and immutable UDFs/UDTFs with `DataFrame/Series/GroupBy.apply`, `map`, and `transform` by passing the `snowflake_udf_params` keyword argument. See documentation for details.
- Added support for mapping np.unique to DataFrame and Series inputs using pd.unique.

#### Bug Fixes

- Fixed an issue where Snowpark pandas plugin would unconditionally disable `AutoSwitchBackend` even when users had explicitly configured it via environment variables or programmatically.

## 1.35.0 (2025-07-24)

### Snowpark Python API Updates

#### New Features

- Added support for the following functions in `functions.py`:
  - `ai_embed`
  - `try_parse_json`

#### Bug Fixes

- Fixed a bug in `DataFrameReader.dbapi` (PrPr) that `dbapi` fail in python stored procedure with process exit with code 1.
- Fixed a bug in `DataFrameReader.dbapi` (PrPr) that `custom_schema` accept illegal schema.
- Fixed a bug in `DataFrameReader.dbapi` (PrPr) that `custom_schema` does not work when connecting to Postgres and Mysql.
- Fixed a bug in schema inference that would cause it to fail for external stages.

#### Improvements

- Improved `query` parameter in `DataFrameReader.dbapi` (PrPr) so that parentheses are not needed around the query.
- Improved error experience in `DataFrameReader.dbapi` (PrPr) when exception happen during inferring schema of target data source.


### Snowpark Local Testing Updates

#### New Features

- Added local testing support for reading files with `SnowflakeFile` using local file paths, the Snow URL semantic (snow://...), local testing framework stages, and Snowflake stages (@stage/file_path).

### Snowpark pandas API Updates

#### New Features

- Added support for `DataFrame.boxplot`.

#### Improvements

- Reduced the number of UDFs/UDTFs created by repeated calls to `apply` or `map` with the same arguments on Snowpark pandas objects.
- Added an example for reading a file from a stage in the docstring for `pd.read_excel`.
- Implemented more efficient data transfer between the Snowflake and Ray backends of Modin (requires modin>=0.35.0 to use).

#### Bug Fixes

- Added an upper bound to the row estimation when the cartesian product from an align or join results in a very large number. This mitigates a performance regression.
- Fix a `pd.read_excel` bug when reading files inside stage inner directory.

## 1.34.0 (2025-07-15)

### Snowpark Python API Updates

#### New Features

- Added a new option `TRY_CAST` to `DataFrameReader`. When `TRY_CAST` is True columns are wrapped in a `TRY_CAST` statement rather than a hard cast when loading data.
- Added a new option `USE_RELAXED_TYPES` to the `INFER_SCHEMA_OPTIONS` of `DataFrameReader`. When set to True this option casts all strings to max length strings and all numeric types to `DoubleType`.
- Added debuggability improvements to eagerly validate dataframe schema metadata. Enable it using `snowflake.snowpark.context.configure_development_features()`.
- Added a new function `snowflake.snowpark.dataframe.map_in_pandas` that allows users map a function across a dataframe. The mapping function takes an iterator of pandas dataframes as input and provides one as output.
- Added a ttl cache to describe queries. Repeated queries in a 15 second interval will use the cached value rather than requery Snowflake.
- Added a parameter `fetch_with_process` to `DataFrameReader.dbapi` (PrPr) to enable multiprocessing for parallel data fetching in local ingestion. By default, local ingestion uses multithreading. Multiprocessing may improve performance for CPU-bound tasks like Parquet file generation.
- Added a new function `snowflake.snowpark.functions.model` that allows users to call methods of a model.

#### Improvements

- Added support for row validation using XSD schema using `rowValidationXSDPath` option when reading XML files with a row tag using `rowTag` option.
- Improved SQL generation for `session.table().sample()` to generate a flat SQL statement.
- Added support for complex column expression as input for `functions.explode`.
- Added debuggability improvements to show which Python lines an SQL compilation error corresponds to. Enable it using `snowflake.snowpark.context.configure_development_features()`. This feature also depends on AST collection to be enabled in the session which can be done using `session.ast_enabled = True`.
- Set enforce_ordering=True when calling `to_snowpark_pandas()` from a snowpark dataframe containing DML/DDL queries instead of throwing a NotImplementedError.

#### Bug Fixes

- Fixed a bug caused by redundant validation when creating an iceberg table.
- Fixed a bug in `DataFrameReader.dbapi` (PrPr) where closing the cursor or connection could unexpectedly raise an error and terminate the program.
- Fixed ambiguous column errors when using table functions in `DataFrame.select()` that have output columns matching the input DataFrame's columns. This improvement works when dataframe columns are provided as `Column` objects.
- Fixed a bug where having a NULL in a column with DecimalTypes would cast the column to FloatTypes instead and lead to precision loss.

### Snowpark Local Testing Updates

#### Bug Fixes

- Fixed a bug when processing windowed functions that lead to incorrect indexing in results.
- When a scalar numeric is passed to fillna we will ignore non-numeric columns instead of producing an error.

### Snowpark pandas API Updates

#### New Features

- Added support for `DataFrame.to_excel` and `Series.to_excel`.
- Added support for `pd.read_feather`, `pd.read_orc`, and `pd.read_stata`.
- Added support for `pd.explain_switch()` to return debugging information on hybrid execution decisions.
- Support `pd.read_snowflake` when the global modin backend is `Pandas`.
- Added support for `pd.to_dynamic_table`, `pd.to_iceberg`, and `pd.to_view`.

#### Improvements

- Added modin telemetry on API calls and hybrid engine switches.
- Show more helpful error messages to Snowflake Notebook users when the `modin` or `pandas` version does not match our requirements.
- Added a data type guard to the cost functions for hybrid execution mode (PrPr) which checks for data type compatibility.
- Added automatic switching to the pandas backend in hybrid execution mode (PrPr) for many methods that are not directly implemented in Snowpark pandas.
- Set the 'type' and other standard fields for Snowpark pandas telemetry.

#### Dependency Updates

- Added tqdm and ipywidgets as dependencies so that progress bars appear when switching between modin backends.
- Updated the supported `modin` versions to >=0.33.0 and <0.35.0 (was previously >= 0.32.0 and <0.34.0).

#### Bug Fixes

- Fixed a bug in hybrid execution mode (PrPr) where certain Series operations would raise `TypeError: numpy.ndarray object is not callable`.
- Fixed a bug in hybrid execution mode (PrPr) where calling numpy operations like `np.where` on modin objects with the Pandas backend would raise an `AttributeError`. This fix requires `modin` version 0.34.0 or newer.
- Fixed issue in `df.melt` where the resulting values have an additional suffix applied.

## 1.33.0 (2025-06-19)

### Snowpark Python API Updates

#### New Features

- Added support for MySQL in `DataFrameWriter.dbapi` (PrPr) for both Parquet and UDTF-based ingestion.
- Added support for PostgreSQL in `DataFrameReader.dbapi` (PrPr) for both Parquet and UDTF-based ingestion.
- Added support for Databricks in `DataFrameWriter.dbapi` (PrPr) for UDTF-based ingestion.
- Added support to `DataFrameReader` to enable use of `PATTERN` when reading files with `INFER_SCHEMA` enabled.
- Added support for the following AI-powered functions in `functions.py`:
  - `ai_complete`
  - `ai_similarity`
  - `ai_summarize_agg` (originally `summarize_agg`)
  - different config options for `ai_classify`
- Added support for more options when reading XML files with a row tag using `rowTag` option:
  - Added support for removing namespace prefixes from col names using `ignoreNamespace` option.
  - Added support for specifying the prefix for the attribute column in the result table using `attributePrefix` option.
  - Added support for excluding attributes from the XML element using `excludeAttributes` option.
  - Added support for specifying the column name for the value when there are attributes in an element that has no child elements using `valueTag` option.
  - Added support for specifying the value to treat as a ``null`` value using `nullValue` option.
  - Added support for specifying the character encoding of the XML file using `charset` option.
  - Added support for ignoring surrounding whitespace in the XML element using `ignoreSurroundingWhitespace` option.
- Added support for parameter `return_dataframe` in `Session.call`, which can be used to set the return type of the functions to a `DataFrame` object.
- Added a new argument to `Dataframe.describe` called `strings_include_math_stats` that triggers `stddev` and `mean` to be calculated for String columns.
- Added support for retrieving `Edge.properties` when retrieving lineage from `DGQL` in `DataFrame.lineage.trace`.
- Added a parameter `table_exists` to `DataFrameWriter.save_as_table` that allows specifying if a table already exists. This allows skipping a table lookup that can be expensive.

#### Bug Fixes

- Fixed a bug in `DataFrameReader.dbapi` (PrPr) where the `create_connection` defined as local function was incompatible with multiprocessing.
- Fixed a bug in `DataFrameReader.dbapi` (PrPr) where databricks `TIMESTAMP` type was converted to Snowflake `TIMESTAMP_NTZ` type which should be `TIMESTAMP_LTZ` type.
- Fixed a bug in `DataFrameReader.json` where repeated reads with the same reader object would create incorrectly quoted columns.
- Fixed a bug in `DataFrame.to_pandas()` that would drop column names when converting a dataframe that did not originate from a select statement.
- Fixed a bug that `DataFrame.create_or_replace_dynamic_table` raises error when the dataframe contains a UDTF and `SELECT *` in UDTF not being parsed correctly.
- Fixed a bug where casted columns could not be used in the values-clause of in functions.

#### Improvements

- Improved the error message for `Session.write_pandas()` and `Session.create_dataframe()` when the input pandas DataFrame does not have a column.
- Improved `DataFrame.select` when the arguments contain a table function with output columns that collide with columns of current dataframe. With the improvement, if user provides non-colliding columns in `df.select("col1", "col2", table_func(...))` as string arguments, then the query generated by snowpark client will not raise ambiguous column error.
- Improved `DataFrameReader.dbapi` (PrPr) to use in-memory Parquet-based ingestion for better performance and security.
- Improved `DataFrameReader.dbapi` (PrPr) to use `MATCH_BY_COLUMN_NAME=CASE_SENSITIVE` in copy into table operation.

### Snowpark Local Testing Updates

#### New Features

- Added support for snow urls (snow://) in local file testing.

#### Bug Fixes

- Fixed a bug in `Column.isin` that would cause incorrect filtering on joined or previously filtered data.
- Fixed a bug in `snowflake.snowpark.functions.concat_ws` that would cause results to have an incorrect index.

### Snowpark pandas API Updates

#### Dependency Updates

- Updated `modin` dependency constraint from 0.32.0 to >=0.32.0, <0.34.0. The latest version tested with Snowpark pandas is `modin` 0.33.1.

#### New Features

- Added support for **Hybrid Execution (PrPr)**. By running `from modin.config import AutoSwitchBackend; AutoSwitchBackend.enable()`, Snowpark pandas will automatically choose whether to run certain pandas operations locally or on Snowflake. This feature is disabled by default.

#### Improvements

- Set the default value of the `index` parameter to `False` for `DataFrame.to_view`, `Series.to_view`, `DataFrame.to_dynamic_table`, and `Series.to_dynamic_table`.
- Added `iceberg_version` option to table creation functions.
- Reduced query count for many operations, including `insert`, `repr`, and `groupby`, that previously issued a query to retrieve the input data's size.

#### Bug Fixes

- Fixed a bug in `Series.where` when the `other` parameter is an unnamed `Series`.


## 1.32.0 (2025-05-15)

### Snowpark Python API Updates

#### Improvements

- Invoking snowflake system procedures does not invoke an additional `describe procedure` call to check the return type of the procedure.
- Added support for `Session.create_dataframe()` with the stage URL and FILE data type.
- Added support for different modes for dealing with corrupt XML records when reading an XML file using `session.read.option('mode', <mode>), option('rowTag', <tag_name>).xml(<stage_file_path>)`. Currently `PERMISSIVE`, `DROPMALFORMED` and `FAILFAST` are supported.
- Improved the error message of the XML reader when the specified row tag is not found in the file.
- Improved query generation for `Dataframe.drop` to use `SELECT * EXCLUDE ()` to exclude the dropped columns. To enable this feature, set `session.conf.set("use_simplified_query_generation", True)`.
- Added support for `VariantType` to `StructType.from_json`

#### Bug Fixes

- Fixed a bug in `DataFrameWriter.dbapi` (PrPr) that unicode or double-quoted column name in external database causes error because not quoted correctly.
- Fixed a bug where named fields in nested OBJECT data could cause errors when containing spaces.
- Fixed a bug duplicated `native_app_params` parameters in register udaf function.

### Snowpark Local Testing Updates

#### Bug Fixes

- Fixed a bug in `snowflake.snowpark.functions.rank` that would cause sort direction to not be respected.
- Fixed a bug in `snowflake.snowpark.functions.to_timestamp_*` that would cause incorrect results on filtered data.

### Snowpark pandas API Updates

#### New Features

- Added support for dict values in `Series.str.get`, `Series.str.slice`, and `Series.str.__getitem__` (`Series.str[...]`).
- Added support for `DataFrame.to_html`.
- Added support for `DataFrame.to_string` and `Series.to_string`.
- Added support for reading files from S3 buckets using `pd.read_csv`.
- Added `ENFORCE_EXISTING_FILE_FORMAT` option to the `DataFrameReader`, which allows to read a dataframe only based on an existing file format object when used together with `FORMAT_NAME`.

#### Improvements

- Make `iceberg_config` a required parameter for `DataFrame.to_iceberg` and `Series.to_iceberg`.

## 1.31.1 (2025-05-05)

### Snowpark Python API Updates

#### Bug Fixes

- Updated conda build configuration to deprecate Python 3.8 support, preventing installation in incompatible environments.

## 1.31.0 (2025-04-24)

### Snowpark Python API Updates

#### New Features

- Added support for `restricted caller` permission of `execute_as` argument in `StoredProcedure.register()`.
- Added support for non-select statement in `DataFrame.to_pandas()`.
- Added support for `artifact_repository` parameter to `Session.add_packages`, `Session.add_requirements`, `Session.get_packages`, `Session.remove_package`, and `Session.clear_packages`.
- Added support for reading an XML file using a row tag by `session.read.option('rowTag', <tag_name>).xml(<stage_file_path>)` (experimental).
  - Each XML record is extracted as a separate row.
  - Each field within that record becomes a separate column of type VARIANT, which can be further queried using dot notation, e.g., `col(a.b.c)`.
- Added updates to `DataFrameReader.dbapi` (PrPr):
  - Added `fetch_merge_count` parameter for optimizing performance by merging multiple fetched data into a single Parquet file.
  - Added support for Databricks.
  - Added support for ingestion with Snowflake UDTF.
- Added support for the following AI-powered functions in `functions.py` (Private Preview):
  - `prompt`
  - `ai_filter` (added support for `prompt()` function and image files, and changed the second argument name from `expr` to `file`)
  - `ai_classify`

#### Improvements

- Renamed the `relaxed_ordering` param into `enforce_ordering` for `DataFrame.to_snowpark_pandas`. Also the new default values is `enforce_ordering=False` which has the opposite effect of the previous default value, `relaxed_ordering=False`.
- Improved `DataFrameReader.dbapi` (PrPr) reading performance by setting the default `fetch_size` parameter value to 1000.
- Improve the error message for invalid identifier SQL error by suggesting the potentially matching identifiers.
- Reduced the number of describe queries issued when creating a DataFrame from a Snowflake table using `session.table`.
- Improved performance and accuracy of `DataFrameAnalyticsFunctions.time_series_agg()`.

#### Bug Fixes

- Fixed a bug in `DataFrame.group_by().pivot().agg` when the pivot column and aggregate column are the same.
- Fixed a bug in `DataFrameReader.dbapi` (PrPr) where a `TypeError` was raised when `create_connection` returned a connection object of an unsupported driver type.
- Fixed a bug where `df.limit(0)` call would not properly apply.
- Fixed a bug in `DataFrameWriter.save_as_table` that caused reserved names to throw errors when using append mode.

#### Deprecations

- Deprecated support for Python3.8.
- Deprecated argument `sliding_interval` in `DataFrameAnalyticsFunctions.time_series_agg()`.

### Snowpark Local Testing Updates

#### New Features

- Added support for Interval expression to `Window.range_between`.
- Added support for `array_construct` function.

#### Bug Fixes

- Fixed a bug in local testing where transient `__pycache__` directory was unintentionally copied during stored procedure execution via import.
- Fixed a bug in local testing that created incorrect result for `Column.like` calls.
- Fixed a bug in local testing that caused `Column.getItem` and `snowpark.snowflake.functions.get` to raise `IndexError` rather than return null.
- Fixed a bug in local testing where `df.limit(0)` call would not properly apply.
- Fixed a bug in local testing where a `Table.merge` into an empty table would cause an exception.

### Snowpark pandas API Updates

#### Dependency Updates

- Updated `modin` from 0.30.1 to 0.32.0.
- Added support for `numpy` 2.0 and above.

#### New Features

- Added support for `DataFrame.create_or_replace_view` and `Series.create_or_replace_view`.
- Added support for `DataFrame.create_or_replace_dynamic_table` and `Series.create_or_replace_dynamic_table`.
- Added support for `DataFrame.to_view` and `Series.to_view`.
- Added support for `DataFrame.to_dynamic_table` and `Series.to_dynamic_table`.
- Added support for `DataFrame.groupby.resample` for aggregations `max`, `mean`, `median`, `min`, and `sum`.
- Added support for reading stage files using:
  - `pd.read_excel`
  - `pd.read_html`
  - `pd.read_pickle`
  - `pd.read_sas`
  - `pd.read_xml`
- Added support for `DataFrame.to_iceberg` and `Series.to_iceberg`.
- Added support for dict values in `Series.str.len`.

#### Improvements

- Improve performance of `DataFrame.groupby.apply` and `Series.groupby.apply` by avoiding expensive pivot step.
- Added estimate for row count upper bound to `OrderedDataFrame` to enable better engine switching. This could potentially result in increased query counts.
- Renamed the `relaxed_ordering` param into `enforce_ordering` for `pd.read_snowflake`. Also the new default value is `enforce_ordering=False` which has the opposite effect of the previous default value, `relaxed_ordering=False`.

#### Bug Fixes

- Fixed a bug for `pd.read_snowflake` when reading iceberg tables and `enforce_ordering=True`.

## 1.30.0 (2025-03-27)

### Snowpark Python API Updates

#### New Features

- Added Support for relaxed consistency and ordering guarantees in `Dataframe.to_snowpark_pandas` by introducing the new parameter `relaxed_ordering`.
- `DataFrameReader.dbapi` (PrPr) now accepts a list of strings for the session_init_statement parameter, allowing multiple SQL statements to be executed during session initialization.

#### Improvements

- Improved query generation for `Dataframe.stat.sample_by` to generate a single flat query that scales well with large `fractions` dictionary compared to older method of creating a UNION ALL subquery for each key in `fractions`. To enable this feature, set `session.conf.set("use_simplified_query_generation", True)`.
- Improved performance of `DataFrameReader.dbapi` by enable vectorized option when copy parquet file into table.
- Improved query generation for `DataFrame.random_split` in the following ways. They can be enabled by setting `session.conf.set("use_simplified_query_generation", True)`:
  - Removed the need to `cache_result` in the internal implementation of the input dataframe resulting in a pure lazy dataframe operation.
  - The `seed` argument now behaves as expected with repeatable results across multiple calls and sessions.
- `DataFrame.fillna` and `DataFrame.replace` now both support fitting `int` and `float` into `Decimal` columns if `include_decimal` is set to True.
- Added documentation for the following UDF and stored procedure functions in `files.py` as a result of their General Availability.
  - `SnowflakeFile.write`
  - `SnowflakeFile.writelines`
  - `SnowflakeFile.writeable`
- Minor documentation changes for `SnowflakeFile` and `SnowflakeFile.open()`

#### Bug Fixes

- Fixed a bug for the following functions that raised errors `.cast()` is applied to their output
  - `from_json`
  - `size`

### Snowpark Local Testing Updates

#### Bug Fixes

- Fixed a bug in aggregation that caused empty groups to still produce rows.
- Fixed a bug in `Dataframe.except_` that would cause rows to be incorrectly dropped.
- Fixed a bug that caused `to_timestamp` to fail when casting filtered columns.

### Snowpark pandas API Updates

#### New Features

- Added support for list values in `Series.str.__getitem__` (`Series.str[...]`).
- Added support for `pd.Grouper` objects in group by operations. When `freq` is specified, the default values of the `sort`, `closed`, `label`, and `convention` arguments are supported; `origin` is supported when it is `start` or `start_day`.
- Added support for relaxed consistency and ordering guarantees in `pd.read_snowflake` for both named data sources (e.g., tables and views) and query data sources by introducing the new parameter `relaxed_ordering`.

#### Improvements

- Raise a warning whenever `QUOTED_IDENTIFIERS_IGNORE_CASE` is found to be set, ask user to unset it.
- Improved how a missing `index_label` in `DataFrame.to_snowflake` and `Series.to_snowflake` is handled when `index=True`. Instead of raising a `ValueError`, system-defined labels are used for the index columns.
- Improved error message for `groupby or DataFrame or Series.agg` when the function name is not supported.

## 1.29.1 (2025-03-12)

### Snowpark Python API Updates

#### Bug Fixes

- Fixed a bug in `DataFrameReader.dbapi` (PrPr) that prevents usage in stored procedure and snowbooks.

## 1.29.0 (2025-03-05)

### Snowpark Python API Updates

#### New Features

- Added support for the following AI-powered functions in `functions.py` (Private Preview):
  - `ai_filter`
  - `ai_agg`
  - `summarize_agg`
- Added support for the new FILE SQL type support, with the following related functions in `functions.py` (Private Preview):
  - `fl_get_content_type`
  - `fl_get_etag`
  - `fl_get_file_type`
  - `fl_get_last_modified`
  - `fl_get_relative_path`
  - `fl_get_scoped_file_url`
  - `fl_get_size`
  - `fl_get_stage`
  - `fl_get_stage_file_url`
  - `fl_is_audio`
  - `fl_is_compressed`
  - `fl_is_document`
  - `fl_is_image`
  - `fl_is_video`
- Added support for importing third-party packages from PyPi using Artifact Repository (Private Preview):
  - Use keyword arguments `artifact_repository` and `artifact_repository_packages` to specify your artifact repository and packages respectively when registering stored procedures or user defined functions.
  - Supported APIs are:
    - `Session.sproc.register`
    - `Session.udf.register`
    - `Session.udaf.register`
    - `Session.udtf.register`
    - `functions.sproc`
    - `functions.udf`
    - `functions.udaf`
    - `functions.udtf`
    - `functions.pandas_udf`
    - `functions.pandas_udtf`

#### Bug Fixes

- Fixed a bug where creating a Dataframe with large number of values raised `Unsupported feature 'SCOPED_TEMPORARY'.` error if thread-safe session was disabled.
- Fixed a bug where `df.describe` raised internal SQL execution error when the dataframe is created from reading a stage file and CTE optimization is enabled.
- Fixed a bug where `df.order_by(A).select(B).distinct()` would generate invalid SQL when simplified query generation was enabled using `session.conf.set("use_simplified_query_generation", True)`.
- Disabled simplified query generation by default.

#### Improvements

- Improved version validation warnings for `snowflake-snowpark-python` package compatibility when registering stored procedures. Now, warnings are only triggered if the major or minor version does not match, while bugfix version differences no longer generate warnings.
- Bumped cloudpickle dependency to also support `cloudpickle==3.0.0` in addition to previous versions.

### Snowpark Local Testing Updates

#### New Features

- Added support for literal values to `range_between` window function.

### Snowpark pandas API Updates

#### New Features

- Added support for list values in `Series.str.slice`.
- Added support for applying Snowflake Cortex functions `ClassifyText`, `Translate`, and `ExtractAnswer`.
- Added support for `Series.hist`.

#### Improvements

- Improved performance of `DataFrame.groupby.transform` and `Series.groupby.transform` by avoiding expensive pivot step.
- Improve error message for `pd.to_snowflake`, `DataFrame.to_snowflake`, and `Series.to_snowflake` when the table does not exist.
- Improve readability of docstring for the `if_exists` parameter in `pd.to_snowflake`, `DataFrame.to_snowflake`, and `Series.to_snowflake`.
- Improve error message for all pandas functions that use UDFs with Snowpark objects.

#### Bug Fixes

- Fixed a bug in `Series.rename_axis` where an `AttributeError` was being raised.
- Fixed a bug where `pd.get_dummies` didn't ignore NULL/NaN values by default.
- Fixed a bug where repeated calls to `pd.get_dummies` results in 'Duplicated column name error'.
- Fixed a bug in `pd.get_dummies` where passing list of columns generated incorrect column labels in output DataFrame.
- Update `pd.get_dummies` to return bool values instead of int.

## 1.28.0 (2025-02-20)

### Snowpark Python API Updates

#### New Features

- Added support for the following functions in `functions.py`
  - `normal`
  - `randn`
- Added support for `allow_missing_columns` parameter to `Dataframe.union_by_name` and `Dataframe.union_all_by_name`.

#### Improvements

- Improved query generation for `Dataframe.distinct` to generate `SELECT DISTINCT` instead of `SELECT` with `GROUP BY` all columns. To disable this feature, set `session.conf.set("use_simplified_query_generation", False)`.

#### Deprecations

- Deprecated Snowpark Python function `snowflake_cortex_summarize`. Users can install snowflake-ml-python and use the snowflake.cortex.summarize function instead.
- Deprecated Snowpark Python function `snowflake_cortex_sentiment`. Users can install snowflake-ml-python and use the snowflake.cortex.sentiment function instead.

#### Bug Fixes

- Fixed a bug where session-level query tag was overwritten by a stacktrace for dataframes that generate multiple queries. Now, the query tag will only be set to the stacktrace if `session.conf.set("collect_stacktrace_in_query_tag", True)`.
- Fixed a bug in `Session._write_pandas` where it was erroneously passing `use_logical_type` parameter to `Session._write_modin_pandas_helper` when writing a Snowpark pandas object.
- Fixed a bug in options sql generation that could cause multiple values to be formatted incorrectly.
- Fixed a bug in `Session.catalog` where empty strings for database or schema were not handled correctly and were generating erroneous sql statements.

#### Experimental Features

- Added support for writing pyarrow Tables to Snowflake tables.

### Snowpark pandas API Updates

#### New Features

- Added support for applying Snowflake Cortex functions `Summarize` and `Sentiment`.
- Added support for list values in `Series.str.get`.

#### Bug Fixes

- Fixed a bug in `apply` where kwargs were not being correctly passed into the applied function.

### Snowpark Local Testing Updates

#### New Features
- Added support for the following functions
    - `hour`
    - `minute`
- Added support for NULL_IF parameter to csv reader.
- Added support for `date_format`, `datetime_format`, and `timestamp_format` options when loading csvs.

#### Bug Fixes

- Fixed a bug in Dataframe.join that caused columns to have incorrect typing.
- Fixed a bug in when statements that caused incorrect results in the otherwise clause.


## 1.27.0 (2025-02-03)

### Snowpark Python API Updates

#### New Features

- Added support for the following functions in `functions.py`
  - `array_reverse`
  - `divnull`
  - `map_cat`
  - `map_contains_key`
  - `map_keys`
  - `nullifzero`
  - `snowflake_cortex_sentiment`
  - `acosh`
  - `asinh`
  - `atanh`
  - `bit_length`
  - `bitmap_bit_position`
  - `bitmap_bucket_number`
  - `bitmap_construct_agg`
  - `bitshiftright_unsigned`
  - `cbrt`
  - `equal_null`
  - `from_json`
  - `ifnull`
  - `localtimestamp`
  - `max_by`
  - `min_by`
  - `nth_value`
  - `nvl`
  - `octet_length`
  - `position`
  - `regr_avgx`
  - `regr_avgy`
  - `regr_count`
  - `regr_intercept`
  - `regr_r2`
  - `regr_slope`
  - `regr_sxx`
  - `regr_sxy`
  - `regr_syy`
  - `try_to_binary`
  - `base64`
  - `base64_decode_string`
  - `base64_encode`
  - `editdistance`
  - `hex`
  - `hex_encode`
  - `instr`
  - `log1p`
  - `log2`
  - `log10`
  - `percentile_approx`
  - `unbase64`
- Added support for `seed` argument in `DataFrame.stat.sample_by`. Note that it only supports a `Table` object, and will be ignored for a `DataFrame` object.
- Added support for specifying a schema string (including implicit struct syntax) when calling `DataFrame.create_dataframe`.
- Added support for `DataFrameWriter.insert_into/insertInto`. This method also supports local testing mode.
- Added support for `DataFrame.create_temp_view` to create a temporary view. It will fail if the view already exists.
- Added support for multiple columns in the functions `map_cat` and `map_concat`.
- Added an option `keep_column_order` for keeping original column order in `DataFrame.with_column` and `DataFrame.with_columns`.
- Added options to column casts that allow renaming or adding fields in StructType columns.
- Added support for `contains_null` parameter to ArrayType.
- Added support for creating a temporary view via `DataFrame.create_or_replace_temp_view` from a DataFrame created by reading a file from a stage.
- Added support for `value_contains_null` parameter to MapType.
- Added support for using `Column` object in `Column.in_` and `functions.in_`.
- Added `interactive` to telemetry that indicates whether the current environment is an interactive one.
- Allow `session.file.get` in a Native App to read file paths starting with `/` from the current version
- Added support for multiple aggregation functions after `DataFrame.pivot`.

#### Experimental Features

- Added `Catalog` class to manage snowflake objects. It can be accessed via `Session.catalog`.
  - `snowflake.core` is a dependency required for this feature.
- Allow user input schema when reading JSON file on stage.
- Added support for specifying a schema string (including implicit struct syntax) when calling `DataFrame.create_dataframe`.

#### Improvements

- Updated README.md to include instructions on how to verify package signatures using `cosign`.

#### Bug Fixes

- Fixed a bug in local testing mode that caused a column to contain None when it should contain 0.
- Fixed a bug in `StructField.from_json` that prevented TimestampTypes with `tzinfo` from being parsed correctly.
- Fixed a bug in function `date_format` that caused an error when the input column was date type or timestamp type.
- Fixed a bug in dataframe that null value can be inserted in a non-nullable column.
- Fixed a bug in `replace` and `lit` which raised type hint assertion error when passing `Column` expression objects.
- Fixed a bug in `pandas_udf` and `pandas_udtf` where `session` parameter was erroneously ignored.
- Fixed a bug that raised incorrect type conversion error for system function called through `session.call`.

### Snowpark pandas API Updates

#### New Features

- Added support for `Series.str.ljust` and `Series.str.rjust`.
- Added support for `Series.str.center`.
- Added support for `Series.str.pad`.
- Added support for applying Snowpark Python function `snowflake_cortex_sentiment`.
- Added support for `DataFrame.map`.
- Added support for `DataFrame.from_dict` and `DataFrame.from_records`.
- Added support for mixed case field names in struct type columns.
- Added support for `SeriesGroupBy.unique`
- Added support for `Series.dt.strftime` with the following directives:
  - %d: Day of the month as a zero-padded decimal number.
  - %m: Month as a zero-padded decimal number.
  - %Y: Year with century as a decimal number.
  - %H: Hour (24-hour clock) as a zero-padded decimal number.
  - %M: Minute as a zero-padded decimal number.
  - %S: Second as a zero-padded decimal number.
  - %f: Microsecond as a decimal number, zero-padded to 6 digits.
  - %j: Day of the year as a zero-padded decimal number.
  - %X: Locale’s appropriate time representation.
  - %%: A literal '%' character.
- Added support for `Series.between`.
- Added support for `include_groups=False` in `DataFrameGroupBy.apply`.
- Added support for `expand=True` in `Series.str.split`.
- Added support for `DataFrame.pop` and `Series.pop`.
- Added support for `first` and `last` in `DataFrameGroupBy.agg` and `SeriesGroupBy.agg`.
- Added support for `Index.drop_duplicates`.
- Added support for aggregations `"count"`, `"median"`, `np.median`,
  `"skew"`, `"std"`, `np.std` `"var"`, and `np.var` in
  `pd.pivot_table()`, `DataFrame.pivot_table()`, and `pd.crosstab()`.

#### Improvements
- Improve performance of `DataFrame.map`, `Series.apply` and `Series.map` methods by mapping numpy functions to snowpark functions if possible.
- Added documentation for `DataFrame.map`.
- Improve performance of `DataFrame.apply` by mapping numpy functions to snowpark functions if possible.
- Added documentation on the extent of Snowpark pandas interoperability with scikit-learn.
- Infer return type of functions in `Series.map`, `Series.apply` and `DataFrame.map` if type-hint is not provided.
- Added `call_count` to telemetry that counts method calls including interchange protocol calls.

## 1.26.0 (2024-12-05)

### Snowpark Python API Updates

#### New Features

- Added support for property `version` and class method `get_active_session` for `Session` class.
- Added new methods and variables to enhance data type handling and JSON serialization/deserialization:
  - To `DataType`, its derived classes, and `StructField`:
    - `type_name`: Returns the type name of the data.
    - `simple_string`: Provides a simple string representation of the data.
    - `json_value`: Returns the data as a JSON-compatible value.
    - `json`: Converts the data to a JSON string.
  - To `ArrayType`, `MapType`, `StructField`, `PandasSeriesType`, `PandasDataFrameType` and `StructType`:
    - `from_json`: Enables these types to be created from JSON data.
  - To `MapType`:
    - `keyType`: keys of the map
    - `valueType`: values of the map
- Added support for method `appName` in `SessionBuilder`.
- Added support for `include_nulls` argument in `DataFrame.unpivot`.
- Added support for following functions in `functions.py`:
  - `size` to get size of array, object, or map columns.
  - `collect_list` an alias of `array_agg`.
  - `substring` makes `len` argument optional.
- Added parameter `ast_enabled` to session for internal usage (default: `False`).

#### Improvements

- Added support for specifying the following to `DataFrame.create_or_replace_dynamic_table`:
  - `iceberg_config` A dictionary that can hold the following iceberg configuration options:
    - `external_volume`
    - `catalog`
    - `base_location`
    - `catalog_sync`
    - `storage_serialization_policy`
- Added support for nested data types to `DataFrame.print_schema`
- Added support for `level` parameter to `DataFrame.print_schema`
- Improved flexibility of `DataFrameReader` and `DataFrameWriter` API by adding support for the following:
  - Added `format` method to `DataFrameReader` and `DataFrameWriter` to specify file format when loading or unloading results.
  - Added `load` method to `DataFrameReader` to work in conjunction with `format`.
  - Added `save` method to `DataFrameWriter` to work in conjunction with `format`.
  - Added support to read keyword arguments to `options` method for `DataFrameReader` and `DataFrameWriter`.
- Relaxed the cloudpickle dependency for Python 3.11 to simplify build requirements. However, for Python 3.11, `cloudpickle==2.2.1` remains the only supported version.

#### Bug Fixes

- Removed warnings that dynamic pivot features were in private preview, because
  dynamic pivot is now generally available.
- Fixed a bug in `session.read.options` where `False` Boolean values were incorrectly parsed as `True` in the generated file format.

#### Dependency Updates

- Added a runtime dependency on `python-dateutil`.

### Snowpark pandas API Updates

#### New Features

- Added partial support for `Series.map` when `arg` is a pandas `Series` or a
  `collections.abc.Mapping`. No support for instances of `dict` that implement
  `__missing__` but are not instances of `collections.defaultdict`.
- Added support for `DataFrame.align` and `Series.align` for `axis=1` and `axis=None`.
- Added support for `pd.json_normalize`.
- Added support for `GroupBy.pct_change` with `axis=0`, `freq=None`, and `limit=None`.
- Added support for `DataFrameGroupBy.__iter__` and `SeriesGroupBy.__iter__`.
- Added support for `np.sqrt`, `np.trunc`, `np.floor`, numpy trig functions, `np.exp`, `np.abs`, `np.positive` and `np.negative`.
- Added partial support for the dataframe interchange protocol method
  `DataFrame.__dataframe__()`.

#### Bug Fixes

- Fixed a bug in `df.loc` where setting a single column from a series results in unexpected `None` values.

#### Improvements

- Use UNPIVOT INCLUDE NULLS for unpivot operations in pandas instead of sentinel values.
- Improved documentation for pd.read_excel.

## 1.25.0 (2024-11-14)

### Snowpark Python API Updates

#### New Features

- Added the following new functions in `snowflake.snowpark.dataframe`:
  - `map`
- Added support for passing parameter `include_error` to `Session.query_history` to record queries that have error during execution.

#### Improvements

- When target stage is not set in profiler, a default stage from `Session.get_session_stage` is used instead of raising `SnowparkSQLException`.
- Allowed lower case or mixed case input when calling `Session.stored_procedure_profiler.set_active_profiler`.
- Added distributed tracing using open telemetry APIs for action function in `DataFrame`:
  - `cache_result`
- Removed opentelemetry warning from logging.

#### Bug Fixes

- Fixed the pre-action and post-action query propagation when `In` expression were used in selects.
- Fixed a bug that raised error `AttributeError` while calling `Session.stored_procedure_profiler.get_output` when `Session.stored_procedure_profiler` is disabled.

#### Dependency Updates

- Added a dependency on `protobuf>=5.28` and `tzlocal` at runtime.
- Added a dependency on `protoc-wheel-0` for the development profile.
- Require `snowflake-connector-python>=3.12.0, <4.0.0` (was `>=3.10.0`).

### Snowpark pandas API Updates

#### Dependency Updates

- Updated `modin` from 0.28.1 to 0.30.1.
- Added support for all `pandas` 2.2.x versions.

#### New Features

- Added support for `Index.to_numpy`.
- Added support for `DataFrame.align` and `Series.align` for `axis=0`.
- Added support for `size` in `GroupBy.aggregate`, `DataFrame.aggregate`, and `Series.aggregate`.
- Added support for `snowflake.snowpark.functions.window`
- Added support for `pd.read_pickle` (Uses native pandas for processing).
- Added support for `pd.read_html` (Uses native pandas for processing).
- Added support for `pd.read_xml` (Uses native pandas for processing).
- Added support for aggregation functions `"size"` and `len` in `GroupBy.aggregate`, `DataFrame.aggregate`, and `Series.aggregate`.
- Added support for list values in `Series.str.len`.

#### Bug Fixes

- Fixed a bug where aggregating a single-column dataframe with a single callable function (e.g. `pd.DataFrame([0]).agg(np.mean)`) would fail to transpose the result.
- Fixed bugs where `DataFrame.dropna()` would:
  - Treat an empty `subset` (e.g. `[]`) as if it specified all columns instead of no columns.
  - Raise a `TypeError` for a scalar `subset` instead of filtering on just that column.
  - Raise a `ValueError` for a `subset` of type `pandas.Index` instead of filtering on the columns in the index.
- Disable creation of scoped read only table to mitigate Disable creation of scoped read only table to mitigate `TableNotFoundError` when using dynamic pivot in notebook environment.
- Fixed a bug when concat dataframe or series objects are coming from the same dataframe when axis = 1.

#### Improvements

- Improve np.where with scalar x value by eliminating unnecessary join and temp table creation.
- Improve get_dummies performance by flattening the pivot with join.
- Improve align performance when aligning on row position column by removing unnecessary window functions.



### Snowpark Local Testing Updates

#### New Features

- Added support for patching functions that are unavailable in the `snowflake.snowpark.functions` module.
- Added support for `snowflake.snowpark.functions.any_value`

#### Bug Fixes

- Fixed a bug where `Table.update` could not handle `VariantType`, `MapType`, and `ArrayType` data types.
- Fixed a bug where column aliases were incorrectly resolved in `DataFrame.join`, causing errors when selecting columns from a joined DataFrame.
- Fixed a bug where `Table.update` and `Table.merge` could fail if the target table's index was not the default `RangeIndex`.

## 1.24.0 (2024-10-28)

### Snowpark Python API Updates

#### New Features

- Updated `Session` class to be thread-safe. This allows concurrent DataFrame transformations, DataFrame actions, UDF and stored procedure registration, and concurrent file uploads when using the same `Session` object.
  - The feature is disabled by default and can be enabled by setting `FEATURE_THREAD_SAFE_PYTHON_SESSION` to `True` for account.
  - Updating session configurations, like changing database or schema, when multiple threads are using the session may lead to unexpected behavior.
  - When enabled, some internally created temporary table names returned from `DataFrame.queries` API are not deterministic, and may be different when DataFrame actions are executed. This does not affect explicit user-created temporary tables.
- Added support for 'Service' domain to `session.lineage.trace` API.
- Added support for `copy_grants` parameter when registering UDxF and stored procedures.
- Added support for the following methods in `DataFrameWriter` to support daisy-chaining:
  - `option`
  - `options`
  - `partition_by`
- Added support for `snowflake_cortex_summarize`.

#### Improvements

- Improved the following new capability for function `snowflake.snowpark.functions.array_remove` it is now possible to use in python.
- Disables sql simplification when sort is performed after limit.
  - Previously, `df.sort().limit()` and `df.limit().sort()` generates the same query with sort in front of limit. Now, `df.limit().sort()` will generate query that reads `df.limit().sort()`.
  - Improve performance of generated query for `df.limit().sort()`, because limit stops table scanning as soon as the number of records is satisfied.
- Added a client side error message for when an invalid stage location is passed to DataFrame read functions.

#### Bug Fixes

- Fixed a bug where the automatic cleanup of temporary tables could interfere with the results of async query execution.
- Fixed a bug in `DataFrame.analytics.time_series_agg` function to handle multiple data points in same sliding interval.
- Fixed a bug that created inconsistent casing in field names of structured objects in iceberg schemas.

#### Deprecations

- Deprecated warnings will be triggered when using snowpark-python with Python 3.8. For more details, please refer to https://docs.snowflake.com/en/developer-guide/python-runtime-support-policy.

### Snowpark pandas API Updates

#### New Features

- Added support for `np.subtract`, `np.multiply`, `np.divide`, and `np.true_divide`.
- Added support for tracking usages of `__array_ufunc__`.
- Added numpy compatibility support for `np.float_power`, `np.mod`, `np.remainder`, `np.greater`, `np.greater_equal`, `np.less`, `np.less_equal`, `np.not_equal`, and `np.equal`.
- Added numpy compatibility support for `np.log`, `np.log2`, and `np.log10`
- Added support for `DataFrameGroupBy.bfill`, `SeriesGroupBy.bfill`, `DataFrameGroupBy.ffill`, and `SeriesGroupBy.ffill`.
- Added support for `on` parameter with `Resampler`.
- Added support for timedelta inputs in `value_counts()`.
- Added support for applying Snowpark Python function `snowflake_cortex_summarize`.
- Added support for `DataFrame.attrs` and `Series.attrs`.
- Added support for `DataFrame.style`.
- Added numpy compatibility support for `np.full_like`

#### Improvements

- Improved generated SQL query for `head` and `iloc` when the row key is a slice.
- Improved error message when passing an unknown timezone to `tz_convert` and `tz_localize` in `Series`, `DataFrame`, `Series.dt`, and `DatetimeIndex`.
- Improved documentation for `tz_convert` and `tz_localize` in `Series`, `DataFrame`, `Series.dt`, and `DatetimeIndex` to specify the supported timezone formats.
- Added additional kwargs support for `df.apply` and `series.apply` ( as well as `map` and `applymap` ) when using snowpark functions. This allows for some position independent compatibility between apply and functions where the first argument is not a pandas object.
- Improved generated SQL query for `iloc` and `iat` when the row key is a scalar.
- Removed all joins in `iterrows`.
- Improved documentation for `Series.map` to reflect the unsupported features.
- Added support for `np.may_share_memory` which is used internally by many scikit-learn functions. This method will always return false when called with a Snowpark pandas object.

#### Bug Fixes

- Fixed a bug where `DataFrame` and `Series` `pct_change()` would raise `TypeError` when input contained timedelta columns.
- Fixed a bug where `replace()` would sometimes propagate `Timedelta` types incorrectly through `replace()`. Instead raise `NotImplementedError` for `replace()` on `Timedelta`.
- Fixed a bug where `DataFrame` and `Series` `round()` would raise `AssertionError` for `Timedelta` columns. Instead raise `NotImplementedError` for `round()` on `Timedelta`.
- Fixed a bug where `reindex` fails when the new index is a Series with non-overlapping types from the original index.
- Fixed a bug where calling `__getitem__` on a DataFrameGroupBy object always returned a DataFrameGroupBy object if `as_index=False`.
- Fixed a bug where inserting timedelta values into an existing column would silently convert the values to integers instead of raising `NotImplementedError`.
- Fixed a bug where `DataFrame.shift()` on axis=0 and axis=1 would fail to propagate timedelta types.
- `DataFrame.abs()`, `DataFrame.__neg__()`, `DataFrame.stack()`, and `DataFrame.unstack()` now raise `NotImplementedError` for timedelta inputs instead of failing to propagate timedelta types.

### Snowpark Local Testing Updates

#### Bug Fixes

- Fixed a bug where `DataFrame.alias` raises `KeyError` for input column name.
- Fixed a bug where `to_csv` on Snowflake stage fails when data contains empty strings.

## 1.23.0 (2024-10-09)

### Snowpark Python API Updates

#### New Features

- Added the following new functions in `snowflake.snowpark.functions`:
  - `make_interval`
- Added support for using Snowflake Interval constants with `Window.range_between()` when the order by column is TIMESTAMP or DATE type.
- Added support for file writes. This feature is currently in private preview.
- Added `thread_id` to `QueryRecord` to track the thread id submitting the query history.
- Added support for `Session.stored_procedure_profiler`.

#### Improvements

#### Bug Fixes

- Fixed a bug where registering a stored procedure or UDxF with type hints would give a warning `'NoneType' has no len() when trying to read default values from function`.

### Snowpark pandas API Updates

#### New Features

- Added support for `TimedeltaIndex.mean` method.
- Added support for some cases of aggregating `Timedelta` columns on `axis=0` with `agg` or `aggregate`.
- Added support for `by`, `left_by`, `right_by`, `left_index`, and `right_index` for `pd.merge_asof`.
- Added support for passing parameter `include_describe` to `Session.query_history`.
- Added support for `DatetimeIndex.mean` and `DatetimeIndex.std` methods.
- Added support for `Resampler.asfreq`, `Resampler.indices`, `Resampler.nunique`, and `Resampler.quantile`.
- Added support for `resample` frequency `W`, `ME`, `YE` with `closed = "left"`.
- Added support for `DataFrame.rolling.corr` and `Series.rolling.corr` for `pairwise = False` and int `window`.
- Added support for string time-based `window` and `min_periods = None` for `Rolling`.
- Added support for `DataFrameGroupBy.fillna` and `SeriesGroupBy.fillna`.
- Added support for constructing `Series` and `DataFrame` objects with the lazy `Index` object as `data`, `index`, and `columns` arguments.
- Added support for constructing `Series` and `DataFrame` objects with `index` and `column` values not present in `DataFrame`/`Series` `data`.
- Added support for `pd.read_sas` (Uses native pandas for processing).
- Added support for applying `rolling().count()` and `expanding().count()` to `Timedelta` series and columns.
- Added support for `tz` in both `pd.date_range` and `pd.bdate_range`.
- Added support for `Series.items`.
- Added support for `errors="ignore"` in `pd.to_datetime`.
- Added support for `DataFrame.tz_localize` and `Series.tz_localize`.
- Added support for `DataFrame.tz_convert` and `Series.tz_convert`.
- Added support for applying Snowpark Python functions (e.g., `sin`) in `Series.map`, `Series.apply`, `DataFrame.apply` and `DataFrame.applymap`.

#### Improvements

- Improved `to_pandas` to persist the original timezone offset for TIMESTAMP_TZ type.
- Improved `dtype` results for TIMESTAMP_TZ type to show correct timezone offset.
- Improved `dtype` results for TIMESTAMP_LTZ type to show correct timezone.
- Improved error message when passing non-bool value to `numeric_only` for groupby aggregations.
- Removed unnecessary warning about sort algorithm in `sort_values`.
- Use SCOPED object for internal create temp tables. The SCOPED objects will be stored sproc scoped if created within stored sproc, otherwise will be session scoped, and the object will be automatically cleaned at the end of the scope.
- Improved warning messages for operations that lead to materialization with inadvertent slowness.
- Removed unnecessary warning message about `convert_dtype` in `Series.apply`.

#### Bug Fixes

- Fixed a bug where an `Index` object created from a `Series`/`DataFrame` incorrectly updates the `Series`/`DataFrame`'s index name after an inplace update has been applied to the original `Series`/`DataFrame`.
- Suppressed an unhelpful `SettingWithCopyWarning` that sometimes appeared when printing `Timedelta` columns.
- Fixed `inplace` argument for `Series` objects derived from other `Series` objects.
- Fixed a bug where `Series.sort_values` failed if series name overlapped with index column name.
- Fixed a bug where transposing a dataframe would map `Timedelta` index levels to integer column levels.
- Fixed a bug where `Resampler` methods on timedelta columns would produce integer results.
- Fixed a bug where `pd.to_numeric()` would leave `Timedelta` inputs as `Timedelta` instead of converting them to integers.
- Fixed `loc` set when setting a single row, or multiple rows, of a DataFrame with a Series value.

### Snowpark Local Testing Updates

#### Bug Fixes

- Fixed a bug where nullable columns were annotated wrongly.
- Fixed a bug where the `date_add` and `date_sub` functions failed for `NULL` values.
- Fixed a bug where `equal_null` could fail inside a merge statement.
- Fixed a bug where `row_number` could fail inside a Window function.
- Fixed a bug where updates could fail when the source is the result of a join.


## 1.22.1 (2024-09-11)
This is a re-release of 1.22.0. Please refer to the 1.22.0 release notes for detailed release content.


## 1.22.0 (2024-09-10)

### Snowpark Python API Updates

### New Features

- Added the following new functions in `snowflake.snowpark.functions`:
  - `array_remove`
  - `ln`

#### Improvements

- Improved documentation for `Session.write_pandas` by making `use_logical_type` option more explicit.
- Added support for specifying the following to `DataFrameWriter.save_as_table`:
  - `enable_schema_evolution`
  - `data_retention_time`
  - `max_data_extension_time`
  - `change_tracking`
  - `copy_grants`
  - `iceberg_config` A dicitionary that can hold the following iceberg configuration options:
      - `external_volume`
      - `catalog`
      - `base_location`
      - `catalog_sync`
      - `storage_serialization_policy`
- Added support for specifying the following to `DataFrameWriter.copy_into_table`:
  - `iceberg_config` A dicitionary that can hold the following iceberg configuration options:
      - `external_volume`
      - `catalog`
      - `base_location`
      - `catalog_sync`
      - `storage_serialization_policy`
- Added support for specifying the following parameters to `DataFrame.create_or_replace_dynamic_table`:
  - `mode`
  - `refresh_mode`
  - `initialize`
  - `clustering_keys`
  - `is_transient`
  - `data_retention_time`
  - `max_data_extension_time`

#### Bug Fixes

- Fixed a bug in `session.read.csv` that caused an error when setting `PARSE_HEADER = True` in an externally defined file format.
- Fixed a bug in query generation from set operations that allowed generation of duplicate queries when children have common subqueries.
- Fixed a bug in `session.get_session_stage` that referenced a non-existing stage after switching database or schema.
- Fixed a bug where calling `DataFrame.to_snowpark_pandas` without explicitly initializing the Snowpark pandas plugin caused an error.
- Fixed a bug where using the `explode` function in dynamic table creation caused a SQL compilation error due to improper boolean type casting on the `outer` parameter.

### Snowpark Local Testing Updates

#### New Features

- Added support for type coercion when passing columns as input to UDF calls.
- Added support for `Index.identical`.

#### Bug Fixes

- Fixed a bug where the truncate mode in `DataFrameWriter.save_as_table` incorrectly handled DataFrames containing only a subset of columns from the existing table.
- Fixed a bug where function `to_timestamp` does not set the default timezone of the column datatype.

### Snowpark pandas API Updates

#### New Features

- Added limited support for the `Timedelta` type, including the following features. Snowpark pandas will raise `NotImplementedError` for unsupported `Timedelta` use cases.
  - supporting tracking the Timedelta type through `copy`, `cache_result`, `shift`, `sort_index`, `assign`, `bfill`, `ffill`, `fillna`, `compare`, `diff`, `drop`, `dropna`, `duplicated`, `empty`, `equals`, `insert`, `isin`, `isna`, `items`, `iterrows`, `join`, `len`, `mask`, `melt`, `merge`, `nlargest`, `nsmallest`, `to_pandas`.
  - converting non-timedelta to timedelta via `astype`.
  - `NotImplementedError` will be raised for the rest of methods that do not support `Timedelta`.
  - support for subtracting two timestamps to get a Timedelta.
  - support indexing with Timedelta data columns.
  - support for adding or subtracting timestamps and `Timedelta`.
  - support for binary arithmetic between two `Timedelta` values.
  - support for binary arithmetic and comparisons between `Timedelta` values and numeric values.
  - support for lazy `TimedeltaIndex`.
  - support for `pd.to_timedelta`.
  - support for `GroupBy` aggregations `min`, `max`, `mean`, `idxmax`, `idxmin`, `std`, `sum`, `median`, `count`, `any`, `all`, `size`, `nunique`, `head`, `tail`, `aggregate`.
  - support for `GroupBy` filtrations `first` and `last`.
  - support for `TimedeltaIndex` attributes: `days`, `seconds`, `microseconds` and `nanoseconds`.
  - support for `diff` with timestamp columns on `axis=0` and `axis=1`
  - support for `TimedeltaIndex` methods: `ceil`, `floor` and `round`.
  - support for `TimedeltaIndex.total_seconds` method.
- Added support for index's arithmetic and comparison operators.
- Added support for `Series.dt.round`.
- Added documentation pages for `DatetimeIndex`.
- Added support for `Index.name`, `Index.names`, `Index.rename`, and `Index.set_names`.
- Added support for `Index.__repr__`.
- Added support for `DatetimeIndex.month_name` and `DatetimeIndex.day_name`.
- Added support for `Series.dt.weekday`, `Series.dt.time`, and `DatetimeIndex.time`.
- Added support for `Index.min` and `Index.max`.
- Added support for `pd.merge_asof`.
- Added support for `Series.dt.normalize` and `DatetimeIndex.normalize`.
- Added support for `Index.is_boolean`, `Index.is_integer`, `Index.is_floating`, `Index.is_numeric`, and `Index.is_object`.
- Added support for `DatetimeIndex.round`, `DatetimeIndex.floor` and `DatetimeIndex.ceil`.
- Added support for `Series.dt.days_in_month` and `Series.dt.daysinmonth`.
- Added support for `DataFrameGroupBy.value_counts` and `SeriesGroupBy.value_counts`.
- Added support for `Series.is_monotonic_increasing` and `Series.is_monotonic_decreasing`.
- Added support for `Index.is_monotonic_increasing` and `Index.is_monotonic_decreasing`.
- Added support for `pd.crosstab`.
- Added support for `pd.bdate_range` and included business frequency support (B, BME, BMS, BQE, BQS, BYE, BYS) for both `pd.date_range` and `pd.bdate_range`.
- Added support for lazy `Index` objects  as `labels` in `DataFrame.reindex` and `Series.reindex`.
- Added support for `Series.dt.days`, `Series.dt.seconds`, `Series.dt.microseconds`, and `Series.dt.nanoseconds`.
- Added support for creating a `DatetimeIndex` from an `Index` of numeric or string type.
- Added support for string indexing with `Timedelta` objects.
- Added support for `Series.dt.total_seconds` method.
- Added support for `DataFrame.apply(axis=0)`.
- Added support for `Series.dt.tz_convert` and `Series.dt.tz_localize`.
- Added support for `DatetimeIndex.tz_convert` and `DatetimeIndex.tz_localize`.

#### Improvements

- Improve concat, join performance when operations are performed on series coming from the same dataframe by avoiding unnecessary joins.
- Refactored `quoted_identifier_to_snowflake_type` to avoid making metadata queries if the types have been cached locally.
- Improved `pd.to_datetime` to handle all local input cases.
- Create a lazy index from another lazy index without pulling data to client.
- Raised `NotImplementedError` for Index bitwise operators.
- Display a more clear error message when `Index.names` is set to a non-like-like object.
- Raise a warning whenever MultiIndex values are pulled in locally.
- Improve warning message for `pd.read_snowflake` include the creation reason when temp table creation is triggered.
- Improve performance for `DataFrame.set_index`, or setting `DataFrame.index` or `Series.index` by avoiding checks require eager evaluation. As a consequence, when the new index that does not match the current `Series`/`DataFrame` object length, a `ValueError` is no longer raised. Instead, when the `Series`/`DataFrame` object is longer than the provided index, the `Series`/`DataFrame`'s new index is filled with `NaN` values for the "extra" elements. Otherwise, the extra values in the provided index are ignored.
- Properly raise `NotImplementedError` when ambiguous/nonexistent are non-string in `ceil`/`floor`/`round`.

#### Bug Fixes

- Stopped ignoring nanoseconds in `pd.Timedelta` scalars.
- Fixed AssertionError in tree of binary operations.
- Fixed bug in `Series.dt.isocalendar` using a named Series
- Fixed `inplace` argument for Series objects derived from DataFrame columns.
- Fixed a bug where `Series.reindex` and `DataFrame.reindex` did not update the result index's name correctly.
- Fixed a bug where `Series.take` did not error when `axis=1` was specified.


## 1.21.1 (2024-09-05)

### Snowpark Python API Updates

#### Bug Fixes

- Fixed a bug where using `to_pandas_batches` with async jobs caused an error due to improper handling of waiting for asynchronous query completion.

## 1.21.0 (2024-08-19)

### Snowpark Python API Updates

#### New Features

- Added support for `snowflake.snowpark.testing.assert_dataframe_equal` that is a utility function to check the equality of two Snowpark DataFrames.

#### Improvements

- Added support server side string size limitations.
- Added support to create and invoke stored procedures, UDFs and UDTFs with optional arguments.
- Added support for column lineage in the DataFrame.lineage.trace API.
- Added support for passing `INFER_SCHEMA` options to `DataFrameReader` via `INFER_SCHEMA_OPTIONS`.
- Added support for passing `parameters` parameter to `Column.rlike` and `Column.regexp`.
- Added support for automatically cleaning up temporary tables created by `df.cache_result()` in the current session, when the DataFrame is no longer referenced (i.e., gets garbage collected). It is still an experimental feature not enabled by default, and can be enabled by setting `session.auto_clean_up_temp_table_enabled` to `True`.
- Added support for string literals to the `fmt` parameter of `snowflake.snowpark.functions.to_date`.
- Added support for system$reference function.

#### Bug Fixes

- Fixed a bug where SQL generated for selecting `*` column has an incorrect subquery.
- Fixed a bug in `DataFrame.to_pandas_batches` where the iterator could throw an error if certain transformation is made to the pandas dataframe due to wrong isolation level.
- Fixed a bug in `DataFrame.lineage.trace` to split the quoted feature view's name and version correctly.
- Fixed a bug in `Column.isin` that caused invalid sql generation when passed an empty list.
- Fixed a bug that fails to raise NotImplementedError while setting cell with list like item.

### Snowpark Local Testing Updates

#### New Features

- Added support for the following APIs:
  - snowflake.snowpark.functions
    - `rank`
    - `dense_rank`
    - `percent_rank`
    - `cume_dist`
    - `ntile`
    - `datediff`
    - `array_agg`
  - snowflake.snowpark.column.Column.within_group
- Added support for parsing flags in regex statements for mocked plans. This maintains parity with the `rlike` and `regexp` changes above.

#### Bug Fixes

- Fixed a bug where Window Functions LEAD and LAG do not handle option `ignore_nulls` properly.
- Fixed a bug where values were not populated into the result DataFrame during the insertion of table merge operation.

#### Improvements

- Fix pandas FutureWarning about integer indexing.

### Snowpark pandas API Updates

#### New Features

- Added support for `DataFrame.backfill`, `DataFrame.bfill`, `Series.backfill`, and `Series.bfill`.
- Added support for `DataFrame.compare` and `Series.compare` with default parameters.
- Added support for `Series.dt.microsecond` and `Series.dt.nanosecond`.
- Added support for `Index.is_unique` and `Index.has_duplicates`.
- Added support for `Index.equals`.
- Added support for `Index.value_counts`.
- Added support for `Series.dt.day_name` and `Series.dt.month_name`.
- Added support for indexing on Index, e.g., `df.index[:10]`.
- Added support for `DataFrame.unstack` and `Series.unstack`.
- Added support for `DataFrame.asfreq` and `Series.asfreq`.
- Added support for `Series.dt.is_month_start` and `Series.dt.is_month_end`.
- Added support for `Index.all` and `Index.any`.
- Added support for `Series.dt.is_year_start` and `Series.dt.is_year_end`.
- Added support for `Series.dt.is_quarter_start` and `Series.dt.is_quarter_end`.
- Added support for lazy `DatetimeIndex`.
- Added support for `Series.argmax` and `Series.argmin`.
- Added support for `Series.dt.is_leap_year`.
- Added support for `DataFrame.items`.
- Added support for `Series.dt.floor` and `Series.dt.ceil`.
- Added support for `Index.reindex`.
- Added support for `DatetimeIndex` properties: `year`, `month`, `day`, `hour`, `minute`, `second`, `microsecond`,
    `nanosecond`, `date`, `dayofyear`, `day_of_year`, `dayofweek`, `day_of_week`, `weekday`, `quarter`,
    `is_month_start`, `is_month_end`, `is_quarter_start`, `is_quarter_end`, `is_year_start`, `is_year_end`
    and `is_leap_year`.
- Added support for `Resampler.fillna` and `Resampler.bfill`.
- Added limited support for the `Timedelta` type, including creating `Timedelta` columns and `to_pandas`.
- Added support for `Index.argmax` and `Index.argmin`.

#### Improvements

- Removed the public preview warning message when importing Snowpark pandas.
- Removed unnecessary count query from `SnowflakeQueryCompiler.is_series_like` method.
- `Dataframe.columns` now returns native pandas Index object instead of Snowpark Index object.
- Refactor and introduce `query_compiler` argument in `Index` constructor to create `Index` from query compiler.
- `pd.to_datetime` now returns a DatetimeIndex object instead of a Series object.
- `pd.date_range` now returns a DatetimeIndex object instead of a Series object.

#### Bug Fixes

- Made passing an unsupported aggregation function to `pivot_table` raise `NotImplementedError` instead of `KeyError`.
- Removed axis labels and callable names from error messages and telemetry about unsupported aggregations.
- Fixed AssertionError in `Series.drop_duplicates` and `DataFrame.drop_duplicates` when called after `sort_values`.
- Fixed a bug in `Index.to_frame` where the result frame's column name may be wrong where name is unspecified.
- Fixed a bug where some Index docstrings are ignored.
- Fixed a bug in `Series.reset_index(drop=True)` where the result name may be wrong.
- Fixed a bug in `Groupby.first/last` ordering by the correct columns in the underlying window expression.

## 1.20.0 (2024-07-17)

### Snowpark Python API Updates

#### Improvements

- Added distributed tracing using open telemetry APIs for table stored procedure function in `DataFrame`:
  - `_execute_and_get_query_id`
- Added support for the `arrays_zip` function.
- Improves performance for binary column expression and `df._in` by avoiding unnecessary cast for numeric values. You can enable this optimization by setting `session.eliminate_numeric_sql_value_cast_enabled = True`.
- Improved error message for `write_pandas` when the target table does not exist and `auto_create_table=False`.
- Added open telemetry tracing on UDxF functions in Snowpark.
- Added open telemetry tracing on stored procedure registration in Snowpark.
- Added a new optional parameter called `format_json` to the `Session.SessionBuilder.app_name` function that sets the app name in the `Session.query_tag` in JSON format. By default, this parameter is set to `False`.

#### Bug Fixes
- Fixed a bug where SQL generated for `lag(x, 0)` was incorrect and failed with error message `argument 1 to function LAG needs to be constant, found 'SYSTEM$NULL_TO_FIXED(null)'`.

### Snowpark Local Testing Updates

#### New Features

- Added support for the following APIs:
  - snowflake.snowpark.functions
    - random
- Added new parameters to `patch` function when registering a mocked function:
  - `distinct` allows an alternate function to be specified for when a sql function should be distinct.
  - `pass_column_index` passes a named parameter `column_index` to the mocked function that contains the pandas.Index for the input data.
  - `pass_row_index` passes a named parameter `row_index` to the mocked function that is the 0 indexed row number the function is currently operating on.
  - `pass_input_data` passes a named parameter `input_data` to the mocked function that contains the entire input dataframe for the current expression.
  - Added support for the `column_order` parameter to method `DataFrameWriter.save_as_table`.


#### Bug Fixes
- Fixed a bug that caused DecimalType columns to be incorrectly truncated to integer precision when used in BinaryExpressions.

### Snowpark pandas API Updates

#### New Features
- Added support for `DataFrameGroupBy.all`, `SeriesGroupBy.all`, `DataFrameGroupBy.any`, and `SeriesGroupBy.any`.
- Added support for `DataFrame.nlargest`, `DataFrame.nsmallest`, `Series.nlargest` and `Series.nsmallest`.
- Added support for `replace` and `frac > 1` in `DataFrame.sample` and `Series.sample`.
- Added support for `read_excel` (Uses local pandas for processing)
- Added support for `Series.at`, `Series.iat`, `DataFrame.at`, and `DataFrame.iat`.
- Added support for `Series.dt.isocalendar`.
- Added support for `Series.case_when` except when condition or replacement is callable.
- Added documentation pages for `Index` and its APIs.
- Added support for `DataFrame.assign`.
- Added support for `DataFrame.stack`.
- Added support for `DataFrame.pivot` and `pd.pivot`.
- Added support for `DataFrame.to_csv` and `Series.to_csv`.
- Added partial support for `Series.str.translate` where the values in the `table` are single-codepoint strings.
- Added support for `DataFrame.corr`.
- Allow `df.plot()` and `series.plot()` to be called, materializing the data into the local client
- Added support for `DataFrameGroupBy` and `SeriesGroupBy` aggregations `first` and `last`
- Added support for `DataFrameGroupBy.get_group`.
- Added support for `limit` parameter when `method` parameter is used in `fillna`.
- Added partial support for `Series.str.translate` where the values in the `table` are single-codepoint strings.
- Added support for `DataFrame.corr`.
- Added support for `DataFrame.equals` and `Series.equals`.
- Added support for `DataFrame.reindex` and `Series.reindex`.
- Added support for `Index.astype`.
- Added support for `Index.unique` and `Index.nunique`.
- Added support for `Index.sort_values`.

#### Bug Fixes
- Fixed an issue when using np.where and df.where when the scalar 'other' is the literal 0.
- Fixed a bug regarding precision loss when converting to Snowpark pandas `DataFrame` or `Series` with `dtype=np.uint64`.
- Fixed bug where `values` is set to `index` when `index` and `columns` contain all columns in DataFrame during `pivot_table`.

#### Improvements
- Added support for `Index.copy()`
- Added support for Index APIs: `dtype`, `values`, `item()`, `tolist()`, `to_series()` and `to_frame()`
- Expand support for DataFrames with no rows in `pd.pivot_table` and `DataFrame.pivot_table`.
- Added support for `inplace` parameter in `DataFrame.sort_index` and `Series.sort_index`.


## 1.19.0 (2024-06-25)

### Snowpark Python API Updates

#### New Features

- Added support for `to_boolean` function.
- Added documentation pages for Index and its APIs.

#### Bug Fixes

- Fixed a bug where python stored procedure with table return type fails when run in a task.
- Fixed a bug where df.dropna fails due to `RecursionError: maximum recursion depth exceeded` when the DataFrame has more than 500 columns.
- Fixed a bug where `AsyncJob.result("no_result")` doesn't wait for the query to finish execution.


### Snowpark Local Testing Updates

#### New Features

- Added support for the `strict` parameter when registering UDFs and Stored Procedures.

#### Bug Fixes

- Fixed a bug in convert_timezone that made the setting the source_timezone parameter return an error.
- Fixed a bug where creating DataFrame with empty data of type `DateType` raises `AttributeError`.
- Fixed a bug that table merge fails when update clause exists but no update takes place.
- Fixed a bug in mock implementation of `to_char` that raises `IndexError` when incoming column has nonconsecutive row index.
- Fixed a bug in handling of `CaseExpr` expressions that raises `IndexError` when incoming column has nonconsecutive row index.
- Fixed a bug in implementation of `Column.like` that raises `IndexError` when incoming column has nonconsecutive row index.

#### Improvements

- Added support for type coercion in the implementation of DataFrame.replace, DataFrame.dropna and the mock function `iff`.

### Snowpark pandas API Updates

#### New Features

- Added partial support for `DataFrame.pct_change` and `Series.pct_change` without the `freq` and `limit` parameters.
- Added support for `Series.str.get`.
- Added support for `Series.dt.dayofweek`, `Series.dt.day_of_week`, `Series.dt.dayofyear`, and `Series.dt.day_of_year`.
- Added support for `Series.str.__getitem__` (`Series.str[...]`).
- Added support for `Series.str.lstrip` and `Series.str.rstrip`.
- Added support for `DataFrameGroupBy.size` and `SeriesGroupBy.size`.
- Added support for `DataFrame.expanding` and `Series.expanding` for aggregations `count`, `sum`, `min`, `max`, `mean`, `std`, `var`, and `sem` with `axis=0`.
- Added support for `DataFrame.rolling` and `Series.rolling` for aggregation `count` with `axis=0`.
- Added support for `Series.str.match`.
- Added support for `DataFrame.resample` and `Series.resample` for aggregations `size`, `first`, and `last`.
- Added support for `DataFrameGroupBy.all`, `SeriesGroupBy.all`, `DataFrameGroupBy.any`, and `SeriesGroupBy.any`.
- Added support for `DataFrame.nlargest`, `DataFrame.nsmallest`, `Series.nlargest` and `Series.nsmallest`.
- Added support for `replace` and `frac > 1` in `DataFrame.sample` and `Series.sample`.
- Added support for `read_excel` (Uses local pandas for processing)
- Added support for `Series.at`, `Series.iat`, `DataFrame.at`, and `DataFrame.iat`.
- Added support for `Series.dt.isocalendar`.
- Added support for `Series.case_when` except when condition or replacement is callable.
- Added documentation pages for `Index` and its APIs.
- Added support for `DataFrame.assign`.
- Added support for `DataFrame.stack`.
- Added support for `DataFrame.pivot` and `pd.pivot`.
- Added support for `DataFrame.to_csv` and `Series.to_csv`.
- Added support for `Index.T`.

#### Bug Fixes

- Fixed a bug that causes output of GroupBy.aggregate's columns to be ordered incorrectly.
- Fixed a bug where `DataFrame.describe` on a frame with duplicate columns of differing dtypes could cause an error or incorrect results.
- Fixed a bug in `DataFrame.rolling` and `Series.rolling` so `window=0` now throws `NotImplementedError` instead of `ValueError`

#### Improvements

- Added support for named aggregations in `DataFrame.aggregate` and `Series.aggregate` with `axis=0`.
- `pd.read_csv` reads using the native pandas CSV parser, then uploads data to snowflake using parquet. This enables most of the parameters supported by `read_csv` including date parsing and numeric conversions. Uploading via parquet is roughly twice as fast as uploading via CSV.
- Initial work to support an `pd.Index` directly in Snowpark pandas. Support for `pd.Index` as a first-class component of Snowpark pandas is coming soon.
- Added a lazy index constructor and support for `len`, `shape`, `size`, `empty`, `to_pandas()` and `names`. For `df.index`, Snowpark pandas creates a lazy index object.
- For `df.columns`, Snowpark pandas supports a non-lazy version of an `Index` since the data is already stored locally.

## 1.18.0 (2024-05-28)

### Snowpark Python API Updates

#### Improvements

- Improved error message to remind users set `{"infer_schema": True}` when reading csv file without specifying its schema.
- Improved error handling for `Session.create_dataframe` when called with more than 512 rows and using `format` or `pyformat` `paramstyle`.

### Snowpark pandas API Updates

#### New Features

- Added `DataFrame.cache_result` and `Series.cache_result` methods for users to persist DataFrames and Series to a temporary table lasting the duration of the session to improve latency of subsequent operations.

#### Bug Fixes

#### Improvements

- Added partial support for `DataFrame.pivot_table` with no `index` parameter, as well as for `margins` parameter.
- Updated the signature of `DataFrame.shift`/`Series.shift`/`DataFrameGroupBy.shift`/`SeriesGroupBy.shift` to match pandas 2.2.1. Snowpark pandas does not yet support the newly-added `suffix` argument, or sequence values of `periods`.
- Re-added support for `Series.str.split`.

#### Bug Fixes

- Fixed how we support mixed columns for string methods (`Series.str.*`).

### Snowpark Local Testing Updates

#### New Features

- Added support for the following DataFrameReader read options to file formats `csv` and `json`:
  - PURGE
  - PATTERN
  - INFER_SCHEMA with value being `False`
  - ENCODING with value being `UTF8`
- Added support for `DataFrame.analytics.moving_agg` and `DataFrame.analytics.cumulative_agg_agg`.
- Added support for `if_not_exists` parameter during UDF and stored procedure registration.

#### Bug Fixes

- Fixed a bug that when processing time format, fractional second part is not handled properly.
- Fixed a bug that caused function calls on `*` to fail.
- Fixed a bug that prevented creation of map and struct type objects.
- Fixed a bug that function `date_add` was unable to handle some numeric types.
- Fixed a bug that `TimestampType` casting resulted in incorrect data.
- Fixed a bug that caused `DecimalType` data to have incorrect precision in some cases.
- Fixed a bug where referencing missing table or view raises confusing `IndexError`.
- Fixed a bug that mocked function `to_timestamp_ntz` can not handle None data.
- Fixed a bug that mocked UDFs handles output data of None improperly.
- Fixed a bug where `DataFrame.with_column_renamed` ignores attributes from parent DataFrames after join operations.
- Fixed a bug that integer precision of large value gets lost when converted to pandas DataFrame.
- Fixed a bug that the schema of datetime object is wrong when create DataFrame from a pandas DataFrame.
- Fixed a bug in the implementation of `Column.equal_nan` where null data is handled incorrectly.
- Fixed a bug where `DataFrame.drop` ignore attributes from parent DataFrames after join operations.
- Fixed a bug in mocked function `date_part` where Column type is set wrong.
- Fixed a bug where `DataFrameWriter.save_as_table` does not raise exceptions when inserting null data into non-nullable columns.
- Fixed a bug in the implementation of `DataFrameWriter.save_as_table` where
  - Append or Truncate fails when incoming data has different schema than existing table.
  - Truncate fails when incoming data does not specify columns that are nullable.

#### Improvements

- Removed dependency check for `pyarrow` as it is not used.
- Improved target type coverage of `Column.cast`, adding support for casting to boolean and all integral types.
- Aligned error experience when calling UDFs and stored procedures.
- Added appropriate error messages for `is_permanent` and `anonymous` options in UDFs and stored procedures registration to make it more clear that those features are not yet supported.
- File read operation with unsupported options and values now raises `NotImplementedError` instead of warnings and unclear error information.

## 1.17.0 (2024-05-21)

### Snowpark Python API Updates

#### New Features

- Added support to add a comment on tables and views using the functions listed below:
  - `DataFrameWriter.save_as_table`
  - `DataFrame.create_or_replace_view`
  - `DataFrame.create_or_replace_temp_view`
  - `DataFrame.create_or_replace_dynamic_table`

#### Improvements

- Improved error message to remind users to set `{"infer_schema": True}` when reading CSV file without specifying its schema.

### Snowpark pandas API Updates

#### New Features

- Start of Public Preview of Snowpark pandas API. Refer to the [Snowpark pandas API Docs](https://docs.snowflake.com/developer-guide/snowpark/python/snowpark-pandas) for more details.

### Snowpark Local Testing Updates

#### New Features

- Added support for NumericType and VariantType data conversion in the mocked function `to_timestamp_ltz`, `to_timestamp_ntz`, `to_timestamp_tz` and `to_timestamp`.
- Added support for DecimalType, BinaryType, ArrayType, MapType, TimestampType, DateType and TimeType data conversion in the mocked function `to_char`.
- Added support for the following APIs:
  - snowflake.snowpark.functions:
    - to_varchar
  - snowflake.snowpark.DataFrame:
    - pivot
  - snowflake.snowpark.Session:
    - cancel_all
- Introduced a new exception class `snowflake.snowpark.mock.exceptions.SnowparkLocalTestingException`.
- Added support for casting to FloatType

#### Bug Fixes

- Fixed a bug that stored procedure and UDF should not remove imports already in the `sys.path` during the clean-up step.
- Fixed a bug that when processing datetime format, the fractional second part is not handled properly.
- Fixed a bug that on Windows platform that file operations was unable to properly handle file separator in directory name.
- Fixed a bug that on Windows platform that when reading a pandas dataframe, IntervalType column with integer data can not be processed.
- Fixed a bug that prevented users from being able to select multiple columns with the same alias.
- Fixed a bug that `Session.get_current_[schema|database|role|user|account|warehouse]` returns upper-cased identifiers when identifiers are quoted.
- Fixed a bug that function `substr` and `substring` can not handle 0-based `start_expr`.

#### Improvements

- Standardized the error experience by raising `SnowparkLocalTestingException` in error cases which is on par with `SnowparkSQLException` raised in non-local execution.
- Improved error experience of `Session.write_pandas` method that `NotImplementError` will be raised when called.
- Aligned error experience with reusing a closed session in non-local execution.

## 1.16.0 (2024-05-07)

### New Features

- Support stored procedure register with packages given as Python modules.
- Added snowflake.snowpark.Session.lineage.trace to explore data lineage of snowfake objects.
- Added support for structured type schema parsing.

### Bug Fixes

- Fixed a bug when inferring schema, single quotes are added to stage files already have single quotes.

### Local Testing Updates

#### New Features

- Added support for StringType, TimestampType and VariantType data conversion in the mocked function `to_date`.
- Added support for the following APIs:
  - snowflake.snowpark.functions
    - get
    - concat
    - concat_ws

#### Bug Fixes

- Fixed a bug that caused `NaT` and `NaN` values to not be recognized.
- Fixed a bug where, when inferring a schema, single quotes were added to stage files that already had single quotes.
- Fixed a bug where `DataFrameReader.csv` was unable to handle quoted values containing a delimiter.
- Fixed a bug that when there is `None` value in an arithmetic calculation, the output should remain `None` instead of `math.nan`.
- Fixed a bug in function `sum` and `covar_pop` that when there is `math.nan` in the data, the output should also be `math.nan`.
- Fixed a bug that stage operation can not handle directories.
- Fixed a bug that `DataFrame.to_pandas` should take Snowflake numeric types with precision 38 as `int64`.

## 1.15.0 (2024-04-24)

### New Features

- Added `truncate` save mode in `DataFrameWrite` to overwrite existing tables by truncating the underlying table instead of dropping it.
- Added telemetry to calculate query plan height and number of duplicate nodes during collect operations.
- Added the functions below to unload data from a `DataFrame` into one or more files in a stage:
  - `DataFrame.write.json`
  - `DataFrame.write.csv`
  - `DataFrame.write.parquet`
- Added distributed tracing using open telemetry APIs for action functions in `DataFrame` and `DataFrameWriter`:
  - snowflake.snowpark.DataFrame:
    - collect
    - collect_nowait
    - to_pandas
    - count
    - show
  - snowflake.snowpark.DataFrameWriter:
    - save_as_table
- Added support for snow:// URLs to `snowflake.snowpark.Session.file.get` and `snowflake.snowpark.Session.file.get_stream`
- Added support to register stored procedures and UDxFs with a `comment`.
- UDAF client support is ready for public preview. Please stay tuned for the Snowflake announcement of UDAF public preview.
- Added support for dynamic pivot.  This feature is currently in private preview.

### Improvements

- Improved the generated query performance for both compilation and execution by converting duplicate subqueries to Common Table Expressions (CTEs). It is still an experimental feature not enabled by default, and can be enabled by setting `session.cte_optimization_enabled` to `True`.

### Bug Fixes

- Fixed a bug where `statement_params` was not passed to query executions that register stored procedures and user defined functions.
- Fixed a bug causing `snowflake.snowpark.Session.file.get_stream` to fail for quoted stage locations.
- Fixed a bug that an internal type hint in `utils.py` might raise AttributeError in case the underlying module can not be found.

### Local Testing Updates

#### New Features

- Added support for registering UDFs and stored procedures.
- Added support for the following APIs:
  - snowflake.snowpark.Session:
    - file.put
    - file.put_stream
    - file.get
    - file.get_stream
    - read.json
    - add_import
    - remove_import
    - get_imports
    - clear_imports
    - add_packages
    - add_requirements
    - clear_packages
    - remove_package
    - udf.register
    - udf.register_from_file
    - sproc.register
    - sproc.register_from_file
  - snowflake.snowpark.functions
    - current_database
    - current_session
    - date_trunc
    - object_construct
    - object_construct_keep_null
    - pow
    - sqrt
    - udf
    - sproc
- Added support for StringType, TimestampType and VariantType data conversion in the mocked function `to_time`.

#### Bug Fixes

- Fixed a bug that null filled columns for constant functions.
- Fixed a bug that implementation of to_object, to_array and to_binary to better handle null inputs.
- Fixed a bug that timestamp data comparison can not handle year beyond 2262.
- Fixed a bug that `Session.builder.getOrCreate` should return the created mock session.

## 1.14.0 (2024-03-20)

### New Features

- Added support for creating vectorized UDTFs with `process` method.
- Added support for dataframe functions:
  - to_timestamp_ltz
  - to_timestamp_ntz
  - to_timestamp_tz
  - locate
- Added support for ASOF JOIN type.
- Added support for the following local testing APIs:
  - snowflake.snowpark.functions:
    - to_double
    - to_timestamp
    - to_timestamp_ltz
    - to_timestamp_ntz
    - to_timestamp_tz
    - greatest
    - least
    - convert_timezone
    - dateadd
    - date_part
  - snowflake.snowpark.Session:
    - get_current_account
    - get_current_warehouse
    - get_current_role
    - use_schema
    - use_warehouse
    - use_database
    - use_role

### Bug Fixes

- Fixed a bug in `SnowflakePlanBuilder` that `save_as_table` does not filter column that name start with '$' and follow by number correctly.
- Fixed a bug that statement parameters may have no effect when resolving imports and packages.
- Fixed bugs in local testing:
  - LEFT ANTI and LEFT SEMI joins drop rows with null values.
  - DataFrameReader.csv incorrectly parses data when the optional parameter `field_optionally_enclosed_by` is specified.
  - Column.regexp only considers the first entry when `pattern` is a `Column`.
  - Table.update raises `KeyError` when updating null values in the rows.
  - VARIANT columns raise errors at `DataFrame.collect`.
  - `count_distinct` does not work correctly when counting.
  - Null values in integer columns raise `TypeError`.

### Improvements

- Added telemetry to local testing.
- Improved the error message of `DataFrameReader` to raise `FileNotFound` error when reading a path that does not exist or when there are no files under the path.

## 1.13.0 (2024-02-26)

### New Features

- Added support for an optional `date_part` argument in function `last_day`.
- `SessionBuilder.app_name` will set the query_tag after the session is created.
- Added support for the following local testing functions:
  - current_timestamp
  - current_date
  - current_time
  - strip_null_value
  - upper
  - lower
  - length
  - initcap

### Improvements

- Added cleanup logic at interpreter shutdown to close all active sessions.
- Closing sessions within stored procedures now is a no-op logging a warning instead of raising an error.

### Bug Fixes

- Fixed a bug in `DataFrame.to_local_iterator` where the iterator could yield wrong results if another query is executed before the iterator finishes due to wrong isolation level. For details, please see #945.
- Fixed a bug that truncated table names in error messages while running a plan with local testing enabled.
- Fixed a bug that `Session.range` returns empty result when the range is large.

## 1.12.1 (2024-02-08)

### Improvements

- Use `split_blocks=True` by default during `to_pandas` conversion, for optimal memory allocation. This parameter is passed to `pyarrow.Table.to_pandas`, which enables `PyArrow` to split the memory allocation into smaller, more manageable blocks instead of allocating a single contiguous block. This results in better memory management when dealing with larger datasets.

### Bug Fixes

- Fixed a bug in `DataFrame.to_pandas` that caused an error when evaluating on a Dataframe with an `IntergerType` column with null values.

## 1.12.0 (2024-01-30)

### New Features

- Exposed `statement_params` in `StoredProcedure.__call__`.
- Added two optional arguments to `Session.add_import`.
  - `chunk_size`: The number of bytes to hash per chunk of the uploaded files.
  - `whole_file_hash`: By default only the first chunk of the uploaded import is hashed to save time. When this is set to True each uploaded file is fully hashed instead.
- Added parameters `external_access_integrations` and `secrets` when creating a UDAF from Snowpark Python to allow integration with external access.
- Added a new method `Session.append_query_tag`. Allows an additional tag to be added to the current query tag by appending it as a comma separated value.
- Added a new method `Session.update_query_tag`. Allows updates to a JSON encoded dictionary query tag.
- `SessionBuilder.getOrCreate` will now attempt to replace the singleton it returns when token expiration has been detected.
- Added support for new functions in `snowflake.snowpark.functions`:
  - `array_except`
  - `create_map`
  - `sign`/`signum`
- Added the following functions to `DataFrame.analytics`:
  - Added the `moving_agg` function in `DataFrame.analytics` to enable moving aggregations like sums and averages with multiple window sizes.
  - Added the `cummulative_agg` function in `DataFrame.analytics` to enable commulative aggregations like sums and averages on multiple columns.
  - Added the `compute_lag` and `compute_lead` functions in `DataFrame.analytics` for enabling lead and lag calculations on multiple columns.
  - Added the `time_series_agg` function in `DataFrame.analytics` to enable time series aggregations like sums and averages with multiple time windows.

### Bug Fixes

- Fixed a bug in `DataFrame.na.fill` that caused Boolean values to erroneously override integer values.
- Fixed a bug in `Session.create_dataframe` where the Snowpark DataFrames created using pandas DataFrames were not inferring the type for timestamp columns correctly. The behavior is as follows:
  - Earlier timestamp columns without a timezone would be converted to nanosecond epochs and inferred as `LongType()`, but will now be correctly maintained as timestamp values and be inferred as `TimestampType(TimestampTimeZone.NTZ)`.
  - Earlier timestamp columns with a timezone would be inferred as `TimestampType(TimestampTimeZone.NTZ)` and loose timezone information but will now be correctly inferred as `TimestampType(TimestampTimeZone.LTZ)` and timezone information is retained correctly.
  - Set session parameter `PYTHON_SNOWPARK_USE_LOGICAL_TYPE_FOR_CREATE_DATAFRAME` to revert back to old behavior. It is recommended that you update your code to align with correct behavior because the parameter will be removed in the future.
- Fixed a bug that `DataFrame.to_pandas` gets decimal type when scale is not 0, and creates an object dtype in `pandas`. Instead, we cast the value to a float64 type.
- Fixed bugs that wrongly flattened the generated SQL when one of the following happens:
  - `DataFrame.filter()` is called after `DataFrame.sort().limit()`.
  - `DataFrame.sort()` or `filter()` is called on a DataFrame that already has a window function or sequence-dependent data generator column.
    For instance, `df.select("a", seq1().alias("b")).select("a", "b").sort("a")` won't flatten the sort clause anymore.
  - a window or sequence-dependent data generator column is used after `DataFrame.limit()`. For instance, `df.limit(10).select(row_number().over())` won't flatten the limit and select in the generated SQL.
- Fixed a bug where aliasing a DataFrame column raised an error when the DataFame was copied from another DataFrame with an aliased column. For instance,

  ```python
  df = df.select(col("a").alias("b"))
  df = copy(df)
  df.select(col("b").alias("c"))  # threw an error. Now it's fixed.
  ```

- Fixed a bug in `Session.create_dataframe` that the non-nullable field in a schema is not respected for boolean type. Note that this fix is only effective when the user has the privilege to create a temp table.
- Fixed a bug in SQL simplifier where non-select statements in `session.sql` dropped a SQL query when used with `limit()`.
- Fixed a bug that raised an exception when session parameter `ERROR_ON_NONDETERMINISTIC_UPDATE` is true.

### Behavior Changes (API Compatible)

- When parsing data types during a `to_pandas` operation, we rely on GS precision value to fix precision issues for large integer values. This may affect users where a column that was earlier returned as `int8` gets returned as `int64`. Users can fix this by explicitly specifying precision values for their return column.
- Aligned behavior for `Session.call` in case of table stored procedures where running `Session.call` would not trigger stored procedure unless a `collect()` operation was performed.
- `StoredProcedureRegistration` will now automatically add `snowflake-snowpark-python` as a package dependency. The added dependency will be on the client's local version of the library and an error is thrown if the server cannot support that version.

## 1.11.1 (2023-12-07)

### Bug Fixes

- Fixed a bug that numpy should not be imported at the top level of mock module.
- Added support for these new functions in `snowflake.snowpark.functions`:
  - `from_utc_timestamp`
  - `to_utc_timestamp`

## 1.11.0 (2023-12-05)

### New Features

- Add the `conn_error` attribute to `SnowflakeSQLException` that stores the whole underlying exception from `snowflake-connector-python`.
- Added support for `RelationalGroupedDataframe.pivot()` to access `pivot` in the following pattern `Dataframe.group_by(...).pivot(...)`.
- Added experimental feature: Local Testing Mode, which allows you to create and operate on Snowpark Python DataFrames locally without connecting to a Snowflake account. You can use the local testing framework to test your DataFrame operations locally, on your development machine or in a CI (continuous integration) pipeline, before deploying code changes to your account.

- Added support for `arrays_to_object` new functions in `snowflake.snowpark.functions`.
- Added support for the vector data type.

### Dependency Updates

- Bumped cloudpickle dependency to work with `cloudpickle==2.2.1`
- Updated ``snowflake-connector-python`` to `3.4.0`.

### Bug Fixes

- DataFrame column names quoting check now supports newline characters.
- Fix a bug where a DataFrame generated by `session.read.with_metadata` creates inconsistent table when doing `df.write.save_as_table`.

## 1.10.0 (2023-11-03)

### New Features

- Added support for managing case sensitivity in `DataFrame.to_local_iterator()`.
- Added support for specifying vectorized UDTF's input column names by using the optional parameter `input_names` in `UDTFRegistration.register/register_file` and `functions.pandas_udtf`. By default, `RelationalGroupedDataFrame.applyInPandas` will infer the column names from current dataframe schema.
- Add `sql_error_code` and `raw_message` attributes to `SnowflakeSQLException` when it is caused by a SQL exception.

### Bug Fixes

- Fixed a bug in `DataFrame.to_pandas()` where converting snowpark dataframes to pandas dataframes was losing precision on integers with more than 19 digits.
- Fixed a bug that `session.add_packages` can not handle requirement specifier that contains project name with underscore and version.
- Fixed a bug in `DataFrame.limit()` when `offset` is used and the parent `DataFrame` uses `limit`. Now the `offset` won't impact the parent DataFrame's `limit`.
- Fixed a bug in `DataFrame.write.save_as_table` where dataframes created from read api could not save data into snowflake because of invalid column name `$1`.

### Behavior change

- Changed the behavior of `date_format`:
  - The `format` argument changed from optional to required.
  - The returned result changed from a date object to a date-formatted string.
- When a window function, or a sequence-dependent data generator (`normal`, `zipf`, `uniform`, `seq1`, `seq2`, `seq4`, `seq8`) function is used, the sort and filter operation will no longer be flattened when generating the query.

## 1.9.0 (2023-10-13)

### New Features

- Added support for the Python 3.11 runtime environment.

### Dependency updates

- Added back the dependency of `typing-extensions`.

### Bug Fixes

- Fixed a bug where imports from permanent stage locations were ignored for temporary stored procedures, UDTFs, UDFs, and UDAFs.
- Revert back to using CTAS (create table as select) statement for `Dataframe.writer.save_as_table` which does not need insert permission for writing tables.

### New Features
- Support `PythonObjJSONEncoder` json-serializable objects for `ARRAY` and `OBJECT` literals.

## 1.8.0 (2023-09-14)

### New Features

- Added support for VOLATILE/IMMUTABLE keyword when registering UDFs.
- Added support for specifying clustering keys when saving dataframes using `DataFrame.save_as_table`.
- Accept `Iterable` objects input for `schema` when creating dataframes using `Session.create_dataframe`.
- Added the property `DataFrame.session` to return a `Session` object.
- Added the property `Session.session_id` to return an integer that represents session ID.
- Added the property `Session.connection` to return a `SnowflakeConnection` object .

- Added support for creating a Snowpark session from a configuration file or environment variables.

### Dependency updates

- Updated ``snowflake-connector-python`` to 3.2.0.

### Bug Fixes

- Fixed a bug where automatic package upload would raise `ValueError` even when compatible package version were added in `session.add_packages`.
- Fixed a bug where table stored procedures were not registered correctly when using `register_from_file`.
- Fixed a bug where dataframe joins failed with `invalid_identifier` error.
- Fixed a bug where `DataFrame.copy` disables SQL simplfier for the returned copy.
- Fixed a bug where `session.sql().select()` would fail if any parameters are specified to `session.sql()`

## 1.7.0 (2023-08-28)

### New Features

- Added parameters `external_access_integrations` and `secrets` when creating a UDF, UDTF or Stored Procedure from Snowpark Python to allow integration with external access.
- Added support for these new functions in `snowflake.snowpark.functions`:
  - `array_flatten`
  - `flatten`
- Added support for `apply_in_pandas` in `snowflake.snowpark.relational_grouped_dataframe`.
- Added support for replicating your local Python environment on Snowflake via `Session.replicate_local_environment`.

### Bug Fixes

- Fixed a bug where `session.create_dataframe` fails to properly set nullable columns where nullability was affected by order or data was given.
- Fixed a bug where `DataFrame.select` could not identify and alias columns in presence of table functions when output columns of table function overlapped with columns in dataframe.

### Behavior Changes

- When creating stored procedures, UDFs, UDTFs, UDAFs with parameter `is_permanent=False` will now create temporary objects even when `stage_name` is provided. The default value of `is_permanent` is `False` which is why if this value is not explicitly set to `True` for permanent objects, users will notice a change in behavior.
- `types.StructField` now enquotes column identifier by default.

## 1.6.1 (2023-08-02)

### New Features

- Added support for these new functions in `snowflake.snowpark.functions`:
  - `array_sort`
  - `sort_array`
  - `array_min`
  - `array_max`
  - `explode_outer`
- Added support for pure Python packages specified via `Session.add_requirements` or `Session.add_packages`. They are now usable in stored procedures and UDFs even if packages are not present on the Snowflake Anaconda channel.
  - Added Session parameter `custom_packages_upload_enabled` and `custom_packages_force_upload_enabled` to enable the support for pure Python packages feature mentioned above. Both parameters default to `False`.
- Added support for specifying package requirements by passing a Conda environment yaml file to `Session.add_requirements`.
- Added support for asynchronous execution of multi-query dataframes that contain binding variables.
- Added support for renaming multiple columns in `DataFrame.rename`.
- Added support for Geometry datatypes.
- Added support for `params` in `session.sql()` in stored procedures.
- Added support for user-defined aggregate functions (UDAFs). This feature is currently in private preview.
- Added support for vectorized UDTFs (user-defined table functions). This feature is currently in public preview.
- Added support for Snowflake Timestamp variants (i.e., `TIMESTAMP_NTZ`, `TIMESTAMP_LTZ`, `TIMESTAMP_TZ`)
  - Added `TimestampTimezone` as an argument in `TimestampType` constructor.
  - Added type hints `NTZ`, `LTZ`, `TZ` and `Timestamp` to annotate functions when registering UDFs.

### Improvements

- Removed redundant dependency `typing-extensions`.
- `DataFrame.cache_result` now creates temp table fully qualified names under current database and current schema.

### Bug Fixes

- Fixed a bug where type check happens on pandas before it is imported.
- Fixed a bug when creating a UDF from `numpy.ufunc`.
- Fixed a bug where `DataFrame.union` was not generating the correct `Selectable.schema_query` when SQL simplifier is enabled.

### Behavior Changes

- `DataFrameWriter.save_as_table` now respects the `nullable` field of the schema provided by the user or the inferred schema based on data from user input.

### Dependency updates

- Updated ``snowflake-connector-python`` to 3.0.4.

## 1.5.1 (2023-06-20)

### New Features

- Added support for the Python 3.10 runtime environment.

## 1.5.0 (2023-06-09)

### Behavior Changes

- Aggregation results, from functions such as `DataFrame.agg` and `DataFrame.describe`, no longer strip away non-printing characters from column names.

### New Features

- Added support for the Python 3.9 runtime environment.
- Added support for new functions in `snowflake.snowpark.functions`:
  - `array_generate_range`
  - `array_unique_agg`
  - `collect_set`
  - `sequence`
- Added support for registering and calling stored procedures with `TABLE` return type.
- Added support for parameter `length` in `StringType()` to specify the maximum number of characters that can be stored by the column.
- Added the alias `functions.element_at()` for `functions.get()`.
- Added the alias `Column.contains` for `functions.contains`.
- Added experimental feature `DataFrame.alias`.
- Added support for querying metadata columns from stage when creating `DataFrame` using `DataFrameReader`.
- Added support for `StructType.add` to append more fields to existing `StructType` objects.
- Added support for parameter `execute_as` in `StoredProcedureRegistration.register_from_file()` to specify stored procedure caller rights.

### Bug Fixes

- Fixed a bug where the `Dataframe.join_table_function` did not run all of the necessary queries to set up the join table function when SQL simplifier was enabled.
- Fixed type hint declaration for custom types - `ColumnOrName`, `ColumnOrLiteralStr`, `ColumnOrSqlExpr`, `LiteralType` and `ColumnOrLiteral` that were breaking `mypy` checks.
- Fixed a bug where `DataFrameWriter.save_as_table` and `DataFrame.copy_into_table` failed to parse fully qualified table names.

## 1.4.0 (2023-04-24)

### New Features

- Added support for `session.getOrCreate`.
- Added support for alias `Column.getField`.
- Added support for new functions in `snowflake.snowpark.functions`:
  - `date_add` and `date_sub` to make add and subtract operations easier.
  - `daydiff`
  - `explode`
  - `array_distinct`.
  - `regexp_extract`.
  - `struct`.
  - `format_number`.
  - `bround`.
  - `substring_index`
- Added parameter `skip_upload_on_content_match` when creating UDFs, UDTFs and stored procedures using `register_from_file` to skip uploading files to a stage if the same version of the files are already on the stage.
- Added support for `DataFrameWriter.save_as_table` method to take table names that contain dots.
- Flattened generated SQL when `DataFrame.filter()` or `DataFrame.order_by()` is followed by a projection statement (e.g. `DataFrame.select()`, `DataFrame.with_column()`).
- Added support for creating dynamic tables _(in private preview)_ using `Dataframe.create_or_replace_dynamic_table`.
- Added an optional argument `params` in `session.sql()` to support binding variables. Note that this is not supported in stored procedures yet.

### Bug Fixes

- Fixed a bug in `strtok_to_array` where an exception was thrown when a delimiter was passed in.
- Fixed a bug in `session.add_import` where the module had the same namespace as other dependencies.

## 1.3.0 (2023-03-28)

### New Features

- Added support for `delimiters` parameter in `functions.initcap()`.
- Added support for `functions.hash()` to accept a variable number of input expressions.
- Added API `Session.RuntimeConfig` for getting/setting/checking the mutability of any runtime configuration.
- Added support managing case sensitivity in `Row` results from `DataFrame.collect` using `case_sensitive` parameter.
- Added API `Session.conf` for getting, setting or checking the mutability of any runtime configuration.
- Added support for managing case sensitivity in `Row` results from `DataFrame.collect` using `case_sensitive` parameter.
- Added indexer support for `snowflake.snowpark.types.StructType`.
- Added a keyword argument `log_on_exception` to `Dataframe.collect` and `Dataframe.collect_no_wait` to optionally disable error logging for SQL exceptions.

### Bug Fixes

- Fixed a bug where a DataFrame set operation(`DataFrame.substract`, `DataFrame.union`, etc.) being called after another DataFrame set operation and `DataFrame.select` or `DataFrame.with_column` throws an exception.
- Fixed a bug where chained sort statements are overwritten by the SQL simplifier.

### Improvements

- Simplified JOIN queries to use constant subquery aliases (`SNOWPARK_LEFT`, `SNOWPARK_RIGHT`) by default. Users can disable this at runtime with `session.conf.set('use_constant_subquery_alias', False)` to use randomly generated alias names instead.
- Allowed specifying statement parameters in `session.call()`.
- Enabled the uploading of large pandas DataFrames in stored procedures by defaulting to a chunk size of 100,000 rows.

## 1.2.0 (2023-03-02)

### New Features

- Added support for displaying source code as comments in the generated scripts when registering stored procedures. This
  is enabled by default, turn off by specifying `source_code_display=False` at registration.
- Added a parameter `if_not_exists` when creating a UDF, UDTF or Stored Procedure from Snowpark Python to ignore creating the specified function or procedure if it already exists.
- Accept integers when calling `snowflake.snowpark.functions.get` to extract value from array.
- Added `functions.reverse` in functions to open access to Snowflake built-in function
  [reverse](https://docs.snowflake.com/en/sql-reference/functions/reverse).
- Added parameter `require_scoped_url` in snowflake.snowflake.files.SnowflakeFile.open() `(in Private Preview)` to replace `is_owner_file` is marked for deprecation.

### Bug Fixes

- Fixed a bug that overwrote `paramstyle` to `qmark` when creating a Snowpark session.
- Fixed a bug where `df.join(..., how="cross")` fails with `SnowparkJoinException: (1112): Unsupported using join type 'Cross'`.
- Fixed a bug where querying a `DataFrame` column created from chained function calls used a wrong column name.

## 1.1.0 (2023-01-26)

### New Features:

- Added `asc`, `asc_nulls_first`, `asc_nulls_last`, `desc`, `desc_nulls_first`, `desc_nulls_last`, `date_part` and `unix_timestamp` in functions.
- Added the property `DataFrame.dtypes` to return a list of column name and data type pairs.
- Added the following aliases:
  - `functions.expr()` for `functions.sql_expr()`.
  - `functions.date_format()` for `functions.to_date()`.
  - `functions.monotonically_increasing_id()` for `functions.seq8()`
  - `functions.from_unixtime()` for `functions.to_timestamp()`

### Bug Fixes:

- Fixed a bug in SQL simplifier that didn’t handle Column alias and join well in some cases. See https://github.com/snowflakedb/snowpark-python/issues/658 for details.
- Fixed a bug in SQL simplifier that generated wrong column names for function calls, NaN and INF.

### Improvements

- The session parameter `PYTHON_SNOWPARK_USE_SQL_SIMPLIFIER` is `True` after Snowflake 7.3 was released. In snowpark-python, `session.sql_simplifier_enabled` reads the value of `PYTHON_SNOWPARK_USE_SQL_SIMPLIFIER` by default, meaning that the SQL simplfier is enabled by default after the Snowflake 7.3 release. To turn this off, set `PYTHON_SNOWPARK_USE_SQL_SIMPLIFIER` in Snowflake to `False` or run `session.sql_simplifier_enabled = False` from Snowpark. It is recommended to use the SQL simplifier because it helps to generate more concise SQL.

## 1.0.0 (2022-11-01)

### New Features

- Added `Session.generator()` to create a new `DataFrame` using the Generator table function.
- Added a parameter `secure` to the functions that create a secure UDF or UDTF.

## 0.12.0 (2022-10-14)

### New Features

- Added new APIs for async job:
  - `Session.create_async_job()` to create an `AsyncJob` instance from a query id.
  - `AsyncJob.result()` now accepts argument `result_type` to return the results in different formats.
  - `AsyncJob.to_df()` returns a `DataFrame` built from the result of this asynchronous job.
  - `AsyncJob.query()` returns the SQL text of the executed query.
- `DataFrame.agg()` and `RelationalGroupedDataFrame.agg()` now accept variable-length arguments.
- Added parameters `lsuffix` and `rsuffix` to `DataFram.join()` and `DataFrame.cross_join()` to conveniently rename overlapping columns.
- Added `Table.drop_table()` so you can drop the temp table after `DataFrame.cache_result()`. `Table` is also a context manager so you can use the `with` statement to drop the cache temp table after use.
- Added `Session.use_secondary_roles()`.
- Added functions `first_value()` and `last_value()`. (contributed by @chasleslr)
- Added `on` as an alias for `using_columns` and `how` as an alias for `join_type` in `DataFrame.join()`.

### Bug Fixes

- Fixed a bug in `Session.create_dataframe()` that raised an error when `schema` names had special characters.
- Fixed a bug in which options set in `Session.read.option()` were not passed to `DataFrame.copy_into_table()` as default values.
- Fixed a bug in which `DataFrame.copy_into_table()` raises an error when a copy option has single quotes in the value.

## 0.11.0 (2022-09-28)

### Behavior Changes

- `Session.add_packages()` now raises `ValueError` when the version of a package cannot be found in Snowflake Anaconda channel. Previously, `Session.add_packages()` succeeded, and a `SnowparkSQLException` exception was raised later in the UDF/SP registration step.

### New Features:

- Added method `FileOperation.get_stream()` to support downloading stage files as stream.
- Added support in `functions.ntiles()` to accept int argument.
- Added the following aliases:
  - `functions.call_function()` for `functions.call_builtin()`.
  - `functions.function()` for `functions.builtin()`.
  - `DataFrame.order_by()` for `DataFrame.sort()`
  - `DataFrame.orderBy()` for `DataFrame.sort()`
- Improved `DataFrame.cache_result()` to return a more accurate `Table` class instead of a `DataFrame` class.
- Added support to allow `session` as the first argument when calling `StoredProcedure`.

### Improvements

- Improved nested query generation by flattening queries when applicable.
  - This improvement could be enabled by setting `Session.sql_simplifier_enabled = True`.
  - `DataFrame.select()`, `DataFrame.with_column()`, `DataFrame.drop()` and other select-related APIs have more flattened SQLs.
  - `DataFrame.union()`, `DataFrame.union_all()`, `DataFrame.except_()`, `DataFrame.intersect()`, `DataFrame.union_by_name()` have flattened SQLs generated when multiple set operators are chained.
- Improved type annotations for async job APIs.

### Bug Fixes

- Fixed a bug in which `Table.update()`, `Table.delete()`, `Table.merge()` try to reference a temp table that does not exist.

## 0.10.0 (2022-09-16)

### New Features:

- Added experimental APIs for evaluating Snowpark dataframes with asynchronous queries:
  - Added keyword argument `block` to the following action APIs on Snowpark dataframes (which execute queries) to allow asynchronous evaluations:
    - `DataFrame.collect()`, `DataFrame.to_local_iterator()`, `DataFrame.to_pandas()`, `DataFrame.to_pandas_batches()`, `DataFrame.count()`, `DataFrame.first()`.
    - `DataFrameWriter.save_as_table()`, `DataFrameWriter.copy_into_location()`.
    - `Table.delete()`, `Table.update()`, `Table.merge()`.
  - Added method `DataFrame.collect_nowait()` to allow asynchronous evaluations.
  - Added class `AsyncJob` to retrieve results from asynchronously executed queries and check their status.
- Added support for `table_type` in `Session.write_pandas()`. You can now choose from these `table_type` options: `"temporary"`, `"temp"`, and `"transient"`.
- Added support for using Python structured data (`list`, `tuple` and `dict`) as literal values in Snowpark.
- Added keyword argument `execute_as` to `functions.sproc()` and `session.sproc.register()` to allow registering a stored procedure as a caller or owner.
- Added support for specifying a pre-configured file format when reading files from a stage in Snowflake.

### Improvements:

- Added support for displaying details of a Snowpark session.

### Bug Fixes:

- Fixed a bug in which `DataFrame.copy_into_table()` and `DataFrameWriter.save_as_table()` mistakenly created a new table if the table name is fully qualified, and the table already exists.

### Deprecations:

- Deprecated keyword argument `create_temp_table` in `Session.write_pandas()`.
- Deprecated invoking UDFs using arguments wrapped in a Python list or tuple. You can use variable-length arguments without a list or tuple.

### Dependency updates

- Updated ``snowflake-connector-python`` to 2.7.12.

## 0.9.0 (2022-08-30)

### New Features:

- Added support for displaying source code as comments in the generated scripts when registering UDFs.
  This feature is turned on by default. To turn it off, pass the new keyword argument `source_code_display` as `False` when calling `register()` or `@udf()`.
- Added support for calling table functions from `DataFrame.select()`, `DataFrame.with_column()` and `DataFrame.with_columns()` which now take parameters of type `table_function.TableFunctionCall` for columns.
- Added keyword argument `overwrite` to `session.write_pandas()` to allow overwriting contents of a Snowflake table with that of a pandas DataFrame.
- Added keyword argument `column_order` to `df.write.save_as_table()` to specify the matching rules when inserting data into table in append mode.
- Added method `FileOperation.put_stream()` to upload local files to a stage via file stream.
- Added methods `TableFunctionCall.alias()` and `TableFunctionCall.as_()` to allow aliasing the names of columns that come from the output of table function joins.
- Added function `get_active_session()` in module `snowflake.snowpark.context` to get the current active Snowpark session.

### Bug Fixes:

- Fixed a bug in which batch insert should not raise an error when `statement_params` is not passed to the function.
- Fixed a bug in which column names should be quoted when `session.create_dataframe()` is called with dicts and a given schema.
- Fixed a bug in which creation of table should be skipped if the table already exists and is in append mode when calling `df.write.save_as_table()`.
- Fixed a bug in which third-party packages with underscores cannot be added when registering UDFs.

### Improvements:

- Improved function `function.uniform()` to infer the types of inputs `max_` and `min_` and cast the limits to `IntegerType` or `FloatType` correspondingly.

## 0.8.0 (2022-07-22)

### New Features:

- Added keyword only argument `statement_params` to the following methods to allow for specifying statement level parameters:
  - `collect`, `to_local_iterator`, `to_pandas`, `to_pandas_batches`,
    `count`, `copy_into_table`, `show`, `create_or_replace_view`, `create_or_replace_temp_view`, `first`, `cache_result`
    and `random_split` on class `snowflake.snowpark.Dateframe`.
  - `update`, `delete` and `merge` on class `snowflake.snowpark.Table`.
  - `save_as_table` and `copy_into_location` on class `snowflake.snowpark.DataFrameWriter`.
  - `approx_quantile`, `statement_params`, `cov` and `crosstab` on class `snowflake.snowpark.DataFrameStatFunctions`.
  - `register` and `register_from_file` on class `snowflake.snowpark.udf.UDFRegistration`.
  - `register` and `register_from_file` on class `snowflake.snowpark.udtf.UDTFRegistration`.
  - `register` and `register_from_file` on class `snowflake.snowpark.stored_procedure.StoredProcedureRegistration`.
  - `udf`, `udtf` and `sproc` in `snowflake.snowpark.functions`.
- Added support for `Column` as an input argument to `session.call()`.
- Added support for `table_type` in `df.write.save_as_table()`. You can now choose from these `table_type` options: `"temporary"`, `"temp"`, and `"transient"`.

### Improvements:

- Added validation of object name in `session.use_*` methods.
- Updated the query tag in SQL to escape it when it has special characters.
- Added a check to see if Anaconda terms are acknowledged when adding missing packages.

### Bug Fixes:

- Fixed the limited length of the string column in `session.create_dataframe()`.
- Fixed a bug in which `session.create_dataframe()` mistakenly converted 0 and `False` to `None` when the input data was only a list.
- Fixed a bug in which calling `session.create_dataframe()` using a large local dataset sometimes created a temp table twice.
- Aligned the definition of `function.trim()` with the SQL function definition.
- Fixed an issue where snowpark-python would hang when using the Python system-defined (built-in function) `sum` vs. the Snowpark `function.sum()`.

### Deprecations:

- Deprecated keyword argument `create_temp_table` in `df.write.save_as_table()`.

## 0.7.0 (2022-05-25)

### New Features:

- Added support for user-defined table functions (UDTFs).
  - Use function `snowflake.snowpark.functions.udtf()` to register a UDTF, or use it as a decorator to register the UDTF.
    - You can also use `Session.udtf.register()` to register a UDTF.
  - Use `Session.udtf.register_from_file()` to register a UDTF from a Python file.
- Updated APIs to query a table function, including both Snowflake built-in table functions and UDTFs.
  - Use function `snowflake.snowpark.functions.table_function()` to create a callable representing a table function and use it to call the table function in a query.
  - Alternatively, use function `snowflake.snowpark.functions.call_table_function()` to call a table function.
  - Added support for `over` clause that specifies `partition by` and `order by` when lateral joining a table function.
  - Updated `Session.table_function()` and `DataFrame.join_table_function()` to accept `TableFunctionCall` instances.

### Breaking Changes:

- When creating a function with `functions.udf()` and `functions.sproc()`, you can now specify an empty list for the `imports` or `packages` argument to indicate that no import or package is used for this UDF or stored procedure. Previously, specifying an empty list meant that the function would use session-level imports or packages.
- Improved the `__repr__` implementation of data types in `types.py`. The unused `type_name` property has been removed.
- Added a Snowpark-specific exception class for SQL errors. This replaces the previous `ProgrammingError` from the Python connector.

### Improvements:

- Added a lock to a UDF or UDTF when it is called for the first time per thread.
- Improved the error message for pickling errors that occurred during UDF creation.
- Included the query ID when logging the failed query.

### Bug Fixes:

- Fixed a bug in which non-integral data (such as timestamps) was occasionally converted to integer when calling `DataFrame.to_pandas()`.
- Fixed a bug in which `DataFrameReader.parquet()` failed to read a parquet file when its column contained spaces.
- Fixed a bug in which `DataFrame.copy_into_table()` failed when the dataframe is created by reading a file with inferred schemas.

### Deprecations

`Session.flatten()` and `DataFrame.flatten()`.

### Dependency Updates:

- Restricted the version of `cloudpickle` <= `2.0.0`.

## 0.6.0 (2022-04-27)

### New Features:

- Added support for vectorized UDFs with the input as a pandas DataFrame or pandas Series and the output as a pandas Series. This improves the performance of UDFs in Snowpark.
- Added support for inferring the schema of a DataFrame by default when it is created by reading a Parquet, Avro, or ORC file in the stage.
- Added functions `current_session()`, `current_statement()`, `current_user()`, `current_version()`, `current_warehouse()`, `date_from_parts()`, `date_trunc()`, `dayname()`, `dayofmonth()`, `dayofweek()`, `dayofyear()`, `grouping()`, `grouping_id()`, `hour()`, `last_day()`, `minute()`, `next_day()`, `previous_day()`, `second()`, `month()`, `monthname()`, `quarter()`, `year()`, `current_database()`, `current_role()`, `current_schema()`, `current_schemas()`, `current_region()`, `current_avaliable_roles()`, `add_months()`, `any_value()`, `bitnot()`, `bitshiftleft()`, `bitshiftright()`, `convert_timezone()`, `uniform()`, `strtok_to_array()`, `sysdate()`, `time_from_parts()`,  `timestamp_from_parts()`, `timestamp_ltz_from_parts()`, `timestamp_ntz_from_parts()`, `timestamp_tz_from_parts()`, `weekofyear()`, `percentile_cont()` to `snowflake.snowflake.functions`.

### Breaking Changes:

- Expired deprecations:
  - Removed the following APIs that were deprecated in 0.4.0: `DataFrame.groupByGroupingSets()`, `DataFrame.naturalJoin()`, `DataFrame.joinTableFunction`, `DataFrame.withColumns()`, `Session.getImports()`, `Session.addImport()`, `Session.removeImport()`, `Session.clearImports()`, `Session.getSessionStage()`, `Session.getDefaultDatabase()`, `Session.getDefaultSchema()`, `Session.getCurrentDatabase()`, `Session.getCurrentSchema()`, `Session.getFullyQualifiedCurrentSchema()`.

### Improvements:

- Added support for creating an empty `DataFrame` with a specific schema using the `Session.create_dataframe()` method.
- Changed the logging level from `INFO` to `DEBUG` for several logs (e.g., the executed query) when evaluating a dataframe.
- Improved the error message when failing to create a UDF due to pickle errors.

### Bug Fixes:

- Removed pandas hard dependencies in the `Session.create_dataframe()` method.

### Dependency Updates:

- Added `typing-extension` as a new dependency with the version >= `4.1.0`.

## 0.5.0 (2022-03-22)

### New Features

- Added stored procedures API.
  - Added `Session.sproc` property and `sproc()` to `snowflake.snowpark.functions`, so you can register stored procedures.
  - Added `Session.call` to call stored procedures by name.
- Added `UDFRegistration.register_from_file()` to allow registering UDFs from Python source files or zip files directly.
- Added `UDFRegistration.describe()` to describe a UDF.
- Added `DataFrame.random_split()` to provide a way to randomly split a dataframe.
- Added functions `md5()`, `sha1()`, `sha2()`, `ascii()`, `initcap()`, `length()`, `lower()`, `lpad()`, `ltrim()`, `rpad()`, `rtrim()`, `repeat()`, `soundex()`, `regexp_count()`, `replace()`, `charindex()`, `collate()`, `collation()`, `insert()`, `left()`, `right()`, `endswith()` to `snowflake.snowpark.functions`.
- Allowed `call_udf()` to accept literal values.
- Provided a `distinct` keyword in `array_agg()`.

### Bug Fixes:

- Fixed an issue that caused `DataFrame.to_pandas()` to have a string column if `Column.cast(IntegerType())` was used.
- Fixed a bug in `DataFrame.describe()` when there is more than one string column.

## 0.4.0 (2022-02-15)

### New Features

- You can now specify which Anaconda packages to use when defining UDFs.
  - Added `add_packages()`, `get_packages()`, `clear_packages()`, and `remove_package()`, to class `Session`.
  - Added `add_requirements()` to `Session` so you can use a requirements file to specify which packages this session will use.
  - Added parameter `packages` to function `snowflake.snowpark.functions.udf()` and method `UserDefinedFunction.register()` to indicate UDF-level Anaconda package dependencies when creating a UDF.
  - Added parameter `imports` to `snowflake.snowpark.functions.udf()` and `UserDefinedFunction.register()` to specify UDF-level code imports.
- Added a parameter `session` to function `udf()` and `UserDefinedFunction.register()` so you can specify which session to use to create a UDF if you have multiple sessions.
- Added types `Geography` and `Variant` to `snowflake.snowpark.types` to be used as type hints for Geography and Variant data when defining a UDF.
- Added support for Geography geoJSON data.
- Added `Table`, a subclass of `DataFrame` for table operations:
  - Methods `update` and `delete` update and delete rows of a table in Snowflake.
  - Method `merge` merges data from a `DataFrame` to a `Table`.
  - Override method `DataFrame.sample()` with an additional parameter `seed`, which works on tables but not on view and sub-queries.
- Added `DataFrame.to_local_iterator()` and `DataFrame.to_pandas_batches()` to allow getting results from an iterator when the result set returned from the Snowflake database is too large.
- Added `DataFrame.cache_result()` for caching the operations performed on a `DataFrame` in a temporary table.
  Subsequent operations on the original `DataFrame` have no effect on the cached result `DataFrame`.
- Added property `DataFrame.queries` to get SQL queries that will be executed to evaluate the `DataFrame`.
- Added `Session.query_history()` as a context manager to track SQL queries executed on a session, including all SQL queries to evaluate `DataFrame`s created from a session. Both query ID and query text are recorded.
- You can now create a `Session` instance from an existing established `snowflake.connector.SnowflakeConnection`. Use parameter `connection` in `Session.builder.configs()`.
- Added `use_database()`, `use_schema()`, `use_warehouse()`, and `use_role()` to class `Session` to switch database/schema/warehouse/role after a session is created.
- Added `DataFrameWriter.copy_into_table()` to unload a `DataFrame` to stage files.
- Added `DataFrame.unpivot()`.
- Added `Column.within_group()` for sorting the rows by columns with some aggregation functions.
- Added functions `listagg()`, `mode()`, `div0()`, `acos()`, `asin()`, `atan()`, `atan2()`, `cos()`, `cosh()`, `sin()`, `sinh()`, `tan()`, `tanh()`, `degrees()`, `radians()`, `round()`, `trunc()`, and `factorial()` to `snowflake.snowflake.functions`.
- Added an optional argument `ignore_nulls` in function `lead()` and `lag()`.
- The `condition` parameter of function `when()` and `iff()` now accepts SQL expressions.

### Improvements

- All function and method names have been renamed to use the snake case naming style, which is more Pythonic. For convenience, some camel case names are kept as aliases to the snake case APIs. It is recommended to use the snake case APIs.
  - Deprecated these methods on class `Session` and replaced them with their snake case equivalents: `getImports()`, `addImports()`, `removeImport()`, `clearImports()`, `getSessionStage()`, `getDefaultSchema()`, `getDefaultSchema()`, `getCurrentDatabase()`, `getFullyQualifiedCurrentSchema()`.
  - Deprecated these methods on class `DataFrame` and replaced them with their snake case equivalents: `groupingByGroupingSets()`, `naturalJoin()`, `withColumns()`, `joinTableFunction()`.
- Property `DataFrame.columns` is now consistent with `DataFrame.schema.names` and the Snowflake database `Identifier Requirements`.
- `Column.__bool__()` now raises a `TypeError`. This will ban the use of logical operators `and`, `or`, `not` on `Column` object, for instance `col("a") > 1 and col("b") > 2` will raise the `TypeError`. Use `(col("a") > 1) & (col("b") > 2)` instead.
- Changed `PutResult` and `GetResult` to subclass `NamedTuple`.
- Fixed a bug which raised an error when the local path or stage location has a space or other special characters.
- Changed `DataFrame.describe()` so that non-numeric and non-string columns are ignored instead of raising an exception.

### Dependency updates

- Updated ``snowflake-connector-python`` to 2.7.4.

## 0.3.0 (2022-01-09)

### New Features

- Added `Column.isin()`, with an alias `Column.in_()`.
- Added `Column.try_cast()`, which is a special version of `cast()`. It tries to cast a string expression to other types and returns `null` if the cast is not possible.
- Added `Column.startswith()` and `Column.substr()` to process string columns.
- `Column.cast()` now also accepts a `str` value to indicate the cast type in addition to a `DataType` instance.
- Added `DataFrame.describe()` to summarize stats of a `DataFrame`.
- Added `DataFrame.explain()` to print the query plan of a `DataFrame`.
- `DataFrame.filter()` and `DataFrame.select_expr()` now accepts a sql expression.
- Added a new `bool` parameter `create_temp_table` to methods `DataFrame.saveAsTable()` and `Session.write_pandas()` to optionally create a temp table.
- Added `DataFrame.minus()` and `DataFrame.subtract()` as aliases to `DataFrame.except_()`.
- Added `regexp_replace()`, `concat()`, `concat_ws()`, `to_char()`, `current_timestamp()`, `current_date()`, `current_time()`, `months_between()`, `cast()`, `try_cast()`, `greatest()`, `least()`, and `hash()` to module `snowflake.snowpark.functions`.

### Bug Fixes

- Fixed an issue where `Session.createDataFrame(pandas_df)` and `Session.write_pandas(pandas_df)` raise an exception when the `pandas DataFrame` has spaces in the column name.
- `DataFrame.copy_into_table()` sometimes prints an `error` level log entry while it actually works. It's fixed now.
- Fixed an API docs issue where some `DataFrame` APIs are missing from the docs.

### Dependency updates

- Update ``snowflake-connector-python`` to 2.7.2, which upgrades ``pyarrow`` dependency to 6.0.x. Refer to the [python connector 2.7.2 release notes](https://pypi.org/project/snowflake-connector-python/2.7.2/) for more details.

## 0.2.0 (2021-12-02)

### New Features

- Updated the `Session.createDataFrame()` method for creating a `DataFrame` from a pandas DataFrame.
- Added the `Session.write_pandas()` method for writing a `pandas DataFrame` to a table in Snowflake and getting a `Snowpark DataFrame` object back.
- Added new classes and methods for calling window functions.
- Added the new functions `cume_dist()`, to find the cumulative distribution of a value with regard to other values within a window partition,
  and `row_number()`, which returns a unique row number for each row within a window partition.
- Added functions for computing statistics for DataFrames in the `DataFrameStatFunctions` class.
- Added functions for handling missing values in a DataFrame in the `DataFrameNaFunctions` class.
- Added new methods `rollup()`, `cube()`, and `pivot()` to the `DataFrame` class.
- Added the `GroupingSets` class, which you can use with the DataFrame groupByGroupingSets method to perform a SQL GROUP BY GROUPING SETS.
- Added the new `FileOperation(session)`
  class that you can use to upload and download files to and from a stage.
- Added the `DataFrame.copy_into_table()`
  method for loading data from files in a stage into a table.
- In CASE expressions, the functions `when()` and `otherwise()`
  now accept Python types in addition to `Column` objects.
- When you register a UDF you can now optionally set the `replace` parameter to `True` to overwrite an existing UDF with the same name.

### Improvements

- UDFs are now compressed before they are uploaded to the server. This makes them about 10 times smaller, which can help
  when you are using large ML model files.
- When the size of a UDF is less than 8196 bytes, it will be uploaded as in-line code instead of uploaded to a stage.

### Bug Fixes

- Fixed an issue where the statement `df.select(when(col("a") == 1, 4).otherwise(col("a"))), [Row(4), Row(2), Row(3)]` raised an exception.
- Fixed an issue where `df.toPandas()` raised an exception when a DataFrame was created from large local data.

## 0.1.0 (2021-10-26)

Start of Private Preview<|MERGE_RESOLUTION|>--- conflicted
+++ resolved
@@ -13,11 +13,8 @@
 #### Dependency Updates
 #### Improvements
 - Eliminate duplicate parameter check queries for casing status when retrieving the session.
-<<<<<<< HEAD
 - Provide a mechanism for skipping snowpark pandas integration tests when running in hybrid mode
-=======
 - Retrieve dataframe row counts through object metadata to avoid a COUNT(*) query (performance)
->>>>>>> f30f60de
 
 ## 1.39.0 (YYYY-MM-DD)
 

--- conflicted
+++ resolved
@@ -42,11 +42,8 @@
   ```
 
 - Fixed a bug in `Session.create_dataframe` that the non-nullable field in schema is not respected for boolean type. Note that this fix is only effective when the user to have the privilege to create a temp table.
-<<<<<<< HEAD
 - Fixed a bug in sql simplifier where non-select statements in `session.sql` dropped sql query when used with `limit()`.
-=======
 - Fixed a bug that raised an exception when session parameter `ERROR_ON_NONDETERMINISTIC_UPDATE` is true.
->>>>>>> 1bb9e3f2
 
 ### Behavior Changes (API Compatible)
 

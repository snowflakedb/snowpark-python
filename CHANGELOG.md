# Release History

<<<<<<< HEAD
## 1.9 (TBD)

### Bug Fixes

- Fixed a bug where imports from permanent stage locations were ignored for temporary stored procedures, UDTFs, UDFs, and UDAFs.
=======
## 1.9.0 (TBD)

### Dependency updates

- Added back the dependency of `typing-extensions`.
>>>>>>> c6cfc663

## 1.8.0 (2023-09-14)

### New Features

- Added support for VOLATILE/IMMUTABLE keyword when registering UDFs.
- Added support for specifying clustering keys when saving dataframes using `DataFrame.save_as_table`.
- Accept `Iterable` objects input for `schema` when creating dataframes using `Session.create_dataframe`.
- Added the property `DataFrame.session` to return a `Session` object.
- Added the property `Session.session_id` to return an integer that represents session ID.
- Added the property `Session.connection` to return a `SnowflakeConnection` object .

- Added support for creating a Snowpark session from a configuration file or environment variables.

### Dependency updates

- Updated ``snowflake-connector-python`` to 3.2.0.

### Bug Fixes

- Fixed a bug where automatic package upload would raise `ValueError` even when compatible package version were added in `session.add_packages`.
- Fixed a bug where table stored procedures were not registered correctly when using `register_from_file`.
- Fixed a bug where dataframe joins failed with `invalid_identifier` error.
- Fixed a bug where `DataFrame.copy` disables SQL simplfier for the returned copy.
- Fixed a bug where `session.sql().select()` would fail if any parameters are specified to `session.sql()`

## 1.7.0 (2023-08-28)

### New Features

- Added parameters `external_access_integrations` and `secrets` when creating a UDF, UDTF or Stored Procedure from Snowpark Python to allow integration with external access.
- Added support for these new functions in `snowflake.snowpark.functions`:
  - `array_flatten`
  - `flatten`
- Added support for `apply_in_pandas` in `snowflake.snowpark.relational_grouped_dataframe`.
- Added support for replicating your local Python environment on Snowflake via `Session.replicate_local_environment`.

### Bug Fixes

- Fixed a bug where `session.create_dataframe` fails to properly set nullable columns where nullability was affected by order or data was given.
- Fixed a bug where `DataFrame.select` could not identify and alias columns in presence of table functions when output columns of table function overlapped with columns in dataframe.

### Behavior Changes

- When creating stored procedures, UDFs, UDTFs, UDAFs with parameter `is_permanent=False` will now create temporary objects even when `stage_name` is provided. The default value of `is_permanent` is `False` which is why if this value is not explicitly set to `True` for permanent objects, users will notice a change in behavior.
- `types.StructField` now enquotes column identifier by default.

## 1.6.1 (2023-08-02)

### New Features

- Added support for these new functions in `snowflake.snowpark.functions`:
  - `array_sort`
  - `sort_array`
  - `array_min`
  - `array_max`
  - `explode_outer`
- Added support for pure Python packages specified via `Session.add_requirements` or `Session.add_packages`. They are now usable in stored procedures and UDFs even if packages are not present on the Snowflake Anaconda channel.
  - Added Session parameter `custom_packages_upload_enabled` and `custom_packages_force_upload_enabled` to enable the support for pure Python packages feature mentioned above. Both parameters default to `False`.
- Added support for specifying package requirements by passing a Conda environment yaml file to `Session.add_requirements`.
- Added support for asynchronous execution of multi-query dataframes that contain binding variables.
- Added support for renaming multiple columns in `DataFrame.rename`.
- Added support for Geometry datatypes.
- Added support for `params` in `session.sql()` in stored procedures.
- Added support for user-defined aggregate functions (UDAFs). This feature is currently in private preview.
- Added support for vectorized UDTFs (user-defined table functions). This feature is currently in public preview.
- Added support for Snowflake Timestamp variants (i.e., `TIMESTAMP_NTZ`, `TIMESTAMP_LTZ`, `TIMESTAMP_TZ`)
  - Added `TimestampTimezone` as an argument in `TimestampType` constructor.
  - Added type hints `NTZ`, `LTZ`, `TZ` and `Timestamp` to annotate functions when registering UDFs.

### Improvements

- Removed redundant dependency `typing-extensions`.
- `DataFrame.cache_result` now creates temp table fully qualified names under current database and current schema.

### Bug Fixes

- Fixed a bug where type check happens on pandas before it is imported.
- Fixed a bug when creating a UDF from `numpy.ufunc`.
- Fixed a bug where `DataFrame.union` was not generating the correct `Selectable.schema_query` when SQL simplifier is enabled.

### Behavior Changes

- `DataFrameWriter.save_as_table` now respects the `nullable` field of the schema provided by the user or the inferred schema based on data from user input.

### Dependency updates

- Updated ``snowflake-connector-python`` to 3.0.4.

## 1.5.1 (2023-06-20)

### New Features

- Added support for the Python 3.10 runtime environment.

## 1.5.0 (2023-06-09)

### Behavior Changes

- Aggregation results, from functions such as `DataFrame.agg` and `DataFrame.describe`, no longer strip away non-printing characters from column names.

### New Features

- Added support for the Python 3.9 runtime environment.
- Added support for new functions in `snowflake.snowpark.functions`:
  - `array_generate_range`
  - `array_unique_agg`
  - `collect_set`
  - `sequence`
- Added support for registering and calling stored procedures with `TABLE` return type.
- Added support for parameter `length` in `StringType()` to specify the maximum number of characters that can be stored by the column.
- Added the alias `functions.element_at()` for `functions.get()`.
- Added the alias `Column.contains` for `functions.contains`.
- Added experimental feature `DataFrame.alias`.
- Added support for querying metadata columns from stage when creating `DataFrame` using `DataFrameReader`.
- Added support for `StructType.add` to append more fields to existing `StructType` objects.
- Added support for parameter `execute_as` in `StoredProcedureRegistration.register_from_file()` to specify stored procedure caller rights.

### Bug Fixes

- Fixed a bug where the `Dataframe.join_table_function` did not run all of the necessary queries to set up the join table function when SQL simplifier was enabled.
- Fixed type hint declaration for custom types - `ColumnOrName`, `ColumnOrLiteralStr`, `ColumnOrSqlExpr`, `LiteralType` and `ColumnOrLiteral` that were breaking `mypy` checks.
- Fixed a bug where `DataFrameWriter.save_as_table` and `DataFrame.copy_into_table` failed to parse fully qualified table names.

## 1.4.0 (2023-04-24)

### New Features

- Added support for `session.getOrCreate`.
- Added support for alias `Column.getField`.
- Added support for new functions in `snowflake.snowpark.functions`:
  - `date_add` and `date_sub` to make add and subtract operations easier.
  - `daydiff`
  - `explode`
  - `array_distinct`.
  - `regexp_extract`.
  - `struct`.
  - `format_number`.
  - `bround`.
  - `substring_index`
- Added parameter `skip_upload_on_content_match` when creating UDFs, UDTFs and stored procedures using `register_from_file` to skip uploading files to a stage if the same version of the files are already on the stage.
- Added support for `DataFrameWriter.save_as_table` method to take table names that contain dots.
- Flattened generated SQL when `DataFrame.filter()` or `DataFrame.order_by()` is followed by a projection statement (e.g. `DataFrame.select()`, `DataFrame.with_column()`).
- Added support for creating dynamic tables _(in private preview)_ using `Dataframe.create_or_replace_dynamic_table`.
- Added an optional argument `params` in `session.sql()` to support binding variables. Note that this is not supported in stored procedures yet.

### Bug Fixes

- Fixed a bug in `strtok_to_array` where an exception was thrown when a delimiter was passed in.
- Fixed a bug in `session.add_import` where the module had the same namespace as other dependencies.

## 1.3.0 (2023-03-28)

### New Features

- Added support for `delimiters` parameter in `functions.initcap()`.
- Added support for `functions.hash()` to accept a variable number of input expressions.
- Added API `Session.RuntimeConfig` for getting/setting/checking the mutability of any runtime configuration.
- Added support managing case sensitivity in `Row` results from `DataFrame.collect` using `case_sensitive` parameter.
- Added API `Session.conf` for getting, setting or checking the mutability of any runtime configuration.
- Added support for managing case sensitivity in `Row` results from `DataFrame.collect` using `case_sensitive` parameter.
- Added indexer support for `snowflake.snowpark.types.StructType`.
- Added a keyword argument `log_on_exception` to `Dataframe.collect` and `Dataframe.collect_no_wait` to optionally disable error logging for SQL exceptions.

### Bug Fixes

- Fixed a bug where a DataFrame set operation(`DataFrame.substract`, `DataFrame.union`, etc.) being called after another DataFrame set operation and `DataFrame.select` or `DataFrame.with_column` throws an exception.
- Fixed a bug where chained sort statements are overwritten by the SQL simplifier.

### Improvements

- Simplified JOIN queries to use constant subquery aliases (`SNOWPARK_LEFT`, `SNOWPARK_RIGHT`) by default. Users can disable this at runtime with `session.conf.set('use_constant_subquery_alias', False)` to use randomly generated alias names instead.
- Allowed specifying statement parameters in `session.call()`.
- Enabled the uploading of large pandas DataFrames in stored procedures by defaulting to a chunk size of 100,000 rows.

## 1.2.0 (2023-03-02)

### New Features

- Added support for displaying source code as comments in the generated scripts when registering stored procedures. This
  is enabled by default, turn off by specifying `source_code_display=False` at registration.
- Added a parameter `if_not_exists` when creating a UDF, UDTF or Stored Procedure from Snowpark Python to ignore creating the specified function or procedure if it already exists.
- Accept integers when calling `snowflake.snowpark.functions.get` to extract value from array.
- Added `functions.reverse` in functions to open access to Snowflake built-in function
  [reverse](https://docs.snowflake.com/en/sql-reference/functions/reverse).
- Added parameter `require_scoped_url` in snowflake.snowflake.files.SnowflakeFile.open() `(in Private Preview)` to replace `is_owner_file` is marked for deprecation.

### Bug Fixes

- Fixed a bug that overwrote `paramstyle` to `qmark` when creating a Snowpark session.
- Fixed a bug where `df.join(..., how="cross")` fails with `SnowparkJoinException: (1112): Unsupported using join type 'Cross'`.
- Fixed a bug where querying a `DataFrame` column created from chained function calls used a wrong column name.

## 1.1.0 (2023-01-26)

### New Features:

- Added `asc`, `asc_nulls_first`, `asc_nulls_last`, `desc`, `desc_nulls_first`, `desc_nulls_last`, `date_part` and `unix_timestamp` in functions.
- Added the property `DataFrame.dtypes` to return a list of column name and data type pairs.
- Added the following aliases:
  - `functions.expr()` for `functions.sql_expr()`.
  - `functions.date_format()` for `functions.to_date()`.
  - `functions.monotonically_increasing_id()` for `functions.seq8()`
  - `functions.from_unixtime()` for `functions.to_timestamp()`

### Bug Fixes:

- Fixed a bug in SQL simplifier that didn’t handle Column alias and join well in some cases. See https://github.com/snowflakedb/snowpark-python/issues/658 for details.
- Fixed a bug in SQL simplifier that generated wrong column names for function calls, NaN and INF.

### Improvements

- The session parameter `PYTHON_SNOWPARK_USE_SQL_SIMPLIFIER` is `True` after Snowflake 7.3 was released. In snowpark-python, `session.sql_simplifier_enabled` reads the value of `PYTHON_SNOWPARK_USE_SQL_SIMPLIFIER` by default, meaning that the SQL simplfier is enabled by default after the Snowflake 7.3 release. To turn this off, set `PYTHON_SNOWPARK_USE_SQL_SIMPLIFIER` in Snowflake to `False` or run `session.sql_simplifier_enabled = False` from Snowpark. It is recommended to use the SQL simplifier because it helps to generate more concise SQL.

## 1.0.0 (2022-11-01)

### New Features

- Added `Session.generator()` to create a new `DataFrame` using the Generator table function.
- Added a parameter `secure` to the functions that create a secure UDF or UDTF.

## 0.12.0 (2022-10-14)

### New Features

- Added new APIs for async job:
  - `Session.create_async_job()` to create an `AsyncJob` instance from a query id.
  - `AsyncJob.result()` now accepts argument `result_type` to return the results in different formats.
  - `AsyncJob.to_df()` returns a `DataFrame` built from the result of this asynchronous job.
  - `AsyncJob.query()` returns the SQL text of the executed query.
- `DataFrame.agg()` and `RelationalGroupedDataFrame.agg()` now accept variable-length arguments.
- Added parameters `lsuffix` and `rsuffix` to `DataFram.join()` and `DataFrame.cross_join()` to conveniently rename overlapping columns.
- Added `Table.drop_table()` so you can drop the temp table after `DataFrame.cache_result()`. `Table` is also a context manager so you can use the `with` statement to drop the cache temp table after use.
- Added `Session.use_secondary_roles()`.
- Added functions `first_value()` and `last_value()`. (contributed by @chasleslr)
- Added `on` as an alias for `using_columns` and `how` as an alias for `join_type` in `DataFrame.join()`.

### Bug Fixes

- Fixed a bug in `Session.create_dataframe()` that raised an error when `schema` names had special characters.
- Fixed a bug in which options set in `Session.read.option()` were not passed to `DataFrame.copy_into_table()` as default values.
- Fixed a bug in which `DataFrame.copy_into_table()` raises an error when a copy option has single quotes in the value.

## 0.11.0 (2022-09-28)

### Behavior Changes

- `Session.add_packages()` now raises `ValueError` when the version of a package cannot be found in Snowflake Anaconda channel. Previously, `Session.add_packages()` succeeded, and a `SnowparkSQLException` exception was raised later in the UDF/SP registration step.

### New Features:

- Added method `FileOperation.get_stream()` to support downloading stage files as stream.
- Added support in `functions.ntiles()` to accept int argument.
- Added the following aliases:
  - `functions.call_function()` for `functions.call_builtin()`.
  - `functions.function()` for `functions.builtin()`.
  - `DataFrame.order_by()` for `DataFrame.sort()`
  - `DataFrame.orderBy()` for `DataFrame.sort()`
- Improved `DataFrame.cache_result()` to return a more accurate `Table` class instead of a `DataFrame` class.
- Added support to allow `session` as the first argument when calling `StoredProcedure`.

### Improvements

- Improved nested query generation by flattening queries when applicable.
  - This improvement could be enabled by setting `Session.sql_simplifier_enabled = True`.
  - `DataFrame.select()`, `DataFrame.with_column()`, `DataFrame.drop()` and other select-related APIs have more flattened SQLs.
  - `DataFrame.union()`, `DataFrame.union_all()`, `DataFrame.except_()`, `DataFrame.intersect()`, `DataFrame.union_by_name()` have flattened SQLs generated when multiple set operators are chained.
- Improved type annotations for async job APIs.

### Bug Fixes

- Fixed a bug in which `Table.update()`, `Table.delete()`, `Table.merge()` try to reference a temp table that does not exist.

## 0.10.0 (2022-09-16)

### New Features:

- Added experimental APIs for evaluating Snowpark dataframes with asynchronous queries:
  - Added keyword argument `block` to the following action APIs on Snowpark dataframes (which execute queries) to allow asynchronous evaluations:
    - `DataFrame.collect()`, `DataFrame.to_local_iterator()`, `DataFrame.to_pandas()`, `DataFrame.to_pandas_batches()`, `DataFrame.count()`, `DataFrame.first()`.
    - `DataFrameWriter.save_as_table()`, `DataFrameWriter.copy_into_location()`.
    - `Table.delete()`, `Table.update()`, `Table.merge()`.
  - Added method `DataFrame.collect_nowait()` to allow asynchronous evaluations.
  - Added class `AsyncJob` to retrieve results from asynchronously executed queries and check their status.
- Added support for `table_type` in `Session.write_pandas()`. You can now choose from these `table_type` options: `"temporary"`, `"temp"`, and `"transient"`.
- Added support for using Python structured data (`list`, `tuple` and `dict`) as literal values in Snowpark.
- Added keyword argument `execute_as` to `functions.sproc()` and `session.sproc.register()` to allow registering a stored procedure as a caller or owner.
- Added support for specifying a pre-configured file format when reading files from a stage in Snowflake.

### Improvements:

- Added support for displaying details of a Snowpark session.

### Bug Fixes:

- Fixed a bug in which `DataFrame.copy_into_table()` and `DataFrameWriter.save_as_table()` mistakenly created a new table if the table name is fully qualified, and the table already exists.

### Deprecations:

- Deprecated keyword argument `create_temp_table` in `Session.write_pandas()`.
- Deprecated invoking UDFs using arguments wrapped in a Python list or tuple. You can use variable-length arguments without a list or tuple.

### Dependency updates

- Updated ``snowflake-connector-python`` to 2.7.12.

## 0.9.0 (2022-08-30)

### New Features:

- Added support for displaying source code as comments in the generated scripts when registering UDFs.
  This feature is turned on by default. To turn it off, pass the new keyword argument `source_code_display` as `False` when calling `register()` or `@udf()`.
- Added support for calling table functions from `DataFrame.select()`, `DataFrame.with_column()` and `DataFrame.with_columns()` which now take parameters of type `table_function.TableFunctionCall` for columns.
- Added keyword argument `overwrite` to `session.write_pandas()` to allow overwriting contents of a Snowflake table with that of a Pandas DataFrame.
- Added keyword argument `column_order` to `df.write.save_as_table()` to specify the matching rules when inserting data into table in append mode.
- Added method `FileOperation.put_stream()` to upload local files to a stage via file stream.
- Added methods `TableFunctionCall.alias()` and `TableFunctionCall.as_()` to allow aliasing the names of columns that come from the output of table function joins.
- Added function `get_active_session()` in module `snowflake.snowpark.context` to get the current active Snowpark session.

### Bug Fixes:

- Fixed a bug in which batch insert should not raise an error when `statement_params` is not passed to the function.
- Fixed a bug in which column names should be quoted when `session.create_dataframe()` is called with dicts and a given schema.
- Fixed a bug in which creation of table should be skipped if the table already exists and is in append mode when calling `df.write.save_as_table()`.
- Fixed a bug in which third-party packages with underscores cannot be added when registering UDFs.

### Improvements:

- Improved function `function.uniform()` to infer the types of inputs `max_` and `min_` and cast the limits to `IntegerType` or `FloatType` correspondingly.

## 0.8.0 (2022-07-22)

### New Features:

- Added keyword only argument `statement_params` to the following methods to allow for specifying statement level parameters:
  - `collect`, `to_local_iterator`, `to_pandas`, `to_pandas_batches`,
    `count`, `copy_into_table`, `show`, `create_or_replace_view`, `create_or_replace_temp_view`, `first`, `cache_result`
    and `random_split` on class `snowflake.snowpark.Dateframe`.
  - `update`, `delete` and `merge` on class `snowflake.snowpark.Table`.
  - `save_as_table` and `copy_into_location` on class `snowflake.snowpark.DataFrameWriter`.
  - `approx_quantile`, `statement_params`, `cov` and `crosstab` on class `snowflake.snowpark.DataFrameStatFunctions`.
  - `register` and `register_from_file` on class `snowflake.snowpark.udf.UDFRegistration`.
  - `register` and `register_from_file` on class `snowflake.snowpark.udtf.UDTFRegistration`.
  - `register` and `register_from_file` on class `snowflake.snowpark.stored_procedure.StoredProcedureRegistration`.
  - `udf`, `udtf` and `sproc` in `snowflake.snowpark.functions`.
- Added support for `Column` as an input argument to `session.call()`.
- Added support for `table_type` in `df.write.save_as_table()`. You can now choose from these `table_type` options: `"temporary"`, `"temp"`, and `"transient"`.

### Improvements:

- Added validation of object name in `session.use_*` methods.
- Updated the query tag in SQL to escape it when it has special characters.
- Added a check to see if Anaconda terms are acknowledged when adding missing packages.

### Bug Fixes:

- Fixed the limited length of the string column in `session.create_dataframe()`.
- Fixed a bug in which `session.create_dataframe()` mistakenly converted 0 and `False` to `None` when the input data was only a list.
- Fixed a bug in which calling `session.create_dataframe()` using a large local dataset sometimes created a temp table twice.
- Aligned the definition of `function.trim()` with the SQL function definition.
- Fixed an issue where snowpark-python would hang when using the Python system-defined (built-in function) `sum` vs. the Snowpark `function.sum()`.

### Deprecations:

- Deprecated keyword argument `create_temp_table` in `df.write.save_as_table()`.

## 0.7.0 (2022-05-25)

### New Features:

- Added support for user-defined table functions (UDTFs).
  - Use function `snowflake.snowpark.functions.udtf()` to register a UDTF, or use it as a decorator to register the UDTF.
    - You can also use `Session.udtf.register()` to register a UDTF.
  - Use `Session.udtf.register_from_file()` to register a UDTF from a Python file.
- Updated APIs to query a table function, including both Snowflake built-in table functions and UDTFs.
  - Use function `snowflake.snowpark.functions.table_function()` to create a callable representing a table function and use it to call the table function in a query.
  - Alternatively, use function `snowflake.snowpark.functions.call_table_function()` to call a table function.
  - Added support for `over` clause that specifies `partition by` and `order by` when lateral joining a table function.
  - Updated `Session.table_function()` and `DataFrame.join_table_function()` to accept `TableFunctionCall` instances.

### Breaking Changes:

- When creating a function with `functions.udf()` and `functions.sproc()`, you can now specify an empty list for the `imports` or `packages` argument to indicate that no import or package is used for this UDF or stored procedure. Previously, specifying an empty list meant that the function would use session-level imports or packages.
- Improved the `__repr__` implementation of data types in `types.py`. The unused `type_name` property has been removed.
- Added a Snowpark-specific exception class for SQL errors. This replaces the previous `ProgrammingError` from the Python connector.

### Improvements:

- Added a lock to a UDF or UDTF when it is called for the first time per thread.
- Improved the error message for pickling errors that occurred during UDF creation.
- Included the query ID when logging the failed query.

### Bug Fixes:

- Fixed a bug in which non-integral data (such as timestamps) was occasionally converted to integer when calling `DataFrame.to_pandas()`.
- Fixed a bug in which `DataFrameReader.parquet()` failed to read a parquet file when its column contained spaces.
- Fixed a bug in which `DataFrame.copy_into_table()` failed when the dataframe is created by reading a file with inferred schemas.

### Deprecations

`Session.flatten()` and `DataFrame.flatten()`.

### Dependency Updates:

- Restricted the version of `cloudpickle` <= `2.0.0`.

## 0.6.0 (2022-04-27)

### New Features:

- Added support for vectorized UDFs with the input as a Pandas DataFrame or Pandas Series and the output as a Pandas Series. This improves the performance of UDFs in Snowpark.
- Added support for inferring the schema of a DataFrame by default when it is created by reading a Parquet, Avro, or ORC file in the stage.
- Added functions `current_session()`, `current_statement()`, `current_user()`, `current_version()`, `current_warehouse()`, `date_from_parts()`, `date_trunc()`, `dayname()`, `dayofmonth()`, `dayofweek()`, `dayofyear()`, `grouping()`, `grouping_id()`, `hour()`, `last_day()`, `minute()`, `next_day()`, `previous_day()`, `second()`, `month()`, `monthname()`, `quarter()`, `year()`, `current_database()`, `current_role()`, `current_schema()`, `current_schemas()`, `current_region()`, `current_avaliable_roles()`, `add_months()`, `any_value()`, `bitnot()`, `bitshiftleft()`, `bitshiftright()`, `convert_timezone()`, `uniform()`, `strtok_to_array()`, `sysdate()`, `time_from_parts()`,  `timestamp_from_parts()`, `timestamp_ltz_from_parts()`, `timestamp_ntz_from_parts()`, `timestamp_tz_from_parts()`, `weekofyear()`, `percentile_cont()` to `snowflake.snowflake.functions`.

### Breaking Changes:

- Expired deprecations:
  - Removed the following APIs that were deprecated in 0.4.0: `DataFrame.groupByGroupingSets()`, `DataFrame.naturalJoin()`, `DataFrame.joinTableFunction`, `DataFrame.withColumns()`, `Session.getImports()`, `Session.addImport()`, `Session.removeImport()`, `Session.clearImports()`, `Session.getSessionStage()`, `Session.getDefaultDatabase()`, `Session.getDefaultSchema()`, `Session.getCurrentDatabase()`, `Session.getCurrentSchema()`, `Session.getFullyQualifiedCurrentSchema()`.

### Improvements:

- Added support for creating an empty `DataFrame` with a specific schema using the `Session.create_dataframe()` method.
- Changed the logging level from `INFO` to `DEBUG` for several logs (e.g., the executed query) when evaluating a dataframe.
- Improved the error message when failing to create a UDF due to pickle errors.

### Bug Fixes:

- Removed pandas hard dependencies in the `Session.create_dataframe()` method.

### Dependency Updates:

- Added `typing-extension` as a new dependency with the version >= `4.1.0`.

## 0.5.0 (2022-03-22)

### New Features

- Added stored procedures API.
  - Added `Session.sproc` property and `sproc()` to `snowflake.snowpark.functions`, so you can register stored procedures.
  - Added `Session.call` to call stored procedures by name.
- Added `UDFRegistration.register_from_file()` to allow registering UDFs from Python source files or zip files directly.
- Added `UDFRegistration.describe()` to describe a UDF.
- Added `DataFrame.random_split()` to provide a way to randomly split a dataframe.
- Added functions `md5()`, `sha1()`, `sha2()`, `ascii()`, `initcap()`, `length()`, `lower()`, `lpad()`, `ltrim()`, `rpad()`, `rtrim()`, `repeat()`, `soundex()`, `regexp_count()`, `replace()`, `charindex()`, `collate()`, `collation()`, `insert()`, `left()`, `right()`, `endswith()` to `snowflake.snowpark.functions`.
- Allowed `call_udf()` to accept literal values.
- Provided a `distinct` keyword in `array_agg()`.

### Bug Fixes:

- Fixed an issue that caused `DataFrame.to_pandas()` to have a string column if `Column.cast(IntegerType())` was used.
- Fixed a bug in `DataFrame.describe()` when there is more than one string column.

## 0.4.0 (2022-02-15)

### New Features

- You can now specify which Anaconda packages to use when defining UDFs.
  - Added `add_packages()`, `get_packages()`, `clear_packages()`, and `remove_package()`, to class `Session`.
  - Added `add_requirements()` to `Session` so you can use a requirements file to specify which packages this session will use.
  - Added parameter `packages` to function `snowflake.snowpark.functions.udf()` and method `UserDefinedFunction.register()` to indicate UDF-level Anaconda package dependencies when creating a UDF.
  - Added parameter `imports` to `snowflake.snowpark.functions.udf()` and `UserDefinedFunction.register()` to specify UDF-level code imports.
- Added a parameter `session` to function `udf()` and `UserDefinedFunction.register()` so you can specify which session to use to create a UDF if you have multiple sessions.
- Added types `Geography` and `Variant` to `snowflake.snowpark.types` to be used as type hints for Geography and Variant data when defining a UDF.
- Added support for Geography geoJSON data.
- Added `Table`, a subclass of `DataFrame` for table operations:
  - Methods `update` and `delete` update and delete rows of a table in Snowflake.
  - Method `merge` merges data from a `DataFrame` to a `Table`.
  - Override method `DataFrame.sample()` with an additional parameter `seed`, which works on tables but not on view and sub-queries.
- Added `DataFrame.to_local_iterator()` and `DataFrame.to_pandas_batches()` to allow getting results from an iterator when the result set returned from the Snowflake database is too large.
- Added `DataFrame.cache_result()` for caching the operations performed on a `DataFrame` in a temporary table.
  Subsequent operations on the original `DataFrame` have no effect on the cached result `DataFrame`.
- Added property `DataFrame.queries` to get SQL queries that will be executed to evaluate the `DataFrame`.
- Added `Session.query_history()` as a context manager to track SQL queries executed on a session, including all SQL queries to evaluate `DataFrame`s created from a session. Both query ID and query text are recorded.
- You can now create a `Session` instance from an existing established `snowflake.connector.SnowflakeConnection`. Use parameter `connection` in `Session.builder.configs()`.
- Added `use_database()`, `use_schema()`, `use_warehouse()`, and `use_role()` to class `Session` to switch database/schema/warehouse/role after a session is created.
- Added `DataFrameWriter.copy_into_table()` to unload a `DataFrame` to stage files.
- Added `DataFrame.unpivot()`.
- Added `Column.within_group()` for sorting the rows by columns with some aggregation functions.
- Added functions `listagg()`, `mode()`, `div0()`, `acos()`, `asin()`, `atan()`, `atan2()`, `cos()`, `cosh()`, `sin()`, `sinh()`, `tan()`, `tanh()`, `degrees()`, `radians()`, `round()`, `trunc()`, and `factorial()` to `snowflake.snowflake.functions`.
- Added an optional argument `ignore_nulls` in function `lead()` and `lag()`.
- The `condition` parameter of function `when()` and `iff()` now accepts SQL expressions.

### Improvements

- All function and method names have been renamed to use the snake case naming style, which is more Pythonic. For convenience, some camel case names are kept as aliases to the snake case APIs. It is recommended to use the snake case APIs.
  - Deprecated these methods on class `Session` and replaced them with their snake case equivalents: `getImports()`, `addImports()`, `removeImport()`, `clearImports()`, `getSessionStage()`, `getDefaultSchema()`, `getDefaultSchema()`, `getCurrentDatabase()`, `getFullyQualifiedCurrentSchema()`.
  - Deprecated these methods on class `DataFrame` and replaced them with their snake case equivalents: `groupingByGroupingSets()`, `naturalJoin()`, `withColumns()`, `joinTableFunction()`.
- Property `DataFrame.columns` is now consistent with `DataFrame.schema.names` and the Snowflake database `Identifier Requirements`.
- `Column.__bool__()` now raises a `TypeError`. This will ban the use of logical operators `and`, `or`, `not` on `Column` object, for instance `col("a") > 1 and col("b") > 2` will raise the `TypeError`. Use `(col("a") > 1) & (col("b") > 2)` instead.
- Changed `PutResult` and `GetResult` to subclass `NamedTuple`.
- Fixed a bug which raised an error when the local path or stage location has a space or other special characters.
- Changed `DataFrame.describe()` so that non-numeric and non-string columns are ignored instead of raising an exception.

### Dependency updates

- Updated ``snowflake-connector-python`` to 2.7.4.

## 0.3.0 (2022-01-09)

### New Features

- Added `Column.isin()`, with an alias `Column.in_()`.
- Added `Column.try_cast()`, which is a special version of `cast()`. It tries to cast a string expression to other types and returns `null` if the cast is not possible.
- Added `Column.startswith()` and `Column.substr()` to process string columns.
- `Column.cast()` now also accepts a `str` value to indicate the cast type in addition to a `DataType` instance.
- Added `DataFrame.describe()` to summarize stats of a `DataFrame`.
- Added `DataFrame.explain()` to print the query plan of a `DataFrame`.
- `DataFrame.filter()` and `DataFrame.select_expr()` now accepts a sql expression.
- Added a new `bool` parameter `create_temp_table` to methods `DataFrame.saveAsTable()` and `Session.write_pandas()` to optionally create a temp table.
- Added `DataFrame.minus()` and `DataFrame.subtract()` as aliases to `DataFrame.except_()`.
- Added `regexp_replace()`, `concat()`, `concat_ws()`, `to_char()`, `current_timestamp()`, `current_date()`, `current_time()`, `months_between()`, `cast()`, `try_cast()`, `greatest()`, `least()`, and `hash()` to module `snowflake.snowpark.functions`.

### Bug Fixes

- Fixed an issue where `Session.createDataFrame(pandas_df)` and `Session.write_pandas(pandas_df)` raise an exception when the `Pandas DataFrame` has spaces in the column name.
- `DataFrame.copy_into_table()` sometimes prints an `error` level log entry while it actually works. It's fixed now.
- Fixed an API docs issue where some `DataFrame` APIs are missing from the docs.

### Dependency updates

- Update ``snowflake-connector-python`` to 2.7.2, which upgrades ``pyarrow`` dependency to 6.0.x. Refer to the [python connector 2.7.2 release notes](https://pypi.org/project/snowflake-connector-python/2.7.2/) for more details.

## 0.2.0 (2021-12-02)

### New Features

- Updated the `Session.createDataFrame()` method for creating a `DataFrame` from a Pandas DataFrame.
- Added the `Session.write_pandas()` method for writing a `Pandas DataFrame` to a table in Snowflake and getting a `Snowpark DataFrame` object back.
- Added new classes and methods for calling window functions.
- Added the new functions `cume_dist()`, to find the cumulative distribution of a value with regard to other values within a window partition,
  and `row_number()`, which returns a unique row number for each row within a window partition.
- Added functions for computing statistics for DataFrames in the `DataFrameStatFunctions` class.
- Added functions for handling missing values in a DataFrame in the `DataFrameNaFunctions` class.
- Added new methods `rollup()`, `cube()`, and `pivot()` to the `DataFrame` class.
- Added the `GroupingSets` class, which you can use with the DataFrame groupByGroupingSets method to perform a SQL GROUP BY GROUPING SETS.
- Added the new `FileOperation(session)`
  class that you can use to upload and download files to and from a stage.
- Added the `DataFrame.copy_into_table()`
  method for loading data from files in a stage into a table.
- In CASE expressions, the functions `when()` and `otherwise()`
  now accept Python types in addition to `Column` objects.
- When you register a UDF you can now optionally set the `replace` parameter to `True` to overwrite an existing UDF with the same name.

### Improvements

- UDFs are now compressed before they are uploaded to the server. This makes them about 10 times smaller, which can help
  when you are using large ML model files.
- When the size of a UDF is less than 8196 bytes, it will be uploaded as in-line code instead of uploaded to a stage.

### Bug Fixes

- Fixed an issue where the statement `df.select(when(col("a") == 1, 4).otherwise(col("a"))), [Row(4), Row(2), Row(3)]` raised an exception.
- Fixed an issue where `df.toPandas()` raised an exception when a DataFrame was created from large local data.

## 0.1.0 (2021-10-26)

Start of Private Preview<|MERGE_RESOLUTION|>--- conflicted
+++ resolved
@@ -1,18 +1,14 @@
 # Release History
 
-<<<<<<< HEAD
-## 1.9 (TBD)
+## 1.9.0 (TBD)
+
+### Dependency updates
+
+- Added back the dependency of `typing-extensions`.
 
 ### Bug Fixes
 
 - Fixed a bug where imports from permanent stage locations were ignored for temporary stored procedures, UDTFs, UDFs, and UDAFs.
-=======
-## 1.9.0 (TBD)
-
-### Dependency updates
-
-- Added back the dependency of `typing-extensions`.
->>>>>>> c6cfc663
 
 ## 1.8.0 (2023-09-14)
 

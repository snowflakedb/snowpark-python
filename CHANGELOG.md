--- conflicted
+++ resolved
@@ -17,11 +17,8 @@
 - Added support for Geometry datatypes.
 - Added support for `params` in `session.sql()` in stored procedures.
 - Added support for UDAF. This feature is currently in private preview.
-<<<<<<< HEAD
 - Added support for vectorized UDTF. This feature is currently in public preview.
-=======
 - Added support for Timestamp variants, i.e., `TIMESTAMP_NTZ`, `TIMESTAMP_LTZ`, `TIMESTAMP_TZ`
->>>>>>> 618c17a5
 
 ### Improvements
 

# Release History

## 1.32.0 (YYYY-MM-DD)

### Snowpark Python API Updates

#### Improvements

- Invoking snowflake system procedures does not invoke an additional `describe procedure` call to check the return type of the procedure.

### Snowpark Local Testing Updates

#### Bug Fixes

<<<<<<< HEAD
- Fixed a bug where named fields in nested OBJECT data could cause errors when containing spaces.
=======
- Fixed a bug in `snowflake.snowpark.functions.rank` that would cause sort direction to not be respected.
>>>>>>> a2fd7ecd

### Snowpark pandas API Updates

#### New Features

- Added support for dict values in `Series.str.get`, `Series.str.slice`, and `Series.str.__getitem__` (`Series.str[...]`).

#### Improvements

- Make `iceberg_config` a required parameter for `DataFrame.to_iceberg` and `Series.to_iceberg`.

## 1.31.0 (2025-04-24)

### Snowpark Python API Updates

#### New Features

- Added support for `restricted caller` permission of `execute_as` argument in `StoredProcedure.register()`.
- Added support for non-select statement in `DataFrame.to_pandas()`.
- Added support for `artifact_repository` parameter to `Session.add_packages`, `Session.add_requirements`, `Session.get_packages`, `Session.remove_package`, and `Session.clear_packages`.
- Added support for reading an XML file using a row tag by `session.read.option('rowTag', <tag_name>).xml(<stage_file_path>)` (experimental).
  - Each XML record is extracted as a separate row.
  - Each field within that record becomes a separate column of type VARIANT, which can be further queried using dot notation, e.g., `col(a.b.c)`.
- Added updates to `DataFrameReader.dbapi` (PrPr):
  - Added `fetch_merge_count` parameter for optimizing performance by merging multiple fetched data into a single Parquet file.
  - Added support for Databricks.
  - Added support for ingestion with Snowflake UDTF.
- Added support for the following AI-powered functions in `functions.py` (Private Preview):
  - `prompt`
  - `ai_filter` (added support for `prompt()` function and image files, and changed the second argument name from `expr` to `file`)
  - `ai_classify`

#### Improvements

- Renamed the `relaxed_ordering` param into `enforce_ordering` for `DataFrame.to_snowpark_pandas`. Also the new default values is `enforce_ordering=False` which has the opposite effect of the previous default value, `relaxed_ordering=False`.
- Improved `DataFrameReader.dbapi` (PrPr) reading performance by setting the default `fetch_size` parameter value to 1000.
- Improve the error message for invalid identifier SQL error by suggesting the potentially matching identifiers.
- Reduced the number of describe queries issued when creating a DataFrame from a Snowflake table using `session.table`.
- Improved performance and accuracy of `DataFrameAnalyticsFunctions.time_series_agg()`.

#### Bug Fixes

- Fixed a bug in `DataFrame.group_by().pivot().agg` when the pivot column and aggregate column are the same.
- Fixed a bug in `DataFrameReader.dbapi` (PrPr) where a `TypeError` was raised when `create_connection` returned a connection object of an unsupported driver type.
- Fixed a bug where `df.limit(0)` call would not properly apply.
- Fixed a bug in `DataFrameWriter.save_as_table` that caused reserved names to throw errors when using append mode.

#### Deprecations

- Deprecated support for Python3.8.
- Deprecated argument `sliding_interval` in `DataFrameAnalyticsFunctions.time_series_agg()`.

### Snowpark Local Testing Updates

#### New Features

- Added support for Interval expression to `Window.range_between`.
- Added support for `array_construct` function.

#### Bug Fixes

- Fixed a bug in local testing where transient `__pycache__` directory was unintentionally copied during stored procedure execution via import.
- Fixed a bug in local testing that created incorrect result for `Column.like` calls.
- Fixed a bug in local testing that caused `Column.getItem` and `snowpark.snowflake.functions.get` to raise `IndexError` rather than return null.
- Fixed a bug in local testing where `df.limit(0)` call would not properly apply.
- Fixed a bug in local testing where a `Table.merge` into an empty table would cause an exception.

### Snowpark pandas API Updates

#### Dependency Updates

- Updated `modin` from 0.30.1 to 0.32.0.
- Added support for `numpy` 2.0 and above.

#### New Features

- Added support for `DataFrame.create_or_replace_view` and `Series.create_or_replace_view`.
- Added support for `DataFrame.create_or_replace_dynamic_table` and `Series.create_or_replace_dynamic_table`.
- Added support for `DataFrame.to_view` and `Series.to_view`.
- Added support for `DataFrame.to_dynamic_table` and `Series.to_dynamic_table`.
- Added support for `DataFrame.groupby.resample` for aggregations `max`, `mean`, `median`, `min`, and `sum`.
- Added support for reading stage files using:
  - `pd.read_excel`
  - `pd.read_html`
  - `pd.read_pickle`
  - `pd.read_sas`
  - `pd.read_xml`
- Added support for `DataFrame.to_iceberg` and `Series.to_iceberg`.
- Added support for dict values in `Series.str.len`.

#### Improvements

- Improve performance of `DataFrame.groupby.apply` and `Series.groupby.apply` by avoiding expensive pivot step.
- Added estimate for row count upper bound to `OrderedDataFrame` to enable better engine switching. This could potentially result in increased query counts.
- Renamed the `relaxed_ordering` param into `enforce_ordering` for `pd.read_snowflake`. Also the new default value is `enforce_ordering=False` which has the opposite effect of the previous default value, `relaxed_ordering=False`.

#### Bug Fixes

- Fixed a bug for `pd.read_snowflake` when reading iceberg tables and `enforce_ordering=True`.

## 1.30.0 (2025-03-27)

### Snowpark Python API Updates

#### New Features

- Added Support for relaxed consistency and ordering guarantees in `Dataframe.to_snowpark_pandas` by introducing the new parameter `relaxed_ordering`.
- `DataFrameReader.dbapi` (PrPr) now accepts a list of strings for the session_init_statement parameter, allowing multiple SQL statements to be executed during session initialization.

#### Improvements

- Improved query generation for `Dataframe.stat.sample_by` to generate a single flat query that scales well with large `fractions` dictionary compared to older method of creating a UNION ALL subquery for each key in `fractions`. To enable this feature, set `session.conf.set("use_simplified_query_generation", True)`.
- Improved performance of `DataFrameReader.dbapi` by enable vectorized option when copy parquet file into table.
- Improved query generation for `DataFrame.random_split` in the following ways. They can be enabled by setting `session.conf.set("use_simplified_query_generation", True)`:
  - Removed the need to `cache_result` in the internal implementation of the input dataframe resulting in a pure lazy dataframe operation.
  - The `seed` argument now behaves as expected with repeatable results across multiple calls and sessions.
- `DataFrame.fillna` and `DataFrame.replace` now both support fitting `int` and `float` into `Decimal` columns if `include_decimal` is set to True.
- Added documentation for the following UDF and stored procedure functions in `files.py` as a result of their General Availability.
  - `SnowflakeFile.write`
  - `SnowflakeFile.writelines`
  - `SnowflakeFile.writeable`
- Minor documentation changes for `SnowflakeFile` and `SnowflakeFile.open()`

#### Bug Fixes

- Fixed a bug for the following functions that raised errors `.cast()` is applied to their output
  - `from_json`
  - `size`

### Snowpark Local Testing Updates

#### Bug Fixes

- Fixed a bug in aggregation that caused empty groups to still produce rows.
- Fixed a bug in `Dataframe.except_` that would cause rows to be incorrectly dropped.
- Fixed a bug that caused `to_timestamp` to fail when casting filtered columns.

### Snowpark pandas API Updates

#### New Features

- Added support for list values in `Series.str.__getitem__` (`Series.str[...]`).
- Added support for `pd.Grouper` objects in group by operations. When `freq` is specified, the default values of the `sort`, `closed`, `label`, and `convention` arguments are supported; `origin` is supported when it is `start` or `start_day`.
- Added support for relaxed consistency and ordering guarantees in `pd.read_snowflake` for both named data sources (e.g., tables and views) and query data sources by introducing the new parameter `relaxed_ordering`.

#### Improvements

- Raise a warning whenever `QUOTED_IDENTIFIERS_IGNORE_CASE` is found to be set, ask user to unset it.
- Improved how a missing `index_label` in `DataFrame.to_snowflake` and `Series.to_snowflake` is handled when `index=True`. Instead of raising a `ValueError`, system-defined labels are used for the index columns.
- Improved error message for `groupby or DataFrame or Series.agg` when the function name is not supported.

## 1.29.1 (2025-03-12)

### Snowpark Python API Updates

#### Bug Fixes

- Fixed a bug in `DataFrameReader.dbapi` (PrPr) that prevents usage in stored procedure and snowbooks.

## 1.29.0 (2025-03-05)

### Snowpark Python API Updates

#### New Features

- Added support for the following AI-powered functions in `functions.py` (Private Preview):
  - `ai_filter`
  - `ai_agg`
  - `summarize_agg`
- Added support for the new FILE SQL type support, with the following related functions in `functions.py` (Private Preview):
  - `fl_get_content_type`
  - `fl_get_etag`
  - `fl_get_file_type`
  - `fl_get_last_modified`
  - `fl_get_relative_path`
  - `fl_get_scoped_file_url`
  - `fl_get_size`
  - `fl_get_stage`
  - `fl_get_stage_file_url`
  - `fl_is_audio`
  - `fl_is_compressed`
  - `fl_is_document`
  - `fl_is_image`
  - `fl_is_video`
- Added support for importing third-party packages from PyPi using Artifact Repository (Private Preview):
  - Use keyword arguments `artifact_repository` and `artifact_repository_packages` to specify your artifact repository and packages respectively when registering stored procedures or user defined functions.
  - Supported APIs are:
    - `Session.sproc.register`
    - `Session.udf.register`
    - `Session.udaf.register`
    - `Session.udtf.register`
    - `functions.sproc`
    - `functions.udf`
    - `functions.udaf`
    - `functions.udtf`
    - `functions.pandas_udf`
    - `functions.pandas_udtf`

#### Bug Fixes

- Fixed a bug where creating a Dataframe with large number of values raised `Unsupported feature 'SCOPED_TEMPORARY'.` error if thread-safe session was disabled.
- Fixed a bug where `df.describe` raised internal SQL execution error when the dataframe is created from reading a stage file and CTE optimization is enabled.
- Fixed a bug where `df.order_by(A).select(B).distinct()` would generate invalid SQL when simplified query generation was enabled using `session.conf.set("use_simplified_query_generation", True)`.
- Disabled simplified query generation by default.

#### Improvements

- Improved version validation warnings for `snowflake-snowpark-python` package compatibility when registering stored procedures. Now, warnings are only triggered if the major or minor version does not match, while bugfix version differences no longer generate warnings.
- Bumped cloudpickle dependency to also support `cloudpickle==3.0.0` in addition to previous versions.

### Snowpark Local Testing Updates

#### New Features

- Added support for literal values to `range_between` window function.

### Snowpark pandas API Updates

#### New Features

- Added support for list values in `Series.str.slice`.
- Added support for applying Snowflake Cortex functions `ClassifyText`, `Translate`, and `ExtractAnswer`.
- Added support for `Series.hist`.

#### Improvements

- Improved performance of `DataFrame.groupby.transform` and `Series.groupby.transform` by avoiding expensive pivot step.
- Improve error message for `pd.to_snowflake`, `DataFrame.to_snowflake`, and `Series.to_snowflake` when the table does not exist.
- Improve readability of docstring for the `if_exists` parameter in `pd.to_snowflake`, `DataFrame.to_snowflake`, and `Series.to_snowflake`.
- Improve error message for all pandas functions that use UDFs with Snowpark objects.

#### Bug Fixes

- Fixed a bug in `Series.rename_axis` where an `AttributeError` was being raised.
- Fixed a bug where `pd.get_dummies` didn't ignore NULL/NaN values by default.
- Fixed a bug where repeated calls to `pd.get_dummies` results in 'Duplicated column name error'.
- Fixed a bug in `pd.get_dummies` where passing list of columns generated incorrect column labels in output DataFrame.
- Update `pd.get_dummies` to return bool values instead of int.

## 1.28.0 (2025-02-20)

### Snowpark Python API Updates

#### New Features

- Added support for the following functions in `functions.py`
  - `normal`
  - `randn`
- Added support for `allow_missing_columns` parameter to `Dataframe.union_by_name` and `Dataframe.union_all_by_name`.

#### Improvements

- Improved query generation for `Dataframe.distinct` to generate `SELECT DISTINCT` instead of `SELECT` with `GROUP BY` all columns. To disable this feature, set `session.conf.set("use_simplified_query_generation", False)`.

#### Deprecations

- Deprecated Snowpark Python function `snowflake_cortex_summarize`. Users can install snowflake-ml-python and use the snowflake.cortex.summarize function instead.
- Deprecated Snowpark Python function `snowflake_cortex_sentiment`. Users can install snowflake-ml-python and use the snowflake.cortex.sentiment function instead.

#### Bug Fixes

- Fixed a bug where session-level query tag was overwritten by a stacktrace for dataframes that generate multiple queries. Now, the query tag will only be set to the stacktrace if `session.conf.set("collect_stacktrace_in_query_tag", True)`.
- Fixed a bug in `Session._write_pandas` where it was erroneously passing `use_logical_type` parameter to `Session._write_modin_pandas_helper` when writing a Snowpark pandas object.
- Fixed a bug in options sql generation that could cause multiple values to be formatted incorrectly.
- Fixed a bug in `Session.catalog` where empty strings for database or schema were not handled correctly and were generating erroneous sql statements.

#### Experimental Features

- Added support for writing pyarrow Tables to Snowflake tables.

### Snowpark pandas API Updates

#### New Features

- Added support for applying Snowflake Cortex functions `Summarize` and `Sentiment`.
- Added support for list values in `Series.str.get`.

#### Bug Fixes

- Fixed a bug in `apply` where kwargs were not being correctly passed into the applied function.

### Snowpark Local Testing Updates

#### New Features
- Added support for the following functions
    - `hour`
    - `minute`
- Added support for NULL_IF parameter to csv reader.
- Added support for `date_format`, `datetime_format`, and `timestamp_format` options when loading csvs.

#### Bug Fixes

- Fixed a bug in Dataframe.join that caused columns to have incorrect typing.
- Fixed a bug in when statements that caused incorrect results in the otherwise clause.


## 1.27.0 (2025-02-03)

### Snowpark Python API Updates

#### New Features

- Added support for the following functions in `functions.py`
  - `array_reverse`
  - `divnull`
  - `map_cat`
  - `map_contains_key`
  - `map_keys`
  - `nullifzero`
  - `snowflake_cortex_sentiment`
  - `acosh`
  - `asinh`
  - `atanh`
  - `bit_length`
  - `bitmap_bit_position`
  - `bitmap_bucket_number`
  - `bitmap_construct_agg`
  - `bitshiftright_unsigned`
  - `cbrt`
  - `equal_null`
  - `from_json`
  - `ifnull`
  - `localtimestamp`
  - `max_by`
  - `min_by`
  - `nth_value`
  - `nvl`
  - `octet_length`
  - `position`
  - `regr_avgx`
  - `regr_avgy`
  - `regr_count`
  - `regr_intercept`
  - `regr_r2`
  - `regr_slope`
  - `regr_sxx`
  - `regr_sxy`
  - `regr_syy`
  - `try_to_binary`
  - `base64`
  - `base64_decode_string`
  - `base64_encode`
  - `editdistance`
  - `hex`
  - `hex_encode`
  - `instr`
  - `log1p`
  - `log2`
  - `log10`
  - `percentile_approx`
  - `unbase64`
- Added support for `seed` argument in `DataFrame.stat.sample_by`. Note that it only supports a `Table` object, and will be ignored for a `DataFrame` object.
- Added support for specifying a schema string (including implicit struct syntax) when calling `DataFrame.create_dataframe`.
- Added support for `DataFrameWriter.insert_into/insertInto`. This method also supports local testing mode.
- Added support for `DataFrame.create_temp_view` to create a temporary view. It will fail if the view already exists.
- Added support for multiple columns in the functions `map_cat` and `map_concat`.
- Added an option `keep_column_order` for keeping original column order in `DataFrame.with_column` and `DataFrame.with_columns`.
- Added options to column casts that allow renaming or adding fields in StructType columns.
- Added support for `contains_null` parameter to ArrayType.
- Added support for creating a temporary view via `DataFrame.create_or_replace_temp_view` from a DataFrame created by reading a file from a stage.
- Added support for `value_contains_null` parameter to MapType.
- Added support for using `Column` object in `Column.in_` and `functions.in_`.
- Added `interactive` to telemetry that indicates whether the current environment is an interactive one.
- Allow `session.file.get` in a Native App to read file paths starting with `/` from the current version
- Added support for multiple aggregation functions after `DataFrame.pivot`.

#### Experimental Features

- Added `Catalog` class to manage snowflake objects. It can be accessed via `Session.catalog`.
  - `snowflake.core` is a dependency required for this feature.
- Allow user input schema when reading JSON file on stage.
- Added support for specifying a schema string (including implicit struct syntax) when calling `DataFrame.create_dataframe`.

#### Improvements

- Updated README.md to include instructions on how to verify package signatures using `cosign`.

#### Bug Fixes

- Fixed a bug in local testing mode that caused a column to contain None when it should contain 0.
- Fixed a bug in `StructField.from_json` that prevented TimestampTypes with `tzinfo` from being parsed correctly.
- Fixed a bug in function `date_format` that caused an error when the input column was date type or timestamp type.
- Fixed a bug in dataframe that null value can be inserted in a non-nullable column.
- Fixed a bug in `replace` and `lit` which raised type hint assertion error when passing `Column` expression objects.
- Fixed a bug in `pandas_udf` and `pandas_udtf` where `session` parameter was erroneously ignored.
- Fixed a bug that raised incorrect type conversion error for system function called through `session.call`.

### Snowpark pandas API Updates

#### New Features

- Added support for `Series.str.ljust` and `Series.str.rjust`.
- Added support for `Series.str.center`.
- Added support for `Series.str.pad`.
- Added support for applying Snowpark Python function `snowflake_cortex_sentiment`.
- Added support for `DataFrame.map`.
- Added support for `DataFrame.from_dict` and `DataFrame.from_records`.
- Added support for mixed case field names in struct type columns.
- Added support for `SeriesGroupBy.unique`
- Added support for `Series.dt.strftime` with the following directives:
  - %d: Day of the month as a zero-padded decimal number.
  - %m: Month as a zero-padded decimal number.
  - %Y: Year with century as a decimal number.
  - %H: Hour (24-hour clock) as a zero-padded decimal number.
  - %M: Minute as a zero-padded decimal number.
  - %S: Second as a zero-padded decimal number.
  - %f: Microsecond as a decimal number, zero-padded to 6 digits.
  - %j: Day of the year as a zero-padded decimal number.
  - %X: Locale’s appropriate time representation.
  - %%: A literal '%' character.
- Added support for `Series.between`.
- Added support for `include_groups=False` in `DataFrameGroupBy.apply`.
- Added support for `expand=True` in `Series.str.split`.
- Added support for `DataFrame.pop` and `Series.pop`.
- Added support for `first` and `last` in `DataFrameGroupBy.agg` and `SeriesGroupBy.agg`.
- Added support for `Index.drop_duplicates`.
- Added support for aggregations `"count"`, `"median"`, `np.median`,
  `"skew"`, `"std"`, `np.std` `"var"`, and `np.var` in
  `pd.pivot_table()`, `DataFrame.pivot_table()`, and `pd.crosstab()`.

#### Improvements
- Improve performance of `DataFrame.map`, `Series.apply` and `Series.map` methods by mapping numpy functions to snowpark functions if possible.
- Added documentation for `DataFrame.map`.
- Improve performance of `DataFrame.apply` by mapping numpy functions to snowpark functions if possible.
- Added documentation on the extent of Snowpark pandas interoperability with scikit-learn.
- Infer return type of functions in `Series.map`, `Series.apply` and `DataFrame.map` if type-hint is not provided.
- Added `call_count` to telemetry that counts method calls including interchange protocol calls.

## 1.26.0 (2024-12-05)

### Snowpark Python API Updates

#### New Features

- Added support for property `version` and class method `get_active_session` for `Session` class.
- Added new methods and variables to enhance data type handling and JSON serialization/deserialization:
  - To `DataType`, its derived classes, and `StructField`:
    - `type_name`: Returns the type name of the data.
    - `simple_string`: Provides a simple string representation of the data.
    - `json_value`: Returns the data as a JSON-compatible value.
    - `json`: Converts the data to a JSON string.
  - To `ArrayType`, `MapType`, `StructField`, `PandasSeriesType`, `PandasDataFrameType` and `StructType`:
    - `from_json`: Enables these types to be created from JSON data.
  - To `MapType`:
    - `keyType`: keys of the map
    - `valueType`: values of the map
- Added support for method `appName` in `SessionBuilder`.
- Added support for `include_nulls` argument in `DataFrame.unpivot`.
- Added support for following functions in `functions.py`:
  - `size` to get size of array, object, or map columns.
  - `collect_list` an alias of `array_agg`.
  - `substring` makes `len` argument optional.
- Added parameter `ast_enabled` to session for internal usage (default: `False`).

#### Improvements

- Added support for specifying the following to `DataFrame.create_or_replace_dynamic_table`:
  - `iceberg_config` A dictionary that can hold the following iceberg configuration options:
    - `external_volume`
    - `catalog`
    - `base_location`
    - `catalog_sync`
    - `storage_serialization_policy`
- Added support for nested data types to `DataFrame.print_schema`
- Added support for `level` parameter to `DataFrame.print_schema`
- Improved flexibility of `DataFrameReader` and `DataFrameWriter` API by adding support for the following:
  - Added `format` method to `DataFrameReader` and `DataFrameWriter` to specify file format when loading or unloading results.
  - Added `load` method to `DataFrameReader` to work in conjunction with `format`.
  - Added `save` method to `DataFrameWriter` to work in conjunction with `format`.
  - Added support to read keyword arguments to `options` method for `DataFrameReader` and `DataFrameWriter`.
- Relaxed the cloudpickle dependency for Python 3.11 to simplify build requirements. However, for Python 3.11, `cloudpickle==2.2.1` remains the only supported version.

#### Bug Fixes

- Removed warnings that dynamic pivot features were in private preview, because
  dynamic pivot is now generally available.
- Fixed a bug in `session.read.options` where `False` Boolean values were incorrectly parsed as `True` in the generated file format.

#### Dependency Updates

- Added a runtime dependency on `python-dateutil`.

### Snowpark pandas API Updates

#### New Features

- Added partial support for `Series.map` when `arg` is a pandas `Series` or a
  `collections.abc.Mapping`. No support for instances of `dict` that implement
  `__missing__` but are not instances of `collections.defaultdict`.
- Added support for `DataFrame.align` and `Series.align` for `axis=1` and `axis=None`.
- Added support for `pd.json_normalize`.
- Added support for `GroupBy.pct_change` with `axis=0`, `freq=None`, and `limit=None`.
- Added support for `DataFrameGroupBy.__iter__` and `SeriesGroupBy.__iter__`.
- Added support for `np.sqrt`, `np.trunc`, `np.floor`, numpy trig functions, `np.exp`, `np.abs`, `np.positive` and `np.negative`.
- Added partial support for the dataframe interchange protocol method
  `DataFrame.__dataframe__()`.

#### Bug Fixes

- Fixed a bug in `df.loc` where setting a single column from a series results in unexpected `None` values.

#### Improvements

- Use UNPIVOT INCLUDE NULLS for unpivot operations in pandas instead of sentinel values.
- Improved documentation for pd.read_excel.

## 1.25.0 (2024-11-14)

### Snowpark Python API Updates

#### New Features

- Added the following new functions in `snowflake.snowpark.dataframe`:
  - `map`
- Added support for passing parameter `include_error` to `Session.query_history` to record queries that have error during execution.

#### Improvements

- When target stage is not set in profiler, a default stage from `Session.get_session_stage` is used instead of raising `SnowparkSQLException`.
- Allowed lower case or mixed case input when calling `Session.stored_procedure_profiler.set_active_profiler`.
- Added distributed tracing using open telemetry APIs for action function in `DataFrame`:
  - `cache_result`
- Removed opentelemetry warning from logging.

#### Bug Fixes

- Fixed the pre-action and post-action query propagation when `In` expression were used in selects.
- Fixed a bug that raised error `AttributeError` while calling `Session.stored_procedure_profiler.get_output` when `Session.stored_procedure_profiler` is disabled.

#### Dependency Updates

- Added a dependency on `protobuf>=5.28` and `tzlocal` at runtime.
- Added a dependency on `protoc-wheel-0` for the development profile.
- Require `snowflake-connector-python>=3.12.0, <4.0.0` (was `>=3.10.0`).

### Snowpark pandas API Updates

#### Dependency Updates

- Updated `modin` from 0.28.1 to 0.30.1.
- Added support for all `pandas` 2.2.x versions.

#### New Features

- Added support for `Index.to_numpy`.
- Added support for `DataFrame.align` and `Series.align` for `axis=0`.
- Added support for `size` in `GroupBy.aggregate`, `DataFrame.aggregate`, and `Series.aggregate`.
- Added support for `snowflake.snowpark.functions.window`
- Added support for `pd.read_pickle` (Uses native pandas for processing).
- Added support for `pd.read_html` (Uses native pandas for processing).
- Added support for `pd.read_xml` (Uses native pandas for processing).
- Added support for aggregation functions `"size"` and `len` in `GroupBy.aggregate`, `DataFrame.aggregate`, and `Series.aggregate`.
- Added support for list values in `Series.str.len`.

#### Bug Fixes

- Fixed a bug where aggregating a single-column dataframe with a single callable function (e.g. `pd.DataFrame([0]).agg(np.mean)`) would fail to transpose the result.
- Fixed bugs where `DataFrame.dropna()` would:
  - Treat an empty `subset` (e.g. `[]`) as if it specified all columns instead of no columns.
  - Raise a `TypeError` for a scalar `subset` instead of filtering on just that column.
  - Raise a `ValueError` for a `subset` of type `pandas.Index` instead of filtering on the columns in the index.
- Disable creation of scoped read only table to mitigate Disable creation of scoped read only table to mitigate `TableNotFoundError` when using dynamic pivot in notebook environment.
- Fixed a bug when concat dataframe or series objects are coming from the same dataframe when axis = 1.

#### Improvements

- Improve np.where with scalar x value by eliminating unnecessary join and temp table creation.
- Improve get_dummies performance by flattening the pivot with join.
- Improve align performance when aligning on row position column by removing unnecessary window functions.



### Snowpark Local Testing Updates

#### New Features

- Added support for patching functions that are unavailable in the `snowflake.snowpark.functions` module.
- Added support for `snowflake.snowpark.functions.any_value`

#### Bug Fixes

- Fixed a bug where `Table.update` could not handle `VariantType`, `MapType`, and `ArrayType` data types.
- Fixed a bug where column aliases were incorrectly resolved in `DataFrame.join`, causing errors when selecting columns from a joined DataFrame.
- Fixed a bug where `Table.update` and `Table.merge` could fail if the target table's index was not the default `RangeIndex`.

## 1.24.0 (2024-10-28)

### Snowpark Python API Updates

#### New Features

- Updated `Session` class to be thread-safe. This allows concurrent DataFrame transformations, DataFrame actions, UDF and stored procedure registration, and concurrent file uploads when using the same `Session` object.
  - The feature is disabled by default and can be enabled by setting `FEATURE_THREAD_SAFE_PYTHON_SESSION` to `True` for account.
  - Updating session configurations, like changing database or schema, when multiple threads are using the session may lead to unexpected behavior.
  - When enabled, some internally created temporary table names returned from `DataFrame.queries` API are not deterministic, and may be different when DataFrame actions are executed. This does not affect explicit user-created temporary tables.
- Added support for 'Service' domain to `session.lineage.trace` API.
- Added support for `copy_grants` parameter when registering UDxF and stored procedures.
- Added support for the following methods in `DataFrameWriter` to support daisy-chaining:
  - `option`
  - `options`
  - `partition_by`
- Added support for `snowflake_cortex_summarize`.

#### Improvements

- Improved the following new capability for function `snowflake.snowpark.functions.array_remove` it is now possible to use in python.
- Disables sql simplification when sort is performed after limit.
  - Previously, `df.sort().limit()` and `df.limit().sort()` generates the same query with sort in front of limit. Now, `df.limit().sort()` will generate query that reads `df.limit().sort()`.
  - Improve performance of generated query for `df.limit().sort()`, because limit stops table scanning as soon as the number of records is satisfied.
- Added a client side error message for when an invalid stage location is passed to DataFrame read functions.

#### Bug Fixes

- Fixed a bug where the automatic cleanup of temporary tables could interfere with the results of async query execution.
- Fixed a bug in `DataFrame.analytics.time_series_agg` function to handle multiple data points in same sliding interval.
- Fixed a bug that created inconsistent casing in field names of structured objects in iceberg schemas.

#### Deprecations

- Deprecated warnings will be triggered when using snowpark-python with Python 3.8. For more details, please refer to https://docs.snowflake.com/en/developer-guide/python-runtime-support-policy.

### Snowpark pandas API Updates

#### New Features

- Added support for `np.subtract`, `np.multiply`, `np.divide`, and `np.true_divide`.
- Added support for tracking usages of `__array_ufunc__`.
- Added numpy compatibility support for `np.float_power`, `np.mod`, `np.remainder`, `np.greater`, `np.greater_equal`, `np.less`, `np.less_equal`, `np.not_equal`, and `np.equal`.
- Added numpy compatibility support for `np.log`, `np.log2`, and `np.log10`
- Added support for `DataFrameGroupBy.bfill`, `SeriesGroupBy.bfill`, `DataFrameGroupBy.ffill`, and `SeriesGroupBy.ffill`.
- Added support for `on` parameter with `Resampler`.
- Added support for timedelta inputs in `value_counts()`.
- Added support for applying Snowpark Python function `snowflake_cortex_summarize`.
- Added support for `DataFrame.attrs` and `Series.attrs`.
- Added support for `DataFrame.style`.
- Added numpy compatibility support for `np.full_like`

#### Improvements

- Improved generated SQL query for `head` and `iloc` when the row key is a slice.
- Improved error message when passing an unknown timezone to `tz_convert` and `tz_localize` in `Series`, `DataFrame`, `Series.dt`, and `DatetimeIndex`.
- Improved documentation for `tz_convert` and `tz_localize` in `Series`, `DataFrame`, `Series.dt`, and `DatetimeIndex` to specify the supported timezone formats.
- Added additional kwargs support for `df.apply` and `series.apply` ( as well as `map` and `applymap` ) when using snowpark functions. This allows for some position independent compatibility between apply and functions where the first argument is not a pandas object.
- Improved generated SQL query for `iloc` and `iat` when the row key is a scalar.
- Removed all joins in `iterrows`.
- Improved documentation for `Series.map` to reflect the unsupported features.
- Added support for `np.may_share_memory` which is used internally by many scikit-learn functions. This method will always return false when called with a Snowpark pandas object.

#### Bug Fixes

- Fixed a bug where `DataFrame` and `Series` `pct_change()` would raise `TypeError` when input contained timedelta columns.
- Fixed a bug where `replace()` would sometimes propagate `Timedelta` types incorrectly through `replace()`. Instead raise `NotImplementedError` for `replace()` on `Timedelta`.
- Fixed a bug where `DataFrame` and `Series` `round()` would raise `AssertionError` for `Timedelta` columns. Instead raise `NotImplementedError` for `round()` on `Timedelta`.
- Fixed a bug where `reindex` fails when the new index is a Series with non-overlapping types from the original index.
- Fixed a bug where calling `__getitem__` on a DataFrameGroupBy object always returned a DataFrameGroupBy object if `as_index=False`.
- Fixed a bug where inserting timedelta values into an existing column would silently convert the values to integers instead of raising `NotImplementedError`.
- Fixed a bug where `DataFrame.shift()` on axis=0 and axis=1 would fail to propagate timedelta types.
- `DataFrame.abs()`, `DataFrame.__neg__()`, `DataFrame.stack()`, and `DataFrame.unstack()` now raise `NotImplementedError` for timedelta inputs instead of failing to propagate timedelta types.

### Snowpark Local Testing Updates

#### Bug Fixes

- Fixed a bug where `DataFrame.alias` raises `KeyError` for input column name.
- Fixed a bug where `to_csv` on Snowflake stage fails when data contains empty strings.

## 1.23.0 (2024-10-09)

### Snowpark Python API Updates

#### New Features

- Added the following new functions in `snowflake.snowpark.functions`:
  - `make_interval`
- Added support for using Snowflake Interval constants with `Window.range_between()` when the order by column is TIMESTAMP or DATE type.
- Added support for file writes. This feature is currently in private preview.
- Added `thread_id` to `QueryRecord` to track the thread id submitting the query history.
- Added support for `Session.stored_procedure_profiler`.

#### Improvements

#### Bug Fixes

- Fixed a bug where registering a stored procedure or UDxF with type hints would give a warning `'NoneType' has no len() when trying to read default values from function`.

### Snowpark pandas API Updates

#### New Features

- Added support for `TimedeltaIndex.mean` method.
- Added support for some cases of aggregating `Timedelta` columns on `axis=0` with `agg` or `aggregate`.
- Added support for `by`, `left_by`, `right_by`, `left_index`, and `right_index` for `pd.merge_asof`.
- Added support for passing parameter `include_describe` to `Session.query_history`.
- Added support for `DatetimeIndex.mean` and `DatetimeIndex.std` methods.
- Added support for `Resampler.asfreq`, `Resampler.indices`, `Resampler.nunique`, and `Resampler.quantile`.
- Added support for `resample` frequency `W`, `ME`, `YE` with `closed = "left"`.
- Added support for `DataFrame.rolling.corr` and `Series.rolling.corr` for `pairwise = False` and int `window`.
- Added support for string time-based `window` and `min_periods = None` for `Rolling`.
- Added support for `DataFrameGroupBy.fillna` and `SeriesGroupBy.fillna`.
- Added support for constructing `Series` and `DataFrame` objects with the lazy `Index` object as `data`, `index`, and `columns` arguments.
- Added support for constructing `Series` and `DataFrame` objects with `index` and `column` values not present in `DataFrame`/`Series` `data`.
- Added support for `pd.read_sas` (Uses native pandas for processing).
- Added support for applying `rolling().count()` and `expanding().count()` to `Timedelta` series and columns.
- Added support for `tz` in both `pd.date_range` and `pd.bdate_range`.
- Added support for `Series.items`.
- Added support for `errors="ignore"` in `pd.to_datetime`.
- Added support for `DataFrame.tz_localize` and `Series.tz_localize`.
- Added support for `DataFrame.tz_convert` and `Series.tz_convert`.
- Added support for applying Snowpark Python functions (e.g., `sin`) in `Series.map`, `Series.apply`, `DataFrame.apply` and `DataFrame.applymap`.

#### Improvements

- Improved `to_pandas` to persist the original timezone offset for TIMESTAMP_TZ type.
- Improved `dtype` results for TIMESTAMP_TZ type to show correct timezone offset.
- Improved `dtype` results for TIMESTAMP_LTZ type to show correct timezone.
- Improved error message when passing non-bool value to `numeric_only` for groupby aggregations.
- Removed unnecessary warning about sort algorithm in `sort_values`.
- Use SCOPED object for internal create temp tables. The SCOPED objects will be stored sproc scoped if created within stored sproc, otherwise will be session scoped, and the object will be automatically cleaned at the end of the scope.
- Improved warning messages for operations that lead to materialization with inadvertent slowness.
- Removed unnecessary warning message about `convert_dtype` in `Series.apply`.

#### Bug Fixes

- Fixed a bug where an `Index` object created from a `Series`/`DataFrame` incorrectly updates the `Series`/`DataFrame`'s index name after an inplace update has been applied to the original `Series`/`DataFrame`.
- Suppressed an unhelpful `SettingWithCopyWarning` that sometimes appeared when printing `Timedelta` columns.
- Fixed `inplace` argument for `Series` objects derived from other `Series` objects.
- Fixed a bug where `Series.sort_values` failed if series name overlapped with index column name.
- Fixed a bug where transposing a dataframe would map `Timedelta` index levels to integer column levels.
- Fixed a bug where `Resampler` methods on timedelta columns would produce integer results.
- Fixed a bug where `pd.to_numeric()` would leave `Timedelta` inputs as `Timedelta` instead of converting them to integers.
- Fixed `loc` set when setting a single row, or multiple rows, of a DataFrame with a Series value.

### Snowpark Local Testing Updates

#### Bug Fixes

- Fixed a bug where nullable columns were annotated wrongly.
- Fixed a bug where the `date_add` and `date_sub` functions failed for `NULL` values.
- Fixed a bug where `equal_null` could fail inside a merge statement.
- Fixed a bug where `row_number` could fail inside a Window function.
- Fixed a bug where updates could fail when the source is the result of a join.


## 1.22.1 (2024-09-11)
This is a re-release of 1.22.0. Please refer to the 1.22.0 release notes for detailed release content.


## 1.22.0 (2024-09-10)

### Snowpark Python API Updates

### New Features

- Added the following new functions in `snowflake.snowpark.functions`:
  - `array_remove`
  - `ln`

#### Improvements

- Improved documentation for `Session.write_pandas` by making `use_logical_type` option more explicit.
- Added support for specifying the following to `DataFrameWriter.save_as_table`:
  - `enable_schema_evolution`
  - `data_retention_time`
  - `max_data_extension_time`
  - `change_tracking`
  - `copy_grants`
  - `iceberg_config` A dicitionary that can hold the following iceberg configuration options:
      - `external_volume`
      - `catalog`
      - `base_location`
      - `catalog_sync`
      - `storage_serialization_policy`
- Added support for specifying the following to `DataFrameWriter.copy_into_table`:
  - `iceberg_config` A dicitionary that can hold the following iceberg configuration options:
      - `external_volume`
      - `catalog`
      - `base_location`
      - `catalog_sync`
      - `storage_serialization_policy`
- Added support for specifying the following parameters to `DataFrame.create_or_replace_dynamic_table`:
  - `mode`
  - `refresh_mode`
  - `initialize`
  - `clustering_keys`
  - `is_transient`
  - `data_retention_time`
  - `max_data_extension_time`

#### Bug Fixes

- Fixed a bug in `session.read.csv` that caused an error when setting `PARSE_HEADER = True` in an externally defined file format.
- Fixed a bug in query generation from set operations that allowed generation of duplicate queries when children have common subqueries.
- Fixed a bug in `session.get_session_stage` that referenced a non-existing stage after switching database or schema.
- Fixed a bug where calling `DataFrame.to_snowpark_pandas` without explicitly initializing the Snowpark pandas plugin caused an error.
- Fixed a bug where using the `explode` function in dynamic table creation caused a SQL compilation error due to improper boolean type casting on the `outer` parameter.

### Snowpark Local Testing Updates

#### New Features

- Added support for type coercion when passing columns as input to UDF calls.
- Added support for `Index.identical`.

#### Bug Fixes

- Fixed a bug where the truncate mode in `DataFrameWriter.save_as_table` incorrectly handled DataFrames containing only a subset of columns from the existing table.
- Fixed a bug where function `to_timestamp` does not set the default timezone of the column datatype.

### Snowpark pandas API Updates

#### New Features

- Added limited support for the `Timedelta` type, including the following features. Snowpark pandas will raise `NotImplementedError` for unsupported `Timedelta` use cases.
  - supporting tracking the Timedelta type through `copy`, `cache_result`, `shift`, `sort_index`, `assign`, `bfill`, `ffill`, `fillna`, `compare`, `diff`, `drop`, `dropna`, `duplicated`, `empty`, `equals`, `insert`, `isin`, `isna`, `items`, `iterrows`, `join`, `len`, `mask`, `melt`, `merge`, `nlargest`, `nsmallest`, `to_pandas`.
  - converting non-timedelta to timedelta via `astype`.
  - `NotImplementedError` will be raised for the rest of methods that do not support `Timedelta`.
  - support for subtracting two timestamps to get a Timedelta.
  - support indexing with Timedelta data columns.
  - support for adding or subtracting timestamps and `Timedelta`.
  - support for binary arithmetic between two `Timedelta` values.
  - support for binary arithmetic and comparisons between `Timedelta` values and numeric values.
  - support for lazy `TimedeltaIndex`.
  - support for `pd.to_timedelta`.
  - support for `GroupBy` aggregations `min`, `max`, `mean`, `idxmax`, `idxmin`, `std`, `sum`, `median`, `count`, `any`, `all`, `size`, `nunique`, `head`, `tail`, `aggregate`.
  - support for `GroupBy` filtrations `first` and `last`.
  - support for `TimedeltaIndex` attributes: `days`, `seconds`, `microseconds` and `nanoseconds`.
  - support for `diff` with timestamp columns on `axis=0` and `axis=1`
  - support for `TimedeltaIndex` methods: `ceil`, `floor` and `round`.
  - support for `TimedeltaIndex.total_seconds` method.
- Added support for index's arithmetic and comparison operators.
- Added support for `Series.dt.round`.
- Added documentation pages for `DatetimeIndex`.
- Added support for `Index.name`, `Index.names`, `Index.rename`, and `Index.set_names`.
- Added support for `Index.__repr__`.
- Added support for `DatetimeIndex.month_name` and `DatetimeIndex.day_name`.
- Added support for `Series.dt.weekday`, `Series.dt.time`, and `DatetimeIndex.time`.
- Added support for `Index.min` and `Index.max`.
- Added support for `pd.merge_asof`.
- Added support for `Series.dt.normalize` and `DatetimeIndex.normalize`.
- Added support for `Index.is_boolean`, `Index.is_integer`, `Index.is_floating`, `Index.is_numeric`, and `Index.is_object`.
- Added support for `DatetimeIndex.round`, `DatetimeIndex.floor` and `DatetimeIndex.ceil`.
- Added support for `Series.dt.days_in_month` and `Series.dt.daysinmonth`.
- Added support for `DataFrameGroupBy.value_counts` and `SeriesGroupBy.value_counts`.
- Added support for `Series.is_monotonic_increasing` and `Series.is_monotonic_decreasing`.
- Added support for `Index.is_monotonic_increasing` and `Index.is_monotonic_decreasing`.
- Added support for `pd.crosstab`.
- Added support for `pd.bdate_range` and included business frequency support (B, BME, BMS, BQE, BQS, BYE, BYS) for both `pd.date_range` and `pd.bdate_range`.
- Added support for lazy `Index` objects  as `labels` in `DataFrame.reindex` and `Series.reindex`.
- Added support for `Series.dt.days`, `Series.dt.seconds`, `Series.dt.microseconds`, and `Series.dt.nanoseconds`.
- Added support for creating a `DatetimeIndex` from an `Index` of numeric or string type.
- Added support for string indexing with `Timedelta` objects.
- Added support for `Series.dt.total_seconds` method.
- Added support for `DataFrame.apply(axis=0)`.
- Added support for `Series.dt.tz_convert` and `Series.dt.tz_localize`.
- Added support for `DatetimeIndex.tz_convert` and `DatetimeIndex.tz_localize`.

#### Improvements

- Improve concat, join performance when operations are performed on series coming from the same dataframe by avoiding unnecessary joins.
- Refactored `quoted_identifier_to_snowflake_type` to avoid making metadata queries if the types have been cached locally.
- Improved `pd.to_datetime` to handle all local input cases.
- Create a lazy index from another lazy index without pulling data to client.
- Raised `NotImplementedError` for Index bitwise operators.
- Display a more clear error message when `Index.names` is set to a non-like-like object.
- Raise a warning whenever MultiIndex values are pulled in locally.
- Improve warning message for `pd.read_snowflake` include the creation reason when temp table creation is triggered.
- Improve performance for `DataFrame.set_index`, or setting `DataFrame.index` or `Series.index` by avoiding checks require eager evaluation. As a consequence, when the new index that does not match the current `Series`/`DataFrame` object length, a `ValueError` is no longer raised. Instead, when the `Series`/`DataFrame` object is longer than the provided index, the `Series`/`DataFrame`'s new index is filled with `NaN` values for the "extra" elements. Otherwise, the extra values in the provided index are ignored.
- Properly raise `NotImplementedError` when ambiguous/nonexistent are non-string in `ceil`/`floor`/`round`.

#### Bug Fixes

- Stopped ignoring nanoseconds in `pd.Timedelta` scalars.
- Fixed AssertionError in tree of binary operations.
- Fixed bug in `Series.dt.isocalendar` using a named Series
- Fixed `inplace` argument for Series objects derived from DataFrame columns.
- Fixed a bug where `Series.reindex` and `DataFrame.reindex` did not update the result index's name correctly.
- Fixed a bug where `Series.take` did not error when `axis=1` was specified.


## 1.21.1 (2024-09-05)

### Snowpark Python API Updates

#### Bug Fixes

- Fixed a bug where using `to_pandas_batches` with async jobs caused an error due to improper handling of waiting for asynchronous query completion.

## 1.21.0 (2024-08-19)

### Snowpark Python API Updates

#### New Features

- Added support for `snowflake.snowpark.testing.assert_dataframe_equal` that is a utility function to check the equality of two Snowpark DataFrames.

#### Improvements

- Added support server side string size limitations.
- Added support to create and invoke stored procedures, UDFs and UDTFs with optional arguments.
- Added support for column lineage in the DataFrame.lineage.trace API.
- Added support for passing `INFER_SCHEMA` options to `DataFrameReader` via `INFER_SCHEMA_OPTIONS`.
- Added support for passing `parameters` parameter to `Column.rlike` and `Column.regexp`.
- Added support for automatically cleaning up temporary tables created by `df.cache_result()` in the current session, when the DataFrame is no longer referenced (i.e., gets garbage collected). It is still an experimental feature not enabled by default, and can be enabled by setting `session.auto_clean_up_temp_table_enabled` to `True`.
- Added support for string literals to the `fmt` parameter of `snowflake.snowpark.functions.to_date`.
- Added support for system$reference function.

#### Bug Fixes

- Fixed a bug where SQL generated for selecting `*` column has an incorrect subquery.
- Fixed a bug in `DataFrame.to_pandas_batches` where the iterator could throw an error if certain transformation is made to the pandas dataframe due to wrong isolation level.
- Fixed a bug in `DataFrame.lineage.trace` to split the quoted feature view's name and version correctly.
- Fixed a bug in `Column.isin` that caused invalid sql generation when passed an empty list.
- Fixed a bug that fails to raise NotImplementedError while setting cell with list like item.

### Snowpark Local Testing Updates

#### New Features

- Added support for the following APIs:
  - snowflake.snowpark.functions
    - `rank`
    - `dense_rank`
    - `percent_rank`
    - `cume_dist`
    - `ntile`
    - `datediff`
    - `array_agg`
  - snowflake.snowpark.column.Column.within_group
- Added support for parsing flags in regex statements for mocked plans. This maintains parity with the `rlike` and `regexp` changes above.

#### Bug Fixes

- Fixed a bug where Window Functions LEAD and LAG do not handle option `ignore_nulls` properly.
- Fixed a bug where values were not populated into the result DataFrame during the insertion of table merge operation.

#### Improvements

- Fix pandas FutureWarning about integer indexing.

### Snowpark pandas API Updates

#### New Features

- Added support for `DataFrame.backfill`, `DataFrame.bfill`, `Series.backfill`, and `Series.bfill`.
- Added support for `DataFrame.compare` and `Series.compare` with default parameters.
- Added support for `Series.dt.microsecond` and `Series.dt.nanosecond`.
- Added support for `Index.is_unique` and `Index.has_duplicates`.
- Added support for `Index.equals`.
- Added support for `Index.value_counts`.
- Added support for `Series.dt.day_name` and `Series.dt.month_name`.
- Added support for indexing on Index, e.g., `df.index[:10]`.
- Added support for `DataFrame.unstack` and `Series.unstack`.
- Added support for `DataFrame.asfreq` and `Series.asfreq`.
- Added support for `Series.dt.is_month_start` and `Series.dt.is_month_end`.
- Added support for `Index.all` and `Index.any`.
- Added support for `Series.dt.is_year_start` and `Series.dt.is_year_end`.
- Added support for `Series.dt.is_quarter_start` and `Series.dt.is_quarter_end`.
- Added support for lazy `DatetimeIndex`.
- Added support for `Series.argmax` and `Series.argmin`.
- Added support for `Series.dt.is_leap_year`.
- Added support for `DataFrame.items`.
- Added support for `Series.dt.floor` and `Series.dt.ceil`.
- Added support for `Index.reindex`.
- Added support for `DatetimeIndex` properties: `year`, `month`, `day`, `hour`, `minute`, `second`, `microsecond`,
    `nanosecond`, `date`, `dayofyear`, `day_of_year`, `dayofweek`, `day_of_week`, `weekday`, `quarter`,
    `is_month_start`, `is_month_end`, `is_quarter_start`, `is_quarter_end`, `is_year_start`, `is_year_end`
    and `is_leap_year`.
- Added support for `Resampler.fillna` and `Resampler.bfill`.
- Added limited support for the `Timedelta` type, including creating `Timedelta` columns and `to_pandas`.
- Added support for `Index.argmax` and `Index.argmin`.

#### Improvements

- Removed the public preview warning message when importing Snowpark pandas.
- Removed unnecessary count query from `SnowflakeQueryCompiler.is_series_like` method.
- `Dataframe.columns` now returns native pandas Index object instead of Snowpark Index object.
- Refactor and introduce `query_compiler` argument in `Index` constructor to create `Index` from query compiler.
- `pd.to_datetime` now returns a DatetimeIndex object instead of a Series object.
- `pd.date_range` now returns a DatetimeIndex object instead of a Series object.

#### Bug Fixes

- Made passing an unsupported aggregation function to `pivot_table` raise `NotImplementedError` instead of `KeyError`.
- Removed axis labels and callable names from error messages and telemetry about unsupported aggregations.
- Fixed AssertionError in `Series.drop_duplicates` and `DataFrame.drop_duplicates` when called after `sort_values`.
- Fixed a bug in `Index.to_frame` where the result frame's column name may be wrong where name is unspecified.
- Fixed a bug where some Index docstrings are ignored.
- Fixed a bug in `Series.reset_index(drop=True)` where the result name may be wrong.
- Fixed a bug in `Groupby.first/last` ordering by the correct columns in the underlying window expression.

## 1.20.0 (2024-07-17)

### Snowpark Python API Updates

#### Improvements

- Added distributed tracing using open telemetry APIs for table stored procedure function in `DataFrame`:
  - `_execute_and_get_query_id`
- Added support for the `arrays_zip` function.
- Improves performance for binary column expression and `df._in` by avoiding unnecessary cast for numeric values. You can enable this optimization by setting `session.eliminate_numeric_sql_value_cast_enabled = True`.
- Improved error message for `write_pandas` when the target table does not exist and `auto_create_table=False`.
- Added open telemetry tracing on UDxF functions in Snowpark.
- Added open telemetry tracing on stored procedure registration in Snowpark.
- Added a new optional parameter called `format_json` to the `Session.SessionBuilder.app_name` function that sets the app name in the `Session.query_tag` in JSON format. By default, this parameter is set to `False`.

#### Bug Fixes
- Fixed a bug where SQL generated for `lag(x, 0)` was incorrect and failed with error message `argument 1 to function LAG needs to be constant, found 'SYSTEM$NULL_TO_FIXED(null)'`.

### Snowpark Local Testing Updates

#### New Features

- Added support for the following APIs:
  - snowflake.snowpark.functions
    - random
- Added new parameters to `patch` function when registering a mocked function:
  - `distinct` allows an alternate function to be specified for when a sql function should be distinct.
  - `pass_column_index` passes a named parameter `column_index` to the mocked function that contains the pandas.Index for the input data.
  - `pass_row_index` passes a named parameter `row_index` to the mocked function that is the 0 indexed row number the function is currently operating on.
  - `pass_input_data` passes a named parameter `input_data` to the mocked function that contains the entire input dataframe for the current expression.
  - Added support for the `column_order` parameter to method `DataFrameWriter.save_as_table`.


#### Bug Fixes
- Fixed a bug that caused DecimalType columns to be incorrectly truncated to integer precision when used in BinaryExpressions.

### Snowpark pandas API Updates

#### New Features
- Added support for `DataFrameGroupBy.all`, `SeriesGroupBy.all`, `DataFrameGroupBy.any`, and `SeriesGroupBy.any`.
- Added support for `DataFrame.nlargest`, `DataFrame.nsmallest`, `Series.nlargest` and `Series.nsmallest`.
- Added support for `replace` and `frac > 1` in `DataFrame.sample` and `Series.sample`.
- Added support for `read_excel` (Uses local pandas for processing)
- Added support for `Series.at`, `Series.iat`, `DataFrame.at`, and `DataFrame.iat`.
- Added support for `Series.dt.isocalendar`.
- Added support for `Series.case_when` except when condition or replacement is callable.
- Added documentation pages for `Index` and its APIs.
- Added support for `DataFrame.assign`.
- Added support for `DataFrame.stack`.
- Added support for `DataFrame.pivot` and `pd.pivot`.
- Added support for `DataFrame.to_csv` and `Series.to_csv`.
- Added partial support for `Series.str.translate` where the values in the `table` are single-codepoint strings.
- Added support for `DataFrame.corr`.
- Allow `df.plot()` and `series.plot()` to be called, materializing the data into the local client
- Added support for `DataFrameGroupBy` and `SeriesGroupBy` aggregations `first` and `last`
- Added support for `DataFrameGroupBy.get_group`.
- Added support for `limit` parameter when `method` parameter is used in `fillna`.
- Added partial support for `Series.str.translate` where the values in the `table` are single-codepoint strings.
- Added support for `DataFrame.corr`.
- Added support for `DataFrame.equals` and `Series.equals`.
- Added support for `DataFrame.reindex` and `Series.reindex`.
- Added support for `Index.astype`.
- Added support for `Index.unique` and `Index.nunique`.
- Added support for `Index.sort_values`.

#### Bug Fixes
- Fixed an issue when using np.where and df.where when the scalar 'other' is the literal 0.
- Fixed a bug regarding precision loss when converting to Snowpark pandas `DataFrame` or `Series` with `dtype=np.uint64`.
- Fixed bug where `values` is set to `index` when `index` and `columns` contain all columns in DataFrame during `pivot_table`.

#### Improvements
- Added support for `Index.copy()`
- Added support for Index APIs: `dtype`, `values`, `item()`, `tolist()`, `to_series()` and `to_frame()`
- Expand support for DataFrames with no rows in `pd.pivot_table` and `DataFrame.pivot_table`.
- Added support for `inplace` parameter in `DataFrame.sort_index` and `Series.sort_index`.


## 1.19.0 (2024-06-25)

### Snowpark Python API Updates

#### New Features

- Added support for `to_boolean` function.
- Added documentation pages for Index and its APIs.

#### Bug Fixes

- Fixed a bug where python stored procedure with table return type fails when run in a task.
- Fixed a bug where df.dropna fails due to `RecursionError: maximum recursion depth exceeded` when the DataFrame has more than 500 columns.
- Fixed a bug where `AsyncJob.result("no_result")` doesn't wait for the query to finish execution.


### Snowpark Local Testing Updates

#### New Features

- Added support for the `strict` parameter when registering UDFs and Stored Procedures.

#### Bug Fixes

- Fixed a bug in convert_timezone that made the setting the source_timezone parameter return an error.
- Fixed a bug where creating DataFrame with empty data of type `DateType` raises `AttributeError`.
- Fixed a bug that table merge fails when update clause exists but no update takes place.
- Fixed a bug in mock implementation of `to_char` that raises `IndexError` when incoming column has nonconsecutive row index.
- Fixed a bug in handling of `CaseExpr` expressions that raises `IndexError` when incoming column has nonconsecutive row index.
- Fixed a bug in implementation of `Column.like` that raises `IndexError` when incoming column has nonconsecutive row index.

#### Improvements

- Added support for type coercion in the implementation of DataFrame.replace, DataFrame.dropna and the mock function `iff`.

### Snowpark pandas API Updates

#### New Features

- Added partial support for `DataFrame.pct_change` and `Series.pct_change` without the `freq` and `limit` parameters.
- Added support for `Series.str.get`.
- Added support for `Series.dt.dayofweek`, `Series.dt.day_of_week`, `Series.dt.dayofyear`, and `Series.dt.day_of_year`.
- Added support for `Series.str.__getitem__` (`Series.str[...]`).
- Added support for `Series.str.lstrip` and `Series.str.rstrip`.
- Added support for `DataFrameGroupBy.size` and `SeriesGroupBy.size`.
- Added support for `DataFrame.expanding` and `Series.expanding` for aggregations `count`, `sum`, `min`, `max`, `mean`, `std`, `var`, and `sem` with `axis=0`.
- Added support for `DataFrame.rolling` and `Series.rolling` for aggregation `count` with `axis=0`.
- Added support for `Series.str.match`.
- Added support for `DataFrame.resample` and `Series.resample` for aggregations `size`, `first`, and `last`.
- Added support for `DataFrameGroupBy.all`, `SeriesGroupBy.all`, `DataFrameGroupBy.any`, and `SeriesGroupBy.any`.
- Added support for `DataFrame.nlargest`, `DataFrame.nsmallest`, `Series.nlargest` and `Series.nsmallest`.
- Added support for `replace` and `frac > 1` in `DataFrame.sample` and `Series.sample`.
- Added support for `read_excel` (Uses local pandas for processing)
- Added support for `Series.at`, `Series.iat`, `DataFrame.at`, and `DataFrame.iat`.
- Added support for `Series.dt.isocalendar`.
- Added support for `Series.case_when` except when condition or replacement is callable.
- Added documentation pages for `Index` and its APIs.
- Added support for `DataFrame.assign`.
- Added support for `DataFrame.stack`.
- Added support for `DataFrame.pivot` and `pd.pivot`.
- Added support for `DataFrame.to_csv` and `Series.to_csv`.
- Added support for `Index.T`.

#### Bug Fixes

- Fixed a bug that causes output of GroupBy.aggregate's columns to be ordered incorrectly.
- Fixed a bug where `DataFrame.describe` on a frame with duplicate columns of differing dtypes could cause an error or incorrect results.
- Fixed a bug in `DataFrame.rolling` and `Series.rolling` so `window=0` now throws `NotImplementedError` instead of `ValueError`

#### Improvements

- Added support for named aggregations in `DataFrame.aggregate` and `Series.aggregate` with `axis=0`.
- `pd.read_csv` reads using the native pandas CSV parser, then uploads data to snowflake using parquet. This enables most of the parameters supported by `read_csv` including date parsing and numeric conversions. Uploading via parquet is roughly twice as fast as uploading via CSV.
- Initial work to support an `pd.Index` directly in Snowpark pandas. Support for `pd.Index` as a first-class component of Snowpark pandas is coming soon.
- Added a lazy index constructor and support for `len`, `shape`, `size`, `empty`, `to_pandas()` and `names`. For `df.index`, Snowpark pandas creates a lazy index object.
- For `df.columns`, Snowpark pandas supports a non-lazy version of an `Index` since the data is already stored locally.

## 1.18.0 (2024-05-28)

### Snowpark Python API Updates

#### Improvements

- Improved error message to remind users set `{"infer_schema": True}` when reading csv file without specifying its schema.
- Improved error handling for `Session.create_dataframe` when called with more than 512 rows and using `format` or `pyformat` `paramstyle`.

### Snowpark pandas API Updates

#### New Features

- Added `DataFrame.cache_result` and `Series.cache_result` methods for users to persist DataFrames and Series to a temporary table lasting the duration of the session to improve latency of subsequent operations.

#### Bug Fixes

#### Improvements

- Added partial support for `DataFrame.pivot_table` with no `index` parameter, as well as for `margins` parameter.
- Updated the signature of `DataFrame.shift`/`Series.shift`/`DataFrameGroupBy.shift`/`SeriesGroupBy.shift` to match pandas 2.2.1. Snowpark pandas does not yet support the newly-added `suffix` argument, or sequence values of `periods`.
- Re-added support for `Series.str.split`.

#### Bug Fixes

- Fixed how we support mixed columns for string methods (`Series.str.*`).

### Snowpark Local Testing Updates

#### New Features

- Added support for the following DataFrameReader read options to file formats `csv` and `json`:
  - PURGE
  - PATTERN
  - INFER_SCHEMA with value being `False`
  - ENCODING with value being `UTF8`
- Added support for `DataFrame.analytics.moving_agg` and `DataFrame.analytics.cumulative_agg_agg`.
- Added support for `if_not_exists` parameter during UDF and stored procedure registration.

#### Bug Fixes

- Fixed a bug that when processing time format, fractional second part is not handled properly.
- Fixed a bug that caused function calls on `*` to fail.
- Fixed a bug that prevented creation of map and struct type objects.
- Fixed a bug that function `date_add` was unable to handle some numeric types.
- Fixed a bug that `TimestampType` casting resulted in incorrect data.
- Fixed a bug that caused `DecimalType` data to have incorrect precision in some cases.
- Fixed a bug where referencing missing table or view raises confusing `IndexError`.
- Fixed a bug that mocked function `to_timestamp_ntz` can not handle None data.
- Fixed a bug that mocked UDFs handles output data of None improperly.
- Fixed a bug where `DataFrame.with_column_renamed` ignores attributes from parent DataFrames after join operations.
- Fixed a bug that integer precision of large value gets lost when converted to pandas DataFrame.
- Fixed a bug that the schema of datetime object is wrong when create DataFrame from a pandas DataFrame.
- Fixed a bug in the implementation of `Column.equal_nan` where null data is handled incorrectly.
- Fixed a bug where `DataFrame.drop` ignore attributes from parent DataFrames after join operations.
- Fixed a bug in mocked function `date_part` where Column type is set wrong.
- Fixed a bug where `DataFrameWriter.save_as_table` does not raise exceptions when inserting null data into non-nullable columns.
- Fixed a bug in the implementation of `DataFrameWriter.save_as_table` where
  - Append or Truncate fails when incoming data has different schema than existing table.
  - Truncate fails when incoming data does not specify columns that are nullable.

#### Improvements

- Removed dependency check for `pyarrow` as it is not used.
- Improved target type coverage of `Column.cast`, adding support for casting to boolean and all integral types.
- Aligned error experience when calling UDFs and stored procedures.
- Added appropriate error messages for `is_permanent` and `anonymous` options in UDFs and stored procedures registration to make it more clear that those features are not yet supported.
- File read operation with unsupported options and values now raises `NotImplementedError` instead of warnings and unclear error information.

## 1.17.0 (2024-05-21)

### Snowpark Python API Updates

#### New Features

- Added support to add a comment on tables and views using the functions listed below:
  - `DataFrameWriter.save_as_table`
  - `DataFrame.create_or_replace_view`
  - `DataFrame.create_or_replace_temp_view`
  - `DataFrame.create_or_replace_dynamic_table`

#### Improvements

- Improved error message to remind users to set `{"infer_schema": True}` when reading CSV file without specifying its schema.

### Snowpark pandas API Updates

#### New Features

- Start of Public Preview of Snowpark pandas API. Refer to the [Snowpark pandas API Docs](https://docs.snowflake.com/developer-guide/snowpark/python/snowpark-pandas) for more details.

### Snowpark Local Testing Updates

#### New Features

- Added support for NumericType and VariantType data conversion in the mocked function `to_timestamp_ltz`, `to_timestamp_ntz`, `to_timestamp_tz` and `to_timestamp`.
- Added support for DecimalType, BinaryType, ArrayType, MapType, TimestampType, DateType and TimeType data conversion in the mocked function `to_char`.
- Added support for the following APIs:
  - snowflake.snowpark.functions:
    - to_varchar
  - snowflake.snowpark.DataFrame:
    - pivot
  - snowflake.snowpark.Session:
    - cancel_all
- Introduced a new exception class `snowflake.snowpark.mock.exceptions.SnowparkLocalTestingException`.
- Added support for casting to FloatType

#### Bug Fixes

- Fixed a bug that stored procedure and UDF should not remove imports already in the `sys.path` during the clean-up step.
- Fixed a bug that when processing datetime format, the fractional second part is not handled properly.
- Fixed a bug that on Windows platform that file operations was unable to properly handle file separator in directory name.
- Fixed a bug that on Windows platform that when reading a pandas dataframe, IntervalType column with integer data can not be processed.
- Fixed a bug that prevented users from being able to select multiple columns with the same alias.
- Fixed a bug that `Session.get_current_[schema|database|role|user|account|warehouse]` returns upper-cased identifiers when identifiers are quoted.
- Fixed a bug that function `substr` and `substring` can not handle 0-based `start_expr`.

#### Improvements

- Standardized the error experience by raising `SnowparkLocalTestingException` in error cases which is on par with `SnowparkSQLException` raised in non-local execution.
- Improved error experience of `Session.write_pandas` method that `NotImplementError` will be raised when called.
- Aligned error experience with reusing a closed session in non-local execution.

## 1.16.0 (2024-05-07)

### New Features

- Support stored procedure register with packages given as Python modules.
- Added snowflake.snowpark.Session.lineage.trace to explore data lineage of snowfake objects.
- Added support for structured type schema parsing.

### Bug Fixes

- Fixed a bug when inferring schema, single quotes are added to stage files already have single quotes.

### Local Testing Updates

#### New Features

- Added support for StringType, TimestampType and VariantType data conversion in the mocked function `to_date`.
- Added support for the following APIs:
  - snowflake.snowpark.functions
    - get
    - concat
    - concat_ws

#### Bug Fixes

- Fixed a bug that caused `NaT` and `NaN` values to not be recognized.
- Fixed a bug where, when inferring a schema, single quotes were added to stage files that already had single quotes.
- Fixed a bug where `DataFrameReader.csv` was unable to handle quoted values containing a delimiter.
- Fixed a bug that when there is `None` value in an arithmetic calculation, the output should remain `None` instead of `math.nan`.
- Fixed a bug in function `sum` and `covar_pop` that when there is `math.nan` in the data, the output should also be `math.nan`.
- Fixed a bug that stage operation can not handle directories.
- Fixed a bug that `DataFrame.to_pandas` should take Snowflake numeric types with precision 38 as `int64`.

## 1.15.0 (2024-04-24)

### New Features

- Added `truncate` save mode in `DataFrameWrite` to overwrite existing tables by truncating the underlying table instead of dropping it.
- Added telemetry to calculate query plan height and number of duplicate nodes during collect operations.
- Added the functions below to unload data from a `DataFrame` into one or more files in a stage:
  - `DataFrame.write.json`
  - `DataFrame.write.csv`
  - `DataFrame.write.parquet`
- Added distributed tracing using open telemetry APIs for action functions in `DataFrame` and `DataFrameWriter`:
  - snowflake.snowpark.DataFrame:
    - collect
    - collect_nowait
    - to_pandas
    - count
    - show
  - snowflake.snowpark.DataFrameWriter:
    - save_as_table
- Added support for snow:// URLs to `snowflake.snowpark.Session.file.get` and `snowflake.snowpark.Session.file.get_stream`
- Added support to register stored procedures and UDxFs with a `comment`.
- UDAF client support is ready for public preview. Please stay tuned for the Snowflake announcement of UDAF public preview.
- Added support for dynamic pivot.  This feature is currently in private preview.

### Improvements

- Improved the generated query performance for both compilation and execution by converting duplicate subqueries to Common Table Expressions (CTEs). It is still an experimental feature not enabled by default, and can be enabled by setting `session.cte_optimization_enabled` to `True`.

### Bug Fixes

- Fixed a bug where `statement_params` was not passed to query executions that register stored procedures and user defined functions.
- Fixed a bug causing `snowflake.snowpark.Session.file.get_stream` to fail for quoted stage locations.
- Fixed a bug that an internal type hint in `utils.py` might raise AttributeError in case the underlying module can not be found.

### Local Testing Updates

#### New Features

- Added support for registering UDFs and stored procedures.
- Added support for the following APIs:
  - snowflake.snowpark.Session:
    - file.put
    - file.put_stream
    - file.get
    - file.get_stream
    - read.json
    - add_import
    - remove_import
    - get_imports
    - clear_imports
    - add_packages
    - add_requirements
    - clear_packages
    - remove_package
    - udf.register
    - udf.register_from_file
    - sproc.register
    - sproc.register_from_file
  - snowflake.snowpark.functions
    - current_database
    - current_session
    - date_trunc
    - object_construct
    - object_construct_keep_null
    - pow
    - sqrt
    - udf
    - sproc
- Added support for StringType, TimestampType and VariantType data conversion in the mocked function `to_time`.

#### Bug Fixes

- Fixed a bug that null filled columns for constant functions.
- Fixed a bug that implementation of to_object, to_array and to_binary to better handle null inputs.
- Fixed a bug that timestamp data comparison can not handle year beyond 2262.
- Fixed a bug that `Session.builder.getOrCreate` should return the created mock session.

## 1.14.0 (2024-03-20)

### New Features

- Added support for creating vectorized UDTFs with `process` method.
- Added support for dataframe functions:
  - to_timestamp_ltz
  - to_timestamp_ntz
  - to_timestamp_tz
  - locate
- Added support for ASOF JOIN type.
- Added support for the following local testing APIs:
  - snowflake.snowpark.functions:
    - to_double
    - to_timestamp
    - to_timestamp_ltz
    - to_timestamp_ntz
    - to_timestamp_tz
    - greatest
    - least
    - convert_timezone
    - dateadd
    - date_part
  - snowflake.snowpark.Session:
    - get_current_account
    - get_current_warehouse
    - get_current_role
    - use_schema
    - use_warehouse
    - use_database
    - use_role

### Bug Fixes

- Fixed a bug in `SnowflakePlanBuilder` that `save_as_table` does not filter column that name start with '$' and follow by number correctly.
- Fixed a bug that statement parameters may have no effect when resolving imports and packages.
- Fixed bugs in local testing:
  - LEFT ANTI and LEFT SEMI joins drop rows with null values.
  - DataFrameReader.csv incorrectly parses data when the optional parameter `field_optionally_enclosed_by` is specified.
  - Column.regexp only considers the first entry when `pattern` is a `Column`.
  - Table.update raises `KeyError` when updating null values in the rows.
  - VARIANT columns raise errors at `DataFrame.collect`.
  - `count_distinct` does not work correctly when counting.
  - Null values in integer columns raise `TypeError`.

### Improvements

- Added telemetry to local testing.
- Improved the error message of `DataFrameReader` to raise `FileNotFound` error when reading a path that does not exist or when there are no files under the path.

## 1.13.0 (2024-02-26)

### New Features

- Added support for an optional `date_part` argument in function `last_day`.
- `SessionBuilder.app_name` will set the query_tag after the session is created.
- Added support for the following local testing functions:
  - current_timestamp
  - current_date
  - current_time
  - strip_null_value
  - upper
  - lower
  - length
  - initcap

### Improvements

- Added cleanup logic at interpreter shutdown to close all active sessions.
- Closing sessions within stored procedures now is a no-op logging a warning instead of raising an error.

### Bug Fixes

- Fixed a bug in `DataFrame.to_local_iterator` where the iterator could yield wrong results if another query is executed before the iterator finishes due to wrong isolation level. For details, please see #945.
- Fixed a bug that truncated table names in error messages while running a plan with local testing enabled.
- Fixed a bug that `Session.range` returns empty result when the range is large.

## 1.12.1 (2024-02-08)

### Improvements

- Use `split_blocks=True` by default during `to_pandas` conversion, for optimal memory allocation. This parameter is passed to `pyarrow.Table.to_pandas`, which enables `PyArrow` to split the memory allocation into smaller, more manageable blocks instead of allocating a single contiguous block. This results in better memory management when dealing with larger datasets.

### Bug Fixes

- Fixed a bug in `DataFrame.to_pandas` that caused an error when evaluating on a Dataframe with an `IntergerType` column with null values.

## 1.12.0 (2024-01-30)

### New Features

- Exposed `statement_params` in `StoredProcedure.__call__`.
- Added two optional arguments to `Session.add_import`.
  - `chunk_size`: The number of bytes to hash per chunk of the uploaded files.
  - `whole_file_hash`: By default only the first chunk of the uploaded import is hashed to save time. When this is set to True each uploaded file is fully hashed instead.
- Added parameters `external_access_integrations` and `secrets` when creating a UDAF from Snowpark Python to allow integration with external access.
- Added a new method `Session.append_query_tag`. Allows an additional tag to be added to the current query tag by appending it as a comma separated value.
- Added a new method `Session.update_query_tag`. Allows updates to a JSON encoded dictionary query tag.
- `SessionBuilder.getOrCreate` will now attempt to replace the singleton it returns when token expiration has been detected.
- Added support for new functions in `snowflake.snowpark.functions`:
  - `array_except`
  - `create_map`
  - `sign`/`signum`
- Added the following functions to `DataFrame.analytics`:
  - Added the `moving_agg` function in `DataFrame.analytics` to enable moving aggregations like sums and averages with multiple window sizes.
  - Added the `cummulative_agg` function in `DataFrame.analytics` to enable commulative aggregations like sums and averages on multiple columns.
  - Added the `compute_lag` and `compute_lead` functions in `DataFrame.analytics` for enabling lead and lag calculations on multiple columns.
  - Added the `time_series_agg` function in `DataFrame.analytics` to enable time series aggregations like sums and averages with multiple time windows.

### Bug Fixes

- Fixed a bug in `DataFrame.na.fill` that caused Boolean values to erroneously override integer values.
- Fixed a bug in `Session.create_dataframe` where the Snowpark DataFrames created using pandas DataFrames were not inferring the type for timestamp columns correctly. The behavior is as follows:
  - Earlier timestamp columns without a timezone would be converted to nanosecond epochs and inferred as `LongType()`, but will now be correctly maintained as timestamp values and be inferred as `TimestampType(TimestampTimeZone.NTZ)`.
  - Earlier timestamp columns with a timezone would be inferred as `TimestampType(TimestampTimeZone.NTZ)` and loose timezone information but will now be correctly inferred as `TimestampType(TimestampTimeZone.LTZ)` and timezone information is retained correctly.
  - Set session parameter `PYTHON_SNOWPARK_USE_LOGICAL_TYPE_FOR_CREATE_DATAFRAME` to revert back to old behavior. It is recommended that you update your code to align with correct behavior because the parameter will be removed in the future.
- Fixed a bug that `DataFrame.to_pandas` gets decimal type when scale is not 0, and creates an object dtype in `pandas`. Instead, we cast the value to a float64 type.
- Fixed bugs that wrongly flattened the generated SQL when one of the following happens:
  - `DataFrame.filter()` is called after `DataFrame.sort().limit()`.
  - `DataFrame.sort()` or `filter()` is called on a DataFrame that already has a window function or sequence-dependent data generator column.
    For instance, `df.select("a", seq1().alias("b")).select("a", "b").sort("a")` won't flatten the sort clause anymore.
  - a window or sequence-dependent data generator column is used after `DataFrame.limit()`. For instance, `df.limit(10).select(row_number().over())` won't flatten the limit and select in the generated SQL.
- Fixed a bug where aliasing a DataFrame column raised an error when the DataFame was copied from another DataFrame with an aliased column. For instance,

  ```python
  df = df.select(col("a").alias("b"))
  df = copy(df)
  df.select(col("b").alias("c"))  # threw an error. Now it's fixed.
  ```

- Fixed a bug in `Session.create_dataframe` that the non-nullable field in a schema is not respected for boolean type. Note that this fix is only effective when the user has the privilege to create a temp table.
- Fixed a bug in SQL simplifier where non-select statements in `session.sql` dropped a SQL query when used with `limit()`.
- Fixed a bug that raised an exception when session parameter `ERROR_ON_NONDETERMINISTIC_UPDATE` is true.

### Behavior Changes (API Compatible)

- When parsing data types during a `to_pandas` operation, we rely on GS precision value to fix precision issues for large integer values. This may affect users where a column that was earlier returned as `int8` gets returned as `int64`. Users can fix this by explicitly specifying precision values for their return column.
- Aligned behavior for `Session.call` in case of table stored procedures where running `Session.call` would not trigger stored procedure unless a `collect()` operation was performed.
- `StoredProcedureRegistration` will now automatically add `snowflake-snowpark-python` as a package dependency. The added dependency will be on the client's local version of the library and an error is thrown if the server cannot support that version.

## 1.11.1 (2023-12-07)

### Bug Fixes

- Fixed a bug that numpy should not be imported at the top level of mock module.
- Added support for these new functions in `snowflake.snowpark.functions`:
  - `from_utc_timestamp`
  - `to_utc_timestamp`

## 1.11.0 (2023-12-05)

### New Features

- Add the `conn_error` attribute to `SnowflakeSQLException` that stores the whole underlying exception from `snowflake-connector-python`.
- Added support for `RelationalGroupedDataframe.pivot()` to access `pivot` in the following pattern `Dataframe.group_by(...).pivot(...)`.
- Added experimental feature: Local Testing Mode, which allows you to create and operate on Snowpark Python DataFrames locally without connecting to a Snowflake account. You can use the local testing framework to test your DataFrame operations locally, on your development machine or in a CI (continuous integration) pipeline, before deploying code changes to your account.

- Added support for `arrays_to_object` new functions in `snowflake.snowpark.functions`.
- Added support for the vector data type.

### Dependency Updates

- Bumped cloudpickle dependency to work with `cloudpickle==2.2.1`
- Updated ``snowflake-connector-python`` to `3.4.0`.

### Bug Fixes

- DataFrame column names quoting check now supports newline characters.
- Fix a bug where a DataFrame generated by `session.read.with_metadata` creates inconsistent table when doing `df.write.save_as_table`.

## 1.10.0 (2023-11-03)

### New Features

- Added support for managing case sensitivity in `DataFrame.to_local_iterator()`.
- Added support for specifying vectorized UDTF's input column names by using the optional parameter `input_names` in `UDTFRegistration.register/register_file` and `functions.pandas_udtf`. By default, `RelationalGroupedDataFrame.applyInPandas` will infer the column names from current dataframe schema.
- Add `sql_error_code` and `raw_message` attributes to `SnowflakeSQLException` when it is caused by a SQL exception.

### Bug Fixes

- Fixed a bug in `DataFrame.to_pandas()` where converting snowpark dataframes to pandas dataframes was losing precision on integers with more than 19 digits.
- Fixed a bug that `session.add_packages` can not handle requirement specifier that contains project name with underscore and version.
- Fixed a bug in `DataFrame.limit()` when `offset` is used and the parent `DataFrame` uses `limit`. Now the `offset` won't impact the parent DataFrame's `limit`.
- Fixed a bug in `DataFrame.write.save_as_table` where dataframes created from read api could not save data into snowflake because of invalid column name `$1`.

### Behavior change

- Changed the behavior of `date_format`:
  - The `format` argument changed from optional to required.
  - The returned result changed from a date object to a date-formatted string.
- When a window function, or a sequence-dependent data generator (`normal`, `zipf`, `uniform`, `seq1`, `seq2`, `seq4`, `seq8`) function is used, the sort and filter operation will no longer be flattened when generating the query.

## 1.9.0 (2023-10-13)

### New Features

- Added support for the Python 3.11 runtime environment.

### Dependency updates

- Added back the dependency of `typing-extensions`.

### Bug Fixes

- Fixed a bug where imports from permanent stage locations were ignored for temporary stored procedures, UDTFs, UDFs, and UDAFs.
- Revert back to using CTAS (create table as select) statement for `Dataframe.writer.save_as_table` which does not need insert permission for writing tables.

### New Features
- Support `PythonObjJSONEncoder` json-serializable objects for `ARRAY` and `OBJECT` literals.

## 1.8.0 (2023-09-14)

### New Features

- Added support for VOLATILE/IMMUTABLE keyword when registering UDFs.
- Added support for specifying clustering keys when saving dataframes using `DataFrame.save_as_table`.
- Accept `Iterable` objects input for `schema` when creating dataframes using `Session.create_dataframe`.
- Added the property `DataFrame.session` to return a `Session` object.
- Added the property `Session.session_id` to return an integer that represents session ID.
- Added the property `Session.connection` to return a `SnowflakeConnection` object .

- Added support for creating a Snowpark session from a configuration file or environment variables.

### Dependency updates

- Updated ``snowflake-connector-python`` to 3.2.0.

### Bug Fixes

- Fixed a bug where automatic package upload would raise `ValueError` even when compatible package version were added in `session.add_packages`.
- Fixed a bug where table stored procedures were not registered correctly when using `register_from_file`.
- Fixed a bug where dataframe joins failed with `invalid_identifier` error.
- Fixed a bug where `DataFrame.copy` disables SQL simplfier for the returned copy.
- Fixed a bug where `session.sql().select()` would fail if any parameters are specified to `session.sql()`

## 1.7.0 (2023-08-28)

### New Features

- Added parameters `external_access_integrations` and `secrets` when creating a UDF, UDTF or Stored Procedure from Snowpark Python to allow integration with external access.
- Added support for these new functions in `snowflake.snowpark.functions`:
  - `array_flatten`
  - `flatten`
- Added support for `apply_in_pandas` in `snowflake.snowpark.relational_grouped_dataframe`.
- Added support for replicating your local Python environment on Snowflake via `Session.replicate_local_environment`.

### Bug Fixes

- Fixed a bug where `session.create_dataframe` fails to properly set nullable columns where nullability was affected by order or data was given.
- Fixed a bug where `DataFrame.select` could not identify and alias columns in presence of table functions when output columns of table function overlapped with columns in dataframe.

### Behavior Changes

- When creating stored procedures, UDFs, UDTFs, UDAFs with parameter `is_permanent=False` will now create temporary objects even when `stage_name` is provided. The default value of `is_permanent` is `False` which is why if this value is not explicitly set to `True` for permanent objects, users will notice a change in behavior.
- `types.StructField` now enquotes column identifier by default.

## 1.6.1 (2023-08-02)

### New Features

- Added support for these new functions in `snowflake.snowpark.functions`:
  - `array_sort`
  - `sort_array`
  - `array_min`
  - `array_max`
  - `explode_outer`
- Added support for pure Python packages specified via `Session.add_requirements` or `Session.add_packages`. They are now usable in stored procedures and UDFs even if packages are not present on the Snowflake Anaconda channel.
  - Added Session parameter `custom_packages_upload_enabled` and `custom_packages_force_upload_enabled` to enable the support for pure Python packages feature mentioned above. Both parameters default to `False`.
- Added support for specifying package requirements by passing a Conda environment yaml file to `Session.add_requirements`.
- Added support for asynchronous execution of multi-query dataframes that contain binding variables.
- Added support for renaming multiple columns in `DataFrame.rename`.
- Added support for Geometry datatypes.
- Added support for `params` in `session.sql()` in stored procedures.
- Added support for user-defined aggregate functions (UDAFs). This feature is currently in private preview.
- Added support for vectorized UDTFs (user-defined table functions). This feature is currently in public preview.
- Added support for Snowflake Timestamp variants (i.e., `TIMESTAMP_NTZ`, `TIMESTAMP_LTZ`, `TIMESTAMP_TZ`)
  - Added `TimestampTimezone` as an argument in `TimestampType` constructor.
  - Added type hints `NTZ`, `LTZ`, `TZ` and `Timestamp` to annotate functions when registering UDFs.

### Improvements

- Removed redundant dependency `typing-extensions`.
- `DataFrame.cache_result` now creates temp table fully qualified names under current database and current schema.

### Bug Fixes

- Fixed a bug where type check happens on pandas before it is imported.
- Fixed a bug when creating a UDF from `numpy.ufunc`.
- Fixed a bug where `DataFrame.union` was not generating the correct `Selectable.schema_query` when SQL simplifier is enabled.

### Behavior Changes

- `DataFrameWriter.save_as_table` now respects the `nullable` field of the schema provided by the user or the inferred schema based on data from user input.

### Dependency updates

- Updated ``snowflake-connector-python`` to 3.0.4.

## 1.5.1 (2023-06-20)

### New Features

- Added support for the Python 3.10 runtime environment.

## 1.5.0 (2023-06-09)

### Behavior Changes

- Aggregation results, from functions such as `DataFrame.agg` and `DataFrame.describe`, no longer strip away non-printing characters from column names.

### New Features

- Added support for the Python 3.9 runtime environment.
- Added support for new functions in `snowflake.snowpark.functions`:
  - `array_generate_range`
  - `array_unique_agg`
  - `collect_set`
  - `sequence`
- Added support for registering and calling stored procedures with `TABLE` return type.
- Added support for parameter `length` in `StringType()` to specify the maximum number of characters that can be stored by the column.
- Added the alias `functions.element_at()` for `functions.get()`.
- Added the alias `Column.contains` for `functions.contains`.
- Added experimental feature `DataFrame.alias`.
- Added support for querying metadata columns from stage when creating `DataFrame` using `DataFrameReader`.
- Added support for `StructType.add` to append more fields to existing `StructType` objects.
- Added support for parameter `execute_as` in `StoredProcedureRegistration.register_from_file()` to specify stored procedure caller rights.

### Bug Fixes

- Fixed a bug where the `Dataframe.join_table_function` did not run all of the necessary queries to set up the join table function when SQL simplifier was enabled.
- Fixed type hint declaration for custom types - `ColumnOrName`, `ColumnOrLiteralStr`, `ColumnOrSqlExpr`, `LiteralType` and `ColumnOrLiteral` that were breaking `mypy` checks.
- Fixed a bug where `DataFrameWriter.save_as_table` and `DataFrame.copy_into_table` failed to parse fully qualified table names.

## 1.4.0 (2023-04-24)

### New Features

- Added support for `session.getOrCreate`.
- Added support for alias `Column.getField`.
- Added support for new functions in `snowflake.snowpark.functions`:
  - `date_add` and `date_sub` to make add and subtract operations easier.
  - `daydiff`
  - `explode`
  - `array_distinct`.
  - `regexp_extract`.
  - `struct`.
  - `format_number`.
  - `bround`.
  - `substring_index`
- Added parameter `skip_upload_on_content_match` when creating UDFs, UDTFs and stored procedures using `register_from_file` to skip uploading files to a stage if the same version of the files are already on the stage.
- Added support for `DataFrameWriter.save_as_table` method to take table names that contain dots.
- Flattened generated SQL when `DataFrame.filter()` or `DataFrame.order_by()` is followed by a projection statement (e.g. `DataFrame.select()`, `DataFrame.with_column()`).
- Added support for creating dynamic tables _(in private preview)_ using `Dataframe.create_or_replace_dynamic_table`.
- Added an optional argument `params` in `session.sql()` to support binding variables. Note that this is not supported in stored procedures yet.

### Bug Fixes

- Fixed a bug in `strtok_to_array` where an exception was thrown when a delimiter was passed in.
- Fixed a bug in `session.add_import` where the module had the same namespace as other dependencies.

## 1.3.0 (2023-03-28)

### New Features

- Added support for `delimiters` parameter in `functions.initcap()`.
- Added support for `functions.hash()` to accept a variable number of input expressions.
- Added API `Session.RuntimeConfig` for getting/setting/checking the mutability of any runtime configuration.
- Added support managing case sensitivity in `Row` results from `DataFrame.collect` using `case_sensitive` parameter.
- Added API `Session.conf` for getting, setting or checking the mutability of any runtime configuration.
- Added support for managing case sensitivity in `Row` results from `DataFrame.collect` using `case_sensitive` parameter.
- Added indexer support for `snowflake.snowpark.types.StructType`.
- Added a keyword argument `log_on_exception` to `Dataframe.collect` and `Dataframe.collect_no_wait` to optionally disable error logging for SQL exceptions.

### Bug Fixes

- Fixed a bug where a DataFrame set operation(`DataFrame.substract`, `DataFrame.union`, etc.) being called after another DataFrame set operation and `DataFrame.select` or `DataFrame.with_column` throws an exception.
- Fixed a bug where chained sort statements are overwritten by the SQL simplifier.

### Improvements

- Simplified JOIN queries to use constant subquery aliases (`SNOWPARK_LEFT`, `SNOWPARK_RIGHT`) by default. Users can disable this at runtime with `session.conf.set('use_constant_subquery_alias', False)` to use randomly generated alias names instead.
- Allowed specifying statement parameters in `session.call()`.
- Enabled the uploading of large pandas DataFrames in stored procedures by defaulting to a chunk size of 100,000 rows.

## 1.2.0 (2023-03-02)

### New Features

- Added support for displaying source code as comments in the generated scripts when registering stored procedures. This
  is enabled by default, turn off by specifying `source_code_display=False` at registration.
- Added a parameter `if_not_exists` when creating a UDF, UDTF or Stored Procedure from Snowpark Python to ignore creating the specified function or procedure if it already exists.
- Accept integers when calling `snowflake.snowpark.functions.get` to extract value from array.
- Added `functions.reverse` in functions to open access to Snowflake built-in function
  [reverse](https://docs.snowflake.com/en/sql-reference/functions/reverse).
- Added parameter `require_scoped_url` in snowflake.snowflake.files.SnowflakeFile.open() `(in Private Preview)` to replace `is_owner_file` is marked for deprecation.

### Bug Fixes

- Fixed a bug that overwrote `paramstyle` to `qmark` when creating a Snowpark session.
- Fixed a bug where `df.join(..., how="cross")` fails with `SnowparkJoinException: (1112): Unsupported using join type 'Cross'`.
- Fixed a bug where querying a `DataFrame` column created from chained function calls used a wrong column name.

## 1.1.0 (2023-01-26)

### New Features:

- Added `asc`, `asc_nulls_first`, `asc_nulls_last`, `desc`, `desc_nulls_first`, `desc_nulls_last`, `date_part` and `unix_timestamp` in functions.
- Added the property `DataFrame.dtypes` to return a list of column name and data type pairs.
- Added the following aliases:
  - `functions.expr()` for `functions.sql_expr()`.
  - `functions.date_format()` for `functions.to_date()`.
  - `functions.monotonically_increasing_id()` for `functions.seq8()`
  - `functions.from_unixtime()` for `functions.to_timestamp()`

### Bug Fixes:

- Fixed a bug in SQL simplifier that didn’t handle Column alias and join well in some cases. See https://github.com/snowflakedb/snowpark-python/issues/658 for details.
- Fixed a bug in SQL simplifier that generated wrong column names for function calls, NaN and INF.

### Improvements

- The session parameter `PYTHON_SNOWPARK_USE_SQL_SIMPLIFIER` is `True` after Snowflake 7.3 was released. In snowpark-python, `session.sql_simplifier_enabled` reads the value of `PYTHON_SNOWPARK_USE_SQL_SIMPLIFIER` by default, meaning that the SQL simplfier is enabled by default after the Snowflake 7.3 release. To turn this off, set `PYTHON_SNOWPARK_USE_SQL_SIMPLIFIER` in Snowflake to `False` or run `session.sql_simplifier_enabled = False` from Snowpark. It is recommended to use the SQL simplifier because it helps to generate more concise SQL.

## 1.0.0 (2022-11-01)

### New Features

- Added `Session.generator()` to create a new `DataFrame` using the Generator table function.
- Added a parameter `secure` to the functions that create a secure UDF or UDTF.

## 0.12.0 (2022-10-14)

### New Features

- Added new APIs for async job:
  - `Session.create_async_job()` to create an `AsyncJob` instance from a query id.
  - `AsyncJob.result()` now accepts argument `result_type` to return the results in different formats.
  - `AsyncJob.to_df()` returns a `DataFrame` built from the result of this asynchronous job.
  - `AsyncJob.query()` returns the SQL text of the executed query.
- `DataFrame.agg()` and `RelationalGroupedDataFrame.agg()` now accept variable-length arguments.
- Added parameters `lsuffix` and `rsuffix` to `DataFram.join()` and `DataFrame.cross_join()` to conveniently rename overlapping columns.
- Added `Table.drop_table()` so you can drop the temp table after `DataFrame.cache_result()`. `Table` is also a context manager so you can use the `with` statement to drop the cache temp table after use.
- Added `Session.use_secondary_roles()`.
- Added functions `first_value()` and `last_value()`. (contributed by @chasleslr)
- Added `on` as an alias for `using_columns` and `how` as an alias for `join_type` in `DataFrame.join()`.

### Bug Fixes

- Fixed a bug in `Session.create_dataframe()` that raised an error when `schema` names had special characters.
- Fixed a bug in which options set in `Session.read.option()` were not passed to `DataFrame.copy_into_table()` as default values.
- Fixed a bug in which `DataFrame.copy_into_table()` raises an error when a copy option has single quotes in the value.

## 0.11.0 (2022-09-28)

### Behavior Changes

- `Session.add_packages()` now raises `ValueError` when the version of a package cannot be found in Snowflake Anaconda channel. Previously, `Session.add_packages()` succeeded, and a `SnowparkSQLException` exception was raised later in the UDF/SP registration step.

### New Features:

- Added method `FileOperation.get_stream()` to support downloading stage files as stream.
- Added support in `functions.ntiles()` to accept int argument.
- Added the following aliases:
  - `functions.call_function()` for `functions.call_builtin()`.
  - `functions.function()` for `functions.builtin()`.
  - `DataFrame.order_by()` for `DataFrame.sort()`
  - `DataFrame.orderBy()` for `DataFrame.sort()`
- Improved `DataFrame.cache_result()` to return a more accurate `Table` class instead of a `DataFrame` class.
- Added support to allow `session` as the first argument when calling `StoredProcedure`.

### Improvements

- Improved nested query generation by flattening queries when applicable.
  - This improvement could be enabled by setting `Session.sql_simplifier_enabled = True`.
  - `DataFrame.select()`, `DataFrame.with_column()`, `DataFrame.drop()` and other select-related APIs have more flattened SQLs.
  - `DataFrame.union()`, `DataFrame.union_all()`, `DataFrame.except_()`, `DataFrame.intersect()`, `DataFrame.union_by_name()` have flattened SQLs generated when multiple set operators are chained.
- Improved type annotations for async job APIs.

### Bug Fixes

- Fixed a bug in which `Table.update()`, `Table.delete()`, `Table.merge()` try to reference a temp table that does not exist.

## 0.10.0 (2022-09-16)

### New Features:

- Added experimental APIs for evaluating Snowpark dataframes with asynchronous queries:
  - Added keyword argument `block` to the following action APIs on Snowpark dataframes (which execute queries) to allow asynchronous evaluations:
    - `DataFrame.collect()`, `DataFrame.to_local_iterator()`, `DataFrame.to_pandas()`, `DataFrame.to_pandas_batches()`, `DataFrame.count()`, `DataFrame.first()`.
    - `DataFrameWriter.save_as_table()`, `DataFrameWriter.copy_into_location()`.
    - `Table.delete()`, `Table.update()`, `Table.merge()`.
  - Added method `DataFrame.collect_nowait()` to allow asynchronous evaluations.
  - Added class `AsyncJob` to retrieve results from asynchronously executed queries and check their status.
- Added support for `table_type` in `Session.write_pandas()`. You can now choose from these `table_type` options: `"temporary"`, `"temp"`, and `"transient"`.
- Added support for using Python structured data (`list`, `tuple` and `dict`) as literal values in Snowpark.
- Added keyword argument `execute_as` to `functions.sproc()` and `session.sproc.register()` to allow registering a stored procedure as a caller or owner.
- Added support for specifying a pre-configured file format when reading files from a stage in Snowflake.

### Improvements:

- Added support for displaying details of a Snowpark session.

### Bug Fixes:

- Fixed a bug in which `DataFrame.copy_into_table()` and `DataFrameWriter.save_as_table()` mistakenly created a new table if the table name is fully qualified, and the table already exists.

### Deprecations:

- Deprecated keyword argument `create_temp_table` in `Session.write_pandas()`.
- Deprecated invoking UDFs using arguments wrapped in a Python list or tuple. You can use variable-length arguments without a list or tuple.

### Dependency updates

- Updated ``snowflake-connector-python`` to 2.7.12.

## 0.9.0 (2022-08-30)

### New Features:

- Added support for displaying source code as comments in the generated scripts when registering UDFs.
  This feature is turned on by default. To turn it off, pass the new keyword argument `source_code_display` as `False` when calling `register()` or `@udf()`.
- Added support for calling table functions from `DataFrame.select()`, `DataFrame.with_column()` and `DataFrame.with_columns()` which now take parameters of type `table_function.TableFunctionCall` for columns.
- Added keyword argument `overwrite` to `session.write_pandas()` to allow overwriting contents of a Snowflake table with that of a pandas DataFrame.
- Added keyword argument `column_order` to `df.write.save_as_table()` to specify the matching rules when inserting data into table in append mode.
- Added method `FileOperation.put_stream()` to upload local files to a stage via file stream.
- Added methods `TableFunctionCall.alias()` and `TableFunctionCall.as_()` to allow aliasing the names of columns that come from the output of table function joins.
- Added function `get_active_session()` in module `snowflake.snowpark.context` to get the current active Snowpark session.

### Bug Fixes:

- Fixed a bug in which batch insert should not raise an error when `statement_params` is not passed to the function.
- Fixed a bug in which column names should be quoted when `session.create_dataframe()` is called with dicts and a given schema.
- Fixed a bug in which creation of table should be skipped if the table already exists and is in append mode when calling `df.write.save_as_table()`.
- Fixed a bug in which third-party packages with underscores cannot be added when registering UDFs.

### Improvements:

- Improved function `function.uniform()` to infer the types of inputs `max_` and `min_` and cast the limits to `IntegerType` or `FloatType` correspondingly.

## 0.8.0 (2022-07-22)

### New Features:

- Added keyword only argument `statement_params` to the following methods to allow for specifying statement level parameters:
  - `collect`, `to_local_iterator`, `to_pandas`, `to_pandas_batches`,
    `count`, `copy_into_table`, `show`, `create_or_replace_view`, `create_or_replace_temp_view`, `first`, `cache_result`
    and `random_split` on class `snowflake.snowpark.Dateframe`.
  - `update`, `delete` and `merge` on class `snowflake.snowpark.Table`.
  - `save_as_table` and `copy_into_location` on class `snowflake.snowpark.DataFrameWriter`.
  - `approx_quantile`, `statement_params`, `cov` and `crosstab` on class `snowflake.snowpark.DataFrameStatFunctions`.
  - `register` and `register_from_file` on class `snowflake.snowpark.udf.UDFRegistration`.
  - `register` and `register_from_file` on class `snowflake.snowpark.udtf.UDTFRegistration`.
  - `register` and `register_from_file` on class `snowflake.snowpark.stored_procedure.StoredProcedureRegistration`.
  - `udf`, `udtf` and `sproc` in `snowflake.snowpark.functions`.
- Added support for `Column` as an input argument to `session.call()`.
- Added support for `table_type` in `df.write.save_as_table()`. You can now choose from these `table_type` options: `"temporary"`, `"temp"`, and `"transient"`.

### Improvements:

- Added validation of object name in `session.use_*` methods.
- Updated the query tag in SQL to escape it when it has special characters.
- Added a check to see if Anaconda terms are acknowledged when adding missing packages.

### Bug Fixes:

- Fixed the limited length of the string column in `session.create_dataframe()`.
- Fixed a bug in which `session.create_dataframe()` mistakenly converted 0 and `False` to `None` when the input data was only a list.
- Fixed a bug in which calling `session.create_dataframe()` using a large local dataset sometimes created a temp table twice.
- Aligned the definition of `function.trim()` with the SQL function definition.
- Fixed an issue where snowpark-python would hang when using the Python system-defined (built-in function) `sum` vs. the Snowpark `function.sum()`.

### Deprecations:

- Deprecated keyword argument `create_temp_table` in `df.write.save_as_table()`.

## 0.7.0 (2022-05-25)

### New Features:

- Added support for user-defined table functions (UDTFs).
  - Use function `snowflake.snowpark.functions.udtf()` to register a UDTF, or use it as a decorator to register the UDTF.
    - You can also use `Session.udtf.register()` to register a UDTF.
  - Use `Session.udtf.register_from_file()` to register a UDTF from a Python file.
- Updated APIs to query a table function, including both Snowflake built-in table functions and UDTFs.
  - Use function `snowflake.snowpark.functions.table_function()` to create a callable representing a table function and use it to call the table function in a query.
  - Alternatively, use function `snowflake.snowpark.functions.call_table_function()` to call a table function.
  - Added support for `over` clause that specifies `partition by` and `order by` when lateral joining a table function.
  - Updated `Session.table_function()` and `DataFrame.join_table_function()` to accept `TableFunctionCall` instances.

### Breaking Changes:

- When creating a function with `functions.udf()` and `functions.sproc()`, you can now specify an empty list for the `imports` or `packages` argument to indicate that no import or package is used for this UDF or stored procedure. Previously, specifying an empty list meant that the function would use session-level imports or packages.
- Improved the `__repr__` implementation of data types in `types.py`. The unused `type_name` property has been removed.
- Added a Snowpark-specific exception class for SQL errors. This replaces the previous `ProgrammingError` from the Python connector.

### Improvements:

- Added a lock to a UDF or UDTF when it is called for the first time per thread.
- Improved the error message for pickling errors that occurred during UDF creation.
- Included the query ID when logging the failed query.

### Bug Fixes:

- Fixed a bug in which non-integral data (such as timestamps) was occasionally converted to integer when calling `DataFrame.to_pandas()`.
- Fixed a bug in which `DataFrameReader.parquet()` failed to read a parquet file when its column contained spaces.
- Fixed a bug in which `DataFrame.copy_into_table()` failed when the dataframe is created by reading a file with inferred schemas.

### Deprecations

`Session.flatten()` and `DataFrame.flatten()`.

### Dependency Updates:

- Restricted the version of `cloudpickle` <= `2.0.0`.

## 0.6.0 (2022-04-27)

### New Features:

- Added support for vectorized UDFs with the input as a pandas DataFrame or pandas Series and the output as a pandas Series. This improves the performance of UDFs in Snowpark.
- Added support for inferring the schema of a DataFrame by default when it is created by reading a Parquet, Avro, or ORC file in the stage.
- Added functions `current_session()`, `current_statement()`, `current_user()`, `current_version()`, `current_warehouse()`, `date_from_parts()`, `date_trunc()`, `dayname()`, `dayofmonth()`, `dayofweek()`, `dayofyear()`, `grouping()`, `grouping_id()`, `hour()`, `last_day()`, `minute()`, `next_day()`, `previous_day()`, `second()`, `month()`, `monthname()`, `quarter()`, `year()`, `current_database()`, `current_role()`, `current_schema()`, `current_schemas()`, `current_region()`, `current_avaliable_roles()`, `add_months()`, `any_value()`, `bitnot()`, `bitshiftleft()`, `bitshiftright()`, `convert_timezone()`, `uniform()`, `strtok_to_array()`, `sysdate()`, `time_from_parts()`,  `timestamp_from_parts()`, `timestamp_ltz_from_parts()`, `timestamp_ntz_from_parts()`, `timestamp_tz_from_parts()`, `weekofyear()`, `percentile_cont()` to `snowflake.snowflake.functions`.

### Breaking Changes:

- Expired deprecations:
  - Removed the following APIs that were deprecated in 0.4.0: `DataFrame.groupByGroupingSets()`, `DataFrame.naturalJoin()`, `DataFrame.joinTableFunction`, `DataFrame.withColumns()`, `Session.getImports()`, `Session.addImport()`, `Session.removeImport()`, `Session.clearImports()`, `Session.getSessionStage()`, `Session.getDefaultDatabase()`, `Session.getDefaultSchema()`, `Session.getCurrentDatabase()`, `Session.getCurrentSchema()`, `Session.getFullyQualifiedCurrentSchema()`.

### Improvements:

- Added support for creating an empty `DataFrame` with a specific schema using the `Session.create_dataframe()` method.
- Changed the logging level from `INFO` to `DEBUG` for several logs (e.g., the executed query) when evaluating a dataframe.
- Improved the error message when failing to create a UDF due to pickle errors.

### Bug Fixes:

- Removed pandas hard dependencies in the `Session.create_dataframe()` method.

### Dependency Updates:

- Added `typing-extension` as a new dependency with the version >= `4.1.0`.

## 0.5.0 (2022-03-22)

### New Features

- Added stored procedures API.
  - Added `Session.sproc` property and `sproc()` to `snowflake.snowpark.functions`, so you can register stored procedures.
  - Added `Session.call` to call stored procedures by name.
- Added `UDFRegistration.register_from_file()` to allow registering UDFs from Python source files or zip files directly.
- Added `UDFRegistration.describe()` to describe a UDF.
- Added `DataFrame.random_split()` to provide a way to randomly split a dataframe.
- Added functions `md5()`, `sha1()`, `sha2()`, `ascii()`, `initcap()`, `length()`, `lower()`, `lpad()`, `ltrim()`, `rpad()`, `rtrim()`, `repeat()`, `soundex()`, `regexp_count()`, `replace()`, `charindex()`, `collate()`, `collation()`, `insert()`, `left()`, `right()`, `endswith()` to `snowflake.snowpark.functions`.
- Allowed `call_udf()` to accept literal values.
- Provided a `distinct` keyword in `array_agg()`.

### Bug Fixes:

- Fixed an issue that caused `DataFrame.to_pandas()` to have a string column if `Column.cast(IntegerType())` was used.
- Fixed a bug in `DataFrame.describe()` when there is more than one string column.

## 0.4.0 (2022-02-15)

### New Features

- You can now specify which Anaconda packages to use when defining UDFs.
  - Added `add_packages()`, `get_packages()`, `clear_packages()`, and `remove_package()`, to class `Session`.
  - Added `add_requirements()` to `Session` so you can use a requirements file to specify which packages this session will use.
  - Added parameter `packages` to function `snowflake.snowpark.functions.udf()` and method `UserDefinedFunction.register()` to indicate UDF-level Anaconda package dependencies when creating a UDF.
  - Added parameter `imports` to `snowflake.snowpark.functions.udf()` and `UserDefinedFunction.register()` to specify UDF-level code imports.
- Added a parameter `session` to function `udf()` and `UserDefinedFunction.register()` so you can specify which session to use to create a UDF if you have multiple sessions.
- Added types `Geography` and `Variant` to `snowflake.snowpark.types` to be used as type hints for Geography and Variant data when defining a UDF.
- Added support for Geography geoJSON data.
- Added `Table`, a subclass of `DataFrame` for table operations:
  - Methods `update` and `delete` update and delete rows of a table in Snowflake.
  - Method `merge` merges data from a `DataFrame` to a `Table`.
  - Override method `DataFrame.sample()` with an additional parameter `seed`, which works on tables but not on view and sub-queries.
- Added `DataFrame.to_local_iterator()` and `DataFrame.to_pandas_batches()` to allow getting results from an iterator when the result set returned from the Snowflake database is too large.
- Added `DataFrame.cache_result()` for caching the operations performed on a `DataFrame` in a temporary table.
  Subsequent operations on the original `DataFrame` have no effect on the cached result `DataFrame`.
- Added property `DataFrame.queries` to get SQL queries that will be executed to evaluate the `DataFrame`.
- Added `Session.query_history()` as a context manager to track SQL queries executed on a session, including all SQL queries to evaluate `DataFrame`s created from a session. Both query ID and query text are recorded.
- You can now create a `Session` instance from an existing established `snowflake.connector.SnowflakeConnection`. Use parameter `connection` in `Session.builder.configs()`.
- Added `use_database()`, `use_schema()`, `use_warehouse()`, and `use_role()` to class `Session` to switch database/schema/warehouse/role after a session is created.
- Added `DataFrameWriter.copy_into_table()` to unload a `DataFrame` to stage files.
- Added `DataFrame.unpivot()`.
- Added `Column.within_group()` for sorting the rows by columns with some aggregation functions.
- Added functions `listagg()`, `mode()`, `div0()`, `acos()`, `asin()`, `atan()`, `atan2()`, `cos()`, `cosh()`, `sin()`, `sinh()`, `tan()`, `tanh()`, `degrees()`, `radians()`, `round()`, `trunc()`, and `factorial()` to `snowflake.snowflake.functions`.
- Added an optional argument `ignore_nulls` in function `lead()` and `lag()`.
- The `condition` parameter of function `when()` and `iff()` now accepts SQL expressions.

### Improvements

- All function and method names have been renamed to use the snake case naming style, which is more Pythonic. For convenience, some camel case names are kept as aliases to the snake case APIs. It is recommended to use the snake case APIs.
  - Deprecated these methods on class `Session` and replaced them with their snake case equivalents: `getImports()`, `addImports()`, `removeImport()`, `clearImports()`, `getSessionStage()`, `getDefaultSchema()`, `getDefaultSchema()`, `getCurrentDatabase()`, `getFullyQualifiedCurrentSchema()`.
  - Deprecated these methods on class `DataFrame` and replaced them with their snake case equivalents: `groupingByGroupingSets()`, `naturalJoin()`, `withColumns()`, `joinTableFunction()`.
- Property `DataFrame.columns` is now consistent with `DataFrame.schema.names` and the Snowflake database `Identifier Requirements`.
- `Column.__bool__()` now raises a `TypeError`. This will ban the use of logical operators `and`, `or`, `not` on `Column` object, for instance `col("a") > 1 and col("b") > 2` will raise the `TypeError`. Use `(col("a") > 1) & (col("b") > 2)` instead.
- Changed `PutResult` and `GetResult` to subclass `NamedTuple`.
- Fixed a bug which raised an error when the local path or stage location has a space or other special characters.
- Changed `DataFrame.describe()` so that non-numeric and non-string columns are ignored instead of raising an exception.

### Dependency updates

- Updated ``snowflake-connector-python`` to 2.7.4.

## 0.3.0 (2022-01-09)

### New Features

- Added `Column.isin()`, with an alias `Column.in_()`.
- Added `Column.try_cast()`, which is a special version of `cast()`. It tries to cast a string expression to other types and returns `null` if the cast is not possible.
- Added `Column.startswith()` and `Column.substr()` to process string columns.
- `Column.cast()` now also accepts a `str` value to indicate the cast type in addition to a `DataType` instance.
- Added `DataFrame.describe()` to summarize stats of a `DataFrame`.
- Added `DataFrame.explain()` to print the query plan of a `DataFrame`.
- `DataFrame.filter()` and `DataFrame.select_expr()` now accepts a sql expression.
- Added a new `bool` parameter `create_temp_table` to methods `DataFrame.saveAsTable()` and `Session.write_pandas()` to optionally create a temp table.
- Added `DataFrame.minus()` and `DataFrame.subtract()` as aliases to `DataFrame.except_()`.
- Added `regexp_replace()`, `concat()`, `concat_ws()`, `to_char()`, `current_timestamp()`, `current_date()`, `current_time()`, `months_between()`, `cast()`, `try_cast()`, `greatest()`, `least()`, and `hash()` to module `snowflake.snowpark.functions`.

### Bug Fixes

- Fixed an issue where `Session.createDataFrame(pandas_df)` and `Session.write_pandas(pandas_df)` raise an exception when the `pandas DataFrame` has spaces in the column name.
- `DataFrame.copy_into_table()` sometimes prints an `error` level log entry while it actually works. It's fixed now.
- Fixed an API docs issue where some `DataFrame` APIs are missing from the docs.

### Dependency updates

- Update ``snowflake-connector-python`` to 2.7.2, which upgrades ``pyarrow`` dependency to 6.0.x. Refer to the [python connector 2.7.2 release notes](https://pypi.org/project/snowflake-connector-python/2.7.2/) for more details.

## 0.2.0 (2021-12-02)

### New Features

- Updated the `Session.createDataFrame()` method for creating a `DataFrame` from a pandas DataFrame.
- Added the `Session.write_pandas()` method for writing a `pandas DataFrame` to a table in Snowflake and getting a `Snowpark DataFrame` object back.
- Added new classes and methods for calling window functions.
- Added the new functions `cume_dist()`, to find the cumulative distribution of a value with regard to other values within a window partition,
  and `row_number()`, which returns a unique row number for each row within a window partition.
- Added functions for computing statistics for DataFrames in the `DataFrameStatFunctions` class.
- Added functions for handling missing values in a DataFrame in the `DataFrameNaFunctions` class.
- Added new methods `rollup()`, `cube()`, and `pivot()` to the `DataFrame` class.
- Added the `GroupingSets` class, which you can use with the DataFrame groupByGroupingSets method to perform a SQL GROUP BY GROUPING SETS.
- Added the new `FileOperation(session)`
  class that you can use to upload and download files to and from a stage.
- Added the `DataFrame.copy_into_table()`
  method for loading data from files in a stage into a table.
- In CASE expressions, the functions `when()` and `otherwise()`
  now accept Python types in addition to `Column` objects.
- When you register a UDF you can now optionally set the `replace` parameter to `True` to overwrite an existing UDF with the same name.

### Improvements

- UDFs are now compressed before they are uploaded to the server. This makes them about 10 times smaller, which can help
  when you are using large ML model files.
- When the size of a UDF is less than 8196 bytes, it will be uploaded as in-line code instead of uploaded to a stage.

### Bug Fixes

- Fixed an issue where the statement `df.select(when(col("a") == 1, 4).otherwise(col("a"))), [Row(4), Row(2), Row(3)]` raised an exception.
- Fixed an issue where `df.toPandas()` raised an exception when a DataFrame was created from large local data.

## 0.1.0 (2021-10-26)

Start of Private Preview<|MERGE_RESOLUTION|>--- conflicted
+++ resolved
@@ -12,21 +12,21 @@
 
 #### Bug Fixes
 
-<<<<<<< HEAD
+- Fixed a bug in `snowflake.snowpark.functions.rank` that would cause sort direction to not be respected.
+
+### Snowpark pandas API Updates
+
+#### New Features
+
+- Added support for dict values in `Series.str.get`, `Series.str.slice`, and `Series.str.__getitem__` (`Series.str[...]`).
+
+#### Improvements
+
+- Make `iceberg_config` a required parameter for `DataFrame.to_iceberg` and `Series.to_iceberg`.
+
+#### Bug Fixes
+
 - Fixed a bug where named fields in nested OBJECT data could cause errors when containing spaces.
-=======
-- Fixed a bug in `snowflake.snowpark.functions.rank` that would cause sort direction to not be respected.
->>>>>>> a2fd7ecd
-
-### Snowpark pandas API Updates
-
-#### New Features
-
-- Added support for dict values in `Series.str.get`, `Series.str.slice`, and `Series.str.__getitem__` (`Series.str[...]`).
-
-#### Improvements
-
-- Make `iceberg_config` a required parameter for `DataFrame.to_iceberg` and `Series.to_iceberg`.
 
 ## 1.31.0 (2025-04-24)
 

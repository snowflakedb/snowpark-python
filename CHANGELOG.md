--- conflicted
+++ resolved
@@ -13,6 +13,9 @@
 #### Dependency Updates
 #### Improvements
 - Eliminate duplicate parameter check queries for casing status when retrieving the session.
+- Introduce faster pandas: Improved performance by deferring row position computation. 
+  - The following operations are currently supported and can benefit from the optimization: `read_snowflake`, `repr`, `loc`, `reset_index`, `merge`, and binary operations.
+  - If a lazy object (e.g., DataFrame or Series) depends on a mix of supported and unsupported operations, the optimization will not be used.
 
 
 ## 1.39.0 (YYYY-MM-DD)
@@ -118,12 +121,6 @@
 - Reduce the telemetry messages from the modin client by pre-aggregating into 5 second windows and only keeping a narrow band of metrics which are useful for tracking hybrid execution and native pandas performance.
 - Set the initial row count only when hybrid execution is enabled. This reduces the number of queries issued for many workloads.
 - Add a new test parameter for integration tests to enable hybrid execution
-<<<<<<< HEAD
-- Improved performance by deferring row position computation. 
-  - The following operations are currently supported and can benefit from the optimization: `read_snowflake`, `repr`, `loc`, `reset_index`, `merge`, and binary operations.
-  - If a lazy object (e.g., DataFrame or Series) depends on a mix of supported and unsupported operations, the optimization will not be used.
-=======
->>>>>>> 30f9fb2d
 
 #### Dependency Updates
 

--- conflicted
+++ resolved
@@ -3,6 +3,10 @@
 ## 1.21.0 (TBD)
 
 ### Snowpark Python API Updates
+
+#### Improvements
+
+- Added support server side string size limitations.
 
 ### Snowpark Local Testing Updates
 
@@ -23,11 +27,6 @@
 #### Improvements
 
 - Added distributed tracing using open telemetry APIs for table stored procedure function in `DataFrame`:
-<<<<<<< HEAD
-  - _execute_and_get_query_id
-- Added support server side string size limitations.
-- Allow `df.plot()` and `series.plot()` to be called, materializing the data into the local client
-=======
   - `_execute_and_get_query_id`
 - Added support for the `arrays_zip` function.
 - Improves performance for binary column expression and `df._in` by avoiding unnecessary cast for numeric values. You can enable this optimization by setting `session.eliminate_numeric_sql_value_cast_enabled = True`.
@@ -56,7 +55,6 @@
 
 #### Bug Fixes
 - Fixed a bug that caused DecimalType columns to be incorrectly truncated to integer precision when used in BinaryExpressions.
->>>>>>> c62df812
 
 ### Snowpark pandas API Updates
 

--- conflicted
+++ resolved
@@ -7,6 +7,12 @@
 #### Deprecations
 
 - Deprecated support for Python3.8.
+
+### Snowpark Local Testing Updates
+
+#### Bug Fixes
+
+- Fixed a bug in local testing that created incorrect result for `Column.like` calls.
 
 ## 1.30.0 (2024-03-27)
 
@@ -43,11 +49,7 @@
 
 - Fixed a bug in aggregation that caused empty groups to still produce rows.
 - Fixed a bug in `Dataframe.except_` that would cause rows to be incorrectly dropped.
-<<<<<<< HEAD
-- Fixed a bug in local testing that created incorrect result for `Column.like` calls.
-=======
 - Fixed a bug that caused `to_timestamp` to fail when casting filtered columns.
->>>>>>> 87cce634
 
 ### Snowpark pandas API Updates
 

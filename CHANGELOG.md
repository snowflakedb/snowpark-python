# Release History

## 1.41.0 (YYYY-MM-DD)
<<<<<<< HEAD

### Snowpark Python API Updates

#### New Features

#### Bug Fixes

- Fixed a bug in `DataFrameReader.dbapi` (PuPr) UDTF ingestion to correctly use the default `StringType` length (16777216).

## 1.40.0 (YYYY-MM-DD)
=======
>>>>>>> b0f44387

### Snowpark Python API Updates

#### New Features

- Added a new function `service` in `snowflake.snowpark.functions` that allows users to create a callable representing a Snowpark Container Services (SPCS) service.
- Added `connection_parameters` parameter to `DataFrameReader.dbapi()` (PuPr) method to allow passing keyword arguments to the `create_connection` callable.
- Added support for `Session.begin_transaction`, `Session.commit` and `Session.rollback`.
- Added support for the following functions in `functions.py`:
  - Geospatial functions:
    - `st_interpolate`
    - `st_intersection`
    - `st_intersection_agg`
    - `st_intersects`
    - `st_isvalid`
    - `st_length`
    - `st_makegeompoint`
    - `st_makeline`
    - `st_makepolygon`
    - `st_makepolygonoriented`
    - `st_disjoint`
    - `st_distance`
    - `st_dwithin`
    - `st_endpoint`
    - `st_envelope`
    - `st_geohash`
    - `st_geomfromgeohash`
    - `st_geompointfromgeohash`
    - `st_hausdorffdistance`
    - `st_makepoint`
    - `st_npoints`
    - `st_perimeter`
    - `st_pointn`
    - `st_setsrid`
    - `st_simplify`
    - `st_srid`
    - `st_startpoint`
    - `st_symdifference`
    - `st_transform`
    - `st_union`
    - `st_union_agg`
    - `st_within`
    - `st_x`
    - `st_xmax`
    - `st_xmin`
    - `st_y`
    - `st_ymax`
    - `st_ymin`


#### Bug Fixes

- Fixed a bug that `DataFrameReader.xml` fails to parse XML files with undeclared namespaces when `ignoreNamespace` is `True`.
- Added a fix for floating point precision discrepancies in `interval_day_time_from_parts`.
- Fixed a bug where writing Snowpark pandas dataframes on the pandas backend with a column multiindex to Snowflake with `to_snowflake` would raise `KeyError`.
- Fixed a bug that `DataFrameReader.dbapi` (PuPr) is not compatible with oracledb 3.4.0.

#### Dependency Updates

- Updated dependency of `snowflake-connector-python>=3.17,<5.0.0`.

### Snowpark pandas API Updates

#### New Features
- Added support for the `dtypes` parameter of `pd.get_dummies`

#### Improvements

- Improved performance of `Series.to_snowflake` and `pd.to_snowflake(series)` for large data by uploading data via a parquet file. You can control the dataset size at which Snowpark pandas switches to parquet with the variable `modin.config.PandasToSnowflakeParquetThresholdBytes`.
- Enhanced autoswitching functionality from Snowflake to native Pandas for methods with unsupported argument combinations:
  - `get_dummies()` with `dummy_na=True`, `drop_first=True`, or custom `dtype` parameters
  - `cumsum()`, `cummin()`, `cummax()` with `axis=1` (column-wise operations)
  - `skew()` with `axis=1` or `numeric_only=False` parameters
  - `round()` with `decimals` parameter as a Series
  - `corr()` with `method!=pearson` parameter
- Set `cte_optimization_enabled` to True for all Snowpark pandas sessions.
- Add support for the following in faster pandas:
  - `isin`
  - `isna`
  - `isnull`
  - `notna`
  - `notnull`
  - `str.contains`
  - `str.startswith`
  - `str.endswith`
  - `str.slice`
  - `dt.date`
  - `dt.time`
  - `dt.hour`
  - `dt.minute`
  - `dt.second`
  - `dt.microsecond`
  - `dt.nanosecond`
  - `dt.year`
  - `dt.month`
  - `dt.day`
  - `dt.quarter`
  - `dt.is_month_start`
  - `dt.is_month_end`
  - `dt.is_quarter_start`
  - `dt.is_quarter_end`
  - `dt.is_year_start`
  - `dt.is_year_end`
  - `dt.is_leap_year`
  - `dt.days_in_month`
  - `dt.daysinmonth`
  - `sort_values`
  - `loc` (setting columns)
  - `to_datetime`
  - `drop`
- Reuse row count from the relaxed query compiler in `get_axis_len`.

#### Bug Fixes

- Fixed a bug where the row count was not getting cached in the ordered dataframe each time count_rows() is called.

## 1.40.0 (2025-10-02)

### Snowpark Python API Updates

#### New Features

- Added a new module `snowflake.snowpark.secrets` that provides Python wrappers for accessing Snowflake Secrets within Python UDFs and stored procedures that execute inside Snowflake.
  - `get_generic_secret_string`
  - `get_oauth_access_token`
  - `get_secret_type`
  - `get_username_password`
  - `get_cloud_provider_token`

- Added support for the following scalar functions in `functions.py`:
    - Conditional expression functions:
      - `booland`
      - `boolnot`
      - `boolor`
      - `boolxor`
      - `boolor_agg`
      - `decode`
      - `greatest_ignore_nulls`
      - `least_ignore_nulls`
      - `nullif`
      - `nvl2`
      - `regr_valx`

    - Semi-structured and structured date functions:
      - `array_remove_at`
      - `as_boolean`
      - `map_delete`
      - `map_insert`
      - `map_pick`
      - `map_size`

    - String & binary functions:
      - `chr`
      - `hex_decode_binary`

    - Numeric functions:
      - `div0null`

    - Differential privacy functions:
      - `dp_interval_high`
      - `dp_interval_low`

    - Context functions:
      - `last_query_id`
      - `last_transaction`

    - Geospatial functions:
      - `h3_cell_to_boundary`
      - `h3_cell_to_children`
      - `h3_cell_to_children_string`
      - `h3_cell_to_parent`
      - `h3_cell_to_point`
      - `h3_compact_cells`
      - `h3_compact_cells_strings`
      - `h3_coverage`
      - `h3_coverage_strings`
      - `h3_get_resolution`
      - `h3_grid_disk`
      - `h3_grid_distance`
      - `h3_int_to_string`
      - `h3_polygon_to_cells`
      - `h3_polygon_to_cells_strings`
      - `h3_string_to_int`
      - `h3_try_grid_path`
      - `h3_try_polygon_to_cells`
      - `h3_try_polygon_to_cells_strings`
      - `h3_uncompact_cells`
      - `h3_uncompact_cells_strings`
      - `haversine`
      - `h3_grid_path`
      - `h3_is_pentagon`
      - `h3_is_valid_cell`
      - `h3_latlng_to_cell`
      - `h3_latlng_to_cell_string`
      - `h3_point_to_cell`
      - `h3_point_to_cell_string`
      - `h3_try_coverage`
      - `h3_try_coverage_strings`
      - `h3_try_grid_distance`
      - `st_area`
      - `st_asewkb`
      - `st_asewkt`
      - `st_asgeojson`
      - `st_aswkb`
      - `st_aswkt`
      - `st_azimuth`
      - `st_buffer`
      - `st_centroid`
      - `st_collect`
      - `st_contains`
      - `st_coveredby`
      - `st_covers`
      - `st_difference`
      - `st_dimension`

#### Bug Fixes

- Fixed a bug that `DataFrame.limit()` fail if there is parameter binding in the executed SQL when used in non-stored-procedure/udxf environment.
- Added an experimental fix for a bug in schema query generation that could cause invalid sql to be generated when using nested structured types.
- Fixed multiple bugs in `DataFrameReader.dbapi` (PuPr):
  - Fixed UDTF ingestion failure with `pyodbc` driver caused by unprocessed row data.
  - Fixed SQL Server query input failure due to incorrect select query generation.
  - Fixed UDTF ingestion not preserving column nullability in the output schema.
  - Fixed an issue that caused the program to hang during multithreaded Parquet based ingestion when a data fetching error occurred.
  - Fixed a bug in schema parsing when custom schema strings used upper-cased data type names (NUMERIC, NUMBER, DECIMAL, VARCHAR, STRING, TEXT).
- Fixed a bug in `Session.create_dataframe` where schema string parsing failed when using upper-cased data type names (e.g., NUMERIC, NUMBER, DECIMAL, VARCHAR, STRING, TEXT).

#### Improvements

- Improved `DataFrameReader.dbapi`(PuPr) that dbapi will not retry on non-retryable error such as SQL syntax error on external data source query.
- Removed unnecessary warnings about local package version mismatch when using `session.read.option('rowTag', <tag_name>).xml(<stage_file_path>)` or `xpath` functions.
- Improved `DataFrameReader.dbapi` (PuPr) reading performance by setting the default `fetch_size` parameter value to 100000.
- Improved error message for XSD validation failure when reading XML files using `session.read.option('rowValidationXSDPath', <xsd_path>).xml(<stage_file_path>)`.

### Snowpark pandas API Updates

#### Dependency Updates

- Updated the supported `modin` versions to >=0.36.0 and <0.38.0 (was previously >= 0.35.0 and <0.37.0).

#### New Features
- Added support for `DataFrame.query` for dataframes with single-level indexes.
- Added support for `DataFrameGroupby.__len__` and `SeriesGroupBy.__len__`.

#### Improvements

- Hybrid execution mode is now enabled by default. Certain operations on smaller data will now automatically execute in native pandas in-memory. Use `from modin.config import AutoSwitchBackend; AutoSwitchBackend.disable()` to turn this off and force all execution to occur in Snowflake.
- Added a session parameter `pandas_hybrid_execution_enabled` to enable/disable hybrid execution as an alternative to using `AutoSwitchBackend`.
- Removed an unnecessary `SHOW OBJECTS` query issued from `read_snowflake` under certain conditions.
- When hybrid execution is enabled, `pd.merge`, `pd.concat`, `DataFrame.merge`, and `DataFrame.join` may now move arguments to backends other than those among the function arguments.
- Improved performance of `DataFrame.to_snowflake` and `pd.to_snowflake(dataframe)` for large data by uploading data via a parquet file. You can control the dataset size at which Snowpark pandas switches to parquet with the variable `modin.config.PandasToSnowflakeParquetThresholdBytes`.

## 1.39.1 (2025-09-25)

### Snowpark Python API Updates

#### Bug Fixes


- Added an experimental fix for a bug in schema query generation that could cause invalid sql to be generated when using nested structured types.


## 1.39.0 (2025-09-17)

### Snowpark Python API Updates

#### New Features

- Added support for unstructured data engineering in Snowpark, powered by Snowflake AISQL and Cortex functions:
  - `DataFrame.ai.complete`: Generate per-row LLM completions from prompts built over columns and files.
  - `DataFrame.ai.filter`: Keep rows where an AI classifier returns TRUE for the given predicate.
  - `DataFrame.ai.agg`: Reduce a text column into one result using a natural-language task description.
  - `RelationalGroupedDataFrame.ai_agg`: Perform the same natural-language aggregation per group.
  - `DataFrame.ai.classify`: Assign single or multiple labels from given categories to text or images.
  - `DataFrame.ai.similarity`: Compute cosine-based similarity scores between two columns via embeddings.
  - `DataFrame.ai.sentiment`: Extract overall and aspect-level sentiment from text into JSON.
  - `DataFrame.ai.embed`: Generate VECTOR embeddings for text or images using configurable models.
  - `DataFrame.ai.summarize_agg`: Aggregate and produce a single comprehensive summary over many rows.
  - `DataFrame.ai.transcribe`: Transcribe audio files to text with optional timestamps and speaker labels.
  - `DataFrame.ai.parse_document`: OCR/layout-parse documents or images into structured JSON.
  - `DataFrame.ai.extract`: Pull structured fields from text or files using a response schema.
  - `DataFrame.ai.count_tokens`: Estimate token usage for a given model and input text per row.
  - `DataFrame.ai.split_text_markdown_header`: Split Markdown into hierarchical header-aware chunks.
  - `DataFrame.ai.split_text_recursive_character`: Split text into size-bounded chunks using recursive separators.
  - `DataFrameReader.file`: Create a DataFrame containing all files from a stage as FILE data type for downstream unstructured data processing.
- Added a new datatype `YearMonthIntervalType` that allows users to create intervals for datetime operations.
- Added a new function `interval_year_month_from_parts` that allows users to easily create `YearMonthIntervalType` without using SQL.
- Added a new datatype `DayTimeIntervalType` that allows users to create intervals for datetime operations.
- Added a new function `interval_day_time_from_parts` that allows users to easily create `DayTimeIntervalType` without using SQL.
- Added support for `FileOperation.list` to list files in a stage with metadata.
- Added support for `FileOperation.remove` to remove files in a stage.
- Added an option to specify `copy_grants` for the following `DataFrame` APIs:
  - `create_or_replace_view`
  - `create_or_replace_temp_view`
  - `create_or_replace_dynamic_table`
- Added a new function `snowflake.snowpark.functions.vectorized` that allows users to mark a function as vectorized UDF.
- Added support for parameter `use_vectorized_scanner` in function `Session.write_pandas()`.
- Added support for parameter `session_init_statement` in udtf ingestion of `DataFrameReader.jdbc`(PrPr).
- Added support for the following scalar functions in `functions.py`:
  - `getdate`
  - `getvariable`
  - `invoker_role`
  - `invoker_share`
  - `is_application_role_in_session`
  - `is_database_role_in_session`
  - `is_granted_to_invoker_role`
  - `is_role_in_session`
  - `localtime`
  - `systimestamp`

#### Bug Fixes

- Fixed a bug that `query_timeout` does not work in udtf ingestion of `DataFrameReader.jdbc`(PrPr).

#### Deprecations

- Deprecated warnings will be triggered when using snowpark-python with Python 3.9. For more details, please refer to https://docs.snowflake.com/en/developer-guide/python-runtime-support-policy.

#### Dependency Updates

#### Improvements

- Unsupported types in `DataFrameReader.dbapi`(PuPr) are ingested as `StringType` now.
- Improved error message to list available columns when dataframe cannot resolve given column name.
- Added a new option `cacheResult` to `DataFrameReader.xml` that allows users to cache the result of the XML reader to a temporary table after calling `xml`. It helps improve performance when subsequent operations are performed on the same DataFrame.

### Snowpark pandas API Updates
- Added support for `DataFrame.eval()` for dataframes with single-level indexes.

#### New Features

#### Improvements

- Downgraded to level `logging.DEBUG - 1` the log message saying that the
  Snowpark `DataFrame` reference of an internal `DataFrameReference` object
  has changed.
- Eliminate duplicate parameter check queries for casing status when retrieving the session.
- Retrieve dataframe row counts through object metadata to avoid a COUNT(\*) query (performance)
- Added support for applying Snowflake Cortex function `Complete`.
- Introduce faster pandas: Improved performance by deferring row position computation.
  - The following operations are currently supported and can benefit from the optimization: `read_snowflake`, `repr`, `loc`, `reset_index`, `merge`, and binary operations.
  - If a lazy object (e.g., DataFrame or Series) depends on a mix of supported and unsupported operations, the optimization will not be used.
- Updated the error message for when Snowpark pandas is referenced within apply.
- Added a session parameter `dummy_row_pos_optimization_enabled` to enable/disable dummy row position optimization in faster pandas.

#### Dependency Updates

- Updated the supported `modin` versions to >=0.35.0 and <0.37.0 (was previously >= 0.34.0 and <0.36.0).

#### Bug Fixes

- Fixed an issue with drop_duplicates where the same data source could be read multiple times in the same query but in a different order each time, resulting in missing rows in the final result. The fix ensures that the data source is read only once.
- Fixed a bug with hybrid execution mode where an `AssertionError` was unexpectedly raised by certain indexing operations.

### Snowpark Local Testing Updates

#### New Features

- Added support to allow patching `functions.ai_complete`.

## 1.38.0 (2025-09-04)

### Snowpark Python API Updates

#### New Features

- Added support for the following AI-powered functions in `functions.py`:
  - `ai_extract`
  - `ai_parse_document`
  - `ai_transcribe`
- Added time travel support for querying historical data:
  - `Session.table()` now supports time travel parameters: `time_travel_mode`, `statement`, `offset`, `timestamp`, `timestamp_type`, and `stream`.
  - `DataFrameReader.table()` supports the same time travel parameters as direct arguments.
  - `DataFrameReader` supports time travel via option chaining (e.g., `session.read.option("time_travel_mode", "at").option("offset", -60).table("my_table")`).
- Added support for specifying the following parameters to `DataFrameWriter.copy_into_location` for validation and writing data to external locations:
    - `validation_mode`
    - `storage_integration`
    - `credentials`
    - `encryption`
- Added support for `Session.directory` and `Session.read.directory` to retrieve the list of all files on a stage with metadata.
- Added support for `DataFrameReader.jdbc`(PrPr) that allows ingesting external data source with jdbc driver.
- Added support for `FileOperation.copy_files` to copy files from a source location to an output stage.
- Added support for the following scalar functions in `functions.py`:
  - `all_user_names`
  - `bitand`
  - `bitand_agg`
  - `bitor`
  - `bitor_agg`
  - `bitxor`
  - `bitxor_agg`
  - `current_account_name`
  - `current_client`
  - `current_ip_address`
  - `current_role_type`
  - `current_organization_name`
  - `current_organization_user`
  - `current_secondary_roles`
  - `current_transaction`
  - `getbit`

#### Bug Fixes

- Fixed the repr of TimestampType to match the actual subtype it represents.
- Fixed a bug in `DataFrameReader.dbapi` that udtf ingestion does not work in stored procedure.
- Fixed a bug in schema inference that caused incorrect stage prefixes to be used.

#### Improvements

- Enhanced error handling in `DataFrameReader.dbapi` thread-based ingestion to prevent unnecessary operations, which improves resource efficiency.
- Bumped cloudpickle dependency to also support `cloudpickle==3.1.1` in addition to previous versions.
- Improved `DataFrameReader.dbapi` (PuPr) ingestion performance for PostgreSQL and MySQL by using server side cursor to fetch data.

### Snowpark pandas API Updates

#### New Features
- Completed support for `pd.read_snowflake()`, `pd.to_iceberg()`,
  `pd.to_pandas()`, `pd.to_snowpark()`, `pd.to_snowflake()`,
  `DataFrame.to_iceberg()`, `DataFrame.to_pandas()`, `DataFrame.to_snowpark()`,
  `DataFrame.to_snowflake()`, `Series.to_iceberg()`, `Series.to_pandas()`,
  `Series.to_snowpark()`, and `Series.to_snowflake()` on the "Pandas" and "Ray"
  backends. Previously, only some of these functions and methods were supported
  on the Pandas backend.
- Added support for `Index.get_level_values()`.

#### Improvements
- Set the default transfer limit in hybrid execution for data leaving Snowflake to 100k, which can be overridden with the SnowflakePandasTransferThreshold environment variable. This configuration is appropriate for scenarios with two available engines, "Pandas" and "Snowflake" on relational workloads.
- Improve import error message by adding `--upgrade` to `pip install "snowflake-snowpark-python[modin]"` in the error message.
- Reduce the telemetry messages from the modin client by pre-aggregating into 5 second windows and only keeping a narrow band of metrics which are useful for tracking hybrid execution and native pandas performance.
- Set the initial row count only when hybrid execution is enabled. This reduces the number of queries issued for many workloads.
- Add a new test parameter for integration tests to enable hybrid execution.

#### Bug Fixes
- Raised `NotImplementedError` instead of `AttributeError` on attempting to call
  Snowflake extension functions/methods `to_dynamic_table()`, `cache_result()`,
  `to_view()`, `create_or_replace_dynamic_table()`, and
  `create_or_replace_view()` on dataframes or series using the pandas or ray
  backends.

## 1.37.0 (2025-08-18)

### Snowpark Python API Updates

#### New Features

- Added support for the following `xpath` functions in `functions.py`:
  - `xpath`
  - `xpath_string`
  - `xpath_boolean`
  - `xpath_int`
  - `xpath_float`
  - `xpath_double`
  - `xpath_long`
  - `xpath_short`
- Added support for parameter `use_vectorized_scanner` in function `Session.write_arrow()`.
- Dataframe profiler adds the following information about each query: describe query time, execution time, and sql query text. To view this information, call session.dataframe_profiler.enable() and call get_execution_profile on a dataframe.
- Added support for `DataFrame.col_ilike`.
- Added support for non-blocking stored procedure calls that return `AsyncJob` objects.
  - Added `block: bool = True` parameter to `Session.call()`. When `block=False`, returns an `AsyncJob` instead of blocking until completion.
  - Added `block: bool = True` parameter to `StoredProcedure.__call__()` for async support across both named and anonymous stored procedures.
  - Added `Session.call_nowait()` that is equivalent to `Session.call(block=False)`.

#### Bug Fixes

- Fixed a bug in CTE optimization stage where `deepcopy` of internal plans would cause a memory spike when a dataframe is created locally using `session.create_dataframe()` using a large input data.
- Fixed a bug in `DataFrameReader.parquet` where the `ignore_case` option in the `infer_schema_options` was not respected.
- Fixed a bug that `to_pandas()` has different format of column name when query result format is set to 'JSON' and 'ARROW'.

#### Deprecations
- Deprecated `pkg_resources`.

#### Dependency Updates

- Added a dependency on `protobuf<6.32`

### Snowpark pandas API Updates

#### New Features

- Added support for efficient transfer of data between Snowflake and Ray with the `DataFrame.set_backend` method. The installed version of `modin` must be at least 0.35.0, and `ray` must be installed.

#### Improvements

#### Dependency Updates

- Updated the supported `modin` versions to >=0.34.0 and <0.36.0 (was previously >= 0.33.0 and <0.35.0).
- Added support for pandas 2.3 when the installed `modin` version is at least 0.35.0.

#### Bug Fixes

- Fixed an issue in hybrid execution mode (PrPr) where `pd.to_datetime` and `pd.to_timedelta` would unexpectedly raise `IndexError`.
- Fixed a bug where `pd.explain_switch` would raise `IndexError` or return `None` if called before any potential switch operations were performed.
- Fixed a bug where calling `pd.concat(axis=0)` on a dataframe with the default, positional index and a dataframe with a different index would produce invalid SQL.

## 1.36.0 (2025-08-05)

### Snowpark Python API Updates

#### New Features

- `Session.create_dataframe` now accepts keyword arguments that are forwarded to the internal call to `Session.write_pandas` or `Session.write_arrow` when creating a DataFrame from a pandas DataFrame or a pyarrow Table.
- Added new APIs for `AsyncJob`:
  - `AsyncJob.is_failed()` returns a `bool` indicating if a job has failed. Can be used in combination with `AsyncJob.is_done()` to determine if a job is finished and errored.
  - `AsyncJob.status()` returns a string representing the current query status (e.g., "RUNNING", "SUCCESS", "FAILED_WITH_ERROR") for detailed monitoring without calling `result()`.
- Added a dataframe profiler. To use, you can call get_execution_profile() on your desired dataframe. This profiler reports the queries executed to evaluate a dataframe, and statistics about each of the query operators. Currently an experimental feature
- Added support for the following functions in `functions.py`:
  - `ai_sentiment`
- Updated the interface for experimental feature `context.configure_development_features`. All development features are disabled by default unless explicitly enabled by the user.

### Snowpark pandas API Updates

#### New Features

#### Improvements
- Hybrid execution row estimate improvements and a reduction of eager calls.
- Add a new configuration variable to control transfer costs out of Snowflake when using hybrid execution.
- Added support for creating permanent and immutable UDFs/UDTFs with `DataFrame/Series/GroupBy.apply`, `map`, and `transform` by passing the `snowflake_udf_params` keyword argument. See documentation for details.
- Added support for mapping np.unique to DataFrame and Series inputs using pd.unique.

#### Bug Fixes

- Fixed an issue where Snowpark pandas plugin would unconditionally disable `AutoSwitchBackend` even when users had explicitly configured it via environment variables or programmatically.

## 1.35.0 (2025-07-24)

### Snowpark Python API Updates

#### New Features

- Added support for the following functions in `functions.py`:
  - `ai_embed`
  - `try_parse_json`

#### Bug Fixes

- Fixed a bug in `DataFrameReader.dbapi` (PrPr) that `dbapi` fail in python stored procedure with process exit with code 1.
- Fixed a bug in `DataFrameReader.dbapi` (PrPr) that `custom_schema` accept illegal schema.
- Fixed a bug in `DataFrameReader.dbapi` (PrPr) that `custom_schema` does not work when connecting to Postgres and Mysql.
- Fixed a bug in schema inference that would cause it to fail for external stages.

#### Improvements

- Improved `query` parameter in `DataFrameReader.dbapi` (PrPr) so that parentheses are not needed around the query.
- Improved error experience in `DataFrameReader.dbapi` (PrPr) when exception happen during inferring schema of target data source.


### Snowpark Local Testing Updates

#### New Features

- Added local testing support for reading files with `SnowflakeFile` using local file paths, the Snow URL semantic (snow://...), local testing framework stages, and Snowflake stages (@stage/file_path).

### Snowpark pandas API Updates

#### New Features

- Added support for `DataFrame.boxplot`.

#### Improvements

- Reduced the number of UDFs/UDTFs created by repeated calls to `apply` or `map` with the same arguments on Snowpark pandas objects.
- Added an example for reading a file from a stage in the docstring for `pd.read_excel`.
- Implemented more efficient data transfer between the Snowflake and Ray backends of Modin (requires modin>=0.35.0 to use).

#### Bug Fixes

- Added an upper bound to the row estimation when the cartesian product from an align or join results in a very large number. This mitigates a performance regression.
- Fix a `pd.read_excel` bug when reading files inside stage inner directory.

## 1.34.0 (2025-07-15)

### Snowpark Python API Updates

#### New Features

- Added a new option `TRY_CAST` to `DataFrameReader`. When `TRY_CAST` is True columns are wrapped in a `TRY_CAST` statement rather than a hard cast when loading data.
- Added a new option `USE_RELAXED_TYPES` to the `INFER_SCHEMA_OPTIONS` of `DataFrameReader`. When set to True this option casts all strings to max length strings and all numeric types to `DoubleType`.
- Added debuggability improvements to eagerly validate dataframe schema metadata. Enable it using `snowflake.snowpark.context.configure_development_features()`.
- Added a new function `snowflake.snowpark.dataframe.map_in_pandas` that allows users map a function across a dataframe. The mapping function takes an iterator of pandas dataframes as input and provides one as output.
- Added a ttl cache to describe queries. Repeated queries in a 15 second interval will use the cached value rather than requery Snowflake.
- Added a parameter `fetch_with_process` to `DataFrameReader.dbapi` (PrPr) to enable multiprocessing for parallel data fetching in local ingestion. By default, local ingestion uses multithreading. Multiprocessing may improve performance for CPU-bound tasks like Parquet file generation.
- Added a new function `snowflake.snowpark.functions.model` that allows users to call methods of a model.

#### Improvements

- Added support for row validation using XSD schema using `rowValidationXSDPath` option when reading XML files with a row tag using `rowTag` option.
- Improved SQL generation for `session.table().sample()` to generate a flat SQL statement.
- Added support for complex column expression as input for `functions.explode`.
- Added debuggability improvements to show which Python lines an SQL compilation error corresponds to. Enable it using `snowflake.snowpark.context.configure_development_features()`. This feature also depends on AST collection to be enabled in the session which can be done using `session.ast_enabled = True`.
- Set enforce_ordering=True when calling `to_snowpark_pandas()` from a snowpark dataframe containing DML/DDL queries instead of throwing a NotImplementedError.

#### Bug Fixes

- Fixed a bug caused by redundant validation when creating an iceberg table.
- Fixed a bug in `DataFrameReader.dbapi` (PrPr) where closing the cursor or connection could unexpectedly raise an error and terminate the program.
- Fixed ambiguous column errors when using table functions in `DataFrame.select()` that have output columns matching the input DataFrame's columns. This improvement works when dataframe columns are provided as `Column` objects.
- Fixed a bug where having a NULL in a column with DecimalTypes would cast the column to FloatTypes instead and lead to precision loss.

### Snowpark Local Testing Updates

#### Bug Fixes

- Fixed a bug when processing windowed functions that lead to incorrect indexing in results.
- When a scalar numeric is passed to fillna we will ignore non-numeric columns instead of producing an error.

### Snowpark pandas API Updates

#### New Features

- Added support for `DataFrame.to_excel` and `Series.to_excel`.
- Added support for `pd.read_feather`, `pd.read_orc`, and `pd.read_stata`.
- Added support for `pd.explain_switch()` to return debugging information on hybrid execution decisions.
- Support `pd.read_snowflake` when the global modin backend is `Pandas`.
- Added support for `pd.to_dynamic_table`, `pd.to_iceberg`, and `pd.to_view`.

#### Improvements

- Added modin telemetry on API calls and hybrid engine switches.
- Show more helpful error messages to Snowflake Notebook users when the `modin` or `pandas` version does not match our requirements.
- Added a data type guard to the cost functions for hybrid execution mode (PrPr) which checks for data type compatibility.
- Added automatic switching to the pandas backend in hybrid execution mode (PrPr) for many methods that are not directly implemented in Snowpark pandas.
- Set the 'type' and other standard fields for Snowpark pandas telemetry.

#### Dependency Updates

- Added tqdm and ipywidgets as dependencies so that progress bars appear when switching between modin backends.
- Updated the supported `modin` versions to >=0.33.0 and <0.35.0 (was previously >= 0.32.0 and <0.34.0).

#### Bug Fixes

- Fixed a bug in hybrid execution mode (PrPr) where certain Series operations would raise `TypeError: numpy.ndarray object is not callable`.
- Fixed a bug in hybrid execution mode (PrPr) where calling numpy operations like `np.where` on modin objects with the Pandas backend would raise an `AttributeError`. This fix requires `modin` version 0.34.0 or newer.
- Fixed issue in `df.melt` where the resulting values have an additional suffix applied.

## 1.33.0 (2025-06-19)

### Snowpark Python API Updates

#### New Features

- Added support for MySQL in `DataFrameWriter.dbapi` (PrPr) for both Parquet and UDTF-based ingestion.
- Added support for PostgreSQL in `DataFrameReader.dbapi` (PrPr) for both Parquet and UDTF-based ingestion.
- Added support for Databricks in `DataFrameWriter.dbapi` (PrPr) for UDTF-based ingestion.
- Added support to `DataFrameReader` to enable use of `PATTERN` when reading files with `INFER_SCHEMA` enabled.
- Added support for the following AI-powered functions in `functions.py`:
  - `ai_complete`
  - `ai_similarity`
  - `ai_summarize_agg` (originally `summarize_agg`)
  - different config options for `ai_classify`
- Added support for more options when reading XML files with a row tag using `rowTag` option:
  - Added support for removing namespace prefixes from col names using `ignoreNamespace` option.
  - Added support for specifying the prefix for the attribute column in the result table using `attributePrefix` option.
  - Added support for excluding attributes from the XML element using `excludeAttributes` option.
  - Added support for specifying the column name for the value when there are attributes in an element that has no child elements using `valueTag` option.
  - Added support for specifying the value to treat as a ``null`` value using `nullValue` option.
  - Added support for specifying the character encoding of the XML file using `charset` option.
  - Added support for ignoring surrounding whitespace in the XML element using `ignoreSurroundingWhitespace` option.
- Added support for parameter `return_dataframe` in `Session.call`, which can be used to set the return type of the functions to a `DataFrame` object.
- Added a new argument to `Dataframe.describe` called `strings_include_math_stats` that triggers `stddev` and `mean` to be calculated for String columns.
- Added support for retrieving `Edge.properties` when retrieving lineage from `DGQL` in `DataFrame.lineage.trace`.
- Added a parameter `table_exists` to `DataFrameWriter.save_as_table` that allows specifying if a table already exists. This allows skipping a table lookup that can be expensive.

#### Bug Fixes

- Fixed a bug in `DataFrameReader.dbapi` (PrPr) where the `create_connection` defined as local function was incompatible with multiprocessing.
- Fixed a bug in `DataFrameReader.dbapi` (PrPr) where databricks `TIMESTAMP` type was converted to Snowflake `TIMESTAMP_NTZ` type which should be `TIMESTAMP_LTZ` type.
- Fixed a bug in `DataFrameReader.json` where repeated reads with the same reader object would create incorrectly quoted columns.
- Fixed a bug in `DataFrame.to_pandas()` that would drop column names when converting a dataframe that did not originate from a select statement.
- Fixed a bug that `DataFrame.create_or_replace_dynamic_table` raises error when the dataframe contains a UDTF and `SELECT *` in UDTF not being parsed correctly.
- Fixed a bug where casted columns could not be used in the values-clause of in functions.

#### Improvements

- Improved the error message for `Session.write_pandas()` and `Session.create_dataframe()` when the input pandas DataFrame does not have a column.
- Improved `DataFrame.select` when the arguments contain a table function with output columns that collide with columns of current dataframe. With the improvement, if user provides non-colliding columns in `df.select("col1", "col2", table_func(...))` as string arguments, then the query generated by snowpark client will not raise ambiguous column error.
- Improved `DataFrameReader.dbapi` (PrPr) to use in-memory Parquet-based ingestion for better performance and security.
- Improved `DataFrameReader.dbapi` (PrPr) to use `MATCH_BY_COLUMN_NAME=CASE_SENSITIVE` in copy into table operation.

### Snowpark Local Testing Updates

#### New Features

- Added support for snow urls (snow://) in local file testing.

#### Bug Fixes

- Fixed a bug in `Column.isin` that would cause incorrect filtering on joined or previously filtered data.
- Fixed a bug in `snowflake.snowpark.functions.concat_ws` that would cause results to have an incorrect index.

### Snowpark pandas API Updates

#### Dependency Updates

- Updated `modin` dependency constraint from 0.32.0 to >=0.32.0, <0.34.0. The latest version tested with Snowpark pandas is `modin` 0.33.1.

#### New Features

- Added support for **Hybrid Execution (PrPr)**. By running `from modin.config import AutoSwitchBackend; AutoSwitchBackend.enable()`, Snowpark pandas will automatically choose whether to run certain pandas operations locally or on Snowflake. This feature is disabled by default.

#### Improvements

- Set the default value of the `index` parameter to `False` for `DataFrame.to_view`, `Series.to_view`, `DataFrame.to_dynamic_table`, and `Series.to_dynamic_table`.
- Added `iceberg_version` option to table creation functions.
- Reduced query count for many operations, including `insert`, `repr`, and `groupby`, that previously issued a query to retrieve the input data's size.

#### Bug Fixes

- Fixed a bug in `Series.where` when the `other` parameter is an unnamed `Series`.


## 1.32.0 (2025-05-15)

### Snowpark Python API Updates

#### Improvements

- Invoking snowflake system procedures does not invoke an additional `describe procedure` call to check the return type of the procedure.
- Added support for `Session.create_dataframe()` with the stage URL and FILE data type.
- Added support for different modes for dealing with corrupt XML records when reading an XML file using `session.read.option('mode', <mode>), option('rowTag', <tag_name>).xml(<stage_file_path>)`. Currently `PERMISSIVE`, `DROPMALFORMED` and `FAILFAST` are supported.
- Improved the error message of the XML reader when the specified row tag is not found in the file.
- Improved query generation for `Dataframe.drop` to use `SELECT * EXCLUDE ()` to exclude the dropped columns. To enable this feature, set `session.conf.set("use_simplified_query_generation", True)`.
- Added support for `VariantType` to `StructType.from_json`

#### Bug Fixes

- Fixed a bug in `DataFrameWriter.dbapi` (PrPr) that unicode or double-quoted column name in external database causes error because not quoted correctly.
- Fixed a bug where named fields in nested OBJECT data could cause errors when containing spaces.
- Fixed a bug duplicated `native_app_params` parameters in register udaf function.

### Snowpark Local Testing Updates

#### Bug Fixes

- Fixed a bug in `snowflake.snowpark.functions.rank` that would cause sort direction to not be respected.
- Fixed a bug in `snowflake.snowpark.functions.to_timestamp_*` that would cause incorrect results on filtered data.

### Snowpark pandas API Updates

#### New Features

- Added support for dict values in `Series.str.get`, `Series.str.slice`, and `Series.str.__getitem__` (`Series.str[...]`).
- Added support for `DataFrame.to_html`.
- Added support for `DataFrame.to_string` and `Series.to_string`.
- Added support for reading files from S3 buckets using `pd.read_csv`.
- Added `ENFORCE_EXISTING_FILE_FORMAT` option to the `DataFrameReader`, which allows to read a dataframe only based on an existing file format object when used together with `FORMAT_NAME`.

#### Improvements

- Make `iceberg_config` a required parameter for `DataFrame.to_iceberg` and `Series.to_iceberg`.

## 1.31.1 (2025-05-05)

### Snowpark Python API Updates

#### Bug Fixes

- Updated conda build configuration to deprecate Python 3.8 support, preventing installation in incompatible environments.

## 1.31.0 (2025-04-24)

### Snowpark Python API Updates

#### New Features

- Added support for `restricted caller` permission of `execute_as` argument in `StoredProcedure.register()`.
- Added support for non-select statement in `DataFrame.to_pandas()`.
- Added support for `artifact_repository` parameter to `Session.add_packages`, `Session.add_requirements`, `Session.get_packages`, `Session.remove_package`, and `Session.clear_packages`.
- Added support for reading an XML file using a row tag by `session.read.option('rowTag', <tag_name>).xml(<stage_file_path>)` (experimental).
  - Each XML record is extracted as a separate row.
  - Each field within that record becomes a separate column of type VARIANT, which can be further queried using dot notation, e.g., `col(a.b.c)`.
- Added updates to `DataFrameReader.dbapi` (PrPr):
  - Added `fetch_merge_count` parameter for optimizing performance by merging multiple fetched data into a single Parquet file.
  - Added support for Databricks.
  - Added support for ingestion with Snowflake UDTF.
- Added support for the following AI-powered functions in `functions.py` (Private Preview):
  - `prompt`
  - `ai_filter` (added support for `prompt()` function and image files, and changed the second argument name from `expr` to `file`)
  - `ai_classify`

#### Improvements

- Renamed the `relaxed_ordering` param into `enforce_ordering` for `DataFrame.to_snowpark_pandas`. Also the new default values is `enforce_ordering=False` which has the opposite effect of the previous default value, `relaxed_ordering=False`.
- Improved `DataFrameReader.dbapi` (PrPr) reading performance by setting the default `fetch_size` parameter value to 1000.
- Improve the error message for invalid identifier SQL error by suggesting the potentially matching identifiers.
- Reduced the number of describe queries issued when creating a DataFrame from a Snowflake table using `session.table`.
- Improved performance and accuracy of `DataFrameAnalyticsFunctions.time_series_agg()`.

#### Bug Fixes

- Fixed a bug in `DataFrame.group_by().pivot().agg` when the pivot column and aggregate column are the same.
- Fixed a bug in `DataFrameReader.dbapi` (PrPr) where a `TypeError` was raised when `create_connection` returned a connection object of an unsupported driver type.
- Fixed a bug where `df.limit(0)` call would not properly apply.
- Fixed a bug in `DataFrameWriter.save_as_table` that caused reserved names to throw errors when using append mode.

#### Deprecations

- Deprecated support for Python3.8.
- Deprecated argument `sliding_interval` in `DataFrameAnalyticsFunctions.time_series_agg()`.

### Snowpark Local Testing Updates

#### New Features

- Added support for Interval expression to `Window.range_between`.
- Added support for `array_construct` function.

#### Bug Fixes

- Fixed a bug in local testing where transient `__pycache__` directory was unintentionally copied during stored procedure execution via import.
- Fixed a bug in local testing that created incorrect result for `Column.like` calls.
- Fixed a bug in local testing that caused `Column.getItem` and `snowpark.snowflake.functions.get` to raise `IndexError` rather than return null.
- Fixed a bug in local testing where `df.limit(0)` call would not properly apply.
- Fixed a bug in local testing where a `Table.merge` into an empty table would cause an exception.

### Snowpark pandas API Updates

#### Dependency Updates

- Updated `modin` from 0.30.1 to 0.32.0.
- Added support for `numpy` 2.0 and above.

#### New Features

- Added support for `DataFrame.create_or_replace_view` and `Series.create_or_replace_view`.
- Added support for `DataFrame.create_or_replace_dynamic_table` and `Series.create_or_replace_dynamic_table`.
- Added support for `DataFrame.to_view` and `Series.to_view`.
- Added support for `DataFrame.to_dynamic_table` and `Series.to_dynamic_table`.
- Added support for `DataFrame.groupby.resample` for aggregations `max`, `mean`, `median`, `min`, and `sum`.
- Added support for reading stage files using:
  - `pd.read_excel`
  - `pd.read_html`
  - `pd.read_pickle`
  - `pd.read_sas`
  - `pd.read_xml`
- Added support for `DataFrame.to_iceberg` and `Series.to_iceberg`.
- Added support for dict values in `Series.str.len`.

#### Improvements

- Improve performance of `DataFrame.groupby.apply` and `Series.groupby.apply` by avoiding expensive pivot step.
- Added estimate for row count upper bound to `OrderedDataFrame` to enable better engine switching. This could potentially result in increased query counts.
- Renamed the `relaxed_ordering` param into `enforce_ordering` for `pd.read_snowflake`. Also the new default value is `enforce_ordering=False` which has the opposite effect of the previous default value, `relaxed_ordering=False`.

#### Bug Fixes

- Fixed a bug for `pd.read_snowflake` when reading iceberg tables and `enforce_ordering=True`.

## 1.30.0 (2025-03-27)

### Snowpark Python API Updates

#### New Features

- Added Support for relaxed consistency and ordering guarantees in `Dataframe.to_snowpark_pandas` by introducing the new parameter `relaxed_ordering`.
- `DataFrameReader.dbapi` (PrPr) now accepts a list of strings for the session_init_statement parameter, allowing multiple SQL statements to be executed during session initialization.

#### Improvements

- Improved query generation for `Dataframe.stat.sample_by` to generate a single flat query that scales well with large `fractions` dictionary compared to older method of creating a UNION ALL subquery for each key in `fractions`. To enable this feature, set `session.conf.set("use_simplified_query_generation", True)`.
- Improved performance of `DataFrameReader.dbapi` by enable vectorized option when copy parquet file into table.
- Improved query generation for `DataFrame.random_split` in the following ways. They can be enabled by setting `session.conf.set("use_simplified_query_generation", True)`:
  - Removed the need to `cache_result` in the internal implementation of the input dataframe resulting in a pure lazy dataframe operation.
  - The `seed` argument now behaves as expected with repeatable results across multiple calls and sessions.
- `DataFrame.fillna` and `DataFrame.replace` now both support fitting `int` and `float` into `Decimal` columns if `include_decimal` is set to True.
- Added documentation for the following UDF and stored procedure functions in `files.py` as a result of their General Availability.
  - `SnowflakeFile.write`
  - `SnowflakeFile.writelines`
  - `SnowflakeFile.writeable`
- Minor documentation changes for `SnowflakeFile` and `SnowflakeFile.open()`

#### Bug Fixes

- Fixed a bug for the following functions that raised errors `.cast()` is applied to their output
  - `from_json`
  - `size`

### Snowpark Local Testing Updates

#### Bug Fixes

- Fixed a bug in aggregation that caused empty groups to still produce rows.
- Fixed a bug in `Dataframe.except_` that would cause rows to be incorrectly dropped.
- Fixed a bug that caused `to_timestamp` to fail when casting filtered columns.

### Snowpark pandas API Updates

#### New Features

- Added support for list values in `Series.str.__getitem__` (`Series.str[...]`).
- Added support for `pd.Grouper` objects in group by operations. When `freq` is specified, the default values of the `sort`, `closed`, `label`, and `convention` arguments are supported; `origin` is supported when it is `start` or `start_day`.
- Added support for relaxed consistency and ordering guarantees in `pd.read_snowflake` for both named data sources (e.g., tables and views) and query data sources by introducing the new parameter `relaxed_ordering`.

#### Improvements

- Raise a warning whenever `QUOTED_IDENTIFIERS_IGNORE_CASE` is found to be set, ask user to unset it.
- Improved how a missing `index_label` in `DataFrame.to_snowflake` and `Series.to_snowflake` is handled when `index=True`. Instead of raising a `ValueError`, system-defined labels are used for the index columns.
- Improved error message for `groupby or DataFrame or Series.agg` when the function name is not supported.

## 1.29.1 (2025-03-12)

### Snowpark Python API Updates

#### Bug Fixes

- Fixed a bug in `DataFrameReader.dbapi` (PrPr) that prevents usage in stored procedure and snowbooks.

## 1.29.0 (2025-03-05)

### Snowpark Python API Updates

#### New Features

- Added support for the following AI-powered functions in `functions.py` (Private Preview):
  - `ai_filter`
  - `ai_agg`
  - `summarize_agg`
- Added support for the new FILE SQL type support, with the following related functions in `functions.py` (Private Preview):
  - `fl_get_content_type`
  - `fl_get_etag`
  - `fl_get_file_type`
  - `fl_get_last_modified`
  - `fl_get_relative_path`
  - `fl_get_scoped_file_url`
  - `fl_get_size`
  - `fl_get_stage`
  - `fl_get_stage_file_url`
  - `fl_is_audio`
  - `fl_is_compressed`
  - `fl_is_document`
  - `fl_is_image`
  - `fl_is_video`
- Added support for importing third-party packages from PyPi using Artifact Repository (Private Preview):
  - Use keyword arguments `artifact_repository` and `artifact_repository_packages` to specify your artifact repository and packages respectively when registering stored procedures or user defined functions.
  - Supported APIs are:
    - `Session.sproc.register`
    - `Session.udf.register`
    - `Session.udaf.register`
    - `Session.udtf.register`
    - `functions.sproc`
    - `functions.udf`
    - `functions.udaf`
    - `functions.udtf`
    - `functions.pandas_udf`
    - `functions.pandas_udtf`

#### Bug Fixes

- Fixed a bug where creating a Dataframe with large number of values raised `Unsupported feature 'SCOPED_TEMPORARY'.` error if thread-safe session was disabled.
- Fixed a bug where `df.describe` raised internal SQL execution error when the dataframe is created from reading a stage file and CTE optimization is enabled.
- Fixed a bug where `df.order_by(A).select(B).distinct()` would generate invalid SQL when simplified query generation was enabled using `session.conf.set("use_simplified_query_generation", True)`.
- Disabled simplified query generation by default.

#### Improvements

- Improved version validation warnings for `snowflake-snowpark-python` package compatibility when registering stored procedures. Now, warnings are only triggered if the major or minor version does not match, while bugfix version differences no longer generate warnings.
- Bumped cloudpickle dependency to also support `cloudpickle==3.0.0` in addition to previous versions.

### Snowpark Local Testing Updates

#### New Features

- Added support for literal values to `range_between` window function.

### Snowpark pandas API Updates

#### New Features

- Added support for list values in `Series.str.slice`.
- Added support for applying Snowflake Cortex functions `ClassifyText`, `Translate`, and `ExtractAnswer`.
- Added support for `Series.hist`.

#### Improvements

- Improved performance of `DataFrame.groupby.transform` and `Series.groupby.transform` by avoiding expensive pivot step.
- Improve error message for `pd.to_snowflake`, `DataFrame.to_snowflake`, and `Series.to_snowflake` when the table does not exist.
- Improve readability of docstring for the `if_exists` parameter in `pd.to_snowflake`, `DataFrame.to_snowflake`, and `Series.to_snowflake`.
- Improve error message for all pandas functions that use UDFs with Snowpark objects.

#### Bug Fixes

- Fixed a bug in `Series.rename_axis` where an `AttributeError` was being raised.
- Fixed a bug where `pd.get_dummies` didn't ignore NULL/NaN values by default.
- Fixed a bug where repeated calls to `pd.get_dummies` results in 'Duplicated column name error'.
- Fixed a bug in `pd.get_dummies` where passing list of columns generated incorrect column labels in output DataFrame.
- Update `pd.get_dummies` to return bool values instead of int.

## 1.28.0 (2025-02-20)

### Snowpark Python API Updates

#### New Features

- Added support for the following functions in `functions.py`
  - `normal`
  - `randn`
- Added support for `allow_missing_columns` parameter to `Dataframe.union_by_name` and `Dataframe.union_all_by_name`.

#### Improvements

- Improved query generation for `Dataframe.distinct` to generate `SELECT DISTINCT` instead of `SELECT` with `GROUP BY` all columns. To disable this feature, set `session.conf.set("use_simplified_query_generation", False)`.

#### Deprecations

- Deprecated Snowpark Python function `snowflake_cortex_summarize`. Users can install snowflake-ml-python and use the snowflake.cortex.summarize function instead.
- Deprecated Snowpark Python function `snowflake_cortex_sentiment`. Users can install snowflake-ml-python and use the snowflake.cortex.sentiment function instead.

#### Bug Fixes

- Fixed a bug where session-level query tag was overwritten by a stacktrace for dataframes that generate multiple queries. Now, the query tag will only be set to the stacktrace if `session.conf.set("collect_stacktrace_in_query_tag", True)`.
- Fixed a bug in `Session._write_pandas` where it was erroneously passing `use_logical_type` parameter to `Session._write_modin_pandas_helper` when writing a Snowpark pandas object.
- Fixed a bug in options sql generation that could cause multiple values to be formatted incorrectly.
- Fixed a bug in `Session.catalog` where empty strings for database or schema were not handled correctly and were generating erroneous sql statements.

#### Experimental Features

- Added support for writing pyarrow Tables to Snowflake tables.

### Snowpark pandas API Updates

#### New Features

- Added support for applying Snowflake Cortex functions `Summarize` and `Sentiment`.
- Added support for list values in `Series.str.get`.

#### Bug Fixes

- Fixed a bug in `apply` where kwargs were not being correctly passed into the applied function.

### Snowpark Local Testing Updates

#### New Features
- Added support for the following functions
    - `hour`
    - `minute`
- Added support for NULL_IF parameter to csv reader.
- Added support for `date_format`, `datetime_format`, and `timestamp_format` options when loading csvs.

#### Bug Fixes

- Fixed a bug in Dataframe.join that caused columns to have incorrect typing.
- Fixed a bug in when statements that caused incorrect results in the otherwise clause.


## 1.27.0 (2025-02-03)

### Snowpark Python API Updates

#### New Features

- Added support for the following functions in `functions.py`
  - `array_reverse`
  - `divnull`
  - `map_cat`
  - `map_contains_key`
  - `map_keys`
  - `nullifzero`
  - `snowflake_cortex_sentiment`
  - `acosh`
  - `asinh`
  - `atanh`
  - `bit_length`
  - `bitmap_bit_position`
  - `bitmap_bucket_number`
  - `bitmap_construct_agg`
  - `bitshiftright_unsigned`
  - `cbrt`
  - `equal_null`
  - `from_json`
  - `ifnull`
  - `localtimestamp`
  - `max_by`
  - `min_by`
  - `nth_value`
  - `nvl`
  - `octet_length`
  - `position`
  - `regr_avgx`
  - `regr_avgy`
  - `regr_count`
  - `regr_intercept`
  - `regr_r2`
  - `regr_slope`
  - `regr_sxx`
  - `regr_sxy`
  - `regr_syy`
  - `try_to_binary`
  - `base64`
  - `base64_decode_string`
  - `base64_encode`
  - `editdistance`
  - `hex`
  - `hex_encode`
  - `instr`
  - `log1p`
  - `log2`
  - `log10`
  - `percentile_approx`
  - `unbase64`
- Added support for `seed` argument in `DataFrame.stat.sample_by`. Note that it only supports a `Table` object, and will be ignored for a `DataFrame` object.
- Added support for specifying a schema string (including implicit struct syntax) when calling `DataFrame.create_dataframe`.
- Added support for `DataFrameWriter.insert_into/insertInto`. This method also supports local testing mode.
- Added support for `DataFrame.create_temp_view` to create a temporary view. It will fail if the view already exists.
- Added support for multiple columns in the functions `map_cat` and `map_concat`.
- Added an option `keep_column_order` for keeping original column order in `DataFrame.with_column` and `DataFrame.with_columns`.
- Added options to column casts that allow renaming or adding fields in StructType columns.
- Added support for `contains_null` parameter to ArrayType.
- Added support for creating a temporary view via `DataFrame.create_or_replace_temp_view` from a DataFrame created by reading a file from a stage.
- Added support for `value_contains_null` parameter to MapType.
- Added support for using `Column` object in `Column.in_` and `functions.in_`.
- Added `interactive` to telemetry that indicates whether the current environment is an interactive one.
- Allow `session.file.get` in a Native App to read file paths starting with `/` from the current version
- Added support for multiple aggregation functions after `DataFrame.pivot`.

#### Experimental Features

- Added `Catalog` class to manage snowflake objects. It can be accessed via `Session.catalog`.
  - `snowflake.core` is a dependency required for this feature.
- Allow user input schema when reading JSON file on stage.
- Added support for specifying a schema string (including implicit struct syntax) when calling `DataFrame.create_dataframe`.

#### Improvements

- Updated README.md to include instructions on how to verify package signatures using `cosign`.

#### Bug Fixes

- Fixed a bug in local testing mode that caused a column to contain None when it should contain 0.
- Fixed a bug in `StructField.from_json` that prevented TimestampTypes with `tzinfo` from being parsed correctly.
- Fixed a bug in function `date_format` that caused an error when the input column was date type or timestamp type.
- Fixed a bug in dataframe that null value can be inserted in a non-nullable column.
- Fixed a bug in `replace` and `lit` which raised type hint assertion error when passing `Column` expression objects.
- Fixed a bug in `pandas_udf` and `pandas_udtf` where `session` parameter was erroneously ignored.
- Fixed a bug that raised incorrect type conversion error for system function called through `session.call`.

### Snowpark pandas API Updates

#### New Features

- Added support for `Series.str.ljust` and `Series.str.rjust`.
- Added support for `Series.str.center`.
- Added support for `Series.str.pad`.
- Added support for applying Snowpark Python function `snowflake_cortex_sentiment`.
- Added support for `DataFrame.map`.
- Added support for `DataFrame.from_dict` and `DataFrame.from_records`.
- Added support for mixed case field names in struct type columns.
- Added support for `SeriesGroupBy.unique`
- Added support for `Series.dt.strftime` with the following directives:
  - %d: Day of the month as a zero-padded decimal number.
  - %m: Month as a zero-padded decimal number.
  - %Y: Year with century as a decimal number.
  - %H: Hour (24-hour clock) as a zero-padded decimal number.
  - %M: Minute as a zero-padded decimal number.
  - %S: Second as a zero-padded decimal number.
  - %f: Microsecond as a decimal number, zero-padded to 6 digits.
  - %j: Day of the year as a zero-padded decimal number.
  - %X: Locale’s appropriate time representation.
  - %%: A literal '%' character.
- Added support for `Series.between`.
- Added support for `include_groups=False` in `DataFrameGroupBy.apply`.
- Added support for `expand=True` in `Series.str.split`.
- Added support for `DataFrame.pop` and `Series.pop`.
- Added support for `first` and `last` in `DataFrameGroupBy.agg` and `SeriesGroupBy.agg`.
- Added support for `Index.drop_duplicates`.
- Added support for aggregations `"count"`, `"median"`, `np.median`,
  `"skew"`, `"std"`, `np.std` `"var"`, and `np.var` in
  `pd.pivot_table()`, `DataFrame.pivot_table()`, and `pd.crosstab()`.

#### Improvements
- Improve performance of `DataFrame.map`, `Series.apply` and `Series.map` methods by mapping numpy functions to snowpark functions if possible.
- Added documentation for `DataFrame.map`.
- Improve performance of `DataFrame.apply` by mapping numpy functions to snowpark functions if possible.
- Added documentation on the extent of Snowpark pandas interoperability with scikit-learn.
- Infer return type of functions in `Series.map`, `Series.apply` and `DataFrame.map` if type-hint is not provided.
- Added `call_count` to telemetry that counts method calls including interchange protocol calls.

## 1.26.0 (2024-12-05)

### Snowpark Python API Updates

#### New Features

- Added support for property `version` and class method `get_active_session` for `Session` class.
- Added new methods and variables to enhance data type handling and JSON serialization/deserialization:
  - To `DataType`, its derived classes, and `StructField`:
    - `type_name`: Returns the type name of the data.
    - `simple_string`: Provides a simple string representation of the data.
    - `json_value`: Returns the data as a JSON-compatible value.
    - `json`: Converts the data to a JSON string.
  - To `ArrayType`, `MapType`, `StructField`, `PandasSeriesType`, `PandasDataFrameType` and `StructType`:
    - `from_json`: Enables these types to be created from JSON data.
  - To `MapType`:
    - `keyType`: keys of the map
    - `valueType`: values of the map
- Added support for method `appName` in `SessionBuilder`.
- Added support for `include_nulls` argument in `DataFrame.unpivot`.
- Added support for following functions in `functions.py`:
  - `size` to get size of array, object, or map columns.
  - `collect_list` an alias of `array_agg`.
  - `substring` makes `len` argument optional.
- Added parameter `ast_enabled` to session for internal usage (default: `False`).

#### Improvements

- Added support for specifying the following to `DataFrame.create_or_replace_dynamic_table`:
  - `iceberg_config` A dictionary that can hold the following iceberg configuration options:
    - `external_volume`
    - `catalog`
    - `base_location`
    - `catalog_sync`
    - `storage_serialization_policy`
- Added support for nested data types to `DataFrame.print_schema`
- Added support for `level` parameter to `DataFrame.print_schema`
- Improved flexibility of `DataFrameReader` and `DataFrameWriter` API by adding support for the following:
  - Added `format` method to `DataFrameReader` and `DataFrameWriter` to specify file format when loading or unloading results.
  - Added `load` method to `DataFrameReader` to work in conjunction with `format`.
  - Added `save` method to `DataFrameWriter` to work in conjunction with `format`.
  - Added support to read keyword arguments to `options` method for `DataFrameReader` and `DataFrameWriter`.
- Relaxed the cloudpickle dependency for Python 3.11 to simplify build requirements. However, for Python 3.11, `cloudpickle==2.2.1` remains the only supported version.

#### Bug Fixes

- Removed warnings that dynamic pivot features were in private preview, because
  dynamic pivot is now generally available.
- Fixed a bug in `session.read.options` where `False` Boolean values were incorrectly parsed as `True` in the generated file format.

#### Dependency Updates

- Added a runtime dependency on `python-dateutil`.

### Snowpark pandas API Updates

#### New Features

- Added partial support for `Series.map` when `arg` is a pandas `Series` or a
  `collections.abc.Mapping`. No support for instances of `dict` that implement
  `__missing__` but are not instances of `collections.defaultdict`.
- Added support for `DataFrame.align` and `Series.align` for `axis=1` and `axis=None`.
- Added support for `pd.json_normalize`.
- Added support for `GroupBy.pct_change` with `axis=0`, `freq=None`, and `limit=None`.
- Added support for `DataFrameGroupBy.__iter__` and `SeriesGroupBy.__iter__`.
- Added support for `np.sqrt`, `np.trunc`, `np.floor`, numpy trig functions, `np.exp`, `np.abs`, `np.positive` and `np.negative`.
- Added partial support for the dataframe interchange protocol method
  `DataFrame.__dataframe__()`.

#### Bug Fixes

- Fixed a bug in `df.loc` where setting a single column from a series results in unexpected `None` values.

#### Improvements

- Use UNPIVOT INCLUDE NULLS for unpivot operations in pandas instead of sentinel values.
- Improved documentation for pd.read_excel.

## 1.25.0 (2024-11-14)

### Snowpark Python API Updates

#### New Features

- Added the following new functions in `snowflake.snowpark.dataframe`:
  - `map`
- Added support for passing parameter `include_error` to `Session.query_history` to record queries that have error during execution.

#### Improvements

- When target stage is not set in profiler, a default stage from `Session.get_session_stage` is used instead of raising `SnowparkSQLException`.
- Allowed lower case or mixed case input when calling `Session.stored_procedure_profiler.set_active_profiler`.
- Added distributed tracing using open telemetry APIs for action function in `DataFrame`:
  - `cache_result`
- Removed opentelemetry warning from logging.

#### Bug Fixes

- Fixed the pre-action and post-action query propagation when `In` expression were used in selects.
- Fixed a bug that raised error `AttributeError` while calling `Session.stored_procedure_profiler.get_output` when `Session.stored_procedure_profiler` is disabled.

#### Dependency Updates

- Added a dependency on `protobuf>=5.28` and `tzlocal` at runtime.
- Added a dependency on `protoc-wheel-0` for the development profile.
- Require `snowflake-connector-python>=3.12.0, <4.0.0` (was `>=3.10.0`).

### Snowpark pandas API Updates

#### Dependency Updates

- Updated `modin` from 0.28.1 to 0.30.1.
- Added support for all `pandas` 2.2.x versions.

#### New Features

- Added support for `Index.to_numpy`.
- Added support for `DataFrame.align` and `Series.align` for `axis=0`.
- Added support for `size` in `GroupBy.aggregate`, `DataFrame.aggregate`, and `Series.aggregate`.
- Added support for `snowflake.snowpark.functions.window`
- Added support for `pd.read_pickle` (Uses native pandas for processing).
- Added support for `pd.read_html` (Uses native pandas for processing).
- Added support for `pd.read_xml` (Uses native pandas for processing).
- Added support for aggregation functions `"size"` and `len` in `GroupBy.aggregate`, `DataFrame.aggregate`, and `Series.aggregate`.
- Added support for list values in `Series.str.len`.

#### Bug Fixes

- Fixed a bug where aggregating a single-column dataframe with a single callable function (e.g. `pd.DataFrame([0]).agg(np.mean)`) would fail to transpose the result.
- Fixed bugs where `DataFrame.dropna()` would:
  - Treat an empty `subset` (e.g. `[]`) as if it specified all columns instead of no columns.
  - Raise a `TypeError` for a scalar `subset` instead of filtering on just that column.
  - Raise a `ValueError` for a `subset` of type `pandas.Index` instead of filtering on the columns in the index.
- Disable creation of scoped read only table to mitigate Disable creation of scoped read only table to mitigate `TableNotFoundError` when using dynamic pivot in notebook environment.
- Fixed a bug when concat dataframe or series objects are coming from the same dataframe when axis = 1.

#### Improvements

- Improve np.where with scalar x value by eliminating unnecessary join and temp table creation.
- Improve get_dummies performance by flattening the pivot with join.
- Improve align performance when aligning on row position column by removing unnecessary window functions.



### Snowpark Local Testing Updates

#### New Features

- Added support for patching functions that are unavailable in the `snowflake.snowpark.functions` module.
- Added support for `snowflake.snowpark.functions.any_value`

#### Bug Fixes

- Fixed a bug where `Table.update` could not handle `VariantType`, `MapType`, and `ArrayType` data types.
- Fixed a bug where column aliases were incorrectly resolved in `DataFrame.join`, causing errors when selecting columns from a joined DataFrame.
- Fixed a bug where `Table.update` and `Table.merge` could fail if the target table's index was not the default `RangeIndex`.

## 1.24.0 (2024-10-28)

### Snowpark Python API Updates

#### New Features

- Updated `Session` class to be thread-safe. This allows concurrent DataFrame transformations, DataFrame actions, UDF and stored procedure registration, and concurrent file uploads when using the same `Session` object.
  - The feature is disabled by default and can be enabled by setting `FEATURE_THREAD_SAFE_PYTHON_SESSION` to `True` for account.
  - Updating session configurations, like changing database or schema, when multiple threads are using the session may lead to unexpected behavior.
  - When enabled, some internally created temporary table names returned from `DataFrame.queries` API are not deterministic, and may be different when DataFrame actions are executed. This does not affect explicit user-created temporary tables.
- Added support for 'Service' domain to `session.lineage.trace` API.
- Added support for `copy_grants` parameter when registering UDxF and stored procedures.
- Added support for the following methods in `DataFrameWriter` to support daisy-chaining:
  - `option`
  - `options`
  - `partition_by`
- Added support for `snowflake_cortex_summarize`.

#### Improvements

- Improved the following new capability for function `snowflake.snowpark.functions.array_remove` it is now possible to use in python.
- Disables sql simplification when sort is performed after limit.
  - Previously, `df.sort().limit()` and `df.limit().sort()` generates the same query with sort in front of limit. Now, `df.limit().sort()` will generate query that reads `df.limit().sort()`.
  - Improve performance of generated query for `df.limit().sort()`, because limit stops table scanning as soon as the number of records is satisfied.
- Added a client side error message for when an invalid stage location is passed to DataFrame read functions.

#### Bug Fixes

- Fixed a bug where the automatic cleanup of temporary tables could interfere with the results of async query execution.
- Fixed a bug in `DataFrame.analytics.time_series_agg` function to handle multiple data points in same sliding interval.
- Fixed a bug that created inconsistent casing in field names of structured objects in iceberg schemas.

#### Deprecations

- Deprecated warnings will be triggered when using snowpark-python with Python 3.8. For more details, please refer to https://docs.snowflake.com/en/developer-guide/python-runtime-support-policy.

### Snowpark pandas API Updates

#### New Features

- Added support for `np.subtract`, `np.multiply`, `np.divide`, and `np.true_divide`.
- Added support for tracking usages of `__array_ufunc__`.
- Added numpy compatibility support for `np.float_power`, `np.mod`, `np.remainder`, `np.greater`, `np.greater_equal`, `np.less`, `np.less_equal`, `np.not_equal`, and `np.equal`.
- Added numpy compatibility support for `np.log`, `np.log2`, and `np.log10`
- Added support for `DataFrameGroupBy.bfill`, `SeriesGroupBy.bfill`, `DataFrameGroupBy.ffill`, and `SeriesGroupBy.ffill`.
- Added support for `on` parameter with `Resampler`.
- Added support for timedelta inputs in `value_counts()`.
- Added support for applying Snowpark Python function `snowflake_cortex_summarize`.
- Added support for `DataFrame.attrs` and `Series.attrs`.
- Added support for `DataFrame.style`.
- Added numpy compatibility support for `np.full_like`

#### Improvements

- Improved generated SQL query for `head` and `iloc` when the row key is a slice.
- Improved error message when passing an unknown timezone to `tz_convert` and `tz_localize` in `Series`, `DataFrame`, `Series.dt`, and `DatetimeIndex`.
- Improved documentation for `tz_convert` and `tz_localize` in `Series`, `DataFrame`, `Series.dt`, and `DatetimeIndex` to specify the supported timezone formats.
- Added additional kwargs support for `df.apply` and `series.apply` ( as well as `map` and `applymap` ) when using snowpark functions. This allows for some position independent compatibility between apply and functions where the first argument is not a pandas object.
- Improved generated SQL query for `iloc` and `iat` when the row key is a scalar.
- Removed all joins in `iterrows`.
- Improved documentation for `Series.map` to reflect the unsupported features.
- Added support for `np.may_share_memory` which is used internally by many scikit-learn functions. This method will always return false when called with a Snowpark pandas object.

#### Bug Fixes

- Fixed a bug where `DataFrame` and `Series` `pct_change()` would raise `TypeError` when input contained timedelta columns.
- Fixed a bug where `replace()` would sometimes propagate `Timedelta` types incorrectly through `replace()`. Instead raise `NotImplementedError` for `replace()` on `Timedelta`.
- Fixed a bug where `DataFrame` and `Series` `round()` would raise `AssertionError` for `Timedelta` columns. Instead raise `NotImplementedError` for `round()` on `Timedelta`.
- Fixed a bug where `reindex` fails when the new index is a Series with non-overlapping types from the original index.
- Fixed a bug where calling `__getitem__` on a DataFrameGroupBy object always returned a DataFrameGroupBy object if `as_index=False`.
- Fixed a bug where inserting timedelta values into an existing column would silently convert the values to integers instead of raising `NotImplementedError`.
- Fixed a bug where `DataFrame.shift()` on axis=0 and axis=1 would fail to propagate timedelta types.
- `DataFrame.abs()`, `DataFrame.__neg__()`, `DataFrame.stack()`, and `DataFrame.unstack()` now raise `NotImplementedError` for timedelta inputs instead of failing to propagate timedelta types.

### Snowpark Local Testing Updates

#### Bug Fixes

- Fixed a bug where `DataFrame.alias` raises `KeyError` for input column name.
- Fixed a bug where `to_csv` on Snowflake stage fails when data contains empty strings.

## 1.23.0 (2024-10-09)

### Snowpark Python API Updates

#### New Features

- Added the following new functions in `snowflake.snowpark.functions`:
  - `make_interval`
- Added support for using Snowflake Interval constants with `Window.range_between()` when the order by column is TIMESTAMP or DATE type.
- Added support for file writes. This feature is currently in private preview.
- Added `thread_id` to `QueryRecord` to track the thread id submitting the query history.
- Added support for `Session.stored_procedure_profiler`.

#### Improvements

#### Bug Fixes

- Fixed a bug where registering a stored procedure or UDxF with type hints would give a warning `'NoneType' has no len() when trying to read default values from function`.

### Snowpark pandas API Updates

#### New Features

- Added support for `TimedeltaIndex.mean` method.
- Added support for some cases of aggregating `Timedelta` columns on `axis=0` with `agg` or `aggregate`.
- Added support for `by`, `left_by`, `right_by`, `left_index`, and `right_index` for `pd.merge_asof`.
- Added support for passing parameter `include_describe` to `Session.query_history`.
- Added support for `DatetimeIndex.mean` and `DatetimeIndex.std` methods.
- Added support for `Resampler.asfreq`, `Resampler.indices`, `Resampler.nunique`, and `Resampler.quantile`.
- Added support for `resample` frequency `W`, `ME`, `YE` with `closed = "left"`.
- Added support for `DataFrame.rolling.corr` and `Series.rolling.corr` for `pairwise = False` and int `window`.
- Added support for string time-based `window` and `min_periods = None` for `Rolling`.
- Added support for `DataFrameGroupBy.fillna` and `SeriesGroupBy.fillna`.
- Added support for constructing `Series` and `DataFrame` objects with the lazy `Index` object as `data`, `index`, and `columns` arguments.
- Added support for constructing `Series` and `DataFrame` objects with `index` and `column` values not present in `DataFrame`/`Series` `data`.
- Added support for `pd.read_sas` (Uses native pandas for processing).
- Added support for applying `rolling().count()` and `expanding().count()` to `Timedelta` series and columns.
- Added support for `tz` in both `pd.date_range` and `pd.bdate_range`.
- Added support for `Series.items`.
- Added support for `errors="ignore"` in `pd.to_datetime`.
- Added support for `DataFrame.tz_localize` and `Series.tz_localize`.
- Added support for `DataFrame.tz_convert` and `Series.tz_convert`.
- Added support for applying Snowpark Python functions (e.g., `sin`) in `Series.map`, `Series.apply`, `DataFrame.apply` and `DataFrame.applymap`.

#### Improvements

- Improved `to_pandas` to persist the original timezone offset for TIMESTAMP_TZ type.
- Improved `dtype` results for TIMESTAMP_TZ type to show correct timezone offset.
- Improved `dtype` results for TIMESTAMP_LTZ type to show correct timezone.
- Improved error message when passing non-bool value to `numeric_only` for groupby aggregations.
- Removed unnecessary warning about sort algorithm in `sort_values`.
- Use SCOPED object for internal create temp tables. The SCOPED objects will be stored sproc scoped if created within stored sproc, otherwise will be session scoped, and the object will be automatically cleaned at the end of the scope.
- Improved warning messages for operations that lead to materialization with inadvertent slowness.
- Removed unnecessary warning message about `convert_dtype` in `Series.apply`.

#### Bug Fixes

- Fixed a bug where an `Index` object created from a `Series`/`DataFrame` incorrectly updates the `Series`/`DataFrame`'s index name after an inplace update has been applied to the original `Series`/`DataFrame`.
- Suppressed an unhelpful `SettingWithCopyWarning` that sometimes appeared when printing `Timedelta` columns.
- Fixed `inplace` argument for `Series` objects derived from other `Series` objects.
- Fixed a bug where `Series.sort_values` failed if series name overlapped with index column name.
- Fixed a bug where transposing a dataframe would map `Timedelta` index levels to integer column levels.
- Fixed a bug where `Resampler` methods on timedelta columns would produce integer results.
- Fixed a bug where `pd.to_numeric()` would leave `Timedelta` inputs as `Timedelta` instead of converting them to integers.
- Fixed `loc` set when setting a single row, or multiple rows, of a DataFrame with a Series value.

### Snowpark Local Testing Updates

#### Bug Fixes

- Fixed a bug where nullable columns were annotated wrongly.
- Fixed a bug where the `date_add` and `date_sub` functions failed for `NULL` values.
- Fixed a bug where `equal_null` could fail inside a merge statement.
- Fixed a bug where `row_number` could fail inside a Window function.
- Fixed a bug where updates could fail when the source is the result of a join.


## 1.22.1 (2024-09-11)
This is a re-release of 1.22.0. Please refer to the 1.22.0 release notes for detailed release content.


## 1.22.0 (2024-09-10)

### Snowpark Python API Updates

### New Features

- Added the following new functions in `snowflake.snowpark.functions`:
  - `array_remove`
  - `ln`

#### Improvements

- Improved documentation for `Session.write_pandas` by making `use_logical_type` option more explicit.
- Added support for specifying the following to `DataFrameWriter.save_as_table`:
  - `enable_schema_evolution`
  - `data_retention_time`
  - `max_data_extension_time`
  - `change_tracking`
  - `copy_grants`
  - `iceberg_config` A dicitionary that can hold the following iceberg configuration options:
      - `external_volume`
      - `catalog`
      - `base_location`
      - `catalog_sync`
      - `storage_serialization_policy`
- Added support for specifying the following to `DataFrameWriter.copy_into_table`:
  - `iceberg_config` A dicitionary that can hold the following iceberg configuration options:
      - `external_volume`
      - `catalog`
      - `base_location`
      - `catalog_sync`
      - `storage_serialization_policy`
- Added support for specifying the following parameters to `DataFrame.create_or_replace_dynamic_table`:
  - `mode`
  - `refresh_mode`
  - `initialize`
  - `clustering_keys`
  - `is_transient`
  - `data_retention_time`
  - `max_data_extension_time`

#### Bug Fixes

- Fixed a bug in `session.read.csv` that caused an error when setting `PARSE_HEADER = True` in an externally defined file format.
- Fixed a bug in query generation from set operations that allowed generation of duplicate queries when children have common subqueries.
- Fixed a bug in `session.get_session_stage` that referenced a non-existing stage after switching database or schema.
- Fixed a bug where calling `DataFrame.to_snowpark_pandas` without explicitly initializing the Snowpark pandas plugin caused an error.
- Fixed a bug where using the `explode` function in dynamic table creation caused a SQL compilation error due to improper boolean type casting on the `outer` parameter.

### Snowpark Local Testing Updates

#### New Features

- Added support for type coercion when passing columns as input to UDF calls.
- Added support for `Index.identical`.

#### Bug Fixes

- Fixed a bug where the truncate mode in `DataFrameWriter.save_as_table` incorrectly handled DataFrames containing only a subset of columns from the existing table.
- Fixed a bug where function `to_timestamp` does not set the default timezone of the column datatype.

### Snowpark pandas API Updates

#### New Features

- Added limited support for the `Timedelta` type, including the following features. Snowpark pandas will raise `NotImplementedError` for unsupported `Timedelta` use cases.
  - supporting tracking the Timedelta type through `copy`, `cache_result`, `shift`, `sort_index`, `assign`, `bfill`, `ffill`, `fillna`, `compare`, `diff`, `drop`, `dropna`, `duplicated`, `empty`, `equals`, `insert`, `isin`, `isna`, `items`, `iterrows`, `join`, `len`, `mask`, `melt`, `merge`, `nlargest`, `nsmallest`, `to_pandas`.
  - converting non-timedelta to timedelta via `astype`.
  - `NotImplementedError` will be raised for the rest of methods that do not support `Timedelta`.
  - support for subtracting two timestamps to get a Timedelta.
  - support indexing with Timedelta data columns.
  - support for adding or subtracting timestamps and `Timedelta`.
  - support for binary arithmetic between two `Timedelta` values.
  - support for binary arithmetic and comparisons between `Timedelta` values and numeric values.
  - support for lazy `TimedeltaIndex`.
  - support for `pd.to_timedelta`.
  - support for `GroupBy` aggregations `min`, `max`, `mean`, `idxmax`, `idxmin`, `std`, `sum`, `median`, `count`, `any`, `all`, `size`, `nunique`, `head`, `tail`, `aggregate`.
  - support for `GroupBy` filtrations `first` and `last`.
  - support for `TimedeltaIndex` attributes: `days`, `seconds`, `microseconds` and `nanoseconds`.
  - support for `diff` with timestamp columns on `axis=0` and `axis=1`
  - support for `TimedeltaIndex` methods: `ceil`, `floor` and `round`.
  - support for `TimedeltaIndex.total_seconds` method.
- Added support for index's arithmetic and comparison operators.
- Added support for `Series.dt.round`.
- Added documentation pages for `DatetimeIndex`.
- Added support for `Index.name`, `Index.names`, `Index.rename`, and `Index.set_names`.
- Added support for `Index.__repr__`.
- Added support for `DatetimeIndex.month_name` and `DatetimeIndex.day_name`.
- Added support for `Series.dt.weekday`, `Series.dt.time`, and `DatetimeIndex.time`.
- Added support for `Index.min` and `Index.max`.
- Added support for `pd.merge_asof`.
- Added support for `Series.dt.normalize` and `DatetimeIndex.normalize`.
- Added support for `Index.is_boolean`, `Index.is_integer`, `Index.is_floating`, `Index.is_numeric`, and `Index.is_object`.
- Added support for `DatetimeIndex.round`, `DatetimeIndex.floor` and `DatetimeIndex.ceil`.
- Added support for `Series.dt.days_in_month` and `Series.dt.daysinmonth`.
- Added support for `DataFrameGroupBy.value_counts` and `SeriesGroupBy.value_counts`.
- Added support for `Series.is_monotonic_increasing` and `Series.is_monotonic_decreasing`.
- Added support for `Index.is_monotonic_increasing` and `Index.is_monotonic_decreasing`.
- Added support for `pd.crosstab`.
- Added support for `pd.bdate_range` and included business frequency support (B, BME, BMS, BQE, BQS, BYE, BYS) for both `pd.date_range` and `pd.bdate_range`.
- Added support for lazy `Index` objects  as `labels` in `DataFrame.reindex` and `Series.reindex`.
- Added support for `Series.dt.days`, `Series.dt.seconds`, `Series.dt.microseconds`, and `Series.dt.nanoseconds`.
- Added support for creating a `DatetimeIndex` from an `Index` of numeric or string type.
- Added support for string indexing with `Timedelta` objects.
- Added support for `Series.dt.total_seconds` method.
- Added support for `DataFrame.apply(axis=0)`.
- Added support for `Series.dt.tz_convert` and `Series.dt.tz_localize`.
- Added support for `DatetimeIndex.tz_convert` and `DatetimeIndex.tz_localize`.

#### Improvements

- Improve concat, join performance when operations are performed on series coming from the same dataframe by avoiding unnecessary joins.
- Refactored `quoted_identifier_to_snowflake_type` to avoid making metadata queries if the types have been cached locally.
- Improved `pd.to_datetime` to handle all local input cases.
- Create a lazy index from another lazy index without pulling data to client.
- Raised `NotImplementedError` for Index bitwise operators.
- Display a more clear error message when `Index.names` is set to a non-like-like object.
- Raise a warning whenever MultiIndex values are pulled in locally.
- Improve warning message for `pd.read_snowflake` include the creation reason when temp table creation is triggered.
- Improve performance for `DataFrame.set_index`, or setting `DataFrame.index` or `Series.index` by avoiding checks require eager evaluation. As a consequence, when the new index that does not match the current `Series`/`DataFrame` object length, a `ValueError` is no longer raised. Instead, when the `Series`/`DataFrame` object is longer than the provided index, the `Series`/`DataFrame`'s new index is filled with `NaN` values for the "extra" elements. Otherwise, the extra values in the provided index are ignored.
- Properly raise `NotImplementedError` when ambiguous/nonexistent are non-string in `ceil`/`floor`/`round`.

#### Bug Fixes

- Stopped ignoring nanoseconds in `pd.Timedelta` scalars.
- Fixed AssertionError in tree of binary operations.
- Fixed bug in `Series.dt.isocalendar` using a named Series
- Fixed `inplace` argument for Series objects derived from DataFrame columns.
- Fixed a bug where `Series.reindex` and `DataFrame.reindex` did not update the result index's name correctly.
- Fixed a bug where `Series.take` did not error when `axis=1` was specified.


## 1.21.1 (2024-09-05)

### Snowpark Python API Updates

#### Bug Fixes

- Fixed a bug where using `to_pandas_batches` with async jobs caused an error due to improper handling of waiting for asynchronous query completion.

## 1.21.0 (2024-08-19)

### Snowpark Python API Updates

#### New Features

- Added support for `snowflake.snowpark.testing.assert_dataframe_equal` that is a utility function to check the equality of two Snowpark DataFrames.

#### Improvements

- Added support server side string size limitations.
- Added support to create and invoke stored procedures, UDFs and UDTFs with optional arguments.
- Added support for column lineage in the DataFrame.lineage.trace API.
- Added support for passing `INFER_SCHEMA` options to `DataFrameReader` via `INFER_SCHEMA_OPTIONS`.
- Added support for passing `parameters` parameter to `Column.rlike` and `Column.regexp`.
- Added support for automatically cleaning up temporary tables created by `df.cache_result()` in the current session, when the DataFrame is no longer referenced (i.e., gets garbage collected). It is still an experimental feature not enabled by default, and can be enabled by setting `session.auto_clean_up_temp_table_enabled` to `True`.
- Added support for string literals to the `fmt` parameter of `snowflake.snowpark.functions.to_date`.
- Added support for system$reference function.

#### Bug Fixes

- Fixed a bug where SQL generated for selecting `*` column has an incorrect subquery.
- Fixed a bug in `DataFrame.to_pandas_batches` where the iterator could throw an error if certain transformation is made to the pandas dataframe due to wrong isolation level.
- Fixed a bug in `DataFrame.lineage.trace` to split the quoted feature view's name and version correctly.
- Fixed a bug in `Column.isin` that caused invalid sql generation when passed an empty list.
- Fixed a bug that fails to raise NotImplementedError while setting cell with list like item.

### Snowpark Local Testing Updates

#### New Features

- Added support for the following APIs:
  - snowflake.snowpark.functions
    - `rank`
    - `dense_rank`
    - `percent_rank`
    - `cume_dist`
    - `ntile`
    - `datediff`
    - `array_agg`
  - snowflake.snowpark.column.Column.within_group
- Added support for parsing flags in regex statements for mocked plans. This maintains parity with the `rlike` and `regexp` changes above.

#### Bug Fixes

- Fixed a bug where Window Functions LEAD and LAG do not handle option `ignore_nulls` properly.
- Fixed a bug where values were not populated into the result DataFrame during the insertion of table merge operation.

#### Improvements

- Fix pandas FutureWarning about integer indexing.

### Snowpark pandas API Updates

#### New Features

- Added support for `DataFrame.backfill`, `DataFrame.bfill`, `Series.backfill`, and `Series.bfill`.
- Added support for `DataFrame.compare` and `Series.compare` with default parameters.
- Added support for `Series.dt.microsecond` and `Series.dt.nanosecond`.
- Added support for `Index.is_unique` and `Index.has_duplicates`.
- Added support for `Index.equals`.
- Added support for `Index.value_counts`.
- Added support for `Series.dt.day_name` and `Series.dt.month_name`.
- Added support for indexing on Index, e.g., `df.index[:10]`.
- Added support for `DataFrame.unstack` and `Series.unstack`.
- Added support for `DataFrame.asfreq` and `Series.asfreq`.
- Added support for `Series.dt.is_month_start` and `Series.dt.is_month_end`.
- Added support for `Index.all` and `Index.any`.
- Added support for `Series.dt.is_year_start` and `Series.dt.is_year_end`.
- Added support for `Series.dt.is_quarter_start` and `Series.dt.is_quarter_end`.
- Added support for lazy `DatetimeIndex`.
- Added support for `Series.argmax` and `Series.argmin`.
- Added support for `Series.dt.is_leap_year`.
- Added support for `DataFrame.items`.
- Added support for `Series.dt.floor` and `Series.dt.ceil`.
- Added support for `Index.reindex`.
- Added support for `DatetimeIndex` properties: `year`, `month`, `day`, `hour`, `minute`, `second`, `microsecond`,
    `nanosecond`, `date`, `dayofyear`, `day_of_year`, `dayofweek`, `day_of_week`, `weekday`, `quarter`,
    `is_month_start`, `is_month_end`, `is_quarter_start`, `is_quarter_end`, `is_year_start`, `is_year_end`
    and `is_leap_year`.
- Added support for `Resampler.fillna` and `Resampler.bfill`.
- Added limited support for the `Timedelta` type, including creating `Timedelta` columns and `to_pandas`.
- Added support for `Index.argmax` and `Index.argmin`.

#### Improvements

- Removed the public preview warning message when importing Snowpark pandas.
- Removed unnecessary count query from `SnowflakeQueryCompiler.is_series_like` method.
- `Dataframe.columns` now returns native pandas Index object instead of Snowpark Index object.
- Refactor and introduce `query_compiler` argument in `Index` constructor to create `Index` from query compiler.
- `pd.to_datetime` now returns a DatetimeIndex object instead of a Series object.
- `pd.date_range` now returns a DatetimeIndex object instead of a Series object.

#### Bug Fixes

- Made passing an unsupported aggregation function to `pivot_table` raise `NotImplementedError` instead of `KeyError`.
- Removed axis labels and callable names from error messages and telemetry about unsupported aggregations.
- Fixed AssertionError in `Series.drop_duplicates` and `DataFrame.drop_duplicates` when called after `sort_values`.
- Fixed a bug in `Index.to_frame` where the result frame's column name may be wrong where name is unspecified.
- Fixed a bug where some Index docstrings are ignored.
- Fixed a bug in `Series.reset_index(drop=True)` where the result name may be wrong.
- Fixed a bug in `Groupby.first/last` ordering by the correct columns in the underlying window expression.

## 1.20.0 (2024-07-17)

### Snowpark Python API Updates

#### Improvements

- Added distributed tracing using open telemetry APIs for table stored procedure function in `DataFrame`:
  - `_execute_and_get_query_id`
- Added support for the `arrays_zip` function.
- Improves performance for binary column expression and `df._in` by avoiding unnecessary cast for numeric values. You can enable this optimization by setting `session.eliminate_numeric_sql_value_cast_enabled = True`.
- Improved error message for `write_pandas` when the target table does not exist and `auto_create_table=False`.
- Added open telemetry tracing on UDxF functions in Snowpark.
- Added open telemetry tracing on stored procedure registration in Snowpark.
- Added a new optional parameter called `format_json` to the `Session.SessionBuilder.app_name` function that sets the app name in the `Session.query_tag` in JSON format. By default, this parameter is set to `False`.

#### Bug Fixes
- Fixed a bug where SQL generated for `lag(x, 0)` was incorrect and failed with error message `argument 1 to function LAG needs to be constant, found 'SYSTEM$NULL_TO_FIXED(null)'`.

### Snowpark Local Testing Updates

#### New Features

- Added support for the following APIs:
  - snowflake.snowpark.functions
    - random
- Added new parameters to `patch` function when registering a mocked function:
  - `distinct` allows an alternate function to be specified for when a sql function should be distinct.
  - `pass_column_index` passes a named parameter `column_index` to the mocked function that contains the pandas.Index for the input data.
  - `pass_row_index` passes a named parameter `row_index` to the mocked function that is the 0 indexed row number the function is currently operating on.
  - `pass_input_data` passes a named parameter `input_data` to the mocked function that contains the entire input dataframe for the current expression.
  - Added support for the `column_order` parameter to method `DataFrameWriter.save_as_table`.


#### Bug Fixes
- Fixed a bug that caused DecimalType columns to be incorrectly truncated to integer precision when used in BinaryExpressions.

### Snowpark pandas API Updates

#### New Features
- Added support for `DataFrameGroupBy.all`, `SeriesGroupBy.all`, `DataFrameGroupBy.any`, and `SeriesGroupBy.any`.
- Added support for `DataFrame.nlargest`, `DataFrame.nsmallest`, `Series.nlargest` and `Series.nsmallest`.
- Added support for `replace` and `frac > 1` in `DataFrame.sample` and `Series.sample`.
- Added support for `read_excel` (Uses local pandas for processing)
- Added support for `Series.at`, `Series.iat`, `DataFrame.at`, and `DataFrame.iat`.
- Added support for `Series.dt.isocalendar`.
- Added support for `Series.case_when` except when condition or replacement is callable.
- Added documentation pages for `Index` and its APIs.
- Added support for `DataFrame.assign`.
- Added support for `DataFrame.stack`.
- Added support for `DataFrame.pivot` and `pd.pivot`.
- Added support for `DataFrame.to_csv` and `Series.to_csv`.
- Added partial support for `Series.str.translate` where the values in the `table` are single-codepoint strings.
- Added support for `DataFrame.corr`.
- Allow `df.plot()` and `series.plot()` to be called, materializing the data into the local client
- Added support for `DataFrameGroupBy` and `SeriesGroupBy` aggregations `first` and `last`
- Added support for `DataFrameGroupBy.get_group`.
- Added support for `limit` parameter when `method` parameter is used in `fillna`.
- Added partial support for `Series.str.translate` where the values in the `table` are single-codepoint strings.
- Added support for `DataFrame.corr`.
- Added support for `DataFrame.equals` and `Series.equals`.
- Added support for `DataFrame.reindex` and `Series.reindex`.
- Added support for `Index.astype`.
- Added support for `Index.unique` and `Index.nunique`.
- Added support for `Index.sort_values`.

#### Bug Fixes
- Fixed an issue when using np.where and df.where when the scalar 'other' is the literal 0.
- Fixed a bug regarding precision loss when converting to Snowpark pandas `DataFrame` or `Series` with `dtype=np.uint64`.
- Fixed bug where `values` is set to `index` when `index` and `columns` contain all columns in DataFrame during `pivot_table`.

#### Improvements
- Added support for `Index.copy()`
- Added support for Index APIs: `dtype`, `values`, `item()`, `tolist()`, `to_series()` and `to_frame()`
- Expand support for DataFrames with no rows in `pd.pivot_table` and `DataFrame.pivot_table`.
- Added support for `inplace` parameter in `DataFrame.sort_index` and `Series.sort_index`.


## 1.19.0 (2024-06-25)

### Snowpark Python API Updates

#### New Features

- Added support for `to_boolean` function.
- Added documentation pages for Index and its APIs.

#### Bug Fixes

- Fixed a bug where python stored procedure with table return type fails when run in a task.
- Fixed a bug where df.dropna fails due to `RecursionError: maximum recursion depth exceeded` when the DataFrame has more than 500 columns.
- Fixed a bug where `AsyncJob.result("no_result")` doesn't wait for the query to finish execution.


### Snowpark Local Testing Updates

#### New Features

- Added support for the `strict` parameter when registering UDFs and Stored Procedures.

#### Bug Fixes

- Fixed a bug in convert_timezone that made the setting the source_timezone parameter return an error.
- Fixed a bug where creating DataFrame with empty data of type `DateType` raises `AttributeError`.
- Fixed a bug that table merge fails when update clause exists but no update takes place.
- Fixed a bug in mock implementation of `to_char` that raises `IndexError` when incoming column has nonconsecutive row index.
- Fixed a bug in handling of `CaseExpr` expressions that raises `IndexError` when incoming column has nonconsecutive row index.
- Fixed a bug in implementation of `Column.like` that raises `IndexError` when incoming column has nonconsecutive row index.

#### Improvements

- Added support for type coercion in the implementation of DataFrame.replace, DataFrame.dropna and the mock function `iff`.

### Snowpark pandas API Updates

#### New Features

- Added partial support for `DataFrame.pct_change` and `Series.pct_change` without the `freq` and `limit` parameters.
- Added support for `Series.str.get`.
- Added support for `Series.dt.dayofweek`, `Series.dt.day_of_week`, `Series.dt.dayofyear`, and `Series.dt.day_of_year`.
- Added support for `Series.str.__getitem__` (`Series.str[...]`).
- Added support for `Series.str.lstrip` and `Series.str.rstrip`.
- Added support for `DataFrameGroupBy.size` and `SeriesGroupBy.size`.
- Added support for `DataFrame.expanding` and `Series.expanding` for aggregations `count`, `sum`, `min`, `max`, `mean`, `std`, `var`, and `sem` with `axis=0`.
- Added support for `DataFrame.rolling` and `Series.rolling` for aggregation `count` with `axis=0`.
- Added support for `Series.str.match`.
- Added support for `DataFrame.resample` and `Series.resample` for aggregations `size`, `first`, and `last`.
- Added support for `DataFrameGroupBy.all`, `SeriesGroupBy.all`, `DataFrameGroupBy.any`, and `SeriesGroupBy.any`.
- Added support for `DataFrame.nlargest`, `DataFrame.nsmallest`, `Series.nlargest` and `Series.nsmallest`.
- Added support for `replace` and `frac > 1` in `DataFrame.sample` and `Series.sample`.
- Added support for `read_excel` (Uses local pandas for processing)
- Added support for `Series.at`, `Series.iat`, `DataFrame.at`, and `DataFrame.iat`.
- Added support for `Series.dt.isocalendar`.
- Added support for `Series.case_when` except when condition or replacement is callable.
- Added documentation pages for `Index` and its APIs.
- Added support for `DataFrame.assign`.
- Added support for `DataFrame.stack`.
- Added support for `DataFrame.pivot` and `pd.pivot`.
- Added support for `DataFrame.to_csv` and `Series.to_csv`.
- Added support for `Index.T`.

#### Bug Fixes

- Fixed a bug that causes output of GroupBy.aggregate's columns to be ordered incorrectly.
- Fixed a bug where `DataFrame.describe` on a frame with duplicate columns of differing dtypes could cause an error or incorrect results.
- Fixed a bug in `DataFrame.rolling` and `Series.rolling` so `window=0` now throws `NotImplementedError` instead of `ValueError`

#### Improvements

- Added support for named aggregations in `DataFrame.aggregate` and `Series.aggregate` with `axis=0`.
- `pd.read_csv` reads using the native pandas CSV parser, then uploads data to snowflake using parquet. This enables most of the parameters supported by `read_csv` including date parsing and numeric conversions. Uploading via parquet is roughly twice as fast as uploading via CSV.
- Initial work to support an `pd.Index` directly in Snowpark pandas. Support for `pd.Index` as a first-class component of Snowpark pandas is coming soon.
- Added a lazy index constructor and support for `len`, `shape`, `size`, `empty`, `to_pandas()` and `names`. For `df.index`, Snowpark pandas creates a lazy index object.
- For `df.columns`, Snowpark pandas supports a non-lazy version of an `Index` since the data is already stored locally.

## 1.18.0 (2024-05-28)

### Snowpark Python API Updates

#### Improvements

- Improved error message to remind users set `{"infer_schema": True}` when reading csv file without specifying its schema.
- Improved error handling for `Session.create_dataframe` when called with more than 512 rows and using `format` or `pyformat` `paramstyle`.

### Snowpark pandas API Updates

#### New Features

- Added `DataFrame.cache_result` and `Series.cache_result` methods for users to persist DataFrames and Series to a temporary table lasting the duration of the session to improve latency of subsequent operations.

#### Bug Fixes

#### Improvements

- Added partial support for `DataFrame.pivot_table` with no `index` parameter, as well as for `margins` parameter.
- Updated the signature of `DataFrame.shift`/`Series.shift`/`DataFrameGroupBy.shift`/`SeriesGroupBy.shift` to match pandas 2.2.1. Snowpark pandas does not yet support the newly-added `suffix` argument, or sequence values of `periods`.
- Re-added support for `Series.str.split`.

#### Bug Fixes

- Fixed how we support mixed columns for string methods (`Series.str.*`).

### Snowpark Local Testing Updates

#### New Features

- Added support for the following DataFrameReader read options to file formats `csv` and `json`:
  - PURGE
  - PATTERN
  - INFER_SCHEMA with value being `False`
  - ENCODING with value being `UTF8`
- Added support for `DataFrame.analytics.moving_agg` and `DataFrame.analytics.cumulative_agg_agg`.
- Added support for `if_not_exists` parameter during UDF and stored procedure registration.

#### Bug Fixes

- Fixed a bug that when processing time format, fractional second part is not handled properly.
- Fixed a bug that caused function calls on `*` to fail.
- Fixed a bug that prevented creation of map and struct type objects.
- Fixed a bug that function `date_add` was unable to handle some numeric types.
- Fixed a bug that `TimestampType` casting resulted in incorrect data.
- Fixed a bug that caused `DecimalType` data to have incorrect precision in some cases.
- Fixed a bug where referencing missing table or view raises confusing `IndexError`.
- Fixed a bug that mocked function `to_timestamp_ntz` can not handle None data.
- Fixed a bug that mocked UDFs handles output data of None improperly.
- Fixed a bug where `DataFrame.with_column_renamed` ignores attributes from parent DataFrames after join operations.
- Fixed a bug that integer precision of large value gets lost when converted to pandas DataFrame.
- Fixed a bug that the schema of datetime object is wrong when create DataFrame from a pandas DataFrame.
- Fixed a bug in the implementation of `Column.equal_nan` where null data is handled incorrectly.
- Fixed a bug where `DataFrame.drop` ignore attributes from parent DataFrames after join operations.
- Fixed a bug in mocked function `date_part` where Column type is set wrong.
- Fixed a bug where `DataFrameWriter.save_as_table` does not raise exceptions when inserting null data into non-nullable columns.
- Fixed a bug in the implementation of `DataFrameWriter.save_as_table` where
  - Append or Truncate fails when incoming data has different schema than existing table.
  - Truncate fails when incoming data does not specify columns that are nullable.

#### Improvements

- Removed dependency check for `pyarrow` as it is not used.
- Improved target type coverage of `Column.cast`, adding support for casting to boolean and all integral types.
- Aligned error experience when calling UDFs and stored procedures.
- Added appropriate error messages for `is_permanent` and `anonymous` options in UDFs and stored procedures registration to make it more clear that those features are not yet supported.
- File read operation with unsupported options and values now raises `NotImplementedError` instead of warnings and unclear error information.

## 1.17.0 (2024-05-21)

### Snowpark Python API Updates

#### New Features

- Added support to add a comment on tables and views using the functions listed below:
  - `DataFrameWriter.save_as_table`
  - `DataFrame.create_or_replace_view`
  - `DataFrame.create_or_replace_temp_view`
  - `DataFrame.create_or_replace_dynamic_table`

#### Improvements

- Improved error message to remind users to set `{"infer_schema": True}` when reading CSV file without specifying its schema.

### Snowpark pandas API Updates

#### New Features

- Start of Public Preview of Snowpark pandas API. Refer to the [Snowpark pandas API Docs](https://docs.snowflake.com/developer-guide/snowpark/python/snowpark-pandas) for more details.

### Snowpark Local Testing Updates

#### New Features

- Added support for NumericType and VariantType data conversion in the mocked function `to_timestamp_ltz`, `to_timestamp_ntz`, `to_timestamp_tz` and `to_timestamp`.
- Added support for DecimalType, BinaryType, ArrayType, MapType, TimestampType, DateType and TimeType data conversion in the mocked function `to_char`.
- Added support for the following APIs:
  - snowflake.snowpark.functions:
    - to_varchar
  - snowflake.snowpark.DataFrame:
    - pivot
  - snowflake.snowpark.Session:
    - cancel_all
- Introduced a new exception class `snowflake.snowpark.mock.exceptions.SnowparkLocalTestingException`.
- Added support for casting to FloatType

#### Bug Fixes

- Fixed a bug that stored procedure and UDF should not remove imports already in the `sys.path` during the clean-up step.
- Fixed a bug that when processing datetime format, the fractional second part is not handled properly.
- Fixed a bug that on Windows platform that file operations was unable to properly handle file separator in directory name.
- Fixed a bug that on Windows platform that when reading a pandas dataframe, IntervalType column with integer data can not be processed.
- Fixed a bug that prevented users from being able to select multiple columns with the same alias.
- Fixed a bug that `Session.get_current_[schema|database|role|user|account|warehouse]` returns upper-cased identifiers when identifiers are quoted.
- Fixed a bug that function `substr` and `substring` can not handle 0-based `start_expr`.

#### Improvements

- Standardized the error experience by raising `SnowparkLocalTestingException` in error cases which is on par with `SnowparkSQLException` raised in non-local execution.
- Improved error experience of `Session.write_pandas` method that `NotImplementError` will be raised when called.
- Aligned error experience with reusing a closed session in non-local execution.

## 1.16.0 (2024-05-07)

### New Features

- Support stored procedure register with packages given as Python modules.
- Added snowflake.snowpark.Session.lineage.trace to explore data lineage of snowfake objects.
- Added support for structured type schema parsing.

### Bug Fixes

- Fixed a bug when inferring schema, single quotes are added to stage files already have single quotes.

### Local Testing Updates

#### New Features

- Added support for StringType, TimestampType and VariantType data conversion in the mocked function `to_date`.
- Added support for the following APIs:
  - snowflake.snowpark.functions
    - get
    - concat
    - concat_ws

#### Bug Fixes

- Fixed a bug that caused `NaT` and `NaN` values to not be recognized.
- Fixed a bug where, when inferring a schema, single quotes were added to stage files that already had single quotes.
- Fixed a bug where `DataFrameReader.csv` was unable to handle quoted values containing a delimiter.
- Fixed a bug that when there is `None` value in an arithmetic calculation, the output should remain `None` instead of `math.nan`.
- Fixed a bug in function `sum` and `covar_pop` that when there is `math.nan` in the data, the output should also be `math.nan`.
- Fixed a bug that stage operation can not handle directories.
- Fixed a bug that `DataFrame.to_pandas` should take Snowflake numeric types with precision 38 as `int64`.

## 1.15.0 (2024-04-24)

### New Features

- Added `truncate` save mode in `DataFrameWrite` to overwrite existing tables by truncating the underlying table instead of dropping it.
- Added telemetry to calculate query plan height and number of duplicate nodes during collect operations.
- Added the functions below to unload data from a `DataFrame` into one or more files in a stage:
  - `DataFrame.write.json`
  - `DataFrame.write.csv`
  - `DataFrame.write.parquet`
- Added distributed tracing using open telemetry APIs for action functions in `DataFrame` and `DataFrameWriter`:
  - snowflake.snowpark.DataFrame:
    - collect
    - collect_nowait
    - to_pandas
    - count
    - show
  - snowflake.snowpark.DataFrameWriter:
    - save_as_table
- Added support for snow:// URLs to `snowflake.snowpark.Session.file.get` and `snowflake.snowpark.Session.file.get_stream`
- Added support to register stored procedures and UDxFs with a `comment`.
- UDAF client support is ready for public preview. Please stay tuned for the Snowflake announcement of UDAF public preview.
- Added support for dynamic pivot.  This feature is currently in private preview.

### Improvements

- Improved the generated query performance for both compilation and execution by converting duplicate subqueries to Common Table Expressions (CTEs). It is still an experimental feature not enabled by default, and can be enabled by setting `session.cte_optimization_enabled` to `True`.

### Bug Fixes

- Fixed a bug where `statement_params` was not passed to query executions that register stored procedures and user defined functions.
- Fixed a bug causing `snowflake.snowpark.Session.file.get_stream` to fail for quoted stage locations.
- Fixed a bug that an internal type hint in `utils.py` might raise AttributeError in case the underlying module can not be found.

### Local Testing Updates

#### New Features

- Added support for registering UDFs and stored procedures.
- Added support for the following APIs:
  - snowflake.snowpark.Session:
    - file.put
    - file.put_stream
    - file.get
    - file.get_stream
    - read.json
    - add_import
    - remove_import
    - get_imports
    - clear_imports
    - add_packages
    - add_requirements
    - clear_packages
    - remove_package
    - udf.register
    - udf.register_from_file
    - sproc.register
    - sproc.register_from_file
  - snowflake.snowpark.functions
    - current_database
    - current_session
    - date_trunc
    - object_construct
    - object_construct_keep_null
    - pow
    - sqrt
    - udf
    - sproc
- Added support for StringType, TimestampType and VariantType data conversion in the mocked function `to_time`.

#### Bug Fixes

- Fixed a bug that null filled columns for constant functions.
- Fixed a bug that implementation of to_object, to_array and to_binary to better handle null inputs.
- Fixed a bug that timestamp data comparison can not handle year beyond 2262.
- Fixed a bug that `Session.builder.getOrCreate` should return the created mock session.

## 1.14.0 (2024-03-20)

### New Features

- Added support for creating vectorized UDTFs with `process` method.
- Added support for dataframe functions:
  - to_timestamp_ltz
  - to_timestamp_ntz
  - to_timestamp_tz
  - locate
- Added support for ASOF JOIN type.
- Added support for the following local testing APIs:
  - snowflake.snowpark.functions:
    - to_double
    - to_timestamp
    - to_timestamp_ltz
    - to_timestamp_ntz
    - to_timestamp_tz
    - greatest
    - least
    - convert_timezone
    - dateadd
    - date_part
  - snowflake.snowpark.Session:
    - get_current_account
    - get_current_warehouse
    - get_current_role
    - use_schema
    - use_warehouse
    - use_database
    - use_role

### Bug Fixes

- Fixed a bug in `SnowflakePlanBuilder` that `save_as_table` does not filter column that name start with '$' and follow by number correctly.
- Fixed a bug that statement parameters may have no effect when resolving imports and packages.
- Fixed bugs in local testing:
  - LEFT ANTI and LEFT SEMI joins drop rows with null values.
  - DataFrameReader.csv incorrectly parses data when the optional parameter `field_optionally_enclosed_by` is specified.
  - Column.regexp only considers the first entry when `pattern` is a `Column`.
  - Table.update raises `KeyError` when updating null values in the rows.
  - VARIANT columns raise errors at `DataFrame.collect`.
  - `count_distinct` does not work correctly when counting.
  - Null values in integer columns raise `TypeError`.

### Improvements

- Added telemetry to local testing.
- Improved the error message of `DataFrameReader` to raise `FileNotFound` error when reading a path that does not exist or when there are no files under the path.

## 1.13.0 (2024-02-26)

### New Features

- Added support for an optional `date_part` argument in function `last_day`.
- `SessionBuilder.app_name` will set the query_tag after the session is created.
- Added support for the following local testing functions:
  - current_timestamp
  - current_date
  - current_time
  - strip_null_value
  - upper
  - lower
  - length
  - initcap

### Improvements

- Added cleanup logic at interpreter shutdown to close all active sessions.
- Closing sessions within stored procedures now is a no-op logging a warning instead of raising an error.

### Bug Fixes

- Fixed a bug in `DataFrame.to_local_iterator` where the iterator could yield wrong results if another query is executed before the iterator finishes due to wrong isolation level. For details, please see #945.
- Fixed a bug that truncated table names in error messages while running a plan with local testing enabled.
- Fixed a bug that `Session.range` returns empty result when the range is large.

## 1.12.1 (2024-02-08)

### Improvements

- Use `split_blocks=True` by default during `to_pandas` conversion, for optimal memory allocation. This parameter is passed to `pyarrow.Table.to_pandas`, which enables `PyArrow` to split the memory allocation into smaller, more manageable blocks instead of allocating a single contiguous block. This results in better memory management when dealing with larger datasets.

### Bug Fixes

- Fixed a bug in `DataFrame.to_pandas` that caused an error when evaluating on a Dataframe with an `IntergerType` column with null values.

## 1.12.0 (2024-01-30)

### New Features

- Exposed `statement_params` in `StoredProcedure.__call__`.
- Added two optional arguments to `Session.add_import`.
  - `chunk_size`: The number of bytes to hash per chunk of the uploaded files.
  - `whole_file_hash`: By default only the first chunk of the uploaded import is hashed to save time. When this is set to True each uploaded file is fully hashed instead.
- Added parameters `external_access_integrations` and `secrets` when creating a UDAF from Snowpark Python to allow integration with external access.
- Added a new method `Session.append_query_tag`. Allows an additional tag to be added to the current query tag by appending it as a comma separated value.
- Added a new method `Session.update_query_tag`. Allows updates to a JSON encoded dictionary query tag.
- `SessionBuilder.getOrCreate` will now attempt to replace the singleton it returns when token expiration has been detected.
- Added support for new functions in `snowflake.snowpark.functions`:
  - `array_except`
  - `create_map`
  - `sign`/`signum`
- Added the following functions to `DataFrame.analytics`:
  - Added the `moving_agg` function in `DataFrame.analytics` to enable moving aggregations like sums and averages with multiple window sizes.
  - Added the `cummulative_agg` function in `DataFrame.analytics` to enable commulative aggregations like sums and averages on multiple columns.
  - Added the `compute_lag` and `compute_lead` functions in `DataFrame.analytics` for enabling lead and lag calculations on multiple columns.
  - Added the `time_series_agg` function in `DataFrame.analytics` to enable time series aggregations like sums and averages with multiple time windows.

### Bug Fixes

- Fixed a bug in `DataFrame.na.fill` that caused Boolean values to erroneously override integer values.
- Fixed a bug in `Session.create_dataframe` where the Snowpark DataFrames created using pandas DataFrames were not inferring the type for timestamp columns correctly. The behavior is as follows:
  - Earlier timestamp columns without a timezone would be converted to nanosecond epochs and inferred as `LongType()`, but will now be correctly maintained as timestamp values and be inferred as `TimestampType(TimestampTimeZone.NTZ)`.
  - Earlier timestamp columns with a timezone would be inferred as `TimestampType(TimestampTimeZone.NTZ)` and loose timezone information but will now be correctly inferred as `TimestampType(TimestampTimeZone.LTZ)` and timezone information is retained correctly.
  - Set session parameter `PYTHON_SNOWPARK_USE_LOGICAL_TYPE_FOR_CREATE_DATAFRAME` to revert back to old behavior. It is recommended that you update your code to align with correct behavior because the parameter will be removed in the future.
- Fixed a bug that `DataFrame.to_pandas` gets decimal type when scale is not 0, and creates an object dtype in `pandas`. Instead, we cast the value to a float64 type.
- Fixed bugs that wrongly flattened the generated SQL when one of the following happens:
  - `DataFrame.filter()` is called after `DataFrame.sort().limit()`.
  - `DataFrame.sort()` or `filter()` is called on a DataFrame that already has a window function or sequence-dependent data generator column.
    For instance, `df.select("a", seq1().alias("b")).select("a", "b").sort("a")` won't flatten the sort clause anymore.
  - a window or sequence-dependent data generator column is used after `DataFrame.limit()`. For instance, `df.limit(10).select(row_number().over())` won't flatten the limit and select in the generated SQL.
- Fixed a bug where aliasing a DataFrame column raised an error when the DataFame was copied from another DataFrame with an aliased column. For instance,

  ```python
  df = df.select(col("a").alias("b"))
  df = copy(df)
  df.select(col("b").alias("c"))  # threw an error. Now it's fixed.
  ```

- Fixed a bug in `Session.create_dataframe` that the non-nullable field in a schema is not respected for boolean type. Note that this fix is only effective when the user has the privilege to create a temp table.
- Fixed a bug in SQL simplifier where non-select statements in `session.sql` dropped a SQL query when used with `limit()`.
- Fixed a bug that raised an exception when session parameter `ERROR_ON_NONDETERMINISTIC_UPDATE` is true.

### Behavior Changes (API Compatible)

- When parsing data types during a `to_pandas` operation, we rely on GS precision value to fix precision issues for large integer values. This may affect users where a column that was earlier returned as `int8` gets returned as `int64`. Users can fix this by explicitly specifying precision values for their return column.
- Aligned behavior for `Session.call` in case of table stored procedures where running `Session.call` would not trigger stored procedure unless a `collect()` operation was performed.
- `StoredProcedureRegistration` will now automatically add `snowflake-snowpark-python` as a package dependency. The added dependency will be on the client's local version of the library and an error is thrown if the server cannot support that version.

## 1.11.1 (2023-12-07)

### Bug Fixes

- Fixed a bug that numpy should not be imported at the top level of mock module.
- Added support for these new functions in `snowflake.snowpark.functions`:
  - `from_utc_timestamp`
  - `to_utc_timestamp`

## 1.11.0 (2023-12-05)

### New Features

- Add the `conn_error` attribute to `SnowflakeSQLException` that stores the whole underlying exception from `snowflake-connector-python`.
- Added support for `RelationalGroupedDataframe.pivot()` to access `pivot` in the following pattern `Dataframe.group_by(...).pivot(...)`.
- Added experimental feature: Local Testing Mode, which allows you to create and operate on Snowpark Python DataFrames locally without connecting to a Snowflake account. You can use the local testing framework to test your DataFrame operations locally, on your development machine or in a CI (continuous integration) pipeline, before deploying code changes to your account.

- Added support for `arrays_to_object` new functions in `snowflake.snowpark.functions`.
- Added support for the vector data type.

### Dependency Updates

- Bumped cloudpickle dependency to work with `cloudpickle==2.2.1`
- Updated ``snowflake-connector-python`` to `3.4.0`.

### Bug Fixes

- DataFrame column names quoting check now supports newline characters.
- Fix a bug where a DataFrame generated by `session.read.with_metadata` creates inconsistent table when doing `df.write.save_as_table`.

## 1.10.0 (2023-11-03)

### New Features

- Added support for managing case sensitivity in `DataFrame.to_local_iterator()`.
- Added support for specifying vectorized UDTF's input column names by using the optional parameter `input_names` in `UDTFRegistration.register/register_file` and `functions.pandas_udtf`. By default, `RelationalGroupedDataFrame.applyInPandas` will infer the column names from current dataframe schema.
- Add `sql_error_code` and `raw_message` attributes to `SnowflakeSQLException` when it is caused by a SQL exception.

### Bug Fixes

- Fixed a bug in `DataFrame.to_pandas()` where converting snowpark dataframes to pandas dataframes was losing precision on integers with more than 19 digits.
- Fixed a bug that `session.add_packages` can not handle requirement specifier that contains project name with underscore and version.
- Fixed a bug in `DataFrame.limit()` when `offset` is used and the parent `DataFrame` uses `limit`. Now the `offset` won't impact the parent DataFrame's `limit`.
- Fixed a bug in `DataFrame.write.save_as_table` where dataframes created from read api could not save data into snowflake because of invalid column name `$1`.

### Behavior change

- Changed the behavior of `date_format`:
  - The `format` argument changed from optional to required.
  - The returned result changed from a date object to a date-formatted string.
- When a window function, or a sequence-dependent data generator (`normal`, `zipf`, `uniform`, `seq1`, `seq2`, `seq4`, `seq8`) function is used, the sort and filter operation will no longer be flattened when generating the query.

## 1.9.0 (2023-10-13)

### New Features

- Added support for the Python 3.11 runtime environment.

### Dependency updates

- Added back the dependency of `typing-extensions`.

### Bug Fixes

- Fixed a bug where imports from permanent stage locations were ignored for temporary stored procedures, UDTFs, UDFs, and UDAFs.
- Revert back to using CTAS (create table as select) statement for `Dataframe.writer.save_as_table` which does not need insert permission for writing tables.

### New Features
- Support `PythonObjJSONEncoder` json-serializable objects for `ARRAY` and `OBJECT` literals.

## 1.8.0 (2023-09-14)

### New Features

- Added support for VOLATILE/IMMUTABLE keyword when registering UDFs.
- Added support for specifying clustering keys when saving dataframes using `DataFrame.save_as_table`.
- Accept `Iterable` objects input for `schema` when creating dataframes using `Session.create_dataframe`.
- Added the property `DataFrame.session` to return a `Session` object.
- Added the property `Session.session_id` to return an integer that represents session ID.
- Added the property `Session.connection` to return a `SnowflakeConnection` object .

- Added support for creating a Snowpark session from a configuration file or environment variables.

### Dependency updates

- Updated ``snowflake-connector-python`` to 3.2.0.

### Bug Fixes

- Fixed a bug where automatic package upload would raise `ValueError` even when compatible package version were added in `session.add_packages`.
- Fixed a bug where table stored procedures were not registered correctly when using `register_from_file`.
- Fixed a bug where dataframe joins failed with `invalid_identifier` error.
- Fixed a bug where `DataFrame.copy` disables SQL simplfier for the returned copy.
- Fixed a bug where `session.sql().select()` would fail if any parameters are specified to `session.sql()`

## 1.7.0 (2023-08-28)

### New Features

- Added parameters `external_access_integrations` and `secrets` when creating a UDF, UDTF or Stored Procedure from Snowpark Python to allow integration with external access.
- Added support for these new functions in `snowflake.snowpark.functions`:
  - `array_flatten`
  - `flatten`
- Added support for `apply_in_pandas` in `snowflake.snowpark.relational_grouped_dataframe`.
- Added support for replicating your local Python environment on Snowflake via `Session.replicate_local_environment`.

### Bug Fixes

- Fixed a bug where `session.create_dataframe` fails to properly set nullable columns where nullability was affected by order or data was given.
- Fixed a bug where `DataFrame.select` could not identify and alias columns in presence of table functions when output columns of table function overlapped with columns in dataframe.

### Behavior Changes

- When creating stored procedures, UDFs, UDTFs, UDAFs with parameter `is_permanent=False` will now create temporary objects even when `stage_name` is provided. The default value of `is_permanent` is `False` which is why if this value is not explicitly set to `True` for permanent objects, users will notice a change in behavior.
- `types.StructField` now enquotes column identifier by default.

## 1.6.1 (2023-08-02)

### New Features

- Added support for these new functions in `snowflake.snowpark.functions`:
  - `array_sort`
  - `sort_array`
  - `array_min`
  - `array_max`
  - `explode_outer`
- Added support for pure Python packages specified via `Session.add_requirements` or `Session.add_packages`. They are now usable in stored procedures and UDFs even if packages are not present on the Snowflake Anaconda channel.
  - Added Session parameter `custom_packages_upload_enabled` and `custom_packages_force_upload_enabled` to enable the support for pure Python packages feature mentioned above. Both parameters default to `False`.
- Added support for specifying package requirements by passing a Conda environment yaml file to `Session.add_requirements`.
- Added support for asynchronous execution of multi-query dataframes that contain binding variables.
- Added support for renaming multiple columns in `DataFrame.rename`.
- Added support for Geometry datatypes.
- Added support for `params` in `session.sql()` in stored procedures.
- Added support for user-defined aggregate functions (UDAFs). This feature is currently in private preview.
- Added support for vectorized UDTFs (user-defined table functions). This feature is currently in public preview.
- Added support for Snowflake Timestamp variants (i.e., `TIMESTAMP_NTZ`, `TIMESTAMP_LTZ`, `TIMESTAMP_TZ`)
  - Added `TimestampTimezone` as an argument in `TimestampType` constructor.
  - Added type hints `NTZ`, `LTZ`, `TZ` and `Timestamp` to annotate functions when registering UDFs.

### Improvements

- Removed redundant dependency `typing-extensions`.
- `DataFrame.cache_result` now creates temp table fully qualified names under current database and current schema.

### Bug Fixes

- Fixed a bug where type check happens on pandas before it is imported.
- Fixed a bug when creating a UDF from `numpy.ufunc`.
- Fixed a bug where `DataFrame.union` was not generating the correct `Selectable.schema_query` when SQL simplifier is enabled.

### Behavior Changes

- `DataFrameWriter.save_as_table` now respects the `nullable` field of the schema provided by the user or the inferred schema based on data from user input.

### Dependency updates

- Updated ``snowflake-connector-python`` to 3.0.4.

## 1.5.1 (2023-06-20)

### New Features

- Added support for the Python 3.10 runtime environment.

## 1.5.0 (2023-06-09)

### Behavior Changes

- Aggregation results, from functions such as `DataFrame.agg` and `DataFrame.describe`, no longer strip away non-printing characters from column names.

### New Features

- Added support for the Python 3.9 runtime environment.
- Added support for new functions in `snowflake.snowpark.functions`:
  - `array_generate_range`
  - `array_unique_agg`
  - `collect_set`
  - `sequence`
- Added support for registering and calling stored procedures with `TABLE` return type.
- Added support for parameter `length` in `StringType()` to specify the maximum number of characters that can be stored by the column.
- Added the alias `functions.element_at()` for `functions.get()`.
- Added the alias `Column.contains` for `functions.contains`.
- Added experimental feature `DataFrame.alias`.
- Added support for querying metadata columns from stage when creating `DataFrame` using `DataFrameReader`.
- Added support for `StructType.add` to append more fields to existing `StructType` objects.
- Added support for parameter `execute_as` in `StoredProcedureRegistration.register_from_file()` to specify stored procedure caller rights.

### Bug Fixes

- Fixed a bug where the `Dataframe.join_table_function` did not run all of the necessary queries to set up the join table function when SQL simplifier was enabled.
- Fixed type hint declaration for custom types - `ColumnOrName`, `ColumnOrLiteralStr`, `ColumnOrSqlExpr`, `LiteralType` and `ColumnOrLiteral` that were breaking `mypy` checks.
- Fixed a bug where `DataFrameWriter.save_as_table` and `DataFrame.copy_into_table` failed to parse fully qualified table names.

## 1.4.0 (2023-04-24)

### New Features

- Added support for `session.getOrCreate`.
- Added support for alias `Column.getField`.
- Added support for new functions in `snowflake.snowpark.functions`:
  - `date_add` and `date_sub` to make add and subtract operations easier.
  - `daydiff`
  - `explode`
  - `array_distinct`.
  - `regexp_extract`.
  - `struct`.
  - `format_number`.
  - `bround`.
  - `substring_index`
- Added parameter `skip_upload_on_content_match` when creating UDFs, UDTFs and stored procedures using `register_from_file` to skip uploading files to a stage if the same version of the files are already on the stage.
- Added support for `DataFrameWriter.save_as_table` method to take table names that contain dots.
- Flattened generated SQL when `DataFrame.filter()` or `DataFrame.order_by()` is followed by a projection statement (e.g. `DataFrame.select()`, `DataFrame.with_column()`).
- Added support for creating dynamic tables _(in private preview)_ using `Dataframe.create_or_replace_dynamic_table`.
- Added an optional argument `params` in `session.sql()` to support binding variables. Note that this is not supported in stored procedures yet.

### Bug Fixes

- Fixed a bug in `strtok_to_array` where an exception was thrown when a delimiter was passed in.
- Fixed a bug in `session.add_import` where the module had the same namespace as other dependencies.

## 1.3.0 (2023-03-28)

### New Features

- Added support for `delimiters` parameter in `functions.initcap()`.
- Added support for `functions.hash()` to accept a variable number of input expressions.
- Added API `Session.RuntimeConfig` for getting/setting/checking the mutability of any runtime configuration.
- Added support managing case sensitivity in `Row` results from `DataFrame.collect` using `case_sensitive` parameter.
- Added API `Session.conf` for getting, setting or checking the mutability of any runtime configuration.
- Added support for managing case sensitivity in `Row` results from `DataFrame.collect` using `case_sensitive` parameter.
- Added indexer support for `snowflake.snowpark.types.StructType`.
- Added a keyword argument `log_on_exception` to `Dataframe.collect` and `Dataframe.collect_no_wait` to optionally disable error logging for SQL exceptions.

### Bug Fixes

- Fixed a bug where a DataFrame set operation(`DataFrame.substract`, `DataFrame.union`, etc.) being called after another DataFrame set operation and `DataFrame.select` or `DataFrame.with_column` throws an exception.
- Fixed a bug where chained sort statements are overwritten by the SQL simplifier.

### Improvements

- Simplified JOIN queries to use constant subquery aliases (`SNOWPARK_LEFT`, `SNOWPARK_RIGHT`) by default. Users can disable this at runtime with `session.conf.set('use_constant_subquery_alias', False)` to use randomly generated alias names instead.
- Allowed specifying statement parameters in `session.call()`.
- Enabled the uploading of large pandas DataFrames in stored procedures by defaulting to a chunk size of 100,000 rows.

## 1.2.0 (2023-03-02)

### New Features

- Added support for displaying source code as comments in the generated scripts when registering stored procedures. This
  is enabled by default, turn off by specifying `source_code_display=False` at registration.
- Added a parameter `if_not_exists` when creating a UDF, UDTF or Stored Procedure from Snowpark Python to ignore creating the specified function or procedure if it already exists.
- Accept integers when calling `snowflake.snowpark.functions.get` to extract value from array.
- Added `functions.reverse` in functions to open access to Snowflake built-in function
  [reverse](https://docs.snowflake.com/en/sql-reference/functions/reverse).
- Added parameter `require_scoped_url` in snowflake.snowflake.files.SnowflakeFile.open() `(in Private Preview)` to replace `is_owner_file` is marked for deprecation.

### Bug Fixes

- Fixed a bug that overwrote `paramstyle` to `qmark` when creating a Snowpark session.
- Fixed a bug where `df.join(..., how="cross")` fails with `SnowparkJoinException: (1112): Unsupported using join type 'Cross'`.
- Fixed a bug where querying a `DataFrame` column created from chained function calls used a wrong column name.

## 1.1.0 (2023-01-26)

### New Features:

- Added `asc`, `asc_nulls_first`, `asc_nulls_last`, `desc`, `desc_nulls_first`, `desc_nulls_last`, `date_part` and `unix_timestamp` in functions.
- Added the property `DataFrame.dtypes` to return a list of column name and data type pairs.
- Added the following aliases:
  - `functions.expr()` for `functions.sql_expr()`.
  - `functions.date_format()` for `functions.to_date()`.
  - `functions.monotonically_increasing_id()` for `functions.seq8()`
  - `functions.from_unixtime()` for `functions.to_timestamp()`

### Bug Fixes:

- Fixed a bug in SQL simplifier that didn’t handle Column alias and join well in some cases. See https://github.com/snowflakedb/snowpark-python/issues/658 for details.
- Fixed a bug in SQL simplifier that generated wrong column names for function calls, NaN and INF.

### Improvements

- The session parameter `PYTHON_SNOWPARK_USE_SQL_SIMPLIFIER` is `True` after Snowflake 7.3 was released. In snowpark-python, `session.sql_simplifier_enabled` reads the value of `PYTHON_SNOWPARK_USE_SQL_SIMPLIFIER` by default, meaning that the SQL simplfier is enabled by default after the Snowflake 7.3 release. To turn this off, set `PYTHON_SNOWPARK_USE_SQL_SIMPLIFIER` in Snowflake to `False` or run `session.sql_simplifier_enabled = False` from Snowpark. It is recommended to use the SQL simplifier because it helps to generate more concise SQL.

## 1.0.0 (2022-11-01)

### New Features

- Added `Session.generator()` to create a new `DataFrame` using the Generator table function.
- Added a parameter `secure` to the functions that create a secure UDF or UDTF.

## 0.12.0 (2022-10-14)

### New Features

- Added new APIs for async job:
  - `Session.create_async_job()` to create an `AsyncJob` instance from a query id.
  - `AsyncJob.result()` now accepts argument `result_type` to return the results in different formats.
  - `AsyncJob.to_df()` returns a `DataFrame` built from the result of this asynchronous job.
  - `AsyncJob.query()` returns the SQL text of the executed query.
- `DataFrame.agg()` and `RelationalGroupedDataFrame.agg()` now accept variable-length arguments.
- Added parameters `lsuffix` and `rsuffix` to `DataFram.join()` and `DataFrame.cross_join()` to conveniently rename overlapping columns.
- Added `Table.drop_table()` so you can drop the temp table after `DataFrame.cache_result()`. `Table` is also a context manager so you can use the `with` statement to drop the cache temp table after use.
- Added `Session.use_secondary_roles()`.
- Added functions `first_value()` and `last_value()`. (contributed by @chasleslr)
- Added `on` as an alias for `using_columns` and `how` as an alias for `join_type` in `DataFrame.join()`.

### Bug Fixes

- Fixed a bug in `Session.create_dataframe()` that raised an error when `schema` names had special characters.
- Fixed a bug in which options set in `Session.read.option()` were not passed to `DataFrame.copy_into_table()` as default values.
- Fixed a bug in which `DataFrame.copy_into_table()` raises an error when a copy option has single quotes in the value.

## 0.11.0 (2022-09-28)

### Behavior Changes

- `Session.add_packages()` now raises `ValueError` when the version of a package cannot be found in Snowflake Anaconda channel. Previously, `Session.add_packages()` succeeded, and a `SnowparkSQLException` exception was raised later in the UDF/SP registration step.

### New Features:

- Added method `FileOperation.get_stream()` to support downloading stage files as stream.
- Added support in `functions.ntiles()` to accept int argument.
- Added the following aliases:
  - `functions.call_function()` for `functions.call_builtin()`.
  - `functions.function()` for `functions.builtin()`.
  - `DataFrame.order_by()` for `DataFrame.sort()`
  - `DataFrame.orderBy()` for `DataFrame.sort()`
- Improved `DataFrame.cache_result()` to return a more accurate `Table` class instead of a `DataFrame` class.
- Added support to allow `session` as the first argument when calling `StoredProcedure`.

### Improvements

- Improved nested query generation by flattening queries when applicable.
  - This improvement could be enabled by setting `Session.sql_simplifier_enabled = True`.
  - `DataFrame.select()`, `DataFrame.with_column()`, `DataFrame.drop()` and other select-related APIs have more flattened SQLs.
  - `DataFrame.union()`, `DataFrame.union_all()`, `DataFrame.except_()`, `DataFrame.intersect()`, `DataFrame.union_by_name()` have flattened SQLs generated when multiple set operators are chained.
- Improved type annotations for async job APIs.

### Bug Fixes

- Fixed a bug in which `Table.update()`, `Table.delete()`, `Table.merge()` try to reference a temp table that does not exist.

## 0.10.0 (2022-09-16)

### New Features:

- Added experimental APIs for evaluating Snowpark dataframes with asynchronous queries:
  - Added keyword argument `block` to the following action APIs on Snowpark dataframes (which execute queries) to allow asynchronous evaluations:
    - `DataFrame.collect()`, `DataFrame.to_local_iterator()`, `DataFrame.to_pandas()`, `DataFrame.to_pandas_batches()`, `DataFrame.count()`, `DataFrame.first()`.
    - `DataFrameWriter.save_as_table()`, `DataFrameWriter.copy_into_location()`.
    - `Table.delete()`, `Table.update()`, `Table.merge()`.
  - Added method `DataFrame.collect_nowait()` to allow asynchronous evaluations.
  - Added class `AsyncJob` to retrieve results from asynchronously executed queries and check their status.
- Added support for `table_type` in `Session.write_pandas()`. You can now choose from these `table_type` options: `"temporary"`, `"temp"`, and `"transient"`.
- Added support for using Python structured data (`list`, `tuple` and `dict`) as literal values in Snowpark.
- Added keyword argument `execute_as` to `functions.sproc()` and `session.sproc.register()` to allow registering a stored procedure as a caller or owner.
- Added support for specifying a pre-configured file format when reading files from a stage in Snowflake.

### Improvements:

- Added support for displaying details of a Snowpark session.

### Bug Fixes:

- Fixed a bug in which `DataFrame.copy_into_table()` and `DataFrameWriter.save_as_table()` mistakenly created a new table if the table name is fully qualified, and the table already exists.

### Deprecations:

- Deprecated keyword argument `create_temp_table` in `Session.write_pandas()`.
- Deprecated invoking UDFs using arguments wrapped in a Python list or tuple. You can use variable-length arguments without a list or tuple.

### Dependency updates

- Updated ``snowflake-connector-python`` to 2.7.12.

## 0.9.0 (2022-08-30)

### New Features:

- Added support for displaying source code as comments in the generated scripts when registering UDFs.
  This feature is turned on by default. To turn it off, pass the new keyword argument `source_code_display` as `False` when calling `register()` or `@udf()`.
- Added support for calling table functions from `DataFrame.select()`, `DataFrame.with_column()` and `DataFrame.with_columns()` which now take parameters of type `table_function.TableFunctionCall` for columns.
- Added keyword argument `overwrite` to `session.write_pandas()` to allow overwriting contents of a Snowflake table with that of a pandas DataFrame.
- Added keyword argument `column_order` to `df.write.save_as_table()` to specify the matching rules when inserting data into table in append mode.
- Added method `FileOperation.put_stream()` to upload local files to a stage via file stream.
- Added methods `TableFunctionCall.alias()` and `TableFunctionCall.as_()` to allow aliasing the names of columns that come from the output of table function joins.
- Added function `get_active_session()` in module `snowflake.snowpark.context` to get the current active Snowpark session.

### Bug Fixes:

- Fixed a bug in which batch insert should not raise an error when `statement_params` is not passed to the function.
- Fixed a bug in which column names should be quoted when `session.create_dataframe()` is called with dicts and a given schema.
- Fixed a bug in which creation of table should be skipped if the table already exists and is in append mode when calling `df.write.save_as_table()`.
- Fixed a bug in which third-party packages with underscores cannot be added when registering UDFs.

### Improvements:

- Improved function `function.uniform()` to infer the types of inputs `max_` and `min_` and cast the limits to `IntegerType` or `FloatType` correspondingly.

## 0.8.0 (2022-07-22)

### New Features:

- Added keyword only argument `statement_params` to the following methods to allow for specifying statement level parameters:
  - `collect`, `to_local_iterator`, `to_pandas`, `to_pandas_batches`,
    `count`, `copy_into_table`, `show`, `create_or_replace_view`, `create_or_replace_temp_view`, `first`, `cache_result`
    and `random_split` on class `snowflake.snowpark.Dateframe`.
  - `update`, `delete` and `merge` on class `snowflake.snowpark.Table`.
  - `save_as_table` and `copy_into_location` on class `snowflake.snowpark.DataFrameWriter`.
  - `approx_quantile`, `statement_params`, `cov` and `crosstab` on class `snowflake.snowpark.DataFrameStatFunctions`.
  - `register` and `register_from_file` on class `snowflake.snowpark.udf.UDFRegistration`.
  - `register` and `register_from_file` on class `snowflake.snowpark.udtf.UDTFRegistration`.
  - `register` and `register_from_file` on class `snowflake.snowpark.stored_procedure.StoredProcedureRegistration`.
  - `udf`, `udtf` and `sproc` in `snowflake.snowpark.functions`.
- Added support for `Column` as an input argument to `session.call()`.
- Added support for `table_type` in `df.write.save_as_table()`. You can now choose from these `table_type` options: `"temporary"`, `"temp"`, and `"transient"`.

### Improvements:

- Added validation of object name in `session.use_*` methods.
- Updated the query tag in SQL to escape it when it has special characters.
- Added a check to see if Anaconda terms are acknowledged when adding missing packages.

### Bug Fixes:

- Fixed the limited length of the string column in `session.create_dataframe()`.
- Fixed a bug in which `session.create_dataframe()` mistakenly converted 0 and `False` to `None` when the input data was only a list.
- Fixed a bug in which calling `session.create_dataframe()` using a large local dataset sometimes created a temp table twice.
- Aligned the definition of `function.trim()` with the SQL function definition.
- Fixed an issue where snowpark-python would hang when using the Python system-defined (built-in function) `sum` vs. the Snowpark `function.sum()`.

### Deprecations:

- Deprecated keyword argument `create_temp_table` in `df.write.save_as_table()`.

## 0.7.0 (2022-05-25)

### New Features:

- Added support for user-defined table functions (UDTFs).
  - Use function `snowflake.snowpark.functions.udtf()` to register a UDTF, or use it as a decorator to register the UDTF.
    - You can also use `Session.udtf.register()` to register a UDTF.
  - Use `Session.udtf.register_from_file()` to register a UDTF from a Python file.
- Updated APIs to query a table function, including both Snowflake built-in table functions and UDTFs.
  - Use function `snowflake.snowpark.functions.table_function()` to create a callable representing a table function and use it to call the table function in a query.
  - Alternatively, use function `snowflake.snowpark.functions.call_table_function()` to call a table function.
  - Added support for `over` clause that specifies `partition by` and `order by` when lateral joining a table function.
  - Updated `Session.table_function()` and `DataFrame.join_table_function()` to accept `TableFunctionCall` instances.

### Breaking Changes:

- When creating a function with `functions.udf()` and `functions.sproc()`, you can now specify an empty list for the `imports` or `packages` argument to indicate that no import or package is used for this UDF or stored procedure. Previously, specifying an empty list meant that the function would use session-level imports or packages.
- Improved the `__repr__` implementation of data types in `types.py`. The unused `type_name` property has been removed.
- Added a Snowpark-specific exception class for SQL errors. This replaces the previous `ProgrammingError` from the Python connector.

### Improvements:

- Added a lock to a UDF or UDTF when it is called for the first time per thread.
- Improved the error message for pickling errors that occurred during UDF creation.
- Included the query ID when logging the failed query.

### Bug Fixes:

- Fixed a bug in which non-integral data (such as timestamps) was occasionally converted to integer when calling `DataFrame.to_pandas()`.
- Fixed a bug in which `DataFrameReader.parquet()` failed to read a parquet file when its column contained spaces.
- Fixed a bug in which `DataFrame.copy_into_table()` failed when the dataframe is created by reading a file with inferred schemas.

### Deprecations

`Session.flatten()` and `DataFrame.flatten()`.

### Dependency Updates:

- Restricted the version of `cloudpickle` <= `2.0.0`.

## 0.6.0 (2022-04-27)

### New Features:

- Added support for vectorized UDFs with the input as a pandas DataFrame or pandas Series and the output as a pandas Series. This improves the performance of UDFs in Snowpark.
- Added support for inferring the schema of a DataFrame by default when it is created by reading a Parquet, Avro, or ORC file in the stage.
- Added functions `current_session()`, `current_statement()`, `current_user()`, `current_version()`, `current_warehouse()`, `date_from_parts()`, `date_trunc()`, `dayname()`, `dayofmonth()`, `dayofweek()`, `dayofyear()`, `grouping()`, `grouping_id()`, `hour()`, `last_day()`, `minute()`, `next_day()`, `previous_day()`, `second()`, `month()`, `monthname()`, `quarter()`, `year()`, `current_database()`, `current_role()`, `current_schema()`, `current_schemas()`, `current_region()`, `current_avaliable_roles()`, `add_months()`, `any_value()`, `bitnot()`, `bitshiftleft()`, `bitshiftright()`, `convert_timezone()`, `uniform()`, `strtok_to_array()`, `sysdate()`, `time_from_parts()`,  `timestamp_from_parts()`, `timestamp_ltz_from_parts()`, `timestamp_ntz_from_parts()`, `timestamp_tz_from_parts()`, `weekofyear()`, `percentile_cont()` to `snowflake.snowflake.functions`.

### Breaking Changes:

- Expired deprecations:
  - Removed the following APIs that were deprecated in 0.4.0: `DataFrame.groupByGroupingSets()`, `DataFrame.naturalJoin()`, `DataFrame.joinTableFunction`, `DataFrame.withColumns()`, `Session.getImports()`, `Session.addImport()`, `Session.removeImport()`, `Session.clearImports()`, `Session.getSessionStage()`, `Session.getDefaultDatabase()`, `Session.getDefaultSchema()`, `Session.getCurrentDatabase()`, `Session.getCurrentSchema()`, `Session.getFullyQualifiedCurrentSchema()`.

### Improvements:

- Added support for creating an empty `DataFrame` with a specific schema using the `Session.create_dataframe()` method.
- Changed the logging level from `INFO` to `DEBUG` for several logs (e.g., the executed query) when evaluating a dataframe.
- Improved the error message when failing to create a UDF due to pickle errors.

### Bug Fixes:

- Removed pandas hard dependencies in the `Session.create_dataframe()` method.

### Dependency Updates:

- Added `typing-extension` as a new dependency with the version >= `4.1.0`.

## 0.5.0 (2022-03-22)

### New Features

- Added stored procedures API.
  - Added `Session.sproc` property and `sproc()` to `snowflake.snowpark.functions`, so you can register stored procedures.
  - Added `Session.call` to call stored procedures by name.
- Added `UDFRegistration.register_from_file()` to allow registering UDFs from Python source files or zip files directly.
- Added `UDFRegistration.describe()` to describe a UDF.
- Added `DataFrame.random_split()` to provide a way to randomly split a dataframe.
- Added functions `md5()`, `sha1()`, `sha2()`, `ascii()`, `initcap()`, `length()`, `lower()`, `lpad()`, `ltrim()`, `rpad()`, `rtrim()`, `repeat()`, `soundex()`, `regexp_count()`, `replace()`, `charindex()`, `collate()`, `collation()`, `insert()`, `left()`, `right()`, `endswith()` to `snowflake.snowpark.functions`.
- Allowed `call_udf()` to accept literal values.
- Provided a `distinct` keyword in `array_agg()`.

### Bug Fixes:

- Fixed an issue that caused `DataFrame.to_pandas()` to have a string column if `Column.cast(IntegerType())` was used.
- Fixed a bug in `DataFrame.describe()` when there is more than one string column.

## 0.4.0 (2022-02-15)

### New Features

- You can now specify which Anaconda packages to use when defining UDFs.
  - Added `add_packages()`, `get_packages()`, `clear_packages()`, and `remove_package()`, to class `Session`.
  - Added `add_requirements()` to `Session` so you can use a requirements file to specify which packages this session will use.
  - Added parameter `packages` to function `snowflake.snowpark.functions.udf()` and method `UserDefinedFunction.register()` to indicate UDF-level Anaconda package dependencies when creating a UDF.
  - Added parameter `imports` to `snowflake.snowpark.functions.udf()` and `UserDefinedFunction.register()` to specify UDF-level code imports.
- Added a parameter `session` to function `udf()` and `UserDefinedFunction.register()` so you can specify which session to use to create a UDF if you have multiple sessions.
- Added types `Geography` and `Variant` to `snowflake.snowpark.types` to be used as type hints for Geography and Variant data when defining a UDF.
- Added support for Geography geoJSON data.
- Added `Table`, a subclass of `DataFrame` for table operations:
  - Methods `update` and `delete` update and delete rows of a table in Snowflake.
  - Method `merge` merges data from a `DataFrame` to a `Table`.
  - Override method `DataFrame.sample()` with an additional parameter `seed`, which works on tables but not on view and sub-queries.
- Added `DataFrame.to_local_iterator()` and `DataFrame.to_pandas_batches()` to allow getting results from an iterator when the result set returned from the Snowflake database is too large.
- Added `DataFrame.cache_result()` for caching the operations performed on a `DataFrame` in a temporary table.
  Subsequent operations on the original `DataFrame` have no effect on the cached result `DataFrame`.
- Added property `DataFrame.queries` to get SQL queries that will be executed to evaluate the `DataFrame`.
- Added `Session.query_history()` as a context manager to track SQL queries executed on a session, including all SQL queries to evaluate `DataFrame`s created from a session. Both query ID and query text are recorded.
- You can now create a `Session` instance from an existing established `snowflake.connector.SnowflakeConnection`. Use parameter `connection` in `Session.builder.configs()`.
- Added `use_database()`, `use_schema()`, `use_warehouse()`, and `use_role()` to class `Session` to switch database/schema/warehouse/role after a session is created.
- Added `DataFrameWriter.copy_into_table()` to unload a `DataFrame` to stage files.
- Added `DataFrame.unpivot()`.
- Added `Column.within_group()` for sorting the rows by columns with some aggregation functions.
- Added functions `listagg()`, `mode()`, `div0()`, `acos()`, `asin()`, `atan()`, `atan2()`, `cos()`, `cosh()`, `sin()`, `sinh()`, `tan()`, `tanh()`, `degrees()`, `radians()`, `round()`, `trunc()`, and `factorial()` to `snowflake.snowflake.functions`.
- Added an optional argument `ignore_nulls` in function `lead()` and `lag()`.
- The `condition` parameter of function `when()` and `iff()` now accepts SQL expressions.

### Improvements

- All function and method names have been renamed to use the snake case naming style, which is more Pythonic. For convenience, some camel case names are kept as aliases to the snake case APIs. It is recommended to use the snake case APIs.
  - Deprecated these methods on class `Session` and replaced them with their snake case equivalents: `getImports()`, `addImports()`, `removeImport()`, `clearImports()`, `getSessionStage()`, `getDefaultSchema()`, `getDefaultSchema()`, `getCurrentDatabase()`, `getFullyQualifiedCurrentSchema()`.
  - Deprecated these methods on class `DataFrame` and replaced them with their snake case equivalents: `groupingByGroupingSets()`, `naturalJoin()`, `withColumns()`, `joinTableFunction()`.
- Property `DataFrame.columns` is now consistent with `DataFrame.schema.names` and the Snowflake database `Identifier Requirements`.
- `Column.__bool__()` now raises a `TypeError`. This will ban the use of logical operators `and`, `or`, `not` on `Column` object, for instance `col("a") > 1 and col("b") > 2` will raise the `TypeError`. Use `(col("a") > 1) & (col("b") > 2)` instead.
- Changed `PutResult` and `GetResult` to subclass `NamedTuple`.
- Fixed a bug which raised an error when the local path or stage location has a space or other special characters.
- Changed `DataFrame.describe()` so that non-numeric and non-string columns are ignored instead of raising an exception.

### Dependency updates

- Updated ``snowflake-connector-python`` to 2.7.4.

## 0.3.0 (2022-01-09)

### New Features

- Added `Column.isin()`, with an alias `Column.in_()`.
- Added `Column.try_cast()`, which is a special version of `cast()`. It tries to cast a string expression to other types and returns `null` if the cast is not possible.
- Added `Column.startswith()` and `Column.substr()` to process string columns.
- `Column.cast()` now also accepts a `str` value to indicate the cast type in addition to a `DataType` instance.
- Added `DataFrame.describe()` to summarize stats of a `DataFrame`.
- Added `DataFrame.explain()` to print the query plan of a `DataFrame`.
- `DataFrame.filter()` and `DataFrame.select_expr()` now accepts a sql expression.
- Added a new `bool` parameter `create_temp_table` to methods `DataFrame.saveAsTable()` and `Session.write_pandas()` to optionally create a temp table.
- Added `DataFrame.minus()` and `DataFrame.subtract()` as aliases to `DataFrame.except_()`.
- Added `regexp_replace()`, `concat()`, `concat_ws()`, `to_char()`, `current_timestamp()`, `current_date()`, `current_time()`, `months_between()`, `cast()`, `try_cast()`, `greatest()`, `least()`, and `hash()` to module `snowflake.snowpark.functions`.

### Bug Fixes

- Fixed an issue where `Session.createDataFrame(pandas_df)` and `Session.write_pandas(pandas_df)` raise an exception when the `pandas DataFrame` has spaces in the column name.
- `DataFrame.copy_into_table()` sometimes prints an `error` level log entry while it actually works. It's fixed now.
- Fixed an API docs issue where some `DataFrame` APIs are missing from the docs.

### Dependency updates

- Update ``snowflake-connector-python`` to 2.7.2, which upgrades ``pyarrow`` dependency to 6.0.x. Refer to the [python connector 2.7.2 release notes](https://pypi.org/project/snowflake-connector-python/2.7.2/) for more details.

## 0.2.0 (2021-12-02)

### New Features

- Updated the `Session.createDataFrame()` method for creating a `DataFrame` from a pandas DataFrame.
- Added the `Session.write_pandas()` method for writing a `pandas DataFrame` to a table in Snowflake and getting a `Snowpark DataFrame` object back.
- Added new classes and methods for calling window functions.
- Added the new functions `cume_dist()`, to find the cumulative distribution of a value with regard to other values within a window partition,
  and `row_number()`, which returns a unique row number for each row within a window partition.
- Added functions for computing statistics for DataFrames in the `DataFrameStatFunctions` class.
- Added functions for handling missing values in a DataFrame in the `DataFrameNaFunctions` class.
- Added new methods `rollup()`, `cube()`, and `pivot()` to the `DataFrame` class.
- Added the `GroupingSets` class, which you can use with the DataFrame groupByGroupingSets method to perform a SQL GROUP BY GROUPING SETS.
- Added the new `FileOperation(session)`
  class that you can use to upload and download files to and from a stage.
- Added the `DataFrame.copy_into_table()`
  method for loading data from files in a stage into a table.
- In CASE expressions, the functions `when()` and `otherwise()`
  now accept Python types in addition to `Column` objects.
- When you register a UDF you can now optionally set the `replace` parameter to `True` to overwrite an existing UDF with the same name.

### Improvements

- UDFs are now compressed before they are uploaded to the server. This makes them about 10 times smaller, which can help
  when you are using large ML model files.
- When the size of a UDF is less than 8196 bytes, it will be uploaded as in-line code instead of uploaded to a stage.

### Bug Fixes

- Fixed an issue where the statement `df.select(when(col("a") == 1, 4).otherwise(col("a"))), [Row(4), Row(2), Row(3)]` raised an exception.
- Fixed an issue where `df.toPandas()` raised an exception when a DataFrame was created from large local data.

## 0.1.0 (2021-10-26)

Start of Private Preview<|MERGE_RESOLUTION|>--- conflicted
+++ resolved
@@ -1,19 +1,6 @@
 # Release History
 
 ## 1.41.0 (YYYY-MM-DD)
-<<<<<<< HEAD
-
-### Snowpark Python API Updates
-
-#### New Features
-
-#### Bug Fixes
-
-- Fixed a bug in `DataFrameReader.dbapi` (PuPr) UDTF ingestion to correctly use the default `StringType` length (16777216).
-
-## 1.40.0 (YYYY-MM-DD)
-=======
->>>>>>> b0f44387
 
 ### Snowpark Python API Updates
 

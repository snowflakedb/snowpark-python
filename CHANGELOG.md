# Release History

## 1.21.0 (TBD)

### Snowpark Python API Updates

#### Improvements
- Added support server side string size limitations.
- Added support for column lineage in the DataFrame.lineage.trace API.
- Added support for passing `INFER_SCHEMA` options to `DataFrameReader` via `INFER_SCHEMA_OPTIONS`.

#### Bug Fixes
- Fixed a bug where SQL generated for selecting `*` column has an incorrect subquery.
- Fixed a bug in `DataFrame.to_pandas_batches` where the iterator could throw an error if certain transformation is made to the pandas dataframe due to wrong isolation level.
- Fixed a bug in `DataFrame.lineage.trace` to split the quoted feature view's name and version correctly.

### Snowpark Local Testing Updates

#### New Features
- Added support for the following APIs:
  - snowflake.snowpark.functions
    - rank
    - dense_rank
    - percent_rank
    - cume_dist
    - ntile
    - datediff

#### Bug Fixes
- Fixed a bug that Window Functions LEAD and LAG do not handle option `ignore_nulls` properly.
- Fixed a bug where values were not populated into the result DataFrame during the insertion of table merge operation.

### Snowpark pandas API Updates
#### New Features
- Added support for `DataFrame.backfill`, `DataFrame.bfill`, `Series.backfill`, and `Series.bfill`.
- Added support for `DataFrame.compare` and `Series.compare` with default parameters.
- Added support for `Series.dt.microsecond` and `Series.dt.nanosecond`.
- Added support for `Index.is_unique` and `Index.has_duplicates`.
- Added support for `Index.equals`.
- Added support for `Index.value_counts`.
- Added support for `Series.dt.day_name` and `Series.dt.month_name`.
- Added support for indexing on Index, e.g., `df.index[:10]`.
<<<<<<< HEAD
- Added support for `DataFrame.asfreq` and `Series.asfreq`.
=======
- Added support for `DataFrame.unstack` and `Series.unstack`.
>>>>>>> 8a1b8d8d

#### Improvements
- Removed the public preview warning message upon importing Snowpark pandas.
- Removed unnecessary count query from `SnowflakeQueryCompiler.is_series_like` method.

#### Bug Fixes
- Made passing an unsupported aggregation function to `pivot_table` raise `NotImplementedError` instead of `KeyError`.
- Removed axis labels and callable names from error messages and telemetry about unsupported aggregations.
- Fixed AssertionError in `Series.drop_duplicates` and `DataFrame.drop_duplicates` when called after `sort_values`.
- Fixed a bug in `Index.to_frame` where the result frame's column name may be wrong where name is unspecified.  
- Fixed a bug where some Index docstrings are ignored. 


## 1.20.0 (2024-07-17)

### Snowpark Python API Updates

#### Improvements

- Added distributed tracing using open telemetry APIs for table stored procedure function in `DataFrame`:
  - `_execute_and_get_query_id`
- Added support for the `arrays_zip` function.
- Improves performance for binary column expression and `df._in` by avoiding unnecessary cast for numeric values. You can enable this optimization by setting `session.eliminate_numeric_sql_value_cast_enabled = True`.
- Improved error message for `write_pandas` when the target table does not exist and `auto_create_table=False`.
- Added open telemetry tracing on UDxF functions in Snowpark.
- Added open telemetry tracing on stored procedure registration in Snowpark.
- Added a new optional parameter called `format_json` to the `Session.SessionBuilder.app_name` function that sets the app name in the `Session.query_tag` in JSON format. By default, this parameter is set to `False`.

#### Bug Fixes
- Fixed a bug where SQL generated for `lag(x, 0)` was incorrect and failed with error message `argument 1 to function LAG needs to be constant, found 'SYSTEM$NULL_TO_FIXED(null)'`.

### Snowpark Local Testing Updates

#### New Features

- Added support for the following APIs:
  - snowflake.snowpark.functions
    - random
- Added new parameters to `patch` function when registering a mocked function:
  - `distinct` allows an alternate function to be specified for when a sql function should be distinct.
  - `pass_column_index` passes a named parameter `column_index` to the mocked function that contains the pandas.Index for the input data.
  - `pass_row_index` passes a named parameter `row_index` to the mocked function that is the 0 indexed row number the function is currently operating on.
  - `pass_input_data` passes a named parameter `input_data` to the mocked function that contains the entire input dataframe for the current expression.
  - Added support for the `column_order` parameter to method `DataFrameWriter.save_as_table`.


#### Bug Fixes
- Fixed a bug that caused DecimalType columns to be incorrectly truncated to integer precision when used in BinaryExpressions.

### Snowpark pandas API Updates

#### New Features
- Added support for `DataFrameGroupBy.all`, `SeriesGroupBy.all`, `DataFrameGroupBy.any`, and `SeriesGroupBy.any`.
- Added support for `DataFrame.nlargest`, `DataFrame.nsmallest`, `Series.nlargest` and `Series.nsmallest`.
- Added support for `replace` and `frac > 1` in `DataFrame.sample` and `Series.sample`.
- Added support for `read_excel` (Uses local pandas for processing)
- Added support for `Series.at`, `Series.iat`, `DataFrame.at`, and `DataFrame.iat`.
- Added support for `Series.dt.isocalendar`.
- Added support for `Series.case_when` except when condition or replacement is callable.
- Added documentation pages for `Index` and its APIs.
- Added support for `DataFrame.assign`.
- Added support for `DataFrame.stack`.
- Added support for `DataFrame.pivot` and `pd.pivot`.
- Added support for `DataFrame.to_csv` and `Series.to_csv`.
- Added partial support for `Series.str.translate` where the values in the `table` are single-codepoint strings.
- Added support for `DataFrame.corr`.
- Allow `df.plot()` and `series.plot()` to be called, materializing the data into the local client
- Added support for `DataFrameGroupBy` and `SeriesGroupBy` aggregations `first` and `last`
- Added support for `DataFrameGroupBy.get_group`.
- Added support for `limit` parameter when `method` parameter is used in `fillna`.
- Added partial support for `Series.str.translate` where the values in the `table` are single-codepoint strings.
- Added support for `DataFrame.corr`.
- Added support for `DataFrame.equals` and `Series.equals`.
- Added support for `DataFrame.reindex` and `Series.reindex`.
- Added support for `Index.astype`.
- Added support for `Index.unique` and `Index.nunique`.
- Added support for `Index.sort_values`.

#### Bug Fixes
- Fixed an issue when using np.where and df.where when the scalar 'other' is the literal 0.
- Fixed a bug regarding precision loss when converting to Snowpark pandas `DataFrame` or `Series` with `dtype=np.uint64`.
- Fixed bug where `values` is set to `index` when `index` and `columns` contain all columns in DataFrame during `pivot_table`.

#### Improvements
- Added support for `Index.copy()`
- Added support for Index APIs: `dtype`, `values`, `item()`, `tolist()`, `to_series()` and `to_frame()`
- Expand support for DataFrames with no rows in `pd.pivot_table` and `DataFrame.pivot_table`.
- Added support for `inplace` parameter in `DataFrame.sort_index` and `Series.sort_index`.


## 1.19.0 (2024-06-25)

### Snowpark Python API Updates

#### New Features

- Added support for `to_boolean` function.
- Added documentation pages for Index and its APIs.

#### Bug Fixes

- Fixed a bug where python stored procedure with table return type fails when run in a task.
- Fixed a bug where df.dropna fails due to `RecursionError: maximum recursion depth exceeded` when the DataFrame has more than 500 columns.
- Fixed a bug where `AsyncJob.result("no_result")` doesn't wait for the query to finish execution.


### Snowpark Local Testing Updates

#### New Features

- Added support for the `strict` parameter when registering UDFs and Stored Procedures.

#### Bug Fixes

- Fixed a bug in convert_timezone that made the setting the source_timezone parameter return an error.
- Fixed a bug where creating DataFrame with empty data of type `DateType` raises `AttributeError`.
- Fixed a bug that table merge fails when update clause exists but no update takes place.
- Fixed a bug in mock implementation of `to_char` that raises `IndexError` when incoming column has nonconsecutive row index.
- Fixed a bug in handling of `CaseExpr` expressions that raises `IndexError` when incoming column has nonconsecutive row index.
- Fixed a bug in implementation of `Column.like` that raises `IndexError` when incoming column has nonconsecutive row index.

#### Improvements

- Added support for type coercion in the implementation of DataFrame.replace, DataFrame.dropna and the mock function `iff`.

### Snowpark pandas API Updates

#### New Features

- Added partial support for `DataFrame.pct_change` and `Series.pct_change` without the `freq` and `limit` parameters.
- Added support for `Series.str.get`.
- Added support for `Series.dt.dayofweek`, `Series.dt.day_of_week`, `Series.dt.dayofyear`, and `Series.dt.day_of_year`.
- Added support for `Series.str.__getitem__` (`Series.str[...]`).
- Added support for `Series.str.lstrip` and `Series.str.rstrip`.
- Added support for `DataFrameGroupBy.size` and `SeriesGroupBy.size`.
- Added support for `DataFrame.expanding` and `Series.expanding` for aggregations `count`, `sum`, `min`, `max`, `mean`, `std`, `var`, and `sem` with `axis=0`.
- Added support for `DataFrame.rolling` and `Series.rolling` for aggregation `count` with `axis=0`.
- Added support for `Series.str.match`.
- Added support for `DataFrame.resample` and `Series.resample` for aggregations `size`, `first`, and `last`.
- Added support for `DataFrameGroupBy.all`, `SeriesGroupBy.all`, `DataFrameGroupBy.any`, and `SeriesGroupBy.any`.
- Added support for `DataFrame.nlargest`, `DataFrame.nsmallest`, `Series.nlargest` and `Series.nsmallest`.
- Added support for `replace` and `frac > 1` in `DataFrame.sample` and `Series.sample`.
- Added support for `read_excel` (Uses local pandas for processing)
- Added support for `Series.at`, `Series.iat`, `DataFrame.at`, and `DataFrame.iat`.
- Added support for `Series.dt.isocalendar`.
- Added support for `Series.case_when` except when condition or replacement is callable.
- Added documentation pages for `Index` and its APIs.
- Added support for `DataFrame.assign`.
- Added support for `DataFrame.stack`.
- Added support for `DataFrame.pivot` and `pd.pivot`.
- Added support for `DataFrame.to_csv` and `Series.to_csv`.
- Added support for `Index.T`.

#### Bug Fixes

- Fixed a bug that causes output of GroupBy.aggregate's columns to be ordered incorrectly.
- Fixed a bug where `DataFrame.describe` on a frame with duplicate columns of differing dtypes could cause an error or incorrect results.
- Fixed a bug in `DataFrame.rolling` and `Series.rolling` so `window=0` now throws `NotImplementedError` instead of `ValueError`

#### Improvements

- Added support for named aggregations in `DataFrame.aggregate` and `Series.aggregate` with `axis=0`.
- `pd.read_csv` reads using the native pandas CSV parser, then uploads data to snowflake using parquet. This enables most of the parameters supported by `read_csv` including date parsing and numeric conversions. Uploading via parquet is roughly twice as fast as uploading via CSV.
- Initial work to support an `pd.Index` directly in Snowpark pandas. Support for `pd.Index` as a first-class component of Snowpark pandas is coming soon.
- Added a lazy index constructor and support for `len`, `shape`, `size`, `empty`, `to_pandas()` and `names`. For `df.index`, Snowpark pandas creates a lazy index object.
- For `df.columns`, Snowpark pandas supports a non-lazy version of an `Index` since the data is already stored locally.

## 1.18.0 (2024-05-28)

### Snowpark Python API Updates

#### Improvements

- Improved error message to remind users set `{"infer_schema": True}` when reading csv file without specifying its schema.
- Improved error handling for `Session.create_dataframe` when called with more than 512 rows and using `format` or `pyformat` `paramstyle`.

### Snowpark pandas API Updates

#### New Features

- Added `DataFrame.cache_result` and `Series.cache_result` methods for users to persist DataFrames and Series to a temporary table lasting the duration of the session to improve latency of subsequent operations.

#### Bug Fixes

#### Improvements

- Added partial support for `DataFrame.pivot_table` with no `index` parameter, as well as for `margins` parameter.
- Updated the signature of `DataFrame.shift`/`Series.shift`/`DataFrameGroupBy.shift`/`SeriesGroupBy.shift` to match pandas 2.2.1. Snowpark pandas does not yet support the newly-added `suffix` argument, or sequence values of `periods`.
- Re-added support for `Series.str.split`.

#### Bug Fixes

- Fixed how we support mixed columns for string methods (`Series.str.*`).

### Snowpark Local Testing Updates

#### New Features

- Added support for the following DataFrameReader read options to file formats `csv` and `json`:
  - PURGE
  - PATTERN
  - INFER_SCHEMA with value being `False`
  - ENCODING with value being `UTF8`
- Added support for `DataFrame.analytics.moving_agg` and `DataFrame.analytics.cumulative_agg_agg`.
- Added support for `if_not_exists` parameter during UDF and stored procedure registration.

#### Bug Fixes

- Fixed a bug that when processing time format, fractional second part is not handled properly.
- Fixed a bug that caused function calls on `*` to fail.
- Fixed a bug that prevented creation of map and struct type objects.
- Fixed a bug that function `date_add` was unable to handle some numeric types.
- Fixed a bug that `TimestampType` casting resulted in incorrect data.
- Fixed a bug that caused `DecimalType` data to have incorrect precision in some cases.
- Fixed a bug where referencing missing table or view raises confusing `IndexError`.
- Fixed a bug that mocked function `to_timestamp_ntz` can not handle None data.
- Fixed a bug that mocked UDFs handles output data of None improperly.
- Fixed a bug where `DataFrame.with_column_renamed` ignores attributes from parent DataFrames after join operations.
- Fixed a bug that integer precision of large value gets lost when converted to pandas DataFrame.
- Fixed a bug that the schema of datetime object is wrong when create DataFrame from a pandas DataFrame.
- Fixed a bug in the implementation of `Column.equal_nan` where null data is handled incorrectly.
- Fixed a bug where `DataFrame.drop` ignore attributes from parent DataFrames after join operations.
- Fixed a bug in mocked function `date_part` where Column type is set wrong.
- Fixed a bug where `DataFrameWriter.save_as_table` does not raise exceptions when inserting null data into non-nullable columns.
- Fixed a bug in the implementation of `DataFrameWriter.save_as_table` where
  - Append or Truncate fails when incoming data has different schema than existing table.
  - Truncate fails when incoming data does not specify columns that are nullable.

#### Improvements

- Removed dependency check for `pyarrow` as it is not used.
- Improved target type coverage of `Column.cast`, adding support for casting to boolean and all integral types.
- Aligned error experience when calling UDFs and stored procedures.
- Added appropriate error messages for `is_permanent` and `anonymous` options in UDFs and stored procedures registration to make it more clear that those features are not yet supported.
- File read operation with unsupported options and values now raises `NotImplementedError` instead of warnings and unclear error information.

## 1.17.0 (2024-05-21)

### Snowpark Python API Updates

#### New Features

- Added support to add a comment on tables and views using the functions listed below:
  - `DataFrameWriter.save_as_table`
  - `DataFrame.create_or_replace_view`
  - `DataFrame.create_or_replace_temp_view`
  - `DataFrame.create_or_replace_dynamic_table`

#### Improvements

- Improved error message to remind users to set `{"infer_schema": True}` when reading CSV file without specifying its schema.

### Snowpark pandas API Updates

#### New Features

- Start of Public Preview of Snowpark pandas API. Refer to the [Snowpark pandas API Docs](https://docs.snowflake.com/developer-guide/snowpark/python/snowpark-pandas) for more details.

### Snowpark Local Testing Updates

#### New Features

- Added support for NumericType and VariantType data conversion in the mocked function `to_timestamp_ltz`, `to_timestamp_ntz`, `to_timestamp_tz` and `to_timestamp`.
- Added support for DecimalType, BinaryType, ArrayType, MapType, TimestampType, DateType and TimeType data conversion in the mocked function `to_char`.
- Added support for the following APIs:
  - snowflake.snowpark.functions:
    - to_varchar
  - snowflake.snowpark.DataFrame:
    - pivot
  - snowflake.snowpark.Session:
    - cancel_all
- Introduced a new exception class `snowflake.snowpark.mock.exceptions.SnowparkLocalTestingException`.
- Added support for casting to FloatType

#### Bug Fixes

- Fixed a bug that stored procedure and UDF should not remove imports already in the `sys.path` during the clean-up step.
- Fixed a bug that when processing datetime format, the fractional second part is not handled properly.
- Fixed a bug that on Windows platform that file operations was unable to properly handle file separator in directory name.
- Fixed a bug that on Windows platform that when reading a pandas dataframe, IntervalType column with integer data can not be processed.
- Fixed a bug that prevented users from being able to select multiple columns with the same alias.
- Fixed a bug that `Session.get_current_[schema|database|role|user|account|warehouse]` returns upper-cased identifiers when identifiers are quoted.
- Fixed a bug that function `substr` and `substring` can not handle 0-based `start_expr`.

#### Improvements

- Standardized the error experience by raising `SnowparkLocalTestingException` in error cases which is on par with `SnowparkSQLException` raised in non-local execution.
- Improved error experience of `Session.write_pandas` method that `NotImplementError` will be raised when called.
- Aligned error experience with reusing a closed session in non-local execution.

## 1.16.0 (2024-05-07)

### New Features

- Support stored procedure register with packages given as Python modules.
- Added snowflake.snowpark.Session.lineage.trace to explore data lineage of snowfake objects.
- Added support for structured type schema parsing.

### Bug Fixes

- Fixed a bug when inferring schema, single quotes are added to stage files already have single quotes.

### Local Testing Updates

#### New Features

- Added support for StringType, TimestampType and VariantType data conversion in the mocked function `to_date`.
- Added support for the following APIs:
  - snowflake.snowpark.functions
    - get
    - concat
    - concat_ws

#### Bug Fixes

- Fixed a bug that caused `NaT` and `NaN` values to not be recognized.
- Fixed a bug where, when inferring a schema, single quotes were added to stage files that already had single quotes.
- Fixed a bug where `DataFrameReader.csv` was unable to handle quoted values containing a delimiter.
- Fixed a bug that when there is `None` value in an arithmetic calculation, the output should remain `None` instead of `math.nan`.
- Fixed a bug in function `sum` and `covar_pop` that when there is `math.nan` in the data, the output should also be `math.nan`.
- Fixed a bug that stage operation can not handle directories.
- Fixed a bug that `DataFrame.to_pandas` should take Snowflake numeric types with precision 38 as `int64`.

## 1.15.0 (2024-04-24)

### New Features

- Added `truncate` save mode in `DataFrameWrite` to overwrite existing tables by truncating the underlying table instead of dropping it.
- Added telemetry to calculate query plan height and number of duplicate nodes during collect operations.
- Added the functions below to unload data from a `DataFrame` into one or more files in a stage:
  - `DataFrame.write.json`
  - `DataFrame.write.csv`
  - `DataFrame.write.parquet`
- Added distributed tracing using open telemetry APIs for action functions in `DataFrame` and `DataFrameWriter`:
  - snowflake.snowpark.DataFrame:
    - collect
    - collect_nowait
    - to_pandas
    - count
    - show
  - snowflake.snowpark.DataFrameWriter:
    - save_as_table
- Added support for snow:// URLs to `snowflake.snowpark.Session.file.get` and `snowflake.snowpark.Session.file.get_stream`
- Added support to register stored procedures and UDxFs with a `comment`.
- UDAF client support is ready for public preview. Please stay tuned for the Snowflake announcement of UDAF public preview.
- Added support for dynamic pivot.  This feature is currently in private preview.

### Improvements

- Improved the generated query performance for both compilation and execution by converting duplicate subqueries to Common Table Expressions (CTEs). It is still an experimental feature not enabled by default, and can be enabled by setting `session.cte_optimization_enabled` to `True`.

### Bug Fixes

- Fixed a bug where `statement_params` was not passed to query executions that register stored procedures and user defined functions.
- Fixed a bug causing `snowflake.snowpark.Session.file.get_stream` to fail for quoted stage locations.
- Fixed a bug that an internal type hint in `utils.py` might raise AttributeError in case the underlying module can not be found.

### Local Testing Updates

#### New Features

- Added support for registering UDFs and stored procedures.
- Added support for the following APIs:
  - snowflake.snowpark.Session:
    - file.put
    - file.put_stream
    - file.get
    - file.get_stream
    - read.json
    - add_import
    - remove_import
    - get_imports
    - clear_imports
    - add_packages
    - add_requirements
    - clear_packages
    - remove_package
    - udf.register
    - udf.register_from_file
    - sproc.register
    - sproc.register_from_file
  - snowflake.snowpark.functions
    - current_database
    - current_session
    - date_trunc
    - object_construct
    - object_construct_keep_null
    - pow
    - sqrt
    - udf
    - sproc
- Added support for StringType, TimestampType and VariantType data conversion in the mocked function `to_time`.

#### Bug Fixes

- Fixed a bug that null filled columns for constant functions.
- Fixed a bug that implementation of to_object, to_array and to_binary to better handle null inputs.
- Fixed a bug that timestamp data comparison can not handle year beyond 2262.
- Fixed a bug that `Session.builder.getOrCreate` should return the created mock session.

## 1.14.0 (2024-03-20)

### New Features

- Added support for creating vectorized UDTFs with `process` method.
- Added support for dataframe functions:
  - to_timestamp_ltz
  - to_timestamp_ntz
  - to_timestamp_tz
  - locate
- Added support for ASOF JOIN type.
- Added support for the following local testing APIs:
  - snowflake.snowpark.functions:
    - to_double
    - to_timestamp
    - to_timestamp_ltz
    - to_timestamp_ntz
    - to_timestamp_tz
    - greatest
    - least
    - convert_timezone
    - dateadd
    - date_part
  - snowflake.snowpark.Session:
    - get_current_account
    - get_current_warehouse
    - get_current_role
    - use_schema
    - use_warehouse
    - use_database
    - use_role

### Bug Fixes

- Fixed a bug in `SnowflakePlanBuilder` that `save_as_table` does not filter column that name start with '$' and follow by number correctly.
- Fixed a bug that statement parameters may have no effect when resolving imports and packages.
- Fixed bugs in local testing:
  - LEFT ANTI and LEFT SEMI joins drop rows with null values.
  - DataFrameReader.csv incorrectly parses data when the optional parameter `field_optionally_enclosed_by` is specified.
  - Column.regexp only considers the first entry when `pattern` is a `Column`.
  - Table.update raises `KeyError` when updating null values in the rows.
  - VARIANT columns raise errors at `DataFrame.collect`.
  - `count_distinct` does not work correctly when counting.
  - Null values in integer columns raise `TypeError`.

### Improvements

- Added telemetry to local testing.
- Improved the error message of `DataFrameReader` to raise `FileNotFound` error when reading a path that does not exist or when there are no files under the path.

## 1.13.0 (2024-02-26)

### New Features

- Added support for an optional `date_part` argument in function `last_day`.
- `SessionBuilder.app_name` will set the query_tag after the session is created.
- Added support for the following local testing functions:
  - current_timestamp
  - current_date
  - current_time
  - strip_null_value
  - upper
  - lower
  - length
  - initcap

### Improvements

- Added cleanup logic at interpreter shutdown to close all active sessions.
- Closing sessions within stored procedures now is a no-op logging a warning instead of raising an error.

### Bug Fixes

- Fixed a bug in `DataFrame.to_local_iterator` where the iterator could yield wrong results if another query is executed before the iterator finishes due to wrong isolation level. For details, please see #945.
- Fixed a bug that truncated table names in error messages while running a plan with local testing enabled.
- Fixed a bug that `Session.range` returns empty result when the range is large.

## 1.12.1 (2024-02-08)

### Improvements

- Use `split_blocks=True` by default during `to_pandas` conversion, for optimal memory allocation. This parameter is passed to `pyarrow.Table.to_pandas`, which enables `PyArrow` to split the memory allocation into smaller, more manageable blocks instead of allocating a single contiguous block. This results in better memory management when dealing with larger datasets.

### Bug Fixes

- Fixed a bug in `DataFrame.to_pandas` that caused an error when evaluating on a Dataframe with an `IntergerType` column with null values.

## 1.12.0 (2024-01-30)

### New Features

- Exposed `statement_params` in `StoredProcedure.__call__`.
- Added two optional arguments to `Session.add_import`.
  - `chunk_size`: The number of bytes to hash per chunk of the uploaded files.
  - `whole_file_hash`: By default only the first chunk of the uploaded import is hashed to save time. When this is set to True each uploaded file is fully hashed instead.
- Added parameters `external_access_integrations` and `secrets` when creating a UDAF from Snowpark Python to allow integration with external access.
- Added a new method `Session.append_query_tag`. Allows an additional tag to be added to the current query tag by appending it as a comma separated value.
- Added a new method `Session.update_query_tag`. Allows updates to a JSON encoded dictionary query tag.
- `SessionBuilder.getOrCreate` will now attempt to replace the singleton it returns when token expiration has been detected.
- Added support for new functions in `snowflake.snowpark.functions`:
  - `array_except`
  - `create_map`
  - `sign`/`signum`
- Added the following functions to `DataFrame.analytics`:
  - Added the `moving_agg` function in `DataFrame.analytics` to enable moving aggregations like sums and averages with multiple window sizes.
  - Added the `cummulative_agg` function in `DataFrame.analytics` to enable commulative aggregations like sums and averages on multiple columns.
  - Added the `compute_lag` and `compute_lead` functions in `DataFrame.analytics` for enabling lead and lag calculations on multiple columns.
  - Added the `time_series_agg` function in `DataFrame.analytics` to enable time series aggregations like sums and averages with multiple time windows.

### Bug Fixes

- Fixed a bug in `DataFrame.na.fill` that caused Boolean values to erroneously override integer values.
- Fixed a bug in `Session.create_dataframe` where the Snowpark DataFrames created using pandas DataFrames were not inferring the type for timestamp columns correctly. The behavior is as follows:
  - Earlier timestamp columns without a timezone would be converted to nanosecond epochs and inferred as `LongType()`, but will now be correctly maintained as timestamp values and be inferred as `TimestampType(TimestampTimeZone.NTZ)`.
  - Earlier timestamp columns with a timezone would be inferred as `TimestampType(TimestampTimeZone.NTZ)` and loose timezone information but will now be correctly inferred as `TimestampType(TimestampTimeZone.LTZ)` and timezone information is retained correctly.
  - Set session parameter `PYTHON_SNOWPARK_USE_LOGICAL_TYPE_FOR_CREATE_DATAFRAME` to revert back to old behavior. It is recommended that you update your code to align with correct behavior because the parameter will be removed in the future.
- Fixed a bug that `DataFrame.to_pandas` gets decimal type when scale is not 0, and creates an object dtype in `pandas`. Instead, we cast the value to a float64 type.
- Fixed bugs that wrongly flattened the generated SQL when one of the following happens:
  - `DataFrame.filter()` is called after `DataFrame.sort().limit()`.
  - `DataFrame.sort()` or `filter()` is called on a DataFrame that already has a window function or sequence-dependent data generator column.
    For instance, `df.select("a", seq1().alias("b")).select("a", "b").sort("a")` won't flatten the sort clause anymore.
  - a window or sequence-dependent data generator column is used after `DataFrame.limit()`. For instance, `df.limit(10).select(row_number().over())` won't flatten the limit and select in the generated SQL.
- Fixed a bug where aliasing a DataFrame column raised an error when the DataFame was copied from another DataFrame with an aliased column. For instance,

  ```python
  df = df.select(col("a").alias("b"))
  df = copy(df)
  df.select(col("b").alias("c"))  # threw an error. Now it's fixed.
  ```

- Fixed a bug in `Session.create_dataframe` that the non-nullable field in a schema is not respected for boolean type. Note that this fix is only effective when the user has the privilege to create a temp table.
- Fixed a bug in SQL simplifier where non-select statements in `session.sql` dropped a SQL query when used with `limit()`.
- Fixed a bug that raised an exception when session parameter `ERROR_ON_NONDETERMINISTIC_UPDATE` is true.

### Behavior Changes (API Compatible)

- When parsing data types during a `to_pandas` operation, we rely on GS precision value to fix precision issues for large integer values. This may affect users where a column that was earlier returned as `int8` gets returned as `int64`. Users can fix this by explicitly specifying precision values for their return column.
- Aligned behavior for `Session.call` in case of table stored procedures where running `Session.call` would not trigger stored procedure unless a `collect()` operation was performed.
- `StoredProcedureRegistration` will now automatically add `snowflake-snowpark-python` as a package dependency. The added dependency will be on the client's local version of the library and an error is thrown if the server cannot support that version.

## 1.11.1 (2023-12-07)

### Bug Fixes

- Fixed a bug that numpy should not be imported at the top level of mock module.
- Added support for these new functions in `snowflake.snowpark.functions`:
  - `from_utc_timestamp`
  - `to_utc_timestamp`

## 1.11.0 (2023-12-05)

### New Features

- Add the `conn_error` attribute to `SnowflakeSQLException` that stores the whole underlying exception from `snowflake-connector-python`.
- Added support for `RelationalGroupedDataframe.pivot()` to access `pivot` in the following pattern `Dataframe.group_by(...).pivot(...)`.
- Added experimental feature: Local Testing Mode, which allows you to create and operate on Snowpark Python DataFrames locally without connecting to a Snowflake account. You can use the local testing framework to test your DataFrame operations locally, on your development machine or in a CI (continuous integration) pipeline, before deploying code changes to your account.

- Added support for `arrays_to_object` new functions in `snowflake.snowpark.functions`.
- Added support for the vector data type.

### Dependency Updates

- Bumped cloudpickle dependency to work with `cloudpickle==2.2.1`
- Updated ``snowflake-connector-python`` to `3.4.0`.

### Bug Fixes

- DataFrame column names quoting check now supports newline characters.
- Fix a bug where a DataFrame generated by `session.read.with_metadata` creates inconsistent table when doing `df.write.save_as_table`.

## 1.10.0 (2023-11-03)

### New Features

- Added support for managing case sensitivity in `DataFrame.to_local_iterator()`.
- Added support for specifying vectorized UDTF's input column names by using the optional parameter `input_names` in `UDTFRegistration.register/register_file` and `functions.pandas_udtf`. By default, `RelationalGroupedDataFrame.applyInPandas` will infer the column names from current dataframe schema.
- Add `sql_error_code` and `raw_message` attributes to `SnowflakeSQLException` when it is caused by a SQL exception.

### Bug Fixes

- Fixed a bug in `DataFrame.to_pandas()` where converting snowpark dataframes to pandas dataframes was losing precision on integers with more than 19 digits.
- Fixed a bug that `session.add_packages` can not handle requirement specifier that contains project name with underscore and version.
- Fixed a bug in `DataFrame.limit()` when `offset` is used and the parent `DataFrame` uses `limit`. Now the `offset` won't impact the parent DataFrame's `limit`.
- Fixed a bug in `DataFrame.write.save_as_table` where dataframes created from read api could not save data into snowflake because of invalid column name `$1`.

### Behavior change

- Changed the behavior of `date_format`:
  - The `format` argument changed from optional to required.
  - The returned result changed from a date object to a date-formatted string.
- When a window function, or a sequence-dependent data generator (`normal`, `zipf`, `uniform`, `seq1`, `seq2`, `seq4`, `seq8`) function is used, the sort and filter operation will no longer be flattened when generating the query.

## 1.9.0 (2023-10-13)

### New Features

- Added support for the Python 3.11 runtime environment.

### Dependency updates

- Added back the dependency of `typing-extensions`.

### Bug Fixes

- Fixed a bug where imports from permanent stage locations were ignored for temporary stored procedures, UDTFs, UDFs, and UDAFs.
- Revert back to using CTAS (create table as select) statement for `Dataframe.writer.save_as_table` which does not need insert permission for writing tables.

### New Features
- Support `PythonObjJSONEncoder` json-serializable objects for `ARRAY` and `OBJECT` literals.

## 1.8.0 (2023-09-14)

### New Features

- Added support for VOLATILE/IMMUTABLE keyword when registering UDFs.
- Added support for specifying clustering keys when saving dataframes using `DataFrame.save_as_table`.
- Accept `Iterable` objects input for `schema` when creating dataframes using `Session.create_dataframe`.
- Added the property `DataFrame.session` to return a `Session` object.
- Added the property `Session.session_id` to return an integer that represents session ID.
- Added the property `Session.connection` to return a `SnowflakeConnection` object .

- Added support for creating a Snowpark session from a configuration file or environment variables.

### Dependency updates

- Updated ``snowflake-connector-python`` to 3.2.0.

### Bug Fixes

- Fixed a bug where automatic package upload would raise `ValueError` even when compatible package version were added in `session.add_packages`.
- Fixed a bug where table stored procedures were not registered correctly when using `register_from_file`.
- Fixed a bug where dataframe joins failed with `invalid_identifier` error.
- Fixed a bug where `DataFrame.copy` disables SQL simplfier for the returned copy.
- Fixed a bug where `session.sql().select()` would fail if any parameters are specified to `session.sql()`

## 1.7.0 (2023-08-28)

### New Features

- Added parameters `external_access_integrations` and `secrets` when creating a UDF, UDTF or Stored Procedure from Snowpark Python to allow integration with external access.
- Added support for these new functions in `snowflake.snowpark.functions`:
  - `array_flatten`
  - `flatten`
- Added support for `apply_in_pandas` in `snowflake.snowpark.relational_grouped_dataframe`.
- Added support for replicating your local Python environment on Snowflake via `Session.replicate_local_environment`.

### Bug Fixes

- Fixed a bug where `session.create_dataframe` fails to properly set nullable columns where nullability was affected by order or data was given.
- Fixed a bug where `DataFrame.select` could not identify and alias columns in presence of table functions when output columns of table function overlapped with columns in dataframe.

### Behavior Changes

- When creating stored procedures, UDFs, UDTFs, UDAFs with parameter `is_permanent=False` will now create temporary objects even when `stage_name` is provided. The default value of `is_permanent` is `False` which is why if this value is not explicitly set to `True` for permanent objects, users will notice a change in behavior.
- `types.StructField` now enquotes column identifier by default.

## 1.6.1 (2023-08-02)

### New Features

- Added support for these new functions in `snowflake.snowpark.functions`:
  - `array_sort`
  - `sort_array`
  - `array_min`
  - `array_max`
  - `explode_outer`
- Added support for pure Python packages specified via `Session.add_requirements` or `Session.add_packages`. They are now usable in stored procedures and UDFs even if packages are not present on the Snowflake Anaconda channel.
  - Added Session parameter `custom_packages_upload_enabled` and `custom_packages_force_upload_enabled` to enable the support for pure Python packages feature mentioned above. Both parameters default to `False`.
- Added support for specifying package requirements by passing a Conda environment yaml file to `Session.add_requirements`.
- Added support for asynchronous execution of multi-query dataframes that contain binding variables.
- Added support for renaming multiple columns in `DataFrame.rename`.
- Added support for Geometry datatypes.
- Added support for `params` in `session.sql()` in stored procedures.
- Added support for user-defined aggregate functions (UDAFs). This feature is currently in private preview.
- Added support for vectorized UDTFs (user-defined table functions). This feature is currently in public preview.
- Added support for Snowflake Timestamp variants (i.e., `TIMESTAMP_NTZ`, `TIMESTAMP_LTZ`, `TIMESTAMP_TZ`)
  - Added `TimestampTimezone` as an argument in `TimestampType` constructor.
  - Added type hints `NTZ`, `LTZ`, `TZ` and `Timestamp` to annotate functions when registering UDFs.

### Improvements

- Removed redundant dependency `typing-extensions`.
- `DataFrame.cache_result` now creates temp table fully qualified names under current database and current schema.

### Bug Fixes

- Fixed a bug where type check happens on pandas before it is imported.
- Fixed a bug when creating a UDF from `numpy.ufunc`.
- Fixed a bug where `DataFrame.union` was not generating the correct `Selectable.schema_query` when SQL simplifier is enabled.

### Behavior Changes

- `DataFrameWriter.save_as_table` now respects the `nullable` field of the schema provided by the user or the inferred schema based on data from user input.

### Dependency updates

- Updated ``snowflake-connector-python`` to 3.0.4.

## 1.5.1 (2023-06-20)

### New Features

- Added support for the Python 3.10 runtime environment.

## 1.5.0 (2023-06-09)

### Behavior Changes

- Aggregation results, from functions such as `DataFrame.agg` and `DataFrame.describe`, no longer strip away non-printing characters from column names.

### New Features

- Added support for the Python 3.9 runtime environment.
- Added support for new functions in `snowflake.snowpark.functions`:
  - `array_generate_range`
  - `array_unique_agg`
  - `collect_set`
  - `sequence`
- Added support for registering and calling stored procedures with `TABLE` return type.
- Added support for parameter `length` in `StringType()` to specify the maximum number of characters that can be stored by the column.
- Added the alias `functions.element_at()` for `functions.get()`.
- Added the alias `Column.contains` for `functions.contains`.
- Added experimental feature `DataFrame.alias`.
- Added support for querying metadata columns from stage when creating `DataFrame` using `DataFrameReader`.
- Added support for `StructType.add` to append more fields to existing `StructType` objects.
- Added support for parameter `execute_as` in `StoredProcedureRegistration.register_from_file()` to specify stored procedure caller rights.

### Bug Fixes

- Fixed a bug where the `Dataframe.join_table_function` did not run all of the necessary queries to set up the join table function when SQL simplifier was enabled.
- Fixed type hint declaration for custom types - `ColumnOrName`, `ColumnOrLiteralStr`, `ColumnOrSqlExpr`, `LiteralType` and `ColumnOrLiteral` that were breaking `mypy` checks.
- Fixed a bug where `DataFrameWriter.save_as_table` and `DataFrame.copy_into_table` failed to parse fully qualified table names.

## 1.4.0 (2023-04-24)

### New Features

- Added support for `session.getOrCreate`.
- Added support for alias `Column.getField`.
- Added support for new functions in `snowflake.snowpark.functions`:
  - `date_add` and `date_sub` to make add and subtract operations easier.
  - `daydiff`
  - `explode`
  - `array_distinct`.
  - `regexp_extract`.
  - `struct`.
  - `format_number`.
  - `bround`.
  - `substring_index`
- Added parameter `skip_upload_on_content_match` when creating UDFs, UDTFs and stored procedures using `register_from_file` to skip uploading files to a stage if the same version of the files are already on the stage.
- Added support for `DataFrameWriter.save_as_table` method to take table names that contain dots.
- Flattened generated SQL when `DataFrame.filter()` or `DataFrame.order_by()` is followed by a projection statement (e.g. `DataFrame.select()`, `DataFrame.with_column()`).
- Added support for creating dynamic tables _(in private preview)_ using `Dataframe.create_or_replace_dynamic_table`.
- Added an optional argument `params` in `session.sql()` to support binding variables. Note that this is not supported in stored procedures yet.

### Bug Fixes

- Fixed a bug in `strtok_to_array` where an exception was thrown when a delimiter was passed in.
- Fixed a bug in `session.add_import` where the module had the same namespace as other dependencies.

## 1.3.0 (2023-03-28)

### New Features

- Added support for `delimiters` parameter in `functions.initcap()`.
- Added support for `functions.hash()` to accept a variable number of input expressions.
- Added API `Session.RuntimeConfig` for getting/setting/checking the mutability of any runtime configuration.
- Added support managing case sensitivity in `Row` results from `DataFrame.collect` using `case_sensitive` parameter.
- Added API `Session.conf` for getting, setting or checking the mutability of any runtime configuration.
- Added support for managing case sensitivity in `Row` results from `DataFrame.collect` using `case_sensitive` parameter.
- Added indexer support for `snowflake.snowpark.types.StructType`.
- Added a keyword argument `log_on_exception` to `Dataframe.collect` and `Dataframe.collect_no_wait` to optionally disable error logging for SQL exceptions.

### Bug Fixes

- Fixed a bug where a DataFrame set operation(`DataFrame.substract`, `DataFrame.union`, etc.) being called after another DataFrame set operation and `DataFrame.select` or `DataFrame.with_column` throws an exception.
- Fixed a bug where chained sort statements are overwritten by the SQL simplifier.

### Improvements

- Simplified JOIN queries to use constant subquery aliases (`SNOWPARK_LEFT`, `SNOWPARK_RIGHT`) by default. Users can disable this at runtime with `session.conf.set('use_constant_subquery_alias', False)` to use randomly generated alias names instead.
- Allowed specifying statement parameters in `session.call()`.
- Enabled the uploading of large pandas DataFrames in stored procedures by defaulting to a chunk size of 100,000 rows.

## 1.2.0 (2023-03-02)

### New Features

- Added support for displaying source code as comments in the generated scripts when registering stored procedures. This
  is enabled by default, turn off by specifying `source_code_display=False` at registration.
- Added a parameter `if_not_exists` when creating a UDF, UDTF or Stored Procedure from Snowpark Python to ignore creating the specified function or procedure if it already exists.
- Accept integers when calling `snowflake.snowpark.functions.get` to extract value from array.
- Added `functions.reverse` in functions to open access to Snowflake built-in function
  [reverse](https://docs.snowflake.com/en/sql-reference/functions/reverse).
- Added parameter `require_scoped_url` in snowflake.snowflake.files.SnowflakeFile.open() `(in Private Preview)` to replace `is_owner_file` is marked for deprecation.

### Bug Fixes

- Fixed a bug that overwrote `paramstyle` to `qmark` when creating a Snowpark session.
- Fixed a bug where `df.join(..., how="cross")` fails with `SnowparkJoinException: (1112): Unsupported using join type 'Cross'`.
- Fixed a bug where querying a `DataFrame` column created from chained function calls used a wrong column name.

## 1.1.0 (2023-01-26)

### New Features:

- Added `asc`, `asc_nulls_first`, `asc_nulls_last`, `desc`, `desc_nulls_first`, `desc_nulls_last`, `date_part` and `unix_timestamp` in functions.
- Added the property `DataFrame.dtypes` to return a list of column name and data type pairs.
- Added the following aliases:
  - `functions.expr()` for `functions.sql_expr()`.
  - `functions.date_format()` for `functions.to_date()`.
  - `functions.monotonically_increasing_id()` for `functions.seq8()`
  - `functions.from_unixtime()` for `functions.to_timestamp()`

### Bug Fixes:

- Fixed a bug in SQL simplifier that didn’t handle Column alias and join well in some cases. See https://github.com/snowflakedb/snowpark-python/issues/658 for details.
- Fixed a bug in SQL simplifier that generated wrong column names for function calls, NaN and INF.

### Improvements

- The session parameter `PYTHON_SNOWPARK_USE_SQL_SIMPLIFIER` is `True` after Snowflake 7.3 was released. In snowpark-python, `session.sql_simplifier_enabled` reads the value of `PYTHON_SNOWPARK_USE_SQL_SIMPLIFIER` by default, meaning that the SQL simplfier is enabled by default after the Snowflake 7.3 release. To turn this off, set `PYTHON_SNOWPARK_USE_SQL_SIMPLIFIER` in Snowflake to `False` or run `session.sql_simplifier_enabled = False` from Snowpark. It is recommended to use the SQL simplifier because it helps to generate more concise SQL.

## 1.0.0 (2022-11-01)

### New Features

- Added `Session.generator()` to create a new `DataFrame` using the Generator table function.
- Added a parameter `secure` to the functions that create a secure UDF or UDTF.

## 0.12.0 (2022-10-14)

### New Features

- Added new APIs for async job:
  - `Session.create_async_job()` to create an `AsyncJob` instance from a query id.
  - `AsyncJob.result()` now accepts argument `result_type` to return the results in different formats.
  - `AsyncJob.to_df()` returns a `DataFrame` built from the result of this asynchronous job.
  - `AsyncJob.query()` returns the SQL text of the executed query.
- `DataFrame.agg()` and `RelationalGroupedDataFrame.agg()` now accept variable-length arguments.
- Added parameters `lsuffix` and `rsuffix` to `DataFram.join()` and `DataFrame.cross_join()` to conveniently rename overlapping columns.
- Added `Table.drop_table()` so you can drop the temp table after `DataFrame.cache_result()`. `Table` is also a context manager so you can use the `with` statement to drop the cache temp table after use.
- Added `Session.use_secondary_roles()`.
- Added functions `first_value()` and `last_value()`. (contributed by @chasleslr)
- Added `on` as an alias for `using_columns` and `how` as an alias for `join_type` in `DataFrame.join()`.

### Bug Fixes

- Fixed a bug in `Session.create_dataframe()` that raised an error when `schema` names had special characters.
- Fixed a bug in which options set in `Session.read.option()` were not passed to `DataFrame.copy_into_table()` as default values.
- Fixed a bug in which `DataFrame.copy_into_table()` raises an error when a copy option has single quotes in the value.

## 0.11.0 (2022-09-28)

### Behavior Changes

- `Session.add_packages()` now raises `ValueError` when the version of a package cannot be found in Snowflake Anaconda channel. Previously, `Session.add_packages()` succeeded, and a `SnowparkSQLException` exception was raised later in the UDF/SP registration step.

### New Features:

- Added method `FileOperation.get_stream()` to support downloading stage files as stream.
- Added support in `functions.ntiles()` to accept int argument.
- Added the following aliases:
  - `functions.call_function()` for `functions.call_builtin()`.
  - `functions.function()` for `functions.builtin()`.
  - `DataFrame.order_by()` for `DataFrame.sort()`
  - `DataFrame.orderBy()` for `DataFrame.sort()`
- Improved `DataFrame.cache_result()` to return a more accurate `Table` class instead of a `DataFrame` class.
- Added support to allow `session` as the first argument when calling `StoredProcedure`.

### Improvements

- Improved nested query generation by flattening queries when applicable.
  - This improvement could be enabled by setting `Session.sql_simplifier_enabled = True`.
  - `DataFrame.select()`, `DataFrame.with_column()`, `DataFrame.drop()` and other select-related APIs have more flattened SQLs.
  - `DataFrame.union()`, `DataFrame.union_all()`, `DataFrame.except_()`, `DataFrame.intersect()`, `DataFrame.union_by_name()` have flattened SQLs generated when multiple set operators are chained.
- Improved type annotations for async job APIs.

### Bug Fixes

- Fixed a bug in which `Table.update()`, `Table.delete()`, `Table.merge()` try to reference a temp table that does not exist.

## 0.10.0 (2022-09-16)

### New Features:

- Added experimental APIs for evaluating Snowpark dataframes with asynchronous queries:
  - Added keyword argument `block` to the following action APIs on Snowpark dataframes (which execute queries) to allow asynchronous evaluations:
    - `DataFrame.collect()`, `DataFrame.to_local_iterator()`, `DataFrame.to_pandas()`, `DataFrame.to_pandas_batches()`, `DataFrame.count()`, `DataFrame.first()`.
    - `DataFrameWriter.save_as_table()`, `DataFrameWriter.copy_into_location()`.
    - `Table.delete()`, `Table.update()`, `Table.merge()`.
  - Added method `DataFrame.collect_nowait()` to allow asynchronous evaluations.
  - Added class `AsyncJob` to retrieve results from asynchronously executed queries and check their status.
- Added support for `table_type` in `Session.write_pandas()`. You can now choose from these `table_type` options: `"temporary"`, `"temp"`, and `"transient"`.
- Added support for using Python structured data (`list`, `tuple` and `dict`) as literal values in Snowpark.
- Added keyword argument `execute_as` to `functions.sproc()` and `session.sproc.register()` to allow registering a stored procedure as a caller or owner.
- Added support for specifying a pre-configured file format when reading files from a stage in Snowflake.

### Improvements:

- Added support for displaying details of a Snowpark session.

### Bug Fixes:

- Fixed a bug in which `DataFrame.copy_into_table()` and `DataFrameWriter.save_as_table()` mistakenly created a new table if the table name is fully qualified, and the table already exists.

### Deprecations:

- Deprecated keyword argument `create_temp_table` in `Session.write_pandas()`.
- Deprecated invoking UDFs using arguments wrapped in a Python list or tuple. You can use variable-length arguments without a list or tuple.

### Dependency updates

- Updated ``snowflake-connector-python`` to 2.7.12.

## 0.9.0 (2022-08-30)

### New Features:

- Added support for displaying source code as comments in the generated scripts when registering UDFs.
  This feature is turned on by default. To turn it off, pass the new keyword argument `source_code_display` as `False` when calling `register()` or `@udf()`.
- Added support for calling table functions from `DataFrame.select()`, `DataFrame.with_column()` and `DataFrame.with_columns()` which now take parameters of type `table_function.TableFunctionCall` for columns.
- Added keyword argument `overwrite` to `session.write_pandas()` to allow overwriting contents of a Snowflake table with that of a pandas DataFrame.
- Added keyword argument `column_order` to `df.write.save_as_table()` to specify the matching rules when inserting data into table in append mode.
- Added method `FileOperation.put_stream()` to upload local files to a stage via file stream.
- Added methods `TableFunctionCall.alias()` and `TableFunctionCall.as_()` to allow aliasing the names of columns that come from the output of table function joins.
- Added function `get_active_session()` in module `snowflake.snowpark.context` to get the current active Snowpark session.

### Bug Fixes:

- Fixed a bug in which batch insert should not raise an error when `statement_params` is not passed to the function.
- Fixed a bug in which column names should be quoted when `session.create_dataframe()` is called with dicts and a given schema.
- Fixed a bug in which creation of table should be skipped if the table already exists and is in append mode when calling `df.write.save_as_table()`.
- Fixed a bug in which third-party packages with underscores cannot be added when registering UDFs.

### Improvements:

- Improved function `function.uniform()` to infer the types of inputs `max_` and `min_` and cast the limits to `IntegerType` or `FloatType` correspondingly.

## 0.8.0 (2022-07-22)

### New Features:

- Added keyword only argument `statement_params` to the following methods to allow for specifying statement level parameters:
  - `collect`, `to_local_iterator`, `to_pandas`, `to_pandas_batches`,
    `count`, `copy_into_table`, `show`, `create_or_replace_view`, `create_or_replace_temp_view`, `first`, `cache_result`
    and `random_split` on class `snowflake.snowpark.Dateframe`.
  - `update`, `delete` and `merge` on class `snowflake.snowpark.Table`.
  - `save_as_table` and `copy_into_location` on class `snowflake.snowpark.DataFrameWriter`.
  - `approx_quantile`, `statement_params`, `cov` and `crosstab` on class `snowflake.snowpark.DataFrameStatFunctions`.
  - `register` and `register_from_file` on class `snowflake.snowpark.udf.UDFRegistration`.
  - `register` and `register_from_file` on class `snowflake.snowpark.udtf.UDTFRegistration`.
  - `register` and `register_from_file` on class `snowflake.snowpark.stored_procedure.StoredProcedureRegistration`.
  - `udf`, `udtf` and `sproc` in `snowflake.snowpark.functions`.
- Added support for `Column` as an input argument to `session.call()`.
- Added support for `table_type` in `df.write.save_as_table()`. You can now choose from these `table_type` options: `"temporary"`, `"temp"`, and `"transient"`.

### Improvements:

- Added validation of object name in `session.use_*` methods.
- Updated the query tag in SQL to escape it when it has special characters.
- Added a check to see if Anaconda terms are acknowledged when adding missing packages.

### Bug Fixes:

- Fixed the limited length of the string column in `session.create_dataframe()`.
- Fixed a bug in which `session.create_dataframe()` mistakenly converted 0 and `False` to `None` when the input data was only a list.
- Fixed a bug in which calling `session.create_dataframe()` using a large local dataset sometimes created a temp table twice.
- Aligned the definition of `function.trim()` with the SQL function definition.
- Fixed an issue where snowpark-python would hang when using the Python system-defined (built-in function) `sum` vs. the Snowpark `function.sum()`.

### Deprecations:

- Deprecated keyword argument `create_temp_table` in `df.write.save_as_table()`.

## 0.7.0 (2022-05-25)

### New Features:

- Added support for user-defined table functions (UDTFs).
  - Use function `snowflake.snowpark.functions.udtf()` to register a UDTF, or use it as a decorator to register the UDTF.
    - You can also use `Session.udtf.register()` to register a UDTF.
  - Use `Session.udtf.register_from_file()` to register a UDTF from a Python file.
- Updated APIs to query a table function, including both Snowflake built-in table functions and UDTFs.
  - Use function `snowflake.snowpark.functions.table_function()` to create a callable representing a table function and use it to call the table function in a query.
  - Alternatively, use function `snowflake.snowpark.functions.call_table_function()` to call a table function.
  - Added support for `over` clause that specifies `partition by` and `order by` when lateral joining a table function.
  - Updated `Session.table_function()` and `DataFrame.join_table_function()` to accept `TableFunctionCall` instances.

### Breaking Changes:

- When creating a function with `functions.udf()` and `functions.sproc()`, you can now specify an empty list for the `imports` or `packages` argument to indicate that no import or package is used for this UDF or stored procedure. Previously, specifying an empty list meant that the function would use session-level imports or packages.
- Improved the `__repr__` implementation of data types in `types.py`. The unused `type_name` property has been removed.
- Added a Snowpark-specific exception class for SQL errors. This replaces the previous `ProgrammingError` from the Python connector.

### Improvements:

- Added a lock to a UDF or UDTF when it is called for the first time per thread.
- Improved the error message for pickling errors that occurred during UDF creation.
- Included the query ID when logging the failed query.

### Bug Fixes:

- Fixed a bug in which non-integral data (such as timestamps) was occasionally converted to integer when calling `DataFrame.to_pandas()`.
- Fixed a bug in which `DataFrameReader.parquet()` failed to read a parquet file when its column contained spaces.
- Fixed a bug in which `DataFrame.copy_into_table()` failed when the dataframe is created by reading a file with inferred schemas.

### Deprecations

`Session.flatten()` and `DataFrame.flatten()`.

### Dependency Updates:

- Restricted the version of `cloudpickle` <= `2.0.0`.

## 0.6.0 (2022-04-27)

### New Features:

- Added support for vectorized UDFs with the input as a pandas DataFrame or pandas Series and the output as a pandas Series. This improves the performance of UDFs in Snowpark.
- Added support for inferring the schema of a DataFrame by default when it is created by reading a Parquet, Avro, or ORC file in the stage.
- Added functions `current_session()`, `current_statement()`, `current_user()`, `current_version()`, `current_warehouse()`, `date_from_parts()`, `date_trunc()`, `dayname()`, `dayofmonth()`, `dayofweek()`, `dayofyear()`, `grouping()`, `grouping_id()`, `hour()`, `last_day()`, `minute()`, `next_day()`, `previous_day()`, `second()`, `month()`, `monthname()`, `quarter()`, `year()`, `current_database()`, `current_role()`, `current_schema()`, `current_schemas()`, `current_region()`, `current_avaliable_roles()`, `add_months()`, `any_value()`, `bitnot()`, `bitshiftleft()`, `bitshiftright()`, `convert_timezone()`, `uniform()`, `strtok_to_array()`, `sysdate()`, `time_from_parts()`,  `timestamp_from_parts()`, `timestamp_ltz_from_parts()`, `timestamp_ntz_from_parts()`, `timestamp_tz_from_parts()`, `weekofyear()`, `percentile_cont()` to `snowflake.snowflake.functions`.

### Breaking Changes:

- Expired deprecations:
  - Removed the following APIs that were deprecated in 0.4.0: `DataFrame.groupByGroupingSets()`, `DataFrame.naturalJoin()`, `DataFrame.joinTableFunction`, `DataFrame.withColumns()`, `Session.getImports()`, `Session.addImport()`, `Session.removeImport()`, `Session.clearImports()`, `Session.getSessionStage()`, `Session.getDefaultDatabase()`, `Session.getDefaultSchema()`, `Session.getCurrentDatabase()`, `Session.getCurrentSchema()`, `Session.getFullyQualifiedCurrentSchema()`.

### Improvements:

- Added support for creating an empty `DataFrame` with a specific schema using the `Session.create_dataframe()` method.
- Changed the logging level from `INFO` to `DEBUG` for several logs (e.g., the executed query) when evaluating a dataframe.
- Improved the error message when failing to create a UDF due to pickle errors.

### Bug Fixes:

- Removed pandas hard dependencies in the `Session.create_dataframe()` method.

### Dependency Updates:

- Added `typing-extension` as a new dependency with the version >= `4.1.0`.

## 0.5.0 (2022-03-22)

### New Features

- Added stored procedures API.
  - Added `Session.sproc` property and `sproc()` to `snowflake.snowpark.functions`, so you can register stored procedures.
  - Added `Session.call` to call stored procedures by name.
- Added `UDFRegistration.register_from_file()` to allow registering UDFs from Python source files or zip files directly.
- Added `UDFRegistration.describe()` to describe a UDF.
- Added `DataFrame.random_split()` to provide a way to randomly split a dataframe.
- Added functions `md5()`, `sha1()`, `sha2()`, `ascii()`, `initcap()`, `length()`, `lower()`, `lpad()`, `ltrim()`, `rpad()`, `rtrim()`, `repeat()`, `soundex()`, `regexp_count()`, `replace()`, `charindex()`, `collate()`, `collation()`, `insert()`, `left()`, `right()`, `endswith()` to `snowflake.snowpark.functions`.
- Allowed `call_udf()` to accept literal values.
- Provided a `distinct` keyword in `array_agg()`.

### Bug Fixes:

- Fixed an issue that caused `DataFrame.to_pandas()` to have a string column if `Column.cast(IntegerType())` was used.
- Fixed a bug in `DataFrame.describe()` when there is more than one string column.

## 0.4.0 (2022-02-15)

### New Features

- You can now specify which Anaconda packages to use when defining UDFs.
  - Added `add_packages()`, `get_packages()`, `clear_packages()`, and `remove_package()`, to class `Session`.
  - Added `add_requirements()` to `Session` so you can use a requirements file to specify which packages this session will use.
  - Added parameter `packages` to function `snowflake.snowpark.functions.udf()` and method `UserDefinedFunction.register()` to indicate UDF-level Anaconda package dependencies when creating a UDF.
  - Added parameter `imports` to `snowflake.snowpark.functions.udf()` and `UserDefinedFunction.register()` to specify UDF-level code imports.
- Added a parameter `session` to function `udf()` and `UserDefinedFunction.register()` so you can specify which session to use to create a UDF if you have multiple sessions.
- Added types `Geography` and `Variant` to `snowflake.snowpark.types` to be used as type hints for Geography and Variant data when defining a UDF.
- Added support for Geography geoJSON data.
- Added `Table`, a subclass of `DataFrame` for table operations:
  - Methods `update` and `delete` update and delete rows of a table in Snowflake.
  - Method `merge` merges data from a `DataFrame` to a `Table`.
  - Override method `DataFrame.sample()` with an additional parameter `seed`, which works on tables but not on view and sub-queries.
- Added `DataFrame.to_local_iterator()` and `DataFrame.to_pandas_batches()` to allow getting results from an iterator when the result set returned from the Snowflake database is too large.
- Added `DataFrame.cache_result()` for caching the operations performed on a `DataFrame` in a temporary table.
  Subsequent operations on the original `DataFrame` have no effect on the cached result `DataFrame`.
- Added property `DataFrame.queries` to get SQL queries that will be executed to evaluate the `DataFrame`.
- Added `Session.query_history()` as a context manager to track SQL queries executed on a session, including all SQL queries to evaluate `DataFrame`s created from a session. Both query ID and query text are recorded.
- You can now create a `Session` instance from an existing established `snowflake.connector.SnowflakeConnection`. Use parameter `connection` in `Session.builder.configs()`.
- Added `use_database()`, `use_schema()`, `use_warehouse()`, and `use_role()` to class `Session` to switch database/schema/warehouse/role after a session is created.
- Added `DataFrameWriter.copy_into_table()` to unload a `DataFrame` to stage files.
- Added `DataFrame.unpivot()`.
- Added `Column.within_group()` for sorting the rows by columns with some aggregation functions.
- Added functions `listagg()`, `mode()`, `div0()`, `acos()`, `asin()`, `atan()`, `atan2()`, `cos()`, `cosh()`, `sin()`, `sinh()`, `tan()`, `tanh()`, `degrees()`, `radians()`, `round()`, `trunc()`, and `factorial()` to `snowflake.snowflake.functions`.
- Added an optional argument `ignore_nulls` in function `lead()` and `lag()`.
- The `condition` parameter of function `when()` and `iff()` now accepts SQL expressions.

### Improvements

- All function and method names have been renamed to use the snake case naming style, which is more Pythonic. For convenience, some camel case names are kept as aliases to the snake case APIs. It is recommended to use the snake case APIs.
  - Deprecated these methods on class `Session` and replaced them with their snake case equivalents: `getImports()`, `addImports()`, `removeImport()`, `clearImports()`, `getSessionStage()`, `getDefaultSchema()`, `getDefaultSchema()`, `getCurrentDatabase()`, `getFullyQualifiedCurrentSchema()`.
  - Deprecated these methods on class `DataFrame` and replaced them with their snake case equivalents: `groupingByGroupingSets()`, `naturalJoin()`, `withColumns()`, `joinTableFunction()`.
- Property `DataFrame.columns` is now consistent with `DataFrame.schema.names` and the Snowflake database `Identifier Requirements`.
- `Column.__bool__()` now raises a `TypeError`. This will ban the use of logical operators `and`, `or`, `not` on `Column` object, for instance `col("a") > 1 and col("b") > 2` will raise the `TypeError`. Use `(col("a") > 1) & (col("b") > 2)` instead.
- Changed `PutResult` and `GetResult` to subclass `NamedTuple`.
- Fixed a bug which raised an error when the local path or stage location has a space or other special characters.
- Changed `DataFrame.describe()` so that non-numeric and non-string columns are ignored instead of raising an exception.

### Dependency updates

- Updated ``snowflake-connector-python`` to 2.7.4.

## 0.3.0 (2022-01-09)

### New Features

- Added `Column.isin()`, with an alias `Column.in_()`.
- Added `Column.try_cast()`, which is a special version of `cast()`. It tries to cast a string expression to other types and returns `null` if the cast is not possible.
- Added `Column.startswith()` and `Column.substr()` to process string columns.
- `Column.cast()` now also accepts a `str` value to indicate the cast type in addition to a `DataType` instance.
- Added `DataFrame.describe()` to summarize stats of a `DataFrame`.
- Added `DataFrame.explain()` to print the query plan of a `DataFrame`.
- `DataFrame.filter()` and `DataFrame.select_expr()` now accepts a sql expression.
- Added a new `bool` parameter `create_temp_table` to methods `DataFrame.saveAsTable()` and `Session.write_pandas()` to optionally create a temp table.
- Added `DataFrame.minus()` and `DataFrame.subtract()` as aliases to `DataFrame.except_()`.
- Added `regexp_replace()`, `concat()`, `concat_ws()`, `to_char()`, `current_timestamp()`, `current_date()`, `current_time()`, `months_between()`, `cast()`, `try_cast()`, `greatest()`, `least()`, and `hash()` to module `snowflake.snowpark.functions`.

### Bug Fixes

- Fixed an issue where `Session.createDataFrame(pandas_df)` and `Session.write_pandas(pandas_df)` raise an exception when the `pandas DataFrame` has spaces in the column name.
- `DataFrame.copy_into_table()` sometimes prints an `error` level log entry while it actually works. It's fixed now.
- Fixed an API docs issue where some `DataFrame` APIs are missing from the docs.

### Dependency updates

- Update ``snowflake-connector-python`` to 2.7.2, which upgrades ``pyarrow`` dependency to 6.0.x. Refer to the [python connector 2.7.2 release notes](https://pypi.org/project/snowflake-connector-python/2.7.2/) for more details.

## 0.2.0 (2021-12-02)

### New Features

- Updated the `Session.createDataFrame()` method for creating a `DataFrame` from a pandas DataFrame.
- Added the `Session.write_pandas()` method for writing a `pandas DataFrame` to a table in Snowflake and getting a `Snowpark DataFrame` object back.
- Added new classes and methods for calling window functions.
- Added the new functions `cume_dist()`, to find the cumulative distribution of a value with regard to other values within a window partition,
  and `row_number()`, which returns a unique row number for each row within a window partition.
- Added functions for computing statistics for DataFrames in the `DataFrameStatFunctions` class.
- Added functions for handling missing values in a DataFrame in the `DataFrameNaFunctions` class.
- Added new methods `rollup()`, `cube()`, and `pivot()` to the `DataFrame` class.
- Added the `GroupingSets` class, which you can use with the DataFrame groupByGroupingSets method to perform a SQL GROUP BY GROUPING SETS.
- Added the new `FileOperation(session)`
  class that you can use to upload and download files to and from a stage.
- Added the `DataFrame.copy_into_table()`
  method for loading data from files in a stage into a table.
- In CASE expressions, the functions `when()` and `otherwise()`
  now accept Python types in addition to `Column` objects.
- When you register a UDF you can now optionally set the `replace` parameter to `True` to overwrite an existing UDF with the same name.

### Improvements

- UDFs are now compressed before they are uploaded to the server. This makes them about 10 times smaller, which can help
  when you are using large ML model files.
- When the size of a UDF is less than 8196 bytes, it will be uploaded as in-line code instead of uploaded to a stage.

### Bug Fixes

- Fixed an issue where the statement `df.select(when(col("a") == 1, 4).otherwise(col("a"))), [Row(4), Row(2), Row(3)]` raised an exception.
- Fixed an issue where `df.toPandas()` raised an exception when a DataFrame was created from large local data.

## 0.1.0 (2021-10-26)

Start of Private Preview<|MERGE_RESOLUTION|>--- conflicted
+++ resolved
@@ -40,11 +40,8 @@
 - Added support for `Index.value_counts`.
 - Added support for `Series.dt.day_name` and `Series.dt.month_name`.
 - Added support for indexing on Index, e.g., `df.index[:10]`.
-<<<<<<< HEAD
+- Added support for `DataFrame.unstack` and `Series.unstack`.
 - Added support for `DataFrame.asfreq` and `Series.asfreq`.
-=======
-- Added support for `DataFrame.unstack` and `Series.unstack`.
->>>>>>> 8a1b8d8d
 
 #### Improvements
 - Removed the public preview warning message upon importing Snowpark pandas.

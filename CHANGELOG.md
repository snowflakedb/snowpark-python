# Release History

## 1.30.0 (YYYY-MM-DD)

### Snowpark Python API Updates

#### Improvements

- Improved query generation for `Dataframe.stat.sample_by` to generate a single flat query that scales well with large `fractions` dictionary compared to older method of creating a UNION ALL subquery for each key in `fractions`. To enable this feature, set `session.conf.set("use_simplified_query_generation", True)`.
- `DataFrame.fillna` and `DataFrame.replace` now both support fitting `int` and `float` into `Decimal` columns if `include_decimal` is set to True.

### Snowpark Local Testing Updates

#### New Features

### Snowpark pandas API Updates

#### New Features

- Added support for list values in `Series.str.__getitem__` (`Series.str[...]`).
- Added support for `pd.Grouper` objects in group by operations. When `freq` is specified, the default values of the `sort`, `closed`, `label`, and `convention` arguments are supported; `origin` is supported when it is `start` or `start_day`.

#### Improvements

<<<<<<< HEAD
- Support relaxed consistency and ordering guarantees in `pd.read_snowflake` for both named data sources (e.g., tables and views) and query data sources.
=======
- Raise a warning whenever `QUOTED_IDENTIFIERS_IGNORE_CASE` is found to be set, ask user to unset it.
- Support relaxed consistency and ordering guarantees in `pd.read_snowflake` for non-query data sources.
>>>>>>> b4335138

## 1.29.1 (2025-03-12)

### Snowpark Python API Updates

#### Bug Fixes

- Fixed a bug in `DataFrameReader.dbapi` (PrPr) that prevents usage in stored procedure and snowbooks.

## 1.29.0 (2025-03-05)

### Snowpark Python API Updates

#### New Features

- Added support for the following AI-powered functions in `functions.py` (Private Preview):
  - `ai_filter`
  - `ai_agg`
  - `summarize_agg`
- Added support for the new FILE SQL type support, with the following related functions in `functions.py` (Private Preview):
  - `fl_get_content_type`
  - `fl_get_etag`
  - `fl_get_file_type`
  - `fl_get_last_modified`
  - `fl_get_relative_path`
  - `fl_get_scoped_file_url`
  - `fl_get_size`
  - `fl_get_stage`
  - `fl_get_stage_file_url`
  - `fl_is_audio`
  - `fl_is_compressed`
  - `fl_is_document`
  - `fl_is_image`
  - `fl_is_video`
- Added support for importing third-party packages from PyPi using Artifact Repository (Private Preview):
  - Use keyword arguments `artifact_repository` and `artifact_repository_packages` to specify your artifact repository and packages respectively when registering stored procedures or user defined functions.
  - Supported APIs are:
    - `Session.sproc.register`
    - `Session.udf.register`
    - `Session.udaf.register`
    - `Session.udtf.register`
    - `functions.sproc`
    - `functions.udf`
    - `functions.udaf`
    - `functions.udtf`
    - `functions.pandas_udf`
    - `functions.pandas_udtf`

#### Bug Fixes

- Fixed a bug where creating a Dataframe with large number of values raised `Unsupported feature 'SCOPED_TEMPORARY'.` error if thread-safe session was disabled.
- Fixed a bug where `df.describe` raised internal SQL execution error when the dataframe is created from reading a stage file and CTE optimization is enabled.
- Fixed a bug where `df.order_by(A).select(B).distinct()` would generate invalid SQL when simplified query generation was enabled using `session.conf.set("use_simplified_query_generation", True)`.
  - Disabled simplified query generation by default.

#### Improvements

- Improved version validation warnings for `snowflake-snowpark-python` package compatibility when registering stored procedures. Now, warnings are only triggered if the major or minor version does not match, while bugfix version differences no longer generate warnings.
- Bumped cloudpickle dependency to also support `cloudpickle==3.0.0` in addition to previous versions.

### Snowpark Local Testing Updates

#### New Features

- Added support for literal values to `range_between` window function.

### Snowpark pandas API Updates

#### New Features

- Added support for list values in `Series.str.slice`.
- Added support for applying Snowflake Cortex functions `ClassifyText`, `Translate`, and `ExtractAnswer`.
- Added support for `Series.hist`.

#### Improvements

- Improved performance of `DataFrame.groupby.transform` and `Series.groupby.transform` by avoiding expensive pivot step.
- Improve error message for `pd.to_snowflake`, `DataFrame.to_snowflake`, and `Series.to_snowflake` when the table does not exist.
- Improve readability of docstring for the `if_exists` parameter in `pd.to_snowflake`, `DataFrame.to_snowflake`, and `Series.to_snowflake`.
- Improve error message for all pandas functions that use UDFs with Snowpark objects.

#### Bug Fixes

- Fixed a bug in `Series.rename_axis` where an `AttributeError` was being raised.
- Fixed a bug where `pd.get_dummies` didn't ignore NULL/NaN values by default.
- Fixed a bug where repeated calls to `pd.get_dummies` results in 'Duplicated column name error'.
- Fixed a bug in `pd.get_dummies` where passing list of columns generated incorrect column labels in output DataFrame.
- Update `pd.get_dummies` to return bool values instead of int.

## 1.28.0 (2025-02-20)

### Snowpark Python API Updates

#### New Features

- Added support for the following functions in `functions.py`
  - `normal`
  - `randn`
- Added support for `allow_missing_columns` parameter to `Dataframe.union_by_name` and `Dataframe.union_all_by_name`.

#### Improvements

- Improved query generation for `Dataframe.distinct` to generate `SELECT DISTINCT` instead of `SELECT` with `GROUP BY` all columns. To disable this feature, set `session.conf.set("use_simplified_query_generation", False)`.

#### Deprecations

- Deprecated Snowpark Python function `snowflake_cortex_summarize`. Users can install snowflake-ml-python and use the snowflake.cortex.summarize function instead.
- Deprecated Snowpark Python function `snowflake_cortex_sentiment`. Users can install snowflake-ml-python and use the snowflake.cortex.sentiment function instead.

#### Bug Fixes

- Fixed a bug where session-level query tag was overwritten by a stacktrace for dataframes that generate multiple queries. Now, the query tag will only be set to the stacktrace if `session.conf.set("collect_stacktrace_in_query_tag", True)`.
- Fixed a bug in `Session._write_pandas` where it was erroneously passing `use_logical_type` parameter to `Session._write_modin_pandas_helper` when writing a Snowpark pandas object.
- Fixed a bug in options sql generation that could cause multiple values to be formatted incorrectly.
- Fixed a bug in `Session.catalog` where empty strings for database or schema were not handled correctly and were generating erroneous sql statements.

#### Experimental Features

- Added support for writing pyarrow Tables to Snowflake tables.

### Snowpark pandas API Updates

#### New Features

- Added support for applying Snowflake Cortex functions `Summarize` and `Sentiment`.
- Added support for list values in `Series.str.get`.

#### Bug Fixes

- Fixed a bug in `apply` where kwargs were not being correctly passed into the applied function.

### Snowpark Local Testing Updates

#### New Features
- Added support for the following functions
    - `hour`
    - `minute`
- Added support for NULL_IF parameter to csv reader.
- Added support for `date_format`, `datetime_format`, and `timestamp_format` options when loading csvs.

#### Bug Fixes

- Fixed a bug in Dataframe.join that caused columns to have incorrect typing.
- Fixed a bug in when statements that caused incorrect results in the otherwise clause.


## 1.27.0 (2025-02-03)

### Snowpark Python API Updates

#### New Features

- Added support for the following functions in `functions.py`
  - `array_reverse`
  - `divnull`
  - `map_cat`
  - `map_contains_key`
  - `map_keys`
  - `nullifzero`
  - `snowflake_cortex_sentiment`
  - `acosh`
  - `asinh`
  - `atanh`
  - `bit_length`
  - `bitmap_bit_position`
  - `bitmap_bucket_number`
  - `bitmap_construct_agg`
  - `bitshiftright_unsigned`
  - `cbrt`
  - `equal_null`
  - `from_json`
  - `ifnull`
  - `localtimestamp`
  - `max_by`
  - `min_by`
  - `nth_value`
  - `nvl`
  - `octet_length`
  - `position`
  - `regr_avgx`
  - `regr_avgy`
  - `regr_count`
  - `regr_intercept`
  - `regr_r2`
  - `regr_slope`
  - `regr_sxx`
  - `regr_sxy`
  - `regr_syy`
  - `try_to_binary`
  - `base64`
  - `base64_decode_string`
  - `base64_encode`
  - `editdistance`
  - `hex`
  - `hex_encode`
  - `instr`
  - `log1p`
  - `log2`
  - `log10`
  - `percentile_approx`
  - `unbase64`
- Added support for `seed` argument in `DataFrame.stat.sample_by`. Note that it only supports a `Table` object, and will be ignored for a `DataFrame` object.
- Added support for specifying a schema string (including implicit struct syntax) when calling `DataFrame.create_dataframe`.
- Added support for `DataFrameWriter.insert_into/insertInto`. This method also supports local testing mode.
- Added support for `DataFrame.create_temp_view` to create a temporary view. It will fail if the view already exists.
- Added support for multiple columns in the functions `map_cat` and `map_concat`.
- Added an option `keep_column_order` for keeping original column order in `DataFrame.with_column` and `DataFrame.with_columns`.
- Added options to column casts that allow renaming or adding fields in StructType columns.
- Added support for `contains_null` parameter to ArrayType.
- Added support for creating a temporary view via `DataFrame.create_or_replace_temp_view` from a DataFrame created by reading a file from a stage.
- Added support for `value_contains_null` parameter to MapType.
- Added support for using `Column` object in `Column.in_` and `functions.in_`.
- Added `interactive` to telemetry that indicates whether the current environment is an interactive one.
- Allow `session.file.get` in a Native App to read file paths starting with `/` from the current version
- Added support for multiple aggregation functions after `DataFrame.pivot`.

#### Experimental Features

- Added `Catalog` class to manage snowflake objects. It can be accessed via `Session.catalog`.
  - `snowflake.core` is a dependency required for this feature.
- Allow user input schema when reading JSON file on stage.
- Added support for specifying a schema string (including implicit struct syntax) when calling `DataFrame.create_dataframe`.

#### Improvements

- Updated README.md to include instructions on how to verify package signatures using `cosign`.

#### Bug Fixes

- Fixed a bug in local testing mode that caused a column to contain None when it should contain 0.
- Fixed a bug in `StructField.from_json` that prevented TimestampTypes with `tzinfo` from being parsed correctly.
- Fixed a bug in function `date_format` that caused an error when the input column was date type or timestamp type.
- Fixed a bug in dataframe that null value can be inserted in a non-nullable column.
- Fixed a bug in `replace` and `lit` which raised type hint assertion error when passing `Column` expression objects.
- Fixed a bug in `pandas_udf` and `pandas_udtf` where `session` parameter was erroneously ignored.
- Fixed a bug that raised incorrect type conversion error for system function called through `session.call`.

### Snowpark pandas API Updates

#### New Features

- Added support for `Series.str.ljust` and `Series.str.rjust`.
- Added support for `Series.str.center`.
- Added support for `Series.str.pad`.
- Added support for applying Snowpark Python function `snowflake_cortex_sentiment`.
- Added support for `DataFrame.map`.
- Added support for `DataFrame.from_dict` and `DataFrame.from_records`.
- Added support for mixed case field names in struct type columns.
- Added support for `SeriesGroupBy.unique`
- Added support for `Series.dt.strftime` with the following directives:
  - %d: Day of the month as a zero-padded decimal number.
  - %m: Month as a zero-padded decimal number.
  - %Y: Year with century as a decimal number.
  - %H: Hour (24-hour clock) as a zero-padded decimal number.
  - %M: Minute as a zero-padded decimal number.
  - %S: Second as a zero-padded decimal number.
  - %f: Microsecond as a decimal number, zero-padded to 6 digits.
  - %j: Day of the year as a zero-padded decimal number.
  - %X: Locale’s appropriate time representation.
  - %%: A literal '%' character.
- Added support for `Series.between`.
- Added support for `include_groups=False` in `DataFrameGroupBy.apply`.
- Added support for `expand=True` in `Series.str.split`.
- Added support for `DataFrame.pop` and `Series.pop`.
- Added support for `first` and `last` in `DataFrameGroupBy.agg` and `SeriesGroupBy.agg`.
- Added support for `Index.drop_duplicates`.
- Added support for aggregations `"count"`, `"median"`, `np.median`,
  `"skew"`, `"std"`, `np.std` `"var"`, and `np.var` in
  `pd.pivot_table()`, `DataFrame.pivot_table()`, and `pd.crosstab()`.

#### Improvements
- Improve performance of `DataFrame.map`, `Series.apply` and `Series.map` methods by mapping numpy functions to snowpark functions if possible.
- Added documentation for `DataFrame.map`.
- Improve performance of `DataFrame.apply` by mapping numpy functions to snowpark functions if possible.
- Added documentation on the extent of Snowpark pandas interoperability with scikit-learn.
- Infer return type of functions in `Series.map`, `Series.apply` and `DataFrame.map` if type-hint is not provided.
- Added `call_count` to telemetry that counts method calls including interchange protocol calls.

## 1.26.0 (2024-12-05)

### Snowpark Python API Updates

#### New Features

- Added support for property `version` and class method `get_active_session` for `Session` class.
- Added new methods and variables to enhance data type handling and JSON serialization/deserialization:
  - To `DataType`, its derived classes, and `StructField`:
    - `type_name`: Returns the type name of the data.
    - `simple_string`: Provides a simple string representation of the data.
    - `json_value`: Returns the data as a JSON-compatible value.
    - `json`: Converts the data to a JSON string.
  - To `ArrayType`, `MapType`, `StructField`, `PandasSeriesType`, `PandasDataFrameType` and `StructType`:
    - `from_json`: Enables these types to be created from JSON data.
  - To `MapType`:
    - `keyType`: keys of the map
    - `valueType`: values of the map
- Added support for method `appName` in `SessionBuilder`.
- Added support for `include_nulls` argument in `DataFrame.unpivot`.
- Added support for following functions in `functions.py`:
  - `size` to get size of array, object, or map columns.
  - `collect_list` an alias of `array_agg`.
  - `substring` makes `len` argument optional.
- Added parameter `ast_enabled` to session for internal usage (default: `False`).

#### Improvements

- Added support for specifying the following to `DataFrame.create_or_replace_dynamic_table`:
  - `iceberg_config` A dictionary that can hold the following iceberg configuration options:
    - `external_volume`
    - `catalog`
    - `base_location`
    - `catalog_sync`
    - `storage_serialization_policy`
- Added support for nested data types to `DataFrame.print_schema`
- Added support for `level` parameter to `DataFrame.print_schema`
- Improved flexibility of `DataFrameReader` and `DataFrameWriter` API by adding support for the following:
  - Added `format` method to `DataFrameReader` and `DataFrameWriter` to specify file format when loading or unloading results.
  - Added `load` method to `DataFrameReader` to work in conjunction with `format`.
  - Added `save` method to `DataFrameWriter` to work in conjunction with `format`.
  - Added support to read keyword arguments to `options` method for `DataFrameReader` and `DataFrameWriter`.
- Relaxed the cloudpickle dependency for Python 3.11 to simplify build requirements. However, for Python 3.11, `cloudpickle==2.2.1` remains the only supported version.

#### Bug Fixes

- Removed warnings that dynamic pivot features were in private preview, because
  dynamic pivot is now generally available.
- Fixed a bug in `session.read.options` where `False` Boolean values were incorrectly parsed as `True` in the generated file format.

#### Dependency Updates

- Added a runtime dependency on `python-dateutil`.

### Snowpark pandas API Updates

#### New Features

- Added partial support for `Series.map` when `arg` is a pandas `Series` or a
  `collections.abc.Mapping`. No support for instances of `dict` that implement
  `__missing__` but are not instances of `collections.defaultdict`.
- Added support for `DataFrame.align` and `Series.align` for `axis=1` and `axis=None`.
- Added support for `pd.json_normalize`.
- Added support for `GroupBy.pct_change` with `axis=0`, `freq=None`, and `limit=None`.
- Added support for `DataFrameGroupBy.__iter__` and `SeriesGroupBy.__iter__`.
- Added support for `np.sqrt`, `np.trunc`, `np.floor`, numpy trig functions, `np.exp`, `np.abs`, `np.positive` and `np.negative`.
- Added partial support for the dataframe interchange protocol method
  `DataFrame.__dataframe__()`.

#### Bug Fixes

- Fixed a bug in `df.loc` where setting a single column from a series results in unexpected `None` values.

#### Improvements

- Use UNPIVOT INCLUDE NULLS for unpivot operations in pandas instead of sentinel values.
- Improved documentation for pd.read_excel.

## 1.25.0 (2024-11-14)

### Snowpark Python API Updates

#### New Features

- Added the following new functions in `snowflake.snowpark.dataframe`:
  - `map`
- Added support for passing parameter `include_error` to `Session.query_history` to record queries that have error during execution.

#### Improvements

- When target stage is not set in profiler, a default stage from `Session.get_session_stage` is used instead of raising `SnowparkSQLException`.
- Allowed lower case or mixed case input when calling `Session.stored_procedure_profiler.set_active_profiler`.
- Added distributed tracing using open telemetry APIs for action function in `DataFrame`:
  - `cache_result`
- Removed opentelemetry warning from logging.

#### Bug Fixes

- Fixed the pre-action and post-action query propagation when `In` expression were used in selects.
- Fixed a bug that raised error `AttributeError` while calling `Session.stored_procedure_profiler.get_output` when `Session.stored_procedure_profiler` is disabled.

#### Dependency Updates

- Added a dependency on `protobuf>=5.28` and `tzlocal` at runtime.
- Added a dependency on `protoc-wheel-0` for the development profile.
- Require `snowflake-connector-python>=3.12.0, <4.0.0` (was `>=3.10.0`).

### Snowpark pandas API Updates

#### Dependency Updates

- Updated `modin` from 0.28.1 to 0.30.1.
- Added support for all `pandas` 2.2.x versions.

#### New Features

- Added support for `Index.to_numpy`.
- Added support for `DataFrame.align` and `Series.align` for `axis=0`.
- Added support for `size` in `GroupBy.aggregate`, `DataFrame.aggregate`, and `Series.aggregate`.
- Added support for `snowflake.snowpark.functions.window`
- Added support for `pd.read_pickle` (Uses native pandas for processing).
- Added support for `pd.read_html` (Uses native pandas for processing).
- Added support for `pd.read_xml` (Uses native pandas for processing).
- Added support for aggregation functions `"size"` and `len` in `GroupBy.aggregate`, `DataFrame.aggregate`, and `Series.aggregate`.
- Added support for list values in `Series.str.len`.

#### Bug Fixes

- Fixed a bug where aggregating a single-column dataframe with a single callable function (e.g. `pd.DataFrame([0]).agg(np.mean)`) would fail to transpose the result.
- Fixed bugs where `DataFrame.dropna()` would:
  - Treat an empty `subset` (e.g. `[]`) as if it specified all columns instead of no columns.
  - Raise a `TypeError` for a scalar `subset` instead of filtering on just that column.
  - Raise a `ValueError` for a `subset` of type `pandas.Index` instead of filtering on the columns in the index.
- Disable creation of scoped read only table to mitigate Disable creation of scoped read only table to mitigate `TableNotFoundError` when using dynamic pivot in notebook environment.
- Fixed a bug when concat dataframe or series objects are coming from the same dataframe when axis = 1.

#### Improvements

- Improve np.where with scalar x value by eliminating unnecessary join and temp table creation.
- Improve get_dummies performance by flattening the pivot with join.
- Improve align performance when aligning on row position column by removing unnecessary window functions.



### Snowpark Local Testing Updates

#### New Features

- Added support for patching functions that are unavailable in the `snowflake.snowpark.functions` module.
- Added support for `snowflake.snowpark.functions.any_value`

#### Bug Fixes

- Fixed a bug where `Table.update` could not handle `VariantType`, `MapType`, and `ArrayType` data types.
- Fixed a bug where column aliases were incorrectly resolved in `DataFrame.join`, causing errors when selecting columns from a joined DataFrame.
- Fixed a bug where `Table.update` and `Table.merge` could fail if the target table's index was not the default `RangeIndex`.

## 1.24.0 (2024-10-28)

### Snowpark Python API Updates

#### New Features

- Updated `Session` class to be thread-safe. This allows concurrent DataFrame transformations, DataFrame actions, UDF and stored procedure registration, and concurrent file uploads when using the same `Session` object.
  - The feature is disabled by default and can be enabled by setting `FEATURE_THREAD_SAFE_PYTHON_SESSION` to `True` for account.
  - Updating session configurations, like changing database or schema, when multiple threads are using the session may lead to unexpected behavior.
  - When enabled, some internally created temporary table names returned from `DataFrame.queries` API are not deterministic, and may be different when DataFrame actions are executed. This does not affect explicit user-created temporary tables.
- Added support for 'Service' domain to `session.lineage.trace` API.
- Added support for `copy_grants` parameter when registering UDxF and stored procedures.
- Added support for the following methods in `DataFrameWriter` to support daisy-chaining:
  - `option`
  - `options`
  - `partition_by`
- Added support for `snowflake_cortex_summarize`.

#### Improvements

- Improved the following new capability for function `snowflake.snowpark.functions.array_remove` it is now possible to use in python.
- Disables sql simplification when sort is performed after limit.
  - Previously, `df.sort().limit()` and `df.limit().sort()` generates the same query with sort in front of limit. Now, `df.limit().sort()` will generate query that reads `df.limit().sort()`.
  - Improve performance of generated query for `df.limit().sort()`, because limit stops table scanning as soon as the number of records is satisfied.
- Added a client side error message for when an invalid stage location is passed to DataFrame read functions.

#### Bug Fixes

- Fixed a bug where the automatic cleanup of temporary tables could interfere with the results of async query execution.
- Fixed a bug in `DataFrame.analytics.time_series_agg` function to handle multiple data points in same sliding interval.
- Fixed a bug that created inconsistent casing in field names of structured objects in iceberg schemas.

#### Deprecations

- Deprecated warnings will be triggered when using snowpark-python with Python 3.8. For more details, please refer to https://docs.snowflake.com/en/developer-guide/python-runtime-support-policy.

### Snowpark pandas API Updates

#### New Features

- Added support for `np.subtract`, `np.multiply`, `np.divide`, and `np.true_divide`.
- Added support for tracking usages of `__array_ufunc__`.
- Added numpy compatibility support for `np.float_power`, `np.mod`, `np.remainder`, `np.greater`, `np.greater_equal`, `np.less`, `np.less_equal`, `np.not_equal`, and `np.equal`.
- Added numpy compatibility support for `np.log`, `np.log2`, and `np.log10`
- Added support for `DataFrameGroupBy.bfill`, `SeriesGroupBy.bfill`, `DataFrameGroupBy.ffill`, and `SeriesGroupBy.ffill`.
- Added support for `on` parameter with `Resampler`.
- Added support for timedelta inputs in `value_counts()`.
- Added support for applying Snowpark Python function `snowflake_cortex_summarize`.
- Added support for `DataFrame.attrs` and `Series.attrs`.
- Added support for `DataFrame.style`.
- Added numpy compatibility support for `np.full_like`

#### Improvements

- Improved generated SQL query for `head` and `iloc` when the row key is a slice.
- Improved error message when passing an unknown timezone to `tz_convert` and `tz_localize` in `Series`, `DataFrame`, `Series.dt`, and `DatetimeIndex`.
- Improved documentation for `tz_convert` and `tz_localize` in `Series`, `DataFrame`, `Series.dt`, and `DatetimeIndex` to specify the supported timezone formats.
- Added additional kwargs support for `df.apply` and `series.apply` ( as well as `map` and `applymap` ) when using snowpark functions. This allows for some position independent compatibility between apply and functions where the first argument is not a pandas object.
- Improved generated SQL query for `iloc` and `iat` when the row key is a scalar.
- Removed all joins in `iterrows`.
- Improved documentation for `Series.map` to reflect the unsupported features.
- Added support for `np.may_share_memory` which is used internally by many scikit-learn functions. This method will always return false when called with a Snowpark pandas object.

#### Bug Fixes

- Fixed a bug where `DataFrame` and `Series` `pct_change()` would raise `TypeError` when input contained timedelta columns.
- Fixed a bug where `replace()` would sometimes propagate `Timedelta` types incorrectly through `replace()`. Instead raise `NotImplementedError` for `replace()` on `Timedelta`.
- Fixed a bug where `DataFrame` and `Series` `round()` would raise `AssertionError` for `Timedelta` columns. Instead raise `NotImplementedError` for `round()` on `Timedelta`.
- Fixed a bug where `reindex` fails when the new index is a Series with non-overlapping types from the original index.
- Fixed a bug where calling `__getitem__` on a DataFrameGroupBy object always returned a DataFrameGroupBy object if `as_index=False`.
- Fixed a bug where inserting timedelta values into an existing column would silently convert the values to integers instead of raising `NotImplementedError`.
- Fixed a bug where `DataFrame.shift()` on axis=0 and axis=1 would fail to propagate timedelta types.
- `DataFrame.abs()`, `DataFrame.__neg__()`, `DataFrame.stack()`, and `DataFrame.unstack()` now raise `NotImplementedError` for timedelta inputs instead of failing to propagate timedelta types.

### Snowpark Local Testing Updates

#### Bug Fixes

- Fixed a bug where `DataFrame.alias` raises `KeyError` for input column name.
- Fixed a bug where `to_csv` on Snowflake stage fails when data contains empty strings.

## 1.23.0 (2024-10-09)

### Snowpark Python API Updates

#### New Features

- Added the following new functions in `snowflake.snowpark.functions`:
  - `make_interval`
- Added support for using Snowflake Interval constants with `Window.range_between()` when the order by column is TIMESTAMP or DATE type.
- Added support for file writes. This feature is currently in private preview.
- Added `thread_id` to `QueryRecord` to track the thread id submitting the query history.
- Added support for `Session.stored_procedure_profiler`.

#### Improvements

#### Bug Fixes

- Fixed a bug where registering a stored procedure or UDxF with type hints would give a warning `'NoneType' has no len() when trying to read default values from function`.

### Snowpark pandas API Updates

#### New Features

- Added support for `TimedeltaIndex.mean` method.
- Added support for some cases of aggregating `Timedelta` columns on `axis=0` with `agg` or `aggregate`.
- Added support for `by`, `left_by`, `right_by`, `left_index`, and `right_index` for `pd.merge_asof`.
- Added support for passing parameter `include_describe` to `Session.query_history`.
- Added support for `DatetimeIndex.mean` and `DatetimeIndex.std` methods.
- Added support for `Resampler.asfreq`, `Resampler.indices`, `Resampler.nunique`, and `Resampler.quantile`.
- Added support for `resample` frequency `W`, `ME`, `YE` with `closed = "left"`.
- Added support for `DataFrame.rolling.corr` and `Series.rolling.corr` for `pairwise = False` and int `window`.
- Added support for string time-based `window` and `min_periods = None` for `Rolling`.
- Added support for `DataFrameGroupBy.fillna` and `SeriesGroupBy.fillna`.
- Added support for constructing `Series` and `DataFrame` objects with the lazy `Index` object as `data`, `index`, and `columns` arguments.
- Added support for constructing `Series` and `DataFrame` objects with `index` and `column` values not present in `DataFrame`/`Series` `data`.
- Added support for `pd.read_sas` (Uses native pandas for processing).
- Added support for applying `rolling().count()` and `expanding().count()` to `Timedelta` series and columns.
- Added support for `tz` in both `pd.date_range` and `pd.bdate_range`.
- Added support for `Series.items`.
- Added support for `errors="ignore"` in `pd.to_datetime`.
- Added support for `DataFrame.tz_localize` and `Series.tz_localize`.
- Added support for `DataFrame.tz_convert` and `Series.tz_convert`.
- Added support for applying Snowpark Python functions (e.g., `sin`) in `Series.map`, `Series.apply`, `DataFrame.apply` and `DataFrame.applymap`.

#### Improvements

- Improved `to_pandas` to persist the original timezone offset for TIMESTAMP_TZ type.
- Improved `dtype` results for TIMESTAMP_TZ type to show correct timezone offset.
- Improved `dtype` results for TIMESTAMP_LTZ type to show correct timezone.
- Improved error message when passing non-bool value to `numeric_only` for groupby aggregations.
- Removed unnecessary warning about sort algorithm in `sort_values`.
- Use SCOPED object for internal create temp tables. The SCOPED objects will be stored sproc scoped if created within stored sproc, otherwise will be session scoped, and the object will be automatically cleaned at the end of the scope.
- Improved warning messages for operations that lead to materialization with inadvertent slowness.
- Removed unnecessary warning message about `convert_dtype` in `Series.apply`.

#### Bug Fixes

- Fixed a bug where an `Index` object created from a `Series`/`DataFrame` incorrectly updates the `Series`/`DataFrame`'s index name after an inplace update has been applied to the original `Series`/`DataFrame`.
- Suppressed an unhelpful `SettingWithCopyWarning` that sometimes appeared when printing `Timedelta` columns.
- Fixed `inplace` argument for `Series` objects derived from other `Series` objects.
- Fixed a bug where `Series.sort_values` failed if series name overlapped with index column name.
- Fixed a bug where transposing a dataframe would map `Timedelta` index levels to integer column levels.
- Fixed a bug where `Resampler` methods on timedelta columns would produce integer results.
- Fixed a bug where `pd.to_numeric()` would leave `Timedelta` inputs as `Timedelta` instead of converting them to integers.
- Fixed `loc` set when setting a single row, or multiple rows, of a DataFrame with a Series value.

### Snowpark Local Testing Updates

#### Bug Fixes

- Fixed a bug where nullable columns were annotated wrongly.
- Fixed a bug where the `date_add` and `date_sub` functions failed for `NULL` values.
- Fixed a bug where `equal_null` could fail inside a merge statement.
- Fixed a bug where `row_number` could fail inside a Window function.
- Fixed a bug where updates could fail when the source is the result of a join.


## 1.22.1 (2024-09-11)
This is a re-release of 1.22.0. Please refer to the 1.22.0 release notes for detailed release content.


## 1.22.0 (2024-09-10)

### Snowpark Python API Updates

### New Features

- Added the following new functions in `snowflake.snowpark.functions`:
  - `array_remove`
  - `ln`

#### Improvements

- Improved documentation for `Session.write_pandas` by making `use_logical_type` option more explicit.
- Added support for specifying the following to `DataFrameWriter.save_as_table`:
  - `enable_schema_evolution`
  - `data_retention_time`
  - `max_data_extension_time`
  - `change_tracking`
  - `copy_grants`
  - `iceberg_config` A dicitionary that can hold the following iceberg configuration options:
      - `external_volume`
      - `catalog`
      - `base_location`
      - `catalog_sync`
      - `storage_serialization_policy`
- Added support for specifying the following to `DataFrameWriter.copy_into_table`:
  - `iceberg_config` A dicitionary that can hold the following iceberg configuration options:
      - `external_volume`
      - `catalog`
      - `base_location`
      - `catalog_sync`
      - `storage_serialization_policy`
- Added support for specifying the following parameters to `DataFrame.create_or_replace_dynamic_table`:
  - `mode`
  - `refresh_mode`
  - `initialize`
  - `clustering_keys`
  - `is_transient`
  - `data_retention_time`
  - `max_data_extension_time`

#### Bug Fixes

- Fixed a bug in `session.read.csv` that caused an error when setting `PARSE_HEADER = True` in an externally defined file format.
- Fixed a bug in query generation from set operations that allowed generation of duplicate queries when children have common subqueries.
- Fixed a bug in `session.get_session_stage` that referenced a non-existing stage after switching database or schema.
- Fixed a bug where calling `DataFrame.to_snowpark_pandas` without explicitly initializing the Snowpark pandas plugin caused an error.
- Fixed a bug where using the `explode` function in dynamic table creation caused a SQL compilation error due to improper boolean type casting on the `outer` parameter.

### Snowpark Local Testing Updates

#### New Features

- Added support for type coercion when passing columns as input to UDF calls.
- Added support for `Index.identical`.

#### Bug Fixes

- Fixed a bug where the truncate mode in `DataFrameWriter.save_as_table` incorrectly handled DataFrames containing only a subset of columns from the existing table.
- Fixed a bug where function `to_timestamp` does not set the default timezone of the column datatype.

### Snowpark pandas API Updates

#### New Features

- Added limited support for the `Timedelta` type, including the following features. Snowpark pandas will raise `NotImplementedError` for unsupported `Timedelta` use cases.
  - supporting tracking the Timedelta type through `copy`, `cache_result`, `shift`, `sort_index`, `assign`, `bfill`, `ffill`, `fillna`, `compare`, `diff`, `drop`, `dropna`, `duplicated`, `empty`, `equals`, `insert`, `isin`, `isna`, `items`, `iterrows`, `join`, `len`, `mask`, `melt`, `merge`, `nlargest`, `nsmallest`, `to_pandas`.
  - converting non-timedelta to timedelta via `astype`.
  - `NotImplementedError` will be raised for the rest of methods that do not support `Timedelta`.
  - support for subtracting two timestamps to get a Timedelta.
  - support indexing with Timedelta data columns.
  - support for adding or subtracting timestamps and `Timedelta`.
  - support for binary arithmetic between two `Timedelta` values.
  - support for binary arithmetic and comparisons between `Timedelta` values and numeric values.
  - support for lazy `TimedeltaIndex`.
  - support for `pd.to_timedelta`.
  - support for `GroupBy` aggregations `min`, `max`, `mean`, `idxmax`, `idxmin`, `std`, `sum`, `median`, `count`, `any`, `all`, `size`, `nunique`, `head`, `tail`, `aggregate`.
  - support for `GroupBy` filtrations `first` and `last`.
  - support for `TimedeltaIndex` attributes: `days`, `seconds`, `microseconds` and `nanoseconds`.
  - support for `diff` with timestamp columns on `axis=0` and `axis=1`
  - support for `TimedeltaIndex` methods: `ceil`, `floor` and `round`.
  - support for `TimedeltaIndex.total_seconds` method.
- Added support for index's arithmetic and comparison operators.
- Added support for `Series.dt.round`.
- Added documentation pages for `DatetimeIndex`.
- Added support for `Index.name`, `Index.names`, `Index.rename`, and `Index.set_names`.
- Added support for `Index.__repr__`.
- Added support for `DatetimeIndex.month_name` and `DatetimeIndex.day_name`.
- Added support for `Series.dt.weekday`, `Series.dt.time`, and `DatetimeIndex.time`.
- Added support for `Index.min` and `Index.max`.
- Added support for `pd.merge_asof`.
- Added support for `Series.dt.normalize` and `DatetimeIndex.normalize`.
- Added support for `Index.is_boolean`, `Index.is_integer`, `Index.is_floating`, `Index.is_numeric`, and `Index.is_object`.
- Added support for `DatetimeIndex.round`, `DatetimeIndex.floor` and `DatetimeIndex.ceil`.
- Added support for `Series.dt.days_in_month` and `Series.dt.daysinmonth`.
- Added support for `DataFrameGroupBy.value_counts` and `SeriesGroupBy.value_counts`.
- Added support for `Series.is_monotonic_increasing` and `Series.is_monotonic_decreasing`.
- Added support for `Index.is_monotonic_increasing` and `Index.is_monotonic_decreasing`.
- Added support for `pd.crosstab`.
- Added support for `pd.bdate_range` and included business frequency support (B, BME, BMS, BQE, BQS, BYE, BYS) for both `pd.date_range` and `pd.bdate_range`.
- Added support for lazy `Index` objects  as `labels` in `DataFrame.reindex` and `Series.reindex`.
- Added support for `Series.dt.days`, `Series.dt.seconds`, `Series.dt.microseconds`, and `Series.dt.nanoseconds`.
- Added support for creating a `DatetimeIndex` from an `Index` of numeric or string type.
- Added support for string indexing with `Timedelta` objects.
- Added support for `Series.dt.total_seconds` method.
- Added support for `DataFrame.apply(axis=0)`.
- Added support for `Series.dt.tz_convert` and `Series.dt.tz_localize`.
- Added support for `DatetimeIndex.tz_convert` and `DatetimeIndex.tz_localize`.

#### Improvements

- Improve concat, join performance when operations are performed on series coming from the same dataframe by avoiding unnecessary joins.
- Refactored `quoted_identifier_to_snowflake_type` to avoid making metadata queries if the types have been cached locally.
- Improved `pd.to_datetime` to handle all local input cases.
- Create a lazy index from another lazy index without pulling data to client.
- Raised `NotImplementedError` for Index bitwise operators.
- Display a more clear error message when `Index.names` is set to a non-like-like object.
- Raise a warning whenever MultiIndex values are pulled in locally.
- Improve warning message for `pd.read_snowflake` include the creation reason when temp table creation is triggered.
- Improve performance for `DataFrame.set_index`, or setting `DataFrame.index` or `Series.index` by avoiding checks require eager evaluation. As a consequence, when the new index that does not match the current `Series`/`DataFrame` object length, a `ValueError` is no longer raised. Instead, when the `Series`/`DataFrame` object is longer than the provided index, the `Series`/`DataFrame`'s new index is filled with `NaN` values for the "extra" elements. Otherwise, the extra values in the provided index are ignored.
- Properly raise `NotImplementedError` when ambiguous/nonexistent are non-string in `ceil`/`floor`/`round`.

#### Bug Fixes

- Stopped ignoring nanoseconds in `pd.Timedelta` scalars.
- Fixed AssertionError in tree of binary operations.
- Fixed bug in `Series.dt.isocalendar` using a named Series
- Fixed `inplace` argument for Series objects derived from DataFrame columns.
- Fixed a bug where `Series.reindex` and `DataFrame.reindex` did not update the result index's name correctly.
- Fixed a bug where `Series.take` did not error when `axis=1` was specified.


## 1.21.1 (2024-09-05)

### Snowpark Python API Updates

#### Bug Fixes

- Fixed a bug where using `to_pandas_batches` with async jobs caused an error due to improper handling of waiting for asynchronous query completion.

## 1.21.0 (2024-08-19)

### Snowpark Python API Updates

#### New Features

- Added support for `snowflake.snowpark.testing.assert_dataframe_equal` that is a utility function to check the equality of two Snowpark DataFrames.

#### Improvements

- Added support server side string size limitations.
- Added support to create and invoke stored procedures, UDFs and UDTFs with optional arguments.
- Added support for column lineage in the DataFrame.lineage.trace API.
- Added support for passing `INFER_SCHEMA` options to `DataFrameReader` via `INFER_SCHEMA_OPTIONS`.
- Added support for passing `parameters` parameter to `Column.rlike` and `Column.regexp`.
- Added support for automatically cleaning up temporary tables created by `df.cache_result()` in the current session, when the DataFrame is no longer referenced (i.e., gets garbage collected). It is still an experimental feature not enabled by default, and can be enabled by setting `session.auto_clean_up_temp_table_enabled` to `True`.
- Added support for string literals to the `fmt` parameter of `snowflake.snowpark.functions.to_date`.
- Added support for system$reference function.

#### Bug Fixes

- Fixed a bug where SQL generated for selecting `*` column has an incorrect subquery.
- Fixed a bug in `DataFrame.to_pandas_batches` where the iterator could throw an error if certain transformation is made to the pandas dataframe due to wrong isolation level.
- Fixed a bug in `DataFrame.lineage.trace` to split the quoted feature view's name and version correctly.
- Fixed a bug in `Column.isin` that caused invalid sql generation when passed an empty list.
- Fixed a bug that fails to raise NotImplementedError while setting cell with list like item.

### Snowpark Local Testing Updates

#### New Features

- Added support for the following APIs:
  - snowflake.snowpark.functions
    - `rank`
    - `dense_rank`
    - `percent_rank`
    - `cume_dist`
    - `ntile`
    - `datediff`
    - `array_agg`
  - snowflake.snowpark.column.Column.within_group
- Added support for parsing flags in regex statements for mocked plans. This maintains parity with the `rlike` and `regexp` changes above.

#### Bug Fixes

- Fixed a bug where Window Functions LEAD and LAG do not handle option `ignore_nulls` properly.
- Fixed a bug where values were not populated into the result DataFrame during the insertion of table merge operation.

#### Improvements

- Fix pandas FutureWarning about integer indexing.

### Snowpark pandas API Updates

#### New Features

- Added support for `DataFrame.backfill`, `DataFrame.bfill`, `Series.backfill`, and `Series.bfill`.
- Added support for `DataFrame.compare` and `Series.compare` with default parameters.
- Added support for `Series.dt.microsecond` and `Series.dt.nanosecond`.
- Added support for `Index.is_unique` and `Index.has_duplicates`.
- Added support for `Index.equals`.
- Added support for `Index.value_counts`.
- Added support for `Series.dt.day_name` and `Series.dt.month_name`.
- Added support for indexing on Index, e.g., `df.index[:10]`.
- Added support for `DataFrame.unstack` and `Series.unstack`.
- Added support for `DataFrame.asfreq` and `Series.asfreq`.
- Added support for `Series.dt.is_month_start` and `Series.dt.is_month_end`.
- Added support for `Index.all` and `Index.any`.
- Added support for `Series.dt.is_year_start` and `Series.dt.is_year_end`.
- Added support for `Series.dt.is_quarter_start` and `Series.dt.is_quarter_end`.
- Added support for lazy `DatetimeIndex`.
- Added support for `Series.argmax` and `Series.argmin`.
- Added support for `Series.dt.is_leap_year`.
- Added support for `DataFrame.items`.
- Added support for `Series.dt.floor` and `Series.dt.ceil`.
- Added support for `Index.reindex`.
- Added support for `DatetimeIndex` properties: `year`, `month`, `day`, `hour`, `minute`, `second`, `microsecond`,
    `nanosecond`, `date`, `dayofyear`, `day_of_year`, `dayofweek`, `day_of_week`, `weekday`, `quarter`,
    `is_month_start`, `is_month_end`, `is_quarter_start`, `is_quarter_end`, `is_year_start`, `is_year_end`
    and `is_leap_year`.
- Added support for `Resampler.fillna` and `Resampler.bfill`.
- Added limited support for the `Timedelta` type, including creating `Timedelta` columns and `to_pandas`.
- Added support for `Index.argmax` and `Index.argmin`.

#### Improvements

- Removed the public preview warning message when importing Snowpark pandas.
- Removed unnecessary count query from `SnowflakeQueryCompiler.is_series_like` method.
- `Dataframe.columns` now returns native pandas Index object instead of Snowpark Index object.
- Refactor and introduce `query_compiler` argument in `Index` constructor to create `Index` from query compiler.
- `pd.to_datetime` now returns a DatetimeIndex object instead of a Series object.
- `pd.date_range` now returns a DatetimeIndex object instead of a Series object.

#### Bug Fixes

- Made passing an unsupported aggregation function to `pivot_table` raise `NotImplementedError` instead of `KeyError`.
- Removed axis labels and callable names from error messages and telemetry about unsupported aggregations.
- Fixed AssertionError in `Series.drop_duplicates` and `DataFrame.drop_duplicates` when called after `sort_values`.
- Fixed a bug in `Index.to_frame` where the result frame's column name may be wrong where name is unspecified.
- Fixed a bug where some Index docstrings are ignored.
- Fixed a bug in `Series.reset_index(drop=True)` where the result name may be wrong.
- Fixed a bug in `Groupby.first/last` ordering by the correct columns in the underlying window expression.

## 1.20.0 (2024-07-17)

### Snowpark Python API Updates

#### Improvements

- Added distributed tracing using open telemetry APIs for table stored procedure function in `DataFrame`:
  - `_execute_and_get_query_id`
- Added support for the `arrays_zip` function.
- Improves performance for binary column expression and `df._in` by avoiding unnecessary cast for numeric values. You can enable this optimization by setting `session.eliminate_numeric_sql_value_cast_enabled = True`.
- Improved error message for `write_pandas` when the target table does not exist and `auto_create_table=False`.
- Added open telemetry tracing on UDxF functions in Snowpark.
- Added open telemetry tracing on stored procedure registration in Snowpark.
- Added a new optional parameter called `format_json` to the `Session.SessionBuilder.app_name` function that sets the app name in the `Session.query_tag` in JSON format. By default, this parameter is set to `False`.

#### Bug Fixes
- Fixed a bug where SQL generated for `lag(x, 0)` was incorrect and failed with error message `argument 1 to function LAG needs to be constant, found 'SYSTEM$NULL_TO_FIXED(null)'`.

### Snowpark Local Testing Updates

#### New Features

- Added support for the following APIs:
  - snowflake.snowpark.functions
    - random
- Added new parameters to `patch` function when registering a mocked function:
  - `distinct` allows an alternate function to be specified for when a sql function should be distinct.
  - `pass_column_index` passes a named parameter `column_index` to the mocked function that contains the pandas.Index for the input data.
  - `pass_row_index` passes a named parameter `row_index` to the mocked function that is the 0 indexed row number the function is currently operating on.
  - `pass_input_data` passes a named parameter `input_data` to the mocked function that contains the entire input dataframe for the current expression.
  - Added support for the `column_order` parameter to method `DataFrameWriter.save_as_table`.


#### Bug Fixes
- Fixed a bug that caused DecimalType columns to be incorrectly truncated to integer precision when used in BinaryExpressions.

### Snowpark pandas API Updates

#### New Features
- Added support for `DataFrameGroupBy.all`, `SeriesGroupBy.all`, `DataFrameGroupBy.any`, and `SeriesGroupBy.any`.
- Added support for `DataFrame.nlargest`, `DataFrame.nsmallest`, `Series.nlargest` and `Series.nsmallest`.
- Added support for `replace` and `frac > 1` in `DataFrame.sample` and `Series.sample`.
- Added support for `read_excel` (Uses local pandas for processing)
- Added support for `Series.at`, `Series.iat`, `DataFrame.at`, and `DataFrame.iat`.
- Added support for `Series.dt.isocalendar`.
- Added support for `Series.case_when` except when condition or replacement is callable.
- Added documentation pages for `Index` and its APIs.
- Added support for `DataFrame.assign`.
- Added support for `DataFrame.stack`.
- Added support for `DataFrame.pivot` and `pd.pivot`.
- Added support for `DataFrame.to_csv` and `Series.to_csv`.
- Added partial support for `Series.str.translate` where the values in the `table` are single-codepoint strings.
- Added support for `DataFrame.corr`.
- Allow `df.plot()` and `series.plot()` to be called, materializing the data into the local client
- Added support for `DataFrameGroupBy` and `SeriesGroupBy` aggregations `first` and `last`
- Added support for `DataFrameGroupBy.get_group`.
- Added support for `limit` parameter when `method` parameter is used in `fillna`.
- Added partial support for `Series.str.translate` where the values in the `table` are single-codepoint strings.
- Added support for `DataFrame.corr`.
- Added support for `DataFrame.equals` and `Series.equals`.
- Added support for `DataFrame.reindex` and `Series.reindex`.
- Added support for `Index.astype`.
- Added support for `Index.unique` and `Index.nunique`.
- Added support for `Index.sort_values`.

#### Bug Fixes
- Fixed an issue when using np.where and df.where when the scalar 'other' is the literal 0.
- Fixed a bug regarding precision loss when converting to Snowpark pandas `DataFrame` or `Series` with `dtype=np.uint64`.
- Fixed bug where `values` is set to `index` when `index` and `columns` contain all columns in DataFrame during `pivot_table`.

#### Improvements
- Added support for `Index.copy()`
- Added support for Index APIs: `dtype`, `values`, `item()`, `tolist()`, `to_series()` and `to_frame()`
- Expand support for DataFrames with no rows in `pd.pivot_table` and `DataFrame.pivot_table`.
- Added support for `inplace` parameter in `DataFrame.sort_index` and `Series.sort_index`.


## 1.19.0 (2024-06-25)

### Snowpark Python API Updates

#### New Features

- Added support for `to_boolean` function.
- Added documentation pages for Index and its APIs.

#### Bug Fixes

- Fixed a bug where python stored procedure with table return type fails when run in a task.
- Fixed a bug where df.dropna fails due to `RecursionError: maximum recursion depth exceeded` when the DataFrame has more than 500 columns.
- Fixed a bug where `AsyncJob.result("no_result")` doesn't wait for the query to finish execution.


### Snowpark Local Testing Updates

#### New Features

- Added support for the `strict` parameter when registering UDFs and Stored Procedures.

#### Bug Fixes

- Fixed a bug in convert_timezone that made the setting the source_timezone parameter return an error.
- Fixed a bug where creating DataFrame with empty data of type `DateType` raises `AttributeError`.
- Fixed a bug that table merge fails when update clause exists but no update takes place.
- Fixed a bug in mock implementation of `to_char` that raises `IndexError` when incoming column has nonconsecutive row index.
- Fixed a bug in handling of `CaseExpr` expressions that raises `IndexError` when incoming column has nonconsecutive row index.
- Fixed a bug in implementation of `Column.like` that raises `IndexError` when incoming column has nonconsecutive row index.

#### Improvements

- Added support for type coercion in the implementation of DataFrame.replace, DataFrame.dropna and the mock function `iff`.

### Snowpark pandas API Updates

#### New Features

- Added partial support for `DataFrame.pct_change` and `Series.pct_change` without the `freq` and `limit` parameters.
- Added support for `Series.str.get`.
- Added support for `Series.dt.dayofweek`, `Series.dt.day_of_week`, `Series.dt.dayofyear`, and `Series.dt.day_of_year`.
- Added support for `Series.str.__getitem__` (`Series.str[...]`).
- Added support for `Series.str.lstrip` and `Series.str.rstrip`.
- Added support for `DataFrameGroupBy.size` and `SeriesGroupBy.size`.
- Added support for `DataFrame.expanding` and `Series.expanding` for aggregations `count`, `sum`, `min`, `max`, `mean`, `std`, `var`, and `sem` with `axis=0`.
- Added support for `DataFrame.rolling` and `Series.rolling` for aggregation `count` with `axis=0`.
- Added support for `Series.str.match`.
- Added support for `DataFrame.resample` and `Series.resample` for aggregations `size`, `first`, and `last`.
- Added support for `DataFrameGroupBy.all`, `SeriesGroupBy.all`, `DataFrameGroupBy.any`, and `SeriesGroupBy.any`.
- Added support for `DataFrame.nlargest`, `DataFrame.nsmallest`, `Series.nlargest` and `Series.nsmallest`.
- Added support for `replace` and `frac > 1` in `DataFrame.sample` and `Series.sample`.
- Added support for `read_excel` (Uses local pandas for processing)
- Added support for `Series.at`, `Series.iat`, `DataFrame.at`, and `DataFrame.iat`.
- Added support for `Series.dt.isocalendar`.
- Added support for `Series.case_when` except when condition or replacement is callable.
- Added documentation pages for `Index` and its APIs.
- Added support for `DataFrame.assign`.
- Added support for `DataFrame.stack`.
- Added support for `DataFrame.pivot` and `pd.pivot`.
- Added support for `DataFrame.to_csv` and `Series.to_csv`.
- Added support for `Index.T`.

#### Bug Fixes

- Fixed a bug that causes output of GroupBy.aggregate's columns to be ordered incorrectly.
- Fixed a bug where `DataFrame.describe` on a frame with duplicate columns of differing dtypes could cause an error or incorrect results.
- Fixed a bug in `DataFrame.rolling` and `Series.rolling` so `window=0` now throws `NotImplementedError` instead of `ValueError`

#### Improvements

- Added support for named aggregations in `DataFrame.aggregate` and `Series.aggregate` with `axis=0`.
- `pd.read_csv` reads using the native pandas CSV parser, then uploads data to snowflake using parquet. This enables most of the parameters supported by `read_csv` including date parsing and numeric conversions. Uploading via parquet is roughly twice as fast as uploading via CSV.
- Initial work to support an `pd.Index` directly in Snowpark pandas. Support for `pd.Index` as a first-class component of Snowpark pandas is coming soon.
- Added a lazy index constructor and support for `len`, `shape`, `size`, `empty`, `to_pandas()` and `names`. For `df.index`, Snowpark pandas creates a lazy index object.
- For `df.columns`, Snowpark pandas supports a non-lazy version of an `Index` since the data is already stored locally.

## 1.18.0 (2024-05-28)

### Snowpark Python API Updates

#### Improvements

- Improved error message to remind users set `{"infer_schema": True}` when reading csv file without specifying its schema.
- Improved error handling for `Session.create_dataframe` when called with more than 512 rows and using `format` or `pyformat` `paramstyle`.

### Snowpark pandas API Updates

#### New Features

- Added `DataFrame.cache_result` and `Series.cache_result` methods for users to persist DataFrames and Series to a temporary table lasting the duration of the session to improve latency of subsequent operations.

#### Bug Fixes

#### Improvements

- Added partial support for `DataFrame.pivot_table` with no `index` parameter, as well as for `margins` parameter.
- Updated the signature of `DataFrame.shift`/`Series.shift`/`DataFrameGroupBy.shift`/`SeriesGroupBy.shift` to match pandas 2.2.1. Snowpark pandas does not yet support the newly-added `suffix` argument, or sequence values of `periods`.
- Re-added support for `Series.str.split`.

#### Bug Fixes

- Fixed how we support mixed columns for string methods (`Series.str.*`).

### Snowpark Local Testing Updates

#### New Features

- Added support for the following DataFrameReader read options to file formats `csv` and `json`:
  - PURGE
  - PATTERN
  - INFER_SCHEMA with value being `False`
  - ENCODING with value being `UTF8`
- Added support for `DataFrame.analytics.moving_agg` and `DataFrame.analytics.cumulative_agg_agg`.
- Added support for `if_not_exists` parameter during UDF and stored procedure registration.

#### Bug Fixes

- Fixed a bug that when processing time format, fractional second part is not handled properly.
- Fixed a bug that caused function calls on `*` to fail.
- Fixed a bug that prevented creation of map and struct type objects.
- Fixed a bug that function `date_add` was unable to handle some numeric types.
- Fixed a bug that `TimestampType` casting resulted in incorrect data.
- Fixed a bug that caused `DecimalType` data to have incorrect precision in some cases.
- Fixed a bug where referencing missing table or view raises confusing `IndexError`.
- Fixed a bug that mocked function `to_timestamp_ntz` can not handle None data.
- Fixed a bug that mocked UDFs handles output data of None improperly.
- Fixed a bug where `DataFrame.with_column_renamed` ignores attributes from parent DataFrames after join operations.
- Fixed a bug that integer precision of large value gets lost when converted to pandas DataFrame.
- Fixed a bug that the schema of datetime object is wrong when create DataFrame from a pandas DataFrame.
- Fixed a bug in the implementation of `Column.equal_nan` where null data is handled incorrectly.
- Fixed a bug where `DataFrame.drop` ignore attributes from parent DataFrames after join operations.
- Fixed a bug in mocked function `date_part` where Column type is set wrong.
- Fixed a bug where `DataFrameWriter.save_as_table` does not raise exceptions when inserting null data into non-nullable columns.
- Fixed a bug in the implementation of `DataFrameWriter.save_as_table` where
  - Append or Truncate fails when incoming data has different schema than existing table.
  - Truncate fails when incoming data does not specify columns that are nullable.

#### Improvements

- Removed dependency check for `pyarrow` as it is not used.
- Improved target type coverage of `Column.cast`, adding support for casting to boolean and all integral types.
- Aligned error experience when calling UDFs and stored procedures.
- Added appropriate error messages for `is_permanent` and `anonymous` options in UDFs and stored procedures registration to make it more clear that those features are not yet supported.
- File read operation with unsupported options and values now raises `NotImplementedError` instead of warnings and unclear error information.

## 1.17.0 (2024-05-21)

### Snowpark Python API Updates

#### New Features

- Added support to add a comment on tables and views using the functions listed below:
  - `DataFrameWriter.save_as_table`
  - `DataFrame.create_or_replace_view`
  - `DataFrame.create_or_replace_temp_view`
  - `DataFrame.create_or_replace_dynamic_table`

#### Improvements

- Improved error message to remind users to set `{"infer_schema": True}` when reading CSV file without specifying its schema.

### Snowpark pandas API Updates

#### New Features

- Start of Public Preview of Snowpark pandas API. Refer to the [Snowpark pandas API Docs](https://docs.snowflake.com/developer-guide/snowpark/python/snowpark-pandas) for more details.

### Snowpark Local Testing Updates

#### New Features

- Added support for NumericType and VariantType data conversion in the mocked function `to_timestamp_ltz`, `to_timestamp_ntz`, `to_timestamp_tz` and `to_timestamp`.
- Added support for DecimalType, BinaryType, ArrayType, MapType, TimestampType, DateType and TimeType data conversion in the mocked function `to_char`.
- Added support for the following APIs:
  - snowflake.snowpark.functions:
    - to_varchar
  - snowflake.snowpark.DataFrame:
    - pivot
  - snowflake.snowpark.Session:
    - cancel_all
- Introduced a new exception class `snowflake.snowpark.mock.exceptions.SnowparkLocalTestingException`.
- Added support for casting to FloatType

#### Bug Fixes

- Fixed a bug that stored procedure and UDF should not remove imports already in the `sys.path` during the clean-up step.
- Fixed a bug that when processing datetime format, the fractional second part is not handled properly.
- Fixed a bug that on Windows platform that file operations was unable to properly handle file separator in directory name.
- Fixed a bug that on Windows platform that when reading a pandas dataframe, IntervalType column with integer data can not be processed.
- Fixed a bug that prevented users from being able to select multiple columns with the same alias.
- Fixed a bug that `Session.get_current_[schema|database|role|user|account|warehouse]` returns upper-cased identifiers when identifiers are quoted.
- Fixed a bug that function `substr` and `substring` can not handle 0-based `start_expr`.

#### Improvements

- Standardized the error experience by raising `SnowparkLocalTestingException` in error cases which is on par with `SnowparkSQLException` raised in non-local execution.
- Improved error experience of `Session.write_pandas` method that `NotImplementError` will be raised when called.
- Aligned error experience with reusing a closed session in non-local execution.

## 1.16.0 (2024-05-07)

### New Features

- Support stored procedure register with packages given as Python modules.
- Added snowflake.snowpark.Session.lineage.trace to explore data lineage of snowfake objects.
- Added support for structured type schema parsing.

### Bug Fixes

- Fixed a bug when inferring schema, single quotes are added to stage files already have single quotes.

### Local Testing Updates

#### New Features

- Added support for StringType, TimestampType and VariantType data conversion in the mocked function `to_date`.
- Added support for the following APIs:
  - snowflake.snowpark.functions
    - get
    - concat
    - concat_ws

#### Bug Fixes

- Fixed a bug that caused `NaT` and `NaN` values to not be recognized.
- Fixed a bug where, when inferring a schema, single quotes were added to stage files that already had single quotes.
- Fixed a bug where `DataFrameReader.csv` was unable to handle quoted values containing a delimiter.
- Fixed a bug that when there is `None` value in an arithmetic calculation, the output should remain `None` instead of `math.nan`.
- Fixed a bug in function `sum` and `covar_pop` that when there is `math.nan` in the data, the output should also be `math.nan`.
- Fixed a bug that stage operation can not handle directories.
- Fixed a bug that `DataFrame.to_pandas` should take Snowflake numeric types with precision 38 as `int64`.

## 1.15.0 (2024-04-24)

### New Features

- Added `truncate` save mode in `DataFrameWrite` to overwrite existing tables by truncating the underlying table instead of dropping it.
- Added telemetry to calculate query plan height and number of duplicate nodes during collect operations.
- Added the functions below to unload data from a `DataFrame` into one or more files in a stage:
  - `DataFrame.write.json`
  - `DataFrame.write.csv`
  - `DataFrame.write.parquet`
- Added distributed tracing using open telemetry APIs for action functions in `DataFrame` and `DataFrameWriter`:
  - snowflake.snowpark.DataFrame:
    - collect
    - collect_nowait
    - to_pandas
    - count
    - show
  - snowflake.snowpark.DataFrameWriter:
    - save_as_table
- Added support for snow:// URLs to `snowflake.snowpark.Session.file.get` and `snowflake.snowpark.Session.file.get_stream`
- Added support to register stored procedures and UDxFs with a `comment`.
- UDAF client support is ready for public preview. Please stay tuned for the Snowflake announcement of UDAF public preview.
- Added support for dynamic pivot.  This feature is currently in private preview.

### Improvements

- Improved the generated query performance for both compilation and execution by converting duplicate subqueries to Common Table Expressions (CTEs). It is still an experimental feature not enabled by default, and can be enabled by setting `session.cte_optimization_enabled` to `True`.

### Bug Fixes

- Fixed a bug where `statement_params` was not passed to query executions that register stored procedures and user defined functions.
- Fixed a bug causing `snowflake.snowpark.Session.file.get_stream` to fail for quoted stage locations.
- Fixed a bug that an internal type hint in `utils.py` might raise AttributeError in case the underlying module can not be found.

### Local Testing Updates

#### New Features

- Added support for registering UDFs and stored procedures.
- Added support for the following APIs:
  - snowflake.snowpark.Session:
    - file.put
    - file.put_stream
    - file.get
    - file.get_stream
    - read.json
    - add_import
    - remove_import
    - get_imports
    - clear_imports
    - add_packages
    - add_requirements
    - clear_packages
    - remove_package
    - udf.register
    - udf.register_from_file
    - sproc.register
    - sproc.register_from_file
  - snowflake.snowpark.functions
    - current_database
    - current_session
    - date_trunc
    - object_construct
    - object_construct_keep_null
    - pow
    - sqrt
    - udf
    - sproc
- Added support for StringType, TimestampType and VariantType data conversion in the mocked function `to_time`.

#### Bug Fixes

- Fixed a bug that null filled columns for constant functions.
- Fixed a bug that implementation of to_object, to_array and to_binary to better handle null inputs.
- Fixed a bug that timestamp data comparison can not handle year beyond 2262.
- Fixed a bug that `Session.builder.getOrCreate` should return the created mock session.

## 1.14.0 (2024-03-20)

### New Features

- Added support for creating vectorized UDTFs with `process` method.
- Added support for dataframe functions:
  - to_timestamp_ltz
  - to_timestamp_ntz
  - to_timestamp_tz
  - locate
- Added support for ASOF JOIN type.
- Added support for the following local testing APIs:
  - snowflake.snowpark.functions:
    - to_double
    - to_timestamp
    - to_timestamp_ltz
    - to_timestamp_ntz
    - to_timestamp_tz
    - greatest
    - least
    - convert_timezone
    - dateadd
    - date_part
  - snowflake.snowpark.Session:
    - get_current_account
    - get_current_warehouse
    - get_current_role
    - use_schema
    - use_warehouse
    - use_database
    - use_role

### Bug Fixes

- Fixed a bug in `SnowflakePlanBuilder` that `save_as_table` does not filter column that name start with '$' and follow by number correctly.
- Fixed a bug that statement parameters may have no effect when resolving imports and packages.
- Fixed bugs in local testing:
  - LEFT ANTI and LEFT SEMI joins drop rows with null values.
  - DataFrameReader.csv incorrectly parses data when the optional parameter `field_optionally_enclosed_by` is specified.
  - Column.regexp only considers the first entry when `pattern` is a `Column`.
  - Table.update raises `KeyError` when updating null values in the rows.
  - VARIANT columns raise errors at `DataFrame.collect`.
  - `count_distinct` does not work correctly when counting.
  - Null values in integer columns raise `TypeError`.

### Improvements

- Added telemetry to local testing.
- Improved the error message of `DataFrameReader` to raise `FileNotFound` error when reading a path that does not exist or when there are no files under the path.

## 1.13.0 (2024-02-26)

### New Features

- Added support for an optional `date_part` argument in function `last_day`.
- `SessionBuilder.app_name` will set the query_tag after the session is created.
- Added support for the following local testing functions:
  - current_timestamp
  - current_date
  - current_time
  - strip_null_value
  - upper
  - lower
  - length
  - initcap

### Improvements

- Added cleanup logic at interpreter shutdown to close all active sessions.
- Closing sessions within stored procedures now is a no-op logging a warning instead of raising an error.

### Bug Fixes

- Fixed a bug in `DataFrame.to_local_iterator` where the iterator could yield wrong results if another query is executed before the iterator finishes due to wrong isolation level. For details, please see #945.
- Fixed a bug that truncated table names in error messages while running a plan with local testing enabled.
- Fixed a bug that `Session.range` returns empty result when the range is large.

## 1.12.1 (2024-02-08)

### Improvements

- Use `split_blocks=True` by default during `to_pandas` conversion, for optimal memory allocation. This parameter is passed to `pyarrow.Table.to_pandas`, which enables `PyArrow` to split the memory allocation into smaller, more manageable blocks instead of allocating a single contiguous block. This results in better memory management when dealing with larger datasets.

### Bug Fixes

- Fixed a bug in `DataFrame.to_pandas` that caused an error when evaluating on a Dataframe with an `IntergerType` column with null values.

## 1.12.0 (2024-01-30)

### New Features

- Exposed `statement_params` in `StoredProcedure.__call__`.
- Added two optional arguments to `Session.add_import`.
  - `chunk_size`: The number of bytes to hash per chunk of the uploaded files.
  - `whole_file_hash`: By default only the first chunk of the uploaded import is hashed to save time. When this is set to True each uploaded file is fully hashed instead.
- Added parameters `external_access_integrations` and `secrets` when creating a UDAF from Snowpark Python to allow integration with external access.
- Added a new method `Session.append_query_tag`. Allows an additional tag to be added to the current query tag by appending it as a comma separated value.
- Added a new method `Session.update_query_tag`. Allows updates to a JSON encoded dictionary query tag.
- `SessionBuilder.getOrCreate` will now attempt to replace the singleton it returns when token expiration has been detected.
- Added support for new functions in `snowflake.snowpark.functions`:
  - `array_except`
  - `create_map`
  - `sign`/`signum`
- Added the following functions to `DataFrame.analytics`:
  - Added the `moving_agg` function in `DataFrame.analytics` to enable moving aggregations like sums and averages with multiple window sizes.
  - Added the `cummulative_agg` function in `DataFrame.analytics` to enable commulative aggregations like sums and averages on multiple columns.
  - Added the `compute_lag` and `compute_lead` functions in `DataFrame.analytics` for enabling lead and lag calculations on multiple columns.
  - Added the `time_series_agg` function in `DataFrame.analytics` to enable time series aggregations like sums and averages with multiple time windows.

### Bug Fixes

- Fixed a bug in `DataFrame.na.fill` that caused Boolean values to erroneously override integer values.
- Fixed a bug in `Session.create_dataframe` where the Snowpark DataFrames created using pandas DataFrames were not inferring the type for timestamp columns correctly. The behavior is as follows:
  - Earlier timestamp columns without a timezone would be converted to nanosecond epochs and inferred as `LongType()`, but will now be correctly maintained as timestamp values and be inferred as `TimestampType(TimestampTimeZone.NTZ)`.
  - Earlier timestamp columns with a timezone would be inferred as `TimestampType(TimestampTimeZone.NTZ)` and loose timezone information but will now be correctly inferred as `TimestampType(TimestampTimeZone.LTZ)` and timezone information is retained correctly.
  - Set session parameter `PYTHON_SNOWPARK_USE_LOGICAL_TYPE_FOR_CREATE_DATAFRAME` to revert back to old behavior. It is recommended that you update your code to align with correct behavior because the parameter will be removed in the future.
- Fixed a bug that `DataFrame.to_pandas` gets decimal type when scale is not 0, and creates an object dtype in `pandas`. Instead, we cast the value to a float64 type.
- Fixed bugs that wrongly flattened the generated SQL when one of the following happens:
  - `DataFrame.filter()` is called after `DataFrame.sort().limit()`.
  - `DataFrame.sort()` or `filter()` is called on a DataFrame that already has a window function or sequence-dependent data generator column.
    For instance, `df.select("a", seq1().alias("b")).select("a", "b").sort("a")` won't flatten the sort clause anymore.
  - a window or sequence-dependent data generator column is used after `DataFrame.limit()`. For instance, `df.limit(10).select(row_number().over())` won't flatten the limit and select in the generated SQL.
- Fixed a bug where aliasing a DataFrame column raised an error when the DataFame was copied from another DataFrame with an aliased column. For instance,

  ```python
  df = df.select(col("a").alias("b"))
  df = copy(df)
  df.select(col("b").alias("c"))  # threw an error. Now it's fixed.
  ```

- Fixed a bug in `Session.create_dataframe` that the non-nullable field in a schema is not respected for boolean type. Note that this fix is only effective when the user has the privilege to create a temp table.
- Fixed a bug in SQL simplifier where non-select statements in `session.sql` dropped a SQL query when used with `limit()`.
- Fixed a bug that raised an exception when session parameter `ERROR_ON_NONDETERMINISTIC_UPDATE` is true.

### Behavior Changes (API Compatible)

- When parsing data types during a `to_pandas` operation, we rely on GS precision value to fix precision issues for large integer values. This may affect users where a column that was earlier returned as `int8` gets returned as `int64`. Users can fix this by explicitly specifying precision values for their return column.
- Aligned behavior for `Session.call` in case of table stored procedures where running `Session.call` would not trigger stored procedure unless a `collect()` operation was performed.
- `StoredProcedureRegistration` will now automatically add `snowflake-snowpark-python` as a package dependency. The added dependency will be on the client's local version of the library and an error is thrown if the server cannot support that version.

## 1.11.1 (2023-12-07)

### Bug Fixes

- Fixed a bug that numpy should not be imported at the top level of mock module.
- Added support for these new functions in `snowflake.snowpark.functions`:
  - `from_utc_timestamp`
  - `to_utc_timestamp`

## 1.11.0 (2023-12-05)

### New Features

- Add the `conn_error` attribute to `SnowflakeSQLException` that stores the whole underlying exception from `snowflake-connector-python`.
- Added support for `RelationalGroupedDataframe.pivot()` to access `pivot` in the following pattern `Dataframe.group_by(...).pivot(...)`.
- Added experimental feature: Local Testing Mode, which allows you to create and operate on Snowpark Python DataFrames locally without connecting to a Snowflake account. You can use the local testing framework to test your DataFrame operations locally, on your development machine or in a CI (continuous integration) pipeline, before deploying code changes to your account.

- Added support for `arrays_to_object` new functions in `snowflake.snowpark.functions`.
- Added support for the vector data type.

### Dependency Updates

- Bumped cloudpickle dependency to work with `cloudpickle==2.2.1`
- Updated ``snowflake-connector-python`` to `3.4.0`.

### Bug Fixes

- DataFrame column names quoting check now supports newline characters.
- Fix a bug where a DataFrame generated by `session.read.with_metadata` creates inconsistent table when doing `df.write.save_as_table`.

## 1.10.0 (2023-11-03)

### New Features

- Added support for managing case sensitivity in `DataFrame.to_local_iterator()`.
- Added support for specifying vectorized UDTF's input column names by using the optional parameter `input_names` in `UDTFRegistration.register/register_file` and `functions.pandas_udtf`. By default, `RelationalGroupedDataFrame.applyInPandas` will infer the column names from current dataframe schema.
- Add `sql_error_code` and `raw_message` attributes to `SnowflakeSQLException` when it is caused by a SQL exception.

### Bug Fixes

- Fixed a bug in `DataFrame.to_pandas()` where converting snowpark dataframes to pandas dataframes was losing precision on integers with more than 19 digits.
- Fixed a bug that `session.add_packages` can not handle requirement specifier that contains project name with underscore and version.
- Fixed a bug in `DataFrame.limit()` when `offset` is used and the parent `DataFrame` uses `limit`. Now the `offset` won't impact the parent DataFrame's `limit`.
- Fixed a bug in `DataFrame.write.save_as_table` where dataframes created from read api could not save data into snowflake because of invalid column name `$1`.

### Behavior change

- Changed the behavior of `date_format`:
  - The `format` argument changed from optional to required.
  - The returned result changed from a date object to a date-formatted string.
- When a window function, or a sequence-dependent data generator (`normal`, `zipf`, `uniform`, `seq1`, `seq2`, `seq4`, `seq8`) function is used, the sort and filter operation will no longer be flattened when generating the query.

## 1.9.0 (2023-10-13)

### New Features

- Added support for the Python 3.11 runtime environment.

### Dependency updates

- Added back the dependency of `typing-extensions`.

### Bug Fixes

- Fixed a bug where imports from permanent stage locations were ignored for temporary stored procedures, UDTFs, UDFs, and UDAFs.
- Revert back to using CTAS (create table as select) statement for `Dataframe.writer.save_as_table` which does not need insert permission for writing tables.

### New Features
- Support `PythonObjJSONEncoder` json-serializable objects for `ARRAY` and `OBJECT` literals.

## 1.8.0 (2023-09-14)

### New Features

- Added support for VOLATILE/IMMUTABLE keyword when registering UDFs.
- Added support for specifying clustering keys when saving dataframes using `DataFrame.save_as_table`.
- Accept `Iterable` objects input for `schema` when creating dataframes using `Session.create_dataframe`.
- Added the property `DataFrame.session` to return a `Session` object.
- Added the property `Session.session_id` to return an integer that represents session ID.
- Added the property `Session.connection` to return a `SnowflakeConnection` object .

- Added support for creating a Snowpark session from a configuration file or environment variables.

### Dependency updates

- Updated ``snowflake-connector-python`` to 3.2.0.

### Bug Fixes

- Fixed a bug where automatic package upload would raise `ValueError` even when compatible package version were added in `session.add_packages`.
- Fixed a bug where table stored procedures were not registered correctly when using `register_from_file`.
- Fixed a bug where dataframe joins failed with `invalid_identifier` error.
- Fixed a bug where `DataFrame.copy` disables SQL simplfier for the returned copy.
- Fixed a bug where `session.sql().select()` would fail if any parameters are specified to `session.sql()`

## 1.7.0 (2023-08-28)

### New Features

- Added parameters `external_access_integrations` and `secrets` when creating a UDF, UDTF or Stored Procedure from Snowpark Python to allow integration with external access.
- Added support for these new functions in `snowflake.snowpark.functions`:
  - `array_flatten`
  - `flatten`
- Added support for `apply_in_pandas` in `snowflake.snowpark.relational_grouped_dataframe`.
- Added support for replicating your local Python environment on Snowflake via `Session.replicate_local_environment`.

### Bug Fixes

- Fixed a bug where `session.create_dataframe` fails to properly set nullable columns where nullability was affected by order or data was given.
- Fixed a bug where `DataFrame.select` could not identify and alias columns in presence of table functions when output columns of table function overlapped with columns in dataframe.

### Behavior Changes

- When creating stored procedures, UDFs, UDTFs, UDAFs with parameter `is_permanent=False` will now create temporary objects even when `stage_name` is provided. The default value of `is_permanent` is `False` which is why if this value is not explicitly set to `True` for permanent objects, users will notice a change in behavior.
- `types.StructField` now enquotes column identifier by default.

## 1.6.1 (2023-08-02)

### New Features

- Added support for these new functions in `snowflake.snowpark.functions`:
  - `array_sort`
  - `sort_array`
  - `array_min`
  - `array_max`
  - `explode_outer`
- Added support for pure Python packages specified via `Session.add_requirements` or `Session.add_packages`. They are now usable in stored procedures and UDFs even if packages are not present on the Snowflake Anaconda channel.
  - Added Session parameter `custom_packages_upload_enabled` and `custom_packages_force_upload_enabled` to enable the support for pure Python packages feature mentioned above. Both parameters default to `False`.
- Added support for specifying package requirements by passing a Conda environment yaml file to `Session.add_requirements`.
- Added support for asynchronous execution of multi-query dataframes that contain binding variables.
- Added support for renaming multiple columns in `DataFrame.rename`.
- Added support for Geometry datatypes.
- Added support for `params` in `session.sql()` in stored procedures.
- Added support for user-defined aggregate functions (UDAFs). This feature is currently in private preview.
- Added support for vectorized UDTFs (user-defined table functions). This feature is currently in public preview.
- Added support for Snowflake Timestamp variants (i.e., `TIMESTAMP_NTZ`, `TIMESTAMP_LTZ`, `TIMESTAMP_TZ`)
  - Added `TimestampTimezone` as an argument in `TimestampType` constructor.
  - Added type hints `NTZ`, `LTZ`, `TZ` and `Timestamp` to annotate functions when registering UDFs.

### Improvements

- Removed redundant dependency `typing-extensions`.
- `DataFrame.cache_result` now creates temp table fully qualified names under current database and current schema.

### Bug Fixes

- Fixed a bug where type check happens on pandas before it is imported.
- Fixed a bug when creating a UDF from `numpy.ufunc`.
- Fixed a bug where `DataFrame.union` was not generating the correct `Selectable.schema_query` when SQL simplifier is enabled.

### Behavior Changes

- `DataFrameWriter.save_as_table` now respects the `nullable` field of the schema provided by the user or the inferred schema based on data from user input.

### Dependency updates

- Updated ``snowflake-connector-python`` to 3.0.4.

## 1.5.1 (2023-06-20)

### New Features

- Added support for the Python 3.10 runtime environment.

## 1.5.0 (2023-06-09)

### Behavior Changes

- Aggregation results, from functions such as `DataFrame.agg` and `DataFrame.describe`, no longer strip away non-printing characters from column names.

### New Features

- Added support for the Python 3.9 runtime environment.
- Added support for new functions in `snowflake.snowpark.functions`:
  - `array_generate_range`
  - `array_unique_agg`
  - `collect_set`
  - `sequence`
- Added support for registering and calling stored procedures with `TABLE` return type.
- Added support for parameter `length` in `StringType()` to specify the maximum number of characters that can be stored by the column.
- Added the alias `functions.element_at()` for `functions.get()`.
- Added the alias `Column.contains` for `functions.contains`.
- Added experimental feature `DataFrame.alias`.
- Added support for querying metadata columns from stage when creating `DataFrame` using `DataFrameReader`.
- Added support for `StructType.add` to append more fields to existing `StructType` objects.
- Added support for parameter `execute_as` in `StoredProcedureRegistration.register_from_file()` to specify stored procedure caller rights.

### Bug Fixes

- Fixed a bug where the `Dataframe.join_table_function` did not run all of the necessary queries to set up the join table function when SQL simplifier was enabled.
- Fixed type hint declaration for custom types - `ColumnOrName`, `ColumnOrLiteralStr`, `ColumnOrSqlExpr`, `LiteralType` and `ColumnOrLiteral` that were breaking `mypy` checks.
- Fixed a bug where `DataFrameWriter.save_as_table` and `DataFrame.copy_into_table` failed to parse fully qualified table names.

## 1.4.0 (2023-04-24)

### New Features

- Added support for `session.getOrCreate`.
- Added support for alias `Column.getField`.
- Added support for new functions in `snowflake.snowpark.functions`:
  - `date_add` and `date_sub` to make add and subtract operations easier.
  - `daydiff`
  - `explode`
  - `array_distinct`.
  - `regexp_extract`.
  - `struct`.
  - `format_number`.
  - `bround`.
  - `substring_index`
- Added parameter `skip_upload_on_content_match` when creating UDFs, UDTFs and stored procedures using `register_from_file` to skip uploading files to a stage if the same version of the files are already on the stage.
- Added support for `DataFrameWriter.save_as_table` method to take table names that contain dots.
- Flattened generated SQL when `DataFrame.filter()` or `DataFrame.order_by()` is followed by a projection statement (e.g. `DataFrame.select()`, `DataFrame.with_column()`).
- Added support for creating dynamic tables _(in private preview)_ using `Dataframe.create_or_replace_dynamic_table`.
- Added an optional argument `params` in `session.sql()` to support binding variables. Note that this is not supported in stored procedures yet.

### Bug Fixes

- Fixed a bug in `strtok_to_array` where an exception was thrown when a delimiter was passed in.
- Fixed a bug in `session.add_import` where the module had the same namespace as other dependencies.

## 1.3.0 (2023-03-28)

### New Features

- Added support for `delimiters` parameter in `functions.initcap()`.
- Added support for `functions.hash()` to accept a variable number of input expressions.
- Added API `Session.RuntimeConfig` for getting/setting/checking the mutability of any runtime configuration.
- Added support managing case sensitivity in `Row` results from `DataFrame.collect` using `case_sensitive` parameter.
- Added API `Session.conf` for getting, setting or checking the mutability of any runtime configuration.
- Added support for managing case sensitivity in `Row` results from `DataFrame.collect` using `case_sensitive` parameter.
- Added indexer support for `snowflake.snowpark.types.StructType`.
- Added a keyword argument `log_on_exception` to `Dataframe.collect` and `Dataframe.collect_no_wait` to optionally disable error logging for SQL exceptions.

### Bug Fixes

- Fixed a bug where a DataFrame set operation(`DataFrame.substract`, `DataFrame.union`, etc.) being called after another DataFrame set operation and `DataFrame.select` or `DataFrame.with_column` throws an exception.
- Fixed a bug where chained sort statements are overwritten by the SQL simplifier.

### Improvements

- Simplified JOIN queries to use constant subquery aliases (`SNOWPARK_LEFT`, `SNOWPARK_RIGHT`) by default. Users can disable this at runtime with `session.conf.set('use_constant_subquery_alias', False)` to use randomly generated alias names instead.
- Allowed specifying statement parameters in `session.call()`.
- Enabled the uploading of large pandas DataFrames in stored procedures by defaulting to a chunk size of 100,000 rows.

## 1.2.0 (2023-03-02)

### New Features

- Added support for displaying source code as comments in the generated scripts when registering stored procedures. This
  is enabled by default, turn off by specifying `source_code_display=False` at registration.
- Added a parameter `if_not_exists` when creating a UDF, UDTF or Stored Procedure from Snowpark Python to ignore creating the specified function or procedure if it already exists.
- Accept integers when calling `snowflake.snowpark.functions.get` to extract value from array.
- Added `functions.reverse` in functions to open access to Snowflake built-in function
  [reverse](https://docs.snowflake.com/en/sql-reference/functions/reverse).
- Added parameter `require_scoped_url` in snowflake.snowflake.files.SnowflakeFile.open() `(in Private Preview)` to replace `is_owner_file` is marked for deprecation.

### Bug Fixes

- Fixed a bug that overwrote `paramstyle` to `qmark` when creating a Snowpark session.
- Fixed a bug where `df.join(..., how="cross")` fails with `SnowparkJoinException: (1112): Unsupported using join type 'Cross'`.
- Fixed a bug where querying a `DataFrame` column created from chained function calls used a wrong column name.

## 1.1.0 (2023-01-26)

### New Features:

- Added `asc`, `asc_nulls_first`, `asc_nulls_last`, `desc`, `desc_nulls_first`, `desc_nulls_last`, `date_part` and `unix_timestamp` in functions.
- Added the property `DataFrame.dtypes` to return a list of column name and data type pairs.
- Added the following aliases:
  - `functions.expr()` for `functions.sql_expr()`.
  - `functions.date_format()` for `functions.to_date()`.
  - `functions.monotonically_increasing_id()` for `functions.seq8()`
  - `functions.from_unixtime()` for `functions.to_timestamp()`

### Bug Fixes:

- Fixed a bug in SQL simplifier that didn’t handle Column alias and join well in some cases. See https://github.com/snowflakedb/snowpark-python/issues/658 for details.
- Fixed a bug in SQL simplifier that generated wrong column names for function calls, NaN and INF.

### Improvements

- The session parameter `PYTHON_SNOWPARK_USE_SQL_SIMPLIFIER` is `True` after Snowflake 7.3 was released. In snowpark-python, `session.sql_simplifier_enabled` reads the value of `PYTHON_SNOWPARK_USE_SQL_SIMPLIFIER` by default, meaning that the SQL simplfier is enabled by default after the Snowflake 7.3 release. To turn this off, set `PYTHON_SNOWPARK_USE_SQL_SIMPLIFIER` in Snowflake to `False` or run `session.sql_simplifier_enabled = False` from Snowpark. It is recommended to use the SQL simplifier because it helps to generate more concise SQL.

## 1.0.0 (2022-11-01)

### New Features

- Added `Session.generator()` to create a new `DataFrame` using the Generator table function.
- Added a parameter `secure` to the functions that create a secure UDF or UDTF.

## 0.12.0 (2022-10-14)

### New Features

- Added new APIs for async job:
  - `Session.create_async_job()` to create an `AsyncJob` instance from a query id.
  - `AsyncJob.result()` now accepts argument `result_type` to return the results in different formats.
  - `AsyncJob.to_df()` returns a `DataFrame` built from the result of this asynchronous job.
  - `AsyncJob.query()` returns the SQL text of the executed query.
- `DataFrame.agg()` and `RelationalGroupedDataFrame.agg()` now accept variable-length arguments.
- Added parameters `lsuffix` and `rsuffix` to `DataFram.join()` and `DataFrame.cross_join()` to conveniently rename overlapping columns.
- Added `Table.drop_table()` so you can drop the temp table after `DataFrame.cache_result()`. `Table` is also a context manager so you can use the `with` statement to drop the cache temp table after use.
- Added `Session.use_secondary_roles()`.
- Added functions `first_value()` and `last_value()`. (contributed by @chasleslr)
- Added `on` as an alias for `using_columns` and `how` as an alias for `join_type` in `DataFrame.join()`.

### Bug Fixes

- Fixed a bug in `Session.create_dataframe()` that raised an error when `schema` names had special characters.
- Fixed a bug in which options set in `Session.read.option()` were not passed to `DataFrame.copy_into_table()` as default values.
- Fixed a bug in which `DataFrame.copy_into_table()` raises an error when a copy option has single quotes in the value.

## 0.11.0 (2022-09-28)

### Behavior Changes

- `Session.add_packages()` now raises `ValueError` when the version of a package cannot be found in Snowflake Anaconda channel. Previously, `Session.add_packages()` succeeded, and a `SnowparkSQLException` exception was raised later in the UDF/SP registration step.

### New Features:

- Added method `FileOperation.get_stream()` to support downloading stage files as stream.
- Added support in `functions.ntiles()` to accept int argument.
- Added the following aliases:
  - `functions.call_function()` for `functions.call_builtin()`.
  - `functions.function()` for `functions.builtin()`.
  - `DataFrame.order_by()` for `DataFrame.sort()`
  - `DataFrame.orderBy()` for `DataFrame.sort()`
- Improved `DataFrame.cache_result()` to return a more accurate `Table` class instead of a `DataFrame` class.
- Added support to allow `session` as the first argument when calling `StoredProcedure`.

### Improvements

- Improved nested query generation by flattening queries when applicable.
  - This improvement could be enabled by setting `Session.sql_simplifier_enabled = True`.
  - `DataFrame.select()`, `DataFrame.with_column()`, `DataFrame.drop()` and other select-related APIs have more flattened SQLs.
  - `DataFrame.union()`, `DataFrame.union_all()`, `DataFrame.except_()`, `DataFrame.intersect()`, `DataFrame.union_by_name()` have flattened SQLs generated when multiple set operators are chained.
- Improved type annotations for async job APIs.

### Bug Fixes

- Fixed a bug in which `Table.update()`, `Table.delete()`, `Table.merge()` try to reference a temp table that does not exist.

## 0.10.0 (2022-09-16)

### New Features:

- Added experimental APIs for evaluating Snowpark dataframes with asynchronous queries:
  - Added keyword argument `block` to the following action APIs on Snowpark dataframes (which execute queries) to allow asynchronous evaluations:
    - `DataFrame.collect()`, `DataFrame.to_local_iterator()`, `DataFrame.to_pandas()`, `DataFrame.to_pandas_batches()`, `DataFrame.count()`, `DataFrame.first()`.
    - `DataFrameWriter.save_as_table()`, `DataFrameWriter.copy_into_location()`.
    - `Table.delete()`, `Table.update()`, `Table.merge()`.
  - Added method `DataFrame.collect_nowait()` to allow asynchronous evaluations.
  - Added class `AsyncJob` to retrieve results from asynchronously executed queries and check their status.
- Added support for `table_type` in `Session.write_pandas()`. You can now choose from these `table_type` options: `"temporary"`, `"temp"`, and `"transient"`.
- Added support for using Python structured data (`list`, `tuple` and `dict`) as literal values in Snowpark.
- Added keyword argument `execute_as` to `functions.sproc()` and `session.sproc.register()` to allow registering a stored procedure as a caller or owner.
- Added support for specifying a pre-configured file format when reading files from a stage in Snowflake.

### Improvements:

- Added support for displaying details of a Snowpark session.

### Bug Fixes:

- Fixed a bug in which `DataFrame.copy_into_table()` and `DataFrameWriter.save_as_table()` mistakenly created a new table if the table name is fully qualified, and the table already exists.

### Deprecations:

- Deprecated keyword argument `create_temp_table` in `Session.write_pandas()`.
- Deprecated invoking UDFs using arguments wrapped in a Python list or tuple. You can use variable-length arguments without a list or tuple.

### Dependency updates

- Updated ``snowflake-connector-python`` to 2.7.12.

## 0.9.0 (2022-08-30)

### New Features:

- Added support for displaying source code as comments in the generated scripts when registering UDFs.
  This feature is turned on by default. To turn it off, pass the new keyword argument `source_code_display` as `False` when calling `register()` or `@udf()`.
- Added support for calling table functions from `DataFrame.select()`, `DataFrame.with_column()` and `DataFrame.with_columns()` which now take parameters of type `table_function.TableFunctionCall` for columns.
- Added keyword argument `overwrite` to `session.write_pandas()` to allow overwriting contents of a Snowflake table with that of a pandas DataFrame.
- Added keyword argument `column_order` to `df.write.save_as_table()` to specify the matching rules when inserting data into table in append mode.
- Added method `FileOperation.put_stream()` to upload local files to a stage via file stream.
- Added methods `TableFunctionCall.alias()` and `TableFunctionCall.as_()` to allow aliasing the names of columns that come from the output of table function joins.
- Added function `get_active_session()` in module `snowflake.snowpark.context` to get the current active Snowpark session.

### Bug Fixes:

- Fixed a bug in which batch insert should not raise an error when `statement_params` is not passed to the function.
- Fixed a bug in which column names should be quoted when `session.create_dataframe()` is called with dicts and a given schema.
- Fixed a bug in which creation of table should be skipped if the table already exists and is in append mode when calling `df.write.save_as_table()`.
- Fixed a bug in which third-party packages with underscores cannot be added when registering UDFs.

### Improvements:

- Improved function `function.uniform()` to infer the types of inputs `max_` and `min_` and cast the limits to `IntegerType` or `FloatType` correspondingly.

## 0.8.0 (2022-07-22)

### New Features:

- Added keyword only argument `statement_params` to the following methods to allow for specifying statement level parameters:
  - `collect`, `to_local_iterator`, `to_pandas`, `to_pandas_batches`,
    `count`, `copy_into_table`, `show`, `create_or_replace_view`, `create_or_replace_temp_view`, `first`, `cache_result`
    and `random_split` on class `snowflake.snowpark.Dateframe`.
  - `update`, `delete` and `merge` on class `snowflake.snowpark.Table`.
  - `save_as_table` and `copy_into_location` on class `snowflake.snowpark.DataFrameWriter`.
  - `approx_quantile`, `statement_params`, `cov` and `crosstab` on class `snowflake.snowpark.DataFrameStatFunctions`.
  - `register` and `register_from_file` on class `snowflake.snowpark.udf.UDFRegistration`.
  - `register` and `register_from_file` on class `snowflake.snowpark.udtf.UDTFRegistration`.
  - `register` and `register_from_file` on class `snowflake.snowpark.stored_procedure.StoredProcedureRegistration`.
  - `udf`, `udtf` and `sproc` in `snowflake.snowpark.functions`.
- Added support for `Column` as an input argument to `session.call()`.
- Added support for `table_type` in `df.write.save_as_table()`. You can now choose from these `table_type` options: `"temporary"`, `"temp"`, and `"transient"`.

### Improvements:

- Added validation of object name in `session.use_*` methods.
- Updated the query tag in SQL to escape it when it has special characters.
- Added a check to see if Anaconda terms are acknowledged when adding missing packages.

### Bug Fixes:

- Fixed the limited length of the string column in `session.create_dataframe()`.
- Fixed a bug in which `session.create_dataframe()` mistakenly converted 0 and `False` to `None` when the input data was only a list.
- Fixed a bug in which calling `session.create_dataframe()` using a large local dataset sometimes created a temp table twice.
- Aligned the definition of `function.trim()` with the SQL function definition.
- Fixed an issue where snowpark-python would hang when using the Python system-defined (built-in function) `sum` vs. the Snowpark `function.sum()`.

### Deprecations:

- Deprecated keyword argument `create_temp_table` in `df.write.save_as_table()`.

## 0.7.0 (2022-05-25)

### New Features:

- Added support for user-defined table functions (UDTFs).
  - Use function `snowflake.snowpark.functions.udtf()` to register a UDTF, or use it as a decorator to register the UDTF.
    - You can also use `Session.udtf.register()` to register a UDTF.
  - Use `Session.udtf.register_from_file()` to register a UDTF from a Python file.
- Updated APIs to query a table function, including both Snowflake built-in table functions and UDTFs.
  - Use function `snowflake.snowpark.functions.table_function()` to create a callable representing a table function and use it to call the table function in a query.
  - Alternatively, use function `snowflake.snowpark.functions.call_table_function()` to call a table function.
  - Added support for `over` clause that specifies `partition by` and `order by` when lateral joining a table function.
  - Updated `Session.table_function()` and `DataFrame.join_table_function()` to accept `TableFunctionCall` instances.

### Breaking Changes:

- When creating a function with `functions.udf()` and `functions.sproc()`, you can now specify an empty list for the `imports` or `packages` argument to indicate that no import or package is used for this UDF or stored procedure. Previously, specifying an empty list meant that the function would use session-level imports or packages.
- Improved the `__repr__` implementation of data types in `types.py`. The unused `type_name` property has been removed.
- Added a Snowpark-specific exception class for SQL errors. This replaces the previous `ProgrammingError` from the Python connector.

### Improvements:

- Added a lock to a UDF or UDTF when it is called for the first time per thread.
- Improved the error message for pickling errors that occurred during UDF creation.
- Included the query ID when logging the failed query.

### Bug Fixes:

- Fixed a bug in which non-integral data (such as timestamps) was occasionally converted to integer when calling `DataFrame.to_pandas()`.
- Fixed a bug in which `DataFrameReader.parquet()` failed to read a parquet file when its column contained spaces.
- Fixed a bug in which `DataFrame.copy_into_table()` failed when the dataframe is created by reading a file with inferred schemas.

### Deprecations

`Session.flatten()` and `DataFrame.flatten()`.

### Dependency Updates:

- Restricted the version of `cloudpickle` <= `2.0.0`.

## 0.6.0 (2022-04-27)

### New Features:

- Added support for vectorized UDFs with the input as a pandas DataFrame or pandas Series and the output as a pandas Series. This improves the performance of UDFs in Snowpark.
- Added support for inferring the schema of a DataFrame by default when it is created by reading a Parquet, Avro, or ORC file in the stage.
- Added functions `current_session()`, `current_statement()`, `current_user()`, `current_version()`, `current_warehouse()`, `date_from_parts()`, `date_trunc()`, `dayname()`, `dayofmonth()`, `dayofweek()`, `dayofyear()`, `grouping()`, `grouping_id()`, `hour()`, `last_day()`, `minute()`, `next_day()`, `previous_day()`, `second()`, `month()`, `monthname()`, `quarter()`, `year()`, `current_database()`, `current_role()`, `current_schema()`, `current_schemas()`, `current_region()`, `current_avaliable_roles()`, `add_months()`, `any_value()`, `bitnot()`, `bitshiftleft()`, `bitshiftright()`, `convert_timezone()`, `uniform()`, `strtok_to_array()`, `sysdate()`, `time_from_parts()`,  `timestamp_from_parts()`, `timestamp_ltz_from_parts()`, `timestamp_ntz_from_parts()`, `timestamp_tz_from_parts()`, `weekofyear()`, `percentile_cont()` to `snowflake.snowflake.functions`.

### Breaking Changes:

- Expired deprecations:
  - Removed the following APIs that were deprecated in 0.4.0: `DataFrame.groupByGroupingSets()`, `DataFrame.naturalJoin()`, `DataFrame.joinTableFunction`, `DataFrame.withColumns()`, `Session.getImports()`, `Session.addImport()`, `Session.removeImport()`, `Session.clearImports()`, `Session.getSessionStage()`, `Session.getDefaultDatabase()`, `Session.getDefaultSchema()`, `Session.getCurrentDatabase()`, `Session.getCurrentSchema()`, `Session.getFullyQualifiedCurrentSchema()`.

### Improvements:

- Added support for creating an empty `DataFrame` with a specific schema using the `Session.create_dataframe()` method.
- Changed the logging level from `INFO` to `DEBUG` for several logs (e.g., the executed query) when evaluating a dataframe.
- Improved the error message when failing to create a UDF due to pickle errors.

### Bug Fixes:

- Removed pandas hard dependencies in the `Session.create_dataframe()` method.

### Dependency Updates:

- Added `typing-extension` as a new dependency with the version >= `4.1.0`.

## 0.5.0 (2022-03-22)

### New Features

- Added stored procedures API.
  - Added `Session.sproc` property and `sproc()` to `snowflake.snowpark.functions`, so you can register stored procedures.
  - Added `Session.call` to call stored procedures by name.
- Added `UDFRegistration.register_from_file()` to allow registering UDFs from Python source files or zip files directly.
- Added `UDFRegistration.describe()` to describe a UDF.
- Added `DataFrame.random_split()` to provide a way to randomly split a dataframe.
- Added functions `md5()`, `sha1()`, `sha2()`, `ascii()`, `initcap()`, `length()`, `lower()`, `lpad()`, `ltrim()`, `rpad()`, `rtrim()`, `repeat()`, `soundex()`, `regexp_count()`, `replace()`, `charindex()`, `collate()`, `collation()`, `insert()`, `left()`, `right()`, `endswith()` to `snowflake.snowpark.functions`.
- Allowed `call_udf()` to accept literal values.
- Provided a `distinct` keyword in `array_agg()`.

### Bug Fixes:

- Fixed an issue that caused `DataFrame.to_pandas()` to have a string column if `Column.cast(IntegerType())` was used.
- Fixed a bug in `DataFrame.describe()` when there is more than one string column.

## 0.4.0 (2022-02-15)

### New Features

- You can now specify which Anaconda packages to use when defining UDFs.
  - Added `add_packages()`, `get_packages()`, `clear_packages()`, and `remove_package()`, to class `Session`.
  - Added `add_requirements()` to `Session` so you can use a requirements file to specify which packages this session will use.
  - Added parameter `packages` to function `snowflake.snowpark.functions.udf()` and method `UserDefinedFunction.register()` to indicate UDF-level Anaconda package dependencies when creating a UDF.
  - Added parameter `imports` to `snowflake.snowpark.functions.udf()` and `UserDefinedFunction.register()` to specify UDF-level code imports.
- Added a parameter `session` to function `udf()` and `UserDefinedFunction.register()` so you can specify which session to use to create a UDF if you have multiple sessions.
- Added types `Geography` and `Variant` to `snowflake.snowpark.types` to be used as type hints for Geography and Variant data when defining a UDF.
- Added support for Geography geoJSON data.
- Added `Table`, a subclass of `DataFrame` for table operations:
  - Methods `update` and `delete` update and delete rows of a table in Snowflake.
  - Method `merge` merges data from a `DataFrame` to a `Table`.
  - Override method `DataFrame.sample()` with an additional parameter `seed`, which works on tables but not on view and sub-queries.
- Added `DataFrame.to_local_iterator()` and `DataFrame.to_pandas_batches()` to allow getting results from an iterator when the result set returned from the Snowflake database is too large.
- Added `DataFrame.cache_result()` for caching the operations performed on a `DataFrame` in a temporary table.
  Subsequent operations on the original `DataFrame` have no effect on the cached result `DataFrame`.
- Added property `DataFrame.queries` to get SQL queries that will be executed to evaluate the `DataFrame`.
- Added `Session.query_history()` as a context manager to track SQL queries executed on a session, including all SQL queries to evaluate `DataFrame`s created from a session. Both query ID and query text are recorded.
- You can now create a `Session` instance from an existing established `snowflake.connector.SnowflakeConnection`. Use parameter `connection` in `Session.builder.configs()`.
- Added `use_database()`, `use_schema()`, `use_warehouse()`, and `use_role()` to class `Session` to switch database/schema/warehouse/role after a session is created.
- Added `DataFrameWriter.copy_into_table()` to unload a `DataFrame` to stage files.
- Added `DataFrame.unpivot()`.
- Added `Column.within_group()` for sorting the rows by columns with some aggregation functions.
- Added functions `listagg()`, `mode()`, `div0()`, `acos()`, `asin()`, `atan()`, `atan2()`, `cos()`, `cosh()`, `sin()`, `sinh()`, `tan()`, `tanh()`, `degrees()`, `radians()`, `round()`, `trunc()`, and `factorial()` to `snowflake.snowflake.functions`.
- Added an optional argument `ignore_nulls` in function `lead()` and `lag()`.
- The `condition` parameter of function `when()` and `iff()` now accepts SQL expressions.

### Improvements

- All function and method names have been renamed to use the snake case naming style, which is more Pythonic. For convenience, some camel case names are kept as aliases to the snake case APIs. It is recommended to use the snake case APIs.
  - Deprecated these methods on class `Session` and replaced them with their snake case equivalents: `getImports()`, `addImports()`, `removeImport()`, `clearImports()`, `getSessionStage()`, `getDefaultSchema()`, `getDefaultSchema()`, `getCurrentDatabase()`, `getFullyQualifiedCurrentSchema()`.
  - Deprecated these methods on class `DataFrame` and replaced them with their snake case equivalents: `groupingByGroupingSets()`, `naturalJoin()`, `withColumns()`, `joinTableFunction()`.
- Property `DataFrame.columns` is now consistent with `DataFrame.schema.names` and the Snowflake database `Identifier Requirements`.
- `Column.__bool__()` now raises a `TypeError`. This will ban the use of logical operators `and`, `or`, `not` on `Column` object, for instance `col("a") > 1 and col("b") > 2` will raise the `TypeError`. Use `(col("a") > 1) & (col("b") > 2)` instead.
- Changed `PutResult` and `GetResult` to subclass `NamedTuple`.
- Fixed a bug which raised an error when the local path or stage location has a space or other special characters.
- Changed `DataFrame.describe()` so that non-numeric and non-string columns are ignored instead of raising an exception.

### Dependency updates

- Updated ``snowflake-connector-python`` to 2.7.4.

## 0.3.0 (2022-01-09)

### New Features

- Added `Column.isin()`, with an alias `Column.in_()`.
- Added `Column.try_cast()`, which is a special version of `cast()`. It tries to cast a string expression to other types and returns `null` if the cast is not possible.
- Added `Column.startswith()` and `Column.substr()` to process string columns.
- `Column.cast()` now also accepts a `str` value to indicate the cast type in addition to a `DataType` instance.
- Added `DataFrame.describe()` to summarize stats of a `DataFrame`.
- Added `DataFrame.explain()` to print the query plan of a `DataFrame`.
- `DataFrame.filter()` and `DataFrame.select_expr()` now accepts a sql expression.
- Added a new `bool` parameter `create_temp_table` to methods `DataFrame.saveAsTable()` and `Session.write_pandas()` to optionally create a temp table.
- Added `DataFrame.minus()` and `DataFrame.subtract()` as aliases to `DataFrame.except_()`.
- Added `regexp_replace()`, `concat()`, `concat_ws()`, `to_char()`, `current_timestamp()`, `current_date()`, `current_time()`, `months_between()`, `cast()`, `try_cast()`, `greatest()`, `least()`, and `hash()` to module `snowflake.snowpark.functions`.

### Bug Fixes

- Fixed an issue where `Session.createDataFrame(pandas_df)` and `Session.write_pandas(pandas_df)` raise an exception when the `pandas DataFrame` has spaces in the column name.
- `DataFrame.copy_into_table()` sometimes prints an `error` level log entry while it actually works. It's fixed now.
- Fixed an API docs issue where some `DataFrame` APIs are missing from the docs.

### Dependency updates

- Update ``snowflake-connector-python`` to 2.7.2, which upgrades ``pyarrow`` dependency to 6.0.x. Refer to the [python connector 2.7.2 release notes](https://pypi.org/project/snowflake-connector-python/2.7.2/) for more details.

## 0.2.0 (2021-12-02)

### New Features

- Updated the `Session.createDataFrame()` method for creating a `DataFrame` from a pandas DataFrame.
- Added the `Session.write_pandas()` method for writing a `pandas DataFrame` to a table in Snowflake and getting a `Snowpark DataFrame` object back.
- Added new classes and methods for calling window functions.
- Added the new functions `cume_dist()`, to find the cumulative distribution of a value with regard to other values within a window partition,
  and `row_number()`, which returns a unique row number for each row within a window partition.
- Added functions for computing statistics for DataFrames in the `DataFrameStatFunctions` class.
- Added functions for handling missing values in a DataFrame in the `DataFrameNaFunctions` class.
- Added new methods `rollup()`, `cube()`, and `pivot()` to the `DataFrame` class.
- Added the `GroupingSets` class, which you can use with the DataFrame groupByGroupingSets method to perform a SQL GROUP BY GROUPING SETS.
- Added the new `FileOperation(session)`
  class that you can use to upload and download files to and from a stage.
- Added the `DataFrame.copy_into_table()`
  method for loading data from files in a stage into a table.
- In CASE expressions, the functions `when()` and `otherwise()`
  now accept Python types in addition to `Column` objects.
- When you register a UDF you can now optionally set the `replace` parameter to `True` to overwrite an existing UDF with the same name.

### Improvements

- UDFs are now compressed before they are uploaded to the server. This makes them about 10 times smaller, which can help
  when you are using large ML model files.
- When the size of a UDF is less than 8196 bytes, it will be uploaded as in-line code instead of uploaded to a stage.

### Bug Fixes

- Fixed an issue where the statement `df.select(when(col("a") == 1, 4).otherwise(col("a"))), [Row(4), Row(2), Row(3)]` raised an exception.
- Fixed an issue where `df.toPandas()` raised an exception when a DataFrame was created from large local data.

## 0.1.0 (2021-10-26)

Start of Private Preview<|MERGE_RESOLUTION|>--- conflicted
+++ resolved
@@ -22,12 +22,8 @@
 
 #### Improvements
 
-<<<<<<< HEAD
+- Raise a warning whenever `QUOTED_IDENTIFIERS_IGNORE_CASE` is found to be set, ask user to unset it.
 - Support relaxed consistency and ordering guarantees in `pd.read_snowflake` for both named data sources (e.g., tables and views) and query data sources.
-=======
-- Raise a warning whenever `QUOTED_IDENTIFIERS_IGNORE_CASE` is found to be set, ask user to unset it.
-- Support relaxed consistency and ordering guarantees in `pd.read_snowflake` for non-query data sources.
->>>>>>> b4335138
 
 ## 1.29.1 (2025-03-12)
 

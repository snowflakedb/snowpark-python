# Release History

## 1.10.0 (2023-11-03)

### New Features

- Added support for managing case sensitivity in `DataFrame.to_local_iterator()`.
<<<<<<< HEAD
- Added security pre-commit check.
=======
- Added support for specifying vectorized UDTF's input column names by using the optional parameter `input_names` in `UDTFRegistration.register/register_file` and `functions.pandas_udtf`. By default, `RelationalGroupedDataFrame.applyInPandas` will infer the column names from current dataframe schema.
- Add `sql_error_code` and `raw_message` attributes to `SnowflakeSQLException` when it is caused by a SQL exception.
>>>>>>> db59f72a

### Bug Fixes

- Fixed a bug in `DataFrame.to_pandas()` where converting snowpark dataframes to pandas dataframes was losing precision on integers with more than 19 digits.
- Fixed a bug that `session.add_packages` can not handle requirement specifier that contains project name with underscore and version.
- Fixed a bug in `DataFrame.limit()` when `offset` is used and the parent `DataFrame` uses `limit`. Now the `offset` won't impact the parent DataFrame's `limit`.
- Fixed a bug in `DataFrame.write.save_as_table` where dataframes created from read api could not save data into snowflake because of invalid column name `$1`.

### Behavior change

- Changed the behavior of `date_format`:
  - The `format` argument changed from optional to required.
  - The returned result changed from a date object to a date-formatted string.
- When a window function, or a sequence-dependent data generator (`normal`, `zipf`, `uniform`, `seq1`, `seq2`, `seq4`, `seq8`) function is used, the sort and filter operation will no longer be flattened when generating the query.

## 1.9.0 (2023-10-13)

### New Features

- Added support for the Python 3.11 runtime environment.

### Dependency updates

- Added back the dependency of `typing-extensions`.

### Bug Fixes

- Fixed a bug where imports from permanent stage locations were ignored for temporary stored procedures, UDTFs, UDFs, and UDAFs.
- Revert back to using CTAS (create table as select) statement for `Dataframe.writer.save_as_table` which does not need insert permission for writing tables.

### New Features
- Support `PythonObjJSONEncoder` json-serializable objects for `ARRAY` and `OBJECT` literals.

## 1.8.0 (2023-09-14)

### New Features

- Added support for VOLATILE/IMMUTABLE keyword when registering UDFs.
- Added support for specifying clustering keys when saving dataframes using `DataFrame.save_as_table`.
- Accept `Iterable` objects input for `schema` when creating dataframes using `Session.create_dataframe`.
- Added the property `DataFrame.session` to return a `Session` object.
- Added the property `Session.session_id` to return an integer that represents session ID.
- Added the property `Session.connection` to return a `SnowflakeConnection` object .

- Added support for creating a Snowpark session from a configuration file or environment variables.

### Dependency updates

- Updated ``snowflake-connector-python`` to 3.2.0.

### Bug Fixes

- Fixed a bug where automatic package upload would raise `ValueError` even when compatible package version were added in `session.add_packages`.
- Fixed a bug where table stored procedures were not registered correctly when using `register_from_file`.
- Fixed a bug where dataframe joins failed with `invalid_identifier` error.
- Fixed a bug where `DataFrame.copy` disables SQL simplfier for the returned copy.
- Fixed a bug where `session.sql().select()` would fail if any parameters are specified to `session.sql()`

## 1.7.0 (2023-08-28)

### New Features

- Added parameters `external_access_integrations` and `secrets` when creating a UDF, UDTF or Stored Procedure from Snowpark Python to allow integration with external access.
- Added support for these new functions in `snowflake.snowpark.functions`:
  - `array_flatten`
  - `flatten`
- Added support for `apply_in_pandas` in `snowflake.snowpark.relational_grouped_dataframe`.
- Added support for replicating your local Python environment on Snowflake via `Session.replicate_local_environment`.

### Bug Fixes

- Fixed a bug where `session.create_dataframe` fails to properly set nullable columns where nullability was affected by order or data was given.
- Fixed a bug where `DataFrame.select` could not identify and alias columns in presence of table functions when output columns of table function overlapped with columns in dataframe.

### Behavior Changes

- When creating stored procedures, UDFs, UDTFs, UDAFs with parameter `is_permanent=False` will now create temporary objects even when `stage_name` is provided. The default value of `is_permanent` is `False` which is why if this value is not explicitly set to `True` for permanent objects, users will notice a change in behavior.
- `types.StructField` now enquotes column identifier by default.

## 1.6.1 (2023-08-02)

### New Features

- Added support for these new functions in `snowflake.snowpark.functions`:
  - `array_sort`
  - `sort_array`
  - `array_min`
  - `array_max`
  - `explode_outer`
- Added support for pure Python packages specified via `Session.add_requirements` or `Session.add_packages`. They are now usable in stored procedures and UDFs even if packages are not present on the Snowflake Anaconda channel.
  - Added Session parameter `custom_packages_upload_enabled` and `custom_packages_force_upload_enabled` to enable the support for pure Python packages feature mentioned above. Both parameters default to `False`.
- Added support for specifying package requirements by passing a Conda environment yaml file to `Session.add_requirements`.
- Added support for asynchronous execution of multi-query dataframes that contain binding variables.
- Added support for renaming multiple columns in `DataFrame.rename`.
- Added support for Geometry datatypes.
- Added support for `params` in `session.sql()` in stored procedures.
- Added support for user-defined aggregate functions (UDAFs). This feature is currently in private preview.
- Added support for vectorized UDTFs (user-defined table functions). This feature is currently in public preview.
- Added support for Snowflake Timestamp variants (i.e., `TIMESTAMP_NTZ`, `TIMESTAMP_LTZ`, `TIMESTAMP_TZ`)
  - Added `TimestampTimezone` as an argument in `TimestampType` constructor.
  - Added type hints `NTZ`, `LTZ`, `TZ` and `Timestamp` to annotate functions when registering UDFs.

### Improvements

- Removed redundant dependency `typing-extensions`.
- `DataFrame.cache_result` now creates temp table fully qualified names under current database and current schema.

### Bug Fixes

- Fixed a bug where type check happens on pandas before it is imported.
- Fixed a bug when creating a UDF from `numpy.ufunc`.
- Fixed a bug where `DataFrame.union` was not generating the correct `Selectable.schema_query` when SQL simplifier is enabled.

### Behavior Changes

- `DataFrameWriter.save_as_table` now respects the `nullable` field of the schema provided by the user or the inferred schema based on data from user input.

### Dependency updates

- Updated ``snowflake-connector-python`` to 3.0.4.

## 1.5.1 (2023-06-20)

### New Features

- Added support for the Python 3.10 runtime environment.

## 1.5.0 (2023-06-09)

### Behavior Changes

- Aggregation results, from functions such as `DataFrame.agg` and `DataFrame.describe`, no longer strip away non-printing characters from column names.

### New Features

- Added support for the Python 3.9 runtime environment.
- Added support for new functions in `snowflake.snowpark.functions`:
  - `array_generate_range`
  - `array_unique_agg`
  - `collect_set`
  - `sequence`
- Added support for registering and calling stored procedures with `TABLE` return type.
- Added support for parameter `length` in `StringType()` to specify the maximum number of characters that can be stored by the column.
- Added the alias `functions.element_at()` for `functions.get()`.
- Added the alias `Column.contains` for `functions.contains`.
- Added experimental feature `DataFrame.alias`.
- Added support for querying metadata columns from stage when creating `DataFrame` using `DataFrameReader`.
- Added support for `StructType.add` to append more fields to existing `StructType` objects.
- Added support for parameter `execute_as` in `StoredProcedureRegistration.register_from_file()` to specify stored procedure caller rights.

### Bug Fixes

- Fixed a bug where the `Dataframe.join_table_function` did not run all of the necessary queries to set up the join table function when SQL simplifier was enabled.
- Fixed type hint declaration for custom types - `ColumnOrName`, `ColumnOrLiteralStr`, `ColumnOrSqlExpr`, `LiteralType` and `ColumnOrLiteral` that were breaking `mypy` checks.
- Fixed a bug where `DataFrameWriter.save_as_table` and `DataFrame.copy_into_table` failed to parse fully qualified table names.

## 1.4.0 (2023-04-24)

### New Features

- Added support for `session.getOrCreate`.
- Added support for alias `Column.getField`.
- Added support for new functions in `snowflake.snowpark.functions`:
  - `date_add` and `date_sub` to make add and subtract operations easier.
  - `daydiff`
  - `explode`
  - `array_distinct`.
  - `regexp_extract`.
  - `struct`.
  - `format_number`.
  - `bround`.
  - `substring_index`
- Added parameter `skip_upload_on_content_match` when creating UDFs, UDTFs and stored procedures using `register_from_file` to skip uploading files to a stage if the same version of the files are already on the stage.
- Added support for `DataFrameWriter.save_as_table` method to take table names that contain dots.
- Flattened generated SQL when `DataFrame.filter()` or `DataFrame.order_by()` is followed by a projection statement (e.g. `DataFrame.select()`, `DataFrame.with_column()`).
- Added support for creating dynamic tables _(in private preview)_ using `Dataframe.create_or_replace_dynamic_table`.
- Added an optional argument `params` in `session.sql()` to support binding variables. Note that this is not supported in stored procedures yet.

### Bug Fixes

- Fixed a bug in `strtok_to_array` where an exception was thrown when a delimiter was passed in.
- Fixed a bug in `session.add_import` where the module had the same namespace as other dependencies.

## 1.3.0 (2023-03-28)

### New Features

- Added support for `delimiters` parameter in `functions.initcap()`.
- Added support for `functions.hash()` to accept a variable number of input expressions.
- Added API `Session.RuntimeConfig` for getting/setting/checking the mutability of any runtime configuration.
- Added support managing case sensitivity in `Row` results from `DataFrame.collect` using `case_sensitive` parameter.
- Added API `Session.conf` for getting, setting or checking the mutability of any runtime configuration.
- Added support for managing case sensitivity in `Row` results from `DataFrame.collect` using `case_sensitive` parameter.
- Added indexer support for `snowflake.snowpark.types.StructType`.
- Added a keyword argument `log_on_exception` to `Dataframe.collect` and `Dataframe.collect_no_wait` to optionally disable error logging for SQL exceptions.

### Bug Fixes

- Fixed a bug where a DataFrame set operation(`DataFrame.substract`, `DataFrame.union`, etc.) being called after another DataFrame set operation and `DataFrame.select` or `DataFrame.with_column` throws an exception.
- Fixed a bug where chained sort statements are overwritten by the SQL simplifier.

### Improvements

- Simplified JOIN queries to use constant subquery aliases (`SNOWPARK_LEFT`, `SNOWPARK_RIGHT`) by default. Users can disable this at runtime with `session.conf.set('use_constant_subquery_alias', False)` to use randomly generated alias names instead.
- Allowed specifying statement parameters in `session.call()`.
- Enabled the uploading of large pandas DataFrames in stored procedures by defaulting to a chunk size of 100,000 rows.

## 1.2.0 (2023-03-02)

### New Features

- Added support for displaying source code as comments in the generated scripts when registering stored procedures. This
  is enabled by default, turn off by specifying `source_code_display=False` at registration.
- Added a parameter `if_not_exists` when creating a UDF, UDTF or Stored Procedure from Snowpark Python to ignore creating the specified function or procedure if it already exists.
- Accept integers when calling `snowflake.snowpark.functions.get` to extract value from array.
- Added `functions.reverse` in functions to open access to Snowflake built-in function
  [reverse](https://docs.snowflake.com/en/sql-reference/functions/reverse).
- Added parameter `require_scoped_url` in snowflake.snowflake.files.SnowflakeFile.open() `(in Private Preview)` to replace `is_owner_file` is marked for deprecation.

### Bug Fixes

- Fixed a bug that overwrote `paramstyle` to `qmark` when creating a Snowpark session.
- Fixed a bug where `df.join(..., how="cross")` fails with `SnowparkJoinException: (1112): Unsupported using join type 'Cross'`.
- Fixed a bug where querying a `DataFrame` column created from chained function calls used a wrong column name.

## 1.1.0 (2023-01-26)

### New Features:

- Added `asc`, `asc_nulls_first`, `asc_nulls_last`, `desc`, `desc_nulls_first`, `desc_nulls_last`, `date_part` and `unix_timestamp` in functions.
- Added the property `DataFrame.dtypes` to return a list of column name and data type pairs.
- Added the following aliases:
  - `functions.expr()` for `functions.sql_expr()`.
  - `functions.date_format()` for `functions.to_date()`.
  - `functions.monotonically_increasing_id()` for `functions.seq8()`
  - `functions.from_unixtime()` for `functions.to_timestamp()`

### Bug Fixes:

- Fixed a bug in SQL simplifier that didn’t handle Column alias and join well in some cases. See https://github.com/snowflakedb/snowpark-python/issues/658 for details.
- Fixed a bug in SQL simplifier that generated wrong column names for function calls, NaN and INF.

### Improvements

- The session parameter `PYTHON_SNOWPARK_USE_SQL_SIMPLIFIER` is `True` after Snowflake 7.3 was released. In snowpark-python, `session.sql_simplifier_enabled` reads the value of `PYTHON_SNOWPARK_USE_SQL_SIMPLIFIER` by default, meaning that the SQL simplfier is enabled by default after the Snowflake 7.3 release. To turn this off, set `PYTHON_SNOWPARK_USE_SQL_SIMPLIFIER` in Snowflake to `False` or run `session.sql_simplifier_enabled = False` from Snowpark. It is recommended to use the SQL simplifier because it helps to generate more concise SQL.

## 1.0.0 (2022-11-01)

### New Features

- Added `Session.generator()` to create a new `DataFrame` using the Generator table function.
- Added a parameter `secure` to the functions that create a secure UDF or UDTF.

## 0.12.0 (2022-10-14)

### New Features

- Added new APIs for async job:
  - `Session.create_async_job()` to create an `AsyncJob` instance from a query id.
  - `AsyncJob.result()` now accepts argument `result_type` to return the results in different formats.
  - `AsyncJob.to_df()` returns a `DataFrame` built from the result of this asynchronous job.
  - `AsyncJob.query()` returns the SQL text of the executed query.
- `DataFrame.agg()` and `RelationalGroupedDataFrame.agg()` now accept variable-length arguments.
- Added parameters `lsuffix` and `rsuffix` to `DataFram.join()` and `DataFrame.cross_join()` to conveniently rename overlapping columns.
- Added `Table.drop_table()` so you can drop the temp table after `DataFrame.cache_result()`. `Table` is also a context manager so you can use the `with` statement to drop the cache temp table after use.
- Added `Session.use_secondary_roles()`.
- Added functions `first_value()` and `last_value()`. (contributed by @chasleslr)
- Added `on` as an alias for `using_columns` and `how` as an alias for `join_type` in `DataFrame.join()`.

### Bug Fixes

- Fixed a bug in `Session.create_dataframe()` that raised an error when `schema` names had special characters.
- Fixed a bug in which options set in `Session.read.option()` were not passed to `DataFrame.copy_into_table()` as default values.
- Fixed a bug in which `DataFrame.copy_into_table()` raises an error when a copy option has single quotes in the value.

## 0.11.0 (2022-09-28)

### Behavior Changes

- `Session.add_packages()` now raises `ValueError` when the version of a package cannot be found in Snowflake Anaconda channel. Previously, `Session.add_packages()` succeeded, and a `SnowparkSQLException` exception was raised later in the UDF/SP registration step.

### New Features:

- Added method `FileOperation.get_stream()` to support downloading stage files as stream.
- Added support in `functions.ntiles()` to accept int argument.
- Added the following aliases:
  - `functions.call_function()` for `functions.call_builtin()`.
  - `functions.function()` for `functions.builtin()`.
  - `DataFrame.order_by()` for `DataFrame.sort()`
  - `DataFrame.orderBy()` for `DataFrame.sort()`
- Improved `DataFrame.cache_result()` to return a more accurate `Table` class instead of a `DataFrame` class.
- Added support to allow `session` as the first argument when calling `StoredProcedure`.

### Improvements

- Improved nested query generation by flattening queries when applicable.
  - This improvement could be enabled by setting `Session.sql_simplifier_enabled = True`.
  - `DataFrame.select()`, `DataFrame.with_column()`, `DataFrame.drop()` and other select-related APIs have more flattened SQLs.
  - `DataFrame.union()`, `DataFrame.union_all()`, `DataFrame.except_()`, `DataFrame.intersect()`, `DataFrame.union_by_name()` have flattened SQLs generated when multiple set operators are chained.
- Improved type annotations for async job APIs.

### Bug Fixes

- Fixed a bug in which `Table.update()`, `Table.delete()`, `Table.merge()` try to reference a temp table that does not exist.

## 0.10.0 (2022-09-16)

### New Features:

- Added experimental APIs for evaluating Snowpark dataframes with asynchronous queries:
  - Added keyword argument `block` to the following action APIs on Snowpark dataframes (which execute queries) to allow asynchronous evaluations:
    - `DataFrame.collect()`, `DataFrame.to_local_iterator()`, `DataFrame.to_pandas()`, `DataFrame.to_pandas_batches()`, `DataFrame.count()`, `DataFrame.first()`.
    - `DataFrameWriter.save_as_table()`, `DataFrameWriter.copy_into_location()`.
    - `Table.delete()`, `Table.update()`, `Table.merge()`.
  - Added method `DataFrame.collect_nowait()` to allow asynchronous evaluations.
  - Added class `AsyncJob` to retrieve results from asynchronously executed queries and check their status.
- Added support for `table_type` in `Session.write_pandas()`. You can now choose from these `table_type` options: `"temporary"`, `"temp"`, and `"transient"`.
- Added support for using Python structured data (`list`, `tuple` and `dict`) as literal values in Snowpark.
- Added keyword argument `execute_as` to `functions.sproc()` and `session.sproc.register()` to allow registering a stored procedure as a caller or owner.
- Added support for specifying a pre-configured file format when reading files from a stage in Snowflake.

### Improvements:

- Added support for displaying details of a Snowpark session.

### Bug Fixes:

- Fixed a bug in which `DataFrame.copy_into_table()` and `DataFrameWriter.save_as_table()` mistakenly created a new table if the table name is fully qualified, and the table already exists.

### Deprecations:

- Deprecated keyword argument `create_temp_table` in `Session.write_pandas()`.
- Deprecated invoking UDFs using arguments wrapped in a Python list or tuple. You can use variable-length arguments without a list or tuple.

### Dependency updates

- Updated ``snowflake-connector-python`` to 2.7.12.

## 0.9.0 (2022-08-30)

### New Features:

- Added support for displaying source code as comments in the generated scripts when registering UDFs.
  This feature is turned on by default. To turn it off, pass the new keyword argument `source_code_display` as `False` when calling `register()` or `@udf()`.
- Added support for calling table functions from `DataFrame.select()`, `DataFrame.with_column()` and `DataFrame.with_columns()` which now take parameters of type `table_function.TableFunctionCall` for columns.
- Added keyword argument `overwrite` to `session.write_pandas()` to allow overwriting contents of a Snowflake table with that of a Pandas DataFrame.
- Added keyword argument `column_order` to `df.write.save_as_table()` to specify the matching rules when inserting data into table in append mode.
- Added method `FileOperation.put_stream()` to upload local files to a stage via file stream.
- Added methods `TableFunctionCall.alias()` and `TableFunctionCall.as_()` to allow aliasing the names of columns that come from the output of table function joins.
- Added function `get_active_session()` in module `snowflake.snowpark.context` to get the current active Snowpark session.

### Bug Fixes:

- Fixed a bug in which batch insert should not raise an error when `statement_params` is not passed to the function.
- Fixed a bug in which column names should be quoted when `session.create_dataframe()` is called with dicts and a given schema.
- Fixed a bug in which creation of table should be skipped if the table already exists and is in append mode when calling `df.write.save_as_table()`.
- Fixed a bug in which third-party packages with underscores cannot be added when registering UDFs.

### Improvements:

- Improved function `function.uniform()` to infer the types of inputs `max_` and `min_` and cast the limits to `IntegerType` or `FloatType` correspondingly.

## 0.8.0 (2022-07-22)

### New Features:

- Added keyword only argument `statement_params` to the following methods to allow for specifying statement level parameters:
  - `collect`, `to_local_iterator`, `to_pandas`, `to_pandas_batches`,
    `count`, `copy_into_table`, `show`, `create_or_replace_view`, `create_or_replace_temp_view`, `first`, `cache_result`
    and `random_split` on class `snowflake.snowpark.Dateframe`.
  - `update`, `delete` and `merge` on class `snowflake.snowpark.Table`.
  - `save_as_table` and `copy_into_location` on class `snowflake.snowpark.DataFrameWriter`.
  - `approx_quantile`, `statement_params`, `cov` and `crosstab` on class `snowflake.snowpark.DataFrameStatFunctions`.
  - `register` and `register_from_file` on class `snowflake.snowpark.udf.UDFRegistration`.
  - `register` and `register_from_file` on class `snowflake.snowpark.udtf.UDTFRegistration`.
  - `register` and `register_from_file` on class `snowflake.snowpark.stored_procedure.StoredProcedureRegistration`.
  - `udf`, `udtf` and `sproc` in `snowflake.snowpark.functions`.
- Added support for `Column` as an input argument to `session.call()`.
- Added support for `table_type` in `df.write.save_as_table()`. You can now choose from these `table_type` options: `"temporary"`, `"temp"`, and `"transient"`.

### Improvements:

- Added validation of object name in `session.use_*` methods.
- Updated the query tag in SQL to escape it when it has special characters.
- Added a check to see if Anaconda terms are acknowledged when adding missing packages.

### Bug Fixes:

- Fixed the limited length of the string column in `session.create_dataframe()`.
- Fixed a bug in which `session.create_dataframe()` mistakenly converted 0 and `False` to `None` when the input data was only a list.
- Fixed a bug in which calling `session.create_dataframe()` using a large local dataset sometimes created a temp table twice.
- Aligned the definition of `function.trim()` with the SQL function definition.
- Fixed an issue where snowpark-python would hang when using the Python system-defined (built-in function) `sum` vs. the Snowpark `function.sum()`.

### Deprecations:

- Deprecated keyword argument `create_temp_table` in `df.write.save_as_table()`.

## 0.7.0 (2022-05-25)

### New Features:

- Added support for user-defined table functions (UDTFs).
  - Use function `snowflake.snowpark.functions.udtf()` to register a UDTF, or use it as a decorator to register the UDTF.
    - You can also use `Session.udtf.register()` to register a UDTF.
  - Use `Session.udtf.register_from_file()` to register a UDTF from a Python file.
- Updated APIs to query a table function, including both Snowflake built-in table functions and UDTFs.
  - Use function `snowflake.snowpark.functions.table_function()` to create a callable representing a table function and use it to call the table function in a query.
  - Alternatively, use function `snowflake.snowpark.functions.call_table_function()` to call a table function.
  - Added support for `over` clause that specifies `partition by` and `order by` when lateral joining a table function.
  - Updated `Session.table_function()` and `DataFrame.join_table_function()` to accept `TableFunctionCall` instances.

### Breaking Changes:

- When creating a function with `functions.udf()` and `functions.sproc()`, you can now specify an empty list for the `imports` or `packages` argument to indicate that no import or package is used for this UDF or stored procedure. Previously, specifying an empty list meant that the function would use session-level imports or packages.
- Improved the `__repr__` implementation of data types in `types.py`. The unused `type_name` property has been removed.
- Added a Snowpark-specific exception class for SQL errors. This replaces the previous `ProgrammingError` from the Python connector.

### Improvements:

- Added a lock to a UDF or UDTF when it is called for the first time per thread.
- Improved the error message for pickling errors that occurred during UDF creation.
- Included the query ID when logging the failed query.

### Bug Fixes:

- Fixed a bug in which non-integral data (such as timestamps) was occasionally converted to integer when calling `DataFrame.to_pandas()`.
- Fixed a bug in which `DataFrameReader.parquet()` failed to read a parquet file when its column contained spaces.
- Fixed a bug in which `DataFrame.copy_into_table()` failed when the dataframe is created by reading a file with inferred schemas.

### Deprecations

`Session.flatten()` and `DataFrame.flatten()`.

### Dependency Updates:

- Restricted the version of `cloudpickle` <= `2.0.0`.

## 0.6.0 (2022-04-27)

### New Features:

- Added support for vectorized UDFs with the input as a Pandas DataFrame or Pandas Series and the output as a Pandas Series. This improves the performance of UDFs in Snowpark.
- Added support for inferring the schema of a DataFrame by default when it is created by reading a Parquet, Avro, or ORC file in the stage.
- Added functions `current_session()`, `current_statement()`, `current_user()`, `current_version()`, `current_warehouse()`, `date_from_parts()`, `date_trunc()`, `dayname()`, `dayofmonth()`, `dayofweek()`, `dayofyear()`, `grouping()`, `grouping_id()`, `hour()`, `last_day()`, `minute()`, `next_day()`, `previous_day()`, `second()`, `month()`, `monthname()`, `quarter()`, `year()`, `current_database()`, `current_role()`, `current_schema()`, `current_schemas()`, `current_region()`, `current_avaliable_roles()`, `add_months()`, `any_value()`, `bitnot()`, `bitshiftleft()`, `bitshiftright()`, `convert_timezone()`, `uniform()`, `strtok_to_array()`, `sysdate()`, `time_from_parts()`,  `timestamp_from_parts()`, `timestamp_ltz_from_parts()`, `timestamp_ntz_from_parts()`, `timestamp_tz_from_parts()`, `weekofyear()`, `percentile_cont()` to `snowflake.snowflake.functions`.

### Breaking Changes:

- Expired deprecations:
  - Removed the following APIs that were deprecated in 0.4.0: `DataFrame.groupByGroupingSets()`, `DataFrame.naturalJoin()`, `DataFrame.joinTableFunction`, `DataFrame.withColumns()`, `Session.getImports()`, `Session.addImport()`, `Session.removeImport()`, `Session.clearImports()`, `Session.getSessionStage()`, `Session.getDefaultDatabase()`, `Session.getDefaultSchema()`, `Session.getCurrentDatabase()`, `Session.getCurrentSchema()`, `Session.getFullyQualifiedCurrentSchema()`.

### Improvements:

- Added support for creating an empty `DataFrame` with a specific schema using the `Session.create_dataframe()` method.
- Changed the logging level from `INFO` to `DEBUG` for several logs (e.g., the executed query) when evaluating a dataframe.
- Improved the error message when failing to create a UDF due to pickle errors.

### Bug Fixes:

- Removed pandas hard dependencies in the `Session.create_dataframe()` method.

### Dependency Updates:

- Added `typing-extension` as a new dependency with the version >= `4.1.0`.

## 0.5.0 (2022-03-22)

### New Features

- Added stored procedures API.
  - Added `Session.sproc` property and `sproc()` to `snowflake.snowpark.functions`, so you can register stored procedures.
  - Added `Session.call` to call stored procedures by name.
- Added `UDFRegistration.register_from_file()` to allow registering UDFs from Python source files or zip files directly.
- Added `UDFRegistration.describe()` to describe a UDF.
- Added `DataFrame.random_split()` to provide a way to randomly split a dataframe.
- Added functions `md5()`, `sha1()`, `sha2()`, `ascii()`, `initcap()`, `length()`, `lower()`, `lpad()`, `ltrim()`, `rpad()`, `rtrim()`, `repeat()`, `soundex()`, `regexp_count()`, `replace()`, `charindex()`, `collate()`, `collation()`, `insert()`, `left()`, `right()`, `endswith()` to `snowflake.snowpark.functions`.
- Allowed `call_udf()` to accept literal values.
- Provided a `distinct` keyword in `array_agg()`.

### Bug Fixes:

- Fixed an issue that caused `DataFrame.to_pandas()` to have a string column if `Column.cast(IntegerType())` was used.
- Fixed a bug in `DataFrame.describe()` when there is more than one string column.

## 0.4.0 (2022-02-15)

### New Features

- You can now specify which Anaconda packages to use when defining UDFs.
  - Added `add_packages()`, `get_packages()`, `clear_packages()`, and `remove_package()`, to class `Session`.
  - Added `add_requirements()` to `Session` so you can use a requirements file to specify which packages this session will use.
  - Added parameter `packages` to function `snowflake.snowpark.functions.udf()` and method `UserDefinedFunction.register()` to indicate UDF-level Anaconda package dependencies when creating a UDF.
  - Added parameter `imports` to `snowflake.snowpark.functions.udf()` and `UserDefinedFunction.register()` to specify UDF-level code imports.
- Added a parameter `session` to function `udf()` and `UserDefinedFunction.register()` so you can specify which session to use to create a UDF if you have multiple sessions.
- Added types `Geography` and `Variant` to `snowflake.snowpark.types` to be used as type hints for Geography and Variant data when defining a UDF.
- Added support for Geography geoJSON data.
- Added `Table`, a subclass of `DataFrame` for table operations:
  - Methods `update` and `delete` update and delete rows of a table in Snowflake.
  - Method `merge` merges data from a `DataFrame` to a `Table`.
  - Override method `DataFrame.sample()` with an additional parameter `seed`, which works on tables but not on view and sub-queries.
- Added `DataFrame.to_local_iterator()` and `DataFrame.to_pandas_batches()` to allow getting results from an iterator when the result set returned from the Snowflake database is too large.
- Added `DataFrame.cache_result()` for caching the operations performed on a `DataFrame` in a temporary table.
  Subsequent operations on the original `DataFrame` have no effect on the cached result `DataFrame`.
- Added property `DataFrame.queries` to get SQL queries that will be executed to evaluate the `DataFrame`.
- Added `Session.query_history()` as a context manager to track SQL queries executed on a session, including all SQL queries to evaluate `DataFrame`s created from a session. Both query ID and query text are recorded.
- You can now create a `Session` instance from an existing established `snowflake.connector.SnowflakeConnection`. Use parameter `connection` in `Session.builder.configs()`.
- Added `use_database()`, `use_schema()`, `use_warehouse()`, and `use_role()` to class `Session` to switch database/schema/warehouse/role after a session is created.
- Added `DataFrameWriter.copy_into_table()` to unload a `DataFrame` to stage files.
- Added `DataFrame.unpivot()`.
- Added `Column.within_group()` for sorting the rows by columns with some aggregation functions.
- Added functions `listagg()`, `mode()`, `div0()`, `acos()`, `asin()`, `atan()`, `atan2()`, `cos()`, `cosh()`, `sin()`, `sinh()`, `tan()`, `tanh()`, `degrees()`, `radians()`, `round()`, `trunc()`, and `factorial()` to `snowflake.snowflake.functions`.
- Added an optional argument `ignore_nulls` in function `lead()` and `lag()`.
- The `condition` parameter of function `when()` and `iff()` now accepts SQL expressions.

### Improvements

- All function and method names have been renamed to use the snake case naming style, which is more Pythonic. For convenience, some camel case names are kept as aliases to the snake case APIs. It is recommended to use the snake case APIs.
  - Deprecated these methods on class `Session` and replaced them with their snake case equivalents: `getImports()`, `addImports()`, `removeImport()`, `clearImports()`, `getSessionStage()`, `getDefaultSchema()`, `getDefaultSchema()`, `getCurrentDatabase()`, `getFullyQualifiedCurrentSchema()`.
  - Deprecated these methods on class `DataFrame` and replaced them with their snake case equivalents: `groupingByGroupingSets()`, `naturalJoin()`, `withColumns()`, `joinTableFunction()`.
- Property `DataFrame.columns` is now consistent with `DataFrame.schema.names` and the Snowflake database `Identifier Requirements`.
- `Column.__bool__()` now raises a `TypeError`. This will ban the use of logical operators `and`, `or`, `not` on `Column` object, for instance `col("a") > 1 and col("b") > 2` will raise the `TypeError`. Use `(col("a") > 1) & (col("b") > 2)` instead.
- Changed `PutResult` and `GetResult` to subclass `NamedTuple`.
- Fixed a bug which raised an error when the local path or stage location has a space or other special characters.
- Changed `DataFrame.describe()` so that non-numeric and non-string columns are ignored instead of raising an exception.

### Dependency updates

- Updated ``snowflake-connector-python`` to 2.7.4.

## 0.3.0 (2022-01-09)

### New Features

- Added `Column.isin()`, with an alias `Column.in_()`.
- Added `Column.try_cast()`, which is a special version of `cast()`. It tries to cast a string expression to other types and returns `null` if the cast is not possible.
- Added `Column.startswith()` and `Column.substr()` to process string columns.
- `Column.cast()` now also accepts a `str` value to indicate the cast type in addition to a `DataType` instance.
- Added `DataFrame.describe()` to summarize stats of a `DataFrame`.
- Added `DataFrame.explain()` to print the query plan of a `DataFrame`.
- `DataFrame.filter()` and `DataFrame.select_expr()` now accepts a sql expression.
- Added a new `bool` parameter `create_temp_table` to methods `DataFrame.saveAsTable()` and `Session.write_pandas()` to optionally create a temp table.
- Added `DataFrame.minus()` and `DataFrame.subtract()` as aliases to `DataFrame.except_()`.
- Added `regexp_replace()`, `concat()`, `concat_ws()`, `to_char()`, `current_timestamp()`, `current_date()`, `current_time()`, `months_between()`, `cast()`, `try_cast()`, `greatest()`, `least()`, and `hash()` to module `snowflake.snowpark.functions`.

### Bug Fixes

- Fixed an issue where `Session.createDataFrame(pandas_df)` and `Session.write_pandas(pandas_df)` raise an exception when the `Pandas DataFrame` has spaces in the column name.
- `DataFrame.copy_into_table()` sometimes prints an `error` level log entry while it actually works. It's fixed now.
- Fixed an API docs issue where some `DataFrame` APIs are missing from the docs.

### Dependency updates

- Update ``snowflake-connector-python`` to 2.7.2, which upgrades ``pyarrow`` dependency to 6.0.x. Refer to the [python connector 2.7.2 release notes](https://pypi.org/project/snowflake-connector-python/2.7.2/) for more details.

## 0.2.0 (2021-12-02)

### New Features

- Updated the `Session.createDataFrame()` method for creating a `DataFrame` from a Pandas DataFrame.
- Added the `Session.write_pandas()` method for writing a `Pandas DataFrame` to a table in Snowflake and getting a `Snowpark DataFrame` object back.
- Added new classes and methods for calling window functions.
- Added the new functions `cume_dist()`, to find the cumulative distribution of a value with regard to other values within a window partition,
  and `row_number()`, which returns a unique row number for each row within a window partition.
- Added functions for computing statistics for DataFrames in the `DataFrameStatFunctions` class.
- Added functions for handling missing values in a DataFrame in the `DataFrameNaFunctions` class.
- Added new methods `rollup()`, `cube()`, and `pivot()` to the `DataFrame` class.
- Added the `GroupingSets` class, which you can use with the DataFrame groupByGroupingSets method to perform a SQL GROUP BY GROUPING SETS.
- Added the new `FileOperation(session)`
  class that you can use to upload and download files to and from a stage.
- Added the `DataFrame.copy_into_table()`
  method for loading data from files in a stage into a table.
- In CASE expressions, the functions `when()` and `otherwise()`
  now accept Python types in addition to `Column` objects.
- When you register a UDF you can now optionally set the `replace` parameter to `True` to overwrite an existing UDF with the same name.

### Improvements

- UDFs are now compressed before they are uploaded to the server. This makes them about 10 times smaller, which can help
  when you are using large ML model files.
- When the size of a UDF is less than 8196 bytes, it will be uploaded as in-line code instead of uploaded to a stage.

### Bug Fixes

- Fixed an issue where the statement `df.select(when(col("a") == 1, 4).otherwise(col("a"))), [Row(4), Row(2), Row(3)]` raised an exception.
- Fixed an issue where `df.toPandas()` raised an exception when a DataFrame was created from large local data.

## 0.1.0 (2021-10-26)

Start of Private Preview<|MERGE_RESOLUTION|>--- conflicted
+++ resolved
@@ -5,12 +5,9 @@
 ### New Features
 
 - Added support for managing case sensitivity in `DataFrame.to_local_iterator()`.
-<<<<<<< HEAD
 - Added security pre-commit check.
-=======
 - Added support for specifying vectorized UDTF's input column names by using the optional parameter `input_names` in `UDTFRegistration.register/register_file` and `functions.pandas_udtf`. By default, `RelationalGroupedDataFrame.applyInPandas` will infer the column names from current dataframe schema.
 - Add `sql_error_code` and `raw_message` attributes to `SnowflakeSQLException` when it is caused by a SQL exception.
->>>>>>> db59f72a
 
 ### Bug Fixes
 

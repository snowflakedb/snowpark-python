# Release History

## 1.22.0 (TBD)

### Snowpark Python API Updates

#### Bug Fixes

- Fixed a bug in `session.read.csv` that caused an error when setting `PARSE_HEADER = True` in an externally defined file format.
- Fixed a bug in query generation from set operations that allowed generation of duplicate queries when children have common subqueries.

### Snowpark Local Testing Updates

#### New Features

- Added support for type coercion when passing columns as input to udf calls
- Added support for `Index.identical`.

#### Bug Fixes

- Fixed a bug where the truncate mode in `DataFrameWriter.save_as_table` incorrectly handled DataFrames containing only a subset of columns from the existing table.

### Snowpark pandas API Updates

#### New Features

- Added limited support for the `Timedelta` type, including
  - support `copy`, `cache_result`, `shift`, `sort_index`.
  - `NotImplementedError` will be raised for the rest of methods that do not support `Timedelta`.
- Added support for index's arithmetic and comparison operators.
- Added support for `Series.dt.round`.
- Added documentation pages for `DatetimeIndex`.
- Added support for `Index.name`, `Index.names`, `Index.rename`, and `Index.set_names`.
- Added support for `Index.__repr__`.
- Added support for `DatetimeIndex.month_name` and `DatetimeIndex.day_name`.
<<<<<<< HEAD
- Added support for `pd.merge_asof`.
=======
- Added support for `Series.dt.weekday`, `Series.dt.time`, and `DatetimeIndex.time`.
- Added support for subtracting two timestamps to get a Timedelta.
>>>>>>> d4b4638b

#### Bug Fixes

- Stopped ignoring nanoseconds in `pd.Timedelta` scalars.

## 1.21.0 (2024-08-19)

### Snowpark Python API Updates

#### New Features

- Added support for `snowflake.snowpark.testing.assert_dataframe_equal` that is a utility function to check the equality of two Snowpark DataFrames.

#### Improvements

- Added support server side string size limitations.
- Added support to create and invoke stored procedures, UDFs and UDTFs with optional arguments.
- Added support for column lineage in the DataFrame.lineage.trace API.
- Added support for passing `INFER_SCHEMA` options to `DataFrameReader` via `INFER_SCHEMA_OPTIONS`.
- Added support for passing `parameters` parameter to `Column.rlike` and `Column.regexp`.
- Added support for automatically cleaning up temporary tables created by `df.cache_result()` in the current session, when the DataFrame is no longer referenced (i.e., gets garbage collected). It is still an experimental feature not enabled by default, and can be enabled by setting `session.auto_clean_up_temp_table_enabled` to `True`.
- Added support for string literals to the `fmt` parameter of `snowflake.snowpark.functions.to_date`.
- Added support for system$reference function.

#### Bug Fixes

- Fixed a bug where SQL generated for selecting `*` column has an incorrect subquery.
- Fixed a bug in `DataFrame.to_pandas_batches` where the iterator could throw an error if certain transformation is made to the pandas dataframe due to wrong isolation level.
- Fixed a bug in `DataFrame.lineage.trace` to split the quoted feature view's name and version correctly.
- Fixed a bug in `Column.isin` that caused invalid sql generation when passed an empty list.
- Fixed a bug that fails to raise NotImplementedError while setting cell with list like item.

### Snowpark Local Testing Updates

#### New Features

- Added support for the following APIs:
  - snowflake.snowpark.functions
    - `rank`
    - `dense_rank`
    - `percent_rank`
    - `cume_dist`
    - `ntile`
    - `datediff`
    - `array_agg`
  - snowflake.snowpark.column.Column.within_group
- Added support for parsing flags in regex statements for mocked plans. This maintains parity with the `rlike` and `regexp` changes above.

#### Bug Fixes

- Fixed a bug where Window Functions LEAD and LAG do not handle option `ignore_nulls` properly.
- Fixed a bug where values were not populated into the result DataFrame during the insertion of table merge operation.

#### Improvements

- Fix pandas FutureWarning about integer indexing.

### Snowpark pandas API Updates

#### New Features

- Added support for `DataFrame.backfill`, `DataFrame.bfill`, `Series.backfill`, and `Series.bfill`.
- Added support for `DataFrame.compare` and `Series.compare` with default parameters.
- Added support for `Series.dt.microsecond` and `Series.dt.nanosecond`.
- Added support for `Index.is_unique` and `Index.has_duplicates`.
- Added support for `Index.equals`.
- Added support for `Index.value_counts`.
- Added support for `Series.dt.day_name` and `Series.dt.month_name`.
- Added support for indexing on Index, e.g., `df.index[:10]`.
- Added support for `DataFrame.unstack` and `Series.unstack`.
- Added support for `DataFrame.asfreq` and `Series.asfreq`.
- Added support for `Series.dt.is_month_start` and `Series.dt.is_month_end`.
- Added support for `Index.all` and `Index.any`.
- Added support for `Series.dt.is_year_start` and `Series.dt.is_year_end`.
- Added support for `Series.dt.is_quarter_start` and `Series.dt.is_quarter_end`.
- Added support for lazy `DatetimeIndex`.
- Added support for `Series.argmax` and `Series.argmin`.
- Added support for `Series.dt.is_leap_year`.
- Added support for `DataFrame.items`.
- Added support for `Series.dt.floor` and `Series.dt.ceil`.
- Added support for `Index.reindex`.
- Added support for `DatetimeIndex` properties: `year`, `month`, `day`, `hour`, `minute`, `second`, `microsecond`,
    `nanosecond`, `date`, `dayofyear`, `day_of_year`, `dayofweek`, `day_of_week`, `weekday`, `quarter`,
    `is_month_start`, `is_month_end`, `is_quarter_start`, `is_quarter_end`, `is_year_start`, `is_year_end`
    and `is_leap_year`.
- Added support for `Resampler.fillna` and `Resampler.bfill`.
- Added limited support for the `Timedelta` type, including creating `Timedelta` columns and `to_pandas`.
- Added support for `Index.argmax` and `Index.argmin`.

#### Improvements

- Removed the public preview warning message when importing Snowpark pandas.
- Removed unnecessary count query from `SnowflakeQueryCompiler.is_series_like` method.
- `Dataframe.columns` now returns native pandas Index object instead of Snowpark Index object.
- Refactor and introduce `query_compiler` argument in `Index` constructor to create `Index` from query compiler.
- `pd.to_datetime` now returns a DatetimeIndex object instead of a Series object.
- `pd.date_range` now returns a DatetimeIndex object instead of a Series object.

#### Bug Fixes

- Made passing an unsupported aggregation function to `pivot_table` raise `NotImplementedError` instead of `KeyError`.
- Removed axis labels and callable names from error messages and telemetry about unsupported aggregations.
- Fixed AssertionError in `Series.drop_duplicates` and `DataFrame.drop_duplicates` when called after `sort_values`.
- Fixed a bug in `Index.to_frame` where the result frame's column name may be wrong where name is unspecified.
- Fixed a bug where some Index docstrings are ignored.
- Fixed a bug in `Series.reset_index(drop=True)` where the result name may be wrong.
- Fixed a bug in `Groupby.first/last` ordering by the correct columns in the underlying window expression.

## 1.20.0 (2024-07-17)

### Snowpark Python API Updates

#### Improvements

- Added distributed tracing using open telemetry APIs for table stored procedure function in `DataFrame`:
  - `_execute_and_get_query_id`
- Added support for the `arrays_zip` function.
- Improves performance for binary column expression and `df._in` by avoiding unnecessary cast for numeric values. You can enable this optimization by setting `session.eliminate_numeric_sql_value_cast_enabled = True`.
- Improved error message for `write_pandas` when the target table does not exist and `auto_create_table=False`.
- Added open telemetry tracing on UDxF functions in Snowpark.
- Added open telemetry tracing on stored procedure registration in Snowpark.
- Added a new optional parameter called `format_json` to the `Session.SessionBuilder.app_name` function that sets the app name in the `Session.query_tag` in JSON format. By default, this parameter is set to `False`.

#### Bug Fixes
- Fixed a bug where SQL generated for `lag(x, 0)` was incorrect and failed with error message `argument 1 to function LAG needs to be constant, found 'SYSTEM$NULL_TO_FIXED(null)'`.

### Snowpark Local Testing Updates

#### New Features

- Added support for the following APIs:
  - snowflake.snowpark.functions
    - random
- Added new parameters to `patch` function when registering a mocked function:
  - `distinct` allows an alternate function to be specified for when a sql function should be distinct.
  - `pass_column_index` passes a named parameter `column_index` to the mocked function that contains the pandas.Index for the input data.
  - `pass_row_index` passes a named parameter `row_index` to the mocked function that is the 0 indexed row number the function is currently operating on.
  - `pass_input_data` passes a named parameter `input_data` to the mocked function that contains the entire input dataframe for the current expression.
  - Added support for the `column_order` parameter to method `DataFrameWriter.save_as_table`.


#### Bug Fixes
- Fixed a bug that caused DecimalType columns to be incorrectly truncated to integer precision when used in BinaryExpressions.

### Snowpark pandas API Updates

#### New Features
- Added support for `DataFrameGroupBy.all`, `SeriesGroupBy.all`, `DataFrameGroupBy.any`, and `SeriesGroupBy.any`.
- Added support for `DataFrame.nlargest`, `DataFrame.nsmallest`, `Series.nlargest` and `Series.nsmallest`.
- Added support for `replace` and `frac > 1` in `DataFrame.sample` and `Series.sample`.
- Added support for `read_excel` (Uses local pandas for processing)
- Added support for `Series.at`, `Series.iat`, `DataFrame.at`, and `DataFrame.iat`.
- Added support for `Series.dt.isocalendar`.
- Added support for `Series.case_when` except when condition or replacement is callable.
- Added documentation pages for `Index` and its APIs.
- Added support for `DataFrame.assign`.
- Added support for `DataFrame.stack`.
- Added support for `DataFrame.pivot` and `pd.pivot`.
- Added support for `DataFrame.to_csv` and `Series.to_csv`.
- Added partial support for `Series.str.translate` where the values in the `table` are single-codepoint strings.
- Added support for `DataFrame.corr`.
- Allow `df.plot()` and `series.plot()` to be called, materializing the data into the local client
- Added support for `DataFrameGroupBy` and `SeriesGroupBy` aggregations `first` and `last`
- Added support for `DataFrameGroupBy.get_group`.
- Added support for `limit` parameter when `method` parameter is used in `fillna`.
- Added partial support for `Series.str.translate` where the values in the `table` are single-codepoint strings.
- Added support for `DataFrame.corr`.
- Added support for `DataFrame.equals` and `Series.equals`.
- Added support for `DataFrame.reindex` and `Series.reindex`.
- Added support for `Index.astype`.
- Added support for `Index.unique` and `Index.nunique`.
- Added support for `Index.sort_values`.

#### Bug Fixes
- Fixed an issue when using np.where and df.where when the scalar 'other' is the literal 0.
- Fixed a bug regarding precision loss when converting to Snowpark pandas `DataFrame` or `Series` with `dtype=np.uint64`.
- Fixed bug where `values` is set to `index` when `index` and `columns` contain all columns in DataFrame during `pivot_table`.

#### Improvements
- Added support for `Index.copy()`
- Added support for Index APIs: `dtype`, `values`, `item()`, `tolist()`, `to_series()` and `to_frame()`
- Expand support for DataFrames with no rows in `pd.pivot_table` and `DataFrame.pivot_table`.
- Added support for `inplace` parameter in `DataFrame.sort_index` and `Series.sort_index`.


## 1.19.0 (2024-06-25)

### Snowpark Python API Updates

#### New Features

- Added support for `to_boolean` function.
- Added documentation pages for Index and its APIs.

#### Bug Fixes

- Fixed a bug where python stored procedure with table return type fails when run in a task.
- Fixed a bug where df.dropna fails due to `RecursionError: maximum recursion depth exceeded` when the DataFrame has more than 500 columns.
- Fixed a bug where `AsyncJob.result("no_result")` doesn't wait for the query to finish execution.


### Snowpark Local Testing Updates

#### New Features

- Added support for the `strict` parameter when registering UDFs and Stored Procedures.

#### Bug Fixes

- Fixed a bug in convert_timezone that made the setting the source_timezone parameter return an error.
- Fixed a bug where creating DataFrame with empty data of type `DateType` raises `AttributeError`.
- Fixed a bug that table merge fails when update clause exists but no update takes place.
- Fixed a bug in mock implementation of `to_char` that raises `IndexError` when incoming column has nonconsecutive row index.
- Fixed a bug in handling of `CaseExpr` expressions that raises `IndexError` when incoming column has nonconsecutive row index.
- Fixed a bug in implementation of `Column.like` that raises `IndexError` when incoming column has nonconsecutive row index.

#### Improvements

- Added support for type coercion in the implementation of DataFrame.replace, DataFrame.dropna and the mock function `iff`.

### Snowpark pandas API Updates

#### New Features

- Added partial support for `DataFrame.pct_change` and `Series.pct_change` without the `freq` and `limit` parameters.
- Added support for `Series.str.get`.
- Added support for `Series.dt.dayofweek`, `Series.dt.day_of_week`, `Series.dt.dayofyear`, and `Series.dt.day_of_year`.
- Added support for `Series.str.__getitem__` (`Series.str[...]`).
- Added support for `Series.str.lstrip` and `Series.str.rstrip`.
- Added support for `DataFrameGroupBy.size` and `SeriesGroupBy.size`.
- Added support for `DataFrame.expanding` and `Series.expanding` for aggregations `count`, `sum`, `min`, `max`, `mean`, `std`, `var`, and `sem` with `axis=0`.
- Added support for `DataFrame.rolling` and `Series.rolling` for aggregation `count` with `axis=0`.
- Added support for `Series.str.match`.
- Added support for `DataFrame.resample` and `Series.resample` for aggregations `size`, `first`, and `last`.
- Added support for `DataFrameGroupBy.all`, `SeriesGroupBy.all`, `DataFrameGroupBy.any`, and `SeriesGroupBy.any`.
- Added support for `DataFrame.nlargest`, `DataFrame.nsmallest`, `Series.nlargest` and `Series.nsmallest`.
- Added support for `replace` and `frac > 1` in `DataFrame.sample` and `Series.sample`.
- Added support for `read_excel` (Uses local pandas for processing)
- Added support for `Series.at`, `Series.iat`, `DataFrame.at`, and `DataFrame.iat`.
- Added support for `Series.dt.isocalendar`.
- Added support for `Series.case_when` except when condition or replacement is callable.
- Added documentation pages for `Index` and its APIs.
- Added support for `DataFrame.assign`.
- Added support for `DataFrame.stack`.
- Added support for `DataFrame.pivot` and `pd.pivot`.
- Added support for `DataFrame.to_csv` and `Series.to_csv`.
- Added support for `Index.T`.

#### Bug Fixes

- Fixed a bug that causes output of GroupBy.aggregate's columns to be ordered incorrectly.
- Fixed a bug where `DataFrame.describe` on a frame with duplicate columns of differing dtypes could cause an error or incorrect results.
- Fixed a bug in `DataFrame.rolling` and `Series.rolling` so `window=0` now throws `NotImplementedError` instead of `ValueError`

#### Improvements

- Added support for named aggregations in `DataFrame.aggregate` and `Series.aggregate` with `axis=0`.
- `pd.read_csv` reads using the native pandas CSV parser, then uploads data to snowflake using parquet. This enables most of the parameters supported by `read_csv` including date parsing and numeric conversions. Uploading via parquet is roughly twice as fast as uploading via CSV.
- Initial work to support an `pd.Index` directly in Snowpark pandas. Support for `pd.Index` as a first-class component of Snowpark pandas is coming soon.
- Added a lazy index constructor and support for `len`, `shape`, `size`, `empty`, `to_pandas()` and `names`. For `df.index`, Snowpark pandas creates a lazy index object.
- For `df.columns`, Snowpark pandas supports a non-lazy version of an `Index` since the data is already stored locally.

## 1.18.0 (2024-05-28)

### Snowpark Python API Updates

#### Improvements

- Improved error message to remind users set `{"infer_schema": True}` when reading csv file without specifying its schema.
- Improved error handling for `Session.create_dataframe` when called with more than 512 rows and using `format` or `pyformat` `paramstyle`.

### Snowpark pandas API Updates

#### New Features

- Added `DataFrame.cache_result` and `Series.cache_result` methods for users to persist DataFrames and Series to a temporary table lasting the duration of the session to improve latency of subsequent operations.

#### Bug Fixes

#### Improvements

- Added partial support for `DataFrame.pivot_table` with no `index` parameter, as well as for `margins` parameter.
- Updated the signature of `DataFrame.shift`/`Series.shift`/`DataFrameGroupBy.shift`/`SeriesGroupBy.shift` to match pandas 2.2.1. Snowpark pandas does not yet support the newly-added `suffix` argument, or sequence values of `periods`.
- Re-added support for `Series.str.split`.

#### Bug Fixes

- Fixed how we support mixed columns for string methods (`Series.str.*`).

### Snowpark Local Testing Updates

#### New Features

- Added support for the following DataFrameReader read options to file formats `csv` and `json`:
  - PURGE
  - PATTERN
  - INFER_SCHEMA with value being `False`
  - ENCODING with value being `UTF8`
- Added support for `DataFrame.analytics.moving_agg` and `DataFrame.analytics.cumulative_agg_agg`.
- Added support for `if_not_exists` parameter during UDF and stored procedure registration.

#### Bug Fixes

- Fixed a bug that when processing time format, fractional second part is not handled properly.
- Fixed a bug that caused function calls on `*` to fail.
- Fixed a bug that prevented creation of map and struct type objects.
- Fixed a bug that function `date_add` was unable to handle some numeric types.
- Fixed a bug that `TimestampType` casting resulted in incorrect data.
- Fixed a bug that caused `DecimalType` data to have incorrect precision in some cases.
- Fixed a bug where referencing missing table or view raises confusing `IndexError`.
- Fixed a bug that mocked function `to_timestamp_ntz` can not handle None data.
- Fixed a bug that mocked UDFs handles output data of None improperly.
- Fixed a bug where `DataFrame.with_column_renamed` ignores attributes from parent DataFrames after join operations.
- Fixed a bug that integer precision of large value gets lost when converted to pandas DataFrame.
- Fixed a bug that the schema of datetime object is wrong when create DataFrame from a pandas DataFrame.
- Fixed a bug in the implementation of `Column.equal_nan` where null data is handled incorrectly.
- Fixed a bug where `DataFrame.drop` ignore attributes from parent DataFrames after join operations.
- Fixed a bug in mocked function `date_part` where Column type is set wrong.
- Fixed a bug where `DataFrameWriter.save_as_table` does not raise exceptions when inserting null data into non-nullable columns.
- Fixed a bug in the implementation of `DataFrameWriter.save_as_table` where
  - Append or Truncate fails when incoming data has different schema than existing table.
  - Truncate fails when incoming data does not specify columns that are nullable.

#### Improvements

- Removed dependency check for `pyarrow` as it is not used.
- Improved target type coverage of `Column.cast`, adding support for casting to boolean and all integral types.
- Aligned error experience when calling UDFs and stored procedures.
- Added appropriate error messages for `is_permanent` and `anonymous` options in UDFs and stored procedures registration to make it more clear that those features are not yet supported.
- File read operation with unsupported options and values now raises `NotImplementedError` instead of warnings and unclear error information.

## 1.17.0 (2024-05-21)

### Snowpark Python API Updates

#### New Features

- Added support to add a comment on tables and views using the functions listed below:
  - `DataFrameWriter.save_as_table`
  - `DataFrame.create_or_replace_view`
  - `DataFrame.create_or_replace_temp_view`
  - `DataFrame.create_or_replace_dynamic_table`

#### Improvements

- Improved error message to remind users to set `{"infer_schema": True}` when reading CSV file without specifying its schema.

### Snowpark pandas API Updates

#### New Features

- Start of Public Preview of Snowpark pandas API. Refer to the [Snowpark pandas API Docs](https://docs.snowflake.com/developer-guide/snowpark/python/snowpark-pandas) for more details.

### Snowpark Local Testing Updates

#### New Features

- Added support for NumericType and VariantType data conversion in the mocked function `to_timestamp_ltz`, `to_timestamp_ntz`, `to_timestamp_tz` and `to_timestamp`.
- Added support for DecimalType, BinaryType, ArrayType, MapType, TimestampType, DateType and TimeType data conversion in the mocked function `to_char`.
- Added support for the following APIs:
  - snowflake.snowpark.functions:
    - to_varchar
  - snowflake.snowpark.DataFrame:
    - pivot
  - snowflake.snowpark.Session:
    - cancel_all
- Introduced a new exception class `snowflake.snowpark.mock.exceptions.SnowparkLocalTestingException`.
- Added support for casting to FloatType

#### Bug Fixes

- Fixed a bug that stored procedure and UDF should not remove imports already in the `sys.path` during the clean-up step.
- Fixed a bug that when processing datetime format, the fractional second part is not handled properly.
- Fixed a bug that on Windows platform that file operations was unable to properly handle file separator in directory name.
- Fixed a bug that on Windows platform that when reading a pandas dataframe, IntervalType column with integer data can not be processed.
- Fixed a bug that prevented users from being able to select multiple columns with the same alias.
- Fixed a bug that `Session.get_current_[schema|database|role|user|account|warehouse]` returns upper-cased identifiers when identifiers are quoted.
- Fixed a bug that function `substr` and `substring` can not handle 0-based `start_expr`.

#### Improvements

- Standardized the error experience by raising `SnowparkLocalTestingException` in error cases which is on par with `SnowparkSQLException` raised in non-local execution.
- Improved error experience of `Session.write_pandas` method that `NotImplementError` will be raised when called.
- Aligned error experience with reusing a closed session in non-local execution.

## 1.16.0 (2024-05-07)

### New Features

- Support stored procedure register with packages given as Python modules.
- Added snowflake.snowpark.Session.lineage.trace to explore data lineage of snowfake objects.
- Added support for structured type schema parsing.

### Bug Fixes

- Fixed a bug when inferring schema, single quotes are added to stage files already have single quotes.

### Local Testing Updates

#### New Features

- Added support for StringType, TimestampType and VariantType data conversion in the mocked function `to_date`.
- Added support for the following APIs:
  - snowflake.snowpark.functions
    - get
    - concat
    - concat_ws

#### Bug Fixes

- Fixed a bug that caused `NaT` and `NaN` values to not be recognized.
- Fixed a bug where, when inferring a schema, single quotes were added to stage files that already had single quotes.
- Fixed a bug where `DataFrameReader.csv` was unable to handle quoted values containing a delimiter.
- Fixed a bug that when there is `None` value in an arithmetic calculation, the output should remain `None` instead of `math.nan`.
- Fixed a bug in function `sum` and `covar_pop` that when there is `math.nan` in the data, the output should also be `math.nan`.
- Fixed a bug that stage operation can not handle directories.
- Fixed a bug that `DataFrame.to_pandas` should take Snowflake numeric types with precision 38 as `int64`.

## 1.15.0 (2024-04-24)

### New Features

- Added `truncate` save mode in `DataFrameWrite` to overwrite existing tables by truncating the underlying table instead of dropping it.
- Added telemetry to calculate query plan height and number of duplicate nodes during collect operations.
- Added the functions below to unload data from a `DataFrame` into one or more files in a stage:
  - `DataFrame.write.json`
  - `DataFrame.write.csv`
  - `DataFrame.write.parquet`
- Added distributed tracing using open telemetry APIs for action functions in `DataFrame` and `DataFrameWriter`:
  - snowflake.snowpark.DataFrame:
    - collect
    - collect_nowait
    - to_pandas
    - count
    - show
  - snowflake.snowpark.DataFrameWriter:
    - save_as_table
- Added support for snow:// URLs to `snowflake.snowpark.Session.file.get` and `snowflake.snowpark.Session.file.get_stream`
- Added support to register stored procedures and UDxFs with a `comment`.
- UDAF client support is ready for public preview. Please stay tuned for the Snowflake announcement of UDAF public preview.
- Added support for dynamic pivot.  This feature is currently in private preview.

### Improvements

- Improved the generated query performance for both compilation and execution by converting duplicate subqueries to Common Table Expressions (CTEs). It is still an experimental feature not enabled by default, and can be enabled by setting `session.cte_optimization_enabled` to `True`.

### Bug Fixes

- Fixed a bug where `statement_params` was not passed to query executions that register stored procedures and user defined functions.
- Fixed a bug causing `snowflake.snowpark.Session.file.get_stream` to fail for quoted stage locations.
- Fixed a bug that an internal type hint in `utils.py` might raise AttributeError in case the underlying module can not be found.

### Local Testing Updates

#### New Features

- Added support for registering UDFs and stored procedures.
- Added support for the following APIs:
  - snowflake.snowpark.Session:
    - file.put
    - file.put_stream
    - file.get
    - file.get_stream
    - read.json
    - add_import
    - remove_import
    - get_imports
    - clear_imports
    - add_packages
    - add_requirements
    - clear_packages
    - remove_package
    - udf.register
    - udf.register_from_file
    - sproc.register
    - sproc.register_from_file
  - snowflake.snowpark.functions
    - current_database
    - current_session
    - date_trunc
    - object_construct
    - object_construct_keep_null
    - pow
    - sqrt
    - udf
    - sproc
- Added support for StringType, TimestampType and VariantType data conversion in the mocked function `to_time`.

#### Bug Fixes

- Fixed a bug that null filled columns for constant functions.
- Fixed a bug that implementation of to_object, to_array and to_binary to better handle null inputs.
- Fixed a bug that timestamp data comparison can not handle year beyond 2262.
- Fixed a bug that `Session.builder.getOrCreate` should return the created mock session.

## 1.14.0 (2024-03-20)

### New Features

- Added support for creating vectorized UDTFs with `process` method.
- Added support for dataframe functions:
  - to_timestamp_ltz
  - to_timestamp_ntz
  - to_timestamp_tz
  - locate
- Added support for ASOF JOIN type.
- Added support for the following local testing APIs:
  - snowflake.snowpark.functions:
    - to_double
    - to_timestamp
    - to_timestamp_ltz
    - to_timestamp_ntz
    - to_timestamp_tz
    - greatest
    - least
    - convert_timezone
    - dateadd
    - date_part
  - snowflake.snowpark.Session:
    - get_current_account
    - get_current_warehouse
    - get_current_role
    - use_schema
    - use_warehouse
    - use_database
    - use_role

### Bug Fixes

- Fixed a bug in `SnowflakePlanBuilder` that `save_as_table` does not filter column that name start with '$' and follow by number correctly.
- Fixed a bug that statement parameters may have no effect when resolving imports and packages.
- Fixed bugs in local testing:
  - LEFT ANTI and LEFT SEMI joins drop rows with null values.
  - DataFrameReader.csv incorrectly parses data when the optional parameter `field_optionally_enclosed_by` is specified.
  - Column.regexp only considers the first entry when `pattern` is a `Column`.
  - Table.update raises `KeyError` when updating null values in the rows.
  - VARIANT columns raise errors at `DataFrame.collect`.
  - `count_distinct` does not work correctly when counting.
  - Null values in integer columns raise `TypeError`.

### Improvements

- Added telemetry to local testing.
- Improved the error message of `DataFrameReader` to raise `FileNotFound` error when reading a path that does not exist or when there are no files under the path.

## 1.13.0 (2024-02-26)

### New Features

- Added support for an optional `date_part` argument in function `last_day`.
- `SessionBuilder.app_name` will set the query_tag after the session is created.
- Added support for the following local testing functions:
  - current_timestamp
  - current_date
  - current_time
  - strip_null_value
  - upper
  - lower
  - length
  - initcap

### Improvements

- Added cleanup logic at interpreter shutdown to close all active sessions.
- Closing sessions within stored procedures now is a no-op logging a warning instead of raising an error.

### Bug Fixes

- Fixed a bug in `DataFrame.to_local_iterator` where the iterator could yield wrong results if another query is executed before the iterator finishes due to wrong isolation level. For details, please see #945.
- Fixed a bug that truncated table names in error messages while running a plan with local testing enabled.
- Fixed a bug that `Session.range` returns empty result when the range is large.

## 1.12.1 (2024-02-08)

### Improvements

- Use `split_blocks=True` by default during `to_pandas` conversion, for optimal memory allocation. This parameter is passed to `pyarrow.Table.to_pandas`, which enables `PyArrow` to split the memory allocation into smaller, more manageable blocks instead of allocating a single contiguous block. This results in better memory management when dealing with larger datasets.

### Bug Fixes

- Fixed a bug in `DataFrame.to_pandas` that caused an error when evaluating on a Dataframe with an `IntergerType` column with null values.

## 1.12.0 (2024-01-30)

### New Features

- Exposed `statement_params` in `StoredProcedure.__call__`.
- Added two optional arguments to `Session.add_import`.
  - `chunk_size`: The number of bytes to hash per chunk of the uploaded files.
  - `whole_file_hash`: By default only the first chunk of the uploaded import is hashed to save time. When this is set to True each uploaded file is fully hashed instead.
- Added parameters `external_access_integrations` and `secrets` when creating a UDAF from Snowpark Python to allow integration with external access.
- Added a new method `Session.append_query_tag`. Allows an additional tag to be added to the current query tag by appending it as a comma separated value.
- Added a new method `Session.update_query_tag`. Allows updates to a JSON encoded dictionary query tag.
- `SessionBuilder.getOrCreate` will now attempt to replace the singleton it returns when token expiration has been detected.
- Added support for new functions in `snowflake.snowpark.functions`:
  - `array_except`
  - `create_map`
  - `sign`/`signum`
- Added the following functions to `DataFrame.analytics`:
  - Added the `moving_agg` function in `DataFrame.analytics` to enable moving aggregations like sums and averages with multiple window sizes.
  - Added the `cummulative_agg` function in `DataFrame.analytics` to enable commulative aggregations like sums and averages on multiple columns.
  - Added the `compute_lag` and `compute_lead` functions in `DataFrame.analytics` for enabling lead and lag calculations on multiple columns.
  - Added the `time_series_agg` function in `DataFrame.analytics` to enable time series aggregations like sums and averages with multiple time windows.

### Bug Fixes

- Fixed a bug in `DataFrame.na.fill` that caused Boolean values to erroneously override integer values.
- Fixed a bug in `Session.create_dataframe` where the Snowpark DataFrames created using pandas DataFrames were not inferring the type for timestamp columns correctly. The behavior is as follows:
  - Earlier timestamp columns without a timezone would be converted to nanosecond epochs and inferred as `LongType()`, but will now be correctly maintained as timestamp values and be inferred as `TimestampType(TimestampTimeZone.NTZ)`.
  - Earlier timestamp columns with a timezone would be inferred as `TimestampType(TimestampTimeZone.NTZ)` and loose timezone information but will now be correctly inferred as `TimestampType(TimestampTimeZone.LTZ)` and timezone information is retained correctly.
  - Set session parameter `PYTHON_SNOWPARK_USE_LOGICAL_TYPE_FOR_CREATE_DATAFRAME` to revert back to old behavior. It is recommended that you update your code to align with correct behavior because the parameter will be removed in the future.
- Fixed a bug that `DataFrame.to_pandas` gets decimal type when scale is not 0, and creates an object dtype in `pandas`. Instead, we cast the value to a float64 type.
- Fixed bugs that wrongly flattened the generated SQL when one of the following happens:
  - `DataFrame.filter()` is called after `DataFrame.sort().limit()`.
  - `DataFrame.sort()` or `filter()` is called on a DataFrame that already has a window function or sequence-dependent data generator column.
    For instance, `df.select("a", seq1().alias("b")).select("a", "b").sort("a")` won't flatten the sort clause anymore.
  - a window or sequence-dependent data generator column is used after `DataFrame.limit()`. For instance, `df.limit(10).select(row_number().over())` won't flatten the limit and select in the generated SQL.
- Fixed a bug where aliasing a DataFrame column raised an error when the DataFame was copied from another DataFrame with an aliased column. For instance,

  ```python
  df = df.select(col("a").alias("b"))
  df = copy(df)
  df.select(col("b").alias("c"))  # threw an error. Now it's fixed.
  ```

- Fixed a bug in `Session.create_dataframe` that the non-nullable field in a schema is not respected for boolean type. Note that this fix is only effective when the user has the privilege to create a temp table.
- Fixed a bug in SQL simplifier where non-select statements in `session.sql` dropped a SQL query when used with `limit()`.
- Fixed a bug that raised an exception when session parameter `ERROR_ON_NONDETERMINISTIC_UPDATE` is true.

### Behavior Changes (API Compatible)

- When parsing data types during a `to_pandas` operation, we rely on GS precision value to fix precision issues for large integer values. This may affect users where a column that was earlier returned as `int8` gets returned as `int64`. Users can fix this by explicitly specifying precision values for their return column.
- Aligned behavior for `Session.call` in case of table stored procedures where running `Session.call` would not trigger stored procedure unless a `collect()` operation was performed.
- `StoredProcedureRegistration` will now automatically add `snowflake-snowpark-python` as a package dependency. The added dependency will be on the client's local version of the library and an error is thrown if the server cannot support that version.

## 1.11.1 (2023-12-07)

### Bug Fixes

- Fixed a bug that numpy should not be imported at the top level of mock module.
- Added support for these new functions in `snowflake.snowpark.functions`:
  - `from_utc_timestamp`
  - `to_utc_timestamp`

## 1.11.0 (2023-12-05)

### New Features

- Add the `conn_error` attribute to `SnowflakeSQLException` that stores the whole underlying exception from `snowflake-connector-python`.
- Added support for `RelationalGroupedDataframe.pivot()` to access `pivot` in the following pattern `Dataframe.group_by(...).pivot(...)`.
- Added experimental feature: Local Testing Mode, which allows you to create and operate on Snowpark Python DataFrames locally without connecting to a Snowflake account. You can use the local testing framework to test your DataFrame operations locally, on your development machine or in a CI (continuous integration) pipeline, before deploying code changes to your account.

- Added support for `arrays_to_object` new functions in `snowflake.snowpark.functions`.
- Added support for the vector data type.

### Dependency Updates

- Bumped cloudpickle dependency to work with `cloudpickle==2.2.1`
- Updated ``snowflake-connector-python`` to `3.4.0`.

### Bug Fixes

- DataFrame column names quoting check now supports newline characters.
- Fix a bug where a DataFrame generated by `session.read.with_metadata` creates inconsistent table when doing `df.write.save_as_table`.

## 1.10.0 (2023-11-03)

### New Features

- Added support for managing case sensitivity in `DataFrame.to_local_iterator()`.
- Added support for specifying vectorized UDTF's input column names by using the optional parameter `input_names` in `UDTFRegistration.register/register_file` and `functions.pandas_udtf`. By default, `RelationalGroupedDataFrame.applyInPandas` will infer the column names from current dataframe schema.
- Add `sql_error_code` and `raw_message` attributes to `SnowflakeSQLException` when it is caused by a SQL exception.

### Bug Fixes

- Fixed a bug in `DataFrame.to_pandas()` where converting snowpark dataframes to pandas dataframes was losing precision on integers with more than 19 digits.
- Fixed a bug that `session.add_packages` can not handle requirement specifier that contains project name with underscore and version.
- Fixed a bug in `DataFrame.limit()` when `offset` is used and the parent `DataFrame` uses `limit`. Now the `offset` won't impact the parent DataFrame's `limit`.
- Fixed a bug in `DataFrame.write.save_as_table` where dataframes created from read api could not save data into snowflake because of invalid column name `$1`.

### Behavior change

- Changed the behavior of `date_format`:
  - The `format` argument changed from optional to required.
  - The returned result changed from a date object to a date-formatted string.
- When a window function, or a sequence-dependent data generator (`normal`, `zipf`, `uniform`, `seq1`, `seq2`, `seq4`, `seq8`) function is used, the sort and filter operation will no longer be flattened when generating the query.

## 1.9.0 (2023-10-13)

### New Features

- Added support for the Python 3.11 runtime environment.

### Dependency updates

- Added back the dependency of `typing-extensions`.

### Bug Fixes

- Fixed a bug where imports from permanent stage locations were ignored for temporary stored procedures, UDTFs, UDFs, and UDAFs.
- Revert back to using CTAS (create table as select) statement for `Dataframe.writer.save_as_table` which does not need insert permission for writing tables.

### New Features
- Support `PythonObjJSONEncoder` json-serializable objects for `ARRAY` and `OBJECT` literals.

## 1.8.0 (2023-09-14)

### New Features

- Added support for VOLATILE/IMMUTABLE keyword when registering UDFs.
- Added support for specifying clustering keys when saving dataframes using `DataFrame.save_as_table`.
- Accept `Iterable` objects input for `schema` when creating dataframes using `Session.create_dataframe`.
- Added the property `DataFrame.session` to return a `Session` object.
- Added the property `Session.session_id` to return an integer that represents session ID.
- Added the property `Session.connection` to return a `SnowflakeConnection` object .

- Added support for creating a Snowpark session from a configuration file or environment variables.

### Dependency updates

- Updated ``snowflake-connector-python`` to 3.2.0.

### Bug Fixes

- Fixed a bug where automatic package upload would raise `ValueError` even when compatible package version were added in `session.add_packages`.
- Fixed a bug where table stored procedures were not registered correctly when using `register_from_file`.
- Fixed a bug where dataframe joins failed with `invalid_identifier` error.
- Fixed a bug where `DataFrame.copy` disables SQL simplfier for the returned copy.
- Fixed a bug where `session.sql().select()` would fail if any parameters are specified to `session.sql()`

## 1.7.0 (2023-08-28)

### New Features

- Added parameters `external_access_integrations` and `secrets` when creating a UDF, UDTF or Stored Procedure from Snowpark Python to allow integration with external access.
- Added support for these new functions in `snowflake.snowpark.functions`:
  - `array_flatten`
  - `flatten`
- Added support for `apply_in_pandas` in `snowflake.snowpark.relational_grouped_dataframe`.
- Added support for replicating your local Python environment on Snowflake via `Session.replicate_local_environment`.

### Bug Fixes

- Fixed a bug where `session.create_dataframe` fails to properly set nullable columns where nullability was affected by order or data was given.
- Fixed a bug where `DataFrame.select` could not identify and alias columns in presence of table functions when output columns of table function overlapped with columns in dataframe.

### Behavior Changes

- When creating stored procedures, UDFs, UDTFs, UDAFs with parameter `is_permanent=False` will now create temporary objects even when `stage_name` is provided. The default value of `is_permanent` is `False` which is why if this value is not explicitly set to `True` for permanent objects, users will notice a change in behavior.
- `types.StructField` now enquotes column identifier by default.

## 1.6.1 (2023-08-02)

### New Features

- Added support for these new functions in `snowflake.snowpark.functions`:
  - `array_sort`
  - `sort_array`
  - `array_min`
  - `array_max`
  - `explode_outer`
- Added support for pure Python packages specified via `Session.add_requirements` or `Session.add_packages`. They are now usable in stored procedures and UDFs even if packages are not present on the Snowflake Anaconda channel.
  - Added Session parameter `custom_packages_upload_enabled` and `custom_packages_force_upload_enabled` to enable the support for pure Python packages feature mentioned above. Both parameters default to `False`.
- Added support for specifying package requirements by passing a Conda environment yaml file to `Session.add_requirements`.
- Added support for asynchronous execution of multi-query dataframes that contain binding variables.
- Added support for renaming multiple columns in `DataFrame.rename`.
- Added support for Geometry datatypes.
- Added support for `params` in `session.sql()` in stored procedures.
- Added support for user-defined aggregate functions (UDAFs). This feature is currently in private preview.
- Added support for vectorized UDTFs (user-defined table functions). This feature is currently in public preview.
- Added support for Snowflake Timestamp variants (i.e., `TIMESTAMP_NTZ`, `TIMESTAMP_LTZ`, `TIMESTAMP_TZ`)
  - Added `TimestampTimezone` as an argument in `TimestampType` constructor.
  - Added type hints `NTZ`, `LTZ`, `TZ` and `Timestamp` to annotate functions when registering UDFs.

### Improvements

- Removed redundant dependency `typing-extensions`.
- `DataFrame.cache_result` now creates temp table fully qualified names under current database and current schema.

### Bug Fixes

- Fixed a bug where type check happens on pandas before it is imported.
- Fixed a bug when creating a UDF from `numpy.ufunc`.
- Fixed a bug where `DataFrame.union` was not generating the correct `Selectable.schema_query` when SQL simplifier is enabled.

### Behavior Changes

- `DataFrameWriter.save_as_table` now respects the `nullable` field of the schema provided by the user or the inferred schema based on data from user input.

### Dependency updates

- Updated ``snowflake-connector-python`` to 3.0.4.

## 1.5.1 (2023-06-20)

### New Features

- Added support for the Python 3.10 runtime environment.

## 1.5.0 (2023-06-09)

### Behavior Changes

- Aggregation results, from functions such as `DataFrame.agg` and `DataFrame.describe`, no longer strip away non-printing characters from column names.

### New Features

- Added support for the Python 3.9 runtime environment.
- Added support for new functions in `snowflake.snowpark.functions`:
  - `array_generate_range`
  - `array_unique_agg`
  - `collect_set`
  - `sequence`
- Added support for registering and calling stored procedures with `TABLE` return type.
- Added support for parameter `length` in `StringType()` to specify the maximum number of characters that can be stored by the column.
- Added the alias `functions.element_at()` for `functions.get()`.
- Added the alias `Column.contains` for `functions.contains`.
- Added experimental feature `DataFrame.alias`.
- Added support for querying metadata columns from stage when creating `DataFrame` using `DataFrameReader`.
- Added support for `StructType.add` to append more fields to existing `StructType` objects.
- Added support for parameter `execute_as` in `StoredProcedureRegistration.register_from_file()` to specify stored procedure caller rights.

### Bug Fixes

- Fixed a bug where the `Dataframe.join_table_function` did not run all of the necessary queries to set up the join table function when SQL simplifier was enabled.
- Fixed type hint declaration for custom types - `ColumnOrName`, `ColumnOrLiteralStr`, `ColumnOrSqlExpr`, `LiteralType` and `ColumnOrLiteral` that were breaking `mypy` checks.
- Fixed a bug where `DataFrameWriter.save_as_table` and `DataFrame.copy_into_table` failed to parse fully qualified table names.

## 1.4.0 (2023-04-24)

### New Features

- Added support for `session.getOrCreate`.
- Added support for alias `Column.getField`.
- Added support for new functions in `snowflake.snowpark.functions`:
  - `date_add` and `date_sub` to make add and subtract operations easier.
  - `daydiff`
  - `explode`
  - `array_distinct`.
  - `regexp_extract`.
  - `struct`.
  - `format_number`.
  - `bround`.
  - `substring_index`
- Added parameter `skip_upload_on_content_match` when creating UDFs, UDTFs and stored procedures using `register_from_file` to skip uploading files to a stage if the same version of the files are already on the stage.
- Added support for `DataFrameWriter.save_as_table` method to take table names that contain dots.
- Flattened generated SQL when `DataFrame.filter()` or `DataFrame.order_by()` is followed by a projection statement (e.g. `DataFrame.select()`, `DataFrame.with_column()`).
- Added support for creating dynamic tables _(in private preview)_ using `Dataframe.create_or_replace_dynamic_table`.
- Added an optional argument `params` in `session.sql()` to support binding variables. Note that this is not supported in stored procedures yet.

### Bug Fixes

- Fixed a bug in `strtok_to_array` where an exception was thrown when a delimiter was passed in.
- Fixed a bug in `session.add_import` where the module had the same namespace as other dependencies.

## 1.3.0 (2023-03-28)

### New Features

- Added support for `delimiters` parameter in `functions.initcap()`.
- Added support for `functions.hash()` to accept a variable number of input expressions.
- Added API `Session.RuntimeConfig` for getting/setting/checking the mutability of any runtime configuration.
- Added support managing case sensitivity in `Row` results from `DataFrame.collect` using `case_sensitive` parameter.
- Added API `Session.conf` for getting, setting or checking the mutability of any runtime configuration.
- Added support for managing case sensitivity in `Row` results from `DataFrame.collect` using `case_sensitive` parameter.
- Added indexer support for `snowflake.snowpark.types.StructType`.
- Added a keyword argument `log_on_exception` to `Dataframe.collect` and `Dataframe.collect_no_wait` to optionally disable error logging for SQL exceptions.

### Bug Fixes

- Fixed a bug where a DataFrame set operation(`DataFrame.substract`, `DataFrame.union`, etc.) being called after another DataFrame set operation and `DataFrame.select` or `DataFrame.with_column` throws an exception.
- Fixed a bug where chained sort statements are overwritten by the SQL simplifier.

### Improvements

- Simplified JOIN queries to use constant subquery aliases (`SNOWPARK_LEFT`, `SNOWPARK_RIGHT`) by default. Users can disable this at runtime with `session.conf.set('use_constant_subquery_alias', False)` to use randomly generated alias names instead.
- Allowed specifying statement parameters in `session.call()`.
- Enabled the uploading of large pandas DataFrames in stored procedures by defaulting to a chunk size of 100,000 rows.

## 1.2.0 (2023-03-02)

### New Features

- Added support for displaying source code as comments in the generated scripts when registering stored procedures. This
  is enabled by default, turn off by specifying `source_code_display=False` at registration.
- Added a parameter `if_not_exists` when creating a UDF, UDTF or Stored Procedure from Snowpark Python to ignore creating the specified function or procedure if it already exists.
- Accept integers when calling `snowflake.snowpark.functions.get` to extract value from array.
- Added `functions.reverse` in functions to open access to Snowflake built-in function
  [reverse](https://docs.snowflake.com/en/sql-reference/functions/reverse).
- Added parameter `require_scoped_url` in snowflake.snowflake.files.SnowflakeFile.open() `(in Private Preview)` to replace `is_owner_file` is marked for deprecation.

### Bug Fixes

- Fixed a bug that overwrote `paramstyle` to `qmark` when creating a Snowpark session.
- Fixed a bug where `df.join(..., how="cross")` fails with `SnowparkJoinException: (1112): Unsupported using join type 'Cross'`.
- Fixed a bug where querying a `DataFrame` column created from chained function calls used a wrong column name.

## 1.1.0 (2023-01-26)

### New Features:

- Added `asc`, `asc_nulls_first`, `asc_nulls_last`, `desc`, `desc_nulls_first`, `desc_nulls_last`, `date_part` and `unix_timestamp` in functions.
- Added the property `DataFrame.dtypes` to return a list of column name and data type pairs.
- Added the following aliases:
  - `functions.expr()` for `functions.sql_expr()`.
  - `functions.date_format()` for `functions.to_date()`.
  - `functions.monotonically_increasing_id()` for `functions.seq8()`
  - `functions.from_unixtime()` for `functions.to_timestamp()`

### Bug Fixes:

- Fixed a bug in SQL simplifier that didn’t handle Column alias and join well in some cases. See https://github.com/snowflakedb/snowpark-python/issues/658 for details.
- Fixed a bug in SQL simplifier that generated wrong column names for function calls, NaN and INF.

### Improvements

- The session parameter `PYTHON_SNOWPARK_USE_SQL_SIMPLIFIER` is `True` after Snowflake 7.3 was released. In snowpark-python, `session.sql_simplifier_enabled` reads the value of `PYTHON_SNOWPARK_USE_SQL_SIMPLIFIER` by default, meaning that the SQL simplfier is enabled by default after the Snowflake 7.3 release. To turn this off, set `PYTHON_SNOWPARK_USE_SQL_SIMPLIFIER` in Snowflake to `False` or run `session.sql_simplifier_enabled = False` from Snowpark. It is recommended to use the SQL simplifier because it helps to generate more concise SQL.

## 1.0.0 (2022-11-01)

### New Features

- Added `Session.generator()` to create a new `DataFrame` using the Generator table function.
- Added a parameter `secure` to the functions that create a secure UDF or UDTF.

## 0.12.0 (2022-10-14)

### New Features

- Added new APIs for async job:
  - `Session.create_async_job()` to create an `AsyncJob` instance from a query id.
  - `AsyncJob.result()` now accepts argument `result_type` to return the results in different formats.
  - `AsyncJob.to_df()` returns a `DataFrame` built from the result of this asynchronous job.
  - `AsyncJob.query()` returns the SQL text of the executed query.
- `DataFrame.agg()` and `RelationalGroupedDataFrame.agg()` now accept variable-length arguments.
- Added parameters `lsuffix` and `rsuffix` to `DataFram.join()` and `DataFrame.cross_join()` to conveniently rename overlapping columns.
- Added `Table.drop_table()` so you can drop the temp table after `DataFrame.cache_result()`. `Table` is also a context manager so you can use the `with` statement to drop the cache temp table after use.
- Added `Session.use_secondary_roles()`.
- Added functions `first_value()` and `last_value()`. (contributed by @chasleslr)
- Added `on` as an alias for `using_columns` and `how` as an alias for `join_type` in `DataFrame.join()`.

### Bug Fixes

- Fixed a bug in `Session.create_dataframe()` that raised an error when `schema` names had special characters.
- Fixed a bug in which options set in `Session.read.option()` were not passed to `DataFrame.copy_into_table()` as default values.
- Fixed a bug in which `DataFrame.copy_into_table()` raises an error when a copy option has single quotes in the value.

## 0.11.0 (2022-09-28)

### Behavior Changes

- `Session.add_packages()` now raises `ValueError` when the version of a package cannot be found in Snowflake Anaconda channel. Previously, `Session.add_packages()` succeeded, and a `SnowparkSQLException` exception was raised later in the UDF/SP registration step.

### New Features:

- Added method `FileOperation.get_stream()` to support downloading stage files as stream.
- Added support in `functions.ntiles()` to accept int argument.
- Added the following aliases:
  - `functions.call_function()` for `functions.call_builtin()`.
  - `functions.function()` for `functions.builtin()`.
  - `DataFrame.order_by()` for `DataFrame.sort()`
  - `DataFrame.orderBy()` for `DataFrame.sort()`
- Improved `DataFrame.cache_result()` to return a more accurate `Table` class instead of a `DataFrame` class.
- Added support to allow `session` as the first argument when calling `StoredProcedure`.

### Improvements

- Improved nested query generation by flattening queries when applicable.
  - This improvement could be enabled by setting `Session.sql_simplifier_enabled = True`.
  - `DataFrame.select()`, `DataFrame.with_column()`, `DataFrame.drop()` and other select-related APIs have more flattened SQLs.
  - `DataFrame.union()`, `DataFrame.union_all()`, `DataFrame.except_()`, `DataFrame.intersect()`, `DataFrame.union_by_name()` have flattened SQLs generated when multiple set operators are chained.
- Improved type annotations for async job APIs.

### Bug Fixes

- Fixed a bug in which `Table.update()`, `Table.delete()`, `Table.merge()` try to reference a temp table that does not exist.

## 0.10.0 (2022-09-16)

### New Features:

- Added experimental APIs for evaluating Snowpark dataframes with asynchronous queries:
  - Added keyword argument `block` to the following action APIs on Snowpark dataframes (which execute queries) to allow asynchronous evaluations:
    - `DataFrame.collect()`, `DataFrame.to_local_iterator()`, `DataFrame.to_pandas()`, `DataFrame.to_pandas_batches()`, `DataFrame.count()`, `DataFrame.first()`.
    - `DataFrameWriter.save_as_table()`, `DataFrameWriter.copy_into_location()`.
    - `Table.delete()`, `Table.update()`, `Table.merge()`.
  - Added method `DataFrame.collect_nowait()` to allow asynchronous evaluations.
  - Added class `AsyncJob` to retrieve results from asynchronously executed queries and check their status.
- Added support for `table_type` in `Session.write_pandas()`. You can now choose from these `table_type` options: `"temporary"`, `"temp"`, and `"transient"`.
- Added support for using Python structured data (`list`, `tuple` and `dict`) as literal values in Snowpark.
- Added keyword argument `execute_as` to `functions.sproc()` and `session.sproc.register()` to allow registering a stored procedure as a caller or owner.
- Added support for specifying a pre-configured file format when reading files from a stage in Snowflake.

### Improvements:

- Added support for displaying details of a Snowpark session.

### Bug Fixes:

- Fixed a bug in which `DataFrame.copy_into_table()` and `DataFrameWriter.save_as_table()` mistakenly created a new table if the table name is fully qualified, and the table already exists.

### Deprecations:

- Deprecated keyword argument `create_temp_table` in `Session.write_pandas()`.
- Deprecated invoking UDFs using arguments wrapped in a Python list or tuple. You can use variable-length arguments without a list or tuple.

### Dependency updates

- Updated ``snowflake-connector-python`` to 2.7.12.

## 0.9.0 (2022-08-30)

### New Features:

- Added support for displaying source code as comments in the generated scripts when registering UDFs.
  This feature is turned on by default. To turn it off, pass the new keyword argument `source_code_display` as `False` when calling `register()` or `@udf()`.
- Added support for calling table functions from `DataFrame.select()`, `DataFrame.with_column()` and `DataFrame.with_columns()` which now take parameters of type `table_function.TableFunctionCall` for columns.
- Added keyword argument `overwrite` to `session.write_pandas()` to allow overwriting contents of a Snowflake table with that of a pandas DataFrame.
- Added keyword argument `column_order` to `df.write.save_as_table()` to specify the matching rules when inserting data into table in append mode.
- Added method `FileOperation.put_stream()` to upload local files to a stage via file stream.
- Added methods `TableFunctionCall.alias()` and `TableFunctionCall.as_()` to allow aliasing the names of columns that come from the output of table function joins.
- Added function `get_active_session()` in module `snowflake.snowpark.context` to get the current active Snowpark session.

### Bug Fixes:

- Fixed a bug in which batch insert should not raise an error when `statement_params` is not passed to the function.
- Fixed a bug in which column names should be quoted when `session.create_dataframe()` is called with dicts and a given schema.
- Fixed a bug in which creation of table should be skipped if the table already exists and is in append mode when calling `df.write.save_as_table()`.
- Fixed a bug in which third-party packages with underscores cannot be added when registering UDFs.

### Improvements:

- Improved function `function.uniform()` to infer the types of inputs `max_` and `min_` and cast the limits to `IntegerType` or `FloatType` correspondingly.

## 0.8.0 (2022-07-22)

### New Features:

- Added keyword only argument `statement_params` to the following methods to allow for specifying statement level parameters:
  - `collect`, `to_local_iterator`, `to_pandas`, `to_pandas_batches`,
    `count`, `copy_into_table`, `show`, `create_or_replace_view`, `create_or_replace_temp_view`, `first`, `cache_result`
    and `random_split` on class `snowflake.snowpark.Dateframe`.
  - `update`, `delete` and `merge` on class `snowflake.snowpark.Table`.
  - `save_as_table` and `copy_into_location` on class `snowflake.snowpark.DataFrameWriter`.
  - `approx_quantile`, `statement_params`, `cov` and `crosstab` on class `snowflake.snowpark.DataFrameStatFunctions`.
  - `register` and `register_from_file` on class `snowflake.snowpark.udf.UDFRegistration`.
  - `register` and `register_from_file` on class `snowflake.snowpark.udtf.UDTFRegistration`.
  - `register` and `register_from_file` on class `snowflake.snowpark.stored_procedure.StoredProcedureRegistration`.
  - `udf`, `udtf` and `sproc` in `snowflake.snowpark.functions`.
- Added support for `Column` as an input argument to `session.call()`.
- Added support for `table_type` in `df.write.save_as_table()`. You can now choose from these `table_type` options: `"temporary"`, `"temp"`, and `"transient"`.

### Improvements:

- Added validation of object name in `session.use_*` methods.
- Updated the query tag in SQL to escape it when it has special characters.
- Added a check to see if Anaconda terms are acknowledged when adding missing packages.

### Bug Fixes:

- Fixed the limited length of the string column in `session.create_dataframe()`.
- Fixed a bug in which `session.create_dataframe()` mistakenly converted 0 and `False` to `None` when the input data was only a list.
- Fixed a bug in which calling `session.create_dataframe()` using a large local dataset sometimes created a temp table twice.
- Aligned the definition of `function.trim()` with the SQL function definition.
- Fixed an issue where snowpark-python would hang when using the Python system-defined (built-in function) `sum` vs. the Snowpark `function.sum()`.

### Deprecations:

- Deprecated keyword argument `create_temp_table` in `df.write.save_as_table()`.

## 0.7.0 (2022-05-25)

### New Features:

- Added support for user-defined table functions (UDTFs).
  - Use function `snowflake.snowpark.functions.udtf()` to register a UDTF, or use it as a decorator to register the UDTF.
    - You can also use `Session.udtf.register()` to register a UDTF.
  - Use `Session.udtf.register_from_file()` to register a UDTF from a Python file.
- Updated APIs to query a table function, including both Snowflake built-in table functions and UDTFs.
  - Use function `snowflake.snowpark.functions.table_function()` to create a callable representing a table function and use it to call the table function in a query.
  - Alternatively, use function `snowflake.snowpark.functions.call_table_function()` to call a table function.
  - Added support for `over` clause that specifies `partition by` and `order by` when lateral joining a table function.
  - Updated `Session.table_function()` and `DataFrame.join_table_function()` to accept `TableFunctionCall` instances.

### Breaking Changes:

- When creating a function with `functions.udf()` and `functions.sproc()`, you can now specify an empty list for the `imports` or `packages` argument to indicate that no import or package is used for this UDF or stored procedure. Previously, specifying an empty list meant that the function would use session-level imports or packages.
- Improved the `__repr__` implementation of data types in `types.py`. The unused `type_name` property has been removed.
- Added a Snowpark-specific exception class for SQL errors. This replaces the previous `ProgrammingError` from the Python connector.

### Improvements:

- Added a lock to a UDF or UDTF when it is called for the first time per thread.
- Improved the error message for pickling errors that occurred during UDF creation.
- Included the query ID when logging the failed query.

### Bug Fixes:

- Fixed a bug in which non-integral data (such as timestamps) was occasionally converted to integer when calling `DataFrame.to_pandas()`.
- Fixed a bug in which `DataFrameReader.parquet()` failed to read a parquet file when its column contained spaces.
- Fixed a bug in which `DataFrame.copy_into_table()` failed when the dataframe is created by reading a file with inferred schemas.

### Deprecations

`Session.flatten()` and `DataFrame.flatten()`.

### Dependency Updates:

- Restricted the version of `cloudpickle` <= `2.0.0`.

## 0.6.0 (2022-04-27)

### New Features:

- Added support for vectorized UDFs with the input as a pandas DataFrame or pandas Series and the output as a pandas Series. This improves the performance of UDFs in Snowpark.
- Added support for inferring the schema of a DataFrame by default when it is created by reading a Parquet, Avro, or ORC file in the stage.
- Added functions `current_session()`, `current_statement()`, `current_user()`, `current_version()`, `current_warehouse()`, `date_from_parts()`, `date_trunc()`, `dayname()`, `dayofmonth()`, `dayofweek()`, `dayofyear()`, `grouping()`, `grouping_id()`, `hour()`, `last_day()`, `minute()`, `next_day()`, `previous_day()`, `second()`, `month()`, `monthname()`, `quarter()`, `year()`, `current_database()`, `current_role()`, `current_schema()`, `current_schemas()`, `current_region()`, `current_avaliable_roles()`, `add_months()`, `any_value()`, `bitnot()`, `bitshiftleft()`, `bitshiftright()`, `convert_timezone()`, `uniform()`, `strtok_to_array()`, `sysdate()`, `time_from_parts()`,  `timestamp_from_parts()`, `timestamp_ltz_from_parts()`, `timestamp_ntz_from_parts()`, `timestamp_tz_from_parts()`, `weekofyear()`, `percentile_cont()` to `snowflake.snowflake.functions`.

### Breaking Changes:

- Expired deprecations:
  - Removed the following APIs that were deprecated in 0.4.0: `DataFrame.groupByGroupingSets()`, `DataFrame.naturalJoin()`, `DataFrame.joinTableFunction`, `DataFrame.withColumns()`, `Session.getImports()`, `Session.addImport()`, `Session.removeImport()`, `Session.clearImports()`, `Session.getSessionStage()`, `Session.getDefaultDatabase()`, `Session.getDefaultSchema()`, `Session.getCurrentDatabase()`, `Session.getCurrentSchema()`, `Session.getFullyQualifiedCurrentSchema()`.

### Improvements:

- Added support for creating an empty `DataFrame` with a specific schema using the `Session.create_dataframe()` method.
- Changed the logging level from `INFO` to `DEBUG` for several logs (e.g., the executed query) when evaluating a dataframe.
- Improved the error message when failing to create a UDF due to pickle errors.

### Bug Fixes:

- Removed pandas hard dependencies in the `Session.create_dataframe()` method.

### Dependency Updates:

- Added `typing-extension` as a new dependency with the version >= `4.1.0`.

## 0.5.0 (2022-03-22)

### New Features

- Added stored procedures API.
  - Added `Session.sproc` property and `sproc()` to `snowflake.snowpark.functions`, so you can register stored procedures.
  - Added `Session.call` to call stored procedures by name.
- Added `UDFRegistration.register_from_file()` to allow registering UDFs from Python source files or zip files directly.
- Added `UDFRegistration.describe()` to describe a UDF.
- Added `DataFrame.random_split()` to provide a way to randomly split a dataframe.
- Added functions `md5()`, `sha1()`, `sha2()`, `ascii()`, `initcap()`, `length()`, `lower()`, `lpad()`, `ltrim()`, `rpad()`, `rtrim()`, `repeat()`, `soundex()`, `regexp_count()`, `replace()`, `charindex()`, `collate()`, `collation()`, `insert()`, `left()`, `right()`, `endswith()` to `snowflake.snowpark.functions`.
- Allowed `call_udf()` to accept literal values.
- Provided a `distinct` keyword in `array_agg()`.

### Bug Fixes:

- Fixed an issue that caused `DataFrame.to_pandas()` to have a string column if `Column.cast(IntegerType())` was used.
- Fixed a bug in `DataFrame.describe()` when there is more than one string column.

## 0.4.0 (2022-02-15)

### New Features

- You can now specify which Anaconda packages to use when defining UDFs.
  - Added `add_packages()`, `get_packages()`, `clear_packages()`, and `remove_package()`, to class `Session`.
  - Added `add_requirements()` to `Session` so you can use a requirements file to specify which packages this session will use.
  - Added parameter `packages` to function `snowflake.snowpark.functions.udf()` and method `UserDefinedFunction.register()` to indicate UDF-level Anaconda package dependencies when creating a UDF.
  - Added parameter `imports` to `snowflake.snowpark.functions.udf()` and `UserDefinedFunction.register()` to specify UDF-level code imports.
- Added a parameter `session` to function `udf()` and `UserDefinedFunction.register()` so you can specify which session to use to create a UDF if you have multiple sessions.
- Added types `Geography` and `Variant` to `snowflake.snowpark.types` to be used as type hints for Geography and Variant data when defining a UDF.
- Added support for Geography geoJSON data.
- Added `Table`, a subclass of `DataFrame` for table operations:
  - Methods `update` and `delete` update and delete rows of a table in Snowflake.
  - Method `merge` merges data from a `DataFrame` to a `Table`.
  - Override method `DataFrame.sample()` with an additional parameter `seed`, which works on tables but not on view and sub-queries.
- Added `DataFrame.to_local_iterator()` and `DataFrame.to_pandas_batches()` to allow getting results from an iterator when the result set returned from the Snowflake database is too large.
- Added `DataFrame.cache_result()` for caching the operations performed on a `DataFrame` in a temporary table.
  Subsequent operations on the original `DataFrame` have no effect on the cached result `DataFrame`.
- Added property `DataFrame.queries` to get SQL queries that will be executed to evaluate the `DataFrame`.
- Added `Session.query_history()` as a context manager to track SQL queries executed on a session, including all SQL queries to evaluate `DataFrame`s created from a session. Both query ID and query text are recorded.
- You can now create a `Session` instance from an existing established `snowflake.connector.SnowflakeConnection`. Use parameter `connection` in `Session.builder.configs()`.
- Added `use_database()`, `use_schema()`, `use_warehouse()`, and `use_role()` to class `Session` to switch database/schema/warehouse/role after a session is created.
- Added `DataFrameWriter.copy_into_table()` to unload a `DataFrame` to stage files.
- Added `DataFrame.unpivot()`.
- Added `Column.within_group()` for sorting the rows by columns with some aggregation functions.
- Added functions `listagg()`, `mode()`, `div0()`, `acos()`, `asin()`, `atan()`, `atan2()`, `cos()`, `cosh()`, `sin()`, `sinh()`, `tan()`, `tanh()`, `degrees()`, `radians()`, `round()`, `trunc()`, and `factorial()` to `snowflake.snowflake.functions`.
- Added an optional argument `ignore_nulls` in function `lead()` and `lag()`.
- The `condition` parameter of function `when()` and `iff()` now accepts SQL expressions.

### Improvements

- All function and method names have been renamed to use the snake case naming style, which is more Pythonic. For convenience, some camel case names are kept as aliases to the snake case APIs. It is recommended to use the snake case APIs.
  - Deprecated these methods on class `Session` and replaced them with their snake case equivalents: `getImports()`, `addImports()`, `removeImport()`, `clearImports()`, `getSessionStage()`, `getDefaultSchema()`, `getDefaultSchema()`, `getCurrentDatabase()`, `getFullyQualifiedCurrentSchema()`.
  - Deprecated these methods on class `DataFrame` and replaced them with their snake case equivalents: `groupingByGroupingSets()`, `naturalJoin()`, `withColumns()`, `joinTableFunction()`.
- Property `DataFrame.columns` is now consistent with `DataFrame.schema.names` and the Snowflake database `Identifier Requirements`.
- `Column.__bool__()` now raises a `TypeError`. This will ban the use of logical operators `and`, `or`, `not` on `Column` object, for instance `col("a") > 1 and col("b") > 2` will raise the `TypeError`. Use `(col("a") > 1) & (col("b") > 2)` instead.
- Changed `PutResult` and `GetResult` to subclass `NamedTuple`.
- Fixed a bug which raised an error when the local path or stage location has a space or other special characters.
- Changed `DataFrame.describe()` so that non-numeric and non-string columns are ignored instead of raising an exception.

### Dependency updates

- Updated ``snowflake-connector-python`` to 2.7.4.

## 0.3.0 (2022-01-09)

### New Features

- Added `Column.isin()`, with an alias `Column.in_()`.
- Added `Column.try_cast()`, which is a special version of `cast()`. It tries to cast a string expression to other types and returns `null` if the cast is not possible.
- Added `Column.startswith()` and `Column.substr()` to process string columns.
- `Column.cast()` now also accepts a `str` value to indicate the cast type in addition to a `DataType` instance.
- Added `DataFrame.describe()` to summarize stats of a `DataFrame`.
- Added `DataFrame.explain()` to print the query plan of a `DataFrame`.
- `DataFrame.filter()` and `DataFrame.select_expr()` now accepts a sql expression.
- Added a new `bool` parameter `create_temp_table` to methods `DataFrame.saveAsTable()` and `Session.write_pandas()` to optionally create a temp table.
- Added `DataFrame.minus()` and `DataFrame.subtract()` as aliases to `DataFrame.except_()`.
- Added `regexp_replace()`, `concat()`, `concat_ws()`, `to_char()`, `current_timestamp()`, `current_date()`, `current_time()`, `months_between()`, `cast()`, `try_cast()`, `greatest()`, `least()`, and `hash()` to module `snowflake.snowpark.functions`.

### Bug Fixes

- Fixed an issue where `Session.createDataFrame(pandas_df)` and `Session.write_pandas(pandas_df)` raise an exception when the `pandas DataFrame` has spaces in the column name.
- `DataFrame.copy_into_table()` sometimes prints an `error` level log entry while it actually works. It's fixed now.
- Fixed an API docs issue where some `DataFrame` APIs are missing from the docs.

### Dependency updates

- Update ``snowflake-connector-python`` to 2.7.2, which upgrades ``pyarrow`` dependency to 6.0.x. Refer to the [python connector 2.7.2 release notes](https://pypi.org/project/snowflake-connector-python/2.7.2/) for more details.

## 0.2.0 (2021-12-02)

### New Features

- Updated the `Session.createDataFrame()` method for creating a `DataFrame` from a pandas DataFrame.
- Added the `Session.write_pandas()` method for writing a `pandas DataFrame` to a table in Snowflake and getting a `Snowpark DataFrame` object back.
- Added new classes and methods for calling window functions.
- Added the new functions `cume_dist()`, to find the cumulative distribution of a value with regard to other values within a window partition,
  and `row_number()`, which returns a unique row number for each row within a window partition.
- Added functions for computing statistics for DataFrames in the `DataFrameStatFunctions` class.
- Added functions for handling missing values in a DataFrame in the `DataFrameNaFunctions` class.
- Added new methods `rollup()`, `cube()`, and `pivot()` to the `DataFrame` class.
- Added the `GroupingSets` class, which you can use with the DataFrame groupByGroupingSets method to perform a SQL GROUP BY GROUPING SETS.
- Added the new `FileOperation(session)`
  class that you can use to upload and download files to and from a stage.
- Added the `DataFrame.copy_into_table()`
  method for loading data from files in a stage into a table.
- In CASE expressions, the functions `when()` and `otherwise()`
  now accept Python types in addition to `Column` objects.
- When you register a UDF you can now optionally set the `replace` parameter to `True` to overwrite an existing UDF with the same name.

### Improvements

- UDFs are now compressed before they are uploaded to the server. This makes them about 10 times smaller, which can help
  when you are using large ML model files.
- When the size of a UDF is less than 8196 bytes, it will be uploaded as in-line code instead of uploaded to a stage.

### Bug Fixes

- Fixed an issue where the statement `df.select(when(col("a") == 1, 4).otherwise(col("a"))), [Row(4), Row(2), Row(3)]` raised an exception.
- Fixed an issue where `df.toPandas()` raised an exception when a DataFrame was created from large local data.

## 0.1.0 (2021-10-26)

Start of Private Preview<|MERGE_RESOLUTION|>--- conflicted
+++ resolved
@@ -33,12 +33,9 @@
 - Added support for `Index.name`, `Index.names`, `Index.rename`, and `Index.set_names`.
 - Added support for `Index.__repr__`.
 - Added support for `DatetimeIndex.month_name` and `DatetimeIndex.day_name`.
-<<<<<<< HEAD
-- Added support for `pd.merge_asof`.
-=======
 - Added support for `Series.dt.weekday`, `Series.dt.time`, and `DatetimeIndex.time`.
 - Added support for subtracting two timestamps to get a Timedelta.
->>>>>>> d4b4638b
+- Added support for `pd.merge_asof`.
 
 #### Bug Fixes
 

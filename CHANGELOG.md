# Release History

## 1.43.0 (YYYY-MM-DD)

### Snowpark Python API Updates

#### New Features

- Added support for `DataFrame.lateral_join`
- Added support for PrPr feature `Session.client_telemetry`.
- Added support for `Session.udf_profiler`.
- Added support for `functions.ai_translate`.
- Added support for the following `iceberg_config` options in `DataFrameWriter.save_as_table` and `DataFrame.copy_into_table`:
  - `target_file_size`
  - `partition_by`
- Added support for the following functions in `functions.py`:
    - String and Binary functions:
      - `base64_decode_binary`
      - `bucket`
      - `compress`
      - `day`
      - `decompress_binary`
      - `decompress_string`
      - `md5_binary`
      - `md5_number_lower64`
      - `md5_number_upper64`
      - `sha1_binary`
      - `sha2_binary`
      - `soundex_p123`
      - `strtok`
      - `truncate`
      - `try_base64_decode_binary`
      - `try_base64_decode_string`
      - `try_hex_decode_binary`
      - `try_hex_decode_string`
      - `unicode`
      - `uuid_string`

    - Conditional expressions:
      - `booland_agg`
      - `boolxor_agg`
      - `regr_valy`
      - `zeroifnull`

    - Numeric expressions:
      - `cot`
      - `mod`
      - `pi`
      - `square`
      - `width_bucket`

#### Bug Fixes

- Fixed a bug where automatically-generated temporary objects were not properly cleaned up.

#### Improvements

- Enhanced `DataFrame.sort()` to support `ORDER BY ALL` when no columns are specified.
- Catalog API now uses SQL commands instead of SnowAPI calls. This new implementation is more reliable now.
- Removed experimental warning from `Session.cte_optimization_enabled`.

#### Dependency Updates

- Catalog API no longer uses types declared in `snowflake.core` and therefore this dependency was removed.

#### Bug Fixes

<<<<<<< HEAD
- Fixed with a bug when sql generation when joining two `DataFrame`s created using `DataFrame.alias` and CTE optimization is enabled.
=======
- Fixed a bug in `XMLReader` where finding the start position of a row tag could return an incorrect file position.
>>>>>>> c5f18168

### Snowpark pandas API Updates

#### New Features

- Added support for `Dataframe.groupby.rolling()`.
- Added support for mapping `np.percentile` with DataFrame and Series inputs to `Series.quantile`.
- Added support for setting the `random_state` parameter to an integer when calling `DataFrame.sample` or `Series.sample`.
- Added support for the following `iceberg_config` options in `to_iceberg`:
  - `target_file_size`
  - `partition_by`

#### Improvements

- Enhanced autoswitching functionality from Snowflake to native pandas for methods with unsupported argument combinations:
  - `shift()` with `suffix` or non-integer `periods` parameters
  - `sort_index()` with `axis=1` or `key` parameters
  - `sort_values()` with `axis=1`
  - `melt()` with `col_level` parameter
  - `apply()` with `result_type` parameter for DataFrame
  - `pivot_table()` with `sort=True`, non-string `index` list, non-string `columns` list, non-string `values` list, or `aggfunc` dict with non-string values
  - `fillna()` with `downcast` parameter or using `limit` together with `value`
  - `dropna()` with `axis=1`
  - `asfreq()` with `how` parameter, `fill_value` parameter, `normalize=True`, or `freq` parameter being week, month, quarter, or year
  - `groupby()` with `axis=1`, `by!=None and level!=None`, or by containing any non-pandas hashable labels.
  - `groupby_fillna()` with `downcast` parameter
  - `groupby_first()` with `min_count>1`
  - `groupby_last()` with `min_count>1`
  - `groupby_shift()` with `freq` parameter
- Slightly improved the performance of `agg`, `nunique`, `describe`, and related methods on 1-column DataFrame and Series objects.

#### Bug Fixes

- Fixed a bug in `DataFrameGroupBy.agg` where func is a list of tuples used to set the names of the output columns.
- Fixed a bug where converting a modin datetime index with a timezone to a numpy array with `np.asarray` would cause a `TypeError`.
- Fixed a bug where `Series.isin` with a Series argument matched index labels instead of the row position.

#### Improvements

- Add support for the following in faster pandas:
  - `groupby.apply`
  - `groupby.nunique`
  - `groupby.size`
  - `concat`
  - `copy`
  - `str.isdigit`
  - `str.islower`
  - `str.isupper`
  - `str.istitle`
  - `str.lower`
  - `str.upper`
  - `str.title`
  - `str.match`
  - `str.capitalize`
  - `str.__getitem__`
  - `str.center`
  - `str.count`
  - `str.get`
  - `str.pad`
  - `str.len`
  - `str.ljust`
  - `str.rjust`
  - `str.split`
  - `str.replace`
  - `str.strip`
  - `str.lstrip`
  - `str.rstrip`
  - `str.translate`
  - `dt.tz_localize`
  - `dt.tz_convert`
  - `dt.ceil`
  - `dt.round`
  - `dt.floor`
  - `dt.normalize`
  - `dt.month_name`
  - `dt.day_name`
  - `dt.strftime`
  - `dt.dayofweek`
  - `dt.weekday`
  - `dt.dayofyear`
  - `dt.isocalendar`
  - `rolling.min`
  - `rolling.max`
  - `rolling.count`
  - `rolling.sum`
  - `rolling.mean`
  - `rolling.std`
  - `rolling.var`
  - `rolling.sem`
  - `rolling.corr`
  - `expanding.min`
  - `expanding.max`
  - `expanding.count`
  - `expanding.sum`
  - `expanding.mean`
  - `expanding.std`
  - `expanding.var`
  - `expanding.sem`
  - `cumsum`
  - `cummin`
  - `cummax`
  - `groupby.groups`
  - `groupby.indices`
  - `groupby.first`
  - `groupby.last`
  - `groupby.rank`
  - `groupby.shift`
  - `groupby.cumcount`
  - `groupby.cumsum`
  - `groupby.cummin`
  - `groupby.cummax`
  - `groupby.any`
  - `groupby.all`
  - `groupby.unique`
  - `groupby.get_group`
  - `groupby.rolling`
  - `groupby.resample`
  - `to_snowflake`
  - `to_snowpark`
  - `resample.min`
  - `resample.max`
  - `resample.count`
  - `resample.sum`
  - `resample.mean`
  - `resample.median`
  - `resample.std`
  - `resample.var`
  - `resample.size`
  - `resample.first`
  - `resample.last`
  - `resample.quantile`
  - `resample.nunique`
- Make faster pandas disabled by default (opt-in instead of opt-out).
- Improve performance of `drop_duplicates` by avoiding joins when `keep!=False` in faster pandas.

## 1.42.0 (2025-10-28)

### Snowpark Python API Updates

#### New Features

- Snowpark python DB-api is now generally available. Access this feature with `DataFrameReader.dbapi()` to read data from a database table or query into a DataFrame using a DBAPI connection.

## 1.41.0 (2025-10-23)

### Snowpark Python API Updates

#### New Features

- Added a new function `service` in `snowflake.snowpark.functions` that allows users to create a callable representing a Snowpark Container Services (SPCS) service.
- Added `connection_parameters` parameter to `DataFrameReader.dbapi()` (PuPr) method to allow passing keyword arguments to the `create_connection` callable.
- Added support for `Session.begin_transaction`, `Session.commit` and `Session.rollback`.
- Added support for the following functions in `functions.py`:
  - Geospatial functions:
    - `st_interpolate`
    - `st_intersection`
    - `st_intersection_agg`
    - `st_intersects`
    - `st_isvalid`
    - `st_length`
    - `st_makegeompoint`
    - `st_makeline`
    - `st_makepolygon`
    - `st_makepolygonoriented`
    - `st_disjoint`
    - `st_distance`
    - `st_dwithin`
    - `st_endpoint`
    - `st_envelope`
    - `st_geohash`
    - `st_geomfromgeohash`
    - `st_geompointfromgeohash`
    - `st_hausdorffdistance`
    - `st_makepoint`
    - `st_npoints`
    - `st_perimeter`
    - `st_pointn`
    - `st_setsrid`
    - `st_simplify`
    - `st_srid`
    - `st_startpoint`
    - `st_symdifference`
    - `st_transform`
    - `st_union`
    - `st_union_agg`
    - `st_within`
    - `st_x`
    - `st_xmax`
    - `st_xmin`
    - `st_y`
    - `st_ymax`
    - `st_ymin`
    - `st_geogfromgeohash`
    - `st_geogpointfromgeohash`
    - `st_geographyfromwkb`
    - `st_geographyfromwkt`
    - `st_geometryfromwkb`
    - `st_geometryfromwkt`
    - `try_to_geography`
    - `try_to_geometry`

#### Improvements

- Added a parameter to enable and disable automatic column name aliasing for `interval_day_time_from_parts` and `interval_year_month_from_parts` functions.

#### Bug Fixes

- Fixed a bug that `DataFrameReader.xml` fails to parse XML files with undeclared namespaces when `ignoreNamespace` is `True`.
- Added a fix for floating point precision discrepancies in `interval_day_time_from_parts`.
- Fixed a bug where writing Snowpark pandas dataframes on the pandas backend with a column multiindex to Snowflake with `to_snowflake` would raise `KeyError`.
- Fixed a bug that `DataFrameReader.dbapi` (PuPr) is not compatible with oracledb 3.4.0.
- Fixed a bug where `modin` would unintentionally be imported during session initialization in some scenarios.
- Fixed a bug where `session.udf|udtf|udaf|sproc.register` failed when an extra session argument was passed. These methods do not expect a session argument; please remove it if provided.

#### Improvements

- The default maximum length for inferred StringType columns during schema inference in `DataFrameReader.dbapi` is now increased from 16MB to 128MB in parquet file based ingestion.

#### Dependency Updates

- Updated dependency of `snowflake-connector-python>=3.17,<5.0.0`.

### Snowpark pandas API Updates

#### New Features

- Added support for the `dtypes` parameter of `pd.get_dummies`
- Added support for `nunique` in `df.pivot_table`, `df.agg` and other places where aggregate functions can be used.
- Added support for `DataFrame.interpolate` and `Series.interpolate` with the "linear", "ffill"/"pad", and "backfill"/bfill" methods. These use the SQL `INTERPOLATE_LINEAR`, `INTERPOLATE_FFILL`, and `INTERPOLATE_BFILL` functions (PuPr).

#### Improvements

- Improved performance of `Series.to_snowflake` and `pd.to_snowflake(series)` for large data by uploading data via a parquet file. You can control the dataset size at which Snowpark pandas switches to parquet with the variable `modin.config.PandasToSnowflakeParquetThresholdBytes`.
- Enhanced autoswitching functionality from Snowflake to native Pandas for methods with unsupported argument combinations:
  - `get_dummies()` with `dummy_na=True`, `drop_first=True`, or custom `dtype` parameters
  - `cumsum()`, `cummin()`, `cummax()` with `axis=1` (column-wise operations)
  - `skew()` with `axis=1` or `numeric_only=False` parameters
  - `round()` with `decimals` parameter as a Series
  - `corr()` with `method!=pearson` parameter
- Set `cte_optimization_enabled` to True for all Snowpark pandas sessions.
- Add support for the following in faster pandas:
  - `isin`
  - `isna`
  - `isnull`
  - `notna`
  - `notnull`
  - `str.contains`
  - `str.startswith`
  - `str.endswith`
  - `str.slice`
  - `dt.date`
  - `dt.time`
  - `dt.hour`
  - `dt.minute`
  - `dt.second`
  - `dt.microsecond`
  - `dt.nanosecond`
  - `dt.year`
  - `dt.month`
  - `dt.day`
  - `dt.quarter`
  - `dt.is_month_start`
  - `dt.is_month_end`
  - `dt.is_quarter_start`
  - `dt.is_quarter_end`
  - `dt.is_year_start`
  - `dt.is_year_end`
  - `dt.is_leap_year`
  - `dt.days_in_month`
  - `dt.daysinmonth`
  - `sort_values`
  - `loc` (setting columns)
  - `to_datetime`
  - `rename`
  - `drop`
  - `invert`
  - `duplicated`
  - `iloc`
  - `head`
  - `columns` (e.g., df.columns = ["A", "B"])
  - `agg`
  - `min`
  - `max`
  - `count`
  - `sum`
  - `mean`
  - `median`
  - `std`
  - `var`
  - `groupby.agg`
  - `groupby.min`
  - `groupby.max`
  - `groupby.count`
  - `groupby.sum`
  - `groupby.mean`
  - `groupby.median`
  - `groupby.std`
  - `groupby.var`
  - `drop_duplicates`
- Reuse row count from the relaxed query compiler in `get_axis_len`.

#### Bug Fixes

- Fixed a bug where the row count was not getting cached in the ordered dataframe each time count_rows() is called.

## 1.40.0 (2025-10-02)

### Snowpark Python API Updates

#### New Features

- Added a new module `snowflake.snowpark.secrets` that provides Python wrappers for accessing Snowflake Secrets within Python UDFs and stored procedures that execute inside Snowflake.
  - `get_generic_secret_string`
  - `get_oauth_access_token`
  - `get_secret_type`
  - `get_username_password`
  - `get_cloud_provider_token`

- Added support for the following scalar functions in `functions.py`:
    - Conditional expression functions:
      - `booland`
      - `boolnot`
      - `boolor`
      - `boolxor`
      - `boolor_agg`
      - `decode`
      - `greatest_ignore_nulls`
      - `least_ignore_nulls`
      - `nullif`
      - `nvl2`
      - `regr_valx`

    - Semi-structured and structured date functions:
      - `array_remove_at`
      - `as_boolean`
      - `map_delete`
      - `map_insert`
      - `map_pick`
      - `map_size`

    - String & binary functions:
      - `chr`
      - `hex_decode_binary`

    - Numeric functions:
      - `div0null`

    - Differential privacy functions:
      - `dp_interval_high`
      - `dp_interval_low`

    - Context functions:
      - `last_query_id`
      - `last_transaction`

    - Geospatial functions:
      - `h3_cell_to_boundary`
      - `h3_cell_to_children`
      - `h3_cell_to_children_string`
      - `h3_cell_to_parent`
      - `h3_cell_to_point`
      - `h3_compact_cells`
      - `h3_compact_cells_strings`
      - `h3_coverage`
      - `h3_coverage_strings`
      - `h3_get_resolution`
      - `h3_grid_disk`
      - `h3_grid_distance`
      - `h3_int_to_string`
      - `h3_polygon_to_cells`
      - `h3_polygon_to_cells_strings`
      - `h3_string_to_int`
      - `h3_try_grid_path`
      - `h3_try_polygon_to_cells`
      - `h3_try_polygon_to_cells_strings`
      - `h3_uncompact_cells`
      - `h3_uncompact_cells_strings`
      - `haversine`
      - `h3_grid_path`
      - `h3_is_pentagon`
      - `h3_is_valid_cell`
      - `h3_latlng_to_cell`
      - `h3_latlng_to_cell_string`
      - `h3_point_to_cell`
      - `h3_point_to_cell_string`
      - `h3_try_coverage`
      - `h3_try_coverage_strings`
      - `h3_try_grid_distance`
      - `st_area`
      - `st_asewkb`
      - `st_asewkt`
      - `st_asgeojson`
      - `st_aswkb`
      - `st_aswkt`
      - `st_azimuth`
      - `st_buffer`
      - `st_centroid`
      - `st_collect`
      - `st_contains`
      - `st_coveredby`
      - `st_covers`
      - `st_difference`
      - `st_dimension`

#### Bug Fixes

- Fixed a bug that `DataFrame.limit()` fail if there is parameter binding in the executed SQL when used in non-stored-procedure/udxf environment.
- Added an experimental fix for a bug in schema query generation that could cause invalid sql to be generated when using nested structured types.
- Fixed multiple bugs in `DataFrameReader.dbapi` (PuPr):
  - Fixed UDTF ingestion failure with `pyodbc` driver caused by unprocessed row data.
  - Fixed SQL Server query input failure due to incorrect select query generation.
  - Fixed UDTF ingestion not preserving column nullability in the output schema.
  - Fixed an issue that caused the program to hang during multithreaded Parquet based ingestion when a data fetching error occurred.
  - Fixed a bug in schema parsing when custom schema strings used upper-cased data type names (NUMERIC, NUMBER, DECIMAL, VARCHAR, STRING, TEXT).
- Fixed a bug in `Session.create_dataframe` where schema string parsing failed when using upper-cased data type names (e.g., NUMERIC, NUMBER, DECIMAL, VARCHAR, STRING, TEXT).

#### Improvements

- Improved `DataFrameReader.dbapi`(PuPr) that dbapi will not retry on non-retryable error such as SQL syntax error on external data source query.
- Removed unnecessary warnings about local package version mismatch when using `session.read.option('rowTag', <tag_name>).xml(<stage_file_path>)` or `xpath` functions.
- Improved `DataFrameReader.dbapi` (PuPr) reading performance by setting the default `fetch_size` parameter value to 100000.
- Improved error message for XSD validation failure when reading XML files using `session.read.option('rowValidationXSDPath', <xsd_path>).xml(<stage_file_path>)`.

### Snowpark pandas API Updates

#### Dependency Updates

- Updated the supported `modin` versions to >=0.36.0 and <0.38.0 (was previously >= 0.35.0 and <0.37.0).

#### New Features
- Added support for `DataFrame.query` for dataframes with single-level indexes.
- Added support for `DataFrameGroupby.__len__` and `SeriesGroupBy.__len__`.

#### Improvements

- Hybrid execution mode is now enabled by default. Certain operations on smaller data will now automatically execute in native pandas in-memory. Use `from modin.config import AutoSwitchBackend; AutoSwitchBackend.disable()` to turn this off and force all execution to occur in Snowflake.
- Added a session parameter `pandas_hybrid_execution_enabled` to enable/disable hybrid execution as an alternative to using `AutoSwitchBackend`.
- Removed an unnecessary `SHOW OBJECTS` query issued from `read_snowflake` under certain conditions.
- When hybrid execution is enabled, `pd.merge`, `pd.concat`, `DataFrame.merge`, and `DataFrame.join` may now move arguments to backends other than those among the function arguments.
- Improved performance of `DataFrame.to_snowflake` and `pd.to_snowflake(dataframe)` for large data by uploading data via a parquet file. You can control the dataset size at which Snowpark pandas switches to parquet with the variable `modin.config.PandasToSnowflakeParquetThresholdBytes`.

## 1.39.1 (2025-09-25)

### Snowpark Python API Updates

#### Bug Fixes


- Added an experimental fix for a bug in schema query generation that could cause invalid sql to be generated when using nested structured types.


## 1.39.0 (2025-09-17)

### Snowpark Python API Updates

#### New Features

- Added support for unstructured data engineering in Snowpark, powered by Snowflake AISQL and Cortex functions:
  - `DataFrame.ai.complete`: Generate per-row LLM completions from prompts built over columns and files.
  - `DataFrame.ai.filter`: Keep rows where an AI classifier returns TRUE for the given predicate.
  - `DataFrame.ai.agg`: Reduce a text column into one result using a natural-language task description.
  - `RelationalGroupedDataFrame.ai_agg`: Perform the same natural-language aggregation per group.
  - `DataFrame.ai.classify`: Assign single or multiple labels from given categories to text or images.
  - `DataFrame.ai.similarity`: Compute cosine-based similarity scores between two columns via embeddings.
  - `DataFrame.ai.sentiment`: Extract overall and aspect-level sentiment from text into JSON.
  - `DataFrame.ai.embed`: Generate VECTOR embeddings for text or images using configurable models.
  - `DataFrame.ai.summarize_agg`: Aggregate and produce a single comprehensive summary over many rows.
  - `DataFrame.ai.transcribe`: Transcribe audio files to text with optional timestamps and speaker labels.
  - `DataFrame.ai.parse_document`: OCR/layout-parse documents or images into structured JSON.
  - `DataFrame.ai.extract`: Pull structured fields from text or files using a response schema.
  - `DataFrame.ai.count_tokens`: Estimate token usage for a given model and input text per row.
  - `DataFrame.ai.split_text_markdown_header`: Split Markdown into hierarchical header-aware chunks.
  - `DataFrame.ai.split_text_recursive_character`: Split text into size-bounded chunks using recursive separators.
  - `DataFrameReader.file`: Create a DataFrame containing all files from a stage as FILE data type for downstream unstructured data processing.
- Added a new datatype `YearMonthIntervalType` that allows users to create intervals for datetime operations.
- Added a new function `interval_year_month_from_parts` that allows users to easily create `YearMonthIntervalType` without using SQL.
- Added a new datatype `DayTimeIntervalType` that allows users to create intervals for datetime operations.
- Added a new function `interval_day_time_from_parts` that allows users to easily create `DayTimeIntervalType` without using SQL.
- Added support for `FileOperation.list` to list files in a stage with metadata.
- Added support for `FileOperation.remove` to remove files in a stage.
- Added an option to specify `copy_grants` for the following `DataFrame` APIs:
  - `create_or_replace_view`
  - `create_or_replace_temp_view`
  - `create_or_replace_dynamic_table`
- Added a new function `snowflake.snowpark.functions.vectorized` that allows users to mark a function as vectorized UDF.
- Added support for parameter `use_vectorized_scanner` in function `Session.write_pandas()`.
- Added support for parameter `session_init_statement` in udtf ingestion of `DataFrameReader.jdbc`(PrPr).
- Added support for the following scalar functions in `functions.py`:
  - `getdate`
  - `getvariable`
  - `invoker_role`
  - `invoker_share`
  - `is_application_role_in_session`
  - `is_database_role_in_session`
  - `is_granted_to_invoker_role`
  - `is_role_in_session`
  - `localtime`
  - `systimestamp`

#### Bug Fixes

- Fixed a bug that `query_timeout` does not work in udtf ingestion of `DataFrameReader.jdbc`(PrPr).

#### Deprecations

- Deprecated warnings will be triggered when using snowpark-python with Python 3.9. For more details, please refer to https://docs.snowflake.com/en/developer-guide/python-runtime-support-policy.

#### Dependency Updates

#### Improvements

- Unsupported types in `DataFrameReader.dbapi`(PuPr) are ingested as `StringType` now.
- Improved error message to list available columns when dataframe cannot resolve given column name.
- Added a new option `cacheResult` to `DataFrameReader.xml` that allows users to cache the result of the XML reader to a temporary table after calling `xml`. It helps improve performance when subsequent operations are performed on the same DataFrame.

### Snowpark pandas API Updates
- Added support for `DataFrame.eval()` for dataframes with single-level indexes.

#### New Features

#### Improvements

- Downgraded to level `logging.DEBUG - 1` the log message saying that the
  Snowpark `DataFrame` reference of an internal `DataFrameReference` object
  has changed.
- Eliminate duplicate parameter check queries for casing status when retrieving the session.
- Retrieve dataframe row counts through object metadata to avoid a COUNT(\*) query (performance)
- Added support for applying Snowflake Cortex function `Complete`.
- Introduce faster pandas: Improved performance by deferring row position computation.
  - The following operations are currently supported and can benefit from the optimization: `read_snowflake`, `repr`, `loc`, `reset_index`, `merge`, and binary operations.
  - If a lazy object (e.g., DataFrame or Series) depends on a mix of supported and unsupported operations, the optimization will not be used.
- Updated the error message for when Snowpark pandas is referenced within apply.
- Added a session parameter `dummy_row_pos_optimization_enabled` to enable/disable dummy row position optimization in faster pandas.

#### Dependency Updates

- Updated the supported `modin` versions to >=0.35.0 and <0.37.0 (was previously >= 0.34.0 and <0.36.0).

#### Bug Fixes

- Fixed an issue with drop_duplicates where the same data source could be read multiple times in the same query but in a different order each time, resulting in missing rows in the final result. The fix ensures that the data source is read only once.
- Fixed a bug with hybrid execution mode where an `AssertionError` was unexpectedly raised by certain indexing operations.

### Snowpark Local Testing Updates

#### New Features

- Added support to allow patching `functions.ai_complete`.

## 1.38.0 (2025-09-04)

### Snowpark Python API Updates

#### New Features

- Added support for the following AI-powered functions in `functions.py`:
  - `ai_extract`
  - `ai_parse_document`
  - `ai_transcribe`
- Added time travel support for querying historical data:
  - `Session.table()` now supports time travel parameters: `time_travel_mode`, `statement`, `offset`, `timestamp`, `timestamp_type`, and `stream`.
  - `DataFrameReader.table()` supports the same time travel parameters as direct arguments.
  - `DataFrameReader` supports time travel via option chaining (e.g., `session.read.option("time_travel_mode", "at").option("offset", -60).table("my_table")`).
- Added support for specifying the following parameters to `DataFrameWriter.copy_into_location` for validation and writing data to external locations:
    - `validation_mode`
    - `storage_integration`
    - `credentials`
    - `encryption`
- Added support for `Session.directory` and `Session.read.directory` to retrieve the list of all files on a stage with metadata.
- Added support for `DataFrameReader.jdbc`(PrPr) that allows ingesting external data source with jdbc driver.
- Added support for `FileOperation.copy_files` to copy files from a source location to an output stage.
- Added support for the following scalar functions in `functions.py`:
  - `all_user_names`
  - `bitand`
  - `bitand_agg`
  - `bitor`
  - `bitor_agg`
  - `bitxor`
  - `bitxor_agg`
  - `current_account_name`
  - `current_client`
  - `current_ip_address`
  - `current_role_type`
  - `current_organization_name`
  - `current_organization_user`
  - `current_secondary_roles`
  - `current_transaction`
  - `getbit`

#### Bug Fixes

- Fixed the repr of TimestampType to match the actual subtype it represents.
- Fixed a bug in `DataFrameReader.dbapi` that udtf ingestion does not work in stored procedure.
- Fixed a bug in schema inference that caused incorrect stage prefixes to be used.

#### Improvements

- Enhanced error handling in `DataFrameReader.dbapi` thread-based ingestion to prevent unnecessary operations, which improves resource efficiency.
- Bumped cloudpickle dependency to also support `cloudpickle==3.1.1` in addition to previous versions.
- Improved `DataFrameReader.dbapi` (PuPr) ingestion performance for PostgreSQL and MySQL by using server side cursor to fetch data.

### Snowpark pandas API Updates

#### New Features
- Completed support for `pd.read_snowflake()`, `pd.to_iceberg()`,
  `pd.to_pandas()`, `pd.to_snowpark()`, `pd.to_snowflake()`,
  `DataFrame.to_iceberg()`, `DataFrame.to_pandas()`, `DataFrame.to_snowpark()`,
  `DataFrame.to_snowflake()`, `Series.to_iceberg()`, `Series.to_pandas()`,
  `Series.to_snowpark()`, and `Series.to_snowflake()` on the "Pandas" and "Ray"
  backends. Previously, only some of these functions and methods were supported
  on the Pandas backend.
- Added support for `Index.get_level_values()`.

#### Improvements
- Set the default transfer limit in hybrid execution for data leaving Snowflake to 100k, which can be overridden with the SnowflakePandasTransferThreshold environment variable. This configuration is appropriate for scenarios with two available engines, "Pandas" and "Snowflake" on relational workloads.
- Improve import error message by adding `--upgrade` to `pip install "snowflake-snowpark-python[modin]"` in the error message.
- Reduce the telemetry messages from the modin client by pre-aggregating into 5 second windows and only keeping a narrow band of metrics which are useful for tracking hybrid execution and native pandas performance.
- Set the initial row count only when hybrid execution is enabled. This reduces the number of queries issued for many workloads.
- Add a new test parameter for integration tests to enable hybrid execution.

#### Bug Fixes
- Raised `NotImplementedError` instead of `AttributeError` on attempting to call
  Snowflake extension functions/methods `to_dynamic_table()`, `cache_result()`,
  `to_view()`, `create_or_replace_dynamic_table()`, and
  `create_or_replace_view()` on dataframes or series using the pandas or ray
  backends.

## 1.37.0 (2025-08-18)

### Snowpark Python API Updates

#### New Features

- Added support for the following `xpath` functions in `functions.py`:
  - `xpath`
  - `xpath_string`
  - `xpath_boolean`
  - `xpath_int`
  - `xpath_float`
  - `xpath_double`
  - `xpath_long`
  - `xpath_short`
- Added support for parameter `use_vectorized_scanner` in function `Session.write_arrow()`.
- Dataframe profiler adds the following information about each query: describe query time, execution time, and sql query text. To view this information, call session.dataframe_profiler.enable() and call get_execution_profile on a dataframe.
- Added support for `DataFrame.col_ilike`.
- Added support for non-blocking stored procedure calls that return `AsyncJob` objects.
  - Added `block: bool = True` parameter to `Session.call()`. When `block=False`, returns an `AsyncJob` instead of blocking until completion.
  - Added `block: bool = True` parameter to `StoredProcedure.__call__()` for async support across both named and anonymous stored procedures.
  - Added `Session.call_nowait()` that is equivalent to `Session.call(block=False)`.

#### Bug Fixes

- Fixed a bug in CTE optimization stage where `deepcopy` of internal plans would cause a memory spike when a dataframe is created locally using `session.create_dataframe()` using a large input data.
- Fixed a bug in `DataFrameReader.parquet` where the `ignore_case` option in the `infer_schema_options` was not respected.
- Fixed a bug that `to_pandas()` has different format of column name when query result format is set to 'JSON' and 'ARROW'.

#### Deprecations
- Deprecated `pkg_resources`.

#### Dependency Updates

- Added a dependency on `protobuf<6.32`

### Snowpark pandas API Updates

#### New Features

- Added support for efficient transfer of data between Snowflake and Ray with the `DataFrame.set_backend` method. The installed version of `modin` must be at least 0.35.0, and `ray` must be installed.

#### Improvements

#### Dependency Updates

- Updated the supported `modin` versions to >=0.34.0 and <0.36.0 (was previously >= 0.33.0 and <0.35.0).
- Added support for pandas 2.3 when the installed `modin` version is at least 0.35.0.

#### Bug Fixes

- Fixed an issue in hybrid execution mode (PrPr) where `pd.to_datetime` and `pd.to_timedelta` would unexpectedly raise `IndexError`.
- Fixed a bug where `pd.explain_switch` would raise `IndexError` or return `None` if called before any potential switch operations were performed.
- Fixed a bug where calling `pd.concat(axis=0)` on a dataframe with the default, positional index and a dataframe with a different index would produce invalid SQL.

## 1.36.0 (2025-08-05)

### Snowpark Python API Updates

#### New Features

- `Session.create_dataframe` now accepts keyword arguments that are forwarded to the internal call to `Session.write_pandas` or `Session.write_arrow` when creating a DataFrame from a pandas DataFrame or a pyarrow Table.
- Added new APIs for `AsyncJob`:
  - `AsyncJob.is_failed()` returns a `bool` indicating if a job has failed. Can be used in combination with `AsyncJob.is_done()` to determine if a job is finished and errored.
  - `AsyncJob.status()` returns a string representing the current query status (e.g., "RUNNING", "SUCCESS", "FAILED_WITH_ERROR") for detailed monitoring without calling `result()`.
- Added a dataframe profiler. To use, you can call get_execution_profile() on your desired dataframe. This profiler reports the queries executed to evaluate a dataframe, and statistics about each of the query operators. Currently an experimental feature
- Added support for the following functions in `functions.py`:
  - `ai_sentiment`
- Updated the interface for experimental feature `context.configure_development_features`. All development features are disabled by default unless explicitly enabled by the user.

### Snowpark pandas API Updates

#### New Features

#### Improvements
- Hybrid execution row estimate improvements and a reduction of eager calls.
- Add a new configuration variable to control transfer costs out of Snowflake when using hybrid execution.
- Added support for creating permanent and immutable UDFs/UDTFs with `DataFrame/Series/GroupBy.apply`, `map`, and `transform` by passing the `snowflake_udf_params` keyword argument. See documentation for details.
- Added support for mapping np.unique to DataFrame and Series inputs using pd.unique.

#### Bug Fixes

- Fixed an issue where Snowpark pandas plugin would unconditionally disable `AutoSwitchBackend` even when users had explicitly configured it via environment variables or programmatically.

## 1.35.0 (2025-07-24)

### Snowpark Python API Updates

#### New Features

- Added support for the following functions in `functions.py`:
  - `ai_embed`
  - `try_parse_json`

#### Bug Fixes

- Fixed a bug in `DataFrameReader.dbapi` (PrPr) that `dbapi` fail in python stored procedure with process exit with code 1.
- Fixed a bug in `DataFrameReader.dbapi` (PrPr) that `custom_schema` accept illegal schema.
- Fixed a bug in `DataFrameReader.dbapi` (PrPr) that `custom_schema` does not work when connecting to Postgres and Mysql.
- Fixed a bug in schema inference that would cause it to fail for external stages.

#### Improvements

- Improved `query` parameter in `DataFrameReader.dbapi` (PrPr) so that parentheses are not needed around the query.
- Improved error experience in `DataFrameReader.dbapi` (PrPr) when exception happen during inferring schema of target data source.


### Snowpark Local Testing Updates

#### New Features

- Added local testing support for reading files with `SnowflakeFile` using local file paths, the Snow URL semantic (snow://...), local testing framework stages, and Snowflake stages (@stage/file_path).

### Snowpark pandas API Updates

#### New Features

- Added support for `DataFrame.boxplot`.

#### Improvements

- Reduced the number of UDFs/UDTFs created by repeated calls to `apply` or `map` with the same arguments on Snowpark pandas objects.
- Added an example for reading a file from a stage in the docstring for `pd.read_excel`.
- Implemented more efficient data transfer between the Snowflake and Ray backends of Modin (requires modin>=0.35.0 to use).

#### Bug Fixes

- Added an upper bound to the row estimation when the cartesian product from an align or join results in a very large number. This mitigates a performance regression.
- Fix a `pd.read_excel` bug when reading files inside stage inner directory.

## 1.34.0 (2025-07-15)

### Snowpark Python API Updates

#### New Features

- Added a new option `TRY_CAST` to `DataFrameReader`. When `TRY_CAST` is True columns are wrapped in a `TRY_CAST` statement rather than a hard cast when loading data.
- Added a new option `USE_RELAXED_TYPES` to the `INFER_SCHEMA_OPTIONS` of `DataFrameReader`. When set to True this option casts all strings to max length strings and all numeric types to `DoubleType`.
- Added debuggability improvements to eagerly validate dataframe schema metadata. Enable it using `snowflake.snowpark.context.configure_development_features()`.
- Added a new function `snowflake.snowpark.dataframe.map_in_pandas` that allows users map a function across a dataframe. The mapping function takes an iterator of pandas dataframes as input and provides one as output.
- Added a ttl cache to describe queries. Repeated queries in a 15 second interval will use the cached value rather than requery Snowflake.
- Added a parameter `fetch_with_process` to `DataFrameReader.dbapi` (PrPr) to enable multiprocessing for parallel data fetching in local ingestion. By default, local ingestion uses multithreading. Multiprocessing may improve performance for CPU-bound tasks like Parquet file generation.
- Added a new function `snowflake.snowpark.functions.model` that allows users to call methods of a model.

#### Improvements

- Added support for row validation using XSD schema using `rowValidationXSDPath` option when reading XML files with a row tag using `rowTag` option.
- Improved SQL generation for `session.table().sample()` to generate a flat SQL statement.
- Added support for complex column expression as input for `functions.explode`.
- Added debuggability improvements to show which Python lines an SQL compilation error corresponds to. Enable it using `snowflake.snowpark.context.configure_development_features()`. This feature also depends on AST collection to be enabled in the session which can be done using `session.ast_enabled = True`.
- Set enforce_ordering=True when calling `to_snowpark_pandas()` from a snowpark dataframe containing DML/DDL queries instead of throwing a NotImplementedError.

#### Bug Fixes

- Fixed a bug caused by redundant validation when creating an iceberg table.
- Fixed a bug in `DataFrameReader.dbapi` (PrPr) where closing the cursor or connection could unexpectedly raise an error and terminate the program.
- Fixed ambiguous column errors when using table functions in `DataFrame.select()` that have output columns matching the input DataFrame's columns. This improvement works when dataframe columns are provided as `Column` objects.
- Fixed a bug where having a NULL in a column with DecimalTypes would cast the column to FloatTypes instead and lead to precision loss.

### Snowpark Local Testing Updates

#### Bug Fixes

- Fixed a bug when processing windowed functions that lead to incorrect indexing in results.
- When a scalar numeric is passed to fillna we will ignore non-numeric columns instead of producing an error.

### Snowpark pandas API Updates

#### New Features

- Added support for `DataFrame.to_excel` and `Series.to_excel`.
- Added support for `pd.read_feather`, `pd.read_orc`, and `pd.read_stata`.
- Added support for `pd.explain_switch()` to return debugging information on hybrid execution decisions.
- Support `pd.read_snowflake` when the global modin backend is `Pandas`.
- Added support for `pd.to_dynamic_table`, `pd.to_iceberg`, and `pd.to_view`.

#### Improvements

- Added modin telemetry on API calls and hybrid engine switches.
- Show more helpful error messages to Snowflake Notebook users when the `modin` or `pandas` version does not match our requirements.
- Added a data type guard to the cost functions for hybrid execution mode (PrPr) which checks for data type compatibility.
- Added automatic switching to the pandas backend in hybrid execution mode (PrPr) for many methods that are not directly implemented in Snowpark pandas.
- Set the 'type' and other standard fields for Snowpark pandas telemetry.

#### Dependency Updates

- Added tqdm and ipywidgets as dependencies so that progress bars appear when switching between modin backends.
- Updated the supported `modin` versions to >=0.33.0 and <0.35.0 (was previously >= 0.32.0 and <0.34.0).

#### Bug Fixes

- Fixed a bug in hybrid execution mode (PrPr) where certain Series operations would raise `TypeError: numpy.ndarray object is not callable`.
- Fixed a bug in hybrid execution mode (PrPr) where calling numpy operations like `np.where` on modin objects with the Pandas backend would raise an `AttributeError`. This fix requires `modin` version 0.34.0 or newer.
- Fixed issue in `df.melt` where the resulting values have an additional suffix applied.

## 1.33.0 (2025-06-19)

### Snowpark Python API Updates

#### New Features

- Added support for MySQL in `DataFrameWriter.dbapi` (PrPr) for both Parquet and UDTF-based ingestion.
- Added support for PostgreSQL in `DataFrameReader.dbapi` (PrPr) for both Parquet and UDTF-based ingestion.
- Added support for Databricks in `DataFrameWriter.dbapi` (PrPr) for UDTF-based ingestion.
- Added support to `DataFrameReader` to enable use of `PATTERN` when reading files with `INFER_SCHEMA` enabled.
- Added support for the following AI-powered functions in `functions.py`:
  - `ai_complete`
  - `ai_similarity`
  - `ai_summarize_agg` (originally `summarize_agg`)
  - different config options for `ai_classify`
- Added support for more options when reading XML files with a row tag using `rowTag` option:
  - Added support for removing namespace prefixes from col names using `ignoreNamespace` option.
  - Added support for specifying the prefix for the attribute column in the result table using `attributePrefix` option.
  - Added support for excluding attributes from the XML element using `excludeAttributes` option.
  - Added support for specifying the column name for the value when there are attributes in an element that has no child elements using `valueTag` option.
  - Added support for specifying the value to treat as a ``null`` value using `nullValue` option.
  - Added support for specifying the character encoding of the XML file using `charset` option.
  - Added support for ignoring surrounding whitespace in the XML element using `ignoreSurroundingWhitespace` option.
- Added support for parameter `return_dataframe` in `Session.call`, which can be used to set the return type of the functions to a `DataFrame` object.
- Added a new argument to `Dataframe.describe` called `strings_include_math_stats` that triggers `stddev` and `mean` to be calculated for String columns.
- Added support for retrieving `Edge.properties` when retrieving lineage from `DGQL` in `DataFrame.lineage.trace`.
- Added a parameter `table_exists` to `DataFrameWriter.save_as_table` that allows specifying if a table already exists. This allows skipping a table lookup that can be expensive.

#### Bug Fixes

- Fixed a bug in `DataFrameReader.dbapi` (PrPr) where the `create_connection` defined as local function was incompatible with multiprocessing.
- Fixed a bug in `DataFrameReader.dbapi` (PrPr) where databricks `TIMESTAMP` type was converted to Snowflake `TIMESTAMP_NTZ` type which should be `TIMESTAMP_LTZ` type.
- Fixed a bug in `DataFrameReader.json` where repeated reads with the same reader object would create incorrectly quoted columns.
- Fixed a bug in `DataFrame.to_pandas()` that would drop column names when converting a dataframe that did not originate from a select statement.
- Fixed a bug that `DataFrame.create_or_replace_dynamic_table` raises error when the dataframe contains a UDTF and `SELECT *` in UDTF not being parsed correctly.
- Fixed a bug where casted columns could not be used in the values-clause of in functions.

#### Improvements

- Improved the error message for `Session.write_pandas()` and `Session.create_dataframe()` when the input pandas DataFrame does not have a column.
- Improved `DataFrame.select` when the arguments contain a table function with output columns that collide with columns of current dataframe. With the improvement, if user provides non-colliding columns in `df.select("col1", "col2", table_func(...))` as string arguments, then the query generated by snowpark client will not raise ambiguous column error.
- Improved `DataFrameReader.dbapi` (PrPr) to use in-memory Parquet-based ingestion for better performance and security.
- Improved `DataFrameReader.dbapi` (PrPr) to use `MATCH_BY_COLUMN_NAME=CASE_SENSITIVE` in copy into table operation.

### Snowpark Local Testing Updates

#### New Features

- Added support for snow urls (snow://) in local file testing.

#### Bug Fixes

- Fixed a bug in `Column.isin` that would cause incorrect filtering on joined or previously filtered data.
- Fixed a bug in `snowflake.snowpark.functions.concat_ws` that would cause results to have an incorrect index.

### Snowpark pandas API Updates

#### Dependency Updates

- Updated `modin` dependency constraint from 0.32.0 to >=0.32.0, <0.34.0. The latest version tested with Snowpark pandas is `modin` 0.33.1.

#### New Features

- Added support for **Hybrid Execution (PrPr)**. By running `from modin.config import AutoSwitchBackend; AutoSwitchBackend.enable()`, Snowpark pandas will automatically choose whether to run certain pandas operations locally or on Snowflake. This feature is disabled by default.

#### Improvements

- Set the default value of the `index` parameter to `False` for `DataFrame.to_view`, `Series.to_view`, `DataFrame.to_dynamic_table`, and `Series.to_dynamic_table`.
- Added `iceberg_version` option to table creation functions.
- Reduced query count for many operations, including `insert`, `repr`, and `groupby`, that previously issued a query to retrieve the input data's size.

#### Bug Fixes

- Fixed a bug in `Series.where` when the `other` parameter is an unnamed `Series`.


## 1.32.0 (2025-05-15)

### Snowpark Python API Updates

#### Improvements

- Invoking snowflake system procedures does not invoke an additional `describe procedure` call to check the return type of the procedure.
- Added support for `Session.create_dataframe()` with the stage URL and FILE data type.
- Added support for different modes for dealing with corrupt XML records when reading an XML file using `session.read.option('mode', <mode>), option('rowTag', <tag_name>).xml(<stage_file_path>)`. Currently `PERMISSIVE`, `DROPMALFORMED` and `FAILFAST` are supported.
- Improved the error message of the XML reader when the specified row tag is not found in the file.
- Improved query generation for `Dataframe.drop` to use `SELECT * EXCLUDE ()` to exclude the dropped columns. To enable this feature, set `session.conf.set("use_simplified_query_generation", True)`.
- Added support for `VariantType` to `StructType.from_json`

#### Bug Fixes

- Fixed a bug in `DataFrameWriter.dbapi` (PrPr) that unicode or double-quoted column name in external database causes error because not quoted correctly.
- Fixed a bug where named fields in nested OBJECT data could cause errors when containing spaces.
- Fixed a bug duplicated `native_app_params` parameters in register udaf function.

### Snowpark Local Testing Updates

#### Bug Fixes

- Fixed a bug in `snowflake.snowpark.functions.rank` that would cause sort direction to not be respected.
- Fixed a bug in `snowflake.snowpark.functions.to_timestamp_*` that would cause incorrect results on filtered data.

### Snowpark pandas API Updates

#### New Features

- Added support for dict values in `Series.str.get`, `Series.str.slice`, and `Series.str.__getitem__` (`Series.str[...]`).
- Added support for `DataFrame.to_html`.
- Added support for `DataFrame.to_string` and `Series.to_string`.
- Added support for reading files from S3 buckets using `pd.read_csv`.
- Added `ENFORCE_EXISTING_FILE_FORMAT` option to the `DataFrameReader`, which allows to read a dataframe only based on an existing file format object when used together with `FORMAT_NAME`.

#### Improvements

- Make `iceberg_config` a required parameter for `DataFrame.to_iceberg` and `Series.to_iceberg`.

## 1.31.1 (2025-05-05)

### Snowpark Python API Updates

#### Bug Fixes

- Updated conda build configuration to deprecate Python 3.8 support, preventing installation in incompatible environments.

## 1.31.0 (2025-04-24)

### Snowpark Python API Updates

#### New Features

- Added support for `restricted caller` permission of `execute_as` argument in `StoredProcedure.register()`.
- Added support for non-select statement in `DataFrame.to_pandas()`.
- Added support for `artifact_repository` parameter to `Session.add_packages`, `Session.add_requirements`, `Session.get_packages`, `Session.remove_package`, and `Session.clear_packages`.
- Added support for reading an XML file using a row tag by `session.read.option('rowTag', <tag_name>).xml(<stage_file_path>)` (experimental).
  - Each XML record is extracted as a separate row.
  - Each field within that record becomes a separate column of type VARIANT, which can be further queried using dot notation, e.g., `col(a.b.c)`.
- Added updates to `DataFrameReader.dbapi` (PrPr):
  - Added `fetch_merge_count` parameter for optimizing performance by merging multiple fetched data into a single Parquet file.
  - Added support for Databricks.
  - Added support for ingestion with Snowflake UDTF.
- Added support for the following AI-powered functions in `functions.py` (Private Preview):
  - `prompt`
  - `ai_filter` (added support for `prompt()` function and image files, and changed the second argument name from `expr` to `file`)
  - `ai_classify`

#### Improvements

- Renamed the `relaxed_ordering` param into `enforce_ordering` for `DataFrame.to_snowpark_pandas`. Also the new default values is `enforce_ordering=False` which has the opposite effect of the previous default value, `relaxed_ordering=False`.
- Improved `DataFrameReader.dbapi` (PrPr) reading performance by setting the default `fetch_size` parameter value to 1000.
- Improve the error message for invalid identifier SQL error by suggesting the potentially matching identifiers.
- Reduced the number of describe queries issued when creating a DataFrame from a Snowflake table using `session.table`.
- Improved performance and accuracy of `DataFrameAnalyticsFunctions.time_series_agg()`.

#### Bug Fixes

- Fixed a bug in `DataFrame.group_by().pivot().agg` when the pivot column and aggregate column are the same.
- Fixed a bug in `DataFrameReader.dbapi` (PrPr) where a `TypeError` was raised when `create_connection` returned a connection object of an unsupported driver type.
- Fixed a bug where `df.limit(0)` call would not properly apply.
- Fixed a bug in `DataFrameWriter.save_as_table` that caused reserved names to throw errors when using append mode.

#### Deprecations

- Deprecated support for Python3.8.
- Deprecated argument `sliding_interval` in `DataFrameAnalyticsFunctions.time_series_agg()`.

### Snowpark Local Testing Updates

#### New Features

- Added support for Interval expression to `Window.range_between`.
- Added support for `array_construct` function.

#### Bug Fixes

- Fixed a bug in local testing where transient `__pycache__` directory was unintentionally copied during stored procedure execution via import.
- Fixed a bug in local testing that created incorrect result for `Column.like` calls.
- Fixed a bug in local testing that caused `Column.getItem` and `snowpark.snowflake.functions.get` to raise `IndexError` rather than return null.
- Fixed a bug in local testing where `df.limit(0)` call would not properly apply.
- Fixed a bug in local testing where a `Table.merge` into an empty table would cause an exception.

### Snowpark pandas API Updates

#### Dependency Updates

- Updated `modin` from 0.30.1 to 0.32.0.
- Added support for `numpy` 2.0 and above.

#### New Features

- Added support for `DataFrame.create_or_replace_view` and `Series.create_or_replace_view`.
- Added support for `DataFrame.create_or_replace_dynamic_table` and `Series.create_or_replace_dynamic_table`.
- Added support for `DataFrame.to_view` and `Series.to_view`.
- Added support for `DataFrame.to_dynamic_table` and `Series.to_dynamic_table`.
- Added support for `DataFrame.groupby.resample` for aggregations `max`, `mean`, `median`, `min`, and `sum`.
- Added support for reading stage files using:
  - `pd.read_excel`
  - `pd.read_html`
  - `pd.read_pickle`
  - `pd.read_sas`
  - `pd.read_xml`
- Added support for `DataFrame.to_iceberg` and `Series.to_iceberg`.
- Added support for dict values in `Series.str.len`.

#### Improvements

- Improve performance of `DataFrame.groupby.apply` and `Series.groupby.apply` by avoiding expensive pivot step.
- Added estimate for row count upper bound to `OrderedDataFrame` to enable better engine switching. This could potentially result in increased query counts.
- Renamed the `relaxed_ordering` param into `enforce_ordering` for `pd.read_snowflake`. Also the new default value is `enforce_ordering=False` which has the opposite effect of the previous default value, `relaxed_ordering=False`.

#### Bug Fixes

- Fixed a bug for `pd.read_snowflake` when reading iceberg tables and `enforce_ordering=True`.

## 1.30.0 (2025-03-27)

### Snowpark Python API Updates

#### New Features

- Added Support for relaxed consistency and ordering guarantees in `Dataframe.to_snowpark_pandas` by introducing the new parameter `relaxed_ordering`.
- `DataFrameReader.dbapi` (PrPr) now accepts a list of strings for the session_init_statement parameter, allowing multiple SQL statements to be executed during session initialization.

#### Improvements

- Improved query generation for `Dataframe.stat.sample_by` to generate a single flat query that scales well with large `fractions` dictionary compared to older method of creating a UNION ALL subquery for each key in `fractions`. To enable this feature, set `session.conf.set("use_simplified_query_generation", True)`.
- Improved performance of `DataFrameReader.dbapi` by enable vectorized option when copy parquet file into table.
- Improved query generation for `DataFrame.random_split` in the following ways. They can be enabled by setting `session.conf.set("use_simplified_query_generation", True)`:
  - Removed the need to `cache_result` in the internal implementation of the input dataframe resulting in a pure lazy dataframe operation.
  - The `seed` argument now behaves as expected with repeatable results across multiple calls and sessions.
- `DataFrame.fillna` and `DataFrame.replace` now both support fitting `int` and `float` into `Decimal` columns if `include_decimal` is set to True.
- Added documentation for the following UDF and stored procedure functions in `files.py` as a result of their General Availability.
  - `SnowflakeFile.write`
  - `SnowflakeFile.writelines`
  - `SnowflakeFile.writeable`
- Minor documentation changes for `SnowflakeFile` and `SnowflakeFile.open()`

#### Bug Fixes

- Fixed a bug for the following functions that raised errors `.cast()` is applied to their output
  - `from_json`
  - `size`

### Snowpark Local Testing Updates

#### Bug Fixes

- Fixed a bug in aggregation that caused empty groups to still produce rows.
- Fixed a bug in `Dataframe.except_` that would cause rows to be incorrectly dropped.
- Fixed a bug that caused `to_timestamp` to fail when casting filtered columns.

### Snowpark pandas API Updates

#### New Features

- Added support for list values in `Series.str.__getitem__` (`Series.str[...]`).
- Added support for `pd.Grouper` objects in group by operations. When `freq` is specified, the default values of the `sort`, `closed`, `label`, and `convention` arguments are supported; `origin` is supported when it is `start` or `start_day`.
- Added support for relaxed consistency and ordering guarantees in `pd.read_snowflake` for both named data sources (e.g., tables and views) and query data sources by introducing the new parameter `relaxed_ordering`.

#### Improvements

- Raise a warning whenever `QUOTED_IDENTIFIERS_IGNORE_CASE` is found to be set, ask user to unset it.
- Improved how a missing `index_label` in `DataFrame.to_snowflake` and `Series.to_snowflake` is handled when `index=True`. Instead of raising a `ValueError`, system-defined labels are used for the index columns.
- Improved error message for `groupby or DataFrame or Series.agg` when the function name is not supported.

## 1.29.1 (2025-03-12)

### Snowpark Python API Updates

#### Bug Fixes

- Fixed a bug in `DataFrameReader.dbapi` (PrPr) that prevents usage in stored procedure and snowbooks.

## 1.29.0 (2025-03-05)

### Snowpark Python API Updates

#### New Features

- Added support for the following AI-powered functions in `functions.py` (Private Preview):
  - `ai_filter`
  - `ai_agg`
  - `summarize_agg`
- Added support for the new FILE SQL type support, with the following related functions in `functions.py` (Private Preview):
  - `fl_get_content_type`
  - `fl_get_etag`
  - `fl_get_file_type`
  - `fl_get_last_modified`
  - `fl_get_relative_path`
  - `fl_get_scoped_file_url`
  - `fl_get_size`
  - `fl_get_stage`
  - `fl_get_stage_file_url`
  - `fl_is_audio`
  - `fl_is_compressed`
  - `fl_is_document`
  - `fl_is_image`
  - `fl_is_video`
- Added support for importing third-party packages from PyPi using Artifact Repository (Private Preview):
  - Use keyword arguments `artifact_repository` and `artifact_repository_packages` to specify your artifact repository and packages respectively when registering stored procedures or user defined functions.
  - Supported APIs are:
    - `Session.sproc.register`
    - `Session.udf.register`
    - `Session.udaf.register`
    - `Session.udtf.register`
    - `functions.sproc`
    - `functions.udf`
    - `functions.udaf`
    - `functions.udtf`
    - `functions.pandas_udf`
    - `functions.pandas_udtf`

#### Bug Fixes

- Fixed a bug where creating a Dataframe with large number of values raised `Unsupported feature 'SCOPED_TEMPORARY'.` error if thread-safe session was disabled.
- Fixed a bug where `df.describe` raised internal SQL execution error when the dataframe is created from reading a stage file and CTE optimization is enabled.
- Fixed a bug where `df.order_by(A).select(B).distinct()` would generate invalid SQL when simplified query generation was enabled using `session.conf.set("use_simplified_query_generation", True)`.
- Disabled simplified query generation by default.

#### Improvements

- Improved version validation warnings for `snowflake-snowpark-python` package compatibility when registering stored procedures. Now, warnings are only triggered if the major or minor version does not match, while bugfix version differences no longer generate warnings.
- Bumped cloudpickle dependency to also support `cloudpickle==3.0.0` in addition to previous versions.

### Snowpark Local Testing Updates

#### New Features

- Added support for literal values to `range_between` window function.

### Snowpark pandas API Updates

#### New Features

- Added support for list values in `Series.str.slice`.
- Added support for applying Snowflake Cortex functions `ClassifyText`, `Translate`, and `ExtractAnswer`.
- Added support for `Series.hist`.

#### Improvements

- Improved performance of `DataFrame.groupby.transform` and `Series.groupby.transform` by avoiding expensive pivot step.
- Improve error message for `pd.to_snowflake`, `DataFrame.to_snowflake`, and `Series.to_snowflake` when the table does not exist.
- Improve readability of docstring for the `if_exists` parameter in `pd.to_snowflake`, `DataFrame.to_snowflake`, and `Series.to_snowflake`.
- Improve error message for all pandas functions that use UDFs with Snowpark objects.

#### Bug Fixes

- Fixed a bug in `Series.rename_axis` where an `AttributeError` was being raised.
- Fixed a bug where `pd.get_dummies` didn't ignore NULL/NaN values by default.
- Fixed a bug where repeated calls to `pd.get_dummies` results in 'Duplicated column name error'.
- Fixed a bug in `pd.get_dummies` where passing list of columns generated incorrect column labels in output DataFrame.
- Update `pd.get_dummies` to return bool values instead of int.

## 1.28.0 (2025-02-20)

### Snowpark Python API Updates

#### New Features

- Added support for the following functions in `functions.py`
  - `normal`
  - `randn`
- Added support for `allow_missing_columns` parameter to `Dataframe.union_by_name` and `Dataframe.union_all_by_name`.

#### Improvements

- Improved query generation for `Dataframe.distinct` to generate `SELECT DISTINCT` instead of `SELECT` with `GROUP BY` all columns. To disable this feature, set `session.conf.set("use_simplified_query_generation", False)`.

#### Deprecations

- Deprecated Snowpark Python function `snowflake_cortex_summarize`. Users can install snowflake-ml-python and use the snowflake.cortex.summarize function instead.
- Deprecated Snowpark Python function `snowflake_cortex_sentiment`. Users can install snowflake-ml-python and use the snowflake.cortex.sentiment function instead.

#### Bug Fixes

- Fixed a bug where session-level query tag was overwritten by a stacktrace for dataframes that generate multiple queries. Now, the query tag will only be set to the stacktrace if `session.conf.set("collect_stacktrace_in_query_tag", True)`.
- Fixed a bug in `Session._write_pandas` where it was erroneously passing `use_logical_type` parameter to `Session._write_modin_pandas_helper` when writing a Snowpark pandas object.
- Fixed a bug in options sql generation that could cause multiple values to be formatted incorrectly.
- Fixed a bug in `Session.catalog` where empty strings for database or schema were not handled correctly and were generating erroneous sql statements.

#### Experimental Features

- Added support for writing pyarrow Tables to Snowflake tables.

### Snowpark pandas API Updates

#### New Features

- Added support for applying Snowflake Cortex functions `Summarize` and `Sentiment`.
- Added support for list values in `Series.str.get`.

#### Bug Fixes

- Fixed a bug in `apply` where kwargs were not being correctly passed into the applied function.

### Snowpark Local Testing Updates

#### New Features
- Added support for the following functions
    - `hour`
    - `minute`
- Added support for NULL_IF parameter to csv reader.
- Added support for `date_format`, `datetime_format`, and `timestamp_format` options when loading csvs.

#### Bug Fixes

- Fixed a bug in Dataframe.join that caused columns to have incorrect typing.
- Fixed a bug in when statements that caused incorrect results in the otherwise clause.


## 1.27.0 (2025-02-03)

### Snowpark Python API Updates

#### New Features

- Added support for the following functions in `functions.py`
  - `array_reverse`
  - `divnull`
  - `map_cat`
  - `map_contains_key`
  - `map_keys`
  - `nullifzero`
  - `snowflake_cortex_sentiment`
  - `acosh`
  - `asinh`
  - `atanh`
  - `bit_length`
  - `bitmap_bit_position`
  - `bitmap_bucket_number`
  - `bitmap_construct_agg`
  - `bitshiftright_unsigned`
  - `cbrt`
  - `equal_null`
  - `from_json`
  - `ifnull`
  - `localtimestamp`
  - `max_by`
  - `min_by`
  - `nth_value`
  - `nvl`
  - `octet_length`
  - `position`
  - `regr_avgx`
  - `regr_avgy`
  - `regr_count`
  - `regr_intercept`
  - `regr_r2`
  - `regr_slope`
  - `regr_sxx`
  - `regr_sxy`
  - `regr_syy`
  - `try_to_binary`
  - `base64`
  - `base64_decode_string`
  - `base64_encode`
  - `editdistance`
  - `hex`
  - `hex_encode`
  - `instr`
  - `log1p`
  - `log2`
  - `log10`
  - `percentile_approx`
  - `unbase64`
- Added support for `seed` argument in `DataFrame.stat.sample_by`. Note that it only supports a `Table` object, and will be ignored for a `DataFrame` object.
- Added support for specifying a schema string (including implicit struct syntax) when calling `DataFrame.create_dataframe`.
- Added support for `DataFrameWriter.insert_into/insertInto`. This method also supports local testing mode.
- Added support for `DataFrame.create_temp_view` to create a temporary view. It will fail if the view already exists.
- Added support for multiple columns in the functions `map_cat` and `map_concat`.
- Added an option `keep_column_order` for keeping original column order in `DataFrame.with_column` and `DataFrame.with_columns`.
- Added options to column casts that allow renaming or adding fields in StructType columns.
- Added support for `contains_null` parameter to ArrayType.
- Added support for creating a temporary view via `DataFrame.create_or_replace_temp_view` from a DataFrame created by reading a file from a stage.
- Added support for `value_contains_null` parameter to MapType.
- Added support for using `Column` object in `Column.in_` and `functions.in_`.
- Added `interactive` to telemetry that indicates whether the current environment is an interactive one.
- Allow `session.file.get` in a Native App to read file paths starting with `/` from the current version
- Added support for multiple aggregation functions after `DataFrame.pivot`.

#### Experimental Features

- Added `Catalog` class to manage snowflake objects. It can be accessed via `Session.catalog`.
  - `snowflake.core` is a dependency required for this feature.
- Allow user input schema when reading JSON file on stage.
- Added support for specifying a schema string (including implicit struct syntax) when calling `DataFrame.create_dataframe`.

#### Improvements

- Updated README.md to include instructions on how to verify package signatures using `cosign`.

#### Bug Fixes

- Fixed a bug in local testing mode that caused a column to contain None when it should contain 0.
- Fixed a bug in `StructField.from_json` that prevented TimestampTypes with `tzinfo` from being parsed correctly.
- Fixed a bug in function `date_format` that caused an error when the input column was date type or timestamp type.
- Fixed a bug in dataframe that null value can be inserted in a non-nullable column.
- Fixed a bug in `replace` and `lit` which raised type hint assertion error when passing `Column` expression objects.
- Fixed a bug in `pandas_udf` and `pandas_udtf` where `session` parameter was erroneously ignored.
- Fixed a bug that raised incorrect type conversion error for system function called through `session.call`.

### Snowpark pandas API Updates

#### New Features

- Added support for `Series.str.ljust` and `Series.str.rjust`.
- Added support for `Series.str.center`.
- Added support for `Series.str.pad`.
- Added support for applying Snowpark Python function `snowflake_cortex_sentiment`.
- Added support for `DataFrame.map`.
- Added support for `DataFrame.from_dict` and `DataFrame.from_records`.
- Added support for mixed case field names in struct type columns.
- Added support for `SeriesGroupBy.unique`
- Added support for `Series.dt.strftime` with the following directives:
  - %d: Day of the month as a zero-padded decimal number.
  - %m: Month as a zero-padded decimal number.
  - %Y: Year with century as a decimal number.
  - %H: Hour (24-hour clock) as a zero-padded decimal number.
  - %M: Minute as a zero-padded decimal number.
  - %S: Second as a zero-padded decimal number.
  - %f: Microsecond as a decimal number, zero-padded to 6 digits.
  - %j: Day of the year as a zero-padded decimal number.
  - %X: Locale’s appropriate time representation.
  - %%: A literal '%' character.
- Added support for `Series.between`.
- Added support for `include_groups=False` in `DataFrameGroupBy.apply`.
- Added support for `expand=True` in `Series.str.split`.
- Added support for `DataFrame.pop` and `Series.pop`.
- Added support for `first` and `last` in `DataFrameGroupBy.agg` and `SeriesGroupBy.agg`.
- Added support for `Index.drop_duplicates`.
- Added support for aggregations `"count"`, `"median"`, `np.median`,
  `"skew"`, `"std"`, `np.std` `"var"`, and `np.var` in
  `pd.pivot_table()`, `DataFrame.pivot_table()`, and `pd.crosstab()`.

#### Improvements
- Improve performance of `DataFrame.map`, `Series.apply` and `Series.map` methods by mapping numpy functions to snowpark functions if possible.
- Added documentation for `DataFrame.map`.
- Improve performance of `DataFrame.apply` by mapping numpy functions to snowpark functions if possible.
- Added documentation on the extent of Snowpark pandas interoperability with scikit-learn.
- Infer return type of functions in `Series.map`, `Series.apply` and `DataFrame.map` if type-hint is not provided.
- Added `call_count` to telemetry that counts method calls including interchange protocol calls.

## 1.26.0 (2024-12-05)

### Snowpark Python API Updates

#### New Features

- Added support for property `version` and class method `get_active_session` for `Session` class.
- Added new methods and variables to enhance data type handling and JSON serialization/deserialization:
  - To `DataType`, its derived classes, and `StructField`:
    - `type_name`: Returns the type name of the data.
    - `simple_string`: Provides a simple string representation of the data.
    - `json_value`: Returns the data as a JSON-compatible value.
    - `json`: Converts the data to a JSON string.
  - To `ArrayType`, `MapType`, `StructField`, `PandasSeriesType`, `PandasDataFrameType` and `StructType`:
    - `from_json`: Enables these types to be created from JSON data.
  - To `MapType`:
    - `keyType`: keys of the map
    - `valueType`: values of the map
- Added support for method `appName` in `SessionBuilder`.
- Added support for `include_nulls` argument in `DataFrame.unpivot`.
- Added support for following functions in `functions.py`:
  - `size` to get size of array, object, or map columns.
  - `collect_list` an alias of `array_agg`.
  - `substring` makes `len` argument optional.
- Added parameter `ast_enabled` to session for internal usage (default: `False`).

#### Improvements

- Added support for specifying the following to `DataFrame.create_or_replace_dynamic_table`:
  - `iceberg_config` A dictionary that can hold the following iceberg configuration options:
    - `external_volume`
    - `catalog`
    - `base_location`
    - `catalog_sync`
    - `storage_serialization_policy`
- Added support for nested data types to `DataFrame.print_schema`
- Added support for `level` parameter to `DataFrame.print_schema`
- Improved flexibility of `DataFrameReader` and `DataFrameWriter` API by adding support for the following:
  - Added `format` method to `DataFrameReader` and `DataFrameWriter` to specify file format when loading or unloading results.
  - Added `load` method to `DataFrameReader` to work in conjunction with `format`.
  - Added `save` method to `DataFrameWriter` to work in conjunction with `format`.
  - Added support to read keyword arguments to `options` method for `DataFrameReader` and `DataFrameWriter`.
- Relaxed the cloudpickle dependency for Python 3.11 to simplify build requirements. However, for Python 3.11, `cloudpickle==2.2.1` remains the only supported version.

#### Bug Fixes

- Removed warnings that dynamic pivot features were in private preview, because
  dynamic pivot is now generally available.
- Fixed a bug in `session.read.options` where `False` Boolean values were incorrectly parsed as `True` in the generated file format.

#### Dependency Updates

- Added a runtime dependency on `python-dateutil`.

### Snowpark pandas API Updates

#### New Features

- Added partial support for `Series.map` when `arg` is a pandas `Series` or a
  `collections.abc.Mapping`. No support for instances of `dict` that implement
  `__missing__` but are not instances of `collections.defaultdict`.
- Added support for `DataFrame.align` and `Series.align` for `axis=1` and `axis=None`.
- Added support for `pd.json_normalize`.
- Added support for `GroupBy.pct_change` with `axis=0`, `freq=None`, and `limit=None`.
- Added support for `DataFrameGroupBy.__iter__` and `SeriesGroupBy.__iter__`.
- Added support for `np.sqrt`, `np.trunc`, `np.floor`, numpy trig functions, `np.exp`, `np.abs`, `np.positive` and `np.negative`.
- Added partial support for the dataframe interchange protocol method
  `DataFrame.__dataframe__()`.

#### Bug Fixes

- Fixed a bug in `df.loc` where setting a single column from a series results in unexpected `None` values.

#### Improvements

- Use UNPIVOT INCLUDE NULLS for unpivot operations in pandas instead of sentinel values.
- Improved documentation for pd.read_excel.

## 1.25.0 (2024-11-14)

### Snowpark Python API Updates

#### New Features

- Added the following new functions in `snowflake.snowpark.dataframe`:
  - `map`
- Added support for passing parameter `include_error` to `Session.query_history` to record queries that have error during execution.

#### Improvements

- When target stage is not set in profiler, a default stage from `Session.get_session_stage` is used instead of raising `SnowparkSQLException`.
- Allowed lower case or mixed case input when calling `Session.stored_procedure_profiler.set_active_profiler`.
- Added distributed tracing using open telemetry APIs for action function in `DataFrame`:
  - `cache_result`
- Removed opentelemetry warning from logging.

#### Bug Fixes

- Fixed the pre-action and post-action query propagation when `In` expression were used in selects.
- Fixed a bug that raised error `AttributeError` while calling `Session.stored_procedure_profiler.get_output` when `Session.stored_procedure_profiler` is disabled.

#### Dependency Updates

- Added a dependency on `protobuf>=5.28` and `tzlocal` at runtime.
- Added a dependency on `protoc-wheel-0` for the development profile.
- Require `snowflake-connector-python>=3.12.0, <4.0.0` (was `>=3.10.0`).

### Snowpark pandas API Updates

#### Dependency Updates

- Updated `modin` from 0.28.1 to 0.30.1.
- Added support for all `pandas` 2.2.x versions.

#### New Features

- Added support for `Index.to_numpy`.
- Added support for `DataFrame.align` and `Series.align` for `axis=0`.
- Added support for `size` in `GroupBy.aggregate`, `DataFrame.aggregate`, and `Series.aggregate`.
- Added support for `snowflake.snowpark.functions.window`
- Added support for `pd.read_pickle` (Uses native pandas for processing).
- Added support for `pd.read_html` (Uses native pandas for processing).
- Added support for `pd.read_xml` (Uses native pandas for processing).
- Added support for aggregation functions `"size"` and `len` in `GroupBy.aggregate`, `DataFrame.aggregate`, and `Series.aggregate`.
- Added support for list values in `Series.str.len`.

#### Bug Fixes

- Fixed a bug where aggregating a single-column dataframe with a single callable function (e.g. `pd.DataFrame([0]).agg(np.mean)`) would fail to transpose the result.
- Fixed bugs where `DataFrame.dropna()` would:
  - Treat an empty `subset` (e.g. `[]`) as if it specified all columns instead of no columns.
  - Raise a `TypeError` for a scalar `subset` instead of filtering on just that column.
  - Raise a `ValueError` for a `subset` of type `pandas.Index` instead of filtering on the columns in the index.
- Disable creation of scoped read only table to mitigate Disable creation of scoped read only table to mitigate `TableNotFoundError` when using dynamic pivot in notebook environment.
- Fixed a bug when concat dataframe or series objects are coming from the same dataframe when axis = 1.

#### Improvements

- Improve np.where with scalar x value by eliminating unnecessary join and temp table creation.
- Improve get_dummies performance by flattening the pivot with join.
- Improve align performance when aligning on row position column by removing unnecessary window functions.



### Snowpark Local Testing Updates

#### New Features

- Added support for patching functions that are unavailable in the `snowflake.snowpark.functions` module.
- Added support for `snowflake.snowpark.functions.any_value`

#### Bug Fixes

- Fixed a bug where `Table.update` could not handle `VariantType`, `MapType`, and `ArrayType` data types.
- Fixed a bug where column aliases were incorrectly resolved in `DataFrame.join`, causing errors when selecting columns from a joined DataFrame.
- Fixed a bug where `Table.update` and `Table.merge` could fail if the target table's index was not the default `RangeIndex`.

## 1.24.0 (2024-10-28)

### Snowpark Python API Updates

#### New Features

- Updated `Session` class to be thread-safe. This allows concurrent DataFrame transformations, DataFrame actions, UDF and stored procedure registration, and concurrent file uploads when using the same `Session` object.
  - The feature is disabled by default and can be enabled by setting `FEATURE_THREAD_SAFE_PYTHON_SESSION` to `True` for account.
  - Updating session configurations, like changing database or schema, when multiple threads are using the session may lead to unexpected behavior.
  - When enabled, some internally created temporary table names returned from `DataFrame.queries` API are not deterministic, and may be different when DataFrame actions are executed. This does not affect explicit user-created temporary tables.
- Added support for 'Service' domain to `session.lineage.trace` API.
- Added support for `copy_grants` parameter when registering UDxF and stored procedures.
- Added support for the following methods in `DataFrameWriter` to support daisy-chaining:
  - `option`
  - `options`
  - `partition_by`
- Added support for `snowflake_cortex_summarize`.

#### Improvements

- Improved the following new capability for function `snowflake.snowpark.functions.array_remove` it is now possible to use in python.
- Disables sql simplification when sort is performed after limit.
  - Previously, `df.sort().limit()` and `df.limit().sort()` generates the same query with sort in front of limit. Now, `df.limit().sort()` will generate query that reads `df.limit().sort()`.
  - Improve performance of generated query for `df.limit().sort()`, because limit stops table scanning as soon as the number of records is satisfied.
- Added a client side error message for when an invalid stage location is passed to DataFrame read functions.

#### Bug Fixes

- Fixed a bug where the automatic cleanup of temporary tables could interfere with the results of async query execution.
- Fixed a bug in `DataFrame.analytics.time_series_agg` function to handle multiple data points in same sliding interval.
- Fixed a bug that created inconsistent casing in field names of structured objects in iceberg schemas.

#### Deprecations

- Deprecated warnings will be triggered when using snowpark-python with Python 3.8. For more details, please refer to https://docs.snowflake.com/en/developer-guide/python-runtime-support-policy.

### Snowpark pandas API Updates

#### New Features

- Added support for `np.subtract`, `np.multiply`, `np.divide`, and `np.true_divide`.
- Added support for tracking usages of `__array_ufunc__`.
- Added numpy compatibility support for `np.float_power`, `np.mod`, `np.remainder`, `np.greater`, `np.greater_equal`, `np.less`, `np.less_equal`, `np.not_equal`, and `np.equal`.
- Added numpy compatibility support for `np.log`, `np.log2`, and `np.log10`
- Added support for `DataFrameGroupBy.bfill`, `SeriesGroupBy.bfill`, `DataFrameGroupBy.ffill`, and `SeriesGroupBy.ffill`.
- Added support for `on` parameter with `Resampler`.
- Added support for timedelta inputs in `value_counts()`.
- Added support for applying Snowpark Python function `snowflake_cortex_summarize`.
- Added support for `DataFrame.attrs` and `Series.attrs`.
- Added support for `DataFrame.style`.
- Added numpy compatibility support for `np.full_like`

#### Improvements

- Improved generated SQL query for `head` and `iloc` when the row key is a slice.
- Improved error message when passing an unknown timezone to `tz_convert` and `tz_localize` in `Series`, `DataFrame`, `Series.dt`, and `DatetimeIndex`.
- Improved documentation for `tz_convert` and `tz_localize` in `Series`, `DataFrame`, `Series.dt`, and `DatetimeIndex` to specify the supported timezone formats.
- Added additional kwargs support for `df.apply` and `series.apply` ( as well as `map` and `applymap` ) when using snowpark functions. This allows for some position independent compatibility between apply and functions where the first argument is not a pandas object.
- Improved generated SQL query for `iloc` and `iat` when the row key is a scalar.
- Removed all joins in `iterrows`.
- Improved documentation for `Series.map` to reflect the unsupported features.
- Added support for `np.may_share_memory` which is used internally by many scikit-learn functions. This method will always return false when called with a Snowpark pandas object.

#### Bug Fixes

- Fixed a bug where `DataFrame` and `Series` `pct_change()` would raise `TypeError` when input contained timedelta columns.
- Fixed a bug where `replace()` would sometimes propagate `Timedelta` types incorrectly through `replace()`. Instead raise `NotImplementedError` for `replace()` on `Timedelta`.
- Fixed a bug where `DataFrame` and `Series` `round()` would raise `AssertionError` for `Timedelta` columns. Instead raise `NotImplementedError` for `round()` on `Timedelta`.
- Fixed a bug where `reindex` fails when the new index is a Series with non-overlapping types from the original index.
- Fixed a bug where calling `__getitem__` on a DataFrameGroupBy object always returned a DataFrameGroupBy object if `as_index=False`.
- Fixed a bug where inserting timedelta values into an existing column would silently convert the values to integers instead of raising `NotImplementedError`.
- Fixed a bug where `DataFrame.shift()` on axis=0 and axis=1 would fail to propagate timedelta types.
- `DataFrame.abs()`, `DataFrame.__neg__()`, `DataFrame.stack()`, and `DataFrame.unstack()` now raise `NotImplementedError` for timedelta inputs instead of failing to propagate timedelta types.

### Snowpark Local Testing Updates

#### Bug Fixes

- Fixed a bug where `DataFrame.alias` raises `KeyError` for input column name.
- Fixed a bug where `to_csv` on Snowflake stage fails when data contains empty strings.

## 1.23.0 (2024-10-09)

### Snowpark Python API Updates

#### New Features

- Added the following new functions in `snowflake.snowpark.functions`:
  - `make_interval`
- Added support for using Snowflake Interval constants with `Window.range_between()` when the order by column is TIMESTAMP or DATE type.
- Added support for file writes. This feature is currently in private preview.
- Added `thread_id` to `QueryRecord` to track the thread id submitting the query history.
- Added support for `Session.stored_procedure_profiler`.

#### Improvements

#### Bug Fixes

- Fixed a bug where registering a stored procedure or UDxF with type hints would give a warning `'NoneType' has no len() when trying to read default values from function`.

### Snowpark pandas API Updates

#### New Features

- Added support for `TimedeltaIndex.mean` method.
- Added support for some cases of aggregating `Timedelta` columns on `axis=0` with `agg` or `aggregate`.
- Added support for `by`, `left_by`, `right_by`, `left_index`, and `right_index` for `pd.merge_asof`.
- Added support for passing parameter `include_describe` to `Session.query_history`.
- Added support for `DatetimeIndex.mean` and `DatetimeIndex.std` methods.
- Added support for `Resampler.asfreq`, `Resampler.indices`, `Resampler.nunique`, and `Resampler.quantile`.
- Added support for `resample` frequency `W`, `ME`, `YE` with `closed = "left"`.
- Added support for `DataFrame.rolling.corr` and `Series.rolling.corr` for `pairwise = False` and int `window`.
- Added support for string time-based `window` and `min_periods = None` for `Rolling`.
- Added support for `DataFrameGroupBy.fillna` and `SeriesGroupBy.fillna`.
- Added support for constructing `Series` and `DataFrame` objects with the lazy `Index` object as `data`, `index`, and `columns` arguments.
- Added support for constructing `Series` and `DataFrame` objects with `index` and `column` values not present in `DataFrame`/`Series` `data`.
- Added support for `pd.read_sas` (Uses native pandas for processing).
- Added support for applying `rolling().count()` and `expanding().count()` to `Timedelta` series and columns.
- Added support for `tz` in both `pd.date_range` and `pd.bdate_range`.
- Added support for `Series.items`.
- Added support for `errors="ignore"` in `pd.to_datetime`.
- Added support for `DataFrame.tz_localize` and `Series.tz_localize`.
- Added support for `DataFrame.tz_convert` and `Series.tz_convert`.
- Added support for applying Snowpark Python functions (e.g., `sin`) in `Series.map`, `Series.apply`, `DataFrame.apply` and `DataFrame.applymap`.

#### Improvements

- Improved `to_pandas` to persist the original timezone offset for TIMESTAMP_TZ type.
- Improved `dtype` results for TIMESTAMP_TZ type to show correct timezone offset.
- Improved `dtype` results for TIMESTAMP_LTZ type to show correct timezone.
- Improved error message when passing non-bool value to `numeric_only` for groupby aggregations.
- Removed unnecessary warning about sort algorithm in `sort_values`.
- Use SCOPED object for internal create temp tables. The SCOPED objects will be stored sproc scoped if created within stored sproc, otherwise will be session scoped, and the object will be automatically cleaned at the end of the scope.
- Improved warning messages for operations that lead to materialization with inadvertent slowness.
- Removed unnecessary warning message about `convert_dtype` in `Series.apply`.

#### Bug Fixes

- Fixed a bug where an `Index` object created from a `Series`/`DataFrame` incorrectly updates the `Series`/`DataFrame`'s index name after an inplace update has been applied to the original `Series`/`DataFrame`.
- Suppressed an unhelpful `SettingWithCopyWarning` that sometimes appeared when printing `Timedelta` columns.
- Fixed `inplace` argument for `Series` objects derived from other `Series` objects.
- Fixed a bug where `Series.sort_values` failed if series name overlapped with index column name.
- Fixed a bug where transposing a dataframe would map `Timedelta` index levels to integer column levels.
- Fixed a bug where `Resampler` methods on timedelta columns would produce integer results.
- Fixed a bug where `pd.to_numeric()` would leave `Timedelta` inputs as `Timedelta` instead of converting them to integers.
- Fixed `loc` set when setting a single row, or multiple rows, of a DataFrame with a Series value.

### Snowpark Local Testing Updates

#### Bug Fixes

- Fixed a bug where nullable columns were annotated wrongly.
- Fixed a bug where the `date_add` and `date_sub` functions failed for `NULL` values.
- Fixed a bug where `equal_null` could fail inside a merge statement.
- Fixed a bug where `row_number` could fail inside a Window function.
- Fixed a bug where updates could fail when the source is the result of a join.


## 1.22.1 (2024-09-11)
This is a re-release of 1.22.0. Please refer to the 1.22.0 release notes for detailed release content.


## 1.22.0 (2024-09-10)

### Snowpark Python API Updates

### New Features

- Added the following new functions in `snowflake.snowpark.functions`:
  - `array_remove`
  - `ln`

#### Improvements

- Improved documentation for `Session.write_pandas` by making `use_logical_type` option more explicit.
- Added support for specifying the following to `DataFrameWriter.save_as_table`:
  - `enable_schema_evolution`
  - `data_retention_time`
  - `max_data_extension_time`
  - `change_tracking`
  - `copy_grants`
  - `iceberg_config` A dicitionary that can hold the following iceberg configuration options:
      - `external_volume`
      - `catalog`
      - `base_location`
      - `catalog_sync`
      - `storage_serialization_policy`
- Added support for specifying the following to `DataFrameWriter.copy_into_table`:
  - `iceberg_config` A dicitionary that can hold the following iceberg configuration options:
      - `external_volume`
      - `catalog`
      - `base_location`
      - `catalog_sync`
      - `storage_serialization_policy`
- Added support for specifying the following parameters to `DataFrame.create_or_replace_dynamic_table`:
  - `mode`
  - `refresh_mode`
  - `initialize`
  - `clustering_keys`
  - `is_transient`
  - `data_retention_time`
  - `max_data_extension_time`

#### Bug Fixes

- Fixed a bug in `session.read.csv` that caused an error when setting `PARSE_HEADER = True` in an externally defined file format.
- Fixed a bug in query generation from set operations that allowed generation of duplicate queries when children have common subqueries.
- Fixed a bug in `session.get_session_stage` that referenced a non-existing stage after switching database or schema.
- Fixed a bug where calling `DataFrame.to_snowpark_pandas` without explicitly initializing the Snowpark pandas plugin caused an error.
- Fixed a bug where using the `explode` function in dynamic table creation caused a SQL compilation error due to improper boolean type casting on the `outer` parameter.

### Snowpark Local Testing Updates

#### New Features

- Added support for type coercion when passing columns as input to UDF calls.
- Added support for `Index.identical`.

#### Bug Fixes

- Fixed a bug where the truncate mode in `DataFrameWriter.save_as_table` incorrectly handled DataFrames containing only a subset of columns from the existing table.
- Fixed a bug where function `to_timestamp` does not set the default timezone of the column datatype.

### Snowpark pandas API Updates

#### New Features

- Added limited support for the `Timedelta` type, including the following features. Snowpark pandas will raise `NotImplementedError` for unsupported `Timedelta` use cases.
  - supporting tracking the Timedelta type through `copy`, `cache_result`, `shift`, `sort_index`, `assign`, `bfill`, `ffill`, `fillna`, `compare`, `diff`, `drop`, `dropna`, `duplicated`, `empty`, `equals`, `insert`, `isin`, `isna`, `items`, `iterrows`, `join`, `len`, `mask`, `melt`, `merge`, `nlargest`, `nsmallest`, `to_pandas`.
  - converting non-timedelta to timedelta via `astype`.
  - `NotImplementedError` will be raised for the rest of methods that do not support `Timedelta`.
  - support for subtracting two timestamps to get a Timedelta.
  - support indexing with Timedelta data columns.
  - support for adding or subtracting timestamps and `Timedelta`.
  - support for binary arithmetic between two `Timedelta` values.
  - support for binary arithmetic and comparisons between `Timedelta` values and numeric values.
  - support for lazy `TimedeltaIndex`.
  - support for `pd.to_timedelta`.
  - support for `GroupBy` aggregations `min`, `max`, `mean`, `idxmax`, `idxmin`, `std`, `sum`, `median`, `count`, `any`, `all`, `size`, `nunique`, `head`, `tail`, `aggregate`.
  - support for `GroupBy` filtrations `first` and `last`.
  - support for `TimedeltaIndex` attributes: `days`, `seconds`, `microseconds` and `nanoseconds`.
  - support for `diff` with timestamp columns on `axis=0` and `axis=1`
  - support for `TimedeltaIndex` methods: `ceil`, `floor` and `round`.
  - support for `TimedeltaIndex.total_seconds` method.
- Added support for index's arithmetic and comparison operators.
- Added support for `Series.dt.round`.
- Added documentation pages for `DatetimeIndex`.
- Added support for `Index.name`, `Index.names`, `Index.rename`, and `Index.set_names`.
- Added support for `Index.__repr__`.
- Added support for `DatetimeIndex.month_name` and `DatetimeIndex.day_name`.
- Added support for `Series.dt.weekday`, `Series.dt.time`, and `DatetimeIndex.time`.
- Added support for `Index.min` and `Index.max`.
- Added support for `pd.merge_asof`.
- Added support for `Series.dt.normalize` and `DatetimeIndex.normalize`.
- Added support for `Index.is_boolean`, `Index.is_integer`, `Index.is_floating`, `Index.is_numeric`, and `Index.is_object`.
- Added support for `DatetimeIndex.round`, `DatetimeIndex.floor` and `DatetimeIndex.ceil`.
- Added support for `Series.dt.days_in_month` and `Series.dt.daysinmonth`.
- Added support for `DataFrameGroupBy.value_counts` and `SeriesGroupBy.value_counts`.
- Added support for `Series.is_monotonic_increasing` and `Series.is_monotonic_decreasing`.
- Added support for `Index.is_monotonic_increasing` and `Index.is_monotonic_decreasing`.
- Added support for `pd.crosstab`.
- Added support for `pd.bdate_range` and included business frequency support (B, BME, BMS, BQE, BQS, BYE, BYS) for both `pd.date_range` and `pd.bdate_range`.
- Added support for lazy `Index` objects  as `labels` in `DataFrame.reindex` and `Series.reindex`.
- Added support for `Series.dt.days`, `Series.dt.seconds`, `Series.dt.microseconds`, and `Series.dt.nanoseconds`.
- Added support for creating a `DatetimeIndex` from an `Index` of numeric or string type.
- Added support for string indexing with `Timedelta` objects.
- Added support for `Series.dt.total_seconds` method.
- Added support for `DataFrame.apply(axis=0)`.
- Added support for `Series.dt.tz_convert` and `Series.dt.tz_localize`.
- Added support for `DatetimeIndex.tz_convert` and `DatetimeIndex.tz_localize`.

#### Improvements

- Improve concat, join performance when operations are performed on series coming from the same dataframe by avoiding unnecessary joins.
- Refactored `quoted_identifier_to_snowflake_type` to avoid making metadata queries if the types have been cached locally.
- Improved `pd.to_datetime` to handle all local input cases.
- Create a lazy index from another lazy index without pulling data to client.
- Raised `NotImplementedError` for Index bitwise operators.
- Display a more clear error message when `Index.names` is set to a non-like-like object.
- Raise a warning whenever MultiIndex values are pulled in locally.
- Improve warning message for `pd.read_snowflake` include the creation reason when temp table creation is triggered.
- Improve performance for `DataFrame.set_index`, or setting `DataFrame.index` or `Series.index` by avoiding checks require eager evaluation. As a consequence, when the new index that does not match the current `Series`/`DataFrame` object length, a `ValueError` is no longer raised. Instead, when the `Series`/`DataFrame` object is longer than the provided index, the `Series`/`DataFrame`'s new index is filled with `NaN` values for the "extra" elements. Otherwise, the extra values in the provided index are ignored.
- Properly raise `NotImplementedError` when ambiguous/nonexistent are non-string in `ceil`/`floor`/`round`.

#### Bug Fixes

- Stopped ignoring nanoseconds in `pd.Timedelta` scalars.
- Fixed AssertionError in tree of binary operations.
- Fixed bug in `Series.dt.isocalendar` using a named Series
- Fixed `inplace` argument for Series objects derived from DataFrame columns.
- Fixed a bug where `Series.reindex` and `DataFrame.reindex` did not update the result index's name correctly.
- Fixed a bug where `Series.take` did not error when `axis=1` was specified.


## 1.21.1 (2024-09-05)

### Snowpark Python API Updates

#### Bug Fixes

- Fixed a bug where using `to_pandas_batches` with async jobs caused an error due to improper handling of waiting for asynchronous query completion.

## 1.21.0 (2024-08-19)

### Snowpark Python API Updates

#### New Features

- Added support for `snowflake.snowpark.testing.assert_dataframe_equal` that is a utility function to check the equality of two Snowpark DataFrames.

#### Improvements

- Added support server side string size limitations.
- Added support to create and invoke stored procedures, UDFs and UDTFs with optional arguments.
- Added support for column lineage in the DataFrame.lineage.trace API.
- Added support for passing `INFER_SCHEMA` options to `DataFrameReader` via `INFER_SCHEMA_OPTIONS`.
- Added support for passing `parameters` parameter to `Column.rlike` and `Column.regexp`.
- Added support for automatically cleaning up temporary tables created by `df.cache_result()` in the current session, when the DataFrame is no longer referenced (i.e., gets garbage collected). It is still an experimental feature not enabled by default, and can be enabled by setting `session.auto_clean_up_temp_table_enabled` to `True`.
- Added support for string literals to the `fmt` parameter of `snowflake.snowpark.functions.to_date`.
- Added support for system$reference function.

#### Bug Fixes

- Fixed a bug where SQL generated for selecting `*` column has an incorrect subquery.
- Fixed a bug in `DataFrame.to_pandas_batches` where the iterator could throw an error if certain transformation is made to the pandas dataframe due to wrong isolation level.
- Fixed a bug in `DataFrame.lineage.trace` to split the quoted feature view's name and version correctly.
- Fixed a bug in `Column.isin` that caused invalid sql generation when passed an empty list.
- Fixed a bug that fails to raise NotImplementedError while setting cell with list like item.

### Snowpark Local Testing Updates

#### New Features

- Added support for the following APIs:
  - snowflake.snowpark.functions
    - `rank`
    - `dense_rank`
    - `percent_rank`
    - `cume_dist`
    - `ntile`
    - `datediff`
    - `array_agg`
  - snowflake.snowpark.column.Column.within_group
- Added support for parsing flags in regex statements for mocked plans. This maintains parity with the `rlike` and `regexp` changes above.

#### Bug Fixes

- Fixed a bug where Window Functions LEAD and LAG do not handle option `ignore_nulls` properly.
- Fixed a bug where values were not populated into the result DataFrame during the insertion of table merge operation.

#### Improvements

- Fix pandas FutureWarning about integer indexing.

### Snowpark pandas API Updates

#### New Features

- Added support for `DataFrame.backfill`, `DataFrame.bfill`, `Series.backfill`, and `Series.bfill`.
- Added support for `DataFrame.compare` and `Series.compare` with default parameters.
- Added support for `Series.dt.microsecond` and `Series.dt.nanosecond`.
- Added support for `Index.is_unique` and `Index.has_duplicates`.
- Added support for `Index.equals`.
- Added support for `Index.value_counts`.
- Added support for `Series.dt.day_name` and `Series.dt.month_name`.
- Added support for indexing on Index, e.g., `df.index[:10]`.
- Added support for `DataFrame.unstack` and `Series.unstack`.
- Added support for `DataFrame.asfreq` and `Series.asfreq`.
- Added support for `Series.dt.is_month_start` and `Series.dt.is_month_end`.
- Added support for `Index.all` and `Index.any`.
- Added support for `Series.dt.is_year_start` and `Series.dt.is_year_end`.
- Added support for `Series.dt.is_quarter_start` and `Series.dt.is_quarter_end`.
- Added support for lazy `DatetimeIndex`.
- Added support for `Series.argmax` and `Series.argmin`.
- Added support for `Series.dt.is_leap_year`.
- Added support for `DataFrame.items`.
- Added support for `Series.dt.floor` and `Series.dt.ceil`.
- Added support for `Index.reindex`.
- Added support for `DatetimeIndex` properties: `year`, `month`, `day`, `hour`, `minute`, `second`, `microsecond`,
    `nanosecond`, `date`, `dayofyear`, `day_of_year`, `dayofweek`, `day_of_week`, `weekday`, `quarter`,
    `is_month_start`, `is_month_end`, `is_quarter_start`, `is_quarter_end`, `is_year_start`, `is_year_end`
    and `is_leap_year`.
- Added support for `Resampler.fillna` and `Resampler.bfill`.
- Added limited support for the `Timedelta` type, including creating `Timedelta` columns and `to_pandas`.
- Added support for `Index.argmax` and `Index.argmin`.

#### Improvements

- Removed the public preview warning message when importing Snowpark pandas.
- Removed unnecessary count query from `SnowflakeQueryCompiler.is_series_like` method.
- `Dataframe.columns` now returns native pandas Index object instead of Snowpark Index object.
- Refactor and introduce `query_compiler` argument in `Index` constructor to create `Index` from query compiler.
- `pd.to_datetime` now returns a DatetimeIndex object instead of a Series object.
- `pd.date_range` now returns a DatetimeIndex object instead of a Series object.

#### Bug Fixes

- Made passing an unsupported aggregation function to `pivot_table` raise `NotImplementedError` instead of `KeyError`.
- Removed axis labels and callable names from error messages and telemetry about unsupported aggregations.
- Fixed AssertionError in `Series.drop_duplicates` and `DataFrame.drop_duplicates` when called after `sort_values`.
- Fixed a bug in `Index.to_frame` where the result frame's column name may be wrong where name is unspecified.
- Fixed a bug where some Index docstrings are ignored.
- Fixed a bug in `Series.reset_index(drop=True)` where the result name may be wrong.
- Fixed a bug in `Groupby.first/last` ordering by the correct columns in the underlying window expression.

## 1.20.0 (2024-07-17)

### Snowpark Python API Updates

#### Improvements

- Added distributed tracing using open telemetry APIs for table stored procedure function in `DataFrame`:
  - `_execute_and_get_query_id`
- Added support for the `arrays_zip` function.
- Improves performance for binary column expression and `df._in` by avoiding unnecessary cast for numeric values. You can enable this optimization by setting `session.eliminate_numeric_sql_value_cast_enabled = True`.
- Improved error message for `write_pandas` when the target table does not exist and `auto_create_table=False`.
- Added open telemetry tracing on UDxF functions in Snowpark.
- Added open telemetry tracing on stored procedure registration in Snowpark.
- Added a new optional parameter called `format_json` to the `Session.SessionBuilder.app_name` function that sets the app name in the `Session.query_tag` in JSON format. By default, this parameter is set to `False`.

#### Bug Fixes
- Fixed a bug where SQL generated for `lag(x, 0)` was incorrect and failed with error message `argument 1 to function LAG needs to be constant, found 'SYSTEM$NULL_TO_FIXED(null)'`.

### Snowpark Local Testing Updates

#### New Features

- Added support for the following APIs:
  - snowflake.snowpark.functions
    - random
- Added new parameters to `patch` function when registering a mocked function:
  - `distinct` allows an alternate function to be specified for when a sql function should be distinct.
  - `pass_column_index` passes a named parameter `column_index` to the mocked function that contains the pandas.Index for the input data.
  - `pass_row_index` passes a named parameter `row_index` to the mocked function that is the 0 indexed row number the function is currently operating on.
  - `pass_input_data` passes a named parameter `input_data` to the mocked function that contains the entire input dataframe for the current expression.
  - Added support for the `column_order` parameter to method `DataFrameWriter.save_as_table`.


#### Bug Fixes
- Fixed a bug that caused DecimalType columns to be incorrectly truncated to integer precision when used in BinaryExpressions.

### Snowpark pandas API Updates

#### New Features
- Added support for `DataFrameGroupBy.all`, `SeriesGroupBy.all`, `DataFrameGroupBy.any`, and `SeriesGroupBy.any`.
- Added support for `DataFrame.nlargest`, `DataFrame.nsmallest`, `Series.nlargest` and `Series.nsmallest`.
- Added support for `replace` and `frac > 1` in `DataFrame.sample` and `Series.sample`.
- Added support for `read_excel` (Uses local pandas for processing)
- Added support for `Series.at`, `Series.iat`, `DataFrame.at`, and `DataFrame.iat`.
- Added support for `Series.dt.isocalendar`.
- Added support for `Series.case_when` except when condition or replacement is callable.
- Added documentation pages for `Index` and its APIs.
- Added support for `DataFrame.assign`.
- Added support for `DataFrame.stack`.
- Added support for `DataFrame.pivot` and `pd.pivot`.
- Added support for `DataFrame.to_csv` and `Series.to_csv`.
- Added partial support for `Series.str.translate` where the values in the `table` are single-codepoint strings.
- Added support for `DataFrame.corr`.
- Allow `df.plot()` and `series.plot()` to be called, materializing the data into the local client
- Added support for `DataFrameGroupBy` and `SeriesGroupBy` aggregations `first` and `last`
- Added support for `DataFrameGroupBy.get_group`.
- Added support for `limit` parameter when `method` parameter is used in `fillna`.
- Added partial support for `Series.str.translate` where the values in the `table` are single-codepoint strings.
- Added support for `DataFrame.corr`.
- Added support for `DataFrame.equals` and `Series.equals`.
- Added support for `DataFrame.reindex` and `Series.reindex`.
- Added support for `Index.astype`.
- Added support for `Index.unique` and `Index.nunique`.
- Added support for `Index.sort_values`.

#### Bug Fixes
- Fixed an issue when using np.where and df.where when the scalar 'other' is the literal 0.
- Fixed a bug regarding precision loss when converting to Snowpark pandas `DataFrame` or `Series` with `dtype=np.uint64`.
- Fixed bug where `values` is set to `index` when `index` and `columns` contain all columns in DataFrame during `pivot_table`.

#### Improvements
- Added support for `Index.copy()`
- Added support for Index APIs: `dtype`, `values`, `item()`, `tolist()`, `to_series()` and `to_frame()`
- Expand support for DataFrames with no rows in `pd.pivot_table` and `DataFrame.pivot_table`.
- Added support for `inplace` parameter in `DataFrame.sort_index` and `Series.sort_index`.


## 1.19.0 (2024-06-25)

### Snowpark Python API Updates

#### New Features

- Added support for `to_boolean` function.
- Added documentation pages for Index and its APIs.

#### Bug Fixes

- Fixed a bug where python stored procedure with table return type fails when run in a task.
- Fixed a bug where df.dropna fails due to `RecursionError: maximum recursion depth exceeded` when the DataFrame has more than 500 columns.
- Fixed a bug where `AsyncJob.result("no_result")` doesn't wait for the query to finish execution.


### Snowpark Local Testing Updates

#### New Features

- Added support for the `strict` parameter when registering UDFs and Stored Procedures.

#### Bug Fixes

- Fixed a bug in convert_timezone that made the setting the source_timezone parameter return an error.
- Fixed a bug where creating DataFrame with empty data of type `DateType` raises `AttributeError`.
- Fixed a bug that table merge fails when update clause exists but no update takes place.
- Fixed a bug in mock implementation of `to_char` that raises `IndexError` when incoming column has nonconsecutive row index.
- Fixed a bug in handling of `CaseExpr` expressions that raises `IndexError` when incoming column has nonconsecutive row index.
- Fixed a bug in implementation of `Column.like` that raises `IndexError` when incoming column has nonconsecutive row index.

#### Improvements

- Added support for type coercion in the implementation of DataFrame.replace, DataFrame.dropna and the mock function `iff`.

### Snowpark pandas API Updates

#### New Features

- Added partial support for `DataFrame.pct_change` and `Series.pct_change` without the `freq` and `limit` parameters.
- Added support for `Series.str.get`.
- Added support for `Series.dt.dayofweek`, `Series.dt.day_of_week`, `Series.dt.dayofyear`, and `Series.dt.day_of_year`.
- Added support for `Series.str.__getitem__` (`Series.str[...]`).
- Added support for `Series.str.lstrip` and `Series.str.rstrip`.
- Added support for `DataFrameGroupBy.size` and `SeriesGroupBy.size`.
- Added support for `DataFrame.expanding` and `Series.expanding` for aggregations `count`, `sum`, `min`, `max`, `mean`, `std`, `var`, and `sem` with `axis=0`.
- Added support for `DataFrame.rolling` and `Series.rolling` for aggregation `count` with `axis=0`.
- Added support for `Series.str.match`.
- Added support for `DataFrame.resample` and `Series.resample` for aggregations `size`, `first`, and `last`.
- Added support for `DataFrameGroupBy.all`, `SeriesGroupBy.all`, `DataFrameGroupBy.any`, and `SeriesGroupBy.any`.
- Added support for `DataFrame.nlargest`, `DataFrame.nsmallest`, `Series.nlargest` and `Series.nsmallest`.
- Added support for `replace` and `frac > 1` in `DataFrame.sample` and `Series.sample`.
- Added support for `read_excel` (Uses local pandas for processing)
- Added support for `Series.at`, `Series.iat`, `DataFrame.at`, and `DataFrame.iat`.
- Added support for `Series.dt.isocalendar`.
- Added support for `Series.case_when` except when condition or replacement is callable.
- Added documentation pages for `Index` and its APIs.
- Added support for `DataFrame.assign`.
- Added support for `DataFrame.stack`.
- Added support for `DataFrame.pivot` and `pd.pivot`.
- Added support for `DataFrame.to_csv` and `Series.to_csv`.
- Added support for `Index.T`.

#### Bug Fixes

- Fixed a bug that causes output of GroupBy.aggregate's columns to be ordered incorrectly.
- Fixed a bug where `DataFrame.describe` on a frame with duplicate columns of differing dtypes could cause an error or incorrect results.
- Fixed a bug in `DataFrame.rolling` and `Series.rolling` so `window=0` now throws `NotImplementedError` instead of `ValueError`

#### Improvements

- Added support for named aggregations in `DataFrame.aggregate` and `Series.aggregate` with `axis=0`.
- `pd.read_csv` reads using the native pandas CSV parser, then uploads data to snowflake using parquet. This enables most of the parameters supported by `read_csv` including date parsing and numeric conversions. Uploading via parquet is roughly twice as fast as uploading via CSV.
- Initial work to support an `pd.Index` directly in Snowpark pandas. Support for `pd.Index` as a first-class component of Snowpark pandas is coming soon.
- Added a lazy index constructor and support for `len`, `shape`, `size`, `empty`, `to_pandas()` and `names`. For `df.index`, Snowpark pandas creates a lazy index object.
- For `df.columns`, Snowpark pandas supports a non-lazy version of an `Index` since the data is already stored locally.

## 1.18.0 (2024-05-28)

### Snowpark Python API Updates

#### Improvements

- Improved error message to remind users set `{"infer_schema": True}` when reading csv file without specifying its schema.
- Improved error handling for `Session.create_dataframe` when called with more than 512 rows and using `format` or `pyformat` `paramstyle`.

### Snowpark pandas API Updates

#### New Features

- Added `DataFrame.cache_result` and `Series.cache_result` methods for users to persist DataFrames and Series to a temporary table lasting the duration of the session to improve latency of subsequent operations.

#### Bug Fixes

#### Improvements

- Added partial support for `DataFrame.pivot_table` with no `index` parameter, as well as for `margins` parameter.
- Updated the signature of `DataFrame.shift`/`Series.shift`/`DataFrameGroupBy.shift`/`SeriesGroupBy.shift` to match pandas 2.2.1. Snowpark pandas does not yet support the newly-added `suffix` argument, or sequence values of `periods`.
- Re-added support for `Series.str.split`.

#### Bug Fixes

- Fixed how we support mixed columns for string methods (`Series.str.*`).

### Snowpark Local Testing Updates

#### New Features

- Added support for the following DataFrameReader read options to file formats `csv` and `json`:
  - PURGE
  - PATTERN
  - INFER_SCHEMA with value being `False`
  - ENCODING with value being `UTF8`
- Added support for `DataFrame.analytics.moving_agg` and `DataFrame.analytics.cumulative_agg_agg`.
- Added support for `if_not_exists` parameter during UDF and stored procedure registration.

#### Bug Fixes

- Fixed a bug that when processing time format, fractional second part is not handled properly.
- Fixed a bug that caused function calls on `*` to fail.
- Fixed a bug that prevented creation of map and struct type objects.
- Fixed a bug that function `date_add` was unable to handle some numeric types.
- Fixed a bug that `TimestampType` casting resulted in incorrect data.
- Fixed a bug that caused `DecimalType` data to have incorrect precision in some cases.
- Fixed a bug where referencing missing table or view raises confusing `IndexError`.
- Fixed a bug that mocked function `to_timestamp_ntz` can not handle None data.
- Fixed a bug that mocked UDFs handles output data of None improperly.
- Fixed a bug where `DataFrame.with_column_renamed` ignores attributes from parent DataFrames after join operations.
- Fixed a bug that integer precision of large value gets lost when converted to pandas DataFrame.
- Fixed a bug that the schema of datetime object is wrong when create DataFrame from a pandas DataFrame.
- Fixed a bug in the implementation of `Column.equal_nan` where null data is handled incorrectly.
- Fixed a bug where `DataFrame.drop` ignore attributes from parent DataFrames after join operations.
- Fixed a bug in mocked function `date_part` where Column type is set wrong.
- Fixed a bug where `DataFrameWriter.save_as_table` does not raise exceptions when inserting null data into non-nullable columns.
- Fixed a bug in the implementation of `DataFrameWriter.save_as_table` where
  - Append or Truncate fails when incoming data has different schema than existing table.
  - Truncate fails when incoming data does not specify columns that are nullable.

#### Improvements

- Removed dependency check for `pyarrow` as it is not used.
- Improved target type coverage of `Column.cast`, adding support for casting to boolean and all integral types.
- Aligned error experience when calling UDFs and stored procedures.
- Added appropriate error messages for `is_permanent` and `anonymous` options in UDFs and stored procedures registration to make it more clear that those features are not yet supported.
- File read operation with unsupported options and values now raises `NotImplementedError` instead of warnings and unclear error information.

## 1.17.0 (2024-05-21)

### Snowpark Python API Updates

#### New Features

- Added support to add a comment on tables and views using the functions listed below:
  - `DataFrameWriter.save_as_table`
  - `DataFrame.create_or_replace_view`
  - `DataFrame.create_or_replace_temp_view`
  - `DataFrame.create_or_replace_dynamic_table`

#### Improvements

- Improved error message to remind users to set `{"infer_schema": True}` when reading CSV file without specifying its schema.

### Snowpark pandas API Updates

#### New Features

- Start of Public Preview of Snowpark pandas API. Refer to the [Snowpark pandas API Docs](https://docs.snowflake.com/developer-guide/snowpark/python/snowpark-pandas) for more details.

### Snowpark Local Testing Updates

#### New Features

- Added support for NumericType and VariantType data conversion in the mocked function `to_timestamp_ltz`, `to_timestamp_ntz`, `to_timestamp_tz` and `to_timestamp`.
- Added support for DecimalType, BinaryType, ArrayType, MapType, TimestampType, DateType and TimeType data conversion in the mocked function `to_char`.
- Added support for the following APIs:
  - snowflake.snowpark.functions:
    - to_varchar
  - snowflake.snowpark.DataFrame:
    - pivot
  - snowflake.snowpark.Session:
    - cancel_all
- Introduced a new exception class `snowflake.snowpark.mock.exceptions.SnowparkLocalTestingException`.
- Added support for casting to FloatType

#### Bug Fixes

- Fixed a bug that stored procedure and UDF should not remove imports already in the `sys.path` during the clean-up step.
- Fixed a bug that when processing datetime format, the fractional second part is not handled properly.
- Fixed a bug that on Windows platform that file operations was unable to properly handle file separator in directory name.
- Fixed a bug that on Windows platform that when reading a pandas dataframe, IntervalType column with integer data can not be processed.
- Fixed a bug that prevented users from being able to select multiple columns with the same alias.
- Fixed a bug that `Session.get_current_[schema|database|role|user|account|warehouse]` returns upper-cased identifiers when identifiers are quoted.
- Fixed a bug that function `substr` and `substring` can not handle 0-based `start_expr`.

#### Improvements

- Standardized the error experience by raising `SnowparkLocalTestingException` in error cases which is on par with `SnowparkSQLException` raised in non-local execution.
- Improved error experience of `Session.write_pandas` method that `NotImplementError` will be raised when called.
- Aligned error experience with reusing a closed session in non-local execution.

## 1.16.0 (2024-05-07)

### New Features

- Support stored procedure register with packages given as Python modules.
- Added snowflake.snowpark.Session.lineage.trace to explore data lineage of snowfake objects.
- Added support for structured type schema parsing.

### Bug Fixes

- Fixed a bug when inferring schema, single quotes are added to stage files already have single quotes.

### Local Testing Updates

#### New Features

- Added support for StringType, TimestampType and VariantType data conversion in the mocked function `to_date`.
- Added support for the following APIs:
  - snowflake.snowpark.functions
    - get
    - concat
    - concat_ws

#### Bug Fixes

- Fixed a bug that caused `NaT` and `NaN` values to not be recognized.
- Fixed a bug where, when inferring a schema, single quotes were added to stage files that already had single quotes.
- Fixed a bug where `DataFrameReader.csv` was unable to handle quoted values containing a delimiter.
- Fixed a bug that when there is `None` value in an arithmetic calculation, the output should remain `None` instead of `math.nan`.
- Fixed a bug in function `sum` and `covar_pop` that when there is `math.nan` in the data, the output should also be `math.nan`.
- Fixed a bug that stage operation can not handle directories.
- Fixed a bug that `DataFrame.to_pandas` should take Snowflake numeric types with precision 38 as `int64`.

## 1.15.0 (2024-04-24)

### New Features

- Added `truncate` save mode in `DataFrameWrite` to overwrite existing tables by truncating the underlying table instead of dropping it.
- Added telemetry to calculate query plan height and number of duplicate nodes during collect operations.
- Added the functions below to unload data from a `DataFrame` into one or more files in a stage:
  - `DataFrame.write.json`
  - `DataFrame.write.csv`
  - `DataFrame.write.parquet`
- Added distributed tracing using open telemetry APIs for action functions in `DataFrame` and `DataFrameWriter`:
  - snowflake.snowpark.DataFrame:
    - collect
    - collect_nowait
    - to_pandas
    - count
    - show
  - snowflake.snowpark.DataFrameWriter:
    - save_as_table
- Added support for snow:// URLs to `snowflake.snowpark.Session.file.get` and `snowflake.snowpark.Session.file.get_stream`
- Added support to register stored procedures and UDxFs with a `comment`.
- UDAF client support is ready for public preview. Please stay tuned for the Snowflake announcement of UDAF public preview.
- Added support for dynamic pivot.  This feature is currently in private preview.

### Improvements

- Improved the generated query performance for both compilation and execution by converting duplicate subqueries to Common Table Expressions (CTEs). It is still an experimental feature not enabled by default, and can be enabled by setting `session.cte_optimization_enabled` to `True`.

### Bug Fixes

- Fixed a bug where `statement_params` was not passed to query executions that register stored procedures and user defined functions.
- Fixed a bug causing `snowflake.snowpark.Session.file.get_stream` to fail for quoted stage locations.
- Fixed a bug that an internal type hint in `utils.py` might raise AttributeError in case the underlying module can not be found.

### Local Testing Updates

#### New Features

- Added support for registering UDFs and stored procedures.
- Added support for the following APIs:
  - snowflake.snowpark.Session:
    - file.put
    - file.put_stream
    - file.get
    - file.get_stream
    - read.json
    - add_import
    - remove_import
    - get_imports
    - clear_imports
    - add_packages
    - add_requirements
    - clear_packages
    - remove_package
    - udf.register
    - udf.register_from_file
    - sproc.register
    - sproc.register_from_file
  - snowflake.snowpark.functions
    - current_database
    - current_session
    - date_trunc
    - object_construct
    - object_construct_keep_null
    - pow
    - sqrt
    - udf
    - sproc
- Added support for StringType, TimestampType and VariantType data conversion in the mocked function `to_time`.

#### Bug Fixes

- Fixed a bug that null filled columns for constant functions.
- Fixed a bug that implementation of to_object, to_array and to_binary to better handle null inputs.
- Fixed a bug that timestamp data comparison can not handle year beyond 2262.
- Fixed a bug that `Session.builder.getOrCreate` should return the created mock session.

## 1.14.0 (2024-03-20)

### New Features

- Added support for creating vectorized UDTFs with `process` method.
- Added support for dataframe functions:
  - to_timestamp_ltz
  - to_timestamp_ntz
  - to_timestamp_tz
  - locate
- Added support for ASOF JOIN type.
- Added support for the following local testing APIs:
  - snowflake.snowpark.functions:
    - to_double
    - to_timestamp
    - to_timestamp_ltz
    - to_timestamp_ntz
    - to_timestamp_tz
    - greatest
    - least
    - convert_timezone
    - dateadd
    - date_part
  - snowflake.snowpark.Session:
    - get_current_account
    - get_current_warehouse
    - get_current_role
    - use_schema
    - use_warehouse
    - use_database
    - use_role

### Bug Fixes

- Fixed a bug in `SnowflakePlanBuilder` that `save_as_table` does not filter column that name start with '$' and follow by number correctly.
- Fixed a bug that statement parameters may have no effect when resolving imports and packages.
- Fixed bugs in local testing:
  - LEFT ANTI and LEFT SEMI joins drop rows with null values.
  - DataFrameReader.csv incorrectly parses data when the optional parameter `field_optionally_enclosed_by` is specified.
  - Column.regexp only considers the first entry when `pattern` is a `Column`.
  - Table.update raises `KeyError` when updating null values in the rows.
  - VARIANT columns raise errors at `DataFrame.collect`.
  - `count_distinct` does not work correctly when counting.
  - Null values in integer columns raise `TypeError`.

### Improvements

- Added telemetry to local testing.
- Improved the error message of `DataFrameReader` to raise `FileNotFound` error when reading a path that does not exist or when there are no files under the path.

## 1.13.0 (2024-02-26)

### New Features

- Added support for an optional `date_part` argument in function `last_day`.
- `SessionBuilder.app_name` will set the query_tag after the session is created.
- Added support for the following local testing functions:
  - current_timestamp
  - current_date
  - current_time
  - strip_null_value
  - upper
  - lower
  - length
  - initcap

### Improvements

- Added cleanup logic at interpreter shutdown to close all active sessions.
- Closing sessions within stored procedures now is a no-op logging a warning instead of raising an error.

### Bug Fixes

- Fixed a bug in `DataFrame.to_local_iterator` where the iterator could yield wrong results if another query is executed before the iterator finishes due to wrong isolation level. For details, please see #945.
- Fixed a bug that truncated table names in error messages while running a plan with local testing enabled.
- Fixed a bug that `Session.range` returns empty result when the range is large.

## 1.12.1 (2024-02-08)

### Improvements

- Use `split_blocks=True` by default during `to_pandas` conversion, for optimal memory allocation. This parameter is passed to `pyarrow.Table.to_pandas`, which enables `PyArrow` to split the memory allocation into smaller, more manageable blocks instead of allocating a single contiguous block. This results in better memory management when dealing with larger datasets.

### Bug Fixes

- Fixed a bug in `DataFrame.to_pandas` that caused an error when evaluating on a Dataframe with an `IntergerType` column with null values.

## 1.12.0 (2024-01-30)

### New Features

- Exposed `statement_params` in `StoredProcedure.__call__`.
- Added two optional arguments to `Session.add_import`.
  - `chunk_size`: The number of bytes to hash per chunk of the uploaded files.
  - `whole_file_hash`: By default only the first chunk of the uploaded import is hashed to save time. When this is set to True each uploaded file is fully hashed instead.
- Added parameters `external_access_integrations` and `secrets` when creating a UDAF from Snowpark Python to allow integration with external access.
- Added a new method `Session.append_query_tag`. Allows an additional tag to be added to the current query tag by appending it as a comma separated value.
- Added a new method `Session.update_query_tag`. Allows updates to a JSON encoded dictionary query tag.
- `SessionBuilder.getOrCreate` will now attempt to replace the singleton it returns when token expiration has been detected.
- Added support for new functions in `snowflake.snowpark.functions`:
  - `array_except`
  - `create_map`
  - `sign`/`signum`
- Added the following functions to `DataFrame.analytics`:
  - Added the `moving_agg` function in `DataFrame.analytics` to enable moving aggregations like sums and averages with multiple window sizes.
  - Added the `cummulative_agg` function in `DataFrame.analytics` to enable commulative aggregations like sums and averages on multiple columns.
  - Added the `compute_lag` and `compute_lead` functions in `DataFrame.analytics` for enabling lead and lag calculations on multiple columns.
  - Added the `time_series_agg` function in `DataFrame.analytics` to enable time series aggregations like sums and averages with multiple time windows.

### Bug Fixes

- Fixed a bug in `DataFrame.na.fill` that caused Boolean values to erroneously override integer values.
- Fixed a bug in `Session.create_dataframe` where the Snowpark DataFrames created using pandas DataFrames were not inferring the type for timestamp columns correctly. The behavior is as follows:
  - Earlier timestamp columns without a timezone would be converted to nanosecond epochs and inferred as `LongType()`, but will now be correctly maintained as timestamp values and be inferred as `TimestampType(TimestampTimeZone.NTZ)`.
  - Earlier timestamp columns with a timezone would be inferred as `TimestampType(TimestampTimeZone.NTZ)` and loose timezone information but will now be correctly inferred as `TimestampType(TimestampTimeZone.LTZ)` and timezone information is retained correctly.
  - Set session parameter `PYTHON_SNOWPARK_USE_LOGICAL_TYPE_FOR_CREATE_DATAFRAME` to revert back to old behavior. It is recommended that you update your code to align with correct behavior because the parameter will be removed in the future.
- Fixed a bug that `DataFrame.to_pandas` gets decimal type when scale is not 0, and creates an object dtype in `pandas`. Instead, we cast the value to a float64 type.
- Fixed bugs that wrongly flattened the generated SQL when one of the following happens:
  - `DataFrame.filter()` is called after `DataFrame.sort().limit()`.
  - `DataFrame.sort()` or `filter()` is called on a DataFrame that already has a window function or sequence-dependent data generator column.
    For instance, `df.select("a", seq1().alias("b")).select("a", "b").sort("a")` won't flatten the sort clause anymore.
  - a window or sequence-dependent data generator column is used after `DataFrame.limit()`. For instance, `df.limit(10).select(row_number().over())` won't flatten the limit and select in the generated SQL.
- Fixed a bug where aliasing a DataFrame column raised an error when the DataFame was copied from another DataFrame with an aliased column. For instance,

  ```python
  df = df.select(col("a").alias("b"))
  df = copy(df)
  df.select(col("b").alias("c"))  # threw an error. Now it's fixed.
  ```

- Fixed a bug in `Session.create_dataframe` that the non-nullable field in a schema is not respected for boolean type. Note that this fix is only effective when the user has the privilege to create a temp table.
- Fixed a bug in SQL simplifier where non-select statements in `session.sql` dropped a SQL query when used with `limit()`.
- Fixed a bug that raised an exception when session parameter `ERROR_ON_NONDETERMINISTIC_UPDATE` is true.

### Behavior Changes (API Compatible)

- When parsing data types during a `to_pandas` operation, we rely on GS precision value to fix precision issues for large integer values. This may affect users where a column that was earlier returned as `int8` gets returned as `int64`. Users can fix this by explicitly specifying precision values for their return column.
- Aligned behavior for `Session.call` in case of table stored procedures where running `Session.call` would not trigger stored procedure unless a `collect()` operation was performed.
- `StoredProcedureRegistration` will now automatically add `snowflake-snowpark-python` as a package dependency. The added dependency will be on the client's local version of the library and an error is thrown if the server cannot support that version.

## 1.11.1 (2023-12-07)

### Bug Fixes

- Fixed a bug that numpy should not be imported at the top level of mock module.
- Added support for these new functions in `snowflake.snowpark.functions`:
  - `from_utc_timestamp`
  - `to_utc_timestamp`

## 1.11.0 (2023-12-05)

### New Features

- Add the `conn_error` attribute to `SnowflakeSQLException` that stores the whole underlying exception from `snowflake-connector-python`.
- Added support for `RelationalGroupedDataframe.pivot()` to access `pivot` in the following pattern `Dataframe.group_by(...).pivot(...)`.
- Added experimental feature: Local Testing Mode, which allows you to create and operate on Snowpark Python DataFrames locally without connecting to a Snowflake account. You can use the local testing framework to test your DataFrame operations locally, on your development machine or in a CI (continuous integration) pipeline, before deploying code changes to your account.

- Added support for `arrays_to_object` new functions in `snowflake.snowpark.functions`.
- Added support for the vector data type.

### Dependency Updates

- Bumped cloudpickle dependency to work with `cloudpickle==2.2.1`
- Updated ``snowflake-connector-python`` to `3.4.0`.

### Bug Fixes

- DataFrame column names quoting check now supports newline characters.
- Fix a bug where a DataFrame generated by `session.read.with_metadata` creates inconsistent table when doing `df.write.save_as_table`.

## 1.10.0 (2023-11-03)

### New Features

- Added support for managing case sensitivity in `DataFrame.to_local_iterator()`.
- Added support for specifying vectorized UDTF's input column names by using the optional parameter `input_names` in `UDTFRegistration.register/register_file` and `functions.pandas_udtf`. By default, `RelationalGroupedDataFrame.applyInPandas` will infer the column names from current dataframe schema.
- Add `sql_error_code` and `raw_message` attributes to `SnowflakeSQLException` when it is caused by a SQL exception.

### Bug Fixes

- Fixed a bug in `DataFrame.to_pandas()` where converting snowpark dataframes to pandas dataframes was losing precision on integers with more than 19 digits.
- Fixed a bug that `session.add_packages` can not handle requirement specifier that contains project name with underscore and version.
- Fixed a bug in `DataFrame.limit()` when `offset` is used and the parent `DataFrame` uses `limit`. Now the `offset` won't impact the parent DataFrame's `limit`.
- Fixed a bug in `DataFrame.write.save_as_table` where dataframes created from read api could not save data into snowflake because of invalid column name `$1`.

### Behavior change

- Changed the behavior of `date_format`:
  - The `format` argument changed from optional to required.
  - The returned result changed from a date object to a date-formatted string.
- When a window function, or a sequence-dependent data generator (`normal`, `zipf`, `uniform`, `seq1`, `seq2`, `seq4`, `seq8`) function is used, the sort and filter operation will no longer be flattened when generating the query.

## 1.9.0 (2023-10-13)

### New Features

- Added support for the Python 3.11 runtime environment.

### Dependency updates

- Added back the dependency of `typing-extensions`.

### Bug Fixes

- Fixed a bug where imports from permanent stage locations were ignored for temporary stored procedures, UDTFs, UDFs, and UDAFs.
- Revert back to using CTAS (create table as select) statement for `Dataframe.writer.save_as_table` which does not need insert permission for writing tables.

### New Features
- Support `PythonObjJSONEncoder` json-serializable objects for `ARRAY` and `OBJECT` literals.

## 1.8.0 (2023-09-14)

### New Features

- Added support for VOLATILE/IMMUTABLE keyword when registering UDFs.
- Added support for specifying clustering keys when saving dataframes using `DataFrame.save_as_table`.
- Accept `Iterable` objects input for `schema` when creating dataframes using `Session.create_dataframe`.
- Added the property `DataFrame.session` to return a `Session` object.
- Added the property `Session.session_id` to return an integer that represents session ID.
- Added the property `Session.connection` to return a `SnowflakeConnection` object .

- Added support for creating a Snowpark session from a configuration file or environment variables.

### Dependency updates

- Updated ``snowflake-connector-python`` to 3.2.0.

### Bug Fixes

- Fixed a bug where automatic package upload would raise `ValueError` even when compatible package version were added in `session.add_packages`.
- Fixed a bug where table stored procedures were not registered correctly when using `register_from_file`.
- Fixed a bug where dataframe joins failed with `invalid_identifier` error.
- Fixed a bug where `DataFrame.copy` disables SQL simplfier for the returned copy.
- Fixed a bug where `session.sql().select()` would fail if any parameters are specified to `session.sql()`

## 1.7.0 (2023-08-28)

### New Features

- Added parameters `external_access_integrations` and `secrets` when creating a UDF, UDTF or Stored Procedure from Snowpark Python to allow integration with external access.
- Added support for these new functions in `snowflake.snowpark.functions`:
  - `array_flatten`
  - `flatten`
- Added support for `apply_in_pandas` in `snowflake.snowpark.relational_grouped_dataframe`.
- Added support for replicating your local Python environment on Snowflake via `Session.replicate_local_environment`.

### Bug Fixes

- Fixed a bug where `session.create_dataframe` fails to properly set nullable columns where nullability was affected by order or data was given.
- Fixed a bug where `DataFrame.select` could not identify and alias columns in presence of table functions when output columns of table function overlapped with columns in dataframe.

### Behavior Changes

- When creating stored procedures, UDFs, UDTFs, UDAFs with parameter `is_permanent=False` will now create temporary objects even when `stage_name` is provided. The default value of `is_permanent` is `False` which is why if this value is not explicitly set to `True` for permanent objects, users will notice a change in behavior.
- `types.StructField` now enquotes column identifier by default.

## 1.6.1 (2023-08-02)

### New Features

- Added support for these new functions in `snowflake.snowpark.functions`:
  - `array_sort`
  - `sort_array`
  - `array_min`
  - `array_max`
  - `explode_outer`
- Added support for pure Python packages specified via `Session.add_requirements` or `Session.add_packages`. They are now usable in stored procedures and UDFs even if packages are not present on the Snowflake Anaconda channel.
  - Added Session parameter `custom_packages_upload_enabled` and `custom_packages_force_upload_enabled` to enable the support for pure Python packages feature mentioned above. Both parameters default to `False`.
- Added support for specifying package requirements by passing a Conda environment yaml file to `Session.add_requirements`.
- Added support for asynchronous execution of multi-query dataframes that contain binding variables.
- Added support for renaming multiple columns in `DataFrame.rename`.
- Added support for Geometry datatypes.
- Added support for `params` in `session.sql()` in stored procedures.
- Added support for user-defined aggregate functions (UDAFs). This feature is currently in private preview.
- Added support for vectorized UDTFs (user-defined table functions). This feature is currently in public preview.
- Added support for Snowflake Timestamp variants (i.e., `TIMESTAMP_NTZ`, `TIMESTAMP_LTZ`, `TIMESTAMP_TZ`)
  - Added `TimestampTimezone` as an argument in `TimestampType` constructor.
  - Added type hints `NTZ`, `LTZ`, `TZ` and `Timestamp` to annotate functions when registering UDFs.

### Improvements

- Removed redundant dependency `typing-extensions`.
- `DataFrame.cache_result` now creates temp table fully qualified names under current database and current schema.

### Bug Fixes

- Fixed a bug where type check happens on pandas before it is imported.
- Fixed a bug when creating a UDF from `numpy.ufunc`.
- Fixed a bug where `DataFrame.union` was not generating the correct `Selectable.schema_query` when SQL simplifier is enabled.

### Behavior Changes

- `DataFrameWriter.save_as_table` now respects the `nullable` field of the schema provided by the user or the inferred schema based on data from user input.

### Dependency updates

- Updated ``snowflake-connector-python`` to 3.0.4.

## 1.5.1 (2023-06-20)

### New Features

- Added support for the Python 3.10 runtime environment.

## 1.5.0 (2023-06-09)

### Behavior Changes

- Aggregation results, from functions such as `DataFrame.agg` and `DataFrame.describe`, no longer strip away non-printing characters from column names.

### New Features

- Added support for the Python 3.9 runtime environment.
- Added support for new functions in `snowflake.snowpark.functions`:
  - `array_generate_range`
  - `array_unique_agg`
  - `collect_set`
  - `sequence`
- Added support for registering and calling stored procedures with `TABLE` return type.
- Added support for parameter `length` in `StringType()` to specify the maximum number of characters that can be stored by the column.
- Added the alias `functions.element_at()` for `functions.get()`.
- Added the alias `Column.contains` for `functions.contains`.
- Added experimental feature `DataFrame.alias`.
- Added support for querying metadata columns from stage when creating `DataFrame` using `DataFrameReader`.
- Added support for `StructType.add` to append more fields to existing `StructType` objects.
- Added support for parameter `execute_as` in `StoredProcedureRegistration.register_from_file()` to specify stored procedure caller rights.

### Bug Fixes

- Fixed a bug where the `Dataframe.join_table_function` did not run all of the necessary queries to set up the join table function when SQL simplifier was enabled.
- Fixed type hint declaration for custom types - `ColumnOrName`, `ColumnOrLiteralStr`, `ColumnOrSqlExpr`, `LiteralType` and `ColumnOrLiteral` that were breaking `mypy` checks.
- Fixed a bug where `DataFrameWriter.save_as_table` and `DataFrame.copy_into_table` failed to parse fully qualified table names.

## 1.4.0 (2023-04-24)

### New Features

- Added support for `session.getOrCreate`.
- Added support for alias `Column.getField`.
- Added support for new functions in `snowflake.snowpark.functions`:
  - `date_add` and `date_sub` to make add and subtract operations easier.
  - `daydiff`
  - `explode`
  - `array_distinct`.
  - `regexp_extract`.
  - `struct`.
  - `format_number`.
  - `bround`.
  - `substring_index`
- Added parameter `skip_upload_on_content_match` when creating UDFs, UDTFs and stored procedures using `register_from_file` to skip uploading files to a stage if the same version of the files are already on the stage.
- Added support for `DataFrameWriter.save_as_table` method to take table names that contain dots.
- Flattened generated SQL when `DataFrame.filter()` or `DataFrame.order_by()` is followed by a projection statement (e.g. `DataFrame.select()`, `DataFrame.with_column()`).
- Added support for creating dynamic tables _(in private preview)_ using `Dataframe.create_or_replace_dynamic_table`.
- Added an optional argument `params` in `session.sql()` to support binding variables. Note that this is not supported in stored procedures yet.

### Bug Fixes

- Fixed a bug in `strtok_to_array` where an exception was thrown when a delimiter was passed in.
- Fixed a bug in `session.add_import` where the module had the same namespace as other dependencies.

## 1.3.0 (2023-03-28)

### New Features

- Added support for `delimiters` parameter in `functions.initcap()`.
- Added support for `functions.hash()` to accept a variable number of input expressions.
- Added API `Session.RuntimeConfig` for getting/setting/checking the mutability of any runtime configuration.
- Added support managing case sensitivity in `Row` results from `DataFrame.collect` using `case_sensitive` parameter.
- Added API `Session.conf` for getting, setting or checking the mutability of any runtime configuration.
- Added support for managing case sensitivity in `Row` results from `DataFrame.collect` using `case_sensitive` parameter.
- Added indexer support for `snowflake.snowpark.types.StructType`.
- Added a keyword argument `log_on_exception` to `Dataframe.collect` and `Dataframe.collect_no_wait` to optionally disable error logging for SQL exceptions.

### Bug Fixes

- Fixed a bug where a DataFrame set operation(`DataFrame.substract`, `DataFrame.union`, etc.) being called after another DataFrame set operation and `DataFrame.select` or `DataFrame.with_column` throws an exception.
- Fixed a bug where chained sort statements are overwritten by the SQL simplifier.

### Improvements

- Simplified JOIN queries to use constant subquery aliases (`SNOWPARK_LEFT`, `SNOWPARK_RIGHT`) by default. Users can disable this at runtime with `session.conf.set('use_constant_subquery_alias', False)` to use randomly generated alias names instead.
- Allowed specifying statement parameters in `session.call()`.
- Enabled the uploading of large pandas DataFrames in stored procedures by defaulting to a chunk size of 100,000 rows.

## 1.2.0 (2023-03-02)

### New Features

- Added support for displaying source code as comments in the generated scripts when registering stored procedures. This
  is enabled by default, turn off by specifying `source_code_display=False` at registration.
- Added a parameter `if_not_exists` when creating a UDF, UDTF or Stored Procedure from Snowpark Python to ignore creating the specified function or procedure if it already exists.
- Accept integers when calling `snowflake.snowpark.functions.get` to extract value from array.
- Added `functions.reverse` in functions to open access to Snowflake built-in function
  [reverse](https://docs.snowflake.com/en/sql-reference/functions/reverse).
- Added parameter `require_scoped_url` in snowflake.snowflake.files.SnowflakeFile.open() `(in Private Preview)` to replace `is_owner_file` is marked for deprecation.

### Bug Fixes

- Fixed a bug that overwrote `paramstyle` to `qmark` when creating a Snowpark session.
- Fixed a bug where `df.join(..., how="cross")` fails with `SnowparkJoinException: (1112): Unsupported using join type 'Cross'`.
- Fixed a bug where querying a `DataFrame` column created from chained function calls used a wrong column name.

## 1.1.0 (2023-01-26)

### New Features:

- Added `asc`, `asc_nulls_first`, `asc_nulls_last`, `desc`, `desc_nulls_first`, `desc_nulls_last`, `date_part` and `unix_timestamp` in functions.
- Added the property `DataFrame.dtypes` to return a list of column name and data type pairs.
- Added the following aliases:
  - `functions.expr()` for `functions.sql_expr()`.
  - `functions.date_format()` for `functions.to_date()`.
  - `functions.monotonically_increasing_id()` for `functions.seq8()`
  - `functions.from_unixtime()` for `functions.to_timestamp()`

### Bug Fixes:

- Fixed a bug in SQL simplifier that didn’t handle Column alias and join well in some cases. See https://github.com/snowflakedb/snowpark-python/issues/658 for details.
- Fixed a bug in SQL simplifier that generated wrong column names for function calls, NaN and INF.

### Improvements

- The session parameter `PYTHON_SNOWPARK_USE_SQL_SIMPLIFIER` is `True` after Snowflake 7.3 was released. In snowpark-python, `session.sql_simplifier_enabled` reads the value of `PYTHON_SNOWPARK_USE_SQL_SIMPLIFIER` by default, meaning that the SQL simplfier is enabled by default after the Snowflake 7.3 release. To turn this off, set `PYTHON_SNOWPARK_USE_SQL_SIMPLIFIER` in Snowflake to `False` or run `session.sql_simplifier_enabled = False` from Snowpark. It is recommended to use the SQL simplifier because it helps to generate more concise SQL.

## 1.0.0 (2022-11-01)

### New Features

- Added `Session.generator()` to create a new `DataFrame` using the Generator table function.
- Added a parameter `secure` to the functions that create a secure UDF or UDTF.

## 0.12.0 (2022-10-14)

### New Features

- Added new APIs for async job:
  - `Session.create_async_job()` to create an `AsyncJob` instance from a query id.
  - `AsyncJob.result()` now accepts argument `result_type` to return the results in different formats.
  - `AsyncJob.to_df()` returns a `DataFrame` built from the result of this asynchronous job.
  - `AsyncJob.query()` returns the SQL text of the executed query.
- `DataFrame.agg()` and `RelationalGroupedDataFrame.agg()` now accept variable-length arguments.
- Added parameters `lsuffix` and `rsuffix` to `DataFram.join()` and `DataFrame.cross_join()` to conveniently rename overlapping columns.
- Added `Table.drop_table()` so you can drop the temp table after `DataFrame.cache_result()`. `Table` is also a context manager so you can use the `with` statement to drop the cache temp table after use.
- Added `Session.use_secondary_roles()`.
- Added functions `first_value()` and `last_value()`. (contributed by @chasleslr)
- Added `on` as an alias for `using_columns` and `how` as an alias for `join_type` in `DataFrame.join()`.

### Bug Fixes

- Fixed a bug in `Session.create_dataframe()` that raised an error when `schema` names had special characters.
- Fixed a bug in which options set in `Session.read.option()` were not passed to `DataFrame.copy_into_table()` as default values.
- Fixed a bug in which `DataFrame.copy_into_table()` raises an error when a copy option has single quotes in the value.

## 0.11.0 (2022-09-28)

### Behavior Changes

- `Session.add_packages()` now raises `ValueError` when the version of a package cannot be found in Snowflake Anaconda channel. Previously, `Session.add_packages()` succeeded, and a `SnowparkSQLException` exception was raised later in the UDF/SP registration step.

### New Features:

- Added method `FileOperation.get_stream()` to support downloading stage files as stream.
- Added support in `functions.ntiles()` to accept int argument.
- Added the following aliases:
  - `functions.call_function()` for `functions.call_builtin()`.
  - `functions.function()` for `functions.builtin()`.
  - `DataFrame.order_by()` for `DataFrame.sort()`
  - `DataFrame.orderBy()` for `DataFrame.sort()`
- Improved `DataFrame.cache_result()` to return a more accurate `Table` class instead of a `DataFrame` class.
- Added support to allow `session` as the first argument when calling `StoredProcedure`.

### Improvements

- Improved nested query generation by flattening queries when applicable.
  - This improvement could be enabled by setting `Session.sql_simplifier_enabled = True`.
  - `DataFrame.select()`, `DataFrame.with_column()`, `DataFrame.drop()` and other select-related APIs have more flattened SQLs.
  - `DataFrame.union()`, `DataFrame.union_all()`, `DataFrame.except_()`, `DataFrame.intersect()`, `DataFrame.union_by_name()` have flattened SQLs generated when multiple set operators are chained.
- Improved type annotations for async job APIs.

### Bug Fixes

- Fixed a bug in which `Table.update()`, `Table.delete()`, `Table.merge()` try to reference a temp table that does not exist.

## 0.10.0 (2022-09-16)

### New Features:

- Added experimental APIs for evaluating Snowpark dataframes with asynchronous queries:
  - Added keyword argument `block` to the following action APIs on Snowpark dataframes (which execute queries) to allow asynchronous evaluations:
    - `DataFrame.collect()`, `DataFrame.to_local_iterator()`, `DataFrame.to_pandas()`, `DataFrame.to_pandas_batches()`, `DataFrame.count()`, `DataFrame.first()`.
    - `DataFrameWriter.save_as_table()`, `DataFrameWriter.copy_into_location()`.
    - `Table.delete()`, `Table.update()`, `Table.merge()`.
  - Added method `DataFrame.collect_nowait()` to allow asynchronous evaluations.
  - Added class `AsyncJob` to retrieve results from asynchronously executed queries and check their status.
- Added support for `table_type` in `Session.write_pandas()`. You can now choose from these `table_type` options: `"temporary"`, `"temp"`, and `"transient"`.
- Added support for using Python structured data (`list`, `tuple` and `dict`) as literal values in Snowpark.
- Added keyword argument `execute_as` to `functions.sproc()` and `session.sproc.register()` to allow registering a stored procedure as a caller or owner.
- Added support for specifying a pre-configured file format when reading files from a stage in Snowflake.

### Improvements:

- Added support for displaying details of a Snowpark session.

### Bug Fixes:

- Fixed a bug in which `DataFrame.copy_into_table()` and `DataFrameWriter.save_as_table()` mistakenly created a new table if the table name is fully qualified, and the table already exists.

### Deprecations:

- Deprecated keyword argument `create_temp_table` in `Session.write_pandas()`.
- Deprecated invoking UDFs using arguments wrapped in a Python list or tuple. You can use variable-length arguments without a list or tuple.

### Dependency updates

- Updated ``snowflake-connector-python`` to 2.7.12.

## 0.9.0 (2022-08-30)

### New Features:

- Added support for displaying source code as comments in the generated scripts when registering UDFs.
  This feature is turned on by default. To turn it off, pass the new keyword argument `source_code_display` as `False` when calling `register()` or `@udf()`.
- Added support for calling table functions from `DataFrame.select()`, `DataFrame.with_column()` and `DataFrame.with_columns()` which now take parameters of type `table_function.TableFunctionCall` for columns.
- Added keyword argument `overwrite` to `session.write_pandas()` to allow overwriting contents of a Snowflake table with that of a pandas DataFrame.
- Added keyword argument `column_order` to `df.write.save_as_table()` to specify the matching rules when inserting data into table in append mode.
- Added method `FileOperation.put_stream()` to upload local files to a stage via file stream.
- Added methods `TableFunctionCall.alias()` and `TableFunctionCall.as_()` to allow aliasing the names of columns that come from the output of table function joins.
- Added function `get_active_session()` in module `snowflake.snowpark.context` to get the current active Snowpark session.

### Bug Fixes:

- Fixed a bug in which batch insert should not raise an error when `statement_params` is not passed to the function.
- Fixed a bug in which column names should be quoted when `session.create_dataframe()` is called with dicts and a given schema.
- Fixed a bug in which creation of table should be skipped if the table already exists and is in append mode when calling `df.write.save_as_table()`.
- Fixed a bug in which third-party packages with underscores cannot be added when registering UDFs.

### Improvements:

- Improved function `function.uniform()` to infer the types of inputs `max_` and `min_` and cast the limits to `IntegerType` or `FloatType` correspondingly.

## 0.8.0 (2022-07-22)

### New Features:

- Added keyword only argument `statement_params` to the following methods to allow for specifying statement level parameters:
  - `collect`, `to_local_iterator`, `to_pandas`, `to_pandas_batches`,
    `count`, `copy_into_table`, `show`, `create_or_replace_view`, `create_or_replace_temp_view`, `first`, `cache_result`
    and `random_split` on class `snowflake.snowpark.Dateframe`.
  - `update`, `delete` and `merge` on class `snowflake.snowpark.Table`.
  - `save_as_table` and `copy_into_location` on class `snowflake.snowpark.DataFrameWriter`.
  - `approx_quantile`, `statement_params`, `cov` and `crosstab` on class `snowflake.snowpark.DataFrameStatFunctions`.
  - `register` and `register_from_file` on class `snowflake.snowpark.udf.UDFRegistration`.
  - `register` and `register_from_file` on class `snowflake.snowpark.udtf.UDTFRegistration`.
  - `register` and `register_from_file` on class `snowflake.snowpark.stored_procedure.StoredProcedureRegistration`.
  - `udf`, `udtf` and `sproc` in `snowflake.snowpark.functions`.
- Added support for `Column` as an input argument to `session.call()`.
- Added support for `table_type` in `df.write.save_as_table()`. You can now choose from these `table_type` options: `"temporary"`, `"temp"`, and `"transient"`.

### Improvements:

- Added validation of object name in `session.use_*` methods.
- Updated the query tag in SQL to escape it when it has special characters.
- Added a check to see if Anaconda terms are acknowledged when adding missing packages.

### Bug Fixes:

- Fixed the limited length of the string column in `session.create_dataframe()`.
- Fixed a bug in which `session.create_dataframe()` mistakenly converted 0 and `False` to `None` when the input data was only a list.
- Fixed a bug in which calling `session.create_dataframe()` using a large local dataset sometimes created a temp table twice.
- Aligned the definition of `function.trim()` with the SQL function definition.
- Fixed an issue where snowpark-python would hang when using the Python system-defined (built-in function) `sum` vs. the Snowpark `function.sum()`.

### Deprecations:

- Deprecated keyword argument `create_temp_table` in `df.write.save_as_table()`.

## 0.7.0 (2022-05-25)

### New Features:

- Added support for user-defined table functions (UDTFs).
  - Use function `snowflake.snowpark.functions.udtf()` to register a UDTF, or use it as a decorator to register the UDTF.
    - You can also use `Session.udtf.register()` to register a UDTF.
  - Use `Session.udtf.register_from_file()` to register a UDTF from a Python file.
- Updated APIs to query a table function, including both Snowflake built-in table functions and UDTFs.
  - Use function `snowflake.snowpark.functions.table_function()` to create a callable representing a table function and use it to call the table function in a query.
  - Alternatively, use function `snowflake.snowpark.functions.call_table_function()` to call a table function.
  - Added support for `over` clause that specifies `partition by` and `order by` when lateral joining a table function.
  - Updated `Session.table_function()` and `DataFrame.join_table_function()` to accept `TableFunctionCall` instances.

### Breaking Changes:

- When creating a function with `functions.udf()` and `functions.sproc()`, you can now specify an empty list for the `imports` or `packages` argument to indicate that no import or package is used for this UDF or stored procedure. Previously, specifying an empty list meant that the function would use session-level imports or packages.
- Improved the `__repr__` implementation of data types in `types.py`. The unused `type_name` property has been removed.
- Added a Snowpark-specific exception class for SQL errors. This replaces the previous `ProgrammingError` from the Python connector.

### Improvements:

- Added a lock to a UDF or UDTF when it is called for the first time per thread.
- Improved the error message for pickling errors that occurred during UDF creation.
- Included the query ID when logging the failed query.

### Bug Fixes:

- Fixed a bug in which non-integral data (such as timestamps) was occasionally converted to integer when calling `DataFrame.to_pandas()`.
- Fixed a bug in which `DataFrameReader.parquet()` failed to read a parquet file when its column contained spaces.
- Fixed a bug in which `DataFrame.copy_into_table()` failed when the dataframe is created by reading a file with inferred schemas.

### Deprecations

`Session.flatten()` and `DataFrame.flatten()`.

### Dependency Updates:

- Restricted the version of `cloudpickle` <= `2.0.0`.

## 0.6.0 (2022-04-27)

### New Features:

- Added support for vectorized UDFs with the input as a pandas DataFrame or pandas Series and the output as a pandas Series. This improves the performance of UDFs in Snowpark.
- Added support for inferring the schema of a DataFrame by default when it is created by reading a Parquet, Avro, or ORC file in the stage.
- Added functions `current_session()`, `current_statement()`, `current_user()`, `current_version()`, `current_warehouse()`, `date_from_parts()`, `date_trunc()`, `dayname()`, `dayofmonth()`, `dayofweek()`, `dayofyear()`, `grouping()`, `grouping_id()`, `hour()`, `last_day()`, `minute()`, `next_day()`, `previous_day()`, `second()`, `month()`, `monthname()`, `quarter()`, `year()`, `current_database()`, `current_role()`, `current_schema()`, `current_schemas()`, `current_region()`, `current_avaliable_roles()`, `add_months()`, `any_value()`, `bitnot()`, `bitshiftleft()`, `bitshiftright()`, `convert_timezone()`, `uniform()`, `strtok_to_array()`, `sysdate()`, `time_from_parts()`,  `timestamp_from_parts()`, `timestamp_ltz_from_parts()`, `timestamp_ntz_from_parts()`, `timestamp_tz_from_parts()`, `weekofyear()`, `percentile_cont()` to `snowflake.snowflake.functions`.

### Breaking Changes:

- Expired deprecations:
  - Removed the following APIs that were deprecated in 0.4.0: `DataFrame.groupByGroupingSets()`, `DataFrame.naturalJoin()`, `DataFrame.joinTableFunction`, `DataFrame.withColumns()`, `Session.getImports()`, `Session.addImport()`, `Session.removeImport()`, `Session.clearImports()`, `Session.getSessionStage()`, `Session.getDefaultDatabase()`, `Session.getDefaultSchema()`, `Session.getCurrentDatabase()`, `Session.getCurrentSchema()`, `Session.getFullyQualifiedCurrentSchema()`.

### Improvements:

- Added support for creating an empty `DataFrame` with a specific schema using the `Session.create_dataframe()` method.
- Changed the logging level from `INFO` to `DEBUG` for several logs (e.g., the executed query) when evaluating a dataframe.
- Improved the error message when failing to create a UDF due to pickle errors.

### Bug Fixes:

- Removed pandas hard dependencies in the `Session.create_dataframe()` method.

### Dependency Updates:

- Added `typing-extension` as a new dependency with the version >= `4.1.0`.

## 0.5.0 (2022-03-22)

### New Features

- Added stored procedures API.
  - Added `Session.sproc` property and `sproc()` to `snowflake.snowpark.functions`, so you can register stored procedures.
  - Added `Session.call` to call stored procedures by name.
- Added `UDFRegistration.register_from_file()` to allow registering UDFs from Python source files or zip files directly.
- Added `UDFRegistration.describe()` to describe a UDF.
- Added `DataFrame.random_split()` to provide a way to randomly split a dataframe.
- Added functions `md5()`, `sha1()`, `sha2()`, `ascii()`, `initcap()`, `length()`, `lower()`, `lpad()`, `ltrim()`, `rpad()`, `rtrim()`, `repeat()`, `soundex()`, `regexp_count()`, `replace()`, `charindex()`, `collate()`, `collation()`, `insert()`, `left()`, `right()`, `endswith()` to `snowflake.snowpark.functions`.
- Allowed `call_udf()` to accept literal values.
- Provided a `distinct` keyword in `array_agg()`.

### Bug Fixes:

- Fixed an issue that caused `DataFrame.to_pandas()` to have a string column if `Column.cast(IntegerType())` was used.
- Fixed a bug in `DataFrame.describe()` when there is more than one string column.

## 0.4.0 (2022-02-15)

### New Features

- You can now specify which Anaconda packages to use when defining UDFs.
  - Added `add_packages()`, `get_packages()`, `clear_packages()`, and `remove_package()`, to class `Session`.
  - Added `add_requirements()` to `Session` so you can use a requirements file to specify which packages this session will use.
  - Added parameter `packages` to function `snowflake.snowpark.functions.udf()` and method `UserDefinedFunction.register()` to indicate UDF-level Anaconda package dependencies when creating a UDF.
  - Added parameter `imports` to `snowflake.snowpark.functions.udf()` and `UserDefinedFunction.register()` to specify UDF-level code imports.
- Added a parameter `session` to function `udf()` and `UserDefinedFunction.register()` so you can specify which session to use to create a UDF if you have multiple sessions.
- Added types `Geography` and `Variant` to `snowflake.snowpark.types` to be used as type hints for Geography and Variant data when defining a UDF.
- Added support for Geography geoJSON data.
- Added `Table`, a subclass of `DataFrame` for table operations:
  - Methods `update` and `delete` update and delete rows of a table in Snowflake.
  - Method `merge` merges data from a `DataFrame` to a `Table`.
  - Override method `DataFrame.sample()` with an additional parameter `seed`, which works on tables but not on view and sub-queries.
- Added `DataFrame.to_local_iterator()` and `DataFrame.to_pandas_batches()` to allow getting results from an iterator when the result set returned from the Snowflake database is too large.
- Added `DataFrame.cache_result()` for caching the operations performed on a `DataFrame` in a temporary table.
  Subsequent operations on the original `DataFrame` have no effect on the cached result `DataFrame`.
- Added property `DataFrame.queries` to get SQL queries that will be executed to evaluate the `DataFrame`.
- Added `Session.query_history()` as a context manager to track SQL queries executed on a session, including all SQL queries to evaluate `DataFrame`s created from a session. Both query ID and query text are recorded.
- You can now create a `Session` instance from an existing established `snowflake.connector.SnowflakeConnection`. Use parameter `connection` in `Session.builder.configs()`.
- Added `use_database()`, `use_schema()`, `use_warehouse()`, and `use_role()` to class `Session` to switch database/schema/warehouse/role after a session is created.
- Added `DataFrameWriter.copy_into_table()` to unload a `DataFrame` to stage files.
- Added `DataFrame.unpivot()`.
- Added `Column.within_group()` for sorting the rows by columns with some aggregation functions.
- Added functions `listagg()`, `mode()`, `div0()`, `acos()`, `asin()`, `atan()`, `atan2()`, `cos()`, `cosh()`, `sin()`, `sinh()`, `tan()`, `tanh()`, `degrees()`, `radians()`, `round()`, `trunc()`, and `factorial()` to `snowflake.snowflake.functions`.
- Added an optional argument `ignore_nulls` in function `lead()` and `lag()`.
- The `condition` parameter of function `when()` and `iff()` now accepts SQL expressions.

### Improvements

- All function and method names have been renamed to use the snake case naming style, which is more Pythonic. For convenience, some camel case names are kept as aliases to the snake case APIs. It is recommended to use the snake case APIs.
  - Deprecated these methods on class `Session` and replaced them with their snake case equivalents: `getImports()`, `addImports()`, `removeImport()`, `clearImports()`, `getSessionStage()`, `getDefaultSchema()`, `getDefaultSchema()`, `getCurrentDatabase()`, `getFullyQualifiedCurrentSchema()`.
  - Deprecated these methods on class `DataFrame` and replaced them with their snake case equivalents: `groupingByGroupingSets()`, `naturalJoin()`, `withColumns()`, `joinTableFunction()`.
- Property `DataFrame.columns` is now consistent with `DataFrame.schema.names` and the Snowflake database `Identifier Requirements`.
- `Column.__bool__()` now raises a `TypeError`. This will ban the use of logical operators `and`, `or`, `not` on `Column` object, for instance `col("a") > 1 and col("b") > 2` will raise the `TypeError`. Use `(col("a") > 1) & (col("b") > 2)` instead.
- Changed `PutResult` and `GetResult` to subclass `NamedTuple`.
- Fixed a bug which raised an error when the local path or stage location has a space or other special characters.
- Changed `DataFrame.describe()` so that non-numeric and non-string columns are ignored instead of raising an exception.

### Dependency updates

- Updated ``snowflake-connector-python`` to 2.7.4.

## 0.3.0 (2022-01-09)

### New Features

- Added `Column.isin()`, with an alias `Column.in_()`.
- Added `Column.try_cast()`, which is a special version of `cast()`. It tries to cast a string expression to other types and returns `null` if the cast is not possible.
- Added `Column.startswith()` and `Column.substr()` to process string columns.
- `Column.cast()` now also accepts a `str` value to indicate the cast type in addition to a `DataType` instance.
- Added `DataFrame.describe()` to summarize stats of a `DataFrame`.
- Added `DataFrame.explain()` to print the query plan of a `DataFrame`.
- `DataFrame.filter()` and `DataFrame.select_expr()` now accepts a sql expression.
- Added a new `bool` parameter `create_temp_table` to methods `DataFrame.saveAsTable()` and `Session.write_pandas()` to optionally create a temp table.
- Added `DataFrame.minus()` and `DataFrame.subtract()` as aliases to `DataFrame.except_()`.
- Added `regexp_replace()`, `concat()`, `concat_ws()`, `to_char()`, `current_timestamp()`, `current_date()`, `current_time()`, `months_between()`, `cast()`, `try_cast()`, `greatest()`, `least()`, and `hash()` to module `snowflake.snowpark.functions`.

### Bug Fixes

- Fixed an issue where `Session.createDataFrame(pandas_df)` and `Session.write_pandas(pandas_df)` raise an exception when the `pandas DataFrame` has spaces in the column name.
- `DataFrame.copy_into_table()` sometimes prints an `error` level log entry while it actually works. It's fixed now.
- Fixed an API docs issue where some `DataFrame` APIs are missing from the docs.

### Dependency updates

- Update ``snowflake-connector-python`` to 2.7.2, which upgrades ``pyarrow`` dependency to 6.0.x. Refer to the [python connector 2.7.2 release notes](https://pypi.org/project/snowflake-connector-python/2.7.2/) for more details.

## 0.2.0 (2021-12-02)

### New Features

- Updated the `Session.createDataFrame()` method for creating a `DataFrame` from a pandas DataFrame.
- Added the `Session.write_pandas()` method for writing a `pandas DataFrame` to a table in Snowflake and getting a `Snowpark DataFrame` object back.
- Added new classes and methods for calling window functions.
- Added the new functions `cume_dist()`, to find the cumulative distribution of a value with regard to other values within a window partition,
  and `row_number()`, which returns a unique row number for each row within a window partition.
- Added functions for computing statistics for DataFrames in the `DataFrameStatFunctions` class.
- Added functions for handling missing values in a DataFrame in the `DataFrameNaFunctions` class.
- Added new methods `rollup()`, `cube()`, and `pivot()` to the `DataFrame` class.
- Added the `GroupingSets` class, which you can use with the DataFrame groupByGroupingSets method to perform a SQL GROUP BY GROUPING SETS.
- Added the new `FileOperation(session)`
  class that you can use to upload and download files to and from a stage.
- Added the `DataFrame.copy_into_table()`
  method for loading data from files in a stage into a table.
- In CASE expressions, the functions `when()` and `otherwise()`
  now accept Python types in addition to `Column` objects.
- When you register a UDF you can now optionally set the `replace` parameter to `True` to overwrite an existing UDF with the same name.

### Improvements

- UDFs are now compressed before they are uploaded to the server. This makes them about 10 times smaller, which can help
  when you are using large ML model files.
- When the size of a UDF is less than 8196 bytes, it will be uploaded as in-line code instead of uploaded to a stage.

### Bug Fixes

- Fixed an issue where the statement `df.select(when(col("a") == 1, 4).otherwise(col("a"))), [Row(4), Row(2), Row(3)]` raised an exception.
- Fixed an issue where `df.toPandas()` raised an exception when a DataFrame was created from large local data.

## 0.1.0 (2021-10-26)

Start of Private Preview<|MERGE_RESOLUTION|>--- conflicted
+++ resolved
@@ -65,11 +65,8 @@
 
 #### Bug Fixes
 
-<<<<<<< HEAD
 - Fixed with a bug when sql generation when joining two `DataFrame`s created using `DataFrame.alias` and CTE optimization is enabled.
-=======
 - Fixed a bug in `XMLReader` where finding the start position of a row tag could return an incorrect file position.
->>>>>>> c5f18168
 
 ### Snowpark pandas API Updates
 

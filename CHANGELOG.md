# Release History

## 1.6.0 (TBD)

<<<<<<< HEAD
### New Features
- Added support for aliases for commonly used options in DataFrame reader/writer.
- Added support for `format(...).load()` and `format(...).save(...)`patterns.
- Added support for `df.write.csv("path/to/stage")`,`df.write.json("path/to/stage")`,`df.write.parquet("path/to/stage")` patterns to allow a similar experience to dataframe readers.
=======
## New Features

- Added support for new functions in `snowflake.snowpark.functions`:
  - `array_sort`
  - `sort_array`
  - `array_min`
  - `array_max`
- Added support for async execution of multi-query dataframe containing binding variables.
>>>>>>> 9e2e088f
- Added support for renaming multiple columns in `DataFrame.rename`.

### Improvements
- Redundant dependency `typing-extensions` removed.

<<<<<<< HEAD
=======
### Dependency updates

- Updated ``snowflake-connector-python`` to 3.0.4.
>>>>>>> 9e2e088f

## 1.5.1 (2023-06-20)

### New Features

- Added support for the Python 3.10 runtime environment.

## 1.5.0 (2023-06-09)

### Behavior Changes

- Aggregation results, from functions such as `DataFrame.agg` and `DataFrame.describe`, no longer strip away non-printing characters from column names.

### New Features

- Added support for the Python 3.9 runtime environment.
- Added support for new functions in `snowflake.snowpark.functions`:
  - `array_generate_range`
  - `array_unique_agg`
  - `collect_set`
  - `sequence`
- Added support for registering and calling stored procedures with `TABLE` return type.
- Added support for parameter `length` in `StringType()` to specify the maximum number of characters that can be stored by the column.
- Added the alias `functions.element_at()` for `functions.get()`.
- Added the alias `Column.contains` for `functions.contains`.
- Added experimental feature `DataFrame.alias`.
- Added support for querying metadata columns from stage when creating `DataFrame` using `DataFrameReader`.
- Added support for `StructType.add` to append more fields to existing `StructType` objects.
- Added support for parameter `execute_as` in `StoredProcedureRegistration.register_from_file()` to specify stored procedure caller rights.

### Bug Fixes

- Fixed a bug where the `Dataframe.join_table_function` did not run all of the necessary queries to set up the join table function when SQL simplifier was enabled.
- Fixed type hint declaration for custom types - `ColumnOrName`, `ColumnOrLiteralStr`, `ColumnOrSqlExpr`, `LiteralType` and `ColumnOrLiteral` that were breaking `mypy` checks.
- Fixed a bug where `DataFrameWriter.save_as_table` and `DataFrame.copy_into_table` failed to parse fully qualified table names.

## 1.4.0 (2023-04-24)

### New Features

- Added support for `session.getOrCreate`.
- Added support for alias `Column.getField`.
- Added support for new functions in `snowflake.snowpark.functions`:
  - `date_add` and `date_sub` to make add and subtract operations easier.
  - `daydiff`
  - `explode`
  - `array_distinct`.
  - `regexp_extract`.
  - `struct`.
  - `format_number`.
  - `bround`.
  - `substring_index`
- Added parameter `skip_upload_on_content_match` when creating UDFs, UDTFs and stored procedures using `register_from_file` to skip uploading files to a stage if the same version of the files are already on the stage.
- Added support for `DataFrameWriter.save_as_table` method to take table names that contain dots.
- Flattened generated SQL when `DataFrame.filter()` or `DataFrame.order_by()` is followed by a projection statement (e.g. `DataFrame.select()`, `DataFrame.with_column()`).
- Added support for creating dynamic tables _(in private preview)_ using `Dataframe.create_or_replace_dynamic_table`.
- Added an optional argument `params` in `session.sql()` to support binding variables. Note that this is not supported in stored procedures yet.

### Bug Fixes

- Fixed a bug in `strtok_to_array` where an exception was thrown when a delimiter was passed in.
- Fixed a bug in `session.add_import` where the module had the same namespace as other dependencies.

## 1.3.0 (2023-03-28)

### New Features

- Added support for `delimiters` parameter in `functions.initcap()`.
- Added support for `functions.hash()` to accept a variable number of input expressions.
- Added API `Session.RuntimeConfig` for getting/setting/checking the mutability of any runtime configuration.
- Added support managing case sensitivity in `Row` results from `DataFrame.collect` using `case_sensitive` parameter.
- Added API `Session.conf` for getting, setting or checking the mutability of any runtime configuration.
- Added support for managing case sensitivity in `Row` results from `DataFrame.collect` using `case_sensitive` parameter.
- Added indexer support for `snowflake.snowpark.types.StructType`.
- Added a keyword argument `log_on_exception` to `Dataframe.collect` and `Dataframe.collect_no_wait` to optionally disable error logging for SQL exceptions.

### Bug Fixes

- Fixed a bug where a DataFrame set operation(`DataFrame.substract`, `DataFrame.union`, etc.) being called after another DataFrame set operation and `DataFrame.select` or `DataFrame.with_column` throws an exception.
- Fixed a bug where chained sort statements are overwritten by the SQL simplifier.

### Improvements

- Simplified JOIN queries to use constant subquery aliases (`SNOWPARK_LEFT`, `SNOWPARK_RIGHT`) by default. Users can disable this at runtime with `session.conf.set('use_constant_subquery_alias', False)` to use randomly generated alias names instead.
- Allowed specifying statement parameters in `session.call()`.
- Enabled the uploading of large pandas DataFrames in stored procedures by defaulting to a chunk size of 100,000 rows.

## 1.2.0 (2023-03-02)

### New Features

- Added support for displaying source code as comments in the generated scripts when registering stored procedures. This
  is enabled by default, turn off by specifying `source_code_display=False` at registration.
- Added a parameter `if_not_exists` when creating a UDF, UDTF or Stored Procedure from Snowpark Python to ignore creating the specified function or procedure if it already exists.
- Accept integers when calling `snowflake.snowpark.functions.get` to extract value from array.
- Added `functions.reverse` in functions to open access to Snowflake built-in function
  [reverse](https://docs.snowflake.com/en/sql-reference/functions/reverse).
- Added parameter `require_scoped_url` in snowflake.snowflake.files.SnowflakeFile.open() `(in Private Preview)` to replace `is_owner_file` is marked for deprecation.

### Bug Fixes

- Fixed a bug that overwrote `paramstyle` to `qmark` when creating a Snowpark session.
- Fixed a bug where `df.join(..., how="cross")` fails with `SnowparkJoinException: (1112): Unsupported using join type 'Cross'`.
- Fixed a bug where querying a `DataFrame` column created from chained function calls used a wrong column name.

## 1.1.0 (2023-01-26)

### New Features:

- Added `asc`, `asc_nulls_first`, `asc_nulls_last`, `desc`, `desc_nulls_first`, `desc_nulls_last`, `date_part` and `unix_timestamp` in functions.
- Added the property `DataFrame.dtypes` to return a list of column name and data type pairs.
- Added the following aliases:
  - `functions.expr()` for `functions.sql_expr()`.
  - `functions.date_format()` for `functions.to_date()`.
  - `functions.monotonically_increasing_id()` for `functions.seq8()`
  - `functions.from_unixtime()` for `functions.to_timestamp()`

### Bug Fixes:

- Fixed a bug in SQL simplifier that didn’t handle Column alias and join well in some cases. See https://github.com/snowflakedb/snowpark-python/issues/658 for details.
- Fixed a bug in SQL simplifier that generated wrong column names for function calls, NaN and INF.

### Improvements

- The session parameter `PYTHON_SNOWPARK_USE_SQL_SIMPLIFIER` is `True` after Snowflake 7.3 was released. In snowpark-python, `session.sql_simplifier_enabled` reads the value of `PYTHON_SNOWPARK_USE_SQL_SIMPLIFIER` by default, meaning that the SQL simplfier is enabled by default after the Snowflake 7.3 release. To turn this off, set `PYTHON_SNOWPARK_USE_SQL_SIMPLIFIER` in Snowflake to `False` or run `session.sql_simplifier_enabled = False` from Snowpark. It is recommended to use the SQL simplifier because it helps to generate more concise SQL.

## 1.0.0 (2022-11-01)

### New Features

- Added `Session.generator()` to create a new `DataFrame` using the Generator table function.
- Added a parameter `secure` to the functions that create a secure UDF or UDTF.

## 0.12.0 (2022-10-14)

### New Features

- Added new APIs for async job:
  - `Session.create_async_job()` to create an `AsyncJob` instance from a query id.
  - `AsyncJob.result()` now accepts argument `result_type` to return the results in different formats.
  - `AsyncJob.to_df()` returns a `DataFrame` built from the result of this asynchronous job.
  - `AsyncJob.query()` returns the SQL text of the executed query.
- `DataFrame.agg()` and `RelationalGroupedDataFrame.agg()` now accept variable-length arguments.
- Added parameters `lsuffix` and `rsuffix` to `DataFram.join()` and `DataFrame.cross_join()` to conveniently rename overlapping columns.
- Added `Table.drop_table()` so you can drop the temp table after `DataFrame.cache_result()`. `Table` is also a context manager so you can use the `with` statement to drop the cache temp table after use.
- Added `Session.use_secondary_roles()`.
- Added functions `first_value()` and `last_value()`. (contributed by @chasleslr)
- Added `on` as an alias for `using_columns` and `how` as an alias for `join_type` in `DataFrame.join()`.

### Bug Fixes

- Fixed a bug in `Session.create_dataframe()` that raised an error when `schema` names had special characters.
- Fixed a bug in which options set in `Session.read.option()` were not passed to `DataFrame.copy_into_table()` as default values.
- Fixed a bug in which `DataFrame.copy_into_table()` raises an error when a copy option has single quotes in the value.

## 0.11.0 (2022-09-28)

### Behavior Changes

- `Session.add_packages()` now raises `ValueError` when the version of a package cannot be found in Snowflake Anaconda channel. Previously, `Session.add_packages()` succeeded, and a `SnowparkSQLException` exception was raised later in the UDF/SP registration step.

### New Features:

- Added method `FileOperation.get_stream()` to support downloading stage files as stream.
- Added support in `functions.ntiles()` to accept int argument.
- Added the following aliases:
  - `functions.call_function()` for `functions.call_builtin()`.
  - `functions.function()` for `functions.builtin()`.
  - `DataFrame.order_by()` for `DataFrame.sort()`
  - `DataFrame.orderBy()` for `DataFrame.sort()`
- Improved `DataFrame.cache_result()` to return a more accurate `Table` class instead of a `DataFrame` class.
- Added support to allow `session` as the first argument when calling `StoredProcedure`.

### Improvements

- Improved nested query generation by flattening queries when applicable.
  - This improvement could be enabled by setting `Session.sql_simplifier_enabled = True`.
  - `DataFrame.select()`, `DataFrame.with_column()`, `DataFrame.drop()` and other select-related APIs have more flattened SQLs.
  - `DataFrame.union()`, `DataFrame.union_all()`, `DataFrame.except_()`, `DataFrame.intersect()`, `DataFrame.union_by_name()` have flattened SQLs generated when multiple set operators are chained.
- Improved type annotations for async job APIs.

### Bug Fixes

- Fixed a bug in which `Table.update()`, `Table.delete()`, `Table.merge()` try to reference a temp table that does not exist.

## 0.10.0 (2022-09-16)

### New Features:

- Added experimental APIs for evaluating Snowpark dataframes with asynchronous queries:
  - Added keyword argument `block` to the following action APIs on Snowpark dataframes (which execute queries) to allow asynchronous evaluations:
    - `DataFrame.collect()`, `DataFrame.to_local_iterator()`, `DataFrame.to_pandas()`, `DataFrame.to_pandas_batches()`, `DataFrame.count()`, `DataFrame.first()`.
    - `DataFrameWriter.save_as_table()`, `DataFrameWriter.copy_into_location()`.
    - `Table.delete()`, `Table.update()`, `Table.merge()`.
  - Added method `DataFrame.collect_nowait()` to allow asynchronous evaluations.
  - Added class `AsyncJob` to retrieve results from asynchronously executed queries and check their status.
- Added support for `table_type` in `Session.write_pandas()`. You can now choose from these `table_type` options: `"temporary"`, `"temp"`, and `"transient"`.
- Added support for using Python structured data (`list`, `tuple` and `dict`) as literal values in Snowpark.
- Added keyword argument `execute_as` to `functions.sproc()` and `session.sproc.register()` to allow registering a stored procedure as a caller or owner.
- Added support for specifying a pre-configured file format when reading files from a stage in Snowflake.

### Improvements:

- Added support for displaying details of a Snowpark session.

### Bug Fixes:

- Fixed a bug in which `DataFrame.copy_into_table()` and `DataFrameWriter.save_as_table()` mistakenly created a new table if the table name is fully qualified, and the table already exists.

### Deprecations:

- Deprecated keyword argument `create_temp_table` in `Session.write_pandas()`.
- Deprecated invoking UDFs using arguments wrapped in a Python list or tuple. You can use variable-length arguments without a list or tuple.

### Dependency updates

- Updated ``snowflake-connector-python`` to 2.7.12.

## 0.9.0 (2022-08-30)

### New Features:

- Added support for displaying source code as comments in the generated scripts when registering UDFs.
  This feature is turned on by default. To turn it off, pass the new keyword argument `source_code_display` as `False` when calling `register()` or `@udf()`.
- Added support for calling table functions from `DataFrame.select()`, `DataFrame.with_column()` and `DataFrame.with_columns()` which now take parameters of type `table_function.TableFunctionCall` for columns.
- Added keyword argument `overwrite` to `session.write_pandas()` to allow overwriting contents of a Snowflake table with that of a Pandas DataFrame.
- Added keyword argument `column_order` to `df.write.save_as_table()` to specify the matching rules when inserting data into table in append mode.
- Added method `FileOperation.put_stream()` to upload local files to a stage via file stream.
- Added methods `TableFunctionCall.alias()` and `TableFunctionCall.as_()` to allow aliasing the names of columns that come from the output of table function joins.
- Added function `get_active_session()` in module `snowflake.snowpark.context` to get the current active Snowpark session.

### Bug Fixes:

- Fixed a bug in which batch insert should not raise an error when `statement_params` is not passed to the function.
- Fixed a bug in which column names should be quoted when `session.create_dataframe()` is called with dicts and a given schema.
- Fixed a bug in which creation of table should be skipped if the table already exists and is in append mode when calling `df.write.save_as_table()`.
- Fixed a bug in which third-party packages with underscores cannot be added when registering UDFs.

### Improvements:

- Improved function `function.uniform()` to infer the types of inputs `max_` and `min_` and cast the limits to `IntegerType` or `FloatType` correspondingly.

## 0.8.0 (2022-07-22)

### New Features:

- Added keyword only argument `statement_params` to the following methods to allow for specifying statement level parameters:
  - `collect`, `to_local_iterator`, `to_pandas`, `to_pandas_batches`,
    `count`, `copy_into_table`, `show`, `create_or_replace_view`, `create_or_replace_temp_view`, `first`, `cache_result`
    and `random_split` on class `snowflake.snowpark.Dateframe`.
  - `update`, `delete` and `merge` on class `snowflake.snowpark.Table`.
  - `save_as_table` and `copy_into_location` on class `snowflake.snowpark.DataFrameWriter`.
  - `approx_quantile`, `statement_params`, `cov` and `crosstab` on class `snowflake.snowpark.DataFrameStatFunctions`.
  - `register` and `register_from_file` on class `snowflake.snowpark.udf.UDFRegistration`.
  - `register` and `register_from_file` on class `snowflake.snowpark.udtf.UDTFRegistration`.
  - `register` and `register_from_file` on class `snowflake.snowpark.stored_procedure.StoredProcedureRegistration`.
  - `udf`, `udtf` and `sproc` in `snowflake.snowpark.functions`.
- Added support for `Column` as an input argument to `session.call()`.
- Added support for `table_type` in `df.write.save_as_table()`. You can now choose from these `table_type` options: `"temporary"`, `"temp"`, and `"transient"`.

### Improvements:

- Added validation of object name in `session.use_*` methods.
- Updated the query tag in SQL to escape it when it has special characters.
- Added a check to see if Anaconda terms are acknowledged when adding missing packages.

### Bug Fixes:

- Fixed the limited length of the string column in `session.create_dataframe()`.
- Fixed a bug in which `session.create_dataframe()` mistakenly converted 0 and `False` to `None` when the input data was only a list.
- Fixed a bug in which calling `session.create_dataframe()` using a large local dataset sometimes created a temp table twice.
- Aligned the definition of `function.trim()` with the SQL function definition.
- Fixed an issue where snowpark-python would hang when using the Python system-defined (built-in function) `sum` vs. the Snowpark `function.sum()`.

### Deprecations:

- Deprecated keyword argument `create_temp_table` in `df.write.save_as_table()`.

## 0.7.0 (2022-05-25)

### New Features:

- Added support for user-defined table functions (UDTFs).
  - Use function `snowflake.snowpark.functions.udtf()` to register a UDTF, or use it as a decorator to register the UDTF.
    - You can also use `Session.udtf.register()` to register a UDTF.
  - Use `Session.udtf.register_from_file()` to register a UDTF from a Python file.
- Updated APIs to query a table function, including both Snowflake built-in table functions and UDTFs.
  - Use function `snowflake.snowpark.functions.table_function()` to create a callable representing a table function and use it to call the table function in a query.
  - Alternatively, use function `snowflake.snowpark.functions.call_table_function()` to call a table function.
  - Added support for `over` clause that specifies `partition by` and `order by` when lateral joining a table function.
  - Updated `Session.table_function()` and `DataFrame.join_table_function()` to accept `TableFunctionCall` instances.

### Breaking Changes:

- When creating a function with `functions.udf()` and `functions.sproc()`, you can now specify an empty list for the `imports` or `packages` argument to indicate that no import or package is used for this UDF or stored procedure. Previously, specifying an empty list meant that the function would use session-level imports or packages.
- Improved the `__repr__` implementation of data types in `types.py`. The unused `type_name` property has been removed.
- Added a Snowpark-specific exception class for SQL errors. This replaces the previous `ProgrammingError` from the Python connector.

### Improvements:

- Added a lock to a UDF or UDTF when it is called for the first time per thread.
- Improved the error message for pickling errors that occurred during UDF creation.
- Included the query ID when logging the failed query.

### Bug Fixes:

- Fixed a bug in which non-integral data (such as timestamps) was occasionally converted to integer when calling `DataFrame.to_pandas()`.
- Fixed a bug in which `DataFrameReader.parquet()` failed to read a parquet file when its column contained spaces.
- Fixed a bug in which `DataFrame.copy_into_table()` failed when the dataframe is created by reading a file with inferred schemas.

### Deprecations

`Session.flatten()` and `DataFrame.flatten()`.

### Dependency Updates:

- Restricted the version of `cloudpickle` <= `2.0.0`.

## 0.6.0 (2022-04-27)

### New Features:

- Added support for vectorized UDFs with the input as a Pandas DataFrame or Pandas Series and the output as a Pandas Series. This improves the performance of UDFs in Snowpark.
- Added support for inferring the schema of a DataFrame by default when it is created by reading a Parquet, Avro, or ORC file in the stage.
- Added functions `current_session()`, `current_statement()`, `current_user()`, `current_version()`, `current_warehouse()`, `date_from_parts()`, `date_trunc()`, `dayname()`, `dayofmonth()`, `dayofweek()`, `dayofyear()`, `grouping()`, `grouping_id()`, `hour()`, `last_day()`, `minute()`, `next_day()`, `previous_day()`, `second()`, `month()`, `monthname()`, `quarter()`, `year()`, `current_database()`, `current_role()`, `current_schema()`, `current_schemas()`, `current_region()`, `current_avaliable_roles()`, `add_months()`, `any_value()`, `bitnot()`, `bitshiftleft()`, `bitshiftright()`, `convert_timezone()`, `uniform()`, `strtok_to_array()`, `sysdate()`, `time_from_parts()`,  `timestamp_from_parts()`, `timestamp_ltz_from_parts()`, `timestamp_ntz_from_parts()`, `timestamp_tz_from_parts()`, `weekofyear()`, `percentile_cont()` to `snowflake.snowflake.functions`.

### Breaking Changes:

- Expired deprecations:
  - Removed the following APIs that were deprecated in 0.4.0: `DataFrame.groupByGroupingSets()`, `DataFrame.naturalJoin()`, `DataFrame.joinTableFunction`, `DataFrame.withColumns()`, `Session.getImports()`, `Session.addImport()`, `Session.removeImport()`, `Session.clearImports()`, `Session.getSessionStage()`, `Session.getDefaultDatabase()`, `Session.getDefaultSchema()`, `Session.getCurrentDatabase()`, `Session.getCurrentSchema()`, `Session.getFullyQualifiedCurrentSchema()`.

### Improvements:

- Added support for creating an empty `DataFrame` with a specific schema using the `Session.create_dataframe()` method.
- Changed the logging level from `INFO` to `DEBUG` for several logs (e.g., the executed query) when evaluating a dataframe.
- Improved the error message when failing to create a UDF due to pickle errors.

### Bug Fixes:

- Removed pandas hard dependencies in the `Session.create_dataframe()` method.

### Dependency Updates:

- Added `typing-extension` as a new dependency with the version >= `4.1.0`.

## 0.5.0 (2022-03-22)

### New Features

- Added stored procedures API.
  - Added `Session.sproc` property and `sproc()` to `snowflake.snowpark.functions`, so you can register stored procedures.
  - Added `Session.call` to call stored procedures by name.
- Added `UDFRegistration.register_from_file()` to allow registering UDFs from Python source files or zip files directly.
- Added `UDFRegistration.describe()` to describe a UDF.
- Added `DataFrame.random_split()` to provide a way to randomly split a dataframe.
- Added functions `md5()`, `sha1()`, `sha2()`, `ascii()`, `initcap()`, `length()`, `lower()`, `lpad()`, `ltrim()`, `rpad()`, `rtrim()`, `repeat()`, `soundex()`, `regexp_count()`, `replace()`, `charindex()`, `collate()`, `collation()`, `insert()`, `left()`, `right()`, `endswith()` to `snowflake.snowpark.functions`.
- Allowed `call_udf()` to accept literal values.
- Provided a `distinct` keyword in `array_agg()`.

### Bug Fixes:

- Fixed an issue that caused `DataFrame.to_pandas()` to have a string column if `Column.cast(IntegerType())` was used.
- Fixed a bug in `DataFrame.describe()` when there is more than one string column.

## 0.4.0 (2022-02-15)

### New Features

- You can now specify which Anaconda packages to use when defining UDFs.
  - Added `add_packages()`, `get_packages()`, `clear_packages()`, and `remove_package()`, to class `Session`.
  - Added `add_requirements()` to `Session` so you can use a requirements file to specify which packages this session will use.
  - Added parameter `packages` to function `snowflake.snowpark.functions.udf()` and method `UserDefinedFunction.register()` to indicate UDF-level Anaconda package dependencies when creating a UDF.
  - Added parameter `imports` to `snowflake.snowpark.functions.udf()` and `UserDefinedFunction.register()` to specify UDF-level code imports.
- Added a parameter `session` to function `udf()` and `UserDefinedFunction.register()` so you can specify which session to use to create a UDF if you have multiple sessions.
- Added types `Geography` and `Variant` to `snowflake.snowpark.types` to be used as type hints for Geography and Variant data when defining a UDF.
- Added support for Geography geoJSON data.
- Added `Table`, a subclass of `DataFrame` for table operations:
  - Methods `update` and `delete` update and delete rows of a table in Snowflake.
  - Method `merge` merges data from a `DataFrame` to a `Table`.
  - Override method `DataFrame.sample()` with an additional parameter `seed`, which works on tables but not on view and sub-queries.
- Added `DataFrame.to_local_iterator()` and `DataFrame.to_pandas_batches()` to allow getting results from an iterator when the result set returned from the Snowflake database is too large.
- Added `DataFrame.cache_result()` for caching the operations performed on a `DataFrame` in a temporary table.
  Subsequent operations on the original `DataFrame` have no effect on the cached result `DataFrame`.
- Added property `DataFrame.queries` to get SQL queries that will be executed to evaluate the `DataFrame`.
- Added `Session.query_history()` as a context manager to track SQL queries executed on a session, including all SQL queries to evaluate `DataFrame`s created from a session. Both query ID and query text are recorded.
- You can now create a `Session` instance from an existing established `snowflake.connector.SnowflakeConnection`. Use parameter `connection` in `Session.builder.configs()`.
- Added `use_database()`, `use_schema()`, `use_warehouse()`, and `use_role()` to class `Session` to switch database/schema/warehouse/role after a session is created.
- Added `DataFrameWriter.copy_into_table()` to unload a `DataFrame` to stage files.
- Added `DataFrame.unpivot()`.
- Added `Column.within_group()` for sorting the rows by columns with some aggregation functions.
- Added functions `listagg()`, `mode()`, `div0()`, `acos()`, `asin()`, `atan()`, `atan2()`, `cos()`, `cosh()`, `sin()`, `sinh()`, `tan()`, `tanh()`, `degrees()`, `radians()`, `round()`, `trunc()`, and `factorial()` to `snowflake.snowflake.functions`.
- Added an optional argument `ignore_nulls` in function `lead()` and `lag()`.
- The `condition` parameter of function `when()` and `iff()` now accepts SQL expressions.

### Improvements

- All function and method names have been renamed to use the snake case naming style, which is more Pythonic. For convenience, some camel case names are kept as aliases to the snake case APIs. It is recommended to use the snake case APIs.
  - Deprecated these methods on class `Session` and replaced them with their snake case equivalents: `getImports()`, `addImports()`, `removeImport()`, `clearImports()`, `getSessionStage()`, `getDefaultSchema()`, `getDefaultSchema()`, `getCurrentDatabase()`, `getFullyQualifiedCurrentSchema()`.
  - Deprecated these methods on class `DataFrame` and replaced them with their snake case equivalents: `groupingByGroupingSets()`, `naturalJoin()`, `withColumns()`, `joinTableFunction()`.
- Property `DataFrame.columns` is now consistent with `DataFrame.schema.names` and the Snowflake database `Identifier Requirements`.
- `Column.__bool__()` now raises a `TypeError`. This will ban the use of logical operators `and`, `or`, `not` on `Column` object, for instance `col("a") > 1 and col("b") > 2` will raise the `TypeError`. Use `(col("a") > 1) & (col("b") > 2)` instead.
- Changed `PutResult` and `GetResult` to subclass `NamedTuple`.
- Fixed a bug which raised an error when the local path or stage location has a space or other special characters.
- Changed `DataFrame.describe()` so that non-numeric and non-string columns are ignored instead of raising an exception.

### Dependency updates

- Updated ``snowflake-connector-python`` to 2.7.4.

## 0.3.0 (2022-01-09)

### New Features

- Added `Column.isin()`, with an alias `Column.in_()`.
- Added `Column.try_cast()`, which is a special version of `cast()`. It tries to cast a string expression to other types and returns `null` if the cast is not possible.
- Added `Column.startswith()` and `Column.substr()` to process string columns.
- `Column.cast()` now also accepts a `str` value to indicate the cast type in addition to a `DataType` instance.
- Added `DataFrame.describe()` to summarize stats of a `DataFrame`.
- Added `DataFrame.explain()` to print the query plan of a `DataFrame`.
- `DataFrame.filter()` and `DataFrame.select_expr()` now accepts a sql expression.
- Added a new `bool` parameter `create_temp_table` to methods `DataFrame.saveAsTable()` and `Session.write_pandas()` to optionally create a temp table.
- Added `DataFrame.minus()` and `DataFrame.subtract()` as aliases to `DataFrame.except_()`.
- Added `regexp_replace()`, `concat()`, `concat_ws()`, `to_char()`, `current_timestamp()`, `current_date()`, `current_time()`, `months_between()`, `cast()`, `try_cast()`, `greatest()`, `least()`, and `hash()` to module `snowflake.snowpark.functions`.

### Bug Fixes

- Fixed an issue where `Session.createDataFrame(pandas_df)` and `Session.write_pandas(pandas_df)` raise an exception when the `Pandas DataFrame` has spaces in the column name.
- `DataFrame.copy_into_table()` sometimes prints an `error` level log entry while it actually works. It's fixed now.
- Fixed an API docs issue where some `DataFrame` APIs are missing from the docs.

### Dependency updates

- Update ``snowflake-connector-python`` to 2.7.2, which upgrades ``pyarrow`` dependency to 6.0.x. Refer to the [python connector 2.7.2 release notes](https://pypi.org/project/snowflake-connector-python/2.7.2/) for more details.

## 0.2.0 (2021-12-02)

### New Features

- Updated the `Session.createDataFrame()` method for creating a `DataFrame` from a Pandas DataFrame.
- Added the `Session.write_pandas()` method for writing a `Pandas DataFrame` to a table in Snowflake and getting a `Snowpark DataFrame` object back.
- Added new classes and methods for calling window functions.
- Added the new functions `cume_dist()`, to find the cumulative distribution of a value with regard to other values within a window partition,
  and `row_number()`, which returns a unique row number for each row within a window partition.
- Added functions for computing statistics for DataFrames in the `DataFrameStatFunctions` class.
- Added functions for handling missing values in a DataFrame in the `DataFrameNaFunctions` class.
- Added new methods `rollup()`, `cube()`, and `pivot()` to the `DataFrame` class.
- Added the `GroupingSets` class, which you can use with the DataFrame groupByGroupingSets method to perform a SQL GROUP BY GROUPING SETS.
- Added the new `FileOperation(session)`
  class that you can use to upload and download files to and from a stage.
- Added the `DataFrame.copy_into_table()`
  method for loading data from files in a stage into a table.
- In CASE expressions, the functions `when()` and `otherwise()`
  now accept Python types in addition to `Column` objects.
- When you register a UDF you can now optionally set the `replace` parameter to `True` to overwrite an existing UDF with the same name.

### Improvements

- UDFs are now compressed before they are uploaded to the server. This makes them about 10 times smaller, which can help
  when you are using large ML model files.
- When the size of a UDF is less than 8196 bytes, it will be uploaded as in-line code instead of uploaded to a stage.

### Bug Fixes

- Fixed an issue where the statement `df.select(when(col("a") == 1, 4).otherwise(col("a"))), [Row(4), Row(2), Row(3)]` raised an exception.
- Fixed an issue where `df.toPandas()` raised an exception when a DataFrame was created from large local data.

## 0.1.0 (2021-10-26)

Start of Private Preview<|MERGE_RESOLUTION|>--- conflicted
+++ resolved
@@ -2,32 +2,25 @@
 
 ## 1.6.0 (TBD)
 
-<<<<<<< HEAD
+
 ### New Features
 - Added support for aliases for commonly used options in DataFrame reader/writer.
 - Added support for `format(...).load()` and `format(...).save(...)`patterns.
 - Added support for `df.write.csv("path/to/stage")`,`df.write.json("path/to/stage")`,`df.write.parquet("path/to/stage")` patterns to allow a similar experience to dataframe readers.
-=======
-## New Features
-
 - Added support for new functions in `snowflake.snowpark.functions`:
   - `array_sort`
   - `sort_array`
   - `array_min`
   - `array_max`
 - Added support for async execution of multi-query dataframe containing binding variables.
->>>>>>> 9e2e088f
 - Added support for renaming multiple columns in `DataFrame.rename`.
 
 ### Improvements
 - Redundant dependency `typing-extensions` removed.
 
-<<<<<<< HEAD
-=======
 ### Dependency updates
 
 - Updated ``snowflake-connector-python`` to 3.0.4.
->>>>>>> 9e2e088f
 
 ## 1.5.1 (2023-06-20)
 

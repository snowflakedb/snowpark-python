# Release History

## 1.14.0 (TBD)

### New Features

- Added support for creating vectorized UDTFs with `process` method.
- Added support for dataframe functions:
  - to_timestamp_ltz
  - to_timestamp_ntz
  - to_timestamp_tz
- Added support for the following local testing functions:
  - to_timestamp
  - to_timestamp_ltz
  - to_timestamp_ntz
  - to_timestamp_tz
  - greatest
  - least
- Added support for ASOF JOIN type.
- Added support for the following local testing APIs:
  - Session.get_current_account
  - Session.get_current_warehouse
  - Session.get_current_role
  - Session.use_schema
  - Session.use_warehouse
  - Session.use_database
  - Session.use_role

### Bug Fixes

- Fixed a bug in Local Testing's implementation of LEFT ANTI and LEFT SEMI joins where rows with null values are dropped.
- Fixed a bug in local testing implementation of DataFrameReader.csv when the optional parameter `field_optionally_enclosed_by` is specified.
- Fixed a bug in local testing implementation of Column.regexp where only the first entry is considered when `pattern` is a `Column`.

### Deprecations:

- Deprecated `Session.get_fully_qualified_current_schema`. Consider using `Session.get_fully_qualified_name_if_possible` instead.

### Improvements

<<<<<<< HEAD
- Added telemetry to local testing.
=======
- Fixed a bug in `SnowflakePlanBuilder` that `save_as_table` does not filter column that name start with '$' and follow by number correctly.
- Fixed a bug in local testing implementation of DataFrameReader.csv when the optional parameter `field_optionally_enclosed_by` is specified.
- Fixed a bug in Local Testing implementation of Table.update in which null value in the rows to be updated causes `KeyError`.
- Fixed a bug in local testing implementation of Column.regexp where only the first entry is considered when `pattern` is a `Column`.
>>>>>>> fe59a205

## 1.13.0 (2024-02-26)

### New Features

- Added support for an optional `date_part` argument in function `last_day`.
- `SessionBuilder.app_name` will set the query_tag after the session is created.
- Added support for the following local testing functions:
  - current_timestamp
  - current_date
  - current_time
  - strip_null_value
  - upper
  - lower
  - length
  - initcap

### Improvements

- Added cleanup logic at interpreter shutdown to close all active sessions.

### Bug Fixes

- Fixed a bug in `DataFrame.to_local_iterator` where the iterator could yield wrong results if another query is executed before the iterator finishes due to wrong isolation level. For details, please see #945.
- Fixed a bug that truncated table names in error messages while running a plan with local testing enabled.
- Fixed a bug that `Session.range` returns empty result when the range is large.

## 1.12.1 (2024-02-08)

### Improvements

- Use `split_blocks=True` by default during `to_pandas` conversion, for optimal memory allocation. This parameter is passed to `pyarrow.Table.to_pandas`, which enables `PyArrow` to split the memory allocation into smaller, more manageable blocks instead of allocating a single contiguous block. This results in better memory management when dealing with larger datasets.

### Bug Fixes

- Fixed a bug in `DataFrame.to_pandas` that caused an error when evaluating on a Dataframe with an `IntergerType` column with null values.

## 1.12.0 (2024-01-30)

### New Features

- Exposed `statement_params` in `StoredProcedure.__call__`.
- Added two optional arguments to `Session.add_import`.
  - `chunk_size`: The number of bytes to hash per chunk of the uploaded files.
  - `whole_file_hash`: By default only the first chunk of the uploaded import is hashed to save time. When this is set to True each uploaded file is fully hashed instead.
- Added parameters `external_access_integrations` and `secrets` when creating a UDAF from Snowpark Python to allow integration with external access.
- Added a new method `Session.append_query_tag`. Allows an additional tag to be added to the current query tag by appending it as a comma separated value.
- Added a new method `Session.update_query_tag`. Allows updates to a JSON encoded dictionary query tag.
- `SessionBuilder.getOrCreate` will now attempt to replace the singleton it returns when token expiration has been detected.
- Added support for new functions in `snowflake.snowpark.functions`:
  - `array_except`
  - `create_map`
  - `sign`/`signum`
- Added the following functions to `DataFrame.analytics`:
  - Added the `moving_agg` function in `DataFrame.analytics` to enable moving aggregations like sums and averages with multiple window sizes.
  - Added the `cummulative_agg` function in `DataFrame.analytics` to enable commulative aggregations like sums and averages on multiple columns.
  - Added the `compute_lag` and `compute_lead` functions in `DataFrame.analytics` for enabling lead and lag calculations on multiple columns.
  - Added the `time_series_agg` function in `DataFrame.analytics` to enable time series aggregations like sums and averages with multiple time windows.

### Bug Fixes

- Fixed a bug in `DataFrame.na.fill` that caused Boolean values to erroneously override integer values.
- Fixed a bug in `Session.create_dataframe` where the Snowpark DataFrames created using pandas DataFrames were not inferring the type for timestamp columns correctly. The behavior is as follows:
  - Earlier timestamp columns without a timezone would be converted to nanosecond epochs and inferred as `LongType()`, but will now be correctly maintained as timestamp values and be inferred as `TimestampType(TimestampTimeZone.NTZ)`.
  - Earlier timestamp columns with a timezone would be inferred as `TimestampType(TimestampTimeZone.NTZ)` and loose timezone information but will now be correctly inferred as `TimestampType(TimestampTimeZone.LTZ)` and timezone information is retained correctly.
  - Set session parameter `PYTHON_SNOWPARK_USE_LOGICAL_TYPE_FOR_CREATE_DATAFRAME` to revert back to old behavior. It is recommended that you update your code to align with correct behavior because the parameter will be removed in the future.
- Fixed a bug that `DataFrame.to_pandas` gets decimal type when scale is not 0, and creates an object dtype in `pandas`. Instead, we cast the value to a float64 type.
- Fixed bugs that wrongly flattened the generated SQL when one of the following happens:
  - `DataFrame.filter()` is called after `DataFrame.sort().limit()`.
  - `DataFrame.sort()` or `filter()` is called on a DataFrame that already has a window function or sequence-dependent data generator column.
    For instance, `df.select("a", seq1().alias("b")).select("a", "b").sort("a")` won't flatten the sort clause anymore.
  - a window or sequence-dependent data generator column is used after `DataFrame.limit()`. For instance, `df.limit(10).select(row_number().over())` won't flatten the limit and select in the generated SQL.
- Fixed a bug where aliasing a DataFrame column raised an error when the DataFame was copied from another DataFrame with an aliased column. For instance,

  ```python
  df = df.select(col("a").alias("b"))
  df = copy(df)
  df.select(col("b").alias("c"))  # threw an error. Now it's fixed.
  ```

- Fixed a bug in `Session.create_dataframe` that the non-nullable field in a schema is not respected for boolean type. Note that this fix is only effective when the user has the privilege to create a temp table.
- Fixed a bug in SQL simplifier where non-select statements in `session.sql` dropped a SQL query when used with `limit()`.
- Fixed a bug that raised an exception when session parameter `ERROR_ON_NONDETERMINISTIC_UPDATE` is true.

### Behavior Changes (API Compatible)

- When parsing data types during a `to_pandas` operation, we rely on GS precision value to fix precision issues for large integer values. This may affect users where a column that was earlier returned as `int8` gets returned as `int64`. Users can fix this by explicitly specifying precision values for their return column.
- Aligned behavior for `Session.call` in case of table stored procedures where running `Session.call` would not trigger stored procedure unless a `collect()` operation was performed.
- `StoredProcedureRegistration` will now automatically add `snowflake-snowpark-python` as a package dependency. The added dependency will be on the client's local version of the library and an error is thrown if the server cannot support that version.

## 1.11.1 (2023-12-07)

### Bug Fixes

- Fixed a bug that numpy should not be imported at the top level of mock module.
- Added support for these new functions in `snowflake.snowpark.functions`:
  - `from_utc_timestamp`
  - `to_utc_timestamp`

## 1.11.0 (2023-12-05)

### New Features

- Add the `conn_error` attribute to `SnowflakeSQLException` that stores the whole underlying exception from `snowflake-connector-python`.
- Added support for `RelationalGroupedDataframe.pivot()` to access `pivot` in the following pattern `Dataframe.group_by(...).pivot(...)`.
- Added experimental feature: Local Testing Mode, which allows you to create and operate on Snowpark Python DataFrames locally without connecting to a Snowflake account. You can use the local testing framework to test your DataFrame operations locally, on your development machine or in a CI (continuous integration) pipeline, before deploying code changes to your account.

- Added support for `arrays_to_object` new functions in `snowflake.snowpark.functions`.
- Added support for the vector data type.

### Dependency Updates

- Bumped cloudpickle dependency to work with `cloudpickle==2.2.1`
- Updated ``snowflake-connector-python`` to `3.4.0`.

### Bug Fixes

- DataFrame column names quoting check now supports newline characters.
- Fix a bug where a DataFrame generated by `session.read.with_metadata` creates inconsistent table when doing `df.write.save_as_table`.

## 1.10.0 (2023-11-03)

### New Features

- Added support for managing case sensitivity in `DataFrame.to_local_iterator()`.
- Added support for specifying vectorized UDTF's input column names by using the optional parameter `input_names` in `UDTFRegistration.register/register_file` and `functions.pandas_udtf`. By default, `RelationalGroupedDataFrame.applyInPandas` will infer the column names from current dataframe schema.
- Add `sql_error_code` and `raw_message` attributes to `SnowflakeSQLException` when it is caused by a SQL exception.

### Bug Fixes

- Fixed a bug in `DataFrame.to_pandas()` where converting snowpark dataframes to pandas dataframes was losing precision on integers with more than 19 digits.
- Fixed a bug that `session.add_packages` can not handle requirement specifier that contains project name with underscore and version.
- Fixed a bug in `DataFrame.limit()` when `offset` is used and the parent `DataFrame` uses `limit`. Now the `offset` won't impact the parent DataFrame's `limit`.
- Fixed a bug in `DataFrame.write.save_as_table` where dataframes created from read api could not save data into snowflake because of invalid column name `$1`.

### Behavior change

- Changed the behavior of `date_format`:
  - The `format` argument changed from optional to required.
  - The returned result changed from a date object to a date-formatted string.
- When a window function, or a sequence-dependent data generator (`normal`, `zipf`, `uniform`, `seq1`, `seq2`, `seq4`, `seq8`) function is used, the sort and filter operation will no longer be flattened when generating the query.

## 1.9.0 (2023-10-13)

### New Features

- Added support for the Python 3.11 runtime environment.

### Dependency updates

- Added back the dependency of `typing-extensions`.

### Bug Fixes

- Fixed a bug where imports from permanent stage locations were ignored for temporary stored procedures, UDTFs, UDFs, and UDAFs.
- Revert back to using CTAS (create table as select) statement for `Dataframe.writer.save_as_table` which does not need insert permission for writing tables.

### New Features
- Support `PythonObjJSONEncoder` json-serializable objects for `ARRAY` and `OBJECT` literals.

## 1.8.0 (2023-09-14)

### New Features

- Added support for VOLATILE/IMMUTABLE keyword when registering UDFs.
- Added support for specifying clustering keys when saving dataframes using `DataFrame.save_as_table`.
- Accept `Iterable` objects input for `schema` when creating dataframes using `Session.create_dataframe`.
- Added the property `DataFrame.session` to return a `Session` object.
- Added the property `Session.session_id` to return an integer that represents session ID.
- Added the property `Session.connection` to return a `SnowflakeConnection` object .

- Added support for creating a Snowpark session from a configuration file or environment variables.

### Dependency updates

- Updated ``snowflake-connector-python`` to 3.2.0.

### Bug Fixes

- Fixed a bug where automatic package upload would raise `ValueError` even when compatible package version were added in `session.add_packages`.
- Fixed a bug where table stored procedures were not registered correctly when using `register_from_file`.
- Fixed a bug where dataframe joins failed with `invalid_identifier` error.
- Fixed a bug where `DataFrame.copy` disables SQL simplfier for the returned copy.
- Fixed a bug where `session.sql().select()` would fail if any parameters are specified to `session.sql()`

## 1.7.0 (2023-08-28)

### New Features

- Added parameters `external_access_integrations` and `secrets` when creating a UDF, UDTF or Stored Procedure from Snowpark Python to allow integration with external access.
- Added support for these new functions in `snowflake.snowpark.functions`:
  - `array_flatten`
  - `flatten`
- Added support for `apply_in_pandas` in `snowflake.snowpark.relational_grouped_dataframe`.
- Added support for replicating your local Python environment on Snowflake via `Session.replicate_local_environment`.

### Bug Fixes

- Fixed a bug where `session.create_dataframe` fails to properly set nullable columns where nullability was affected by order or data was given.
- Fixed a bug where `DataFrame.select` could not identify and alias columns in presence of table functions when output columns of table function overlapped with columns in dataframe.

### Behavior Changes

- When creating stored procedures, UDFs, UDTFs, UDAFs with parameter `is_permanent=False` will now create temporary objects even when `stage_name` is provided. The default value of `is_permanent` is `False` which is why if this value is not explicitly set to `True` for permanent objects, users will notice a change in behavior.
- `types.StructField` now enquotes column identifier by default.

## 1.6.1 (2023-08-02)

### New Features

- Added support for these new functions in `snowflake.snowpark.functions`:
  - `array_sort`
  - `sort_array`
  - `array_min`
  - `array_max`
  - `explode_outer`
- Added support for pure Python packages specified via `Session.add_requirements` or `Session.add_packages`. They are now usable in stored procedures and UDFs even if packages are not present on the Snowflake Anaconda channel.
  - Added Session parameter `custom_packages_upload_enabled` and `custom_packages_force_upload_enabled` to enable the support for pure Python packages feature mentioned above. Both parameters default to `False`.
- Added support for specifying package requirements by passing a Conda environment yaml file to `Session.add_requirements`.
- Added support for asynchronous execution of multi-query dataframes that contain binding variables.
- Added support for renaming multiple columns in `DataFrame.rename`.
- Added support for Geometry datatypes.
- Added support for `params` in `session.sql()` in stored procedures.
- Added support for user-defined aggregate functions (UDAFs). This feature is currently in private preview.
- Added support for vectorized UDTFs (user-defined table functions). This feature is currently in public preview.
- Added support for Snowflake Timestamp variants (i.e., `TIMESTAMP_NTZ`, `TIMESTAMP_LTZ`, `TIMESTAMP_TZ`)
  - Added `TimestampTimezone` as an argument in `TimestampType` constructor.
  - Added type hints `NTZ`, `LTZ`, `TZ` and `Timestamp` to annotate functions when registering UDFs.

### Improvements

- Removed redundant dependency `typing-extensions`.
- `DataFrame.cache_result` now creates temp table fully qualified names under current database and current schema.

### Bug Fixes

- Fixed a bug where type check happens on pandas before it is imported.
- Fixed a bug when creating a UDF from `numpy.ufunc`.
- Fixed a bug where `DataFrame.union` was not generating the correct `Selectable.schema_query` when SQL simplifier is enabled.

### Behavior Changes

- `DataFrameWriter.save_as_table` now respects the `nullable` field of the schema provided by the user or the inferred schema based on data from user input.

### Dependency updates

- Updated ``snowflake-connector-python`` to 3.0.4.

## 1.5.1 (2023-06-20)

### New Features

- Added support for the Python 3.10 runtime environment.

## 1.5.0 (2023-06-09)

### Behavior Changes

- Aggregation results, from functions such as `DataFrame.agg` and `DataFrame.describe`, no longer strip away non-printing characters from column names.

### New Features

- Added support for the Python 3.9 runtime environment.
- Added support for new functions in `snowflake.snowpark.functions`:
  - `array_generate_range`
  - `array_unique_agg`
  - `collect_set`
  - `sequence`
- Added support for registering and calling stored procedures with `TABLE` return type.
- Added support for parameter `length` in `StringType()` to specify the maximum number of characters that can be stored by the column.
- Added the alias `functions.element_at()` for `functions.get()`.
- Added the alias `Column.contains` for `functions.contains`.
- Added experimental feature `DataFrame.alias`.
- Added support for querying metadata columns from stage when creating `DataFrame` using `DataFrameReader`.
- Added support for `StructType.add` to append more fields to existing `StructType` objects.
- Added support for parameter `execute_as` in `StoredProcedureRegistration.register_from_file()` to specify stored procedure caller rights.

### Bug Fixes

- Fixed a bug where the `Dataframe.join_table_function` did not run all of the necessary queries to set up the join table function when SQL simplifier was enabled.
- Fixed type hint declaration for custom types - `ColumnOrName`, `ColumnOrLiteralStr`, `ColumnOrSqlExpr`, `LiteralType` and `ColumnOrLiteral` that were breaking `mypy` checks.
- Fixed a bug where `DataFrameWriter.save_as_table` and `DataFrame.copy_into_table` failed to parse fully qualified table names.

## 1.4.0 (2023-04-24)

### New Features

- Added support for `session.getOrCreate`.
- Added support for alias `Column.getField`.
- Added support for new functions in `snowflake.snowpark.functions`:
  - `date_add` and `date_sub` to make add and subtract operations easier.
  - `daydiff`
  - `explode`
  - `array_distinct`.
  - `regexp_extract`.
  - `struct`.
  - `format_number`.
  - `bround`.
  - `substring_index`
- Added parameter `skip_upload_on_content_match` when creating UDFs, UDTFs and stored procedures using `register_from_file` to skip uploading files to a stage if the same version of the files are already on the stage.
- Added support for `DataFrameWriter.save_as_table` method to take table names that contain dots.
- Flattened generated SQL when `DataFrame.filter()` or `DataFrame.order_by()` is followed by a projection statement (e.g. `DataFrame.select()`, `DataFrame.with_column()`).
- Added support for creating dynamic tables _(in private preview)_ using `Dataframe.create_or_replace_dynamic_table`.
- Added an optional argument `params` in `session.sql()` to support binding variables. Note that this is not supported in stored procedures yet.

### Bug Fixes

- Fixed a bug in `strtok_to_array` where an exception was thrown when a delimiter was passed in.
- Fixed a bug in `session.add_import` where the module had the same namespace as other dependencies.

## 1.3.0 (2023-03-28)

### New Features

- Added support for `delimiters` parameter in `functions.initcap()`.
- Added support for `functions.hash()` to accept a variable number of input expressions.
- Added API `Session.RuntimeConfig` for getting/setting/checking the mutability of any runtime configuration.
- Added support managing case sensitivity in `Row` results from `DataFrame.collect` using `case_sensitive` parameter.
- Added API `Session.conf` for getting, setting or checking the mutability of any runtime configuration.
- Added support for managing case sensitivity in `Row` results from `DataFrame.collect` using `case_sensitive` parameter.
- Added indexer support for `snowflake.snowpark.types.StructType`.
- Added a keyword argument `log_on_exception` to `Dataframe.collect` and `Dataframe.collect_no_wait` to optionally disable error logging for SQL exceptions.

### Bug Fixes

- Fixed a bug where a DataFrame set operation(`DataFrame.substract`, `DataFrame.union`, etc.) being called after another DataFrame set operation and `DataFrame.select` or `DataFrame.with_column` throws an exception.
- Fixed a bug where chained sort statements are overwritten by the SQL simplifier.

### Improvements

- Simplified JOIN queries to use constant subquery aliases (`SNOWPARK_LEFT`, `SNOWPARK_RIGHT`) by default. Users can disable this at runtime with `session.conf.set('use_constant_subquery_alias', False)` to use randomly generated alias names instead.
- Allowed specifying statement parameters in `session.call()`.
- Enabled the uploading of large pandas DataFrames in stored procedures by defaulting to a chunk size of 100,000 rows.

## 1.2.0 (2023-03-02)

### New Features

- Added support for displaying source code as comments in the generated scripts when registering stored procedures. This
  is enabled by default, turn off by specifying `source_code_display=False` at registration.
- Added a parameter `if_not_exists` when creating a UDF, UDTF or Stored Procedure from Snowpark Python to ignore creating the specified function or procedure if it already exists.
- Accept integers when calling `snowflake.snowpark.functions.get` to extract value from array.
- Added `functions.reverse` in functions to open access to Snowflake built-in function
  [reverse](https://docs.snowflake.com/en/sql-reference/functions/reverse).
- Added parameter `require_scoped_url` in snowflake.snowflake.files.SnowflakeFile.open() `(in Private Preview)` to replace `is_owner_file` is marked for deprecation.

### Bug Fixes

- Fixed a bug that overwrote `paramstyle` to `qmark` when creating a Snowpark session.
- Fixed a bug where `df.join(..., how="cross")` fails with `SnowparkJoinException: (1112): Unsupported using join type 'Cross'`.
- Fixed a bug where querying a `DataFrame` column created from chained function calls used a wrong column name.

## 1.1.0 (2023-01-26)

### New Features:

- Added `asc`, `asc_nulls_first`, `asc_nulls_last`, `desc`, `desc_nulls_first`, `desc_nulls_last`, `date_part` and `unix_timestamp` in functions.
- Added the property `DataFrame.dtypes` to return a list of column name and data type pairs.
- Added the following aliases:
  - `functions.expr()` for `functions.sql_expr()`.
  - `functions.date_format()` for `functions.to_date()`.
  - `functions.monotonically_increasing_id()` for `functions.seq8()`
  - `functions.from_unixtime()` for `functions.to_timestamp()`

### Bug Fixes:

- Fixed a bug in SQL simplifier that didn’t handle Column alias and join well in some cases. See https://github.com/snowflakedb/snowpark-python/issues/658 for details.
- Fixed a bug in SQL simplifier that generated wrong column names for function calls, NaN and INF.

### Improvements

- The session parameter `PYTHON_SNOWPARK_USE_SQL_SIMPLIFIER` is `True` after Snowflake 7.3 was released. In snowpark-python, `session.sql_simplifier_enabled` reads the value of `PYTHON_SNOWPARK_USE_SQL_SIMPLIFIER` by default, meaning that the SQL simplfier is enabled by default after the Snowflake 7.3 release. To turn this off, set `PYTHON_SNOWPARK_USE_SQL_SIMPLIFIER` in Snowflake to `False` or run `session.sql_simplifier_enabled = False` from Snowpark. It is recommended to use the SQL simplifier because it helps to generate more concise SQL.

## 1.0.0 (2022-11-01)

### New Features

- Added `Session.generator()` to create a new `DataFrame` using the Generator table function.
- Added a parameter `secure` to the functions that create a secure UDF or UDTF.

## 0.12.0 (2022-10-14)

### New Features

- Added new APIs for async job:
  - `Session.create_async_job()` to create an `AsyncJob` instance from a query id.
  - `AsyncJob.result()` now accepts argument `result_type` to return the results in different formats.
  - `AsyncJob.to_df()` returns a `DataFrame` built from the result of this asynchronous job.
  - `AsyncJob.query()` returns the SQL text of the executed query.
- `DataFrame.agg()` and `RelationalGroupedDataFrame.agg()` now accept variable-length arguments.
- Added parameters `lsuffix` and `rsuffix` to `DataFram.join()` and `DataFrame.cross_join()` to conveniently rename overlapping columns.
- Added `Table.drop_table()` so you can drop the temp table after `DataFrame.cache_result()`. `Table` is also a context manager so you can use the `with` statement to drop the cache temp table after use.
- Added `Session.use_secondary_roles()`.
- Added functions `first_value()` and `last_value()`. (contributed by @chasleslr)
- Added `on` as an alias for `using_columns` and `how` as an alias for `join_type` in `DataFrame.join()`.

### Bug Fixes

- Fixed a bug in `Session.create_dataframe()` that raised an error when `schema` names had special characters.
- Fixed a bug in which options set in `Session.read.option()` were not passed to `DataFrame.copy_into_table()` as default values.
- Fixed a bug in which `DataFrame.copy_into_table()` raises an error when a copy option has single quotes in the value.

## 0.11.0 (2022-09-28)

### Behavior Changes

- `Session.add_packages()` now raises `ValueError` when the version of a package cannot be found in Snowflake Anaconda channel. Previously, `Session.add_packages()` succeeded, and a `SnowparkSQLException` exception was raised later in the UDF/SP registration step.

### New Features:

- Added method `FileOperation.get_stream()` to support downloading stage files as stream.
- Added support in `functions.ntiles()` to accept int argument.
- Added the following aliases:
  - `functions.call_function()` for `functions.call_builtin()`.
  - `functions.function()` for `functions.builtin()`.
  - `DataFrame.order_by()` for `DataFrame.sort()`
  - `DataFrame.orderBy()` for `DataFrame.sort()`
- Improved `DataFrame.cache_result()` to return a more accurate `Table` class instead of a `DataFrame` class.
- Added support to allow `session` as the first argument when calling `StoredProcedure`.

### Improvements

- Improved nested query generation by flattening queries when applicable.
  - This improvement could be enabled by setting `Session.sql_simplifier_enabled = True`.
  - `DataFrame.select()`, `DataFrame.with_column()`, `DataFrame.drop()` and other select-related APIs have more flattened SQLs.
  - `DataFrame.union()`, `DataFrame.union_all()`, `DataFrame.except_()`, `DataFrame.intersect()`, `DataFrame.union_by_name()` have flattened SQLs generated when multiple set operators are chained.
- Improved type annotations for async job APIs.

### Bug Fixes

- Fixed a bug in which `Table.update()`, `Table.delete()`, `Table.merge()` try to reference a temp table that does not exist.

## 0.10.0 (2022-09-16)

### New Features:

- Added experimental APIs for evaluating Snowpark dataframes with asynchronous queries:
  - Added keyword argument `block` to the following action APIs on Snowpark dataframes (which execute queries) to allow asynchronous evaluations:
    - `DataFrame.collect()`, `DataFrame.to_local_iterator()`, `DataFrame.to_pandas()`, `DataFrame.to_pandas_batches()`, `DataFrame.count()`, `DataFrame.first()`.
    - `DataFrameWriter.save_as_table()`, `DataFrameWriter.copy_into_location()`.
    - `Table.delete()`, `Table.update()`, `Table.merge()`.
  - Added method `DataFrame.collect_nowait()` to allow asynchronous evaluations.
  - Added class `AsyncJob` to retrieve results from asynchronously executed queries and check their status.
- Added support for `table_type` in `Session.write_pandas()`. You can now choose from these `table_type` options: `"temporary"`, `"temp"`, and `"transient"`.
- Added support for using Python structured data (`list`, `tuple` and `dict`) as literal values in Snowpark.
- Added keyword argument `execute_as` to `functions.sproc()` and `session.sproc.register()` to allow registering a stored procedure as a caller or owner.
- Added support for specifying a pre-configured file format when reading files from a stage in Snowflake.

### Improvements:

- Added support for displaying details of a Snowpark session.

### Bug Fixes:

- Fixed a bug in which `DataFrame.copy_into_table()` and `DataFrameWriter.save_as_table()` mistakenly created a new table if the table name is fully qualified, and the table already exists.

### Deprecations:

- Deprecated keyword argument `create_temp_table` in `Session.write_pandas()`.
- Deprecated invoking UDFs using arguments wrapped in a Python list or tuple. You can use variable-length arguments without a list or tuple.

### Dependency updates

- Updated ``snowflake-connector-python`` to 2.7.12.

## 0.9.0 (2022-08-30)

### New Features:

- Added support for displaying source code as comments in the generated scripts when registering UDFs.
  This feature is turned on by default. To turn it off, pass the new keyword argument `source_code_display` as `False` when calling `register()` or `@udf()`.
- Added support for calling table functions from `DataFrame.select()`, `DataFrame.with_column()` and `DataFrame.with_columns()` which now take parameters of type `table_function.TableFunctionCall` for columns.
- Added keyword argument `overwrite` to `session.write_pandas()` to allow overwriting contents of a Snowflake table with that of a pandas DataFrame.
- Added keyword argument `column_order` to `df.write.save_as_table()` to specify the matching rules when inserting data into table in append mode.
- Added method `FileOperation.put_stream()` to upload local files to a stage via file stream.
- Added methods `TableFunctionCall.alias()` and `TableFunctionCall.as_()` to allow aliasing the names of columns that come from the output of table function joins.
- Added function `get_active_session()` in module `snowflake.snowpark.context` to get the current active Snowpark session.

### Bug Fixes:

- Fixed a bug in which batch insert should not raise an error when `statement_params` is not passed to the function.
- Fixed a bug in which column names should be quoted when `session.create_dataframe()` is called with dicts and a given schema.
- Fixed a bug in which creation of table should be skipped if the table already exists and is in append mode when calling `df.write.save_as_table()`.
- Fixed a bug in which third-party packages with underscores cannot be added when registering UDFs.

### Improvements:

- Improved function `function.uniform()` to infer the types of inputs `max_` and `min_` and cast the limits to `IntegerType` or `FloatType` correspondingly.

## 0.8.0 (2022-07-22)

### New Features:

- Added keyword only argument `statement_params` to the following methods to allow for specifying statement level parameters:
  - `collect`, `to_local_iterator`, `to_pandas`, `to_pandas_batches`,
    `count`, `copy_into_table`, `show`, `create_or_replace_view`, `create_or_replace_temp_view`, `first`, `cache_result`
    and `random_split` on class `snowflake.snowpark.Dateframe`.
  - `update`, `delete` and `merge` on class `snowflake.snowpark.Table`.
  - `save_as_table` and `copy_into_location` on class `snowflake.snowpark.DataFrameWriter`.
  - `approx_quantile`, `statement_params`, `cov` and `crosstab` on class `snowflake.snowpark.DataFrameStatFunctions`.
  - `register` and `register_from_file` on class `snowflake.snowpark.udf.UDFRegistration`.
  - `register` and `register_from_file` on class `snowflake.snowpark.udtf.UDTFRegistration`.
  - `register` and `register_from_file` on class `snowflake.snowpark.stored_procedure.StoredProcedureRegistration`.
  - `udf`, `udtf` and `sproc` in `snowflake.snowpark.functions`.
- Added support for `Column` as an input argument to `session.call()`.
- Added support for `table_type` in `df.write.save_as_table()`. You can now choose from these `table_type` options: `"temporary"`, `"temp"`, and `"transient"`.

### Improvements:

- Added validation of object name in `session.use_*` methods.
- Updated the query tag in SQL to escape it when it has special characters.
- Added a check to see if Anaconda terms are acknowledged when adding missing packages.

### Bug Fixes:

- Fixed the limited length of the string column in `session.create_dataframe()`.
- Fixed a bug in which `session.create_dataframe()` mistakenly converted 0 and `False` to `None` when the input data was only a list.
- Fixed a bug in which calling `session.create_dataframe()` using a large local dataset sometimes created a temp table twice.
- Aligned the definition of `function.trim()` with the SQL function definition.
- Fixed an issue where snowpark-python would hang when using the Python system-defined (built-in function) `sum` vs. the Snowpark `function.sum()`.

### Deprecations:

- Deprecated keyword argument `create_temp_table` in `df.write.save_as_table()`.

## 0.7.0 (2022-05-25)

### New Features:

- Added support for user-defined table functions (UDTFs).
  - Use function `snowflake.snowpark.functions.udtf()` to register a UDTF, or use it as a decorator to register the UDTF.
    - You can also use `Session.udtf.register()` to register a UDTF.
  - Use `Session.udtf.register_from_file()` to register a UDTF from a Python file.
- Updated APIs to query a table function, including both Snowflake built-in table functions and UDTFs.
  - Use function `snowflake.snowpark.functions.table_function()` to create a callable representing a table function and use it to call the table function in a query.
  - Alternatively, use function `snowflake.snowpark.functions.call_table_function()` to call a table function.
  - Added support for `over` clause that specifies `partition by` and `order by` when lateral joining a table function.
  - Updated `Session.table_function()` and `DataFrame.join_table_function()` to accept `TableFunctionCall` instances.

### Breaking Changes:

- When creating a function with `functions.udf()` and `functions.sproc()`, you can now specify an empty list for the `imports` or `packages` argument to indicate that no import or package is used for this UDF or stored procedure. Previously, specifying an empty list meant that the function would use session-level imports or packages.
- Improved the `__repr__` implementation of data types in `types.py`. The unused `type_name` property has been removed.
- Added a Snowpark-specific exception class for SQL errors. This replaces the previous `ProgrammingError` from the Python connector.

### Improvements:

- Added a lock to a UDF or UDTF when it is called for the first time per thread.
- Improved the error message for pickling errors that occurred during UDF creation.
- Included the query ID when logging the failed query.

### Bug Fixes:

- Fixed a bug in which non-integral data (such as timestamps) was occasionally converted to integer when calling `DataFrame.to_pandas()`.
- Fixed a bug in which `DataFrameReader.parquet()` failed to read a parquet file when its column contained spaces.
- Fixed a bug in which `DataFrame.copy_into_table()` failed when the dataframe is created by reading a file with inferred schemas.

### Deprecations

`Session.flatten()` and `DataFrame.flatten()`.

### Dependency Updates:

- Restricted the version of `cloudpickle` <= `2.0.0`.

## 0.6.0 (2022-04-27)

### New Features:

- Added support for vectorized UDFs with the input as a pandas DataFrame or pandas Series and the output as a pandas Series. This improves the performance of UDFs in Snowpark.
- Added support for inferring the schema of a DataFrame by default when it is created by reading a Parquet, Avro, or ORC file in the stage.
- Added functions `current_session()`, `current_statement()`, `current_user()`, `current_version()`, `current_warehouse()`, `date_from_parts()`, `date_trunc()`, `dayname()`, `dayofmonth()`, `dayofweek()`, `dayofyear()`, `grouping()`, `grouping_id()`, `hour()`, `last_day()`, `minute()`, `next_day()`, `previous_day()`, `second()`, `month()`, `monthname()`, `quarter()`, `year()`, `current_database()`, `current_role()`, `current_schema()`, `current_schemas()`, `current_region()`, `current_avaliable_roles()`, `add_months()`, `any_value()`, `bitnot()`, `bitshiftleft()`, `bitshiftright()`, `convert_timezone()`, `uniform()`, `strtok_to_array()`, `sysdate()`, `time_from_parts()`,  `timestamp_from_parts()`, `timestamp_ltz_from_parts()`, `timestamp_ntz_from_parts()`, `timestamp_tz_from_parts()`, `weekofyear()`, `percentile_cont()` to `snowflake.snowflake.functions`.

### Breaking Changes:

- Expired deprecations:
  - Removed the following APIs that were deprecated in 0.4.0: `DataFrame.groupByGroupingSets()`, `DataFrame.naturalJoin()`, `DataFrame.joinTableFunction`, `DataFrame.withColumns()`, `Session.getImports()`, `Session.addImport()`, `Session.removeImport()`, `Session.clearImports()`, `Session.getSessionStage()`, `Session.getDefaultDatabase()`, `Session.getDefaultSchema()`, `Session.getCurrentDatabase()`, `Session.getCurrentSchema()`, `Session.getFullyQualifiedCurrentSchema()`.

### Improvements:

- Added support for creating an empty `DataFrame` with a specific schema using the `Session.create_dataframe()` method.
- Changed the logging level from `INFO` to `DEBUG` for several logs (e.g., the executed query) when evaluating a dataframe.
- Improved the error message when failing to create a UDF due to pickle errors.

### Bug Fixes:

- Removed pandas hard dependencies in the `Session.create_dataframe()` method.

### Dependency Updates:

- Added `typing-extension` as a new dependency with the version >= `4.1.0`.

## 0.5.0 (2022-03-22)

### New Features

- Added stored procedures API.
  - Added `Session.sproc` property and `sproc()` to `snowflake.snowpark.functions`, so you can register stored procedures.
  - Added `Session.call` to call stored procedures by name.
- Added `UDFRegistration.register_from_file()` to allow registering UDFs from Python source files or zip files directly.
- Added `UDFRegistration.describe()` to describe a UDF.
- Added `DataFrame.random_split()` to provide a way to randomly split a dataframe.
- Added functions `md5()`, `sha1()`, `sha2()`, `ascii()`, `initcap()`, `length()`, `lower()`, `lpad()`, `ltrim()`, `rpad()`, `rtrim()`, `repeat()`, `soundex()`, `regexp_count()`, `replace()`, `charindex()`, `collate()`, `collation()`, `insert()`, `left()`, `right()`, `endswith()` to `snowflake.snowpark.functions`.
- Allowed `call_udf()` to accept literal values.
- Provided a `distinct` keyword in `array_agg()`.

### Bug Fixes:

- Fixed an issue that caused `DataFrame.to_pandas()` to have a string column if `Column.cast(IntegerType())` was used.
- Fixed a bug in `DataFrame.describe()` when there is more than one string column.

## 0.4.0 (2022-02-15)

### New Features

- You can now specify which Anaconda packages to use when defining UDFs.
  - Added `add_packages()`, `get_packages()`, `clear_packages()`, and `remove_package()`, to class `Session`.
  - Added `add_requirements()` to `Session` so you can use a requirements file to specify which packages this session will use.
  - Added parameter `packages` to function `snowflake.snowpark.functions.udf()` and method `UserDefinedFunction.register()` to indicate UDF-level Anaconda package dependencies when creating a UDF.
  - Added parameter `imports` to `snowflake.snowpark.functions.udf()` and `UserDefinedFunction.register()` to specify UDF-level code imports.
- Added a parameter `session` to function `udf()` and `UserDefinedFunction.register()` so you can specify which session to use to create a UDF if you have multiple sessions.
- Added types `Geography` and `Variant` to `snowflake.snowpark.types` to be used as type hints for Geography and Variant data when defining a UDF.
- Added support for Geography geoJSON data.
- Added `Table`, a subclass of `DataFrame` for table operations:
  - Methods `update` and `delete` update and delete rows of a table in Snowflake.
  - Method `merge` merges data from a `DataFrame` to a `Table`.
  - Override method `DataFrame.sample()` with an additional parameter `seed`, which works on tables but not on view and sub-queries.
- Added `DataFrame.to_local_iterator()` and `DataFrame.to_pandas_batches()` to allow getting results from an iterator when the result set returned from the Snowflake database is too large.
- Added `DataFrame.cache_result()` for caching the operations performed on a `DataFrame` in a temporary table.
  Subsequent operations on the original `DataFrame` have no effect on the cached result `DataFrame`.
- Added property `DataFrame.queries` to get SQL queries that will be executed to evaluate the `DataFrame`.
- Added `Session.query_history()` as a context manager to track SQL queries executed on a session, including all SQL queries to evaluate `DataFrame`s created from a session. Both query ID and query text are recorded.
- You can now create a `Session` instance from an existing established `snowflake.connector.SnowflakeConnection`. Use parameter `connection` in `Session.builder.configs()`.
- Added `use_database()`, `use_schema()`, `use_warehouse()`, and `use_role()` to class `Session` to switch database/schema/warehouse/role after a session is created.
- Added `DataFrameWriter.copy_into_table()` to unload a `DataFrame` to stage files.
- Added `DataFrame.unpivot()`.
- Added `Column.within_group()` for sorting the rows by columns with some aggregation functions.
- Added functions `listagg()`, `mode()`, `div0()`, `acos()`, `asin()`, `atan()`, `atan2()`, `cos()`, `cosh()`, `sin()`, `sinh()`, `tan()`, `tanh()`, `degrees()`, `radians()`, `round()`, `trunc()`, and `factorial()` to `snowflake.snowflake.functions`.
- Added an optional argument `ignore_nulls` in function `lead()` and `lag()`.
- The `condition` parameter of function `when()` and `iff()` now accepts SQL expressions.

### Improvements

- All function and method names have been renamed to use the snake case naming style, which is more Pythonic. For convenience, some camel case names are kept as aliases to the snake case APIs. It is recommended to use the snake case APIs.
  - Deprecated these methods on class `Session` and replaced them with their snake case equivalents: `getImports()`, `addImports()`, `removeImport()`, `clearImports()`, `getSessionStage()`, `getDefaultSchema()`, `getDefaultSchema()`, `getCurrentDatabase()`, `getFullyQualifiedCurrentSchema()`.
  - Deprecated these methods on class `DataFrame` and replaced them with their snake case equivalents: `groupingByGroupingSets()`, `naturalJoin()`, `withColumns()`, `joinTableFunction()`.
- Property `DataFrame.columns` is now consistent with `DataFrame.schema.names` and the Snowflake database `Identifier Requirements`.
- `Column.__bool__()` now raises a `TypeError`. This will ban the use of logical operators `and`, `or`, `not` on `Column` object, for instance `col("a") > 1 and col("b") > 2` will raise the `TypeError`. Use `(col("a") > 1) & (col("b") > 2)` instead.
- Changed `PutResult` and `GetResult` to subclass `NamedTuple`.
- Fixed a bug which raised an error when the local path or stage location has a space or other special characters.
- Changed `DataFrame.describe()` so that non-numeric and non-string columns are ignored instead of raising an exception.

### Dependency updates

- Updated ``snowflake-connector-python`` to 2.7.4.

## 0.3.0 (2022-01-09)

### New Features

- Added `Column.isin()`, with an alias `Column.in_()`.
- Added `Column.try_cast()`, which is a special version of `cast()`. It tries to cast a string expression to other types and returns `null` if the cast is not possible.
- Added `Column.startswith()` and `Column.substr()` to process string columns.
- `Column.cast()` now also accepts a `str` value to indicate the cast type in addition to a `DataType` instance.
- Added `DataFrame.describe()` to summarize stats of a `DataFrame`.
- Added `DataFrame.explain()` to print the query plan of a `DataFrame`.
- `DataFrame.filter()` and `DataFrame.select_expr()` now accepts a sql expression.
- Added a new `bool` parameter `create_temp_table` to methods `DataFrame.saveAsTable()` and `Session.write_pandas()` to optionally create a temp table.
- Added `DataFrame.minus()` and `DataFrame.subtract()` as aliases to `DataFrame.except_()`.
- Added `regexp_replace()`, `concat()`, `concat_ws()`, `to_char()`, `current_timestamp()`, `current_date()`, `current_time()`, `months_between()`, `cast()`, `try_cast()`, `greatest()`, `least()`, and `hash()` to module `snowflake.snowpark.functions`.

### Bug Fixes

- Fixed an issue where `Session.createDataFrame(pandas_df)` and `Session.write_pandas(pandas_df)` raise an exception when the `pandas DataFrame` has spaces in the column name.
- `DataFrame.copy_into_table()` sometimes prints an `error` level log entry while it actually works. It's fixed now.
- Fixed an API docs issue where some `DataFrame` APIs are missing from the docs.

### Dependency updates

- Update ``snowflake-connector-python`` to 2.7.2, which upgrades ``pyarrow`` dependency to 6.0.x. Refer to the [python connector 2.7.2 release notes](https://pypi.org/project/snowflake-connector-python/2.7.2/) for more details.

## 0.2.0 (2021-12-02)

### New Features

- Updated the `Session.createDataFrame()` method for creating a `DataFrame` from a pandas DataFrame.
- Added the `Session.write_pandas()` method for writing a `pandas DataFrame` to a table in Snowflake and getting a `Snowpark DataFrame` object back.
- Added new classes and methods for calling window functions.
- Added the new functions `cume_dist()`, to find the cumulative distribution of a value with regard to other values within a window partition,
  and `row_number()`, which returns a unique row number for each row within a window partition.
- Added functions for computing statistics for DataFrames in the `DataFrameStatFunctions` class.
- Added functions for handling missing values in a DataFrame in the `DataFrameNaFunctions` class.
- Added new methods `rollup()`, `cube()`, and `pivot()` to the `DataFrame` class.
- Added the `GroupingSets` class, which you can use with the DataFrame groupByGroupingSets method to perform a SQL GROUP BY GROUPING SETS.
- Added the new `FileOperation(session)`
  class that you can use to upload and download files to and from a stage.
- Added the `DataFrame.copy_into_table()`
  method for loading data from files in a stage into a table.
- In CASE expressions, the functions `when()` and `otherwise()`
  now accept Python types in addition to `Column` objects.
- When you register a UDF you can now optionally set the `replace` parameter to `True` to overwrite an existing UDF with the same name.

### Improvements

- UDFs are now compressed before they are uploaded to the server. This makes them about 10 times smaller, which can help
  when you are using large ML model files.
- When the size of a UDF is less than 8196 bytes, it will be uploaded as in-line code instead of uploaded to a stage.

### Bug Fixes

- Fixed an issue where the statement `df.select(when(col("a") == 1, 4).otherwise(col("a"))), [Row(4), Row(2), Row(3)]` raised an exception.
- Fixed an issue where `df.toPandas()` raised an exception when a DataFrame was created from large local data.

## 0.1.0 (2021-10-26)

Start of Private Preview<|MERGE_RESOLUTION|>--- conflicted
+++ resolved
@@ -9,15 +9,14 @@
   - to_timestamp_ltz
   - to_timestamp_ntz
   - to_timestamp_tz
-- Added support for the following local testing functions:
+- Added support for ASOF JOIN type.
+- Added support for the following local testing APIs:
   - to_timestamp
   - to_timestamp_ltz
   - to_timestamp_ntz
   - to_timestamp_tz
   - greatest
   - least
-- Added support for ASOF JOIN type.
-- Added support for the following local testing APIs:
   - Session.get_current_account
   - Session.get_current_warehouse
   - Session.get_current_role
@@ -28,9 +27,11 @@
 
 ### Bug Fixes
 
-- Fixed a bug in Local Testing's implementation of LEFT ANTI and LEFT SEMI joins where rows with null values are dropped.
+- Fixed a bug in `SnowflakePlanBuilder` that `save_as_table` does not filter column that name start with '$' and follow by number correctly.
+- Fixed a bug in local testing implementation of LEFT ANTI and LEFT SEMI joins where rows with null values are dropped.
 - Fixed a bug in local testing implementation of DataFrameReader.csv when the optional parameter `field_optionally_enclosed_by` is specified.
 - Fixed a bug in local testing implementation of Column.regexp where only the first entry is considered when `pattern` is a `Column`.
+- Fixed a bug in local testing implementation of Table.update in which null value in the rows to be updated causes `KeyError`.
 
 ### Deprecations:
 
@@ -38,14 +39,7 @@
 
 ### Improvements
 
-<<<<<<< HEAD
 - Added telemetry to local testing.
-=======
-- Fixed a bug in `SnowflakePlanBuilder` that `save_as_table` does not filter column that name start with '$' and follow by number correctly.
-- Fixed a bug in local testing implementation of DataFrameReader.csv when the optional parameter `field_optionally_enclosed_by` is specified.
-- Fixed a bug in Local Testing implementation of Table.update in which null value in the rows to be updated causes `KeyError`.
-- Fixed a bug in local testing implementation of Column.regexp where only the first entry is considered when `pattern` is a `Column`.
->>>>>>> fe59a205
 
 ## 1.13.0 (2024-02-26)
 

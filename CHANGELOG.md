# Release History

## 1.14.0 (TBD)

### New Features

- Added support for creating vectorized UDTFs with `process` method.

## 1.13.0 (2024-02-26)

### New Features

- Added support for an optional `date_part` argument in function `last_day`.
- `SessionBuilder.app_name` will set the query_tag after the session is created.
- Added support for the following local testing functions:
<<<<<<< HEAD
  - greatest
  - least
=======
  - current_timestamp
  - current_date
  - current_time
>>>>>>> 270560b4
  - strip_null_value
  - upper
  - lower
  - length
  - initcap

### Improvements

- Added cleanup logic at interpreter shutdown to close all active sessions.

### Bug Fixes

- Fixed a bug in `DataFrame.to_local_iterator` where the iterator could yield wrong results if another query is executed before the iterator finishes due to wrong isolation level. For details, please see #945.
- Fixed a bug that truncated table names in error messages while running a plan with local testing enabled.
- Fixed a bug that `Session.range` returns empty result when the range is large.

## 1.12.1 (2024-02-08)

### Improvements

- Use `split_blocks=True` by default during `to_pandas` conversion, for optimal memory allocation. This parameter is passed to `pyarrow.Table.to_pandas`, which enables `PyArrow` to split the memory allocation into smaller, more manageable blocks instead of allocating a single contiguous block. This results in better memory management when dealing with larger datasets.

### Bug Fixes

- Fixed a bug in `DataFrame.to_pandas` that caused an error when evaluating on a Dataframe with an `IntergerType` column with null values.

## 1.12.0 (2024-01-30)

### New Features

- Exposed `statement_params` in `StoredProcedure.__call__`.
- Added two optional arguments to `Session.add_import`.
  - `chunk_size`: The number of bytes to hash per chunk of the uploaded files.
  - `whole_file_hash`: By default only the first chunk of the uploaded import is hashed to save time. When this is set to True each uploaded file is fully hashed instead.
- Added parameters `external_access_integrations` and `secrets` when creating a UDAF from Snowpark Python to allow integration with external access.
- Added a new method `Session.append_query_tag`. Allows an additional tag to be added to the current query tag by appending it as a comma separated value.
- Added a new method `Session.update_query_tag`. Allows updates to a JSON encoded dictionary query tag.
- `SessionBuilder.getOrCreate` will now attempt to replace the singleton it returns when token expiration has been detected.
- Added support for new functions in `snowflake.snowpark.functions`:
  - `array_except`
  - `create_map`
  - `sign`/`signum`
- Added the following functions to `DataFrame.analytics`:
  - Added the `moving_agg` function in `DataFrame.analytics` to enable moving aggregations like sums and averages with multiple window sizes.
  - Added the `cummulative_agg` function in `DataFrame.analytics` to enable commulative aggregations like sums and averages on multiple columns.
  - Added the `compute_lag` and `compute_lead` functions in `DataFrame.analytics` for enabling lead and lag calculations on multiple columns.
  - Added the `time_series_agg` function in `DataFrame.analytics` to enable time series aggregations like sums and averages with multiple time windows.

### Bug Fixes

- Fixed a bug in `DataFrame.na.fill` that caused Boolean values to erroneously override integer values.
- Fixed a bug in `Session.create_dataframe` where the Snowpark DataFrames created using pandas DataFrames were not inferring the type for timestamp columns correctly. The behavior is as follows:
  - Earlier timestamp columns without a timezone would be converted to nanosecond epochs and inferred as `LongType()`, but will now be correctly maintained as timestamp values and be inferred as `TimestampType(TimestampTimeZone.NTZ)`.
  - Earlier timestamp columns with a timezone would be inferred as `TimestampType(TimestampTimeZone.NTZ)` and loose timezone information but will now be correctly inferred as `TimestampType(TimestampTimeZone.LTZ)` and timezone information is retained correctly.
  - Set session parameter `PYTHON_SNOWPARK_USE_LOGICAL_TYPE_FOR_CREATE_DATAFRAME` to revert back to old behavior. It is recommended that you update your code to align with correct behavior because the parameter will be removed in the future.
- Fixed a bug that `DataFrame.to_pandas` gets decimal type when scale is not 0, and creates an object dtype in `pandas`. Instead, we cast the value to a float64 type.
- Fixed bugs that wrongly flattened the generated SQL when one of the following happens:
  - `DataFrame.filter()` is called after `DataFrame.sort().limit()`.
  - `DataFrame.sort()` or `filter()` is called on a DataFrame that already has a window function or sequence-dependent data generator column.
    For instance, `df.select("a", seq1().alias("b")).select("a", "b").sort("a")` won't flatten the sort clause anymore.
  - a window or sequence-dependent data generator column is used after `DataFrame.limit()`. For instance, `df.limit(10).select(row_number().over())` won't flatten the limit and select in the generated SQL.
- Fixed a bug where aliasing a DataFrame column raised an error when the DataFame was copied from another DataFrame with an aliased column. For instance,

  ```python
  df = df.select(col("a").alias("b"))
  df = copy(df)
  df.select(col("b").alias("c"))  # threw an error. Now it's fixed.
  ```

- Fixed a bug in `Session.create_dataframe` that the non-nullable field in a schema is not respected for boolean type. Note that this fix is only effective when the user has the privilege to create a temp table.
- Fixed a bug in SQL simplifier where non-select statements in `session.sql` dropped a SQL query when used with `limit()`.
- Fixed a bug that raised an exception when session parameter `ERROR_ON_NONDETERMINISTIC_UPDATE` is true.

### Behavior Changes (API Compatible)

- When parsing data types during a `to_pandas` operation, we rely on GS precision value to fix precision issues for large integer values. This may affect users where a column that was earlier returned as `int8` gets returned as `int64`. Users can fix this by explicitly specifying precision values for their return column.
- Aligned behavior for `Session.call` in case of table stored procedures where running `Session.call` would not trigger stored procedure unless a `collect()` operation was performed.
- `StoredProcedureRegistration` will now automatically add `snowflake-snowpark-python` as a package dependency. The added dependency will be on the client's local version of the library and an error is thrown if the server cannot support that version.

## 1.11.1 (2023-12-07)

### Bug Fixes

- Fixed a bug that numpy should not be imported at the top level of mock module.
- Added support for these new functions in `snowflake.snowpark.functions`:
  - `from_utc_timestamp`
  - `to_utc_timestamp`

## 1.11.0 (2023-12-05)

### New Features

- Add the `conn_error` attribute to `SnowflakeSQLException` that stores the whole underlying exception from `snowflake-connector-python`.
- Added support for `RelationalGroupedDataframe.pivot()` to access `pivot` in the following pattern `Dataframe.group_by(...).pivot(...)`.
- Added experimental feature: Local Testing Mode, which allows you to create and operate on Snowpark Python DataFrames locally without connecting to a Snowflake account. You can use the local testing framework to test your DataFrame operations locally, on your development machine or in a CI (continuous integration) pipeline, before deploying code changes to your account.

- Added support for `arrays_to_object` new functions in `snowflake.snowpark.functions`.
- Added support for the vector data type.

### Dependency Updates

- Bumped cloudpickle dependency to work with `cloudpickle==2.2.1`
- Updated ``snowflake-connector-python`` to `3.4.0`.

### Bug Fixes

- DataFrame column names quoting check now supports newline characters.
- Fix a bug where a DataFrame generated by `session.read.with_metadata` creates inconsistent table when doing `df.write.save_as_table`.

## 1.10.0 (2023-11-03)

### New Features

- Added support for managing case sensitivity in `DataFrame.to_local_iterator()`.
- Added support for specifying vectorized UDTF's input column names by using the optional parameter `input_names` in `UDTFRegistration.register/register_file` and `functions.pandas_udtf`. By default, `RelationalGroupedDataFrame.applyInPandas` will infer the column names from current dataframe schema.
- Add `sql_error_code` and `raw_message` attributes to `SnowflakeSQLException` when it is caused by a SQL exception.

### Bug Fixes

- Fixed a bug in `DataFrame.to_pandas()` where converting snowpark dataframes to pandas dataframes was losing precision on integers with more than 19 digits.
- Fixed a bug that `session.add_packages` can not handle requirement specifier that contains project name with underscore and version.
- Fixed a bug in `DataFrame.limit()` when `offset` is used and the parent `DataFrame` uses `limit`. Now the `offset` won't impact the parent DataFrame's `limit`.
- Fixed a bug in `DataFrame.write.save_as_table` where dataframes created from read api could not save data into snowflake because of invalid column name `$1`.

### Behavior change

- Changed the behavior of `date_format`:
  - The `format` argument changed from optional to required.
  - The returned result changed from a date object to a date-formatted string.
- When a window function, or a sequence-dependent data generator (`normal`, `zipf`, `uniform`, `seq1`, `seq2`, `seq4`, `seq8`) function is used, the sort and filter operation will no longer be flattened when generating the query.

## 1.9.0 (2023-10-13)

### New Features

- Added support for the Python 3.11 runtime environment.

### Dependency updates

- Added back the dependency of `typing-extensions`.

### Bug Fixes

- Fixed a bug where imports from permanent stage locations were ignored for temporary stored procedures, UDTFs, UDFs, and UDAFs.
- Revert back to using CTAS (create table as select) statement for `Dataframe.writer.save_as_table` which does not need insert permission for writing tables.

### New Features
- Support `PythonObjJSONEncoder` json-serializable objects for `ARRAY` and `OBJECT` literals.

## 1.8.0 (2023-09-14)

### New Features

- Added support for VOLATILE/IMMUTABLE keyword when registering UDFs.
- Added support for specifying clustering keys when saving dataframes using `DataFrame.save_as_table`.
- Accept `Iterable` objects input for `schema` when creating dataframes using `Session.create_dataframe`.
- Added the property `DataFrame.session` to return a `Session` object.
- Added the property `Session.session_id` to return an integer that represents session ID.
- Added the property `Session.connection` to return a `SnowflakeConnection` object .

- Added support for creating a Snowpark session from a configuration file or environment variables.

### Dependency updates

- Updated ``snowflake-connector-python`` to 3.2.0.

### Bug Fixes

- Fixed a bug where automatic package upload would raise `ValueError` even when compatible package version were added in `session.add_packages`.
- Fixed a bug where table stored procedures were not registered correctly when using `register_from_file`.
- Fixed a bug where dataframe joins failed with `invalid_identifier` error.
- Fixed a bug where `DataFrame.copy` disables SQL simplfier for the returned copy.
- Fixed a bug where `session.sql().select()` would fail if any parameters are specified to `session.sql()`

## 1.7.0 (2023-08-28)

### New Features

- Added parameters `external_access_integrations` and `secrets` when creating a UDF, UDTF or Stored Procedure from Snowpark Python to allow integration with external access.
- Added support for these new functions in `snowflake.snowpark.functions`:
  - `array_flatten`
  - `flatten`
- Added support for `apply_in_pandas` in `snowflake.snowpark.relational_grouped_dataframe`.
- Added support for replicating your local Python environment on Snowflake via `Session.replicate_local_environment`.

### Bug Fixes

- Fixed a bug where `session.create_dataframe` fails to properly set nullable columns where nullability was affected by order or data was given.
- Fixed a bug where `DataFrame.select` could not identify and alias columns in presence of table functions when output columns of table function overlapped with columns in dataframe.

### Behavior Changes

- When creating stored procedures, UDFs, UDTFs, UDAFs with parameter `is_permanent=False` will now create temporary objects even when `stage_name` is provided. The default value of `is_permanent` is `False` which is why if this value is not explicitly set to `True` for permanent objects, users will notice a change in behavior.
- `types.StructField` now enquotes column identifier by default.

## 1.6.1 (2023-08-02)

### New Features

- Added support for these new functions in `snowflake.snowpark.functions`:
  - `array_sort`
  - `sort_array`
  - `array_min`
  - `array_max`
  - `explode_outer`
- Added support for pure Python packages specified via `Session.add_requirements` or `Session.add_packages`. They are now usable in stored procedures and UDFs even if packages are not present on the Snowflake Anaconda channel.
  - Added Session parameter `custom_packages_upload_enabled` and `custom_packages_force_upload_enabled` to enable the support for pure Python packages feature mentioned above. Both parameters default to `False`.
- Added support for specifying package requirements by passing a Conda environment yaml file to `Session.add_requirements`.
- Added support for asynchronous execution of multi-query dataframes that contain binding variables.
- Added support for renaming multiple columns in `DataFrame.rename`.
- Added support for Geometry datatypes.
- Added support for `params` in `session.sql()` in stored procedures.
- Added support for user-defined aggregate functions (UDAFs). This feature is currently in private preview.
- Added support for vectorized UDTFs (user-defined table functions). This feature is currently in public preview.
- Added support for Snowflake Timestamp variants (i.e., `TIMESTAMP_NTZ`, `TIMESTAMP_LTZ`, `TIMESTAMP_TZ`)
  - Added `TimestampTimezone` as an argument in `TimestampType` constructor.
  - Added type hints `NTZ`, `LTZ`, `TZ` and `Timestamp` to annotate functions when registering UDFs.

### Improvements

- Removed redundant dependency `typing-extensions`.
- `DataFrame.cache_result` now creates temp table fully qualified names under current database and current schema.

### Bug Fixes

- Fixed a bug where type check happens on pandas before it is imported.
- Fixed a bug when creating a UDF from `numpy.ufunc`.
- Fixed a bug where `DataFrame.union` was not generating the correct `Selectable.schema_query` when SQL simplifier is enabled.

### Behavior Changes

- `DataFrameWriter.save_as_table` now respects the `nullable` field of the schema provided by the user or the inferred schema based on data from user input.

### Dependency updates

- Updated ``snowflake-connector-python`` to 3.0.4.

## 1.5.1 (2023-06-20)

### New Features

- Added support for the Python 3.10 runtime environment.

## 1.5.0 (2023-06-09)

### Behavior Changes

- Aggregation results, from functions such as `DataFrame.agg` and `DataFrame.describe`, no longer strip away non-printing characters from column names.

### New Features

- Added support for the Python 3.9 runtime environment.
- Added support for new functions in `snowflake.snowpark.functions`:
  - `array_generate_range`
  - `array_unique_agg`
  - `collect_set`
  - `sequence`
- Added support for registering and calling stored procedures with `TABLE` return type.
- Added support for parameter `length` in `StringType()` to specify the maximum number of characters that can be stored by the column.
- Added the alias `functions.element_at()` for `functions.get()`.
- Added the alias `Column.contains` for `functions.contains`.
- Added experimental feature `DataFrame.alias`.
- Added support for querying metadata columns from stage when creating `DataFrame` using `DataFrameReader`.
- Added support for `StructType.add` to append more fields to existing `StructType` objects.
- Added support for parameter `execute_as` in `StoredProcedureRegistration.register_from_file()` to specify stored procedure caller rights.

### Bug Fixes

- Fixed a bug where the `Dataframe.join_table_function` did not run all of the necessary queries to set up the join table function when SQL simplifier was enabled.
- Fixed type hint declaration for custom types - `ColumnOrName`, `ColumnOrLiteralStr`, `ColumnOrSqlExpr`, `LiteralType` and `ColumnOrLiteral` that were breaking `mypy` checks.
- Fixed a bug where `DataFrameWriter.save_as_table` and `DataFrame.copy_into_table` failed to parse fully qualified table names.

## 1.4.0 (2023-04-24)

### New Features

- Added support for `session.getOrCreate`.
- Added support for alias `Column.getField`.
- Added support for new functions in `snowflake.snowpark.functions`:
  - `date_add` and `date_sub` to make add and subtract operations easier.
  - `daydiff`
  - `explode`
  - `array_distinct`.
  - `regexp_extract`.
  - `struct`.
  - `format_number`.
  - `bround`.
  - `substring_index`
- Added parameter `skip_upload_on_content_match` when creating UDFs, UDTFs and stored procedures using `register_from_file` to skip uploading files to a stage if the same version of the files are already on the stage.
- Added support for `DataFrameWriter.save_as_table` method to take table names that contain dots.
- Flattened generated SQL when `DataFrame.filter()` or `DataFrame.order_by()` is followed by a projection statement (e.g. `DataFrame.select()`, `DataFrame.with_column()`).
- Added support for creating dynamic tables _(in private preview)_ using `Dataframe.create_or_replace_dynamic_table`.
- Added an optional argument `params` in `session.sql()` to support binding variables. Note that this is not supported in stored procedures yet.

### Bug Fixes

- Fixed a bug in `strtok_to_array` where an exception was thrown when a delimiter was passed in.
- Fixed a bug in `session.add_import` where the module had the same namespace as other dependencies.

## 1.3.0 (2023-03-28)

### New Features

- Added support for `delimiters` parameter in `functions.initcap()`.
- Added support for `functions.hash()` to accept a variable number of input expressions.
- Added API `Session.RuntimeConfig` for getting/setting/checking the mutability of any runtime configuration.
- Added support managing case sensitivity in `Row` results from `DataFrame.collect` using `case_sensitive` parameter.
- Added API `Session.conf` for getting, setting or checking the mutability of any runtime configuration.
- Added support for managing case sensitivity in `Row` results from `DataFrame.collect` using `case_sensitive` parameter.
- Added indexer support for `snowflake.snowpark.types.StructType`.
- Added a keyword argument `log_on_exception` to `Dataframe.collect` and `Dataframe.collect_no_wait` to optionally disable error logging for SQL exceptions.

### Bug Fixes

- Fixed a bug where a DataFrame set operation(`DataFrame.substract`, `DataFrame.union`, etc.) being called after another DataFrame set operation and `DataFrame.select` or `DataFrame.with_column` throws an exception.
- Fixed a bug where chained sort statements are overwritten by the SQL simplifier.

### Improvements

- Simplified JOIN queries to use constant subquery aliases (`SNOWPARK_LEFT`, `SNOWPARK_RIGHT`) by default. Users can disable this at runtime with `session.conf.set('use_constant_subquery_alias', False)` to use randomly generated alias names instead.
- Allowed specifying statement parameters in `session.call()`.
- Enabled the uploading of large pandas DataFrames in stored procedures by defaulting to a chunk size of 100,000 rows.

## 1.2.0 (2023-03-02)

### New Features

- Added support for displaying source code as comments in the generated scripts when registering stored procedures. This
  is enabled by default, turn off by specifying `source_code_display=False` at registration.
- Added a parameter `if_not_exists` when creating a UDF, UDTF or Stored Procedure from Snowpark Python to ignore creating the specified function or procedure if it already exists.
- Accept integers when calling `snowflake.snowpark.functions.get` to extract value from array.
- Added `functions.reverse` in functions to open access to Snowflake built-in function
  [reverse](https://docs.snowflake.com/en/sql-reference/functions/reverse).
- Added parameter `require_scoped_url` in snowflake.snowflake.files.SnowflakeFile.open() `(in Private Preview)` to replace `is_owner_file` is marked for deprecation.

### Bug Fixes

- Fixed a bug that overwrote `paramstyle` to `qmark` when creating a Snowpark session.
- Fixed a bug where `df.join(..., how="cross")` fails with `SnowparkJoinException: (1112): Unsupported using join type 'Cross'`.
- Fixed a bug where querying a `DataFrame` column created from chained function calls used a wrong column name.

## 1.1.0 (2023-01-26)

### New Features:

- Added `asc`, `asc_nulls_first`, `asc_nulls_last`, `desc`, `desc_nulls_first`, `desc_nulls_last`, `date_part` and `unix_timestamp` in functions.
- Added the property `DataFrame.dtypes` to return a list of column name and data type pairs.
- Added the following aliases:
  - `functions.expr()` for `functions.sql_expr()`.
  - `functions.date_format()` for `functions.to_date()`.
  - `functions.monotonically_increasing_id()` for `functions.seq8()`
  - `functions.from_unixtime()` for `functions.to_timestamp()`

### Bug Fixes:

- Fixed a bug in SQL simplifier that didn’t handle Column alias and join well in some cases. See https://github.com/snowflakedb/snowpark-python/issues/658 for details.
- Fixed a bug in SQL simplifier that generated wrong column names for function calls, NaN and INF.

### Improvements

- The session parameter `PYTHON_SNOWPARK_USE_SQL_SIMPLIFIER` is `True` after Snowflake 7.3 was released. In snowpark-python, `session.sql_simplifier_enabled` reads the value of `PYTHON_SNOWPARK_USE_SQL_SIMPLIFIER` by default, meaning that the SQL simplfier is enabled by default after the Snowflake 7.3 release. To turn this off, set `PYTHON_SNOWPARK_USE_SQL_SIMPLIFIER` in Snowflake to `False` or run `session.sql_simplifier_enabled = False` from Snowpark. It is recommended to use the SQL simplifier because it helps to generate more concise SQL.

## 1.0.0 (2022-11-01)

### New Features

- Added `Session.generator()` to create a new `DataFrame` using the Generator table function.
- Added a parameter `secure` to the functions that create a secure UDF or UDTF.

## 0.12.0 (2022-10-14)

### New Features

- Added new APIs for async job:
  - `Session.create_async_job()` to create an `AsyncJob` instance from a query id.
  - `AsyncJob.result()` now accepts argument `result_type` to return the results in different formats.
  - `AsyncJob.to_df()` returns a `DataFrame` built from the result of this asynchronous job.
  - `AsyncJob.query()` returns the SQL text of the executed query.
- `DataFrame.agg()` and `RelationalGroupedDataFrame.agg()` now accept variable-length arguments.
- Added parameters `lsuffix` and `rsuffix` to `DataFram.join()` and `DataFrame.cross_join()` to conveniently rename overlapping columns.
- Added `Table.drop_table()` so you can drop the temp table after `DataFrame.cache_result()`. `Table` is also a context manager so you can use the `with` statement to drop the cache temp table after use.
- Added `Session.use_secondary_roles()`.
- Added functions `first_value()` and `last_value()`. (contributed by @chasleslr)
- Added `on` as an alias for `using_columns` and `how` as an alias for `join_type` in `DataFrame.join()`.

### Bug Fixes

- Fixed a bug in `Session.create_dataframe()` that raised an error when `schema` names had special characters.
- Fixed a bug in which options set in `Session.read.option()` were not passed to `DataFrame.copy_into_table()` as default values.
- Fixed a bug in which `DataFrame.copy_into_table()` raises an error when a copy option has single quotes in the value.

## 0.11.0 (2022-09-28)

### Behavior Changes

- `Session.add_packages()` now raises `ValueError` when the version of a package cannot be found in Snowflake Anaconda channel. Previously, `Session.add_packages()` succeeded, and a `SnowparkSQLException` exception was raised later in the UDF/SP registration step.

### New Features:

- Added method `FileOperation.get_stream()` to support downloading stage files as stream.
- Added support in `functions.ntiles()` to accept int argument.
- Added the following aliases:
  - `functions.call_function()` for `functions.call_builtin()`.
  - `functions.function()` for `functions.builtin()`.
  - `DataFrame.order_by()` for `DataFrame.sort()`
  - `DataFrame.orderBy()` for `DataFrame.sort()`
- Improved `DataFrame.cache_result()` to return a more accurate `Table` class instead of a `DataFrame` class.
- Added support to allow `session` as the first argument when calling `StoredProcedure`.

### Improvements

- Improved nested query generation by flattening queries when applicable.
  - This improvement could be enabled by setting `Session.sql_simplifier_enabled = True`.
  - `DataFrame.select()`, `DataFrame.with_column()`, `DataFrame.drop()` and other select-related APIs have more flattened SQLs.
  - `DataFrame.union()`, `DataFrame.union_all()`, `DataFrame.except_()`, `DataFrame.intersect()`, `DataFrame.union_by_name()` have flattened SQLs generated when multiple set operators are chained.
- Improved type annotations for async job APIs.

### Bug Fixes

- Fixed a bug in which `Table.update()`, `Table.delete()`, `Table.merge()` try to reference a temp table that does not exist.

## 0.10.0 (2022-09-16)

### New Features:

- Added experimental APIs for evaluating Snowpark dataframes with asynchronous queries:
  - Added keyword argument `block` to the following action APIs on Snowpark dataframes (which execute queries) to allow asynchronous evaluations:
    - `DataFrame.collect()`, `DataFrame.to_local_iterator()`, `DataFrame.to_pandas()`, `DataFrame.to_pandas_batches()`, `DataFrame.count()`, `DataFrame.first()`.
    - `DataFrameWriter.save_as_table()`, `DataFrameWriter.copy_into_location()`.
    - `Table.delete()`, `Table.update()`, `Table.merge()`.
  - Added method `DataFrame.collect_nowait()` to allow asynchronous evaluations.
  - Added class `AsyncJob` to retrieve results from asynchronously executed queries and check their status.
- Added support for `table_type` in `Session.write_pandas()`. You can now choose from these `table_type` options: `"temporary"`, `"temp"`, and `"transient"`.
- Added support for using Python structured data (`list`, `tuple` and `dict`) as literal values in Snowpark.
- Added keyword argument `execute_as` to `functions.sproc()` and `session.sproc.register()` to allow registering a stored procedure as a caller or owner.
- Added support for specifying a pre-configured file format when reading files from a stage in Snowflake.

### Improvements:

- Added support for displaying details of a Snowpark session.

### Bug Fixes:

- Fixed a bug in which `DataFrame.copy_into_table()` and `DataFrameWriter.save_as_table()` mistakenly created a new table if the table name is fully qualified, and the table already exists.

### Deprecations:

- Deprecated keyword argument `create_temp_table` in `Session.write_pandas()`.
- Deprecated invoking UDFs using arguments wrapped in a Python list or tuple. You can use variable-length arguments without a list or tuple.

### Dependency updates

- Updated ``snowflake-connector-python`` to 2.7.12.

## 0.9.0 (2022-08-30)

### New Features:

- Added support for displaying source code as comments in the generated scripts when registering UDFs.
  This feature is turned on by default. To turn it off, pass the new keyword argument `source_code_display` as `False` when calling `register()` or `@udf()`.
- Added support for calling table functions from `DataFrame.select()`, `DataFrame.with_column()` and `DataFrame.with_columns()` which now take parameters of type `table_function.TableFunctionCall` for columns.
- Added keyword argument `overwrite` to `session.write_pandas()` to allow overwriting contents of a Snowflake table with that of a pandas DataFrame.
- Added keyword argument `column_order` to `df.write.save_as_table()` to specify the matching rules when inserting data into table in append mode.
- Added method `FileOperation.put_stream()` to upload local files to a stage via file stream.
- Added methods `TableFunctionCall.alias()` and `TableFunctionCall.as_()` to allow aliasing the names of columns that come from the output of table function joins.
- Added function `get_active_session()` in module `snowflake.snowpark.context` to get the current active Snowpark session.

### Bug Fixes:

- Fixed a bug in which batch insert should not raise an error when `statement_params` is not passed to the function.
- Fixed a bug in which column names should be quoted when `session.create_dataframe()` is called with dicts and a given schema.
- Fixed a bug in which creation of table should be skipped if the table already exists and is in append mode when calling `df.write.save_as_table()`.
- Fixed a bug in which third-party packages with underscores cannot be added when registering UDFs.

### Improvements:

- Improved function `function.uniform()` to infer the types of inputs `max_` and `min_` and cast the limits to `IntegerType` or `FloatType` correspondingly.

## 0.8.0 (2022-07-22)

### New Features:

- Added keyword only argument `statement_params` to the following methods to allow for specifying statement level parameters:
  - `collect`, `to_local_iterator`, `to_pandas`, `to_pandas_batches`,
    `count`, `copy_into_table`, `show`, `create_or_replace_view`, `create_or_replace_temp_view`, `first`, `cache_result`
    and `random_split` on class `snowflake.snowpark.Dateframe`.
  - `update`, `delete` and `merge` on class `snowflake.snowpark.Table`.
  - `save_as_table` and `copy_into_location` on class `snowflake.snowpark.DataFrameWriter`.
  - `approx_quantile`, `statement_params`, `cov` and `crosstab` on class `snowflake.snowpark.DataFrameStatFunctions`.
  - `register` and `register_from_file` on class `snowflake.snowpark.udf.UDFRegistration`.
  - `register` and `register_from_file` on class `snowflake.snowpark.udtf.UDTFRegistration`.
  - `register` and `register_from_file` on class `snowflake.snowpark.stored_procedure.StoredProcedureRegistration`.
  - `udf`, `udtf` and `sproc` in `snowflake.snowpark.functions`.
- Added support for `Column` as an input argument to `session.call()`.
- Added support for `table_type` in `df.write.save_as_table()`. You can now choose from these `table_type` options: `"temporary"`, `"temp"`, and `"transient"`.

### Improvements:

- Added validation of object name in `session.use_*` methods.
- Updated the query tag in SQL to escape it when it has special characters.
- Added a check to see if Anaconda terms are acknowledged when adding missing packages.

### Bug Fixes:

- Fixed the limited length of the string column in `session.create_dataframe()`.
- Fixed a bug in which `session.create_dataframe()` mistakenly converted 0 and `False` to `None` when the input data was only a list.
- Fixed a bug in which calling `session.create_dataframe()` using a large local dataset sometimes created a temp table twice.
- Aligned the definition of `function.trim()` with the SQL function definition.
- Fixed an issue where snowpark-python would hang when using the Python system-defined (built-in function) `sum` vs. the Snowpark `function.sum()`.

### Deprecations:

- Deprecated keyword argument `create_temp_table` in `df.write.save_as_table()`.

## 0.7.0 (2022-05-25)

### New Features:

- Added support for user-defined table functions (UDTFs).
  - Use function `snowflake.snowpark.functions.udtf()` to register a UDTF, or use it as a decorator to register the UDTF.
    - You can also use `Session.udtf.register()` to register a UDTF.
  - Use `Session.udtf.register_from_file()` to register a UDTF from a Python file.
- Updated APIs to query a table function, including both Snowflake built-in table functions and UDTFs.
  - Use function `snowflake.snowpark.functions.table_function()` to create a callable representing a table function and use it to call the table function in a query.
  - Alternatively, use function `snowflake.snowpark.functions.call_table_function()` to call a table function.
  - Added support for `over` clause that specifies `partition by` and `order by` when lateral joining a table function.
  - Updated `Session.table_function()` and `DataFrame.join_table_function()` to accept `TableFunctionCall` instances.

### Breaking Changes:

- When creating a function with `functions.udf()` and `functions.sproc()`, you can now specify an empty list for the `imports` or `packages` argument to indicate that no import or package is used for this UDF or stored procedure. Previously, specifying an empty list meant that the function would use session-level imports or packages.
- Improved the `__repr__` implementation of data types in `types.py`. The unused `type_name` property has been removed.
- Added a Snowpark-specific exception class for SQL errors. This replaces the previous `ProgrammingError` from the Python connector.

### Improvements:

- Added a lock to a UDF or UDTF when it is called for the first time per thread.
- Improved the error message for pickling errors that occurred during UDF creation.
- Included the query ID when logging the failed query.

### Bug Fixes:

- Fixed a bug in which non-integral data (such as timestamps) was occasionally converted to integer when calling `DataFrame.to_pandas()`.
- Fixed a bug in which `DataFrameReader.parquet()` failed to read a parquet file when its column contained spaces.
- Fixed a bug in which `DataFrame.copy_into_table()` failed when the dataframe is created by reading a file with inferred schemas.

### Deprecations

`Session.flatten()` and `DataFrame.flatten()`.

### Dependency Updates:

- Restricted the version of `cloudpickle` <= `2.0.0`.

## 0.6.0 (2022-04-27)

### New Features:

- Added support for vectorized UDFs with the input as a pandas DataFrame or pandas Series and the output as a pandas Series. This improves the performance of UDFs in Snowpark.
- Added support for inferring the schema of a DataFrame by default when it is created by reading a Parquet, Avro, or ORC file in the stage.
- Added functions `current_session()`, `current_statement()`, `current_user()`, `current_version()`, `current_warehouse()`, `date_from_parts()`, `date_trunc()`, `dayname()`, `dayofmonth()`, `dayofweek()`, `dayofyear()`, `grouping()`, `grouping_id()`, `hour()`, `last_day()`, `minute()`, `next_day()`, `previous_day()`, `second()`, `month()`, `monthname()`, `quarter()`, `year()`, `current_database()`, `current_role()`, `current_schema()`, `current_schemas()`, `current_region()`, `current_avaliable_roles()`, `add_months()`, `any_value()`, `bitnot()`, `bitshiftleft()`, `bitshiftright()`, `convert_timezone()`, `uniform()`, `strtok_to_array()`, `sysdate()`, `time_from_parts()`,  `timestamp_from_parts()`, `timestamp_ltz_from_parts()`, `timestamp_ntz_from_parts()`, `timestamp_tz_from_parts()`, `weekofyear()`, `percentile_cont()` to `snowflake.snowflake.functions`.

### Breaking Changes:

- Expired deprecations:
  - Removed the following APIs that were deprecated in 0.4.0: `DataFrame.groupByGroupingSets()`, `DataFrame.naturalJoin()`, `DataFrame.joinTableFunction`, `DataFrame.withColumns()`, `Session.getImports()`, `Session.addImport()`, `Session.removeImport()`, `Session.clearImports()`, `Session.getSessionStage()`, `Session.getDefaultDatabase()`, `Session.getDefaultSchema()`, `Session.getCurrentDatabase()`, `Session.getCurrentSchema()`, `Session.getFullyQualifiedCurrentSchema()`.

### Improvements:

- Added support for creating an empty `DataFrame` with a specific schema using the `Session.create_dataframe()` method.
- Changed the logging level from `INFO` to `DEBUG` for several logs (e.g., the executed query) when evaluating a dataframe.
- Improved the error message when failing to create a UDF due to pickle errors.

### Bug Fixes:

- Removed pandas hard dependencies in the `Session.create_dataframe()` method.

### Dependency Updates:

- Added `typing-extension` as a new dependency with the version >= `4.1.0`.

## 0.5.0 (2022-03-22)

### New Features

- Added stored procedures API.
  - Added `Session.sproc` property and `sproc()` to `snowflake.snowpark.functions`, so you can register stored procedures.
  - Added `Session.call` to call stored procedures by name.
- Added `UDFRegistration.register_from_file()` to allow registering UDFs from Python source files or zip files directly.
- Added `UDFRegistration.describe()` to describe a UDF.
- Added `DataFrame.random_split()` to provide a way to randomly split a dataframe.
- Added functions `md5()`, `sha1()`, `sha2()`, `ascii()`, `initcap()`, `length()`, `lower()`, `lpad()`, `ltrim()`, `rpad()`, `rtrim()`, `repeat()`, `soundex()`, `regexp_count()`, `replace()`, `charindex()`, `collate()`, `collation()`, `insert()`, `left()`, `right()`, `endswith()` to `snowflake.snowpark.functions`.
- Allowed `call_udf()` to accept literal values.
- Provided a `distinct` keyword in `array_agg()`.

### Bug Fixes:

- Fixed an issue that caused `DataFrame.to_pandas()` to have a string column if `Column.cast(IntegerType())` was used.
- Fixed a bug in `DataFrame.describe()` when there is more than one string column.

## 0.4.0 (2022-02-15)

### New Features

- You can now specify which Anaconda packages to use when defining UDFs.
  - Added `add_packages()`, `get_packages()`, `clear_packages()`, and `remove_package()`, to class `Session`.
  - Added `add_requirements()` to `Session` so you can use a requirements file to specify which packages this session will use.
  - Added parameter `packages` to function `snowflake.snowpark.functions.udf()` and method `UserDefinedFunction.register()` to indicate UDF-level Anaconda package dependencies when creating a UDF.
  - Added parameter `imports` to `snowflake.snowpark.functions.udf()` and `UserDefinedFunction.register()` to specify UDF-level code imports.
- Added a parameter `session` to function `udf()` and `UserDefinedFunction.register()` so you can specify which session to use to create a UDF if you have multiple sessions.
- Added types `Geography` and `Variant` to `snowflake.snowpark.types` to be used as type hints for Geography and Variant data when defining a UDF.
- Added support for Geography geoJSON data.
- Added `Table`, a subclass of `DataFrame` for table operations:
  - Methods `update` and `delete` update and delete rows of a table in Snowflake.
  - Method `merge` merges data from a `DataFrame` to a `Table`.
  - Override method `DataFrame.sample()` with an additional parameter `seed`, which works on tables but not on view and sub-queries.
- Added `DataFrame.to_local_iterator()` and `DataFrame.to_pandas_batches()` to allow getting results from an iterator when the result set returned from the Snowflake database is too large.
- Added `DataFrame.cache_result()` for caching the operations performed on a `DataFrame` in a temporary table.
  Subsequent operations on the original `DataFrame` have no effect on the cached result `DataFrame`.
- Added property `DataFrame.queries` to get SQL queries that will be executed to evaluate the `DataFrame`.
- Added `Session.query_history()` as a context manager to track SQL queries executed on a session, including all SQL queries to evaluate `DataFrame`s created from a session. Both query ID and query text are recorded.
- You can now create a `Session` instance from an existing established `snowflake.connector.SnowflakeConnection`. Use parameter `connection` in `Session.builder.configs()`.
- Added `use_database()`, `use_schema()`, `use_warehouse()`, and `use_role()` to class `Session` to switch database/schema/warehouse/role after a session is created.
- Added `DataFrameWriter.copy_into_table()` to unload a `DataFrame` to stage files.
- Added `DataFrame.unpivot()`.
- Added `Column.within_group()` for sorting the rows by columns with some aggregation functions.
- Added functions `listagg()`, `mode()`, `div0()`, `acos()`, `asin()`, `atan()`, `atan2()`, `cos()`, `cosh()`, `sin()`, `sinh()`, `tan()`, `tanh()`, `degrees()`, `radians()`, `round()`, `trunc()`, and `factorial()` to `snowflake.snowflake.functions`.
- Added an optional argument `ignore_nulls` in function `lead()` and `lag()`.
- The `condition` parameter of function `when()` and `iff()` now accepts SQL expressions.

### Improvements

- All function and method names have been renamed to use the snake case naming style, which is more Pythonic. For convenience, some camel case names are kept as aliases to the snake case APIs. It is recommended to use the snake case APIs.
  - Deprecated these methods on class `Session` and replaced them with their snake case equivalents: `getImports()`, `addImports()`, `removeImport()`, `clearImports()`, `getSessionStage()`, `getDefaultSchema()`, `getDefaultSchema()`, `getCurrentDatabase()`, `getFullyQualifiedCurrentSchema()`.
  - Deprecated these methods on class `DataFrame` and replaced them with their snake case equivalents: `groupingByGroupingSets()`, `naturalJoin()`, `withColumns()`, `joinTableFunction()`.
- Property `DataFrame.columns` is now consistent with `DataFrame.schema.names` and the Snowflake database `Identifier Requirements`.
- `Column.__bool__()` now raises a `TypeError`. This will ban the use of logical operators `and`, `or`, `not` on `Column` object, for instance `col("a") > 1 and col("b") > 2` will raise the `TypeError`. Use `(col("a") > 1) & (col("b") > 2)` instead.
- Changed `PutResult` and `GetResult` to subclass `NamedTuple`.
- Fixed a bug which raised an error when the local path or stage location has a space or other special characters.
- Changed `DataFrame.describe()` so that non-numeric and non-string columns are ignored instead of raising an exception.

### Dependency updates

- Updated ``snowflake-connector-python`` to 2.7.4.

## 0.3.0 (2022-01-09)

### New Features

- Added `Column.isin()`, with an alias `Column.in_()`.
- Added `Column.try_cast()`, which is a special version of `cast()`. It tries to cast a string expression to other types and returns `null` if the cast is not possible.
- Added `Column.startswith()` and `Column.substr()` to process string columns.
- `Column.cast()` now also accepts a `str` value to indicate the cast type in addition to a `DataType` instance.
- Added `DataFrame.describe()` to summarize stats of a `DataFrame`.
- Added `DataFrame.explain()` to print the query plan of a `DataFrame`.
- `DataFrame.filter()` and `DataFrame.select_expr()` now accepts a sql expression.
- Added a new `bool` parameter `create_temp_table` to methods `DataFrame.saveAsTable()` and `Session.write_pandas()` to optionally create a temp table.
- Added `DataFrame.minus()` and `DataFrame.subtract()` as aliases to `DataFrame.except_()`.
- Added `regexp_replace()`, `concat()`, `concat_ws()`, `to_char()`, `current_timestamp()`, `current_date()`, `current_time()`, `months_between()`, `cast()`, `try_cast()`, `greatest()`, `least()`, and `hash()` to module `snowflake.snowpark.functions`.

### Bug Fixes

- Fixed an issue where `Session.createDataFrame(pandas_df)` and `Session.write_pandas(pandas_df)` raise an exception when the `pandas DataFrame` has spaces in the column name.
- `DataFrame.copy_into_table()` sometimes prints an `error` level log entry while it actually works. It's fixed now.
- Fixed an API docs issue where some `DataFrame` APIs are missing from the docs.

### Dependency updates

- Update ``snowflake-connector-python`` to 2.7.2, which upgrades ``pyarrow`` dependency to 6.0.x. Refer to the [python connector 2.7.2 release notes](https://pypi.org/project/snowflake-connector-python/2.7.2/) for more details.

## 0.2.0 (2021-12-02)

### New Features

- Updated the `Session.createDataFrame()` method for creating a `DataFrame` from a pandas DataFrame.
- Added the `Session.write_pandas()` method for writing a `pandas DataFrame` to a table in Snowflake and getting a `Snowpark DataFrame` object back.
- Added new classes and methods for calling window functions.
- Added the new functions `cume_dist()`, to find the cumulative distribution of a value with regard to other values within a window partition,
  and `row_number()`, which returns a unique row number for each row within a window partition.
- Added functions for computing statistics for DataFrames in the `DataFrameStatFunctions` class.
- Added functions for handling missing values in a DataFrame in the `DataFrameNaFunctions` class.
- Added new methods `rollup()`, `cube()`, and `pivot()` to the `DataFrame` class.
- Added the `GroupingSets` class, which you can use with the DataFrame groupByGroupingSets method to perform a SQL GROUP BY GROUPING SETS.
- Added the new `FileOperation(session)`
  class that you can use to upload and download files to and from a stage.
- Added the `DataFrame.copy_into_table()`
  method for loading data from files in a stage into a table.
- In CASE expressions, the functions `when()` and `otherwise()`
  now accept Python types in addition to `Column` objects.
- When you register a UDF you can now optionally set the `replace` parameter to `True` to overwrite an existing UDF with the same name.

### Improvements

- UDFs are now compressed before they are uploaded to the server. This makes them about 10 times smaller, which can help
  when you are using large ML model files.
- When the size of a UDF is less than 8196 bytes, it will be uploaded as in-line code instead of uploaded to a stage.

### Bug Fixes

- Fixed an issue where the statement `df.select(when(col("a") == 1, 4).otherwise(col("a"))), [Row(4), Row(2), Row(3)]` raised an exception.
- Fixed an issue where `df.toPandas()` raised an exception when a DataFrame was created from large local data.

## 0.1.0 (2021-10-26)

Start of Private Preview<|MERGE_RESOLUTION|>--- conflicted
+++ resolved
@@ -13,14 +13,11 @@
 - Added support for an optional `date_part` argument in function `last_day`.
 - `SessionBuilder.app_name` will set the query_tag after the session is created.
 - Added support for the following local testing functions:
-<<<<<<< HEAD
-  - greatest
-  - least
-=======
   - current_timestamp
   - current_date
   - current_time
->>>>>>> 270560b4
+  - greatest
+  - least
   - strip_null_value
   - upper
   - lower

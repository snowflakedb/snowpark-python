# Release History

## 1.21.0 (TBD)

### Snowpark Python API Updates

#### New Features
- Added support for `snowflake.snowpark.testing.assert_dataframe_equal` that is a util function to check the equality of two Snowpark DataFrames.

#### Improvements

- Added support server side string size limitations.
- Added support to create and invoke stored procedures, UDFs and UDTFs with optional arguments.
- Added support for column lineage in the DataFrame.lineage.trace API.
- Added support for passing `INFER_SCHEMA` options to `DataFrameReader` via `INFER_SCHEMA_OPTIONS`.
- Added support for passing `parameters` parameter to `Column.rlike` and `Column.regexp`.
- Added support for automatically cleaning up temporary tables created by `df.cache_result()` in the current session, when the DataFrame is no longer referenced (i.e., gets garbage collected). It is still an experimental feature not enabled by default, and can be enabled by setting `session.auto_clean_up_temp_table_enabled` to `True`.
- Added support for string literals to the `fmt` parameter of `snowflake.snowpark.functions.to_date`.

#### Bug Fixes

- Fixed a bug where SQL generated for selecting `*` column has an incorrect subquery.
- Fixed a bug in `DataFrame.to_pandas_batches` where the iterator could throw an error if certain transformation is made to the pandas dataframe due to wrong isolation level.
- Fixed a bug in `DataFrame.lineage.trace` to split the quoted feature view's name and version correctly.
- Fixed a bug in `Column.isin` that caused invalid sql generation when passed an empty list.
- Fixed a bug that fails to raise NotImplementedError while setting cell with list like item.

### Snowpark Local Testing Updates

#### New Features
- Added support for the following APIs:
  - snowflake.snowpark.functions
    - rank
    - dense_rank
    - percent_rank
    - cume_dist
    - ntile
    - datediff
    - array_agg
  - snowflake.snowpark.column.Column.within_group
- Added support parsing regex flags in REGEX statements for mocked plans. This maintains parity with the `rlike` and `regexp` changes above.

#### Bug Fixes
- Fixed a bug that Window Functions LEAD and LAG do not handle option `ignore_nulls` properly.
- Fixed a bug where values were not populated into the result DataFrame during the insertion of table merge operation.

#### Improvements
- Fix pandas FutureWarning about integer indexing.

### Snowpark pandas API Updates
#### New Features
- Added support for `DataFrame.backfill`, `DataFrame.bfill`, `Series.backfill`, and `Series.bfill`.
- Added support for `DataFrame.compare` and `Series.compare` with default parameters.
- Added support for `Series.dt.microsecond` and `Series.dt.nanosecond`.
- Added support for `Index.is_unique` and `Index.has_duplicates`.
- Added support for `Index.equals`.
- Added support for `Index.value_counts`.
- Added support for `Series.dt.day_name` and `Series.dt.month_name`.
- Added support for indexing on Index, e.g., `df.index[:10]`.
- Added support for `DataFrame.unstack` and `Series.unstack`.
- Added support for `DataFrame.asfreq` and `Series.asfreq`.
- Added support for `Series.dt.is_month_start` and `Series.dt.is_month_end`.
- Added support for `Index.all` and `Index.any`.
- Added support for `Series.dt.is_year_start` and `Series.dt.is_year_end`.
- Added support for `Series.dt.is_quarter_start` and `Series.dt.is_quarter_end`.
- Added support for lazy `DatetimeIndex`.
- Added support for `Series.argmax` and `Series.argmin`.
- Added support for `Series.dt.is_leap_year`.
- Added support for `DataFrame.items`.
- Added support for `Series.dt.floor` and `Series.dt.ceil`.
- Added support for `Index.reindex`.
- Added support for `DatetimeIndex` properties: `year`, `month`, `day`, `hour`, `minute`, `second`, `microsecond`,
    `nanosecond`, `date`, `dayofyear`, `day_of_year`, `dayofweek`, `day_of_week`, `weekday`, `quarter`,
    `is_month_start`, `is_month_end`, `is_quarter_start`, `is_quarter_end`, `is_year_start`, `is_year_end`
    and `is_leap_year`.
- Added support for `Resampler.fillna` and `Resampler.bfill`.
- Added limited support for the `Timedelta` type, including creating `Timedelta` columns and `to_pandas`.
- Added support for `Index.argmax` and `Index.argmin`.
<<<<<<< HEAD
- Added support for `Index.name`, `Index.names`, `Index.rename`, and `Index.set_names`.
=======
- Added support for index's arithmetic and comparison operators.
>>>>>>> 19a9139b

#### Improvements
- Removed the public preview warning message upon importing Snowpark pandas.
- Removed unnecessary count query from `SnowflakeQueryCompiler.is_series_like` method.

#### Bug Fixes
- Made passing an unsupported aggregation function to `pivot_table` raise `NotImplementedError` instead of `KeyError`.
- Removed axis labels and callable names from error messages and telemetry about unsupported aggregations.
- Fixed AssertionError in `Series.drop_duplicates` and `DataFrame.drop_duplicates` when called after `sort_values`.
- Fixed a bug in `Index.to_frame` where the result frame's column name may be wrong where name is unspecified.  
- Fixed a bug where some Index docstrings are ignored. 
- Fixed a bug in `Series.reset_index(drop=True)` where the result name may be wrong.
- Fixed a bug in `Groupby.first/last` ordering by the correct columns in the underlying window expression.

### Behavior change
- `Dataframe.columns` now returns native pandas Index object instead of Snowpark Index object.
- Refactor and introduce `query_compiler` argument in `Index` constructor to create `Index` from query compiler.
- `pd.to_datetime` now returns a DatetimeIndex object instead of a Series object.
- `pd.date_range` now returns a DatetimeIndex object instead of a Series object.

## 1.20.0 (2024-07-17)

### Snowpark Python API Updates

#### Improvements

- Added distributed tracing using open telemetry APIs for table stored procedure function in `DataFrame`:
  - `_execute_and_get_query_id`
- Added support for the `arrays_zip` function.
- Improves performance for binary column expression and `df._in` by avoiding unnecessary cast for numeric values. You can enable this optimization by setting `session.eliminate_numeric_sql_value_cast_enabled = True`.
- Improved error message for `write_pandas` when the target table does not exist and `auto_create_table=False`.
- Added open telemetry tracing on UDxF functions in Snowpark.
- Added open telemetry tracing on stored procedure registration in Snowpark.
- Added a new optional parameter called `format_json` to the `Session.SessionBuilder.app_name` function that sets the app name in the `Session.query_tag` in JSON format. By default, this parameter is set to `False`.

#### Bug Fixes
- Fixed a bug where SQL generated for `lag(x, 0)` was incorrect and failed with error message `argument 1 to function LAG needs to be constant, found 'SYSTEM$NULL_TO_FIXED(null)'`.

### Snowpark Local Testing Updates

#### New Features

- Added support for the following APIs:
  - snowflake.snowpark.functions
    - random
- Added new parameters to `patch` function when registering a mocked function:
  - `distinct` allows an alternate function to be specified for when a sql function should be distinct.
  - `pass_column_index` passes a named parameter `column_index` to the mocked function that contains the pandas.Index for the input data.
  - `pass_row_index` passes a named parameter `row_index` to the mocked function that is the 0 indexed row number the function is currently operating on.
  - `pass_input_data` passes a named parameter `input_data` to the mocked function that contains the entire input dataframe for the current expression.
  - Added support for the `column_order` parameter to method `DataFrameWriter.save_as_table`.


#### Bug Fixes
- Fixed a bug that caused DecimalType columns to be incorrectly truncated to integer precision when used in BinaryExpressions.

### Snowpark pandas API Updates

#### New Features
- Added support for `DataFrameGroupBy.all`, `SeriesGroupBy.all`, `DataFrameGroupBy.any`, and `SeriesGroupBy.any`.
- Added support for `DataFrame.nlargest`, `DataFrame.nsmallest`, `Series.nlargest` and `Series.nsmallest`.
- Added support for `replace` and `frac > 1` in `DataFrame.sample` and `Series.sample`.
- Added support for `read_excel` (Uses local pandas for processing)
- Added support for `Series.at`, `Series.iat`, `DataFrame.at`, and `DataFrame.iat`.
- Added support for `Series.dt.isocalendar`.
- Added support for `Series.case_when` except when condition or replacement is callable.
- Added documentation pages for `Index` and its APIs.
- Added support for `DataFrame.assign`.
- Added support for `DataFrame.stack`.
- Added support for `DataFrame.pivot` and `pd.pivot`.
- Added support for `DataFrame.to_csv` and `Series.to_csv`.
- Added partial support for `Series.str.translate` where the values in the `table` are single-codepoint strings.
- Added support for `DataFrame.corr`.
- Allow `df.plot()` and `series.plot()` to be called, materializing the data into the local client
- Added support for `DataFrameGroupBy` and `SeriesGroupBy` aggregations `first` and `last`
- Added support for `DataFrameGroupBy.get_group`.
- Added support for `limit` parameter when `method` parameter is used in `fillna`.
- Added partial support for `Series.str.translate` where the values in the `table` are single-codepoint strings.
- Added support for `DataFrame.corr`.
- Added support for `DataFrame.equals` and `Series.equals`.
- Added support for `DataFrame.reindex` and `Series.reindex`.
- Added support for `Index.astype`.
- Added support for `Index.unique` and `Index.nunique`.
- Added support for `Index.sort_values`.

#### Bug Fixes
- Fixed an issue when using np.where and df.where when the scalar 'other' is the literal 0.
- Fixed a bug regarding precision loss when converting to Snowpark pandas `DataFrame` or `Series` with `dtype=np.uint64`.
- Fixed bug where `values` is set to `index` when `index` and `columns` contain all columns in DataFrame during `pivot_table`.

#### Improvements
- Added support for `Index.copy()`
- Added support for Index APIs: `dtype`, `values`, `item()`, `tolist()`, `to_series()` and `to_frame()`
- Expand support for DataFrames with no rows in `pd.pivot_table` and `DataFrame.pivot_table`.
- Added support for `inplace` parameter in `DataFrame.sort_index` and `Series.sort_index`.


## 1.19.0 (2024-06-25)

### Snowpark Python API Updates

#### New Features

- Added support for `to_boolean` function.
- Added documentation pages for Index and its APIs.

#### Bug Fixes

- Fixed a bug where python stored procedure with table return type fails when run in a task.
- Fixed a bug where df.dropna fails due to `RecursionError: maximum recursion depth exceeded` when the DataFrame has more than 500 columns.
- Fixed a bug where `AsyncJob.result("no_result")` doesn't wait for the query to finish execution.


### Snowpark Local Testing Updates

#### New Features

- Added support for the `strict` parameter when registering UDFs and Stored Procedures.

#### Bug Fixes

- Fixed a bug in convert_timezone that made the setting the source_timezone parameter return an error.
- Fixed a bug where creating DataFrame with empty data of type `DateType` raises `AttributeError`.
- Fixed a bug that table merge fails when update clause exists but no update takes place.
- Fixed a bug in mock implementation of `to_char` that raises `IndexError` when incoming column has nonconsecutive row index.
- Fixed a bug in handling of `CaseExpr` expressions that raises `IndexError` when incoming column has nonconsecutive row index.
- Fixed a bug in implementation of `Column.like` that raises `IndexError` when incoming column has nonconsecutive row index.

#### Improvements

- Added support for type coercion in the implementation of DataFrame.replace, DataFrame.dropna and the mock function `iff`.

### Snowpark pandas API Updates

#### New Features

- Added partial support for `DataFrame.pct_change` and `Series.pct_change` without the `freq` and `limit` parameters.
- Added support for `Series.str.get`.
- Added support for `Series.dt.dayofweek`, `Series.dt.day_of_week`, `Series.dt.dayofyear`, and `Series.dt.day_of_year`.
- Added support for `Series.str.__getitem__` (`Series.str[...]`).
- Added support for `Series.str.lstrip` and `Series.str.rstrip`.
- Added support for `DataFrameGroupBy.size` and `SeriesGroupBy.size`.
- Added support for `DataFrame.expanding` and `Series.expanding` for aggregations `count`, `sum`, `min`, `max`, `mean`, `std`, `var`, and `sem` with `axis=0`.
- Added support for `DataFrame.rolling` and `Series.rolling` for aggregation `count` with `axis=0`.
- Added support for `Series.str.match`.
- Added support for `DataFrame.resample` and `Series.resample` for aggregations `size`, `first`, and `last`.
- Added support for `DataFrameGroupBy.all`, `SeriesGroupBy.all`, `DataFrameGroupBy.any`, and `SeriesGroupBy.any`.
- Added support for `DataFrame.nlargest`, `DataFrame.nsmallest`, `Series.nlargest` and `Series.nsmallest`.
- Added support for `replace` and `frac > 1` in `DataFrame.sample` and `Series.sample`.
- Added support for `read_excel` (Uses local pandas for processing)
- Added support for `Series.at`, `Series.iat`, `DataFrame.at`, and `DataFrame.iat`.
- Added support for `Series.dt.isocalendar`.
- Added support for `Series.case_when` except when condition or replacement is callable.
- Added documentation pages for `Index` and its APIs.
- Added support for `DataFrame.assign`.
- Added support for `DataFrame.stack`.
- Added support for `DataFrame.pivot` and `pd.pivot`.
- Added support for `DataFrame.to_csv` and `Series.to_csv`.
- Added support for `Index.T`.

#### Bug Fixes

- Fixed a bug that causes output of GroupBy.aggregate's columns to be ordered incorrectly.
- Fixed a bug where `DataFrame.describe` on a frame with duplicate columns of differing dtypes could cause an error or incorrect results.
- Fixed a bug in `DataFrame.rolling` and `Series.rolling` so `window=0` now throws `NotImplementedError` instead of `ValueError`

#### Improvements

- Added support for named aggregations in `DataFrame.aggregate` and `Series.aggregate` with `axis=0`.
- `pd.read_csv` reads using the native pandas CSV parser, then uploads data to snowflake using parquet. This enables most of the parameters supported by `read_csv` including date parsing and numeric conversions. Uploading via parquet is roughly twice as fast as uploading via CSV.
- Initial work to support an `pd.Index` directly in Snowpark pandas. Support for `pd.Index` as a first-class component of Snowpark pandas is coming soon.
- Added a lazy index constructor and support for `len`, `shape`, `size`, `empty`, `to_pandas()` and `names`. For `df.index`, Snowpark pandas creates a lazy index object.
- For `df.columns`, Snowpark pandas supports a non-lazy version of an `Index` since the data is already stored locally.

## 1.18.0 (2024-05-28)

### Snowpark Python API Updates

#### Improvements

- Improved error message to remind users set `{"infer_schema": True}` when reading csv file without specifying its schema.
- Improved error handling for `Session.create_dataframe` when called with more than 512 rows and using `format` or `pyformat` `paramstyle`.

### Snowpark pandas API Updates

#### New Features

- Added `DataFrame.cache_result` and `Series.cache_result` methods for users to persist DataFrames and Series to a temporary table lasting the duration of the session to improve latency of subsequent operations.

#### Bug Fixes

#### Improvements

- Added partial support for `DataFrame.pivot_table` with no `index` parameter, as well as for `margins` parameter.
- Updated the signature of `DataFrame.shift`/`Series.shift`/`DataFrameGroupBy.shift`/`SeriesGroupBy.shift` to match pandas 2.2.1. Snowpark pandas does not yet support the newly-added `suffix` argument, or sequence values of `periods`.
- Re-added support for `Series.str.split`.

#### Bug Fixes

- Fixed how we support mixed columns for string methods (`Series.str.*`).

### Snowpark Local Testing Updates

#### New Features

- Added support for the following DataFrameReader read options to file formats `csv` and `json`:
  - PURGE
  - PATTERN
  - INFER_SCHEMA with value being `False`
  - ENCODING with value being `UTF8`
- Added support for `DataFrame.analytics.moving_agg` and `DataFrame.analytics.cumulative_agg_agg`.
- Added support for `if_not_exists` parameter during UDF and stored procedure registration.

#### Bug Fixes

- Fixed a bug that when processing time format, fractional second part is not handled properly.
- Fixed a bug that caused function calls on `*` to fail.
- Fixed a bug that prevented creation of map and struct type objects.
- Fixed a bug that function `date_add` was unable to handle some numeric types.
- Fixed a bug that `TimestampType` casting resulted in incorrect data.
- Fixed a bug that caused `DecimalType` data to have incorrect precision in some cases.
- Fixed a bug where referencing missing table or view raises confusing `IndexError`.
- Fixed a bug that mocked function `to_timestamp_ntz` can not handle None data.
- Fixed a bug that mocked UDFs handles output data of None improperly.
- Fixed a bug where `DataFrame.with_column_renamed` ignores attributes from parent DataFrames after join operations.
- Fixed a bug that integer precision of large value gets lost when converted to pandas DataFrame.
- Fixed a bug that the schema of datetime object is wrong when create DataFrame from a pandas DataFrame.
- Fixed a bug in the implementation of `Column.equal_nan` where null data is handled incorrectly.
- Fixed a bug where `DataFrame.drop` ignore attributes from parent DataFrames after join operations.
- Fixed a bug in mocked function `date_part` where Column type is set wrong.
- Fixed a bug where `DataFrameWriter.save_as_table` does not raise exceptions when inserting null data into non-nullable columns.
- Fixed a bug in the implementation of `DataFrameWriter.save_as_table` where
  - Append or Truncate fails when incoming data has different schema than existing table.
  - Truncate fails when incoming data does not specify columns that are nullable.

#### Improvements

- Removed dependency check for `pyarrow` as it is not used.
- Improved target type coverage of `Column.cast`, adding support for casting to boolean and all integral types.
- Aligned error experience when calling UDFs and stored procedures.
- Added appropriate error messages for `is_permanent` and `anonymous` options in UDFs and stored procedures registration to make it more clear that those features are not yet supported.
- File read operation with unsupported options and values now raises `NotImplementedError` instead of warnings and unclear error information.

## 1.17.0 (2024-05-21)

### Snowpark Python API Updates

#### New Features

- Added support to add a comment on tables and views using the functions listed below:
  - `DataFrameWriter.save_as_table`
  - `DataFrame.create_or_replace_view`
  - `DataFrame.create_or_replace_temp_view`
  - `DataFrame.create_or_replace_dynamic_table`

#### Improvements

- Improved error message to remind users to set `{"infer_schema": True}` when reading CSV file without specifying its schema.

### Snowpark pandas API Updates

#### New Features

- Start of Public Preview of Snowpark pandas API. Refer to the [Snowpark pandas API Docs](https://docs.snowflake.com/developer-guide/snowpark/python/snowpark-pandas) for more details.

### Snowpark Local Testing Updates

#### New Features

- Added support for NumericType and VariantType data conversion in the mocked function `to_timestamp_ltz`, `to_timestamp_ntz`, `to_timestamp_tz` and `to_timestamp`.
- Added support for DecimalType, BinaryType, ArrayType, MapType, TimestampType, DateType and TimeType data conversion in the mocked function `to_char`.
- Added support for the following APIs:
  - snowflake.snowpark.functions:
    - to_varchar
  - snowflake.snowpark.DataFrame:
    - pivot
  - snowflake.snowpark.Session:
    - cancel_all
- Introduced a new exception class `snowflake.snowpark.mock.exceptions.SnowparkLocalTestingException`.
- Added support for casting to FloatType

#### Bug Fixes

- Fixed a bug that stored procedure and UDF should not remove imports already in the `sys.path` during the clean-up step.
- Fixed a bug that when processing datetime format, the fractional second part is not handled properly.
- Fixed a bug that on Windows platform that file operations was unable to properly handle file separator in directory name.
- Fixed a bug that on Windows platform that when reading a pandas dataframe, IntervalType column with integer data can not be processed.
- Fixed a bug that prevented users from being able to select multiple columns with the same alias.
- Fixed a bug that `Session.get_current_[schema|database|role|user|account|warehouse]` returns upper-cased identifiers when identifiers are quoted.
- Fixed a bug that function `substr` and `substring` can not handle 0-based `start_expr`.

#### Improvements

- Standardized the error experience by raising `SnowparkLocalTestingException` in error cases which is on par with `SnowparkSQLException` raised in non-local execution.
- Improved error experience of `Session.write_pandas` method that `NotImplementError` will be raised when called.
- Aligned error experience with reusing a closed session in non-local execution.

## 1.16.0 (2024-05-07)

### New Features

- Support stored procedure register with packages given as Python modules.
- Added snowflake.snowpark.Session.lineage.trace to explore data lineage of snowfake objects.
- Added support for structured type schema parsing.

### Bug Fixes

- Fixed a bug when inferring schema, single quotes are added to stage files already have single quotes.

### Local Testing Updates

#### New Features

- Added support for StringType, TimestampType and VariantType data conversion in the mocked function `to_date`.
- Added support for the following APIs:
  - snowflake.snowpark.functions
    - get
    - concat
    - concat_ws

#### Bug Fixes

- Fixed a bug that caused `NaT` and `NaN` values to not be recognized.
- Fixed a bug where, when inferring a schema, single quotes were added to stage files that already had single quotes.
- Fixed a bug where `DataFrameReader.csv` was unable to handle quoted values containing a delimiter.
- Fixed a bug that when there is `None` value in an arithmetic calculation, the output should remain `None` instead of `math.nan`.
- Fixed a bug in function `sum` and `covar_pop` that when there is `math.nan` in the data, the output should also be `math.nan`.
- Fixed a bug that stage operation can not handle directories.
- Fixed a bug that `DataFrame.to_pandas` should take Snowflake numeric types with precision 38 as `int64`.

## 1.15.0 (2024-04-24)

### New Features

- Added `truncate` save mode in `DataFrameWrite` to overwrite existing tables by truncating the underlying table instead of dropping it.
- Added telemetry to calculate query plan height and number of duplicate nodes during collect operations.
- Added the functions below to unload data from a `DataFrame` into one or more files in a stage:
  - `DataFrame.write.json`
  - `DataFrame.write.csv`
  - `DataFrame.write.parquet`
- Added distributed tracing using open telemetry APIs for action functions in `DataFrame` and `DataFrameWriter`:
  - snowflake.snowpark.DataFrame:
    - collect
    - collect_nowait
    - to_pandas
    - count
    - show
  - snowflake.snowpark.DataFrameWriter:
    - save_as_table
- Added support for snow:// URLs to `snowflake.snowpark.Session.file.get` and `snowflake.snowpark.Session.file.get_stream`
- Added support to register stored procedures and UDxFs with a `comment`.
- UDAF client support is ready for public preview. Please stay tuned for the Snowflake announcement of UDAF public preview.
- Added support for dynamic pivot.  This feature is currently in private preview.

### Improvements

- Improved the generated query performance for both compilation and execution by converting duplicate subqueries to Common Table Expressions (CTEs). It is still an experimental feature not enabled by default, and can be enabled by setting `session.cte_optimization_enabled` to `True`.

### Bug Fixes

- Fixed a bug where `statement_params` was not passed to query executions that register stored procedures and user defined functions.
- Fixed a bug causing `snowflake.snowpark.Session.file.get_stream` to fail for quoted stage locations.
- Fixed a bug that an internal type hint in `utils.py` might raise AttributeError in case the underlying module can not be found.

### Local Testing Updates

#### New Features

- Added support for registering UDFs and stored procedures.
- Added support for the following APIs:
  - snowflake.snowpark.Session:
    - file.put
    - file.put_stream
    - file.get
    - file.get_stream
    - read.json
    - add_import
    - remove_import
    - get_imports
    - clear_imports
    - add_packages
    - add_requirements
    - clear_packages
    - remove_package
    - udf.register
    - udf.register_from_file
    - sproc.register
    - sproc.register_from_file
  - snowflake.snowpark.functions
    - current_database
    - current_session
    - date_trunc
    - object_construct
    - object_construct_keep_null
    - pow
    - sqrt
    - udf
    - sproc
- Added support for StringType, TimestampType and VariantType data conversion in the mocked function `to_time`.

#### Bug Fixes

- Fixed a bug that null filled columns for constant functions.
- Fixed a bug that implementation of to_object, to_array and to_binary to better handle null inputs.
- Fixed a bug that timestamp data comparison can not handle year beyond 2262.
- Fixed a bug that `Session.builder.getOrCreate` should return the created mock session.

## 1.14.0 (2024-03-20)

### New Features

- Added support for creating vectorized UDTFs with `process` method.
- Added support for dataframe functions:
  - to_timestamp_ltz
  - to_timestamp_ntz
  - to_timestamp_tz
  - locate
- Added support for ASOF JOIN type.
- Added support for the following local testing APIs:
  - snowflake.snowpark.functions:
    - to_double
    - to_timestamp
    - to_timestamp_ltz
    - to_timestamp_ntz
    - to_timestamp_tz
    - greatest
    - least
    - convert_timezone
    - dateadd
    - date_part
  - snowflake.snowpark.Session:
    - get_current_account
    - get_current_warehouse
    - get_current_role
    - use_schema
    - use_warehouse
    - use_database
    - use_role

### Bug Fixes

- Fixed a bug in `SnowflakePlanBuilder` that `save_as_table` does not filter column that name start with '$' and follow by number correctly.
- Fixed a bug that statement parameters may have no effect when resolving imports and packages.
- Fixed bugs in local testing:
  - LEFT ANTI and LEFT SEMI joins drop rows with null values.
  - DataFrameReader.csv incorrectly parses data when the optional parameter `field_optionally_enclosed_by` is specified.
  - Column.regexp only considers the first entry when `pattern` is a `Column`.
  - Table.update raises `KeyError` when updating null values in the rows.
  - VARIANT columns raise errors at `DataFrame.collect`.
  - `count_distinct` does not work correctly when counting.
  - Null values in integer columns raise `TypeError`.

### Improvements

- Added telemetry to local testing.
- Improved the error message of `DataFrameReader` to raise `FileNotFound` error when reading a path that does not exist or when there are no files under the path.

## 1.13.0 (2024-02-26)

### New Features

- Added support for an optional `date_part` argument in function `last_day`.
- `SessionBuilder.app_name` will set the query_tag after the session is created.
- Added support for the following local testing functions:
  - current_timestamp
  - current_date
  - current_time
  - strip_null_value
  - upper
  - lower
  - length
  - initcap

### Improvements

- Added cleanup logic at interpreter shutdown to close all active sessions.
- Closing sessions within stored procedures now is a no-op logging a warning instead of raising an error.

### Bug Fixes

- Fixed a bug in `DataFrame.to_local_iterator` where the iterator could yield wrong results if another query is executed before the iterator finishes due to wrong isolation level. For details, please see #945.
- Fixed a bug that truncated table names in error messages while running a plan with local testing enabled.
- Fixed a bug that `Session.range` returns empty result when the range is large.

## 1.12.1 (2024-02-08)

### Improvements

- Use `split_blocks=True` by default during `to_pandas` conversion, for optimal memory allocation. This parameter is passed to `pyarrow.Table.to_pandas`, which enables `PyArrow` to split the memory allocation into smaller, more manageable blocks instead of allocating a single contiguous block. This results in better memory management when dealing with larger datasets.

### Bug Fixes

- Fixed a bug in `DataFrame.to_pandas` that caused an error when evaluating on a Dataframe with an `IntergerType` column with null values.

## 1.12.0 (2024-01-30)

### New Features

- Exposed `statement_params` in `StoredProcedure.__call__`.
- Added two optional arguments to `Session.add_import`.
  - `chunk_size`: The number of bytes to hash per chunk of the uploaded files.
  - `whole_file_hash`: By default only the first chunk of the uploaded import is hashed to save time. When this is set to True each uploaded file is fully hashed instead.
- Added parameters `external_access_integrations` and `secrets` when creating a UDAF from Snowpark Python to allow integration with external access.
- Added a new method `Session.append_query_tag`. Allows an additional tag to be added to the current query tag by appending it as a comma separated value.
- Added a new method `Session.update_query_tag`. Allows updates to a JSON encoded dictionary query tag.
- `SessionBuilder.getOrCreate` will now attempt to replace the singleton it returns when token expiration has been detected.
- Added support for new functions in `snowflake.snowpark.functions`:
  - `array_except`
  - `create_map`
  - `sign`/`signum`
- Added the following functions to `DataFrame.analytics`:
  - Added the `moving_agg` function in `DataFrame.analytics` to enable moving aggregations like sums and averages with multiple window sizes.
  - Added the `cummulative_agg` function in `DataFrame.analytics` to enable commulative aggregations like sums and averages on multiple columns.
  - Added the `compute_lag` and `compute_lead` functions in `DataFrame.analytics` for enabling lead and lag calculations on multiple columns.
  - Added the `time_series_agg` function in `DataFrame.analytics` to enable time series aggregations like sums and averages with multiple time windows.

### Bug Fixes

- Fixed a bug in `DataFrame.na.fill` that caused Boolean values to erroneously override integer values.
- Fixed a bug in `Session.create_dataframe` where the Snowpark DataFrames created using pandas DataFrames were not inferring the type for timestamp columns correctly. The behavior is as follows:
  - Earlier timestamp columns without a timezone would be converted to nanosecond epochs and inferred as `LongType()`, but will now be correctly maintained as timestamp values and be inferred as `TimestampType(TimestampTimeZone.NTZ)`.
  - Earlier timestamp columns with a timezone would be inferred as `TimestampType(TimestampTimeZone.NTZ)` and loose timezone information but will now be correctly inferred as `TimestampType(TimestampTimeZone.LTZ)` and timezone information is retained correctly.
  - Set session parameter `PYTHON_SNOWPARK_USE_LOGICAL_TYPE_FOR_CREATE_DATAFRAME` to revert back to old behavior. It is recommended that you update your code to align with correct behavior because the parameter will be removed in the future.
- Fixed a bug that `DataFrame.to_pandas` gets decimal type when scale is not 0, and creates an object dtype in `pandas`. Instead, we cast the value to a float64 type.
- Fixed bugs that wrongly flattened the generated SQL when one of the following happens:
  - `DataFrame.filter()` is called after `DataFrame.sort().limit()`.
  - `DataFrame.sort()` or `filter()` is called on a DataFrame that already has a window function or sequence-dependent data generator column.
    For instance, `df.select("a", seq1().alias("b")).select("a", "b").sort("a")` won't flatten the sort clause anymore.
  - a window or sequence-dependent data generator column is used after `DataFrame.limit()`. For instance, `df.limit(10).select(row_number().over())` won't flatten the limit and select in the generated SQL.
- Fixed a bug where aliasing a DataFrame column raised an error when the DataFame was copied from another DataFrame with an aliased column. For instance,

  ```python
  df = df.select(col("a").alias("b"))
  df = copy(df)
  df.select(col("b").alias("c"))  # threw an error. Now it's fixed.
  ```

- Fixed a bug in `Session.create_dataframe` that the non-nullable field in a schema is not respected for boolean type. Note that this fix is only effective when the user has the privilege to create a temp table.
- Fixed a bug in SQL simplifier where non-select statements in `session.sql` dropped a SQL query when used with `limit()`.
- Fixed a bug that raised an exception when session parameter `ERROR_ON_NONDETERMINISTIC_UPDATE` is true.

### Behavior Changes (API Compatible)

- When parsing data types during a `to_pandas` operation, we rely on GS precision value to fix precision issues for large integer values. This may affect users where a column that was earlier returned as `int8` gets returned as `int64`. Users can fix this by explicitly specifying precision values for their return column.
- Aligned behavior for `Session.call` in case of table stored procedures where running `Session.call` would not trigger stored procedure unless a `collect()` operation was performed.
- `StoredProcedureRegistration` will now automatically add `snowflake-snowpark-python` as a package dependency. The added dependency will be on the client's local version of the library and an error is thrown if the server cannot support that version.

## 1.11.1 (2023-12-07)

### Bug Fixes

- Fixed a bug that numpy should not be imported at the top level of mock module.
- Added support for these new functions in `snowflake.snowpark.functions`:
  - `from_utc_timestamp`
  - `to_utc_timestamp`

## 1.11.0 (2023-12-05)

### New Features

- Add the `conn_error` attribute to `SnowflakeSQLException` that stores the whole underlying exception from `snowflake-connector-python`.
- Added support for `RelationalGroupedDataframe.pivot()` to access `pivot` in the following pattern `Dataframe.group_by(...).pivot(...)`.
- Added experimental feature: Local Testing Mode, which allows you to create and operate on Snowpark Python DataFrames locally without connecting to a Snowflake account. You can use the local testing framework to test your DataFrame operations locally, on your development machine or in a CI (continuous integration) pipeline, before deploying code changes to your account.

- Added support for `arrays_to_object` new functions in `snowflake.snowpark.functions`.
- Added support for the vector data type.

### Dependency Updates

- Bumped cloudpickle dependency to work with `cloudpickle==2.2.1`
- Updated ``snowflake-connector-python`` to `3.4.0`.

### Bug Fixes

- DataFrame column names quoting check now supports newline characters.
- Fix a bug where a DataFrame generated by `session.read.with_metadata` creates inconsistent table when doing `df.write.save_as_table`.

## 1.10.0 (2023-11-03)

### New Features

- Added support for managing case sensitivity in `DataFrame.to_local_iterator()`.
- Added support for specifying vectorized UDTF's input column names by using the optional parameter `input_names` in `UDTFRegistration.register/register_file` and `functions.pandas_udtf`. By default, `RelationalGroupedDataFrame.applyInPandas` will infer the column names from current dataframe schema.
- Add `sql_error_code` and `raw_message` attributes to `SnowflakeSQLException` when it is caused by a SQL exception.

### Bug Fixes

- Fixed a bug in `DataFrame.to_pandas()` where converting snowpark dataframes to pandas dataframes was losing precision on integers with more than 19 digits.
- Fixed a bug that `session.add_packages` can not handle requirement specifier that contains project name with underscore and version.
- Fixed a bug in `DataFrame.limit()` when `offset` is used and the parent `DataFrame` uses `limit`. Now the `offset` won't impact the parent DataFrame's `limit`.
- Fixed a bug in `DataFrame.write.save_as_table` where dataframes created from read api could not save data into snowflake because of invalid column name `$1`.

### Behavior change

- Changed the behavior of `date_format`:
  - The `format` argument changed from optional to required.
  - The returned result changed from a date object to a date-formatted string.
- When a window function, or a sequence-dependent data generator (`normal`, `zipf`, `uniform`, `seq1`, `seq2`, `seq4`, `seq8`) function is used, the sort and filter operation will no longer be flattened when generating the query.

## 1.9.0 (2023-10-13)

### New Features

- Added support for the Python 3.11 runtime environment.

### Dependency updates

- Added back the dependency of `typing-extensions`.

### Bug Fixes

- Fixed a bug where imports from permanent stage locations were ignored for temporary stored procedures, UDTFs, UDFs, and UDAFs.
- Revert back to using CTAS (create table as select) statement for `Dataframe.writer.save_as_table` which does not need insert permission for writing tables.

### New Features
- Support `PythonObjJSONEncoder` json-serializable objects for `ARRAY` and `OBJECT` literals.

## 1.8.0 (2023-09-14)

### New Features

- Added support for VOLATILE/IMMUTABLE keyword when registering UDFs.
- Added support for specifying clustering keys when saving dataframes using `DataFrame.save_as_table`.
- Accept `Iterable` objects input for `schema` when creating dataframes using `Session.create_dataframe`.
- Added the property `DataFrame.session` to return a `Session` object.
- Added the property `Session.session_id` to return an integer that represents session ID.
- Added the property `Session.connection` to return a `SnowflakeConnection` object .

- Added support for creating a Snowpark session from a configuration file or environment variables.

### Dependency updates

- Updated ``snowflake-connector-python`` to 3.2.0.

### Bug Fixes

- Fixed a bug where automatic package upload would raise `ValueError` even when compatible package version were added in `session.add_packages`.
- Fixed a bug where table stored procedures were not registered correctly when using `register_from_file`.
- Fixed a bug where dataframe joins failed with `invalid_identifier` error.
- Fixed a bug where `DataFrame.copy` disables SQL simplfier for the returned copy.
- Fixed a bug where `session.sql().select()` would fail if any parameters are specified to `session.sql()`

## 1.7.0 (2023-08-28)

### New Features

- Added parameters `external_access_integrations` and `secrets` when creating a UDF, UDTF or Stored Procedure from Snowpark Python to allow integration with external access.
- Added support for these new functions in `snowflake.snowpark.functions`:
  - `array_flatten`
  - `flatten`
- Added support for `apply_in_pandas` in `snowflake.snowpark.relational_grouped_dataframe`.
- Added support for replicating your local Python environment on Snowflake via `Session.replicate_local_environment`.

### Bug Fixes

- Fixed a bug where `session.create_dataframe` fails to properly set nullable columns where nullability was affected by order or data was given.
- Fixed a bug where `DataFrame.select` could not identify and alias columns in presence of table functions when output columns of table function overlapped with columns in dataframe.

### Behavior Changes

- When creating stored procedures, UDFs, UDTFs, UDAFs with parameter `is_permanent=False` will now create temporary objects even when `stage_name` is provided. The default value of `is_permanent` is `False` which is why if this value is not explicitly set to `True` for permanent objects, users will notice a change in behavior.
- `types.StructField` now enquotes column identifier by default.

## 1.6.1 (2023-08-02)

### New Features

- Added support for these new functions in `snowflake.snowpark.functions`:
  - `array_sort`
  - `sort_array`
  - `array_min`
  - `array_max`
  - `explode_outer`
- Added support for pure Python packages specified via `Session.add_requirements` or `Session.add_packages`. They are now usable in stored procedures and UDFs even if packages are not present on the Snowflake Anaconda channel.
  - Added Session parameter `custom_packages_upload_enabled` and `custom_packages_force_upload_enabled` to enable the support for pure Python packages feature mentioned above. Both parameters default to `False`.
- Added support for specifying package requirements by passing a Conda environment yaml file to `Session.add_requirements`.
- Added support for asynchronous execution of multi-query dataframes that contain binding variables.
- Added support for renaming multiple columns in `DataFrame.rename`.
- Added support for Geometry datatypes.
- Added support for `params` in `session.sql()` in stored procedures.
- Added support for user-defined aggregate functions (UDAFs). This feature is currently in private preview.
- Added support for vectorized UDTFs (user-defined table functions). This feature is currently in public preview.
- Added support for Snowflake Timestamp variants (i.e., `TIMESTAMP_NTZ`, `TIMESTAMP_LTZ`, `TIMESTAMP_TZ`)
  - Added `TimestampTimezone` as an argument in `TimestampType` constructor.
  - Added type hints `NTZ`, `LTZ`, `TZ` and `Timestamp` to annotate functions when registering UDFs.

### Improvements

- Removed redundant dependency `typing-extensions`.
- `DataFrame.cache_result` now creates temp table fully qualified names under current database and current schema.

### Bug Fixes

- Fixed a bug where type check happens on pandas before it is imported.
- Fixed a bug when creating a UDF from `numpy.ufunc`.
- Fixed a bug where `DataFrame.union` was not generating the correct `Selectable.schema_query` when SQL simplifier is enabled.

### Behavior Changes

- `DataFrameWriter.save_as_table` now respects the `nullable` field of the schema provided by the user or the inferred schema based on data from user input.

### Dependency updates

- Updated ``snowflake-connector-python`` to 3.0.4.

## 1.5.1 (2023-06-20)

### New Features

- Added support for the Python 3.10 runtime environment.

## 1.5.0 (2023-06-09)

### Behavior Changes

- Aggregation results, from functions such as `DataFrame.agg` and `DataFrame.describe`, no longer strip away non-printing characters from column names.

### New Features

- Added support for the Python 3.9 runtime environment.
- Added support for new functions in `snowflake.snowpark.functions`:
  - `array_generate_range`
  - `array_unique_agg`
  - `collect_set`
  - `sequence`
- Added support for registering and calling stored procedures with `TABLE` return type.
- Added support for parameter `length` in `StringType()` to specify the maximum number of characters that can be stored by the column.
- Added the alias `functions.element_at()` for `functions.get()`.
- Added the alias `Column.contains` for `functions.contains`.
- Added experimental feature `DataFrame.alias`.
- Added support for querying metadata columns from stage when creating `DataFrame` using `DataFrameReader`.
- Added support for `StructType.add` to append more fields to existing `StructType` objects.
- Added support for parameter `execute_as` in `StoredProcedureRegistration.register_from_file()` to specify stored procedure caller rights.

### Bug Fixes

- Fixed a bug where the `Dataframe.join_table_function` did not run all of the necessary queries to set up the join table function when SQL simplifier was enabled.
- Fixed type hint declaration for custom types - `ColumnOrName`, `ColumnOrLiteralStr`, `ColumnOrSqlExpr`, `LiteralType` and `ColumnOrLiteral` that were breaking `mypy` checks.
- Fixed a bug where `DataFrameWriter.save_as_table` and `DataFrame.copy_into_table` failed to parse fully qualified table names.

## 1.4.0 (2023-04-24)

### New Features

- Added support for `session.getOrCreate`.
- Added support for alias `Column.getField`.
- Added support for new functions in `snowflake.snowpark.functions`:
  - `date_add` and `date_sub` to make add and subtract operations easier.
  - `daydiff`
  - `explode`
  - `array_distinct`.
  - `regexp_extract`.
  - `struct`.
  - `format_number`.
  - `bround`.
  - `substring_index`
- Added parameter `skip_upload_on_content_match` when creating UDFs, UDTFs and stored procedures using `register_from_file` to skip uploading files to a stage if the same version of the files are already on the stage.
- Added support for `DataFrameWriter.save_as_table` method to take table names that contain dots.
- Flattened generated SQL when `DataFrame.filter()` or `DataFrame.order_by()` is followed by a projection statement (e.g. `DataFrame.select()`, `DataFrame.with_column()`).
- Added support for creating dynamic tables _(in private preview)_ using `Dataframe.create_or_replace_dynamic_table`.
- Added an optional argument `params` in `session.sql()` to support binding variables. Note that this is not supported in stored procedures yet.

### Bug Fixes

- Fixed a bug in `strtok_to_array` where an exception was thrown when a delimiter was passed in.
- Fixed a bug in `session.add_import` where the module had the same namespace as other dependencies.

## 1.3.0 (2023-03-28)

### New Features

- Added support for `delimiters` parameter in `functions.initcap()`.
- Added support for `functions.hash()` to accept a variable number of input expressions.
- Added API `Session.RuntimeConfig` for getting/setting/checking the mutability of any runtime configuration.
- Added support managing case sensitivity in `Row` results from `DataFrame.collect` using `case_sensitive` parameter.
- Added API `Session.conf` for getting, setting or checking the mutability of any runtime configuration.
- Added support for managing case sensitivity in `Row` results from `DataFrame.collect` using `case_sensitive` parameter.
- Added indexer support for `snowflake.snowpark.types.StructType`.
- Added a keyword argument `log_on_exception` to `Dataframe.collect` and `Dataframe.collect_no_wait` to optionally disable error logging for SQL exceptions.

### Bug Fixes

- Fixed a bug where a DataFrame set operation(`DataFrame.substract`, `DataFrame.union`, etc.) being called after another DataFrame set operation and `DataFrame.select` or `DataFrame.with_column` throws an exception.
- Fixed a bug where chained sort statements are overwritten by the SQL simplifier.

### Improvements

- Simplified JOIN queries to use constant subquery aliases (`SNOWPARK_LEFT`, `SNOWPARK_RIGHT`) by default. Users can disable this at runtime with `session.conf.set('use_constant_subquery_alias', False)` to use randomly generated alias names instead.
- Allowed specifying statement parameters in `session.call()`.
- Enabled the uploading of large pandas DataFrames in stored procedures by defaulting to a chunk size of 100,000 rows.

## 1.2.0 (2023-03-02)

### New Features

- Added support for displaying source code as comments in the generated scripts when registering stored procedures. This
  is enabled by default, turn off by specifying `source_code_display=False` at registration.
- Added a parameter `if_not_exists` when creating a UDF, UDTF or Stored Procedure from Snowpark Python to ignore creating the specified function or procedure if it already exists.
- Accept integers when calling `snowflake.snowpark.functions.get` to extract value from array.
- Added `functions.reverse` in functions to open access to Snowflake built-in function
  [reverse](https://docs.snowflake.com/en/sql-reference/functions/reverse).
- Added parameter `require_scoped_url` in snowflake.snowflake.files.SnowflakeFile.open() `(in Private Preview)` to replace `is_owner_file` is marked for deprecation.

### Bug Fixes

- Fixed a bug that overwrote `paramstyle` to `qmark` when creating a Snowpark session.
- Fixed a bug where `df.join(..., how="cross")` fails with `SnowparkJoinException: (1112): Unsupported using join type 'Cross'`.
- Fixed a bug where querying a `DataFrame` column created from chained function calls used a wrong column name.

## 1.1.0 (2023-01-26)

### New Features:

- Added `asc`, `asc_nulls_first`, `asc_nulls_last`, `desc`, `desc_nulls_first`, `desc_nulls_last`, `date_part` and `unix_timestamp` in functions.
- Added the property `DataFrame.dtypes` to return a list of column name and data type pairs.
- Added the following aliases:
  - `functions.expr()` for `functions.sql_expr()`.
  - `functions.date_format()` for `functions.to_date()`.
  - `functions.monotonically_increasing_id()` for `functions.seq8()`
  - `functions.from_unixtime()` for `functions.to_timestamp()`

### Bug Fixes:

- Fixed a bug in SQL simplifier that didn’t handle Column alias and join well in some cases. See https://github.com/snowflakedb/snowpark-python/issues/658 for details.
- Fixed a bug in SQL simplifier that generated wrong column names for function calls, NaN and INF.

### Improvements

- The session parameter `PYTHON_SNOWPARK_USE_SQL_SIMPLIFIER` is `True` after Snowflake 7.3 was released. In snowpark-python, `session.sql_simplifier_enabled` reads the value of `PYTHON_SNOWPARK_USE_SQL_SIMPLIFIER` by default, meaning that the SQL simplfier is enabled by default after the Snowflake 7.3 release. To turn this off, set `PYTHON_SNOWPARK_USE_SQL_SIMPLIFIER` in Snowflake to `False` or run `session.sql_simplifier_enabled = False` from Snowpark. It is recommended to use the SQL simplifier because it helps to generate more concise SQL.

## 1.0.0 (2022-11-01)

### New Features

- Added `Session.generator()` to create a new `DataFrame` using the Generator table function.
- Added a parameter `secure` to the functions that create a secure UDF or UDTF.

## 0.12.0 (2022-10-14)

### New Features

- Added new APIs for async job:
  - `Session.create_async_job()` to create an `AsyncJob` instance from a query id.
  - `AsyncJob.result()` now accepts argument `result_type` to return the results in different formats.
  - `AsyncJob.to_df()` returns a `DataFrame` built from the result of this asynchronous job.
  - `AsyncJob.query()` returns the SQL text of the executed query.
- `DataFrame.agg()` and `RelationalGroupedDataFrame.agg()` now accept variable-length arguments.
- Added parameters `lsuffix` and `rsuffix` to `DataFram.join()` and `DataFrame.cross_join()` to conveniently rename overlapping columns.
- Added `Table.drop_table()` so you can drop the temp table after `DataFrame.cache_result()`. `Table` is also a context manager so you can use the `with` statement to drop the cache temp table after use.
- Added `Session.use_secondary_roles()`.
- Added functions `first_value()` and `last_value()`. (contributed by @chasleslr)
- Added `on` as an alias for `using_columns` and `how` as an alias for `join_type` in `DataFrame.join()`.

### Bug Fixes

- Fixed a bug in `Session.create_dataframe()` that raised an error when `schema` names had special characters.
- Fixed a bug in which options set in `Session.read.option()` were not passed to `DataFrame.copy_into_table()` as default values.
- Fixed a bug in which `DataFrame.copy_into_table()` raises an error when a copy option has single quotes in the value.

## 0.11.0 (2022-09-28)

### Behavior Changes

- `Session.add_packages()` now raises `ValueError` when the version of a package cannot be found in Snowflake Anaconda channel. Previously, `Session.add_packages()` succeeded, and a `SnowparkSQLException` exception was raised later in the UDF/SP registration step.

### New Features:

- Added method `FileOperation.get_stream()` to support downloading stage files as stream.
- Added support in `functions.ntiles()` to accept int argument.
- Added the following aliases:
  - `functions.call_function()` for `functions.call_builtin()`.
  - `functions.function()` for `functions.builtin()`.
  - `DataFrame.order_by()` for `DataFrame.sort()`
  - `DataFrame.orderBy()` for `DataFrame.sort()`
- Improved `DataFrame.cache_result()` to return a more accurate `Table` class instead of a `DataFrame` class.
- Added support to allow `session` as the first argument when calling `StoredProcedure`.

### Improvements

- Improved nested query generation by flattening queries when applicable.
  - This improvement could be enabled by setting `Session.sql_simplifier_enabled = True`.
  - `DataFrame.select()`, `DataFrame.with_column()`, `DataFrame.drop()` and other select-related APIs have more flattened SQLs.
  - `DataFrame.union()`, `DataFrame.union_all()`, `DataFrame.except_()`, `DataFrame.intersect()`, `DataFrame.union_by_name()` have flattened SQLs generated when multiple set operators are chained.
- Improved type annotations for async job APIs.

### Bug Fixes

- Fixed a bug in which `Table.update()`, `Table.delete()`, `Table.merge()` try to reference a temp table that does not exist.

## 0.10.0 (2022-09-16)

### New Features:

- Added experimental APIs for evaluating Snowpark dataframes with asynchronous queries:
  - Added keyword argument `block` to the following action APIs on Snowpark dataframes (which execute queries) to allow asynchronous evaluations:
    - `DataFrame.collect()`, `DataFrame.to_local_iterator()`, `DataFrame.to_pandas()`, `DataFrame.to_pandas_batches()`, `DataFrame.count()`, `DataFrame.first()`.
    - `DataFrameWriter.save_as_table()`, `DataFrameWriter.copy_into_location()`.
    - `Table.delete()`, `Table.update()`, `Table.merge()`.
  - Added method `DataFrame.collect_nowait()` to allow asynchronous evaluations.
  - Added class `AsyncJob` to retrieve results from asynchronously executed queries and check their status.
- Added support for `table_type` in `Session.write_pandas()`. You can now choose from these `table_type` options: `"temporary"`, `"temp"`, and `"transient"`.
- Added support for using Python structured data (`list`, `tuple` and `dict`) as literal values in Snowpark.
- Added keyword argument `execute_as` to `functions.sproc()` and `session.sproc.register()` to allow registering a stored procedure as a caller or owner.
- Added support for specifying a pre-configured file format when reading files from a stage in Snowflake.

### Improvements:

- Added support for displaying details of a Snowpark session.

### Bug Fixes:

- Fixed a bug in which `DataFrame.copy_into_table()` and `DataFrameWriter.save_as_table()` mistakenly created a new table if the table name is fully qualified, and the table already exists.

### Deprecations:

- Deprecated keyword argument `create_temp_table` in `Session.write_pandas()`.
- Deprecated invoking UDFs using arguments wrapped in a Python list or tuple. You can use variable-length arguments without a list or tuple.

### Dependency updates

- Updated ``snowflake-connector-python`` to 2.7.12.

## 0.9.0 (2022-08-30)

### New Features:

- Added support for displaying source code as comments in the generated scripts when registering UDFs.
  This feature is turned on by default. To turn it off, pass the new keyword argument `source_code_display` as `False` when calling `register()` or `@udf()`.
- Added support for calling table functions from `DataFrame.select()`, `DataFrame.with_column()` and `DataFrame.with_columns()` which now take parameters of type `table_function.TableFunctionCall` for columns.
- Added keyword argument `overwrite` to `session.write_pandas()` to allow overwriting contents of a Snowflake table with that of a pandas DataFrame.
- Added keyword argument `column_order` to `df.write.save_as_table()` to specify the matching rules when inserting data into table in append mode.
- Added method `FileOperation.put_stream()` to upload local files to a stage via file stream.
- Added methods `TableFunctionCall.alias()` and `TableFunctionCall.as_()` to allow aliasing the names of columns that come from the output of table function joins.
- Added function `get_active_session()` in module `snowflake.snowpark.context` to get the current active Snowpark session.

### Bug Fixes:

- Fixed a bug in which batch insert should not raise an error when `statement_params` is not passed to the function.
- Fixed a bug in which column names should be quoted when `session.create_dataframe()` is called with dicts and a given schema.
- Fixed a bug in which creation of table should be skipped if the table already exists and is in append mode when calling `df.write.save_as_table()`.
- Fixed a bug in which third-party packages with underscores cannot be added when registering UDFs.

### Improvements:

- Improved function `function.uniform()` to infer the types of inputs `max_` and `min_` and cast the limits to `IntegerType` or `FloatType` correspondingly.

## 0.8.0 (2022-07-22)

### New Features:

- Added keyword only argument `statement_params` to the following methods to allow for specifying statement level parameters:
  - `collect`, `to_local_iterator`, `to_pandas`, `to_pandas_batches`,
    `count`, `copy_into_table`, `show`, `create_or_replace_view`, `create_or_replace_temp_view`, `first`, `cache_result`
    and `random_split` on class `snowflake.snowpark.Dateframe`.
  - `update`, `delete` and `merge` on class `snowflake.snowpark.Table`.
  - `save_as_table` and `copy_into_location` on class `snowflake.snowpark.DataFrameWriter`.
  - `approx_quantile`, `statement_params`, `cov` and `crosstab` on class `snowflake.snowpark.DataFrameStatFunctions`.
  - `register` and `register_from_file` on class `snowflake.snowpark.udf.UDFRegistration`.
  - `register` and `register_from_file` on class `snowflake.snowpark.udtf.UDTFRegistration`.
  - `register` and `register_from_file` on class `snowflake.snowpark.stored_procedure.StoredProcedureRegistration`.
  - `udf`, `udtf` and `sproc` in `snowflake.snowpark.functions`.
- Added support for `Column` as an input argument to `session.call()`.
- Added support for `table_type` in `df.write.save_as_table()`. You can now choose from these `table_type` options: `"temporary"`, `"temp"`, and `"transient"`.

### Improvements:

- Added validation of object name in `session.use_*` methods.
- Updated the query tag in SQL to escape it when it has special characters.
- Added a check to see if Anaconda terms are acknowledged when adding missing packages.

### Bug Fixes:

- Fixed the limited length of the string column in `session.create_dataframe()`.
- Fixed a bug in which `session.create_dataframe()` mistakenly converted 0 and `False` to `None` when the input data was only a list.
- Fixed a bug in which calling `session.create_dataframe()` using a large local dataset sometimes created a temp table twice.
- Aligned the definition of `function.trim()` with the SQL function definition.
- Fixed an issue where snowpark-python would hang when using the Python system-defined (built-in function) `sum` vs. the Snowpark `function.sum()`.

### Deprecations:

- Deprecated keyword argument `create_temp_table` in `df.write.save_as_table()`.

## 0.7.0 (2022-05-25)

### New Features:

- Added support for user-defined table functions (UDTFs).
  - Use function `snowflake.snowpark.functions.udtf()` to register a UDTF, or use it as a decorator to register the UDTF.
    - You can also use `Session.udtf.register()` to register a UDTF.
  - Use `Session.udtf.register_from_file()` to register a UDTF from a Python file.
- Updated APIs to query a table function, including both Snowflake built-in table functions and UDTFs.
  - Use function `snowflake.snowpark.functions.table_function()` to create a callable representing a table function and use it to call the table function in a query.
  - Alternatively, use function `snowflake.snowpark.functions.call_table_function()` to call a table function.
  - Added support for `over` clause that specifies `partition by` and `order by` when lateral joining a table function.
  - Updated `Session.table_function()` and `DataFrame.join_table_function()` to accept `TableFunctionCall` instances.

### Breaking Changes:

- When creating a function with `functions.udf()` and `functions.sproc()`, you can now specify an empty list for the `imports` or `packages` argument to indicate that no import or package is used for this UDF or stored procedure. Previously, specifying an empty list meant that the function would use session-level imports or packages.
- Improved the `__repr__` implementation of data types in `types.py`. The unused `type_name` property has been removed.
- Added a Snowpark-specific exception class for SQL errors. This replaces the previous `ProgrammingError` from the Python connector.

### Improvements:

- Added a lock to a UDF or UDTF when it is called for the first time per thread.
- Improved the error message for pickling errors that occurred during UDF creation.
- Included the query ID when logging the failed query.

### Bug Fixes:

- Fixed a bug in which non-integral data (such as timestamps) was occasionally converted to integer when calling `DataFrame.to_pandas()`.
- Fixed a bug in which `DataFrameReader.parquet()` failed to read a parquet file when its column contained spaces.
- Fixed a bug in which `DataFrame.copy_into_table()` failed when the dataframe is created by reading a file with inferred schemas.

### Deprecations

`Session.flatten()` and `DataFrame.flatten()`.

### Dependency Updates:

- Restricted the version of `cloudpickle` <= `2.0.0`.

## 0.6.0 (2022-04-27)

### New Features:

- Added support for vectorized UDFs with the input as a pandas DataFrame or pandas Series and the output as a pandas Series. This improves the performance of UDFs in Snowpark.
- Added support for inferring the schema of a DataFrame by default when it is created by reading a Parquet, Avro, or ORC file in the stage.
- Added functions `current_session()`, `current_statement()`, `current_user()`, `current_version()`, `current_warehouse()`, `date_from_parts()`, `date_trunc()`, `dayname()`, `dayofmonth()`, `dayofweek()`, `dayofyear()`, `grouping()`, `grouping_id()`, `hour()`, `last_day()`, `minute()`, `next_day()`, `previous_day()`, `second()`, `month()`, `monthname()`, `quarter()`, `year()`, `current_database()`, `current_role()`, `current_schema()`, `current_schemas()`, `current_region()`, `current_avaliable_roles()`, `add_months()`, `any_value()`, `bitnot()`, `bitshiftleft()`, `bitshiftright()`, `convert_timezone()`, `uniform()`, `strtok_to_array()`, `sysdate()`, `time_from_parts()`,  `timestamp_from_parts()`, `timestamp_ltz_from_parts()`, `timestamp_ntz_from_parts()`, `timestamp_tz_from_parts()`, `weekofyear()`, `percentile_cont()` to `snowflake.snowflake.functions`.

### Breaking Changes:

- Expired deprecations:
  - Removed the following APIs that were deprecated in 0.4.0: `DataFrame.groupByGroupingSets()`, `DataFrame.naturalJoin()`, `DataFrame.joinTableFunction`, `DataFrame.withColumns()`, `Session.getImports()`, `Session.addImport()`, `Session.removeImport()`, `Session.clearImports()`, `Session.getSessionStage()`, `Session.getDefaultDatabase()`, `Session.getDefaultSchema()`, `Session.getCurrentDatabase()`, `Session.getCurrentSchema()`, `Session.getFullyQualifiedCurrentSchema()`.

### Improvements:

- Added support for creating an empty `DataFrame` with a specific schema using the `Session.create_dataframe()` method.
- Changed the logging level from `INFO` to `DEBUG` for several logs (e.g., the executed query) when evaluating a dataframe.
- Improved the error message when failing to create a UDF due to pickle errors.

### Bug Fixes:

- Removed pandas hard dependencies in the `Session.create_dataframe()` method.

### Dependency Updates:

- Added `typing-extension` as a new dependency with the version >= `4.1.0`.

## 0.5.0 (2022-03-22)

### New Features

- Added stored procedures API.
  - Added `Session.sproc` property and `sproc()` to `snowflake.snowpark.functions`, so you can register stored procedures.
  - Added `Session.call` to call stored procedures by name.
- Added `UDFRegistration.register_from_file()` to allow registering UDFs from Python source files or zip files directly.
- Added `UDFRegistration.describe()` to describe a UDF.
- Added `DataFrame.random_split()` to provide a way to randomly split a dataframe.
- Added functions `md5()`, `sha1()`, `sha2()`, `ascii()`, `initcap()`, `length()`, `lower()`, `lpad()`, `ltrim()`, `rpad()`, `rtrim()`, `repeat()`, `soundex()`, `regexp_count()`, `replace()`, `charindex()`, `collate()`, `collation()`, `insert()`, `left()`, `right()`, `endswith()` to `snowflake.snowpark.functions`.
- Allowed `call_udf()` to accept literal values.
- Provided a `distinct` keyword in `array_agg()`.

### Bug Fixes:

- Fixed an issue that caused `DataFrame.to_pandas()` to have a string column if `Column.cast(IntegerType())` was used.
- Fixed a bug in `DataFrame.describe()` when there is more than one string column.

## 0.4.0 (2022-02-15)

### New Features

- You can now specify which Anaconda packages to use when defining UDFs.
  - Added `add_packages()`, `get_packages()`, `clear_packages()`, and `remove_package()`, to class `Session`.
  - Added `add_requirements()` to `Session` so you can use a requirements file to specify which packages this session will use.
  - Added parameter `packages` to function `snowflake.snowpark.functions.udf()` and method `UserDefinedFunction.register()` to indicate UDF-level Anaconda package dependencies when creating a UDF.
  - Added parameter `imports` to `snowflake.snowpark.functions.udf()` and `UserDefinedFunction.register()` to specify UDF-level code imports.
- Added a parameter `session` to function `udf()` and `UserDefinedFunction.register()` so you can specify which session to use to create a UDF if you have multiple sessions.
- Added types `Geography` and `Variant` to `snowflake.snowpark.types` to be used as type hints for Geography and Variant data when defining a UDF.
- Added support for Geography geoJSON data.
- Added `Table`, a subclass of `DataFrame` for table operations:
  - Methods `update` and `delete` update and delete rows of a table in Snowflake.
  - Method `merge` merges data from a `DataFrame` to a `Table`.
  - Override method `DataFrame.sample()` with an additional parameter `seed`, which works on tables but not on view and sub-queries.
- Added `DataFrame.to_local_iterator()` and `DataFrame.to_pandas_batches()` to allow getting results from an iterator when the result set returned from the Snowflake database is too large.
- Added `DataFrame.cache_result()` for caching the operations performed on a `DataFrame` in a temporary table.
  Subsequent operations on the original `DataFrame` have no effect on the cached result `DataFrame`.
- Added property `DataFrame.queries` to get SQL queries that will be executed to evaluate the `DataFrame`.
- Added `Session.query_history()` as a context manager to track SQL queries executed on a session, including all SQL queries to evaluate `DataFrame`s created from a session. Both query ID and query text are recorded.
- You can now create a `Session` instance from an existing established `snowflake.connector.SnowflakeConnection`. Use parameter `connection` in `Session.builder.configs()`.
- Added `use_database()`, `use_schema()`, `use_warehouse()`, and `use_role()` to class `Session` to switch database/schema/warehouse/role after a session is created.
- Added `DataFrameWriter.copy_into_table()` to unload a `DataFrame` to stage files.
- Added `DataFrame.unpivot()`.
- Added `Column.within_group()` for sorting the rows by columns with some aggregation functions.
- Added functions `listagg()`, `mode()`, `div0()`, `acos()`, `asin()`, `atan()`, `atan2()`, `cos()`, `cosh()`, `sin()`, `sinh()`, `tan()`, `tanh()`, `degrees()`, `radians()`, `round()`, `trunc()`, and `factorial()` to `snowflake.snowflake.functions`.
- Added an optional argument `ignore_nulls` in function `lead()` and `lag()`.
- The `condition` parameter of function `when()` and `iff()` now accepts SQL expressions.

### Improvements

- All function and method names have been renamed to use the snake case naming style, which is more Pythonic. For convenience, some camel case names are kept as aliases to the snake case APIs. It is recommended to use the snake case APIs.
  - Deprecated these methods on class `Session` and replaced them with their snake case equivalents: `getImports()`, `addImports()`, `removeImport()`, `clearImports()`, `getSessionStage()`, `getDefaultSchema()`, `getDefaultSchema()`, `getCurrentDatabase()`, `getFullyQualifiedCurrentSchema()`.
  - Deprecated these methods on class `DataFrame` and replaced them with their snake case equivalents: `groupingByGroupingSets()`, `naturalJoin()`, `withColumns()`, `joinTableFunction()`.
- Property `DataFrame.columns` is now consistent with `DataFrame.schema.names` and the Snowflake database `Identifier Requirements`.
- `Column.__bool__()` now raises a `TypeError`. This will ban the use of logical operators `and`, `or`, `not` on `Column` object, for instance `col("a") > 1 and col("b") > 2` will raise the `TypeError`. Use `(col("a") > 1) & (col("b") > 2)` instead.
- Changed `PutResult` and `GetResult` to subclass `NamedTuple`.
- Fixed a bug which raised an error when the local path or stage location has a space or other special characters.
- Changed `DataFrame.describe()` so that non-numeric and non-string columns are ignored instead of raising an exception.

### Dependency updates

- Updated ``snowflake-connector-python`` to 2.7.4.

## 0.3.0 (2022-01-09)

### New Features

- Added `Column.isin()`, with an alias `Column.in_()`.
- Added `Column.try_cast()`, which is a special version of `cast()`. It tries to cast a string expression to other types and returns `null` if the cast is not possible.
- Added `Column.startswith()` and `Column.substr()` to process string columns.
- `Column.cast()` now also accepts a `str` value to indicate the cast type in addition to a `DataType` instance.
- Added `DataFrame.describe()` to summarize stats of a `DataFrame`.
- Added `DataFrame.explain()` to print the query plan of a `DataFrame`.
- `DataFrame.filter()` and `DataFrame.select_expr()` now accepts a sql expression.
- Added a new `bool` parameter `create_temp_table` to methods `DataFrame.saveAsTable()` and `Session.write_pandas()` to optionally create a temp table.
- Added `DataFrame.minus()` and `DataFrame.subtract()` as aliases to `DataFrame.except_()`.
- Added `regexp_replace()`, `concat()`, `concat_ws()`, `to_char()`, `current_timestamp()`, `current_date()`, `current_time()`, `months_between()`, `cast()`, `try_cast()`, `greatest()`, `least()`, and `hash()` to module `snowflake.snowpark.functions`.

### Bug Fixes

- Fixed an issue where `Session.createDataFrame(pandas_df)` and `Session.write_pandas(pandas_df)` raise an exception when the `pandas DataFrame` has spaces in the column name.
- `DataFrame.copy_into_table()` sometimes prints an `error` level log entry while it actually works. It's fixed now.
- Fixed an API docs issue where some `DataFrame` APIs are missing from the docs.

### Dependency updates

- Update ``snowflake-connector-python`` to 2.7.2, which upgrades ``pyarrow`` dependency to 6.0.x. Refer to the [python connector 2.7.2 release notes](https://pypi.org/project/snowflake-connector-python/2.7.2/) for more details.

## 0.2.0 (2021-12-02)

### New Features

- Updated the `Session.createDataFrame()` method for creating a `DataFrame` from a pandas DataFrame.
- Added the `Session.write_pandas()` method for writing a `pandas DataFrame` to a table in Snowflake and getting a `Snowpark DataFrame` object back.
- Added new classes and methods for calling window functions.
- Added the new functions `cume_dist()`, to find the cumulative distribution of a value with regard to other values within a window partition,
  and `row_number()`, which returns a unique row number for each row within a window partition.
- Added functions for computing statistics for DataFrames in the `DataFrameStatFunctions` class.
- Added functions for handling missing values in a DataFrame in the `DataFrameNaFunctions` class.
- Added new methods `rollup()`, `cube()`, and `pivot()` to the `DataFrame` class.
- Added the `GroupingSets` class, which you can use with the DataFrame groupByGroupingSets method to perform a SQL GROUP BY GROUPING SETS.
- Added the new `FileOperation(session)`
  class that you can use to upload and download files to and from a stage.
- Added the `DataFrame.copy_into_table()`
  method for loading data from files in a stage into a table.
- In CASE expressions, the functions `when()` and `otherwise()`
  now accept Python types in addition to `Column` objects.
- When you register a UDF you can now optionally set the `replace` parameter to `True` to overwrite an existing UDF with the same name.

### Improvements

- UDFs are now compressed before they are uploaded to the server. This makes them about 10 times smaller, which can help
  when you are using large ML model files.
- When the size of a UDF is less than 8196 bytes, it will be uploaded as in-line code instead of uploaded to a stage.

### Bug Fixes

- Fixed an issue where the statement `df.select(when(col("a") == 1, 4).otherwise(col("a"))), [Row(4), Row(2), Row(3)]` raised an exception.
- Fixed an issue where `df.toPandas()` raised an exception when a DataFrame was created from large local data.

## 0.1.0 (2021-10-26)

Start of Private Preview<|MERGE_RESOLUTION|>--- conflicted
+++ resolved
@@ -76,11 +76,8 @@
 - Added support for `Resampler.fillna` and `Resampler.bfill`.
 - Added limited support for the `Timedelta` type, including creating `Timedelta` columns and `to_pandas`.
 - Added support for `Index.argmax` and `Index.argmin`.
-<<<<<<< HEAD
+- Added support for index's arithmetic and comparison operators.
 - Added support for `Index.name`, `Index.names`, `Index.rename`, and `Index.set_names`.
-=======
-- Added support for index's arithmetic and comparison operators.
->>>>>>> 19a9139b
 
 #### Improvements
 - Removed the public preview warning message upon importing Snowpark pandas.

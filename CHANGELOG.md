# Release History

## 1.40.0 (YYYY-MM-DD)

### Snowpark Python API Updates

#### New Features

<<<<<<< HEAD
## 1.39.0 (2025-09-17)
=======
### Snowpark pandas API Updates

#### New Features

#### Improvements
- Hybrid execution mode is now enabled by default. Certain operations on smaller data will now automatically execute in native pandas in-memory. Use `from modin.config import AutoSwitchBackend; AutoSwitchBackend.disable()` to turn this off and force all execution to occur in Snowflake.
- Removed an unnecessary `SHOW OBJECTS` query issued from `read_snowflake` under certain conditions.

## 1.39.0 (YYYY-MM-DD)
>>>>>>> 20b4d51f

### Snowpark Python API Updates

#### New Features

- Added support for unstructured data engineering in Snowpark, powered by Snowflake AISQL and Cortex functions:
  - `DataFrame.ai.complete`: Generate per-row LLM completions from prompts built over columns and files.
  - `DataFrame.ai.filter`: Keep rows where an AI classifier returns TRUE for the given predicate.
  - `DataFrame.ai.agg`: Reduce a text column into one result using a natural-language task description.
  - `RelationalGroupedDataFrame.ai_agg`: Perform the same natural-language aggregation per group.
  - `DataFrame.ai.classify`: Assign single or multiple labels from given categories to text or images.
  - `DataFrame.ai.similarity`: Compute cosine-based similarity scores between two columns via embeddings.
  - `DataFrame.ai.sentiment`: Extract overall and aspect-level sentiment from text into JSON.
  - `DataFrame.ai.embed`: Generate VECTOR embeddings for text or images using configurable models.
  - `DataFrame.ai.summarize_agg`: Aggregate and produce a single comprehensive summary over many rows.
  - `DataFrame.ai.transcribe`: Transcribe audio files to text with optional timestamps and speaker labels.
  - `DataFrame.ai.parse_document`: OCR/layout-parse documents or images into structured JSON.
  - `DataFrame.ai.extract`: Pull structured fields from text or files using a response schema.
  - `DataFrame.ai.count_tokens`: Estimate token usage for a given model and input text per row.
  - `DataFrame.ai.split_text_markdown_header`: Split Markdown into hierarchical header-aware chunks.
  - `DataFrame.ai.split_text_recursive_character`: Split text into size-bounded chunks using recursive separators.
  - `DataFrameReader.file`: Create a DataFrame containing all files from a stage as FILE data type for downstream unstructured data processing.
- Added a new datatype `YearMonthIntervalType` that allows users to create intervals for datetime operations.
- Added a new function `interval_year_month_from_parts` that allows users to easily create `YearMonthIntervalType` without using SQL.
- Added a new datatype `DayTimeIntervalType` that allows users to create intervals for datetime operations.
- Added a new function `interval_day_time_from_parts` that allows users to easily create `DayTimeIntervalType` without using SQL.
- Added support for `FileOperation.list` to list files in a stage with metadata.
- Added support for `FileOperation.remove` to remove files in a stage.
- Added an option to specify `copy_grants` for the following `DataFrame` APIs:
  - `create_or_replace_view`
  - `create_or_replace_temp_view`
  - `create_or_replace_dynamic_table`
- Added a new function `snowflake.snowpark.functions.vectorized` that allows users to mark a function as vectorized UDF.
- Added support for parameter `use_vectorized_scanner` in function `Session.write_pandas()`.
- Added support for the following scalar functions in `functions.py`:
  - `getdate`
  - `getvariable`
  - `invoker_role`
  - `invoker_share`
  - `is_application_role_in_session`
  - `is_database_role_in_session`
  - `is_granted_to_invoker_role`
  - `is_role_in_session`
  - `localtime`
  - `systimestamp`

#### Bug Fixes

#### Deprecations

- Deprecated warnings will be triggered when using snowpark-python with Python 3.9. For more details, please refer to https://docs.snowflake.com/en/developer-guide/python-runtime-support-policy.

#### Dependency Updates

#### Improvements

- Unsupported types in `DataFrameReader.dbapi`(PuPr) are ingested as `StringType` now.
- Improved error message to list available columns when dataframe cannot resolve given column name.
- Added a new option `cacheResult` to `DataFrameReader.xml` that allows users to cache the result of the XML reader to a temporary table after calling `xml`. It helps improve performance when subsequent operations are performed on the same DataFrame.

### Snowpark pandas API Updates

#### New Features

#### Improvements

- Downgraded to level `logging.DEBUG - 1` the log message saying that the
  Snowpark `DataFrame` reference of an internal `DataFrameReference` object
  has changed.
- Eliminate duplicate parameter check queries for casing status when retrieving the session.
- Retrieve dataframe row counts through object metadata to avoid a COUNT(\*) query (performance)
- Added support for applying Snowflake Cortex function `Complete`.
- Introduce faster pandas: Improved performance by deferring row position computation. 
  - The following operations are currently supported and can benefit from the optimization: `read_snowflake`, `repr`, `loc`, `reset_index`, `merge`, and binary operations.
  - If a lazy object (e.g., DataFrame or Series) depends on a mix of supported and unsupported operations, the optimization will not be used.
- Updated the error message for when Snowpark pandas is referenced within apply.
- Added a session parameter `dummy_row_pos_optimization_enabled` to enable/disable dummy row position optimization in faster pandas.

#### Dependency Updates

- Updated the supported `modin` versions to >=0.35.0 and <0.37.0 (was previously >= 0.34.0 and <0.36.0).

#### Bug Fixes

- Fixed an issue with drop_duplicates where the same data source could be read multiple times in the same query but in a different order each time, resulting in missing rows in the final result. The fix ensures that the data source is read only once.
- Fixed a bug with hybrid execution mode where an `AssertionError` was unexpectedly raised by certain indexing operations.

### Snowpark Local Testing Updates

#### New Features

- Added support to allow patching `functions.ai_complete`.

## 1.38.0 (2025-09-04)

### Snowpark Python API Updates

#### New Features

- Added support for the following AI-powered functions in `functions.py`:
  - `ai_extract`
  - `ai_parse_document`
  - `ai_transcribe`
- Added time travel support for querying historical data:
  - `Session.table()` now supports time travel parameters: `time_travel_mode`, `statement`, `offset`, `timestamp`, `timestamp_type`, and `stream`.
  - `DataFrameReader.table()` supports the same time travel parameters as direct arguments.
  - `DataFrameReader` supports time travel via option chaining (e.g., `session.read.option("time_travel_mode", "at").option("offset", -60).table("my_table")`).
- Added support for specifying the following parameters to `DataFrameWriter.copy_into_location` for validation and writing data to external locations:
    - `validation_mode`
    - `storage_integration`
    - `credentials`
    - `encryption`
- Added support for `Session.directory` and `Session.read.directory` to retrieve the list of all files on a stage with metadata.
- Added support for `DataFrameReader.jdbc`(PrPr) that allows ingesting external data source with jdbc driver.
- Added support for `FileOperation.copy_files` to copy files from a source location to an output stage.
- Added support for the following scalar functions in `functions.py`:
  - `all_user_names`
  - `bitand`
  - `bitand_agg`
  - `bitor`
  - `bitor_agg`
  - `bitxor`
  - `bitxor_agg`
  - `current_account_name`
  - `current_client`
  - `current_ip_address`
  - `current_role_type`
  - `current_organization_name`
  - `current_organization_user`
  - `current_secondary_roles`
  - `current_transaction`
  - `getbit`

#### Bug Fixes

- Fixed the repr of TimestampType to match the actual subtype it represents.
- Fixed a bug in `DataFrameReader.dbapi` that udtf ingestion does not work in stored procedure.
- Fixed a bug in schema inference that caused incorrect stage prefixes to be used.

#### Improvements

- Enhanced error handling in `DataFrameReader.dbapi` thread-based ingestion to prevent unnecessary operations, which improves resource efficiency.
- Bumped cloudpickle dependency to also support `cloudpickle==3.1.1` in addition to previous versions.
- Improved `DataFrameReader.dbapi` (PuPr) ingestion performance for PostgreSQL and MySQL by using server side cursor to fetch data.

### Snowpark pandas API Updates

#### New Features
- Completed support for `pd.read_snowflake()`, `pd.to_iceberg()`,
  `pd.to_pandas()`, `pd.to_snowpark()`, `pd.to_snowflake()`,
  `DataFrame.to_iceberg()`, `DataFrame.to_pandas()`, `DataFrame.to_snowpark()`,
  `DataFrame.to_snowflake()`, `Series.to_iceberg()`, `Series.to_pandas()`,
  `Series.to_snowpark()`, and `Series.to_snowflake()` on the "Pandas" and "Ray"
  backends. Previously, only some of these functions and methods were supported
  on the Pandas backend.
- Added support for `Index.get_level_values()`.

#### Improvements
- Set the default transfer limit in hybrid execution for data leaving Snowflake to 100k, which can be overridden with the SnowflakePandasTransferThreshold environment variable. This configuration is appropriate for scenarios with two available engines, "Pandas" and "Snowflake" on relational workloads.
- Improve import error message by adding `--upgrade` to `pip install "snowflake-snowpark-python[modin]"` in the error message.
- Reduce the telemetry messages from the modin client by pre-aggregating into 5 second windows and only keeping a narrow band of metrics which are useful for tracking hybrid execution and native pandas performance.
- Set the initial row count only when hybrid execution is enabled. This reduces the number of queries issued for many workloads.
- Add a new test parameter for integration tests to enable hybrid execution.

#### Bug Fixes
- Raised `NotImplementedError` instead of `AttributeError` on attempting to call
  Snowflake extension functions/methods `to_dynamic_table()`, `cache_result()`,
  `to_view()`, `create_or_replace_dynamic_table()`, and
  `create_or_replace_view()` on dataframes or series using the pandas or ray
  backends.

## 1.37.0 (2025-08-18)

### Snowpark Python API Updates

#### New Features

- Added support for the following `xpath` functions in `functions.py`:
  - `xpath`
  - `xpath_string`
  - `xpath_boolean`
  - `xpath_int`
  - `xpath_float`
  - `xpath_double`
  - `xpath_long`
  - `xpath_short`
- Added support for parameter `use_vectorized_scanner` in function `Session.write_arrow()`.
- Dataframe profiler adds the following information about each query: describe query time, execution time, and sql query text. To view this information, call session.dataframe_profiler.enable() and call get_execution_profile on a dataframe.
- Added support for `DataFrame.col_ilike`.
- Added support for non-blocking stored procedure calls that return `AsyncJob` objects.
  - Added `block: bool = True` parameter to `Session.call()`. When `block=False`, returns an `AsyncJob` instead of blocking until completion.
  - Added `block: bool = True` parameter to `StoredProcedure.__call__()` for async support across both named and anonymous stored procedures.
  - Added `Session.call_nowait()` that is equivalent to `Session.call(block=False)`.

#### Bug Fixes

- Fixed a bug in CTE optimization stage where `deepcopy` of internal plans would cause a memory spike when a dataframe is created locally using `session.create_dataframe()` using a large input data.
- Fixed a bug in `DataFrameReader.parquet` where the `ignore_case` option in the `infer_schema_options` was not respected.
- Fixed a bug that `to_pandas()` has different format of column name when query result format is set to 'JSON' and 'ARROW'.

#### Deprecations
- Deprecated `pkg_resources`.

#### Dependency Updates

- Added a dependency on `protobuf<6.32`

### Snowpark pandas API Updates

#### New Features

- Added support for efficient transfer of data between Snowflake and Ray with the `DataFrame.set_backend` method. The installed version of `modin` must be at least 0.35.0, and `ray` must be installed.

#### Improvements

#### Dependency Updates

- Updated the supported `modin` versions to >=0.34.0 and <0.36.0 (was previously >= 0.33.0 and <0.35.0).
- Added support for pandas 2.3 when the installed `modin` version is at least 0.35.0.

#### Bug Fixes

- Fixed an issue in hybrid execution mode (PrPr) where `pd.to_datetime` and `pd.to_timedelta` would unexpectedly raise `IndexError`.
- Fixed a bug where `pd.explain_switch` would raise `IndexError` or return `None` if called before any potential switch operations were performed.
- Fixed a bug where calling `pd.concat(axis=0)` on a dataframe with the default, positional index and a dataframe with a different index would produce invalid SQL.

## 1.36.0 (2025-08-05)

### Snowpark Python API Updates

#### New Features

- `Session.create_dataframe` now accepts keyword arguments that are forwarded to the internal call to `Session.write_pandas` or `Session.write_arrow` when creating a DataFrame from a pandas DataFrame or a pyarrow Table.
- Added new APIs for `AsyncJob`:
  - `AsyncJob.is_failed()` returns a `bool` indicating if a job has failed. Can be used in combination with `AsyncJob.is_done()` to determine if a job is finished and errored.
  - `AsyncJob.status()` returns a string representing the current query status (e.g., "RUNNING", "SUCCESS", "FAILED_WITH_ERROR") for detailed monitoring without calling `result()`.
- Added a dataframe profiler. To use, you can call get_execution_profile() on your desired dataframe. This profiler reports the queries executed to evaluate a dataframe, and statistics about each of the query operators. Currently an experimental feature
- Added support for the following functions in `functions.py`:
  - `ai_sentiment`
- Updated the interface for experimental feature `context.configure_development_features`. All development features are disabled by default unless explicitly enabled by the user.

### Snowpark pandas API Updates

#### New Features

#### Improvements
- Hybrid execution row estimate improvements and a reduction of eager calls.
- Add a new configuration variable to control transfer costs out of Snowflake when using hybrid execution.
- Added support for creating permanent and immutable UDFs/UDTFs with `DataFrame/Series/GroupBy.apply`, `map`, and `transform` by passing the `snowflake_udf_params` keyword argument. See documentation for details.
- Added support for mapping np.unique to DataFrame and Series inputs using pd.unique.

#### Bug Fixes

- Fixed an issue where Snowpark pandas plugin would unconditionally disable `AutoSwitchBackend` even when users had explicitly configured it via environment variables or programmatically.

## 1.35.0 (2025-07-24)

### Snowpark Python API Updates

#### New Features

- Added support for the following functions in `functions.py`:
  - `ai_embed`
  - `try_parse_json`

#### Bug Fixes

- Fixed a bug in `DataFrameReader.dbapi` (PrPr) that `dbapi` fail in python stored procedure with process exit with code 1.
- Fixed a bug in `DataFrameReader.dbapi` (PrPr) that `custom_schema` accept illegal schema.
- Fixed a bug in `DataFrameReader.dbapi` (PrPr) that `custom_schema` does not work when connecting to Postgres and Mysql.
- Fixed a bug in schema inference that would cause it to fail for external stages.

#### Improvements

- Improved `query` parameter in `DataFrameReader.dbapi` (PrPr) so that parentheses are not needed around the query.
- Improved error experience in `DataFrameReader.dbapi` (PrPr) when exception happen during inferring schema of target data source.


### Snowpark Local Testing Updates

#### New Features

- Added local testing support for reading files with `SnowflakeFile` using local file paths, the Snow URL semantic (snow://...), local testing framework stages, and Snowflake stages (@stage/file_path).

### Snowpark pandas API Updates

#### New Features

- Added support for `DataFrame.boxplot`.

#### Improvements

- Reduced the number of UDFs/UDTFs created by repeated calls to `apply` or `map` with the same arguments on Snowpark pandas objects.
- Added an example for reading a file from a stage in the docstring for `pd.read_excel`.
- Implemented more efficient data transfer between the Snowflake and Ray backends of Modin (requires modin>=0.35.0 to use).

#### Bug Fixes

- Added an upper bound to the row estimation when the cartesian product from an align or join results in a very large number. This mitigates a performance regression.
- Fix a `pd.read_excel` bug when reading files inside stage inner directory.

## 1.34.0 (2025-07-15)

### Snowpark Python API Updates

#### New Features

- Added a new option `TRY_CAST` to `DataFrameReader`. When `TRY_CAST` is True columns are wrapped in a `TRY_CAST` statement rather than a hard cast when loading data.
- Added a new option `USE_RELAXED_TYPES` to the `INFER_SCHEMA_OPTIONS` of `DataFrameReader`. When set to True this option casts all strings to max length strings and all numeric types to `DoubleType`.
- Added debuggability improvements to eagerly validate dataframe schema metadata. Enable it using `snowflake.snowpark.context.configure_development_features()`.
- Added a new function `snowflake.snowpark.dataframe.map_in_pandas` that allows users map a function across a dataframe. The mapping function takes an iterator of pandas dataframes as input and provides one as output.
- Added a ttl cache to describe queries. Repeated queries in a 15 second interval will use the cached value rather than requery Snowflake.
- Added a parameter `fetch_with_process` to `DataFrameReader.dbapi` (PrPr) to enable multiprocessing for parallel data fetching in local ingestion. By default, local ingestion uses multithreading. Multiprocessing may improve performance for CPU-bound tasks like Parquet file generation.
- Added a new function `snowflake.snowpark.functions.model` that allows users to call methods of a model.

#### Improvements

- Added support for row validation using XSD schema using `rowValidationXSDPath` option when reading XML files with a row tag using `rowTag` option.
- Improved SQL generation for `session.table().sample()` to generate a flat SQL statement.
- Added support for complex column expression as input for `functions.explode`.
- Added debuggability improvements to show which Python lines an SQL compilation error corresponds to. Enable it using `snowflake.snowpark.context.configure_development_features()`. This feature also depends on AST collection to be enabled in the session which can be done using `session.ast_enabled = True`.
- Set enforce_ordering=True when calling `to_snowpark_pandas()` from a snowpark dataframe containing DML/DDL queries instead of throwing a NotImplementedError.

#### Bug Fixes

- Fixed a bug caused by redundant validation when creating an iceberg table.
- Fixed a bug in `DataFrameReader.dbapi` (PrPr) where closing the cursor or connection could unexpectedly raise an error and terminate the program.
- Fixed ambiguous column errors when using table functions in `DataFrame.select()` that have output columns matching the input DataFrame's columns. This improvement works when dataframe columns are provided as `Column` objects.
- Fixed a bug where having a NULL in a column with DecimalTypes would cast the column to FloatTypes instead and lead to precision loss.

### Snowpark Local Testing Updates

#### Bug Fixes

- Fixed a bug when processing windowed functions that lead to incorrect indexing in results.
- When a scalar numeric is passed to fillna we will ignore non-numeric columns instead of producing an error.

### Snowpark pandas API Updates

#### New Features

- Added support for `DataFrame.to_excel` and `Series.to_excel`.
- Added support for `pd.read_feather`, `pd.read_orc`, and `pd.read_stata`.
- Added support for `pd.explain_switch()` to return debugging information on hybrid execution decisions.
- Support `pd.read_snowflake` when the global modin backend is `Pandas`.
- Added support for `pd.to_dynamic_table`, `pd.to_iceberg`, and `pd.to_view`.

#### Improvements

- Added modin telemetry on API calls and hybrid engine switches.
- Show more helpful error messages to Snowflake Notebook users when the `modin` or `pandas` version does not match our requirements.
- Added a data type guard to the cost functions for hybrid execution mode (PrPr) which checks for data type compatibility.
- Added automatic switching to the pandas backend in hybrid execution mode (PrPr) for many methods that are not directly implemented in Snowpark pandas.
- Set the 'type' and other standard fields for Snowpark pandas telemetry.

#### Dependency Updates

- Added tqdm and ipywidgets as dependencies so that progress bars appear when switching between modin backends.
- Updated the supported `modin` versions to >=0.33.0 and <0.35.0 (was previously >= 0.32.0 and <0.34.0).

#### Bug Fixes

- Fixed a bug in hybrid execution mode (PrPr) where certain Series operations would raise `TypeError: numpy.ndarray object is not callable`.
- Fixed a bug in hybrid execution mode (PrPr) where calling numpy operations like `np.where` on modin objects with the Pandas backend would raise an `AttributeError`. This fix requires `modin` version 0.34.0 or newer.
- Fixed issue in `df.melt` where the resulting values have an additional suffix applied.

## 1.33.0 (2025-06-19)

### Snowpark Python API Updates

#### New Features

- Added support for MySQL in `DataFrameWriter.dbapi` (PrPr) for both Parquet and UDTF-based ingestion.
- Added support for PostgreSQL in `DataFrameReader.dbapi` (PrPr) for both Parquet and UDTF-based ingestion.
- Added support for Databricks in `DataFrameWriter.dbapi` (PrPr) for UDTF-based ingestion.
- Added support to `DataFrameReader` to enable use of `PATTERN` when reading files with `INFER_SCHEMA` enabled.
- Added support for the following AI-powered functions in `functions.py`:
  - `ai_complete`
  - `ai_similarity`
  - `ai_summarize_agg` (originally `summarize_agg`)
  - different config options for `ai_classify`
- Added support for more options when reading XML files with a row tag using `rowTag` option:
  - Added support for removing namespace prefixes from col names using `ignoreNamespace` option.
  - Added support for specifying the prefix for the attribute column in the result table using `attributePrefix` option.
  - Added support for excluding attributes from the XML element using `excludeAttributes` option.
  - Added support for specifying the column name for the value when there are attributes in an element that has no child elements using `valueTag` option.
  - Added support for specifying the value to treat as a ``null`` value using `nullValue` option.
  - Added support for specifying the character encoding of the XML file using `charset` option.
  - Added support for ignoring surrounding whitespace in the XML element using `ignoreSurroundingWhitespace` option.
- Added support for parameter `return_dataframe` in `Session.call`, which can be used to set the return type of the functions to a `DataFrame` object.
- Added a new argument to `Dataframe.describe` called `strings_include_math_stats` that triggers `stddev` and `mean` to be calculated for String columns.
- Added support for retrieving `Edge.properties` when retrieving lineage from `DGQL` in `DataFrame.lineage.trace`.
- Added a parameter `table_exists` to `DataFrameWriter.save_as_table` that allows specifying if a table already exists. This allows skipping a table lookup that can be expensive.

#### Bug Fixes

- Fixed a bug in `DataFrameReader.dbapi` (PrPr) where the `create_connection` defined as local function was incompatible with multiprocessing.
- Fixed a bug in `DataFrameReader.dbapi` (PrPr) where databricks `TIMESTAMP` type was converted to Snowflake `TIMESTAMP_NTZ` type which should be `TIMESTAMP_LTZ` type.
- Fixed a bug in `DataFrameReader.json` where repeated reads with the same reader object would create incorrectly quoted columns.
- Fixed a bug in `DataFrame.to_pandas()` that would drop column names when converting a dataframe that did not originate from a select statement.
- Fixed a bug that `DataFrame.create_or_replace_dynamic_table` raises error when the dataframe contains a UDTF and `SELECT *` in UDTF not being parsed correctly.
- Fixed a bug where casted columns could not be used in the values-clause of in functions.

#### Improvements

- Improved the error message for `Session.write_pandas()` and `Session.create_dataframe()` when the input pandas DataFrame does not have a column.
- Improved `DataFrame.select` when the arguments contain a table function with output columns that collide with columns of current dataframe. With the improvement, if user provides non-colliding columns in `df.select("col1", "col2", table_func(...))` as string arguments, then the query generated by snowpark client will not raise ambiguous column error.
- Improved `DataFrameReader.dbapi` (PrPr) to use in-memory Parquet-based ingestion for better performance and security.
- Improved `DataFrameReader.dbapi` (PrPr) to use `MATCH_BY_COLUMN_NAME=CASE_SENSITIVE` in copy into table operation.

### Snowpark Local Testing Updates

#### New Features

- Added support for snow urls (snow://) in local file testing.

#### Bug Fixes

- Fixed a bug in `Column.isin` that would cause incorrect filtering on joined or previously filtered data.
- Fixed a bug in `snowflake.snowpark.functions.concat_ws` that would cause results to have an incorrect index.

### Snowpark pandas API Updates

#### Dependency Updates

- Updated `modin` dependency constraint from 0.32.0 to >=0.32.0, <0.34.0. The latest version tested with Snowpark pandas is `modin` 0.33.1.

#### New Features

- Added support for **Hybrid Execution (PrPr)**. By running `from modin.config import AutoSwitchBackend; AutoSwitchBackend.enable()`, Snowpark pandas will automatically choose whether to run certain pandas operations locally or on Snowflake. This feature is disabled by default.

#### Improvements

- Set the default value of the `index` parameter to `False` for `DataFrame.to_view`, `Series.to_view`, `DataFrame.to_dynamic_table`, and `Series.to_dynamic_table`.
- Added `iceberg_version` option to table creation functions.
- Reduced query count for many operations, including `insert`, `repr`, and `groupby`, that previously issued a query to retrieve the input data's size.

#### Bug Fixes

- Fixed a bug in `Series.where` when the `other` parameter is an unnamed `Series`.


## 1.32.0 (2025-05-15)

### Snowpark Python API Updates

#### Improvements

- Invoking snowflake system procedures does not invoke an additional `describe procedure` call to check the return type of the procedure.
- Added support for `Session.create_dataframe()` with the stage URL and FILE data type.
- Added support for different modes for dealing with corrupt XML records when reading an XML file using `session.read.option('mode', <mode>), option('rowTag', <tag_name>).xml(<stage_file_path>)`. Currently `PERMISSIVE`, `DROPMALFORMED` and `FAILFAST` are supported.
- Improved the error message of the XML reader when the specified row tag is not found in the file.
- Improved query generation for `Dataframe.drop` to use `SELECT * EXCLUDE ()` to exclude the dropped columns. To enable this feature, set `session.conf.set("use_simplified_query_generation", True)`.
- Added support for `VariantType` to `StructType.from_json`

#### Bug Fixes

- Fixed a bug in `DataFrameWriter.dbapi` (PrPr) that unicode or double-quoted column name in external database causes error because not quoted correctly.
- Fixed a bug where named fields in nested OBJECT data could cause errors when containing spaces.
- Fixed a bug duplicated `native_app_params` parameters in register udaf function.

### Snowpark Local Testing Updates

#### Bug Fixes

- Fixed a bug in `snowflake.snowpark.functions.rank` that would cause sort direction to not be respected.
- Fixed a bug in `snowflake.snowpark.functions.to_timestamp_*` that would cause incorrect results on filtered data.

### Snowpark pandas API Updates

#### New Features

- Added support for dict values in `Series.str.get`, `Series.str.slice`, and `Series.str.__getitem__` (`Series.str[...]`).
- Added support for `DataFrame.to_html`.
- Added support for `DataFrame.to_string` and `Series.to_string`.
- Added support for reading files from S3 buckets using `pd.read_csv`.
- Added `ENFORCE_EXISTING_FILE_FORMAT` option to the `DataFrameReader`, which allows to read a dataframe only based on an existing file format object when used together with `FORMAT_NAME`.

#### Improvements

- Make `iceberg_config` a required parameter for `DataFrame.to_iceberg` and `Series.to_iceberg`.

## 1.31.1 (2025-05-05)

### Snowpark Python API Updates

#### Bug Fixes

- Updated conda build configuration to deprecate Python 3.8 support, preventing installation in incompatible environments.

## 1.31.0 (2025-04-24)

### Snowpark Python API Updates

#### New Features

- Added support for `restricted caller` permission of `execute_as` argument in `StoredProcedure.register()`.
- Added support for non-select statement in `DataFrame.to_pandas()`.
- Added support for `artifact_repository` parameter to `Session.add_packages`, `Session.add_requirements`, `Session.get_packages`, `Session.remove_package`, and `Session.clear_packages`.
- Added support for reading an XML file using a row tag by `session.read.option('rowTag', <tag_name>).xml(<stage_file_path>)` (experimental).
  - Each XML record is extracted as a separate row.
  - Each field within that record becomes a separate column of type VARIANT, which can be further queried using dot notation, e.g., `col(a.b.c)`.
- Added updates to `DataFrameReader.dbapi` (PrPr):
  - Added `fetch_merge_count` parameter for optimizing performance by merging multiple fetched data into a single Parquet file.
  - Added support for Databricks.
  - Added support for ingestion with Snowflake UDTF.
- Added support for the following AI-powered functions in `functions.py` (Private Preview):
  - `prompt`
  - `ai_filter` (added support for `prompt()` function and image files, and changed the second argument name from `expr` to `file`)
  - `ai_classify`

#### Improvements

- Renamed the `relaxed_ordering` param into `enforce_ordering` for `DataFrame.to_snowpark_pandas`. Also the new default values is `enforce_ordering=False` which has the opposite effect of the previous default value, `relaxed_ordering=False`.
- Improved `DataFrameReader.dbapi` (PrPr) reading performance by setting the default `fetch_size` parameter value to 1000.
- Improve the error message for invalid identifier SQL error by suggesting the potentially matching identifiers.
- Reduced the number of describe queries issued when creating a DataFrame from a Snowflake table using `session.table`.
- Improved performance and accuracy of `DataFrameAnalyticsFunctions.time_series_agg()`.

#### Bug Fixes

- Fixed a bug in `DataFrame.group_by().pivot().agg` when the pivot column and aggregate column are the same.
- Fixed a bug in `DataFrameReader.dbapi` (PrPr) where a `TypeError` was raised when `create_connection` returned a connection object of an unsupported driver type.
- Fixed a bug where `df.limit(0)` call would not properly apply.
- Fixed a bug in `DataFrameWriter.save_as_table` that caused reserved names to throw errors when using append mode.

#### Deprecations

- Deprecated support for Python3.8.
- Deprecated argument `sliding_interval` in `DataFrameAnalyticsFunctions.time_series_agg()`.

### Snowpark Local Testing Updates

#### New Features

- Added support for Interval expression to `Window.range_between`.
- Added support for `array_construct` function.

#### Bug Fixes

- Fixed a bug in local testing where transient `__pycache__` directory was unintentionally copied during stored procedure execution via import.
- Fixed a bug in local testing that created incorrect result for `Column.like` calls.
- Fixed a bug in local testing that caused `Column.getItem` and `snowpark.snowflake.functions.get` to raise `IndexError` rather than return null.
- Fixed a bug in local testing where `df.limit(0)` call would not properly apply.
- Fixed a bug in local testing where a `Table.merge` into an empty table would cause an exception.

### Snowpark pandas API Updates

#### Dependency Updates

- Updated `modin` from 0.30.1 to 0.32.0.
- Added support for `numpy` 2.0 and above.

#### New Features

- Added support for `DataFrame.create_or_replace_view` and `Series.create_or_replace_view`.
- Added support for `DataFrame.create_or_replace_dynamic_table` and `Series.create_or_replace_dynamic_table`.
- Added support for `DataFrame.to_view` and `Series.to_view`.
- Added support for `DataFrame.to_dynamic_table` and `Series.to_dynamic_table`.
- Added support for `DataFrame.groupby.resample` for aggregations `max`, `mean`, `median`, `min`, and `sum`.
- Added support for reading stage files using:
  - `pd.read_excel`
  - `pd.read_html`
  - `pd.read_pickle`
  - `pd.read_sas`
  - `pd.read_xml`
- Added support for `DataFrame.to_iceberg` and `Series.to_iceberg`.
- Added support for dict values in `Series.str.len`.

#### Improvements

- Improve performance of `DataFrame.groupby.apply` and `Series.groupby.apply` by avoiding expensive pivot step.
- Added estimate for row count upper bound to `OrderedDataFrame` to enable better engine switching. This could potentially result in increased query counts.
- Renamed the `relaxed_ordering` param into `enforce_ordering` for `pd.read_snowflake`. Also the new default value is `enforce_ordering=False` which has the opposite effect of the previous default value, `relaxed_ordering=False`.

#### Bug Fixes

- Fixed a bug for `pd.read_snowflake` when reading iceberg tables and `enforce_ordering=True`.

## 1.30.0 (2025-03-27)

### Snowpark Python API Updates

#### New Features

- Added Support for relaxed consistency and ordering guarantees in `Dataframe.to_snowpark_pandas` by introducing the new parameter `relaxed_ordering`.
- `DataFrameReader.dbapi` (PrPr) now accepts a list of strings for the session_init_statement parameter, allowing multiple SQL statements to be executed during session initialization.

#### Improvements

- Improved query generation for `Dataframe.stat.sample_by` to generate a single flat query that scales well with large `fractions` dictionary compared to older method of creating a UNION ALL subquery for each key in `fractions`. To enable this feature, set `session.conf.set("use_simplified_query_generation", True)`.
- Improved performance of `DataFrameReader.dbapi` by enable vectorized option when copy parquet file into table.
- Improved query generation for `DataFrame.random_split` in the following ways. They can be enabled by setting `session.conf.set("use_simplified_query_generation", True)`:
  - Removed the need to `cache_result` in the internal implementation of the input dataframe resulting in a pure lazy dataframe operation.
  - The `seed` argument now behaves as expected with repeatable results across multiple calls and sessions.
- `DataFrame.fillna` and `DataFrame.replace` now both support fitting `int` and `float` into `Decimal` columns if `include_decimal` is set to True.
- Added documentation for the following UDF and stored procedure functions in `files.py` as a result of their General Availability.
  - `SnowflakeFile.write`
  - `SnowflakeFile.writelines`
  - `SnowflakeFile.writeable`
- Minor documentation changes for `SnowflakeFile` and `SnowflakeFile.open()`

#### Bug Fixes

- Fixed a bug for the following functions that raised errors `.cast()` is applied to their output
  - `from_json`
  - `size`

### Snowpark Local Testing Updates

#### Bug Fixes

- Fixed a bug in aggregation that caused empty groups to still produce rows.
- Fixed a bug in `Dataframe.except_` that would cause rows to be incorrectly dropped.
- Fixed a bug that caused `to_timestamp` to fail when casting filtered columns.

### Snowpark pandas API Updates

#### New Features

- Added support for list values in `Series.str.__getitem__` (`Series.str[...]`).
- Added support for `pd.Grouper` objects in group by operations. When `freq` is specified, the default values of the `sort`, `closed`, `label`, and `convention` arguments are supported; `origin` is supported when it is `start` or `start_day`.
- Added support for relaxed consistency and ordering guarantees in `pd.read_snowflake` for both named data sources (e.g., tables and views) and query data sources by introducing the new parameter `relaxed_ordering`.

#### Improvements

- Raise a warning whenever `QUOTED_IDENTIFIERS_IGNORE_CASE` is found to be set, ask user to unset it.
- Improved how a missing `index_label` in `DataFrame.to_snowflake` and `Series.to_snowflake` is handled when `index=True`. Instead of raising a `ValueError`, system-defined labels are used for the index columns.
- Improved error message for `groupby or DataFrame or Series.agg` when the function name is not supported.

## 1.29.1 (2025-03-12)

### Snowpark Python API Updates

#### Bug Fixes

- Fixed a bug in `DataFrameReader.dbapi` (PrPr) that prevents usage in stored procedure and snowbooks.

## 1.29.0 (2025-03-05)

### Snowpark Python API Updates

#### New Features

- Added support for the following AI-powered functions in `functions.py` (Private Preview):
  - `ai_filter`
  - `ai_agg`
  - `summarize_agg`
- Added support for the new FILE SQL type support, with the following related functions in `functions.py` (Private Preview):
  - `fl_get_content_type`
  - `fl_get_etag`
  - `fl_get_file_type`
  - `fl_get_last_modified`
  - `fl_get_relative_path`
  - `fl_get_scoped_file_url`
  - `fl_get_size`
  - `fl_get_stage`
  - `fl_get_stage_file_url`
  - `fl_is_audio`
  - `fl_is_compressed`
  - `fl_is_document`
  - `fl_is_image`
  - `fl_is_video`
- Added support for importing third-party packages from PyPi using Artifact Repository (Private Preview):
  - Use keyword arguments `artifact_repository` and `artifact_repository_packages` to specify your artifact repository and packages respectively when registering stored procedures or user defined functions.
  - Supported APIs are:
    - `Session.sproc.register`
    - `Session.udf.register`
    - `Session.udaf.register`
    - `Session.udtf.register`
    - `functions.sproc`
    - `functions.udf`
    - `functions.udaf`
    - `functions.udtf`
    - `functions.pandas_udf`
    - `functions.pandas_udtf`

#### Bug Fixes

- Fixed a bug where creating a Dataframe with large number of values raised `Unsupported feature 'SCOPED_TEMPORARY'.` error if thread-safe session was disabled.
- Fixed a bug where `df.describe` raised internal SQL execution error when the dataframe is created from reading a stage file and CTE optimization is enabled.
- Fixed a bug where `df.order_by(A).select(B).distinct()` would generate invalid SQL when simplified query generation was enabled using `session.conf.set("use_simplified_query_generation", True)`.
- Disabled simplified query generation by default.

#### Improvements

- Improved version validation warnings for `snowflake-snowpark-python` package compatibility when registering stored procedures. Now, warnings are only triggered if the major or minor version does not match, while bugfix version differences no longer generate warnings.
- Bumped cloudpickle dependency to also support `cloudpickle==3.0.0` in addition to previous versions.

### Snowpark Local Testing Updates

#### New Features

- Added support for literal values to `range_between` window function.

### Snowpark pandas API Updates

#### New Features

- Added support for list values in `Series.str.slice`.
- Added support for applying Snowflake Cortex functions `ClassifyText`, `Translate`, and `ExtractAnswer`.
- Added support for `Series.hist`.

#### Improvements

- Improved performance of `DataFrame.groupby.transform` and `Series.groupby.transform` by avoiding expensive pivot step.
- Improve error message for `pd.to_snowflake`, `DataFrame.to_snowflake`, and `Series.to_snowflake` when the table does not exist.
- Improve readability of docstring for the `if_exists` parameter in `pd.to_snowflake`, `DataFrame.to_snowflake`, and `Series.to_snowflake`.
- Improve error message for all pandas functions that use UDFs with Snowpark objects.

#### Bug Fixes

- Fixed a bug in `Series.rename_axis` where an `AttributeError` was being raised.
- Fixed a bug where `pd.get_dummies` didn't ignore NULL/NaN values by default.
- Fixed a bug where repeated calls to `pd.get_dummies` results in 'Duplicated column name error'.
- Fixed a bug in `pd.get_dummies` where passing list of columns generated incorrect column labels in output DataFrame.
- Update `pd.get_dummies` to return bool values instead of int.

## 1.28.0 (2025-02-20)

### Snowpark Python API Updates

#### New Features

- Added support for the following functions in `functions.py`
  - `normal`
  - `randn`
- Added support for `allow_missing_columns` parameter to `Dataframe.union_by_name` and `Dataframe.union_all_by_name`.

#### Improvements

- Improved query generation for `Dataframe.distinct` to generate `SELECT DISTINCT` instead of `SELECT` with `GROUP BY` all columns. To disable this feature, set `session.conf.set("use_simplified_query_generation", False)`.

#### Deprecations

- Deprecated Snowpark Python function `snowflake_cortex_summarize`. Users can install snowflake-ml-python and use the snowflake.cortex.summarize function instead.
- Deprecated Snowpark Python function `snowflake_cortex_sentiment`. Users can install snowflake-ml-python and use the snowflake.cortex.sentiment function instead.

#### Bug Fixes

- Fixed a bug where session-level query tag was overwritten by a stacktrace for dataframes that generate multiple queries. Now, the query tag will only be set to the stacktrace if `session.conf.set("collect_stacktrace_in_query_tag", True)`.
- Fixed a bug in `Session._write_pandas` where it was erroneously passing `use_logical_type` parameter to `Session._write_modin_pandas_helper` when writing a Snowpark pandas object.
- Fixed a bug in options sql generation that could cause multiple values to be formatted incorrectly.
- Fixed a bug in `Session.catalog` where empty strings for database or schema were not handled correctly and were generating erroneous sql statements.

#### Experimental Features

- Added support for writing pyarrow Tables to Snowflake tables.

### Snowpark pandas API Updates

#### New Features

- Added support for applying Snowflake Cortex functions `Summarize` and `Sentiment`.
- Added support for list values in `Series.str.get`.

#### Bug Fixes

- Fixed a bug in `apply` where kwargs were not being correctly passed into the applied function.

### Snowpark Local Testing Updates

#### New Features
- Added support for the following functions
    - `hour`
    - `minute`
- Added support for NULL_IF parameter to csv reader.
- Added support for `date_format`, `datetime_format`, and `timestamp_format` options when loading csvs.

#### Bug Fixes

- Fixed a bug in Dataframe.join that caused columns to have incorrect typing.
- Fixed a bug in when statements that caused incorrect results in the otherwise clause.


## 1.27.0 (2025-02-03)

### Snowpark Python API Updates

#### New Features

- Added support for the following functions in `functions.py`
  - `array_reverse`
  - `divnull`
  - `map_cat`
  - `map_contains_key`
  - `map_keys`
  - `nullifzero`
  - `snowflake_cortex_sentiment`
  - `acosh`
  - `asinh`
  - `atanh`
  - `bit_length`
  - `bitmap_bit_position`
  - `bitmap_bucket_number`
  - `bitmap_construct_agg`
  - `bitshiftright_unsigned`
  - `cbrt`
  - `equal_null`
  - `from_json`
  - `ifnull`
  - `localtimestamp`
  - `max_by`
  - `min_by`
  - `nth_value`
  - `nvl`
  - `octet_length`
  - `position`
  - `regr_avgx`
  - `regr_avgy`
  - `regr_count`
  - `regr_intercept`
  - `regr_r2`
  - `regr_slope`
  - `regr_sxx`
  - `regr_sxy`
  - `regr_syy`
  - `try_to_binary`
  - `base64`
  - `base64_decode_string`
  - `base64_encode`
  - `editdistance`
  - `hex`
  - `hex_encode`
  - `instr`
  - `log1p`
  - `log2`
  - `log10`
  - `percentile_approx`
  - `unbase64`
- Added support for `seed` argument in `DataFrame.stat.sample_by`. Note that it only supports a `Table` object, and will be ignored for a `DataFrame` object.
- Added support for specifying a schema string (including implicit struct syntax) when calling `DataFrame.create_dataframe`.
- Added support for `DataFrameWriter.insert_into/insertInto`. This method also supports local testing mode.
- Added support for `DataFrame.create_temp_view` to create a temporary view. It will fail if the view already exists.
- Added support for multiple columns in the functions `map_cat` and `map_concat`.
- Added an option `keep_column_order` for keeping original column order in `DataFrame.with_column` and `DataFrame.with_columns`.
- Added options to column casts that allow renaming or adding fields in StructType columns.
- Added support for `contains_null` parameter to ArrayType.
- Added support for creating a temporary view via `DataFrame.create_or_replace_temp_view` from a DataFrame created by reading a file from a stage.
- Added support for `value_contains_null` parameter to MapType.
- Added support for using `Column` object in `Column.in_` and `functions.in_`.
- Added `interactive` to telemetry that indicates whether the current environment is an interactive one.
- Allow `session.file.get` in a Native App to read file paths starting with `/` from the current version
- Added support for multiple aggregation functions after `DataFrame.pivot`.

#### Experimental Features

- Added `Catalog` class to manage snowflake objects. It can be accessed via `Session.catalog`.
  - `snowflake.core` is a dependency required for this feature.
- Allow user input schema when reading JSON file on stage.
- Added support for specifying a schema string (including implicit struct syntax) when calling `DataFrame.create_dataframe`.

#### Improvements

- Updated README.md to include instructions on how to verify package signatures using `cosign`.

#### Bug Fixes

- Fixed a bug in local testing mode that caused a column to contain None when it should contain 0.
- Fixed a bug in `StructField.from_json` that prevented TimestampTypes with `tzinfo` from being parsed correctly.
- Fixed a bug in function `date_format` that caused an error when the input column was date type or timestamp type.
- Fixed a bug in dataframe that null value can be inserted in a non-nullable column.
- Fixed a bug in `replace` and `lit` which raised type hint assertion error when passing `Column` expression objects.
- Fixed a bug in `pandas_udf` and `pandas_udtf` where `session` parameter was erroneously ignored.
- Fixed a bug that raised incorrect type conversion error for system function called through `session.call`.

### Snowpark pandas API Updates

#### New Features

- Added support for `Series.str.ljust` and `Series.str.rjust`.
- Added support for `Series.str.center`.
- Added support for `Series.str.pad`.
- Added support for applying Snowpark Python function `snowflake_cortex_sentiment`.
- Added support for `DataFrame.map`.
- Added support for `DataFrame.from_dict` and `DataFrame.from_records`.
- Added support for mixed case field names in struct type columns.
- Added support for `SeriesGroupBy.unique`
- Added support for `Series.dt.strftime` with the following directives:
  - %d: Day of the month as a zero-padded decimal number.
  - %m: Month as a zero-padded decimal number.
  - %Y: Year with century as a decimal number.
  - %H: Hour (24-hour clock) as a zero-padded decimal number.
  - %M: Minute as a zero-padded decimal number.
  - %S: Second as a zero-padded decimal number.
  - %f: Microsecond as a decimal number, zero-padded to 6 digits.
  - %j: Day of the year as a zero-padded decimal number.
  - %X: Locale’s appropriate time representation.
  - %%: A literal '%' character.
- Added support for `Series.between`.
- Added support for `include_groups=False` in `DataFrameGroupBy.apply`.
- Added support for `expand=True` in `Series.str.split`.
- Added support for `DataFrame.pop` and `Series.pop`.
- Added support for `first` and `last` in `DataFrameGroupBy.agg` and `SeriesGroupBy.agg`.
- Added support for `Index.drop_duplicates`.
- Added support for aggregations `"count"`, `"median"`, `np.median`,
  `"skew"`, `"std"`, `np.std` `"var"`, and `np.var` in
  `pd.pivot_table()`, `DataFrame.pivot_table()`, and `pd.crosstab()`.

#### Improvements
- Improve performance of `DataFrame.map`, `Series.apply` and `Series.map` methods by mapping numpy functions to snowpark functions if possible.
- Added documentation for `DataFrame.map`.
- Improve performance of `DataFrame.apply` by mapping numpy functions to snowpark functions if possible.
- Added documentation on the extent of Snowpark pandas interoperability with scikit-learn.
- Infer return type of functions in `Series.map`, `Series.apply` and `DataFrame.map` if type-hint is not provided.
- Added `call_count` to telemetry that counts method calls including interchange protocol calls.

## 1.26.0 (2024-12-05)

### Snowpark Python API Updates

#### New Features

- Added support for property `version` and class method `get_active_session` for `Session` class.
- Added new methods and variables to enhance data type handling and JSON serialization/deserialization:
  - To `DataType`, its derived classes, and `StructField`:
    - `type_name`: Returns the type name of the data.
    - `simple_string`: Provides a simple string representation of the data.
    - `json_value`: Returns the data as a JSON-compatible value.
    - `json`: Converts the data to a JSON string.
  - To `ArrayType`, `MapType`, `StructField`, `PandasSeriesType`, `PandasDataFrameType` and `StructType`:
    - `from_json`: Enables these types to be created from JSON data.
  - To `MapType`:
    - `keyType`: keys of the map
    - `valueType`: values of the map
- Added support for method `appName` in `SessionBuilder`.
- Added support for `include_nulls` argument in `DataFrame.unpivot`.
- Added support for following functions in `functions.py`:
  - `size` to get size of array, object, or map columns.
  - `collect_list` an alias of `array_agg`.
  - `substring` makes `len` argument optional.
- Added parameter `ast_enabled` to session for internal usage (default: `False`).

#### Improvements

- Added support for specifying the following to `DataFrame.create_or_replace_dynamic_table`:
  - `iceberg_config` A dictionary that can hold the following iceberg configuration options:
    - `external_volume`
    - `catalog`
    - `base_location`
    - `catalog_sync`
    - `storage_serialization_policy`
- Added support for nested data types to `DataFrame.print_schema`
- Added support for `level` parameter to `DataFrame.print_schema`
- Improved flexibility of `DataFrameReader` and `DataFrameWriter` API by adding support for the following:
  - Added `format` method to `DataFrameReader` and `DataFrameWriter` to specify file format when loading or unloading results.
  - Added `load` method to `DataFrameReader` to work in conjunction with `format`.
  - Added `save` method to `DataFrameWriter` to work in conjunction with `format`.
  - Added support to read keyword arguments to `options` method for `DataFrameReader` and `DataFrameWriter`.
- Relaxed the cloudpickle dependency for Python 3.11 to simplify build requirements. However, for Python 3.11, `cloudpickle==2.2.1` remains the only supported version.

#### Bug Fixes

- Removed warnings that dynamic pivot features were in private preview, because
  dynamic pivot is now generally available.
- Fixed a bug in `session.read.options` where `False` Boolean values were incorrectly parsed as `True` in the generated file format.

#### Dependency Updates

- Added a runtime dependency on `python-dateutil`.

### Snowpark pandas API Updates

#### New Features

- Added partial support for `Series.map` when `arg` is a pandas `Series` or a
  `collections.abc.Mapping`. No support for instances of `dict` that implement
  `__missing__` but are not instances of `collections.defaultdict`.
- Added support for `DataFrame.align` and `Series.align` for `axis=1` and `axis=None`.
- Added support for `pd.json_normalize`.
- Added support for `GroupBy.pct_change` with `axis=0`, `freq=None`, and `limit=None`.
- Added support for `DataFrameGroupBy.__iter__` and `SeriesGroupBy.__iter__`.
- Added support for `np.sqrt`, `np.trunc`, `np.floor`, numpy trig functions, `np.exp`, `np.abs`, `np.positive` and `np.negative`.
- Added partial support for the dataframe interchange protocol method
  `DataFrame.__dataframe__()`.

#### Bug Fixes

- Fixed a bug in `df.loc` where setting a single column from a series results in unexpected `None` values.

#### Improvements

- Use UNPIVOT INCLUDE NULLS for unpivot operations in pandas instead of sentinel values.
- Improved documentation for pd.read_excel.

## 1.25.0 (2024-11-14)

### Snowpark Python API Updates

#### New Features

- Added the following new functions in `snowflake.snowpark.dataframe`:
  - `map`
- Added support for passing parameter `include_error` to `Session.query_history` to record queries that have error during execution.

#### Improvements

- When target stage is not set in profiler, a default stage from `Session.get_session_stage` is used instead of raising `SnowparkSQLException`.
- Allowed lower case or mixed case input when calling `Session.stored_procedure_profiler.set_active_profiler`.
- Added distributed tracing using open telemetry APIs for action function in `DataFrame`:
  - `cache_result`
- Removed opentelemetry warning from logging.

#### Bug Fixes

- Fixed the pre-action and post-action query propagation when `In` expression were used in selects.
- Fixed a bug that raised error `AttributeError` while calling `Session.stored_procedure_profiler.get_output` when `Session.stored_procedure_profiler` is disabled.

#### Dependency Updates

- Added a dependency on `protobuf>=5.28` and `tzlocal` at runtime.
- Added a dependency on `protoc-wheel-0` for the development profile.
- Require `snowflake-connector-python>=3.12.0, <4.0.0` (was `>=3.10.0`).

### Snowpark pandas API Updates

#### Dependency Updates

- Updated `modin` from 0.28.1 to 0.30.1.
- Added support for all `pandas` 2.2.x versions.

#### New Features

- Added support for `Index.to_numpy`.
- Added support for `DataFrame.align` and `Series.align` for `axis=0`.
- Added support for `size` in `GroupBy.aggregate`, `DataFrame.aggregate`, and `Series.aggregate`.
- Added support for `snowflake.snowpark.functions.window`
- Added support for `pd.read_pickle` (Uses native pandas for processing).
- Added support for `pd.read_html` (Uses native pandas for processing).
- Added support for `pd.read_xml` (Uses native pandas for processing).
- Added support for aggregation functions `"size"` and `len` in `GroupBy.aggregate`, `DataFrame.aggregate`, and `Series.aggregate`.
- Added support for list values in `Series.str.len`.

#### Bug Fixes

- Fixed a bug where aggregating a single-column dataframe with a single callable function (e.g. `pd.DataFrame([0]).agg(np.mean)`) would fail to transpose the result.
- Fixed bugs where `DataFrame.dropna()` would:
  - Treat an empty `subset` (e.g. `[]`) as if it specified all columns instead of no columns.
  - Raise a `TypeError` for a scalar `subset` instead of filtering on just that column.
  - Raise a `ValueError` for a `subset` of type `pandas.Index` instead of filtering on the columns in the index.
- Disable creation of scoped read only table to mitigate Disable creation of scoped read only table to mitigate `TableNotFoundError` when using dynamic pivot in notebook environment.
- Fixed a bug when concat dataframe or series objects are coming from the same dataframe when axis = 1.

#### Improvements

- Improve np.where with scalar x value by eliminating unnecessary join and temp table creation.
- Improve get_dummies performance by flattening the pivot with join.
- Improve align performance when aligning on row position column by removing unnecessary window functions.



### Snowpark Local Testing Updates

#### New Features

- Added support for patching functions that are unavailable in the `snowflake.snowpark.functions` module.
- Added support for `snowflake.snowpark.functions.any_value`

#### Bug Fixes

- Fixed a bug where `Table.update` could not handle `VariantType`, `MapType`, and `ArrayType` data types.
- Fixed a bug where column aliases were incorrectly resolved in `DataFrame.join`, causing errors when selecting columns from a joined DataFrame.
- Fixed a bug where `Table.update` and `Table.merge` could fail if the target table's index was not the default `RangeIndex`.

## 1.24.0 (2024-10-28)

### Snowpark Python API Updates

#### New Features

- Updated `Session` class to be thread-safe. This allows concurrent DataFrame transformations, DataFrame actions, UDF and stored procedure registration, and concurrent file uploads when using the same `Session` object.
  - The feature is disabled by default and can be enabled by setting `FEATURE_THREAD_SAFE_PYTHON_SESSION` to `True` for account.
  - Updating session configurations, like changing database or schema, when multiple threads are using the session may lead to unexpected behavior.
  - When enabled, some internally created temporary table names returned from `DataFrame.queries` API are not deterministic, and may be different when DataFrame actions are executed. This does not affect explicit user-created temporary tables.
- Added support for 'Service' domain to `session.lineage.trace` API.
- Added support for `copy_grants` parameter when registering UDxF and stored procedures.
- Added support for the following methods in `DataFrameWriter` to support daisy-chaining:
  - `option`
  - `options`
  - `partition_by`
- Added support for `snowflake_cortex_summarize`.

#### Improvements

- Improved the following new capability for function `snowflake.snowpark.functions.array_remove` it is now possible to use in python.
- Disables sql simplification when sort is performed after limit.
  - Previously, `df.sort().limit()` and `df.limit().sort()` generates the same query with sort in front of limit. Now, `df.limit().sort()` will generate query that reads `df.limit().sort()`.
  - Improve performance of generated query for `df.limit().sort()`, because limit stops table scanning as soon as the number of records is satisfied.
- Added a client side error message for when an invalid stage location is passed to DataFrame read functions.

#### Bug Fixes

- Fixed a bug where the automatic cleanup of temporary tables could interfere with the results of async query execution.
- Fixed a bug in `DataFrame.analytics.time_series_agg` function to handle multiple data points in same sliding interval.
- Fixed a bug that created inconsistent casing in field names of structured objects in iceberg schemas.

#### Deprecations

- Deprecated warnings will be triggered when using snowpark-python with Python 3.8. For more details, please refer to https://docs.snowflake.com/en/developer-guide/python-runtime-support-policy.

### Snowpark pandas API Updates

#### New Features

- Added support for `np.subtract`, `np.multiply`, `np.divide`, and `np.true_divide`.
- Added support for tracking usages of `__array_ufunc__`.
- Added numpy compatibility support for `np.float_power`, `np.mod`, `np.remainder`, `np.greater`, `np.greater_equal`, `np.less`, `np.less_equal`, `np.not_equal`, and `np.equal`.
- Added numpy compatibility support for `np.log`, `np.log2`, and `np.log10`
- Added support for `DataFrameGroupBy.bfill`, `SeriesGroupBy.bfill`, `DataFrameGroupBy.ffill`, and `SeriesGroupBy.ffill`.
- Added support for `on` parameter with `Resampler`.
- Added support for timedelta inputs in `value_counts()`.
- Added support for applying Snowpark Python function `snowflake_cortex_summarize`.
- Added support for `DataFrame.attrs` and `Series.attrs`.
- Added support for `DataFrame.style`.
- Added numpy compatibility support for `np.full_like`

#### Improvements

- Improved generated SQL query for `head` and `iloc` when the row key is a slice.
- Improved error message when passing an unknown timezone to `tz_convert` and `tz_localize` in `Series`, `DataFrame`, `Series.dt`, and `DatetimeIndex`.
- Improved documentation for `tz_convert` and `tz_localize` in `Series`, `DataFrame`, `Series.dt`, and `DatetimeIndex` to specify the supported timezone formats.
- Added additional kwargs support for `df.apply` and `series.apply` ( as well as `map` and `applymap` ) when using snowpark functions. This allows for some position independent compatibility between apply and functions where the first argument is not a pandas object.
- Improved generated SQL query for `iloc` and `iat` when the row key is a scalar.
- Removed all joins in `iterrows`.
- Improved documentation for `Series.map` to reflect the unsupported features.
- Added support for `np.may_share_memory` which is used internally by many scikit-learn functions. This method will always return false when called with a Snowpark pandas object.

#### Bug Fixes

- Fixed a bug where `DataFrame` and `Series` `pct_change()` would raise `TypeError` when input contained timedelta columns.
- Fixed a bug where `replace()` would sometimes propagate `Timedelta` types incorrectly through `replace()`. Instead raise `NotImplementedError` for `replace()` on `Timedelta`.
- Fixed a bug where `DataFrame` and `Series` `round()` would raise `AssertionError` for `Timedelta` columns. Instead raise `NotImplementedError` for `round()` on `Timedelta`.
- Fixed a bug where `reindex` fails when the new index is a Series with non-overlapping types from the original index.
- Fixed a bug where calling `__getitem__` on a DataFrameGroupBy object always returned a DataFrameGroupBy object if `as_index=False`.
- Fixed a bug where inserting timedelta values into an existing column would silently convert the values to integers instead of raising `NotImplementedError`.
- Fixed a bug where `DataFrame.shift()` on axis=0 and axis=1 would fail to propagate timedelta types.
- `DataFrame.abs()`, `DataFrame.__neg__()`, `DataFrame.stack()`, and `DataFrame.unstack()` now raise `NotImplementedError` for timedelta inputs instead of failing to propagate timedelta types.

### Snowpark Local Testing Updates

#### Bug Fixes

- Fixed a bug where `DataFrame.alias` raises `KeyError` for input column name.
- Fixed a bug where `to_csv` on Snowflake stage fails when data contains empty strings.

## 1.23.0 (2024-10-09)

### Snowpark Python API Updates

#### New Features

- Added the following new functions in `snowflake.snowpark.functions`:
  - `make_interval`
- Added support for using Snowflake Interval constants with `Window.range_between()` when the order by column is TIMESTAMP or DATE type.
- Added support for file writes. This feature is currently in private preview.
- Added `thread_id` to `QueryRecord` to track the thread id submitting the query history.
- Added support for `Session.stored_procedure_profiler`.

#### Improvements

#### Bug Fixes

- Fixed a bug where registering a stored procedure or UDxF with type hints would give a warning `'NoneType' has no len() when trying to read default values from function`.

### Snowpark pandas API Updates

#### New Features

- Added support for `TimedeltaIndex.mean` method.
- Added support for some cases of aggregating `Timedelta` columns on `axis=0` with `agg` or `aggregate`.
- Added support for `by`, `left_by`, `right_by`, `left_index`, and `right_index` for `pd.merge_asof`.
- Added support for passing parameter `include_describe` to `Session.query_history`.
- Added support for `DatetimeIndex.mean` and `DatetimeIndex.std` methods.
- Added support for `Resampler.asfreq`, `Resampler.indices`, `Resampler.nunique`, and `Resampler.quantile`.
- Added support for `resample` frequency `W`, `ME`, `YE` with `closed = "left"`.
- Added support for `DataFrame.rolling.corr` and `Series.rolling.corr` for `pairwise = False` and int `window`.
- Added support for string time-based `window` and `min_periods = None` for `Rolling`.
- Added support for `DataFrameGroupBy.fillna` and `SeriesGroupBy.fillna`.
- Added support for constructing `Series` and `DataFrame` objects with the lazy `Index` object as `data`, `index`, and `columns` arguments.
- Added support for constructing `Series` and `DataFrame` objects with `index` and `column` values not present in `DataFrame`/`Series` `data`.
- Added support for `pd.read_sas` (Uses native pandas for processing).
- Added support for applying `rolling().count()` and `expanding().count()` to `Timedelta` series and columns.
- Added support for `tz` in both `pd.date_range` and `pd.bdate_range`.
- Added support for `Series.items`.
- Added support for `errors="ignore"` in `pd.to_datetime`.
- Added support for `DataFrame.tz_localize` and `Series.tz_localize`.
- Added support for `DataFrame.tz_convert` and `Series.tz_convert`.
- Added support for applying Snowpark Python functions (e.g., `sin`) in `Series.map`, `Series.apply`, `DataFrame.apply` and `DataFrame.applymap`.

#### Improvements

- Improved `to_pandas` to persist the original timezone offset for TIMESTAMP_TZ type.
- Improved `dtype` results for TIMESTAMP_TZ type to show correct timezone offset.
- Improved `dtype` results for TIMESTAMP_LTZ type to show correct timezone.
- Improved error message when passing non-bool value to `numeric_only` for groupby aggregations.
- Removed unnecessary warning about sort algorithm in `sort_values`.
- Use SCOPED object for internal create temp tables. The SCOPED objects will be stored sproc scoped if created within stored sproc, otherwise will be session scoped, and the object will be automatically cleaned at the end of the scope.
- Improved warning messages for operations that lead to materialization with inadvertent slowness.
- Removed unnecessary warning message about `convert_dtype` in `Series.apply`.

#### Bug Fixes

- Fixed a bug where an `Index` object created from a `Series`/`DataFrame` incorrectly updates the `Series`/`DataFrame`'s index name after an inplace update has been applied to the original `Series`/`DataFrame`.
- Suppressed an unhelpful `SettingWithCopyWarning` that sometimes appeared when printing `Timedelta` columns.
- Fixed `inplace` argument for `Series` objects derived from other `Series` objects.
- Fixed a bug where `Series.sort_values` failed if series name overlapped with index column name.
- Fixed a bug where transposing a dataframe would map `Timedelta` index levels to integer column levels.
- Fixed a bug where `Resampler` methods on timedelta columns would produce integer results.
- Fixed a bug where `pd.to_numeric()` would leave `Timedelta` inputs as `Timedelta` instead of converting them to integers.
- Fixed `loc` set when setting a single row, or multiple rows, of a DataFrame with a Series value.

### Snowpark Local Testing Updates

#### Bug Fixes

- Fixed a bug where nullable columns were annotated wrongly.
- Fixed a bug where the `date_add` and `date_sub` functions failed for `NULL` values.
- Fixed a bug where `equal_null` could fail inside a merge statement.
- Fixed a bug where `row_number` could fail inside a Window function.
- Fixed a bug where updates could fail when the source is the result of a join.


## 1.22.1 (2024-09-11)
This is a re-release of 1.22.0. Please refer to the 1.22.0 release notes for detailed release content.


## 1.22.0 (2024-09-10)

### Snowpark Python API Updates

### New Features

- Added the following new functions in `snowflake.snowpark.functions`:
  - `array_remove`
  - `ln`

#### Improvements

- Improved documentation for `Session.write_pandas` by making `use_logical_type` option more explicit.
- Added support for specifying the following to `DataFrameWriter.save_as_table`:
  - `enable_schema_evolution`
  - `data_retention_time`
  - `max_data_extension_time`
  - `change_tracking`
  - `copy_grants`
  - `iceberg_config` A dicitionary that can hold the following iceberg configuration options:
      - `external_volume`
      - `catalog`
      - `base_location`
      - `catalog_sync`
      - `storage_serialization_policy`
- Added support for specifying the following to `DataFrameWriter.copy_into_table`:
  - `iceberg_config` A dicitionary that can hold the following iceberg configuration options:
      - `external_volume`
      - `catalog`
      - `base_location`
      - `catalog_sync`
      - `storage_serialization_policy`
- Added support for specifying the following parameters to `DataFrame.create_or_replace_dynamic_table`:
  - `mode`
  - `refresh_mode`
  - `initialize`
  - `clustering_keys`
  - `is_transient`
  - `data_retention_time`
  - `max_data_extension_time`

#### Bug Fixes

- Fixed a bug in `session.read.csv` that caused an error when setting `PARSE_HEADER = True` in an externally defined file format.
- Fixed a bug in query generation from set operations that allowed generation of duplicate queries when children have common subqueries.
- Fixed a bug in `session.get_session_stage` that referenced a non-existing stage after switching database or schema.
- Fixed a bug where calling `DataFrame.to_snowpark_pandas` without explicitly initializing the Snowpark pandas plugin caused an error.
- Fixed a bug where using the `explode` function in dynamic table creation caused a SQL compilation error due to improper boolean type casting on the `outer` parameter.

### Snowpark Local Testing Updates

#### New Features

- Added support for type coercion when passing columns as input to UDF calls.
- Added support for `Index.identical`.

#### Bug Fixes

- Fixed a bug where the truncate mode in `DataFrameWriter.save_as_table` incorrectly handled DataFrames containing only a subset of columns from the existing table.
- Fixed a bug where function `to_timestamp` does not set the default timezone of the column datatype.

### Snowpark pandas API Updates

#### New Features

- Added limited support for the `Timedelta` type, including the following features. Snowpark pandas will raise `NotImplementedError` for unsupported `Timedelta` use cases.
  - supporting tracking the Timedelta type through `copy`, `cache_result`, `shift`, `sort_index`, `assign`, `bfill`, `ffill`, `fillna`, `compare`, `diff`, `drop`, `dropna`, `duplicated`, `empty`, `equals`, `insert`, `isin`, `isna`, `items`, `iterrows`, `join`, `len`, `mask`, `melt`, `merge`, `nlargest`, `nsmallest`, `to_pandas`.
  - converting non-timedelta to timedelta via `astype`.
  - `NotImplementedError` will be raised for the rest of methods that do not support `Timedelta`.
  - support for subtracting two timestamps to get a Timedelta.
  - support indexing with Timedelta data columns.
  - support for adding or subtracting timestamps and `Timedelta`.
  - support for binary arithmetic between two `Timedelta` values.
  - support for binary arithmetic and comparisons between `Timedelta` values and numeric values.
  - support for lazy `TimedeltaIndex`.
  - support for `pd.to_timedelta`.
  - support for `GroupBy` aggregations `min`, `max`, `mean`, `idxmax`, `idxmin`, `std`, `sum`, `median`, `count`, `any`, `all`, `size`, `nunique`, `head`, `tail`, `aggregate`.
  - support for `GroupBy` filtrations `first` and `last`.
  - support for `TimedeltaIndex` attributes: `days`, `seconds`, `microseconds` and `nanoseconds`.
  - support for `diff` with timestamp columns on `axis=0` and `axis=1`
  - support for `TimedeltaIndex` methods: `ceil`, `floor` and `round`.
  - support for `TimedeltaIndex.total_seconds` method.
- Added support for index's arithmetic and comparison operators.
- Added support for `Series.dt.round`.
- Added documentation pages for `DatetimeIndex`.
- Added support for `Index.name`, `Index.names`, `Index.rename`, and `Index.set_names`.
- Added support for `Index.__repr__`.
- Added support for `DatetimeIndex.month_name` and `DatetimeIndex.day_name`.
- Added support for `Series.dt.weekday`, `Series.dt.time`, and `DatetimeIndex.time`.
- Added support for `Index.min` and `Index.max`.
- Added support for `pd.merge_asof`.
- Added support for `Series.dt.normalize` and `DatetimeIndex.normalize`.
- Added support for `Index.is_boolean`, `Index.is_integer`, `Index.is_floating`, `Index.is_numeric`, and `Index.is_object`.
- Added support for `DatetimeIndex.round`, `DatetimeIndex.floor` and `DatetimeIndex.ceil`.
- Added support for `Series.dt.days_in_month` and `Series.dt.daysinmonth`.
- Added support for `DataFrameGroupBy.value_counts` and `SeriesGroupBy.value_counts`.
- Added support for `Series.is_monotonic_increasing` and `Series.is_monotonic_decreasing`.
- Added support for `Index.is_monotonic_increasing` and `Index.is_monotonic_decreasing`.
- Added support for `pd.crosstab`.
- Added support for `pd.bdate_range` and included business frequency support (B, BME, BMS, BQE, BQS, BYE, BYS) for both `pd.date_range` and `pd.bdate_range`.
- Added support for lazy `Index` objects  as `labels` in `DataFrame.reindex` and `Series.reindex`.
- Added support for `Series.dt.days`, `Series.dt.seconds`, `Series.dt.microseconds`, and `Series.dt.nanoseconds`.
- Added support for creating a `DatetimeIndex` from an `Index` of numeric or string type.
- Added support for string indexing with `Timedelta` objects.
- Added support for `Series.dt.total_seconds` method.
- Added support for `DataFrame.apply(axis=0)`.
- Added support for `Series.dt.tz_convert` and `Series.dt.tz_localize`.
- Added support for `DatetimeIndex.tz_convert` and `DatetimeIndex.tz_localize`.

#### Improvements

- Improve concat, join performance when operations are performed on series coming from the same dataframe by avoiding unnecessary joins.
- Refactored `quoted_identifier_to_snowflake_type` to avoid making metadata queries if the types have been cached locally.
- Improved `pd.to_datetime` to handle all local input cases.
- Create a lazy index from another lazy index without pulling data to client.
- Raised `NotImplementedError` for Index bitwise operators.
- Display a more clear error message when `Index.names` is set to a non-like-like object.
- Raise a warning whenever MultiIndex values are pulled in locally.
- Improve warning message for `pd.read_snowflake` include the creation reason when temp table creation is triggered.
- Improve performance for `DataFrame.set_index`, or setting `DataFrame.index` or `Series.index` by avoiding checks require eager evaluation. As a consequence, when the new index that does not match the current `Series`/`DataFrame` object length, a `ValueError` is no longer raised. Instead, when the `Series`/`DataFrame` object is longer than the provided index, the `Series`/`DataFrame`'s new index is filled with `NaN` values for the "extra" elements. Otherwise, the extra values in the provided index are ignored.
- Properly raise `NotImplementedError` when ambiguous/nonexistent are non-string in `ceil`/`floor`/`round`.

#### Bug Fixes

- Stopped ignoring nanoseconds in `pd.Timedelta` scalars.
- Fixed AssertionError in tree of binary operations.
- Fixed bug in `Series.dt.isocalendar` using a named Series
- Fixed `inplace` argument for Series objects derived from DataFrame columns.
- Fixed a bug where `Series.reindex` and `DataFrame.reindex` did not update the result index's name correctly.
- Fixed a bug where `Series.take` did not error when `axis=1` was specified.


## 1.21.1 (2024-09-05)

### Snowpark Python API Updates

#### Bug Fixes

- Fixed a bug where using `to_pandas_batches` with async jobs caused an error due to improper handling of waiting for asynchronous query completion.

## 1.21.0 (2024-08-19)

### Snowpark Python API Updates

#### New Features

- Added support for `snowflake.snowpark.testing.assert_dataframe_equal` that is a utility function to check the equality of two Snowpark DataFrames.

#### Improvements

- Added support server side string size limitations.
- Added support to create and invoke stored procedures, UDFs and UDTFs with optional arguments.
- Added support for column lineage in the DataFrame.lineage.trace API.
- Added support for passing `INFER_SCHEMA` options to `DataFrameReader` via `INFER_SCHEMA_OPTIONS`.
- Added support for passing `parameters` parameter to `Column.rlike` and `Column.regexp`.
- Added support for automatically cleaning up temporary tables created by `df.cache_result()` in the current session, when the DataFrame is no longer referenced (i.e., gets garbage collected). It is still an experimental feature not enabled by default, and can be enabled by setting `session.auto_clean_up_temp_table_enabled` to `True`.
- Added support for string literals to the `fmt` parameter of `snowflake.snowpark.functions.to_date`.
- Added support for system$reference function.

#### Bug Fixes

- Fixed a bug where SQL generated for selecting `*` column has an incorrect subquery.
- Fixed a bug in `DataFrame.to_pandas_batches` where the iterator could throw an error if certain transformation is made to the pandas dataframe due to wrong isolation level.
- Fixed a bug in `DataFrame.lineage.trace` to split the quoted feature view's name and version correctly.
- Fixed a bug in `Column.isin` that caused invalid sql generation when passed an empty list.
- Fixed a bug that fails to raise NotImplementedError while setting cell with list like item.

### Snowpark Local Testing Updates

#### New Features

- Added support for the following APIs:
  - snowflake.snowpark.functions
    - `rank`
    - `dense_rank`
    - `percent_rank`
    - `cume_dist`
    - `ntile`
    - `datediff`
    - `array_agg`
  - snowflake.snowpark.column.Column.within_group
- Added support for parsing flags in regex statements for mocked plans. This maintains parity with the `rlike` and `regexp` changes above.

#### Bug Fixes

- Fixed a bug where Window Functions LEAD and LAG do not handle option `ignore_nulls` properly.
- Fixed a bug where values were not populated into the result DataFrame during the insertion of table merge operation.

#### Improvements

- Fix pandas FutureWarning about integer indexing.

### Snowpark pandas API Updates

#### New Features

- Added support for `DataFrame.backfill`, `DataFrame.bfill`, `Series.backfill`, and `Series.bfill`.
- Added support for `DataFrame.compare` and `Series.compare` with default parameters.
- Added support for `Series.dt.microsecond` and `Series.dt.nanosecond`.
- Added support for `Index.is_unique` and `Index.has_duplicates`.
- Added support for `Index.equals`.
- Added support for `Index.value_counts`.
- Added support for `Series.dt.day_name` and `Series.dt.month_name`.
- Added support for indexing on Index, e.g., `df.index[:10]`.
- Added support for `DataFrame.unstack` and `Series.unstack`.
- Added support for `DataFrame.asfreq` and `Series.asfreq`.
- Added support for `Series.dt.is_month_start` and `Series.dt.is_month_end`.
- Added support for `Index.all` and `Index.any`.
- Added support for `Series.dt.is_year_start` and `Series.dt.is_year_end`.
- Added support for `Series.dt.is_quarter_start` and `Series.dt.is_quarter_end`.
- Added support for lazy `DatetimeIndex`.
- Added support for `Series.argmax` and `Series.argmin`.
- Added support for `Series.dt.is_leap_year`.
- Added support for `DataFrame.items`.
- Added support for `Series.dt.floor` and `Series.dt.ceil`.
- Added support for `Index.reindex`.
- Added support for `DatetimeIndex` properties: `year`, `month`, `day`, `hour`, `minute`, `second`, `microsecond`,
    `nanosecond`, `date`, `dayofyear`, `day_of_year`, `dayofweek`, `day_of_week`, `weekday`, `quarter`,
    `is_month_start`, `is_month_end`, `is_quarter_start`, `is_quarter_end`, `is_year_start`, `is_year_end`
    and `is_leap_year`.
- Added support for `Resampler.fillna` and `Resampler.bfill`.
- Added limited support for the `Timedelta` type, including creating `Timedelta` columns and `to_pandas`.
- Added support for `Index.argmax` and `Index.argmin`.

#### Improvements

- Removed the public preview warning message when importing Snowpark pandas.
- Removed unnecessary count query from `SnowflakeQueryCompiler.is_series_like` method.
- `Dataframe.columns` now returns native pandas Index object instead of Snowpark Index object.
- Refactor and introduce `query_compiler` argument in `Index` constructor to create `Index` from query compiler.
- `pd.to_datetime` now returns a DatetimeIndex object instead of a Series object.
- `pd.date_range` now returns a DatetimeIndex object instead of a Series object.

#### Bug Fixes

- Made passing an unsupported aggregation function to `pivot_table` raise `NotImplementedError` instead of `KeyError`.
- Removed axis labels and callable names from error messages and telemetry about unsupported aggregations.
- Fixed AssertionError in `Series.drop_duplicates` and `DataFrame.drop_duplicates` when called after `sort_values`.
- Fixed a bug in `Index.to_frame` where the result frame's column name may be wrong where name is unspecified.
- Fixed a bug where some Index docstrings are ignored.
- Fixed a bug in `Series.reset_index(drop=True)` where the result name may be wrong.
- Fixed a bug in `Groupby.first/last` ordering by the correct columns in the underlying window expression.

## 1.20.0 (2024-07-17)

### Snowpark Python API Updates

#### Improvements

- Added distributed tracing using open telemetry APIs for table stored procedure function in `DataFrame`:
  - `_execute_and_get_query_id`
- Added support for the `arrays_zip` function.
- Improves performance for binary column expression and `df._in` by avoiding unnecessary cast for numeric values. You can enable this optimization by setting `session.eliminate_numeric_sql_value_cast_enabled = True`.
- Improved error message for `write_pandas` when the target table does not exist and `auto_create_table=False`.
- Added open telemetry tracing on UDxF functions in Snowpark.
- Added open telemetry tracing on stored procedure registration in Snowpark.
- Added a new optional parameter called `format_json` to the `Session.SessionBuilder.app_name` function that sets the app name in the `Session.query_tag` in JSON format. By default, this parameter is set to `False`.

#### Bug Fixes
- Fixed a bug where SQL generated for `lag(x, 0)` was incorrect and failed with error message `argument 1 to function LAG needs to be constant, found 'SYSTEM$NULL_TO_FIXED(null)'`.

### Snowpark Local Testing Updates

#### New Features

- Added support for the following APIs:
  - snowflake.snowpark.functions
    - random
- Added new parameters to `patch` function when registering a mocked function:
  - `distinct` allows an alternate function to be specified for when a sql function should be distinct.
  - `pass_column_index` passes a named parameter `column_index` to the mocked function that contains the pandas.Index for the input data.
  - `pass_row_index` passes a named parameter `row_index` to the mocked function that is the 0 indexed row number the function is currently operating on.
  - `pass_input_data` passes a named parameter `input_data` to the mocked function that contains the entire input dataframe for the current expression.
  - Added support for the `column_order` parameter to method `DataFrameWriter.save_as_table`.


#### Bug Fixes
- Fixed a bug that caused DecimalType columns to be incorrectly truncated to integer precision when used in BinaryExpressions.

### Snowpark pandas API Updates

#### New Features
- Added support for `DataFrameGroupBy.all`, `SeriesGroupBy.all`, `DataFrameGroupBy.any`, and `SeriesGroupBy.any`.
- Added support for `DataFrame.nlargest`, `DataFrame.nsmallest`, `Series.nlargest` and `Series.nsmallest`.
- Added support for `replace` and `frac > 1` in `DataFrame.sample` and `Series.sample`.
- Added support for `read_excel` (Uses local pandas for processing)
- Added support for `Series.at`, `Series.iat`, `DataFrame.at`, and `DataFrame.iat`.
- Added support for `Series.dt.isocalendar`.
- Added support for `Series.case_when` except when condition or replacement is callable.
- Added documentation pages for `Index` and its APIs.
- Added support for `DataFrame.assign`.
- Added support for `DataFrame.stack`.
- Added support for `DataFrame.pivot` and `pd.pivot`.
- Added support for `DataFrame.to_csv` and `Series.to_csv`.
- Added partial support for `Series.str.translate` where the values in the `table` are single-codepoint strings.
- Added support for `DataFrame.corr`.
- Allow `df.plot()` and `series.plot()` to be called, materializing the data into the local client
- Added support for `DataFrameGroupBy` and `SeriesGroupBy` aggregations `first` and `last`
- Added support for `DataFrameGroupBy.get_group`.
- Added support for `limit` parameter when `method` parameter is used in `fillna`.
- Added partial support for `Series.str.translate` where the values in the `table` are single-codepoint strings.
- Added support for `DataFrame.corr`.
- Added support for `DataFrame.equals` and `Series.equals`.
- Added support for `DataFrame.reindex` and `Series.reindex`.
- Added support for `Index.astype`.
- Added support for `Index.unique` and `Index.nunique`.
- Added support for `Index.sort_values`.

#### Bug Fixes
- Fixed an issue when using np.where and df.where when the scalar 'other' is the literal 0.
- Fixed a bug regarding precision loss when converting to Snowpark pandas `DataFrame` or `Series` with `dtype=np.uint64`.
- Fixed bug where `values` is set to `index` when `index` and `columns` contain all columns in DataFrame during `pivot_table`.

#### Improvements
- Added support for `Index.copy()`
- Added support for Index APIs: `dtype`, `values`, `item()`, `tolist()`, `to_series()` and `to_frame()`
- Expand support for DataFrames with no rows in `pd.pivot_table` and `DataFrame.pivot_table`.
- Added support for `inplace` parameter in `DataFrame.sort_index` and `Series.sort_index`.


## 1.19.0 (2024-06-25)

### Snowpark Python API Updates

#### New Features

- Added support for `to_boolean` function.
- Added documentation pages for Index and its APIs.

#### Bug Fixes

- Fixed a bug where python stored procedure with table return type fails when run in a task.
- Fixed a bug where df.dropna fails due to `RecursionError: maximum recursion depth exceeded` when the DataFrame has more than 500 columns.
- Fixed a bug where `AsyncJob.result("no_result")` doesn't wait for the query to finish execution.


### Snowpark Local Testing Updates

#### New Features

- Added support for the `strict` parameter when registering UDFs and Stored Procedures.

#### Bug Fixes

- Fixed a bug in convert_timezone that made the setting the source_timezone parameter return an error.
- Fixed a bug where creating DataFrame with empty data of type `DateType` raises `AttributeError`.
- Fixed a bug that table merge fails when update clause exists but no update takes place.
- Fixed a bug in mock implementation of `to_char` that raises `IndexError` when incoming column has nonconsecutive row index.
- Fixed a bug in handling of `CaseExpr` expressions that raises `IndexError` when incoming column has nonconsecutive row index.
- Fixed a bug in implementation of `Column.like` that raises `IndexError` when incoming column has nonconsecutive row index.

#### Improvements

- Added support for type coercion in the implementation of DataFrame.replace, DataFrame.dropna and the mock function `iff`.

### Snowpark pandas API Updates

#### New Features

- Added partial support for `DataFrame.pct_change` and `Series.pct_change` without the `freq` and `limit` parameters.
- Added support for `Series.str.get`.
- Added support for `Series.dt.dayofweek`, `Series.dt.day_of_week`, `Series.dt.dayofyear`, and `Series.dt.day_of_year`.
- Added support for `Series.str.__getitem__` (`Series.str[...]`).
- Added support for `Series.str.lstrip` and `Series.str.rstrip`.
- Added support for `DataFrameGroupBy.size` and `SeriesGroupBy.size`.
- Added support for `DataFrame.expanding` and `Series.expanding` for aggregations `count`, `sum`, `min`, `max`, `mean`, `std`, `var`, and `sem` with `axis=0`.
- Added support for `DataFrame.rolling` and `Series.rolling` for aggregation `count` with `axis=0`.
- Added support for `Series.str.match`.
- Added support for `DataFrame.resample` and `Series.resample` for aggregations `size`, `first`, and `last`.
- Added support for `DataFrameGroupBy.all`, `SeriesGroupBy.all`, `DataFrameGroupBy.any`, and `SeriesGroupBy.any`.
- Added support for `DataFrame.nlargest`, `DataFrame.nsmallest`, `Series.nlargest` and `Series.nsmallest`.
- Added support for `replace` and `frac > 1` in `DataFrame.sample` and `Series.sample`.
- Added support for `read_excel` (Uses local pandas for processing)
- Added support for `Series.at`, `Series.iat`, `DataFrame.at`, and `DataFrame.iat`.
- Added support for `Series.dt.isocalendar`.
- Added support for `Series.case_when` except when condition or replacement is callable.
- Added documentation pages for `Index` and its APIs.
- Added support for `DataFrame.assign`.
- Added support for `DataFrame.stack`.
- Added support for `DataFrame.pivot` and `pd.pivot`.
- Added support for `DataFrame.to_csv` and `Series.to_csv`.
- Added support for `Index.T`.

#### Bug Fixes

- Fixed a bug that causes output of GroupBy.aggregate's columns to be ordered incorrectly.
- Fixed a bug where `DataFrame.describe` on a frame with duplicate columns of differing dtypes could cause an error or incorrect results.
- Fixed a bug in `DataFrame.rolling` and `Series.rolling` so `window=0` now throws `NotImplementedError` instead of `ValueError`

#### Improvements

- Added support for named aggregations in `DataFrame.aggregate` and `Series.aggregate` with `axis=0`.
- `pd.read_csv` reads using the native pandas CSV parser, then uploads data to snowflake using parquet. This enables most of the parameters supported by `read_csv` including date parsing and numeric conversions. Uploading via parquet is roughly twice as fast as uploading via CSV.
- Initial work to support an `pd.Index` directly in Snowpark pandas. Support for `pd.Index` as a first-class component of Snowpark pandas is coming soon.
- Added a lazy index constructor and support for `len`, `shape`, `size`, `empty`, `to_pandas()` and `names`. For `df.index`, Snowpark pandas creates a lazy index object.
- For `df.columns`, Snowpark pandas supports a non-lazy version of an `Index` since the data is already stored locally.

## 1.18.0 (2024-05-28)

### Snowpark Python API Updates

#### Improvements

- Improved error message to remind users set `{"infer_schema": True}` when reading csv file without specifying its schema.
- Improved error handling for `Session.create_dataframe` when called with more than 512 rows and using `format` or `pyformat` `paramstyle`.

### Snowpark pandas API Updates

#### New Features

- Added `DataFrame.cache_result` and `Series.cache_result` methods for users to persist DataFrames and Series to a temporary table lasting the duration of the session to improve latency of subsequent operations.

#### Bug Fixes

#### Improvements

- Added partial support for `DataFrame.pivot_table` with no `index` parameter, as well as for `margins` parameter.
- Updated the signature of `DataFrame.shift`/`Series.shift`/`DataFrameGroupBy.shift`/`SeriesGroupBy.shift` to match pandas 2.2.1. Snowpark pandas does not yet support the newly-added `suffix` argument, or sequence values of `periods`.
- Re-added support for `Series.str.split`.

#### Bug Fixes

- Fixed how we support mixed columns for string methods (`Series.str.*`).

### Snowpark Local Testing Updates

#### New Features

- Added support for the following DataFrameReader read options to file formats `csv` and `json`:
  - PURGE
  - PATTERN
  - INFER_SCHEMA with value being `False`
  - ENCODING with value being `UTF8`
- Added support for `DataFrame.analytics.moving_agg` and `DataFrame.analytics.cumulative_agg_agg`.
- Added support for `if_not_exists` parameter during UDF and stored procedure registration.

#### Bug Fixes

- Fixed a bug that when processing time format, fractional second part is not handled properly.
- Fixed a bug that caused function calls on `*` to fail.
- Fixed a bug that prevented creation of map and struct type objects.
- Fixed a bug that function `date_add` was unable to handle some numeric types.
- Fixed a bug that `TimestampType` casting resulted in incorrect data.
- Fixed a bug that caused `DecimalType` data to have incorrect precision in some cases.
- Fixed a bug where referencing missing table or view raises confusing `IndexError`.
- Fixed a bug that mocked function `to_timestamp_ntz` can not handle None data.
- Fixed a bug that mocked UDFs handles output data of None improperly.
- Fixed a bug where `DataFrame.with_column_renamed` ignores attributes from parent DataFrames after join operations.
- Fixed a bug that integer precision of large value gets lost when converted to pandas DataFrame.
- Fixed a bug that the schema of datetime object is wrong when create DataFrame from a pandas DataFrame.
- Fixed a bug in the implementation of `Column.equal_nan` where null data is handled incorrectly.
- Fixed a bug where `DataFrame.drop` ignore attributes from parent DataFrames after join operations.
- Fixed a bug in mocked function `date_part` where Column type is set wrong.
- Fixed a bug where `DataFrameWriter.save_as_table` does not raise exceptions when inserting null data into non-nullable columns.
- Fixed a bug in the implementation of `DataFrameWriter.save_as_table` where
  - Append or Truncate fails when incoming data has different schema than existing table.
  - Truncate fails when incoming data does not specify columns that are nullable.

#### Improvements

- Removed dependency check for `pyarrow` as it is not used.
- Improved target type coverage of `Column.cast`, adding support for casting to boolean and all integral types.
- Aligned error experience when calling UDFs and stored procedures.
- Added appropriate error messages for `is_permanent` and `anonymous` options in UDFs and stored procedures registration to make it more clear that those features are not yet supported.
- File read operation with unsupported options and values now raises `NotImplementedError` instead of warnings and unclear error information.

## 1.17.0 (2024-05-21)

### Snowpark Python API Updates

#### New Features

- Added support to add a comment on tables and views using the functions listed below:
  - `DataFrameWriter.save_as_table`
  - `DataFrame.create_or_replace_view`
  - `DataFrame.create_or_replace_temp_view`
  - `DataFrame.create_or_replace_dynamic_table`

#### Improvements

- Improved error message to remind users to set `{"infer_schema": True}` when reading CSV file without specifying its schema.

### Snowpark pandas API Updates

#### New Features

- Start of Public Preview of Snowpark pandas API. Refer to the [Snowpark pandas API Docs](https://docs.snowflake.com/developer-guide/snowpark/python/snowpark-pandas) for more details.

### Snowpark Local Testing Updates

#### New Features

- Added support for NumericType and VariantType data conversion in the mocked function `to_timestamp_ltz`, `to_timestamp_ntz`, `to_timestamp_tz` and `to_timestamp`.
- Added support for DecimalType, BinaryType, ArrayType, MapType, TimestampType, DateType and TimeType data conversion in the mocked function `to_char`.
- Added support for the following APIs:
  - snowflake.snowpark.functions:
    - to_varchar
  - snowflake.snowpark.DataFrame:
    - pivot
  - snowflake.snowpark.Session:
    - cancel_all
- Introduced a new exception class `snowflake.snowpark.mock.exceptions.SnowparkLocalTestingException`.
- Added support for casting to FloatType

#### Bug Fixes

- Fixed a bug that stored procedure and UDF should not remove imports already in the `sys.path` during the clean-up step.
- Fixed a bug that when processing datetime format, the fractional second part is not handled properly.
- Fixed a bug that on Windows platform that file operations was unable to properly handle file separator in directory name.
- Fixed a bug that on Windows platform that when reading a pandas dataframe, IntervalType column with integer data can not be processed.
- Fixed a bug that prevented users from being able to select multiple columns with the same alias.
- Fixed a bug that `Session.get_current_[schema|database|role|user|account|warehouse]` returns upper-cased identifiers when identifiers are quoted.
- Fixed a bug that function `substr` and `substring` can not handle 0-based `start_expr`.

#### Improvements

- Standardized the error experience by raising `SnowparkLocalTestingException` in error cases which is on par with `SnowparkSQLException` raised in non-local execution.
- Improved error experience of `Session.write_pandas` method that `NotImplementError` will be raised when called.
- Aligned error experience with reusing a closed session in non-local execution.

## 1.16.0 (2024-05-07)

### New Features

- Support stored procedure register with packages given as Python modules.
- Added snowflake.snowpark.Session.lineage.trace to explore data lineage of snowfake objects.
- Added support for structured type schema parsing.

### Bug Fixes

- Fixed a bug when inferring schema, single quotes are added to stage files already have single quotes.

### Local Testing Updates

#### New Features

- Added support for StringType, TimestampType and VariantType data conversion in the mocked function `to_date`.
- Added support for the following APIs:
  - snowflake.snowpark.functions
    - get
    - concat
    - concat_ws

#### Bug Fixes

- Fixed a bug that caused `NaT` and `NaN` values to not be recognized.
- Fixed a bug where, when inferring a schema, single quotes were added to stage files that already had single quotes.
- Fixed a bug where `DataFrameReader.csv` was unable to handle quoted values containing a delimiter.
- Fixed a bug that when there is `None` value in an arithmetic calculation, the output should remain `None` instead of `math.nan`.
- Fixed a bug in function `sum` and `covar_pop` that when there is `math.nan` in the data, the output should also be `math.nan`.
- Fixed a bug that stage operation can not handle directories.
- Fixed a bug that `DataFrame.to_pandas` should take Snowflake numeric types with precision 38 as `int64`.

## 1.15.0 (2024-04-24)

### New Features

- Added `truncate` save mode in `DataFrameWrite` to overwrite existing tables by truncating the underlying table instead of dropping it.
- Added telemetry to calculate query plan height and number of duplicate nodes during collect operations.
- Added the functions below to unload data from a `DataFrame` into one or more files in a stage:
  - `DataFrame.write.json`
  - `DataFrame.write.csv`
  - `DataFrame.write.parquet`
- Added distributed tracing using open telemetry APIs for action functions in `DataFrame` and `DataFrameWriter`:
  - snowflake.snowpark.DataFrame:
    - collect
    - collect_nowait
    - to_pandas
    - count
    - show
  - snowflake.snowpark.DataFrameWriter:
    - save_as_table
- Added support for snow:// URLs to `snowflake.snowpark.Session.file.get` and `snowflake.snowpark.Session.file.get_stream`
- Added support to register stored procedures and UDxFs with a `comment`.
- UDAF client support is ready for public preview. Please stay tuned for the Snowflake announcement of UDAF public preview.
- Added support for dynamic pivot.  This feature is currently in private preview.

### Improvements

- Improved the generated query performance for both compilation and execution by converting duplicate subqueries to Common Table Expressions (CTEs). It is still an experimental feature not enabled by default, and can be enabled by setting `session.cte_optimization_enabled` to `True`.

### Bug Fixes

- Fixed a bug where `statement_params` was not passed to query executions that register stored procedures and user defined functions.
- Fixed a bug causing `snowflake.snowpark.Session.file.get_stream` to fail for quoted stage locations.
- Fixed a bug that an internal type hint in `utils.py` might raise AttributeError in case the underlying module can not be found.

### Local Testing Updates

#### New Features

- Added support for registering UDFs and stored procedures.
- Added support for the following APIs:
  - snowflake.snowpark.Session:
    - file.put
    - file.put_stream
    - file.get
    - file.get_stream
    - read.json
    - add_import
    - remove_import
    - get_imports
    - clear_imports
    - add_packages
    - add_requirements
    - clear_packages
    - remove_package
    - udf.register
    - udf.register_from_file
    - sproc.register
    - sproc.register_from_file
  - snowflake.snowpark.functions
    - current_database
    - current_session
    - date_trunc
    - object_construct
    - object_construct_keep_null
    - pow
    - sqrt
    - udf
    - sproc
- Added support for StringType, TimestampType and VariantType data conversion in the mocked function `to_time`.

#### Bug Fixes

- Fixed a bug that null filled columns for constant functions.
- Fixed a bug that implementation of to_object, to_array and to_binary to better handle null inputs.
- Fixed a bug that timestamp data comparison can not handle year beyond 2262.
- Fixed a bug that `Session.builder.getOrCreate` should return the created mock session.

## 1.14.0 (2024-03-20)

### New Features

- Added support for creating vectorized UDTFs with `process` method.
- Added support for dataframe functions:
  - to_timestamp_ltz
  - to_timestamp_ntz
  - to_timestamp_tz
  - locate
- Added support for ASOF JOIN type.
- Added support for the following local testing APIs:
  - snowflake.snowpark.functions:
    - to_double
    - to_timestamp
    - to_timestamp_ltz
    - to_timestamp_ntz
    - to_timestamp_tz
    - greatest
    - least
    - convert_timezone
    - dateadd
    - date_part
  - snowflake.snowpark.Session:
    - get_current_account
    - get_current_warehouse
    - get_current_role
    - use_schema
    - use_warehouse
    - use_database
    - use_role

### Bug Fixes

- Fixed a bug in `SnowflakePlanBuilder` that `save_as_table` does not filter column that name start with '$' and follow by number correctly.
- Fixed a bug that statement parameters may have no effect when resolving imports and packages.
- Fixed bugs in local testing:
  - LEFT ANTI and LEFT SEMI joins drop rows with null values.
  - DataFrameReader.csv incorrectly parses data when the optional parameter `field_optionally_enclosed_by` is specified.
  - Column.regexp only considers the first entry when `pattern` is a `Column`.
  - Table.update raises `KeyError` when updating null values in the rows.
  - VARIANT columns raise errors at `DataFrame.collect`.
  - `count_distinct` does not work correctly when counting.
  - Null values in integer columns raise `TypeError`.

### Improvements

- Added telemetry to local testing.
- Improved the error message of `DataFrameReader` to raise `FileNotFound` error when reading a path that does not exist or when there are no files under the path.

## 1.13.0 (2024-02-26)

### New Features

- Added support for an optional `date_part` argument in function `last_day`.
- `SessionBuilder.app_name` will set the query_tag after the session is created.
- Added support for the following local testing functions:
  - current_timestamp
  - current_date
  - current_time
  - strip_null_value
  - upper
  - lower
  - length
  - initcap

### Improvements

- Added cleanup logic at interpreter shutdown to close all active sessions.
- Closing sessions within stored procedures now is a no-op logging a warning instead of raising an error.

### Bug Fixes

- Fixed a bug in `DataFrame.to_local_iterator` where the iterator could yield wrong results if another query is executed before the iterator finishes due to wrong isolation level. For details, please see #945.
- Fixed a bug that truncated table names in error messages while running a plan with local testing enabled.
- Fixed a bug that `Session.range` returns empty result when the range is large.

## 1.12.1 (2024-02-08)

### Improvements

- Use `split_blocks=True` by default during `to_pandas` conversion, for optimal memory allocation. This parameter is passed to `pyarrow.Table.to_pandas`, which enables `PyArrow` to split the memory allocation into smaller, more manageable blocks instead of allocating a single contiguous block. This results in better memory management when dealing with larger datasets.

### Bug Fixes

- Fixed a bug in `DataFrame.to_pandas` that caused an error when evaluating on a Dataframe with an `IntergerType` column with null values.

## 1.12.0 (2024-01-30)

### New Features

- Exposed `statement_params` in `StoredProcedure.__call__`.
- Added two optional arguments to `Session.add_import`.
  - `chunk_size`: The number of bytes to hash per chunk of the uploaded files.
  - `whole_file_hash`: By default only the first chunk of the uploaded import is hashed to save time. When this is set to True each uploaded file is fully hashed instead.
- Added parameters `external_access_integrations` and `secrets` when creating a UDAF from Snowpark Python to allow integration with external access.
- Added a new method `Session.append_query_tag`. Allows an additional tag to be added to the current query tag by appending it as a comma separated value.
- Added a new method `Session.update_query_tag`. Allows updates to a JSON encoded dictionary query tag.
- `SessionBuilder.getOrCreate` will now attempt to replace the singleton it returns when token expiration has been detected.
- Added support for new functions in `snowflake.snowpark.functions`:
  - `array_except`
  - `create_map`
  - `sign`/`signum`
- Added the following functions to `DataFrame.analytics`:
  - Added the `moving_agg` function in `DataFrame.analytics` to enable moving aggregations like sums and averages with multiple window sizes.
  - Added the `cummulative_agg` function in `DataFrame.analytics` to enable commulative aggregations like sums and averages on multiple columns.
  - Added the `compute_lag` and `compute_lead` functions in `DataFrame.analytics` for enabling lead and lag calculations on multiple columns.
  - Added the `time_series_agg` function in `DataFrame.analytics` to enable time series aggregations like sums and averages with multiple time windows.

### Bug Fixes

- Fixed a bug in `DataFrame.na.fill` that caused Boolean values to erroneously override integer values.
- Fixed a bug in `Session.create_dataframe` where the Snowpark DataFrames created using pandas DataFrames were not inferring the type for timestamp columns correctly. The behavior is as follows:
  - Earlier timestamp columns without a timezone would be converted to nanosecond epochs and inferred as `LongType()`, but will now be correctly maintained as timestamp values and be inferred as `TimestampType(TimestampTimeZone.NTZ)`.
  - Earlier timestamp columns with a timezone would be inferred as `TimestampType(TimestampTimeZone.NTZ)` and loose timezone information but will now be correctly inferred as `TimestampType(TimestampTimeZone.LTZ)` and timezone information is retained correctly.
  - Set session parameter `PYTHON_SNOWPARK_USE_LOGICAL_TYPE_FOR_CREATE_DATAFRAME` to revert back to old behavior. It is recommended that you update your code to align with correct behavior because the parameter will be removed in the future.
- Fixed a bug that `DataFrame.to_pandas` gets decimal type when scale is not 0, and creates an object dtype in `pandas`. Instead, we cast the value to a float64 type.
- Fixed bugs that wrongly flattened the generated SQL when one of the following happens:
  - `DataFrame.filter()` is called after `DataFrame.sort().limit()`.
  - `DataFrame.sort()` or `filter()` is called on a DataFrame that already has a window function or sequence-dependent data generator column.
    For instance, `df.select("a", seq1().alias("b")).select("a", "b").sort("a")` won't flatten the sort clause anymore.
  - a window or sequence-dependent data generator column is used after `DataFrame.limit()`. For instance, `df.limit(10).select(row_number().over())` won't flatten the limit and select in the generated SQL.
- Fixed a bug where aliasing a DataFrame column raised an error when the DataFame was copied from another DataFrame with an aliased column. For instance,

  ```python
  df = df.select(col("a").alias("b"))
  df = copy(df)
  df.select(col("b").alias("c"))  # threw an error. Now it's fixed.
  ```

- Fixed a bug in `Session.create_dataframe` that the non-nullable field in a schema is not respected for boolean type. Note that this fix is only effective when the user has the privilege to create a temp table.
- Fixed a bug in SQL simplifier where non-select statements in `session.sql` dropped a SQL query when used with `limit()`.
- Fixed a bug that raised an exception when session parameter `ERROR_ON_NONDETERMINISTIC_UPDATE` is true.

### Behavior Changes (API Compatible)

- When parsing data types during a `to_pandas` operation, we rely on GS precision value to fix precision issues for large integer values. This may affect users where a column that was earlier returned as `int8` gets returned as `int64`. Users can fix this by explicitly specifying precision values for their return column.
- Aligned behavior for `Session.call` in case of table stored procedures where running `Session.call` would not trigger stored procedure unless a `collect()` operation was performed.
- `StoredProcedureRegistration` will now automatically add `snowflake-snowpark-python` as a package dependency. The added dependency will be on the client's local version of the library and an error is thrown if the server cannot support that version.

## 1.11.1 (2023-12-07)

### Bug Fixes

- Fixed a bug that numpy should not be imported at the top level of mock module.
- Added support for these new functions in `snowflake.snowpark.functions`:
  - `from_utc_timestamp`
  - `to_utc_timestamp`

## 1.11.0 (2023-12-05)

### New Features

- Add the `conn_error` attribute to `SnowflakeSQLException` that stores the whole underlying exception from `snowflake-connector-python`.
- Added support for `RelationalGroupedDataframe.pivot()` to access `pivot` in the following pattern `Dataframe.group_by(...).pivot(...)`.
- Added experimental feature: Local Testing Mode, which allows you to create and operate on Snowpark Python DataFrames locally without connecting to a Snowflake account. You can use the local testing framework to test your DataFrame operations locally, on your development machine or in a CI (continuous integration) pipeline, before deploying code changes to your account.

- Added support for `arrays_to_object` new functions in `snowflake.snowpark.functions`.
- Added support for the vector data type.

### Dependency Updates

- Bumped cloudpickle dependency to work with `cloudpickle==2.2.1`
- Updated ``snowflake-connector-python`` to `3.4.0`.

### Bug Fixes

- DataFrame column names quoting check now supports newline characters.
- Fix a bug where a DataFrame generated by `session.read.with_metadata` creates inconsistent table when doing `df.write.save_as_table`.

## 1.10.0 (2023-11-03)

### New Features

- Added support for managing case sensitivity in `DataFrame.to_local_iterator()`.
- Added support for specifying vectorized UDTF's input column names by using the optional parameter `input_names` in `UDTFRegistration.register/register_file` and `functions.pandas_udtf`. By default, `RelationalGroupedDataFrame.applyInPandas` will infer the column names from current dataframe schema.
- Add `sql_error_code` and `raw_message` attributes to `SnowflakeSQLException` when it is caused by a SQL exception.

### Bug Fixes

- Fixed a bug in `DataFrame.to_pandas()` where converting snowpark dataframes to pandas dataframes was losing precision on integers with more than 19 digits.
- Fixed a bug that `session.add_packages` can not handle requirement specifier that contains project name with underscore and version.
- Fixed a bug in `DataFrame.limit()` when `offset` is used and the parent `DataFrame` uses `limit`. Now the `offset` won't impact the parent DataFrame's `limit`.
- Fixed a bug in `DataFrame.write.save_as_table` where dataframes created from read api could not save data into snowflake because of invalid column name `$1`.

### Behavior change

- Changed the behavior of `date_format`:
  - The `format` argument changed from optional to required.
  - The returned result changed from a date object to a date-formatted string.
- When a window function, or a sequence-dependent data generator (`normal`, `zipf`, `uniform`, `seq1`, `seq2`, `seq4`, `seq8`) function is used, the sort and filter operation will no longer be flattened when generating the query.

## 1.9.0 (2023-10-13)

### New Features

- Added support for the Python 3.11 runtime environment.

### Dependency updates

- Added back the dependency of `typing-extensions`.

### Bug Fixes

- Fixed a bug where imports from permanent stage locations were ignored for temporary stored procedures, UDTFs, UDFs, and UDAFs.
- Revert back to using CTAS (create table as select) statement for `Dataframe.writer.save_as_table` which does not need insert permission for writing tables.

### New Features
- Support `PythonObjJSONEncoder` json-serializable objects for `ARRAY` and `OBJECT` literals.

## 1.8.0 (2023-09-14)

### New Features

- Added support for VOLATILE/IMMUTABLE keyword when registering UDFs.
- Added support for specifying clustering keys when saving dataframes using `DataFrame.save_as_table`.
- Accept `Iterable` objects input for `schema` when creating dataframes using `Session.create_dataframe`.
- Added the property `DataFrame.session` to return a `Session` object.
- Added the property `Session.session_id` to return an integer that represents session ID.
- Added the property `Session.connection` to return a `SnowflakeConnection` object .

- Added support for creating a Snowpark session from a configuration file or environment variables.

### Dependency updates

- Updated ``snowflake-connector-python`` to 3.2.0.

### Bug Fixes

- Fixed a bug where automatic package upload would raise `ValueError` even when compatible package version were added in `session.add_packages`.
- Fixed a bug where table stored procedures were not registered correctly when using `register_from_file`.
- Fixed a bug where dataframe joins failed with `invalid_identifier` error.
- Fixed a bug where `DataFrame.copy` disables SQL simplfier for the returned copy.
- Fixed a bug where `session.sql().select()` would fail if any parameters are specified to `session.sql()`

## 1.7.0 (2023-08-28)

### New Features

- Added parameters `external_access_integrations` and `secrets` when creating a UDF, UDTF or Stored Procedure from Snowpark Python to allow integration with external access.
- Added support for these new functions in `snowflake.snowpark.functions`:
  - `array_flatten`
  - `flatten`
- Added support for `apply_in_pandas` in `snowflake.snowpark.relational_grouped_dataframe`.
- Added support for replicating your local Python environment on Snowflake via `Session.replicate_local_environment`.

### Bug Fixes

- Fixed a bug where `session.create_dataframe` fails to properly set nullable columns where nullability was affected by order or data was given.
- Fixed a bug where `DataFrame.select` could not identify and alias columns in presence of table functions when output columns of table function overlapped with columns in dataframe.

### Behavior Changes

- When creating stored procedures, UDFs, UDTFs, UDAFs with parameter `is_permanent=False` will now create temporary objects even when `stage_name` is provided. The default value of `is_permanent` is `False` which is why if this value is not explicitly set to `True` for permanent objects, users will notice a change in behavior.
- `types.StructField` now enquotes column identifier by default.

## 1.6.1 (2023-08-02)

### New Features

- Added support for these new functions in `snowflake.snowpark.functions`:
  - `array_sort`
  - `sort_array`
  - `array_min`
  - `array_max`
  - `explode_outer`
- Added support for pure Python packages specified via `Session.add_requirements` or `Session.add_packages`. They are now usable in stored procedures and UDFs even if packages are not present on the Snowflake Anaconda channel.
  - Added Session parameter `custom_packages_upload_enabled` and `custom_packages_force_upload_enabled` to enable the support for pure Python packages feature mentioned above. Both parameters default to `False`.
- Added support for specifying package requirements by passing a Conda environment yaml file to `Session.add_requirements`.
- Added support for asynchronous execution of multi-query dataframes that contain binding variables.
- Added support for renaming multiple columns in `DataFrame.rename`.
- Added support for Geometry datatypes.
- Added support for `params` in `session.sql()` in stored procedures.
- Added support for user-defined aggregate functions (UDAFs). This feature is currently in private preview.
- Added support for vectorized UDTFs (user-defined table functions). This feature is currently in public preview.
- Added support for Snowflake Timestamp variants (i.e., `TIMESTAMP_NTZ`, `TIMESTAMP_LTZ`, `TIMESTAMP_TZ`)
  - Added `TimestampTimezone` as an argument in `TimestampType` constructor.
  - Added type hints `NTZ`, `LTZ`, `TZ` and `Timestamp` to annotate functions when registering UDFs.

### Improvements

- Removed redundant dependency `typing-extensions`.
- `DataFrame.cache_result` now creates temp table fully qualified names under current database and current schema.

### Bug Fixes

- Fixed a bug where type check happens on pandas before it is imported.
- Fixed a bug when creating a UDF from `numpy.ufunc`.
- Fixed a bug where `DataFrame.union` was not generating the correct `Selectable.schema_query` when SQL simplifier is enabled.

### Behavior Changes

- `DataFrameWriter.save_as_table` now respects the `nullable` field of the schema provided by the user or the inferred schema based on data from user input.

### Dependency updates

- Updated ``snowflake-connector-python`` to 3.0.4.

## 1.5.1 (2023-06-20)

### New Features

- Added support for the Python 3.10 runtime environment.

## 1.5.0 (2023-06-09)

### Behavior Changes

- Aggregation results, from functions such as `DataFrame.agg` and `DataFrame.describe`, no longer strip away non-printing characters from column names.

### New Features

- Added support for the Python 3.9 runtime environment.
- Added support for new functions in `snowflake.snowpark.functions`:
  - `array_generate_range`
  - `array_unique_agg`
  - `collect_set`
  - `sequence`
- Added support for registering and calling stored procedures with `TABLE` return type.
- Added support for parameter `length` in `StringType()` to specify the maximum number of characters that can be stored by the column.
- Added the alias `functions.element_at()` for `functions.get()`.
- Added the alias `Column.contains` for `functions.contains`.
- Added experimental feature `DataFrame.alias`.
- Added support for querying metadata columns from stage when creating `DataFrame` using `DataFrameReader`.
- Added support for `StructType.add` to append more fields to existing `StructType` objects.
- Added support for parameter `execute_as` in `StoredProcedureRegistration.register_from_file()` to specify stored procedure caller rights.

### Bug Fixes

- Fixed a bug where the `Dataframe.join_table_function` did not run all of the necessary queries to set up the join table function when SQL simplifier was enabled.
- Fixed type hint declaration for custom types - `ColumnOrName`, `ColumnOrLiteralStr`, `ColumnOrSqlExpr`, `LiteralType` and `ColumnOrLiteral` that were breaking `mypy` checks.
- Fixed a bug where `DataFrameWriter.save_as_table` and `DataFrame.copy_into_table` failed to parse fully qualified table names.

## 1.4.0 (2023-04-24)

### New Features

- Added support for `session.getOrCreate`.
- Added support for alias `Column.getField`.
- Added support for new functions in `snowflake.snowpark.functions`:
  - `date_add` and `date_sub` to make add and subtract operations easier.
  - `daydiff`
  - `explode`
  - `array_distinct`.
  - `regexp_extract`.
  - `struct`.
  - `format_number`.
  - `bround`.
  - `substring_index`
- Added parameter `skip_upload_on_content_match` when creating UDFs, UDTFs and stored procedures using `register_from_file` to skip uploading files to a stage if the same version of the files are already on the stage.
- Added support for `DataFrameWriter.save_as_table` method to take table names that contain dots.
- Flattened generated SQL when `DataFrame.filter()` or `DataFrame.order_by()` is followed by a projection statement (e.g. `DataFrame.select()`, `DataFrame.with_column()`).
- Added support for creating dynamic tables _(in private preview)_ using `Dataframe.create_or_replace_dynamic_table`.
- Added an optional argument `params` in `session.sql()` to support binding variables. Note that this is not supported in stored procedures yet.

### Bug Fixes

- Fixed a bug in `strtok_to_array` where an exception was thrown when a delimiter was passed in.
- Fixed a bug in `session.add_import` where the module had the same namespace as other dependencies.

## 1.3.0 (2023-03-28)

### New Features

- Added support for `delimiters` parameter in `functions.initcap()`.
- Added support for `functions.hash()` to accept a variable number of input expressions.
- Added API `Session.RuntimeConfig` for getting/setting/checking the mutability of any runtime configuration.
- Added support managing case sensitivity in `Row` results from `DataFrame.collect` using `case_sensitive` parameter.
- Added API `Session.conf` for getting, setting or checking the mutability of any runtime configuration.
- Added support for managing case sensitivity in `Row` results from `DataFrame.collect` using `case_sensitive` parameter.
- Added indexer support for `snowflake.snowpark.types.StructType`.
- Added a keyword argument `log_on_exception` to `Dataframe.collect` and `Dataframe.collect_no_wait` to optionally disable error logging for SQL exceptions.

### Bug Fixes

- Fixed a bug where a DataFrame set operation(`DataFrame.substract`, `DataFrame.union`, etc.) being called after another DataFrame set operation and `DataFrame.select` or `DataFrame.with_column` throws an exception.
- Fixed a bug where chained sort statements are overwritten by the SQL simplifier.

### Improvements

- Simplified JOIN queries to use constant subquery aliases (`SNOWPARK_LEFT`, `SNOWPARK_RIGHT`) by default. Users can disable this at runtime with `session.conf.set('use_constant_subquery_alias', False)` to use randomly generated alias names instead.
- Allowed specifying statement parameters in `session.call()`.
- Enabled the uploading of large pandas DataFrames in stored procedures by defaulting to a chunk size of 100,000 rows.

## 1.2.0 (2023-03-02)

### New Features

- Added support for displaying source code as comments in the generated scripts when registering stored procedures. This
  is enabled by default, turn off by specifying `source_code_display=False` at registration.
- Added a parameter `if_not_exists` when creating a UDF, UDTF or Stored Procedure from Snowpark Python to ignore creating the specified function or procedure if it already exists.
- Accept integers when calling `snowflake.snowpark.functions.get` to extract value from array.
- Added `functions.reverse` in functions to open access to Snowflake built-in function
  [reverse](https://docs.snowflake.com/en/sql-reference/functions/reverse).
- Added parameter `require_scoped_url` in snowflake.snowflake.files.SnowflakeFile.open() `(in Private Preview)` to replace `is_owner_file` is marked for deprecation.

### Bug Fixes

- Fixed a bug that overwrote `paramstyle` to `qmark` when creating a Snowpark session.
- Fixed a bug where `df.join(..., how="cross")` fails with `SnowparkJoinException: (1112): Unsupported using join type 'Cross'`.
- Fixed a bug where querying a `DataFrame` column created from chained function calls used a wrong column name.

## 1.1.0 (2023-01-26)

### New Features:

- Added `asc`, `asc_nulls_first`, `asc_nulls_last`, `desc`, `desc_nulls_first`, `desc_nulls_last`, `date_part` and `unix_timestamp` in functions.
- Added the property `DataFrame.dtypes` to return a list of column name and data type pairs.
- Added the following aliases:
  - `functions.expr()` for `functions.sql_expr()`.
  - `functions.date_format()` for `functions.to_date()`.
  - `functions.monotonically_increasing_id()` for `functions.seq8()`
  - `functions.from_unixtime()` for `functions.to_timestamp()`

### Bug Fixes:

- Fixed a bug in SQL simplifier that didn’t handle Column alias and join well in some cases. See https://github.com/snowflakedb/snowpark-python/issues/658 for details.
- Fixed a bug in SQL simplifier that generated wrong column names for function calls, NaN and INF.

### Improvements

- The session parameter `PYTHON_SNOWPARK_USE_SQL_SIMPLIFIER` is `True` after Snowflake 7.3 was released. In snowpark-python, `session.sql_simplifier_enabled` reads the value of `PYTHON_SNOWPARK_USE_SQL_SIMPLIFIER` by default, meaning that the SQL simplfier is enabled by default after the Snowflake 7.3 release. To turn this off, set `PYTHON_SNOWPARK_USE_SQL_SIMPLIFIER` in Snowflake to `False` or run `session.sql_simplifier_enabled = False` from Snowpark. It is recommended to use the SQL simplifier because it helps to generate more concise SQL.

## 1.0.0 (2022-11-01)

### New Features

- Added `Session.generator()` to create a new `DataFrame` using the Generator table function.
- Added a parameter `secure` to the functions that create a secure UDF or UDTF.

## 0.12.0 (2022-10-14)

### New Features

- Added new APIs for async job:
  - `Session.create_async_job()` to create an `AsyncJob` instance from a query id.
  - `AsyncJob.result()` now accepts argument `result_type` to return the results in different formats.
  - `AsyncJob.to_df()` returns a `DataFrame` built from the result of this asynchronous job.
  - `AsyncJob.query()` returns the SQL text of the executed query.
- `DataFrame.agg()` and `RelationalGroupedDataFrame.agg()` now accept variable-length arguments.
- Added parameters `lsuffix` and `rsuffix` to `DataFram.join()` and `DataFrame.cross_join()` to conveniently rename overlapping columns.
- Added `Table.drop_table()` so you can drop the temp table after `DataFrame.cache_result()`. `Table` is also a context manager so you can use the `with` statement to drop the cache temp table after use.
- Added `Session.use_secondary_roles()`.
- Added functions `first_value()` and `last_value()`. (contributed by @chasleslr)
- Added `on` as an alias for `using_columns` and `how` as an alias for `join_type` in `DataFrame.join()`.

### Bug Fixes

- Fixed a bug in `Session.create_dataframe()` that raised an error when `schema` names had special characters.
- Fixed a bug in which options set in `Session.read.option()` were not passed to `DataFrame.copy_into_table()` as default values.
- Fixed a bug in which `DataFrame.copy_into_table()` raises an error when a copy option has single quotes in the value.

## 0.11.0 (2022-09-28)

### Behavior Changes

- `Session.add_packages()` now raises `ValueError` when the version of a package cannot be found in Snowflake Anaconda channel. Previously, `Session.add_packages()` succeeded, and a `SnowparkSQLException` exception was raised later in the UDF/SP registration step.

### New Features:

- Added method `FileOperation.get_stream()` to support downloading stage files as stream.
- Added support in `functions.ntiles()` to accept int argument.
- Added the following aliases:
  - `functions.call_function()` for `functions.call_builtin()`.
  - `functions.function()` for `functions.builtin()`.
  - `DataFrame.order_by()` for `DataFrame.sort()`
  - `DataFrame.orderBy()` for `DataFrame.sort()`
- Improved `DataFrame.cache_result()` to return a more accurate `Table` class instead of a `DataFrame` class.
- Added support to allow `session` as the first argument when calling `StoredProcedure`.

### Improvements

- Improved nested query generation by flattening queries when applicable.
  - This improvement could be enabled by setting `Session.sql_simplifier_enabled = True`.
  - `DataFrame.select()`, `DataFrame.with_column()`, `DataFrame.drop()` and other select-related APIs have more flattened SQLs.
  - `DataFrame.union()`, `DataFrame.union_all()`, `DataFrame.except_()`, `DataFrame.intersect()`, `DataFrame.union_by_name()` have flattened SQLs generated when multiple set operators are chained.
- Improved type annotations for async job APIs.

### Bug Fixes

- Fixed a bug in which `Table.update()`, `Table.delete()`, `Table.merge()` try to reference a temp table that does not exist.

## 0.10.0 (2022-09-16)

### New Features:

- Added experimental APIs for evaluating Snowpark dataframes with asynchronous queries:
  - Added keyword argument `block` to the following action APIs on Snowpark dataframes (which execute queries) to allow asynchronous evaluations:
    - `DataFrame.collect()`, `DataFrame.to_local_iterator()`, `DataFrame.to_pandas()`, `DataFrame.to_pandas_batches()`, `DataFrame.count()`, `DataFrame.first()`.
    - `DataFrameWriter.save_as_table()`, `DataFrameWriter.copy_into_location()`.
    - `Table.delete()`, `Table.update()`, `Table.merge()`.
  - Added method `DataFrame.collect_nowait()` to allow asynchronous evaluations.
  - Added class `AsyncJob` to retrieve results from asynchronously executed queries and check their status.
- Added support for `table_type` in `Session.write_pandas()`. You can now choose from these `table_type` options: `"temporary"`, `"temp"`, and `"transient"`.
- Added support for using Python structured data (`list`, `tuple` and `dict`) as literal values in Snowpark.
- Added keyword argument `execute_as` to `functions.sproc()` and `session.sproc.register()` to allow registering a stored procedure as a caller or owner.
- Added support for specifying a pre-configured file format when reading files from a stage in Snowflake.

### Improvements:

- Added support for displaying details of a Snowpark session.

### Bug Fixes:

- Fixed a bug in which `DataFrame.copy_into_table()` and `DataFrameWriter.save_as_table()` mistakenly created a new table if the table name is fully qualified, and the table already exists.

### Deprecations:

- Deprecated keyword argument `create_temp_table` in `Session.write_pandas()`.
- Deprecated invoking UDFs using arguments wrapped in a Python list or tuple. You can use variable-length arguments without a list or tuple.

### Dependency updates

- Updated ``snowflake-connector-python`` to 2.7.12.

## 0.9.0 (2022-08-30)

### New Features:

- Added support for displaying source code as comments in the generated scripts when registering UDFs.
  This feature is turned on by default. To turn it off, pass the new keyword argument `source_code_display` as `False` when calling `register()` or `@udf()`.
- Added support for calling table functions from `DataFrame.select()`, `DataFrame.with_column()` and `DataFrame.with_columns()` which now take parameters of type `table_function.TableFunctionCall` for columns.
- Added keyword argument `overwrite` to `session.write_pandas()` to allow overwriting contents of a Snowflake table with that of a pandas DataFrame.
- Added keyword argument `column_order` to `df.write.save_as_table()` to specify the matching rules when inserting data into table in append mode.
- Added method `FileOperation.put_stream()` to upload local files to a stage via file stream.
- Added methods `TableFunctionCall.alias()` and `TableFunctionCall.as_()` to allow aliasing the names of columns that come from the output of table function joins.
- Added function `get_active_session()` in module `snowflake.snowpark.context` to get the current active Snowpark session.

### Bug Fixes:

- Fixed a bug in which batch insert should not raise an error when `statement_params` is not passed to the function.
- Fixed a bug in which column names should be quoted when `session.create_dataframe()` is called with dicts and a given schema.
- Fixed a bug in which creation of table should be skipped if the table already exists and is in append mode when calling `df.write.save_as_table()`.
- Fixed a bug in which third-party packages with underscores cannot be added when registering UDFs.

### Improvements:

- Improved function `function.uniform()` to infer the types of inputs `max_` and `min_` and cast the limits to `IntegerType` or `FloatType` correspondingly.

## 0.8.0 (2022-07-22)

### New Features:

- Added keyword only argument `statement_params` to the following methods to allow for specifying statement level parameters:
  - `collect`, `to_local_iterator`, `to_pandas`, `to_pandas_batches`,
    `count`, `copy_into_table`, `show`, `create_or_replace_view`, `create_or_replace_temp_view`, `first`, `cache_result`
    and `random_split` on class `snowflake.snowpark.Dateframe`.
  - `update`, `delete` and `merge` on class `snowflake.snowpark.Table`.
  - `save_as_table` and `copy_into_location` on class `snowflake.snowpark.DataFrameWriter`.
  - `approx_quantile`, `statement_params`, `cov` and `crosstab` on class `snowflake.snowpark.DataFrameStatFunctions`.
  - `register` and `register_from_file` on class `snowflake.snowpark.udf.UDFRegistration`.
  - `register` and `register_from_file` on class `snowflake.snowpark.udtf.UDTFRegistration`.
  - `register` and `register_from_file` on class `snowflake.snowpark.stored_procedure.StoredProcedureRegistration`.
  - `udf`, `udtf` and `sproc` in `snowflake.snowpark.functions`.
- Added support for `Column` as an input argument to `session.call()`.
- Added support for `table_type` in `df.write.save_as_table()`. You can now choose from these `table_type` options: `"temporary"`, `"temp"`, and `"transient"`.

### Improvements:

- Added validation of object name in `session.use_*` methods.
- Updated the query tag in SQL to escape it when it has special characters.
- Added a check to see if Anaconda terms are acknowledged when adding missing packages.

### Bug Fixes:

- Fixed the limited length of the string column in `session.create_dataframe()`.
- Fixed a bug in which `session.create_dataframe()` mistakenly converted 0 and `False` to `None` when the input data was only a list.
- Fixed a bug in which calling `session.create_dataframe()` using a large local dataset sometimes created a temp table twice.
- Aligned the definition of `function.trim()` with the SQL function definition.
- Fixed an issue where snowpark-python would hang when using the Python system-defined (built-in function) `sum` vs. the Snowpark `function.sum()`.

### Deprecations:

- Deprecated keyword argument `create_temp_table` in `df.write.save_as_table()`.

## 0.7.0 (2022-05-25)

### New Features:

- Added support for user-defined table functions (UDTFs).
  - Use function `snowflake.snowpark.functions.udtf()` to register a UDTF, or use it as a decorator to register the UDTF.
    - You can also use `Session.udtf.register()` to register a UDTF.
  - Use `Session.udtf.register_from_file()` to register a UDTF from a Python file.
- Updated APIs to query a table function, including both Snowflake built-in table functions and UDTFs.
  - Use function `snowflake.snowpark.functions.table_function()` to create a callable representing a table function and use it to call the table function in a query.
  - Alternatively, use function `snowflake.snowpark.functions.call_table_function()` to call a table function.
  - Added support for `over` clause that specifies `partition by` and `order by` when lateral joining a table function.
  - Updated `Session.table_function()` and `DataFrame.join_table_function()` to accept `TableFunctionCall` instances.

### Breaking Changes:

- When creating a function with `functions.udf()` and `functions.sproc()`, you can now specify an empty list for the `imports` or `packages` argument to indicate that no import or package is used for this UDF or stored procedure. Previously, specifying an empty list meant that the function would use session-level imports or packages.
- Improved the `__repr__` implementation of data types in `types.py`. The unused `type_name` property has been removed.
- Added a Snowpark-specific exception class for SQL errors. This replaces the previous `ProgrammingError` from the Python connector.

### Improvements:

- Added a lock to a UDF or UDTF when it is called for the first time per thread.
- Improved the error message for pickling errors that occurred during UDF creation.
- Included the query ID when logging the failed query.

### Bug Fixes:

- Fixed a bug in which non-integral data (such as timestamps) was occasionally converted to integer when calling `DataFrame.to_pandas()`.
- Fixed a bug in which `DataFrameReader.parquet()` failed to read a parquet file when its column contained spaces.
- Fixed a bug in which `DataFrame.copy_into_table()` failed when the dataframe is created by reading a file with inferred schemas.

### Deprecations

`Session.flatten()` and `DataFrame.flatten()`.

### Dependency Updates:

- Restricted the version of `cloudpickle` <= `2.0.0`.

## 0.6.0 (2022-04-27)

### New Features:

- Added support for vectorized UDFs with the input as a pandas DataFrame or pandas Series and the output as a pandas Series. This improves the performance of UDFs in Snowpark.
- Added support for inferring the schema of a DataFrame by default when it is created by reading a Parquet, Avro, or ORC file in the stage.
- Added functions `current_session()`, `current_statement()`, `current_user()`, `current_version()`, `current_warehouse()`, `date_from_parts()`, `date_trunc()`, `dayname()`, `dayofmonth()`, `dayofweek()`, `dayofyear()`, `grouping()`, `grouping_id()`, `hour()`, `last_day()`, `minute()`, `next_day()`, `previous_day()`, `second()`, `month()`, `monthname()`, `quarter()`, `year()`, `current_database()`, `current_role()`, `current_schema()`, `current_schemas()`, `current_region()`, `current_avaliable_roles()`, `add_months()`, `any_value()`, `bitnot()`, `bitshiftleft()`, `bitshiftright()`, `convert_timezone()`, `uniform()`, `strtok_to_array()`, `sysdate()`, `time_from_parts()`,  `timestamp_from_parts()`, `timestamp_ltz_from_parts()`, `timestamp_ntz_from_parts()`, `timestamp_tz_from_parts()`, `weekofyear()`, `percentile_cont()` to `snowflake.snowflake.functions`.

### Breaking Changes:

- Expired deprecations:
  - Removed the following APIs that were deprecated in 0.4.0: `DataFrame.groupByGroupingSets()`, `DataFrame.naturalJoin()`, `DataFrame.joinTableFunction`, `DataFrame.withColumns()`, `Session.getImports()`, `Session.addImport()`, `Session.removeImport()`, `Session.clearImports()`, `Session.getSessionStage()`, `Session.getDefaultDatabase()`, `Session.getDefaultSchema()`, `Session.getCurrentDatabase()`, `Session.getCurrentSchema()`, `Session.getFullyQualifiedCurrentSchema()`.

### Improvements:

- Added support for creating an empty `DataFrame` with a specific schema using the `Session.create_dataframe()` method.
- Changed the logging level from `INFO` to `DEBUG` for several logs (e.g., the executed query) when evaluating a dataframe.
- Improved the error message when failing to create a UDF due to pickle errors.

### Bug Fixes:

- Removed pandas hard dependencies in the `Session.create_dataframe()` method.

### Dependency Updates:

- Added `typing-extension` as a new dependency with the version >= `4.1.0`.

## 0.5.0 (2022-03-22)

### New Features

- Added stored procedures API.
  - Added `Session.sproc` property and `sproc()` to `snowflake.snowpark.functions`, so you can register stored procedures.
  - Added `Session.call` to call stored procedures by name.
- Added `UDFRegistration.register_from_file()` to allow registering UDFs from Python source files or zip files directly.
- Added `UDFRegistration.describe()` to describe a UDF.
- Added `DataFrame.random_split()` to provide a way to randomly split a dataframe.
- Added functions `md5()`, `sha1()`, `sha2()`, `ascii()`, `initcap()`, `length()`, `lower()`, `lpad()`, `ltrim()`, `rpad()`, `rtrim()`, `repeat()`, `soundex()`, `regexp_count()`, `replace()`, `charindex()`, `collate()`, `collation()`, `insert()`, `left()`, `right()`, `endswith()` to `snowflake.snowpark.functions`.
- Allowed `call_udf()` to accept literal values.
- Provided a `distinct` keyword in `array_agg()`.

### Bug Fixes:

- Fixed an issue that caused `DataFrame.to_pandas()` to have a string column if `Column.cast(IntegerType())` was used.
- Fixed a bug in `DataFrame.describe()` when there is more than one string column.

## 0.4.0 (2022-02-15)

### New Features

- You can now specify which Anaconda packages to use when defining UDFs.
  - Added `add_packages()`, `get_packages()`, `clear_packages()`, and `remove_package()`, to class `Session`.
  - Added `add_requirements()` to `Session` so you can use a requirements file to specify which packages this session will use.
  - Added parameter `packages` to function `snowflake.snowpark.functions.udf()` and method `UserDefinedFunction.register()` to indicate UDF-level Anaconda package dependencies when creating a UDF.
  - Added parameter `imports` to `snowflake.snowpark.functions.udf()` and `UserDefinedFunction.register()` to specify UDF-level code imports.
- Added a parameter `session` to function `udf()` and `UserDefinedFunction.register()` so you can specify which session to use to create a UDF if you have multiple sessions.
- Added types `Geography` and `Variant` to `snowflake.snowpark.types` to be used as type hints for Geography and Variant data when defining a UDF.
- Added support for Geography geoJSON data.
- Added `Table`, a subclass of `DataFrame` for table operations:
  - Methods `update` and `delete` update and delete rows of a table in Snowflake.
  - Method `merge` merges data from a `DataFrame` to a `Table`.
  - Override method `DataFrame.sample()` with an additional parameter `seed`, which works on tables but not on view and sub-queries.
- Added `DataFrame.to_local_iterator()` and `DataFrame.to_pandas_batches()` to allow getting results from an iterator when the result set returned from the Snowflake database is too large.
- Added `DataFrame.cache_result()` for caching the operations performed on a `DataFrame` in a temporary table.
  Subsequent operations on the original `DataFrame` have no effect on the cached result `DataFrame`.
- Added property `DataFrame.queries` to get SQL queries that will be executed to evaluate the `DataFrame`.
- Added `Session.query_history()` as a context manager to track SQL queries executed on a session, including all SQL queries to evaluate `DataFrame`s created from a session. Both query ID and query text are recorded.
- You can now create a `Session` instance from an existing established `snowflake.connector.SnowflakeConnection`. Use parameter `connection` in `Session.builder.configs()`.
- Added `use_database()`, `use_schema()`, `use_warehouse()`, and `use_role()` to class `Session` to switch database/schema/warehouse/role after a session is created.
- Added `DataFrameWriter.copy_into_table()` to unload a `DataFrame` to stage files.
- Added `DataFrame.unpivot()`.
- Added `Column.within_group()` for sorting the rows by columns with some aggregation functions.
- Added functions `listagg()`, `mode()`, `div0()`, `acos()`, `asin()`, `atan()`, `atan2()`, `cos()`, `cosh()`, `sin()`, `sinh()`, `tan()`, `tanh()`, `degrees()`, `radians()`, `round()`, `trunc()`, and `factorial()` to `snowflake.snowflake.functions`.
- Added an optional argument `ignore_nulls` in function `lead()` and `lag()`.
- The `condition` parameter of function `when()` and `iff()` now accepts SQL expressions.

### Improvements

- All function and method names have been renamed to use the snake case naming style, which is more Pythonic. For convenience, some camel case names are kept as aliases to the snake case APIs. It is recommended to use the snake case APIs.
  - Deprecated these methods on class `Session` and replaced them with their snake case equivalents: `getImports()`, `addImports()`, `removeImport()`, `clearImports()`, `getSessionStage()`, `getDefaultSchema()`, `getDefaultSchema()`, `getCurrentDatabase()`, `getFullyQualifiedCurrentSchema()`.
  - Deprecated these methods on class `DataFrame` and replaced them with their snake case equivalents: `groupingByGroupingSets()`, `naturalJoin()`, `withColumns()`, `joinTableFunction()`.
- Property `DataFrame.columns` is now consistent with `DataFrame.schema.names` and the Snowflake database `Identifier Requirements`.
- `Column.__bool__()` now raises a `TypeError`. This will ban the use of logical operators `and`, `or`, `not` on `Column` object, for instance `col("a") > 1 and col("b") > 2` will raise the `TypeError`. Use `(col("a") > 1) & (col("b") > 2)` instead.
- Changed `PutResult` and `GetResult` to subclass `NamedTuple`.
- Fixed a bug which raised an error when the local path or stage location has a space or other special characters.
- Changed `DataFrame.describe()` so that non-numeric and non-string columns are ignored instead of raising an exception.

### Dependency updates

- Updated ``snowflake-connector-python`` to 2.7.4.

## 0.3.0 (2022-01-09)

### New Features

- Added `Column.isin()`, with an alias `Column.in_()`.
- Added `Column.try_cast()`, which is a special version of `cast()`. It tries to cast a string expression to other types and returns `null` if the cast is not possible.
- Added `Column.startswith()` and `Column.substr()` to process string columns.
- `Column.cast()` now also accepts a `str` value to indicate the cast type in addition to a `DataType` instance.
- Added `DataFrame.describe()` to summarize stats of a `DataFrame`.
- Added `DataFrame.explain()` to print the query plan of a `DataFrame`.
- `DataFrame.filter()` and `DataFrame.select_expr()` now accepts a sql expression.
- Added a new `bool` parameter `create_temp_table` to methods `DataFrame.saveAsTable()` and `Session.write_pandas()` to optionally create a temp table.
- Added `DataFrame.minus()` and `DataFrame.subtract()` as aliases to `DataFrame.except_()`.
- Added `regexp_replace()`, `concat()`, `concat_ws()`, `to_char()`, `current_timestamp()`, `current_date()`, `current_time()`, `months_between()`, `cast()`, `try_cast()`, `greatest()`, `least()`, and `hash()` to module `snowflake.snowpark.functions`.

### Bug Fixes

- Fixed an issue where `Session.createDataFrame(pandas_df)` and `Session.write_pandas(pandas_df)` raise an exception when the `pandas DataFrame` has spaces in the column name.
- `DataFrame.copy_into_table()` sometimes prints an `error` level log entry while it actually works. It's fixed now.
- Fixed an API docs issue where some `DataFrame` APIs are missing from the docs.

### Dependency updates

- Update ``snowflake-connector-python`` to 2.7.2, which upgrades ``pyarrow`` dependency to 6.0.x. Refer to the [python connector 2.7.2 release notes](https://pypi.org/project/snowflake-connector-python/2.7.2/) for more details.

## 0.2.0 (2021-12-02)

### New Features

- Updated the `Session.createDataFrame()` method for creating a `DataFrame` from a pandas DataFrame.
- Added the `Session.write_pandas()` method for writing a `pandas DataFrame` to a table in Snowflake and getting a `Snowpark DataFrame` object back.
- Added new classes and methods for calling window functions.
- Added the new functions `cume_dist()`, to find the cumulative distribution of a value with regard to other values within a window partition,
  and `row_number()`, which returns a unique row number for each row within a window partition.
- Added functions for computing statistics for DataFrames in the `DataFrameStatFunctions` class.
- Added functions for handling missing values in a DataFrame in the `DataFrameNaFunctions` class.
- Added new methods `rollup()`, `cube()`, and `pivot()` to the `DataFrame` class.
- Added the `GroupingSets` class, which you can use with the DataFrame groupByGroupingSets method to perform a SQL GROUP BY GROUPING SETS.
- Added the new `FileOperation(session)`
  class that you can use to upload and download files to and from a stage.
- Added the `DataFrame.copy_into_table()`
  method for loading data from files in a stage into a table.
- In CASE expressions, the functions `when()` and `otherwise()`
  now accept Python types in addition to `Column` objects.
- When you register a UDF you can now optionally set the `replace` parameter to `True` to overwrite an existing UDF with the same name.

### Improvements

- UDFs are now compressed before they are uploaded to the server. This makes them about 10 times smaller, which can help
  when you are using large ML model files.
- When the size of a UDF is less than 8196 bytes, it will be uploaded as in-line code instead of uploaded to a stage.

### Bug Fixes

- Fixed an issue where the statement `df.select(when(col("a") == 1, 4).otherwise(col("a"))), [Row(4), Row(2), Row(3)]` raised an exception.
- Fixed an issue where `df.toPandas()` raised an exception when a DataFrame was created from large local data.

## 0.1.0 (2021-10-26)

Start of Private Preview<|MERGE_RESOLUTION|>--- conflicted
+++ resolved
@@ -6,9 +6,6 @@
 
 #### New Features
 
-<<<<<<< HEAD
-## 1.39.0 (2025-09-17)
-=======
 ### Snowpark pandas API Updates
 
 #### New Features
@@ -17,8 +14,7 @@
 - Hybrid execution mode is now enabled by default. Certain operations on smaller data will now automatically execute in native pandas in-memory. Use `from modin.config import AutoSwitchBackend; AutoSwitchBackend.disable()` to turn this off and force all execution to occur in Snowflake.
 - Removed an unnecessary `SHOW OBJECTS` query issued from `read_snowflake` under certain conditions.
 
-## 1.39.0 (YYYY-MM-DD)
->>>>>>> 20b4d51f
+## 1.39.0 (2025-09-17)
 
 ### Snowpark Python API Updates
 

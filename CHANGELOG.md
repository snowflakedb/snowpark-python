# Release History

## 1.13.0 (TBD)

### New Features

- Added support for an optional `date_part` argument in function `last_day`
- `SessionBuilder.app_name` will set the query_tag after the session is created.
- Added support for the following local testing functions:
<<<<<<< HEAD
  - strip_null_value
=======
  - upper
  - lower
  - length
  - initcap

### Improvements

- Added cleanup logic at interpreter shutdown to close all active sessions.
>>>>>>> d0612c9a

### Bug Fixes

- Fixed a bug in `DataFrame.to_local_iterator` where the iterator could yield wrong results if another query is executed before the iterator finishes due to wrong isolation level. For details, please see #945.
- Fixed a bug that truncated table names in error messages while running a plan with local testing enabled.
- Fixed a bug that `Session.range` returns empty result when the range is large.

## 1.12.1 (2024-02-08)

### Improvements

- Use `split_blocks=True` by default during `to_pandas` conversion, for optimal memory allocation. This parameter is passed to `pyarrow.Table.to_pandas`, which enables `PyArrow` to split the memory allocation into smaller, more manageable blocks instead of allocating a single contiguous block. This results in better memory management when dealing with larger datasets.

### Bug Fixes

- Fixed a bug in `DataFrame.to_pandas` that caused an error when evaluating on a Dataframe with an `IntergerType` column with null values.

## 1.12.0 (2024-01-30)

### New Features

- Exposed `statement_params` in `StoredProcedure.__call__`.
- Added two optional arguments to `Session.add_import`.
  - `chunk_size`: The number of bytes to hash per chunk of the uploaded files.
  - `whole_file_hash`: By default only the first chunk of the uploaded import is hashed to save time. When this is set to True each uploaded file is fully hashed instead.
- Added parameters `external_access_integrations` and `secrets` when creating a UDAF from Snowpark Python to allow integration with external access.
- Added a new method `Session.append_query_tag`. Allows an additional tag to be added to the current query tag by appending it as a comma separated value.
- Added a new method `Session.update_query_tag`. Allows updates to a JSON encoded dictionary query tag.
- `SessionBuilder.getOrCreate` will now attempt to replace the singleton it returns when token expiration has been detected.
- Added support for new functions in `snowflake.snowpark.functions`:
  - `array_except`
  - `create_map`
  - `sign`/`signum`
- Added the following functions to `DataFrame.analytics`:
  - Added the `moving_agg` function in `DataFrame.analytics` to enable moving aggregations like sums and averages with multiple window sizes.
  - Added the `cummulative_agg` function in `DataFrame.analytics` to enable commulative aggregations like sums and averages on multiple columns.
  - Added the `compute_lag` and `compute_lead` functions in `DataFrame.analytics` for enabling lead and lag calculations on multiple columns.
  - Added the `time_series_agg` function in `DataFrame.analytics` to enable time series aggregations like sums and averages with multiple time windows.

### Bug Fixes

- Fixed a bug in `DataFrame.na.fill` that caused Boolean values to erroneously override integer values.
- Fixed a bug in `Session.create_dataframe` where the Snowpark DataFrames created using pandas DataFrames were not inferring the type for timestamp columns correctly. The behavior is as follows:
  - Earlier timestamp columns without a timezone would be converted to nanosecond epochs and inferred as `LongType()`, but will now be correctly maintained as timestamp values and be inferred as `TimestampType(TimestampTimeZone.NTZ)`.
  - Earlier timestamp columns with a timezone would be inferred as `TimestampType(TimestampTimeZone.NTZ)` and loose timezone information but will now be correctly inferred as `TimestampType(TimestampTimeZone.LTZ)` and timezone information is retained correctly.
  - Set session parameter `PYTHON_SNOWPARK_USE_LOGICAL_TYPE_FOR_CREATE_DATAFRAME` to revert back to old behavior. It is recommended that you update your code to align with correct behavior because the parameter will be removed in the future.
- Fixed a bug that `DataFrame.to_pandas` gets decimal type when scale is not 0, and creates an object dtype in `pandas`. Instead, we cast the value to a float64 type.
- Fixed bugs that wrongly flattened the generated SQL when one of the following happens:
  - `DataFrame.filter()` is called after `DataFrame.sort().limit()`.
  - `DataFrame.sort()` or `filter()` is called on a DataFrame that already has a window function or sequence-dependent data generator column.
    For instance, `df.select("a", seq1().alias("b")).select("a", "b").sort("a")` won't flatten the sort clause anymore.
  - a window or sequence-dependent data generator column is used after `DataFrame.limit()`. For instance, `df.limit(10).select(row_number().over())` won't flatten the limit and select in the generated SQL.
- Fixed a bug where aliasing a DataFrame column raised an error when the DataFame was copied from another DataFrame with an aliased column. For instance,

  ```python
  df = df.select(col("a").alias("b"))
  df = copy(df)
  df.select(col("b").alias("c"))  # threw an error. Now it's fixed.
  ```

- Fixed a bug in `Session.create_dataframe` that the non-nullable field in a schema is not respected for boolean type. Note that this fix is only effective when the user has the privilege to create a temp table.
- Fixed a bug in SQL simplifier where non-select statements in `session.sql` dropped a SQL query when used with `limit()`.
- Fixed a bug that raised an exception when session parameter `ERROR_ON_NONDETERMINISTIC_UPDATE` is true.

### Behavior Changes (API Compatible)

- When parsing data types during a `to_pandas` operation, we rely on GS precision value to fix precision issues for large integer values. This may affect users where a column that was earlier returned as `int8` gets returned as `int64`. Users can fix this by explicitly specifying precision values for their return column.
- Aligned behavior for `Session.call` in case of table stored procedures where running `Session.call` would not trigger stored procedure unless a `collect()` operation was performed.
- `StoredProcedureRegistration` will now automatically add `snowflake-snowpark-python` as a package dependency. The added dependency will be on the client's local version of the library and an error is thrown if the server cannot support that version.

## 1.11.1 (2023-12-07)

### Bug Fixes

- Fixed a bug that numpy should not be imported at the top level of mock module.
- Added support for these new functions in `snowflake.snowpark.functions`:
  - `from_utc_timestamp`
  - `to_utc_timestamp`

## 1.11.0 (2023-12-05)

### New Features

- Add the `conn_error` attribute to `SnowflakeSQLException` that stores the whole underlying exception from `snowflake-connector-python`.
- Added support for `RelationalGroupedDataframe.pivot()` to access `pivot` in the following pattern `Dataframe.group_by(...).pivot(...)`.
- Added experimental feature: Local Testing Mode, which allows you to create and operate on Snowpark Python DataFrames locally without connecting to a Snowflake account. You can use the local testing framework to test your DataFrame operations locally, on your development machine or in a CI (continuous integration) pipeline, before deploying code changes to your account.

- Added support for `arrays_to_object` new functions in `snowflake.snowpark.functions`.
- Added support for the vector data type.

### Dependency Updates

- Bumped cloudpickle dependency to work with `cloudpickle==2.2.1`
- Updated ``snowflake-connector-python`` to `3.4.0`.

### Bug Fixes

- DataFrame column names quoting check now supports newline characters.
- Fix a bug where a DataFrame generated by `session.read.with_metadata` creates inconsistent table when doing `df.write.save_as_table`.

## 1.10.0 (2023-11-03)

### New Features

- Added support for managing case sensitivity in `DataFrame.to_local_iterator()`.
- Added support for specifying vectorized UDTF's input column names by using the optional parameter `input_names` in `UDTFRegistration.register/register_file` and `functions.pandas_udtf`. By default, `RelationalGroupedDataFrame.applyInPandas` will infer the column names from current dataframe schema.
- Add `sql_error_code` and `raw_message` attributes to `SnowflakeSQLException` when it is caused by a SQL exception.

### Bug Fixes

- Fixed a bug in `DataFrame.to_pandas()` where converting snowpark dataframes to pandas dataframes was losing precision on integers with more than 19 digits.
- Fixed a bug that `session.add_packages` can not handle requirement specifier that contains project name with underscore and version.
- Fixed a bug in `DataFrame.limit()` when `offset` is used and the parent `DataFrame` uses `limit`. Now the `offset` won't impact the parent DataFrame's `limit`.
- Fixed a bug in `DataFrame.write.save_as_table` where dataframes created from read api could not save data into snowflake because of invalid column name `$1`.

### Behavior change

- Changed the behavior of `date_format`:
  - The `format` argument changed from optional to required.
  - The returned result changed from a date object to a date-formatted string.
- When a window function, or a sequence-dependent data generator (`normal`, `zipf`, `uniform`, `seq1`, `seq2`, `seq4`, `seq8`) function is used, the sort and filter operation will no longer be flattened when generating the query.

## 1.9.0 (2023-10-13)

### New Features

- Added support for the Python 3.11 runtime environment.

### Dependency updates

- Added back the dependency of `typing-extensions`.

### Bug Fixes

- Fixed a bug where imports from permanent stage locations were ignored for temporary stored procedures, UDTFs, UDFs, and UDAFs.
- Revert back to using CTAS (create table as select) statement for `Dataframe.writer.save_as_table` which does not need insert permission for writing tables.

### New Features
- Support `PythonObjJSONEncoder` json-serializable objects for `ARRAY` and `OBJECT` literals.

## 1.8.0 (2023-09-14)

### New Features

- Added support for VOLATILE/IMMUTABLE keyword when registering UDFs.
- Added support for specifying clustering keys when saving dataframes using `DataFrame.save_as_table`.
- Accept `Iterable` objects input for `schema` when creating dataframes using `Session.create_dataframe`.
- Added the property `DataFrame.session` to return a `Session` object.
- Added the property `Session.session_id` to return an integer that represents session ID.
- Added the property `Session.connection` to return a `SnowflakeConnection` object .

- Added support for creating a Snowpark session from a configuration file or environment variables.

### Dependency updates

- Updated ``snowflake-connector-python`` to 3.2.0.

### Bug Fixes

- Fixed a bug where automatic package upload would raise `ValueError` even when compatible package version were added in `session.add_packages`.
- Fixed a bug where table stored procedures were not registered correctly when using `register_from_file`.
- Fixed a bug where dataframe joins failed with `invalid_identifier` error.
- Fixed a bug where `DataFrame.copy` disables SQL simplfier for the returned copy.
- Fixed a bug where `session.sql().select()` would fail if any parameters are specified to `session.sql()`

## 1.7.0 (2023-08-28)

### New Features

- Added parameters `external_access_integrations` and `secrets` when creating a UDF, UDTF or Stored Procedure from Snowpark Python to allow integration with external access.
- Added support for these new functions in `snowflake.snowpark.functions`:
  - `array_flatten`
  - `flatten`
- Added support for `apply_in_pandas` in `snowflake.snowpark.relational_grouped_dataframe`.
- Added support for replicating your local Python environment on Snowflake via `Session.replicate_local_environment`.

### Bug Fixes

- Fixed a bug where `session.create_dataframe` fails to properly set nullable columns where nullability was affected by order or data was given.
- Fixed a bug where `DataFrame.select` could not identify and alias columns in presence of table functions when output columns of table function overlapped with columns in dataframe.

### Behavior Changes

- When creating stored procedures, UDFs, UDTFs, UDAFs with parameter `is_permanent=False` will now create temporary objects even when `stage_name` is provided. The default value of `is_permanent` is `False` which is why if this value is not explicitly set to `True` for permanent objects, users will notice a change in behavior.
- `types.StructField` now enquotes column identifier by default.

## 1.6.1 (2023-08-02)

### New Features

- Added support for these new functions in `snowflake.snowpark.functions`:
  - `array_sort`
  - `sort_array`
  - `array_min`
  - `array_max`
  - `explode_outer`
- Added support for pure Python packages specified via `Session.add_requirements` or `Session.add_packages`. They are now usable in stored procedures and UDFs even if packages are not present on the Snowflake Anaconda channel.
  - Added Session parameter `custom_packages_upload_enabled` and `custom_packages_force_upload_enabled` to enable the support for pure Python packages feature mentioned above. Both parameters default to `False`.
- Added support for specifying package requirements by passing a Conda environment yaml file to `Session.add_requirements`.
- Added support for asynchronous execution of multi-query dataframes that contain binding variables.
- Added support for renaming multiple columns in `DataFrame.rename`.
- Added support for Geometry datatypes.
- Added support for `params` in `session.sql()` in stored procedures.
- Added support for user-defined aggregate functions (UDAFs). This feature is currently in private preview.
- Added support for vectorized UDTFs (user-defined table functions). This feature is currently in public preview.
- Added support for Snowflake Timestamp variants (i.e., `TIMESTAMP_NTZ`, `TIMESTAMP_LTZ`, `TIMESTAMP_TZ`)
  - Added `TimestampTimezone` as an argument in `TimestampType` constructor.
  - Added type hints `NTZ`, `LTZ`, `TZ` and `Timestamp` to annotate functions when registering UDFs.

### Improvements

- Removed redundant dependency `typing-extensions`.
- `DataFrame.cache_result` now creates temp table fully qualified names under current database and current schema.

### Bug Fixes

- Fixed a bug where type check happens on pandas before it is imported.
- Fixed a bug when creating a UDF from `numpy.ufunc`.
- Fixed a bug where `DataFrame.union` was not generating the correct `Selectable.schema_query` when SQL simplifier is enabled.

### Behavior Changes

- `DataFrameWriter.save_as_table` now respects the `nullable` field of the schema provided by the user or the inferred schema based on data from user input.

### Dependency updates

- Updated ``snowflake-connector-python`` to 3.0.4.

## 1.5.1 (2023-06-20)

### New Features

- Added support for the Python 3.10 runtime environment.

## 1.5.0 (2023-06-09)

### Behavior Changes

- Aggregation results, from functions such as `DataFrame.agg` and `DataFrame.describe`, no longer strip away non-printing characters from column names.

### New Features

- Added support for the Python 3.9 runtime environment.
- Added support for new functions in `snowflake.snowpark.functions`:
  - `array_generate_range`
  - `array_unique_agg`
  - `collect_set`
  - `sequence`
- Added support for registering and calling stored procedures with `TABLE` return type.
- Added support for parameter `length` in `StringType()` to specify the maximum number of characters that can be stored by the column.
- Added the alias `functions.element_at()` for `functions.get()`.
- Added the alias `Column.contains` for `functions.contains`.
- Added experimental feature `DataFrame.alias`.
- Added support for querying metadata columns from stage when creating `DataFrame` using `DataFrameReader`.
- Added support for `StructType.add` to append more fields to existing `StructType` objects.
- Added support for parameter `execute_as` in `StoredProcedureRegistration.register_from_file()` to specify stored procedure caller rights.

### Bug Fixes

- Fixed a bug where the `Dataframe.join_table_function` did not run all of the necessary queries to set up the join table function when SQL simplifier was enabled.
- Fixed type hint declaration for custom types - `ColumnOrName`, `ColumnOrLiteralStr`, `ColumnOrSqlExpr`, `LiteralType` and `ColumnOrLiteral` that were breaking `mypy` checks.
- Fixed a bug where `DataFrameWriter.save_as_table` and `DataFrame.copy_into_table` failed to parse fully qualified table names.

## 1.4.0 (2023-04-24)

### New Features

- Added support for `session.getOrCreate`.
- Added support for alias `Column.getField`.
- Added support for new functions in `snowflake.snowpark.functions`:
  - `date_add` and `date_sub` to make add and subtract operations easier.
  - `daydiff`
  - `explode`
  - `array_distinct`.
  - `regexp_extract`.
  - `struct`.
  - `format_number`.
  - `bround`.
  - `substring_index`
- Added parameter `skip_upload_on_content_match` when creating UDFs, UDTFs and stored procedures using `register_from_file` to skip uploading files to a stage if the same version of the files are already on the stage.
- Added support for `DataFrameWriter.save_as_table` method to take table names that contain dots.
- Flattened generated SQL when `DataFrame.filter()` or `DataFrame.order_by()` is followed by a projection statement (e.g. `DataFrame.select()`, `DataFrame.with_column()`).
- Added support for creating dynamic tables _(in private preview)_ using `Dataframe.create_or_replace_dynamic_table`.
- Added an optional argument `params` in `session.sql()` to support binding variables. Note that this is not supported in stored procedures yet.

### Bug Fixes

- Fixed a bug in `strtok_to_array` where an exception was thrown when a delimiter was passed in.
- Fixed a bug in `session.add_import` where the module had the same namespace as other dependencies.

## 1.3.0 (2023-03-28)

### New Features

- Added support for `delimiters` parameter in `functions.initcap()`.
- Added support for `functions.hash()` to accept a variable number of input expressions.
- Added API `Session.RuntimeConfig` for getting/setting/checking the mutability of any runtime configuration.
- Added support managing case sensitivity in `Row` results from `DataFrame.collect` using `case_sensitive` parameter.
- Added API `Session.conf` for getting, setting or checking the mutability of any runtime configuration.
- Added support for managing case sensitivity in `Row` results from `DataFrame.collect` using `case_sensitive` parameter.
- Added indexer support for `snowflake.snowpark.types.StructType`.
- Added a keyword argument `log_on_exception` to `Dataframe.collect` and `Dataframe.collect_no_wait` to optionally disable error logging for SQL exceptions.

### Bug Fixes

- Fixed a bug where a DataFrame set operation(`DataFrame.substract`, `DataFrame.union`, etc.) being called after another DataFrame set operation and `DataFrame.select` or `DataFrame.with_column` throws an exception.
- Fixed a bug where chained sort statements are overwritten by the SQL simplifier.

### Improvements

- Simplified JOIN queries to use constant subquery aliases (`SNOWPARK_LEFT`, `SNOWPARK_RIGHT`) by default. Users can disable this at runtime with `session.conf.set('use_constant_subquery_alias', False)` to use randomly generated alias names instead.
- Allowed specifying statement parameters in `session.call()`.
- Enabled the uploading of large pandas DataFrames in stored procedures by defaulting to a chunk size of 100,000 rows.

## 1.2.0 (2023-03-02)

### New Features

- Added support for displaying source code as comments in the generated scripts when registering stored procedures. This
  is enabled by default, turn off by specifying `source_code_display=False` at registration.
- Added a parameter `if_not_exists` when creating a UDF, UDTF or Stored Procedure from Snowpark Python to ignore creating the specified function or procedure if it already exists.
- Accept integers when calling `snowflake.snowpark.functions.get` to extract value from array.
- Added `functions.reverse` in functions to open access to Snowflake built-in function
  [reverse](https://docs.snowflake.com/en/sql-reference/functions/reverse).
- Added parameter `require_scoped_url` in snowflake.snowflake.files.SnowflakeFile.open() `(in Private Preview)` to replace `is_owner_file` is marked for deprecation.

### Bug Fixes

- Fixed a bug that overwrote `paramstyle` to `qmark` when creating a Snowpark session.
- Fixed a bug where `df.join(..., how="cross")` fails with `SnowparkJoinException: (1112): Unsupported using join type 'Cross'`.
- Fixed a bug where querying a `DataFrame` column created from chained function calls used a wrong column name.

## 1.1.0 (2023-01-26)

### New Features:

- Added `asc`, `asc_nulls_first`, `asc_nulls_last`, `desc`, `desc_nulls_first`, `desc_nulls_last`, `date_part` and `unix_timestamp` in functions.
- Added the property `DataFrame.dtypes` to return a list of column name and data type pairs.
- Added the following aliases:
  - `functions.expr()` for `functions.sql_expr()`.
  - `functions.date_format()` for `functions.to_date()`.
  - `functions.monotonically_increasing_id()` for `functions.seq8()`
  - `functions.from_unixtime()` for `functions.to_timestamp()`

### Bug Fixes:

- Fixed a bug in SQL simplifier that didn’t handle Column alias and join well in some cases. See https://github.com/snowflakedb/snowpark-python/issues/658 for details.
- Fixed a bug in SQL simplifier that generated wrong column names for function calls, NaN and INF.

### Improvements

- The session parameter `PYTHON_SNOWPARK_USE_SQL_SIMPLIFIER` is `True` after Snowflake 7.3 was released. In snowpark-python, `session.sql_simplifier_enabled` reads the value of `PYTHON_SNOWPARK_USE_SQL_SIMPLIFIER` by default, meaning that the SQL simplfier is enabled by default after the Snowflake 7.3 release. To turn this off, set `PYTHON_SNOWPARK_USE_SQL_SIMPLIFIER` in Snowflake to `False` or run `session.sql_simplifier_enabled = False` from Snowpark. It is recommended to use the SQL simplifier because it helps to generate more concise SQL.

## 1.0.0 (2022-11-01)

### New Features

- Added `Session.generator()` to create a new `DataFrame` using the Generator table function.
- Added a parameter `secure` to the functions that create a secure UDF or UDTF.

## 0.12.0 (2022-10-14)

### New Features

- Added new APIs for async job:
  - `Session.create_async_job()` to create an `AsyncJob` instance from a query id.
  - `AsyncJob.result()` now accepts argument `result_type` to return the results in different formats.
  - `AsyncJob.to_df()` returns a `DataFrame` built from the result of this asynchronous job.
  - `AsyncJob.query()` returns the SQL text of the executed query.
- `DataFrame.agg()` and `RelationalGroupedDataFrame.agg()` now accept variable-length arguments.
- Added parameters `lsuffix` and `rsuffix` to `DataFram.join()` and `DataFrame.cross_join()` to conveniently rename overlapping columns.
- Added `Table.drop_table()` so you can drop the temp table after `DataFrame.cache_result()`. `Table` is also a context manager so you can use the `with` statement to drop the cache temp table after use.
- Added `Session.use_secondary_roles()`.
- Added functions `first_value()` and `last_value()`. (contributed by @chasleslr)
- Added `on` as an alias for `using_columns` and `how` as an alias for `join_type` in `DataFrame.join()`.

### Bug Fixes

- Fixed a bug in `Session.create_dataframe()` that raised an error when `schema` names had special characters.
- Fixed a bug in which options set in `Session.read.option()` were not passed to `DataFrame.copy_into_table()` as default values.
- Fixed a bug in which `DataFrame.copy_into_table()` raises an error when a copy option has single quotes in the value.

## 0.11.0 (2022-09-28)

### Behavior Changes

- `Session.add_packages()` now raises `ValueError` when the version of a package cannot be found in Snowflake Anaconda channel. Previously, `Session.add_packages()` succeeded, and a `SnowparkSQLException` exception was raised later in the UDF/SP registration step.

### New Features:

- Added method `FileOperation.get_stream()` to support downloading stage files as stream.
- Added support in `functions.ntiles()` to accept int argument.
- Added the following aliases:
  - `functions.call_function()` for `functions.call_builtin()`.
  - `functions.function()` for `functions.builtin()`.
  - `DataFrame.order_by()` for `DataFrame.sort()`
  - `DataFrame.orderBy()` for `DataFrame.sort()`
- Improved `DataFrame.cache_result()` to return a more accurate `Table` class instead of a `DataFrame` class.
- Added support to allow `session` as the first argument when calling `StoredProcedure`.

### Improvements

- Improved nested query generation by flattening queries when applicable.
  - This improvement could be enabled by setting `Session.sql_simplifier_enabled = True`.
  - `DataFrame.select()`, `DataFrame.with_column()`, `DataFrame.drop()` and other select-related APIs have more flattened SQLs.
  - `DataFrame.union()`, `DataFrame.union_all()`, `DataFrame.except_()`, `DataFrame.intersect()`, `DataFrame.union_by_name()` have flattened SQLs generated when multiple set operators are chained.
- Improved type annotations for async job APIs.

### Bug Fixes

- Fixed a bug in which `Table.update()`, `Table.delete()`, `Table.merge()` try to reference a temp table that does not exist.

## 0.10.0 (2022-09-16)

### New Features:

- Added experimental APIs for evaluating Snowpark dataframes with asynchronous queries:
  - Added keyword argument `block` to the following action APIs on Snowpark dataframes (which execute queries) to allow asynchronous evaluations:
    - `DataFrame.collect()`, `DataFrame.to_local_iterator()`, `DataFrame.to_pandas()`, `DataFrame.to_pandas_batches()`, `DataFrame.count()`, `DataFrame.first()`.
    - `DataFrameWriter.save_as_table()`, `DataFrameWriter.copy_into_location()`.
    - `Table.delete()`, `Table.update()`, `Table.merge()`.
  - Added method `DataFrame.collect_nowait()` to allow asynchronous evaluations.
  - Added class `AsyncJob` to retrieve results from asynchronously executed queries and check their status.
- Added support for `table_type` in `Session.write_pandas()`. You can now choose from these `table_type` options: `"temporary"`, `"temp"`, and `"transient"`.
- Added support for using Python structured data (`list`, `tuple` and `dict`) as literal values in Snowpark.
- Added keyword argument `execute_as` to `functions.sproc()` and `session.sproc.register()` to allow registering a stored procedure as a caller or owner.
- Added support for specifying a pre-configured file format when reading files from a stage in Snowflake.

### Improvements:

- Added support for displaying details of a Snowpark session.

### Bug Fixes:

- Fixed a bug in which `DataFrame.copy_into_table()` and `DataFrameWriter.save_as_table()` mistakenly created a new table if the table name is fully qualified, and the table already exists.

### Deprecations:

- Deprecated keyword argument `create_temp_table` in `Session.write_pandas()`.
- Deprecated invoking UDFs using arguments wrapped in a Python list or tuple. You can use variable-length arguments without a list or tuple.

### Dependency updates

- Updated ``snowflake-connector-python`` to 2.7.12.

## 0.9.0 (2022-08-30)

### New Features:

- Added support for displaying source code as comments in the generated scripts when registering UDFs.
  This feature is turned on by default. To turn it off, pass the new keyword argument `source_code_display` as `False` when calling `register()` or `@udf()`.
- Added support for calling table functions from `DataFrame.select()`, `DataFrame.with_column()` and `DataFrame.with_columns()` which now take parameters of type `table_function.TableFunctionCall` for columns.
- Added keyword argument `overwrite` to `session.write_pandas()` to allow overwriting contents of a Snowflake table with that of a Pandas DataFrame.
- Added keyword argument `column_order` to `df.write.save_as_table()` to specify the matching rules when inserting data into table in append mode.
- Added method `FileOperation.put_stream()` to upload local files to a stage via file stream.
- Added methods `TableFunctionCall.alias()` and `TableFunctionCall.as_()` to allow aliasing the names of columns that come from the output of table function joins.
- Added function `get_active_session()` in module `snowflake.snowpark.context` to get the current active Snowpark session.

### Bug Fixes:

- Fixed a bug in which batch insert should not raise an error when `statement_params` is not passed to the function.
- Fixed a bug in which column names should be quoted when `session.create_dataframe()` is called with dicts and a given schema.
- Fixed a bug in which creation of table should be skipped if the table already exists and is in append mode when calling `df.write.save_as_table()`.
- Fixed a bug in which third-party packages with underscores cannot be added when registering UDFs.

### Improvements:

- Improved function `function.uniform()` to infer the types of inputs `max_` and `min_` and cast the limits to `IntegerType` or `FloatType` correspondingly.

## 0.8.0 (2022-07-22)

### New Features:

- Added keyword only argument `statement_params` to the following methods to allow for specifying statement level parameters:
  - `collect`, `to_local_iterator`, `to_pandas`, `to_pandas_batches`,
    `count`, `copy_into_table`, `show`, `create_or_replace_view`, `create_or_replace_temp_view`, `first`, `cache_result`
    and `random_split` on class `snowflake.snowpark.Dateframe`.
  - `update`, `delete` and `merge` on class `snowflake.snowpark.Table`.
  - `save_as_table` and `copy_into_location` on class `snowflake.snowpark.DataFrameWriter`.
  - `approx_quantile`, `statement_params`, `cov` and `crosstab` on class `snowflake.snowpark.DataFrameStatFunctions`.
  - `register` and `register_from_file` on class `snowflake.snowpark.udf.UDFRegistration`.
  - `register` and `register_from_file` on class `snowflake.snowpark.udtf.UDTFRegistration`.
  - `register` and `register_from_file` on class `snowflake.snowpark.stored_procedure.StoredProcedureRegistration`.
  - `udf`, `udtf` and `sproc` in `snowflake.snowpark.functions`.
- Added support for `Column` as an input argument to `session.call()`.
- Added support for `table_type` in `df.write.save_as_table()`. You can now choose from these `table_type` options: `"temporary"`, `"temp"`, and `"transient"`.

### Improvements:

- Added validation of object name in `session.use_*` methods.
- Updated the query tag in SQL to escape it when it has special characters.
- Added a check to see if Anaconda terms are acknowledged when adding missing packages.

### Bug Fixes:

- Fixed the limited length of the string column in `session.create_dataframe()`.
- Fixed a bug in which `session.create_dataframe()` mistakenly converted 0 and `False` to `None` when the input data was only a list.
- Fixed a bug in which calling `session.create_dataframe()` using a large local dataset sometimes created a temp table twice.
- Aligned the definition of `function.trim()` with the SQL function definition.
- Fixed an issue where snowpark-python would hang when using the Python system-defined (built-in function) `sum` vs. the Snowpark `function.sum()`.

### Deprecations:

- Deprecated keyword argument `create_temp_table` in `df.write.save_as_table()`.

## 0.7.0 (2022-05-25)

### New Features:

- Added support for user-defined table functions (UDTFs).
  - Use function `snowflake.snowpark.functions.udtf()` to register a UDTF, or use it as a decorator to register the UDTF.
    - You can also use `Session.udtf.register()` to register a UDTF.
  - Use `Session.udtf.register_from_file()` to register a UDTF from a Python file.
- Updated APIs to query a table function, including both Snowflake built-in table functions and UDTFs.
  - Use function `snowflake.snowpark.functions.table_function()` to create a callable representing a table function and use it to call the table function in a query.
  - Alternatively, use function `snowflake.snowpark.functions.call_table_function()` to call a table function.
  - Added support for `over` clause that specifies `partition by` and `order by` when lateral joining a table function.
  - Updated `Session.table_function()` and `DataFrame.join_table_function()` to accept `TableFunctionCall` instances.

### Breaking Changes:

- When creating a function with `functions.udf()` and `functions.sproc()`, you can now specify an empty list for the `imports` or `packages` argument to indicate that no import or package is used for this UDF or stored procedure. Previously, specifying an empty list meant that the function would use session-level imports or packages.
- Improved the `__repr__` implementation of data types in `types.py`. The unused `type_name` property has been removed.
- Added a Snowpark-specific exception class for SQL errors. This replaces the previous `ProgrammingError` from the Python connector.

### Improvements:

- Added a lock to a UDF or UDTF when it is called for the first time per thread.
- Improved the error message for pickling errors that occurred during UDF creation.
- Included the query ID when logging the failed query.

### Bug Fixes:

- Fixed a bug in which non-integral data (such as timestamps) was occasionally converted to integer when calling `DataFrame.to_pandas()`.
- Fixed a bug in which `DataFrameReader.parquet()` failed to read a parquet file when its column contained spaces.
- Fixed a bug in which `DataFrame.copy_into_table()` failed when the dataframe is created by reading a file with inferred schemas.

### Deprecations

`Session.flatten()` and `DataFrame.flatten()`.

### Dependency Updates:

- Restricted the version of `cloudpickle` <= `2.0.0`.

## 0.6.0 (2022-04-27)

### New Features:

- Added support for vectorized UDFs with the input as a Pandas DataFrame or Pandas Series and the output as a Pandas Series. This improves the performance of UDFs in Snowpark.
- Added support for inferring the schema of a DataFrame by default when it is created by reading a Parquet, Avro, or ORC file in the stage.
- Added functions `current_session()`, `current_statement()`, `current_user()`, `current_version()`, `current_warehouse()`, `date_from_parts()`, `date_trunc()`, `dayname()`, `dayofmonth()`, `dayofweek()`, `dayofyear()`, `grouping()`, `grouping_id()`, `hour()`, `last_day()`, `minute()`, `next_day()`, `previous_day()`, `second()`, `month()`, `monthname()`, `quarter()`, `year()`, `current_database()`, `current_role()`, `current_schema()`, `current_schemas()`, `current_region()`, `current_avaliable_roles()`, `add_months()`, `any_value()`, `bitnot()`, `bitshiftleft()`, `bitshiftright()`, `convert_timezone()`, `uniform()`, `strtok_to_array()`, `sysdate()`, `time_from_parts()`,  `timestamp_from_parts()`, `timestamp_ltz_from_parts()`, `timestamp_ntz_from_parts()`, `timestamp_tz_from_parts()`, `weekofyear()`, `percentile_cont()` to `snowflake.snowflake.functions`.

### Breaking Changes:

- Expired deprecations:
  - Removed the following APIs that were deprecated in 0.4.0: `DataFrame.groupByGroupingSets()`, `DataFrame.naturalJoin()`, `DataFrame.joinTableFunction`, `DataFrame.withColumns()`, `Session.getImports()`, `Session.addImport()`, `Session.removeImport()`, `Session.clearImports()`, `Session.getSessionStage()`, `Session.getDefaultDatabase()`, `Session.getDefaultSchema()`, `Session.getCurrentDatabase()`, `Session.getCurrentSchema()`, `Session.getFullyQualifiedCurrentSchema()`.

### Improvements:

- Added support for creating an empty `DataFrame` with a specific schema using the `Session.create_dataframe()` method.
- Changed the logging level from `INFO` to `DEBUG` for several logs (e.g., the executed query) when evaluating a dataframe.
- Improved the error message when failing to create a UDF due to pickle errors.

### Bug Fixes:

- Removed pandas hard dependencies in the `Session.create_dataframe()` method.

### Dependency Updates:

- Added `typing-extension` as a new dependency with the version >= `4.1.0`.

## 0.5.0 (2022-03-22)

### New Features

- Added stored procedures API.
  - Added `Session.sproc` property and `sproc()` to `snowflake.snowpark.functions`, so you can register stored procedures.
  - Added `Session.call` to call stored procedures by name.
- Added `UDFRegistration.register_from_file()` to allow registering UDFs from Python source files or zip files directly.
- Added `UDFRegistration.describe()` to describe a UDF.
- Added `DataFrame.random_split()` to provide a way to randomly split a dataframe.
- Added functions `md5()`, `sha1()`, `sha2()`, `ascii()`, `initcap()`, `length()`, `lower()`, `lpad()`, `ltrim()`, `rpad()`, `rtrim()`, `repeat()`, `soundex()`, `regexp_count()`, `replace()`, `charindex()`, `collate()`, `collation()`, `insert()`, `left()`, `right()`, `endswith()` to `snowflake.snowpark.functions`.
- Allowed `call_udf()` to accept literal values.
- Provided a `distinct` keyword in `array_agg()`.

### Bug Fixes:

- Fixed an issue that caused `DataFrame.to_pandas()` to have a string column if `Column.cast(IntegerType())` was used.
- Fixed a bug in `DataFrame.describe()` when there is more than one string column.

## 0.4.0 (2022-02-15)

### New Features

- You can now specify which Anaconda packages to use when defining UDFs.
  - Added `add_packages()`, `get_packages()`, `clear_packages()`, and `remove_package()`, to class `Session`.
  - Added `add_requirements()` to `Session` so you can use a requirements file to specify which packages this session will use.
  - Added parameter `packages` to function `snowflake.snowpark.functions.udf()` and method `UserDefinedFunction.register()` to indicate UDF-level Anaconda package dependencies when creating a UDF.
  - Added parameter `imports` to `snowflake.snowpark.functions.udf()` and `UserDefinedFunction.register()` to specify UDF-level code imports.
- Added a parameter `session` to function `udf()` and `UserDefinedFunction.register()` so you can specify which session to use to create a UDF if you have multiple sessions.
- Added types `Geography` and `Variant` to `snowflake.snowpark.types` to be used as type hints for Geography and Variant data when defining a UDF.
- Added support for Geography geoJSON data.
- Added `Table`, a subclass of `DataFrame` for table operations:
  - Methods `update` and `delete` update and delete rows of a table in Snowflake.
  - Method `merge` merges data from a `DataFrame` to a `Table`.
  - Override method `DataFrame.sample()` with an additional parameter `seed`, which works on tables but not on view and sub-queries.
- Added `DataFrame.to_local_iterator()` and `DataFrame.to_pandas_batches()` to allow getting results from an iterator when the result set returned from the Snowflake database is too large.
- Added `DataFrame.cache_result()` for caching the operations performed on a `DataFrame` in a temporary table.
  Subsequent operations on the original `DataFrame` have no effect on the cached result `DataFrame`.
- Added property `DataFrame.queries` to get SQL queries that will be executed to evaluate the `DataFrame`.
- Added `Session.query_history()` as a context manager to track SQL queries executed on a session, including all SQL queries to evaluate `DataFrame`s created from a session. Both query ID and query text are recorded.
- You can now create a `Session` instance from an existing established `snowflake.connector.SnowflakeConnection`. Use parameter `connection` in `Session.builder.configs()`.
- Added `use_database()`, `use_schema()`, `use_warehouse()`, and `use_role()` to class `Session` to switch database/schema/warehouse/role after a session is created.
- Added `DataFrameWriter.copy_into_table()` to unload a `DataFrame` to stage files.
- Added `DataFrame.unpivot()`.
- Added `Column.within_group()` for sorting the rows by columns with some aggregation functions.
- Added functions `listagg()`, `mode()`, `div0()`, `acos()`, `asin()`, `atan()`, `atan2()`, `cos()`, `cosh()`, `sin()`, `sinh()`, `tan()`, `tanh()`, `degrees()`, `radians()`, `round()`, `trunc()`, and `factorial()` to `snowflake.snowflake.functions`.
- Added an optional argument `ignore_nulls` in function `lead()` and `lag()`.
- The `condition` parameter of function `when()` and `iff()` now accepts SQL expressions.

### Improvements

- All function and method names have been renamed to use the snake case naming style, which is more Pythonic. For convenience, some camel case names are kept as aliases to the snake case APIs. It is recommended to use the snake case APIs.
  - Deprecated these methods on class `Session` and replaced them with their snake case equivalents: `getImports()`, `addImports()`, `removeImport()`, `clearImports()`, `getSessionStage()`, `getDefaultSchema()`, `getDefaultSchema()`, `getCurrentDatabase()`, `getFullyQualifiedCurrentSchema()`.
  - Deprecated these methods on class `DataFrame` and replaced them with their snake case equivalents: `groupingByGroupingSets()`, `naturalJoin()`, `withColumns()`, `joinTableFunction()`.
- Property `DataFrame.columns` is now consistent with `DataFrame.schema.names` and the Snowflake database `Identifier Requirements`.
- `Column.__bool__()` now raises a `TypeError`. This will ban the use of logical operators `and`, `or`, `not` on `Column` object, for instance `col("a") > 1 and col("b") > 2` will raise the `TypeError`. Use `(col("a") > 1) & (col("b") > 2)` instead.
- Changed `PutResult` and `GetResult` to subclass `NamedTuple`.
- Fixed a bug which raised an error when the local path or stage location has a space or other special characters.
- Changed `DataFrame.describe()` so that non-numeric and non-string columns are ignored instead of raising an exception.

### Dependency updates

- Updated ``snowflake-connector-python`` to 2.7.4.

## 0.3.0 (2022-01-09)

### New Features

- Added `Column.isin()`, with an alias `Column.in_()`.
- Added `Column.try_cast()`, which is a special version of `cast()`. It tries to cast a string expression to other types and returns `null` if the cast is not possible.
- Added `Column.startswith()` and `Column.substr()` to process string columns.
- `Column.cast()` now also accepts a `str` value to indicate the cast type in addition to a `DataType` instance.
- Added `DataFrame.describe()` to summarize stats of a `DataFrame`.
- Added `DataFrame.explain()` to print the query plan of a `DataFrame`.
- `DataFrame.filter()` and `DataFrame.select_expr()` now accepts a sql expression.
- Added a new `bool` parameter `create_temp_table` to methods `DataFrame.saveAsTable()` and `Session.write_pandas()` to optionally create a temp table.
- Added `DataFrame.minus()` and `DataFrame.subtract()` as aliases to `DataFrame.except_()`.
- Added `regexp_replace()`, `concat()`, `concat_ws()`, `to_char()`, `current_timestamp()`, `current_date()`, `current_time()`, `months_between()`, `cast()`, `try_cast()`, `greatest()`, `least()`, and `hash()` to module `snowflake.snowpark.functions`.

### Bug Fixes

- Fixed an issue where `Session.createDataFrame(pandas_df)` and `Session.write_pandas(pandas_df)` raise an exception when the `Pandas DataFrame` has spaces in the column name.
- `DataFrame.copy_into_table()` sometimes prints an `error` level log entry while it actually works. It's fixed now.
- Fixed an API docs issue where some `DataFrame` APIs are missing from the docs.

### Dependency updates

- Update ``snowflake-connector-python`` to 2.7.2, which upgrades ``pyarrow`` dependency to 6.0.x. Refer to the [python connector 2.7.2 release notes](https://pypi.org/project/snowflake-connector-python/2.7.2/) for more details.

## 0.2.0 (2021-12-02)

### New Features

- Updated the `Session.createDataFrame()` method for creating a `DataFrame` from a Pandas DataFrame.
- Added the `Session.write_pandas()` method for writing a `Pandas DataFrame` to a table in Snowflake and getting a `Snowpark DataFrame` object back.
- Added new classes and methods for calling window functions.
- Added the new functions `cume_dist()`, to find the cumulative distribution of a value with regard to other values within a window partition,
  and `row_number()`, which returns a unique row number for each row within a window partition.
- Added functions for computing statistics for DataFrames in the `DataFrameStatFunctions` class.
- Added functions for handling missing values in a DataFrame in the `DataFrameNaFunctions` class.
- Added new methods `rollup()`, `cube()`, and `pivot()` to the `DataFrame` class.
- Added the `GroupingSets` class, which you can use with the DataFrame groupByGroupingSets method to perform a SQL GROUP BY GROUPING SETS.
- Added the new `FileOperation(session)`
  class that you can use to upload and download files to and from a stage.
- Added the `DataFrame.copy_into_table()`
  method for loading data from files in a stage into a table.
- In CASE expressions, the functions `when()` and `otherwise()`
  now accept Python types in addition to `Column` objects.
- When you register a UDF you can now optionally set the `replace` parameter to `True` to overwrite an existing UDF with the same name.

### Improvements

- UDFs are now compressed before they are uploaded to the server. This makes them about 10 times smaller, which can help
  when you are using large ML model files.
- When the size of a UDF is less than 8196 bytes, it will be uploaded as in-line code instead of uploaded to a stage.

### Bug Fixes

- Fixed an issue where the statement `df.select(when(col("a") == 1, 4).otherwise(col("a"))), [Row(4), Row(2), Row(3)]` raised an exception.
- Fixed an issue where `df.toPandas()` raised an exception when a DataFrame was created from large local data.

## 0.1.0 (2021-10-26)

Start of Private Preview<|MERGE_RESOLUTION|>--- conflicted
+++ resolved
@@ -7,9 +7,7 @@
 - Added support for an optional `date_part` argument in function `last_day`
 - `SessionBuilder.app_name` will set the query_tag after the session is created.
 - Added support for the following local testing functions:
-<<<<<<< HEAD
   - strip_null_value
-=======
   - upper
   - lower
   - length
@@ -18,7 +16,6 @@
 ### Improvements
 
 - Added cleanup logic at interpreter shutdown to close all active sessions.
->>>>>>> d0612c9a
 
 ### Bug Fixes
 

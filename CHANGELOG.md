# Release History

<<<<<<< HEAD
## 1.6.0 (TBD)

### Behavior Changes

- `DataFrameWriter.save_as_table` now respects `nullable` field of for schema provided by the user, or inferred schema based on data from user input.

## 1.5.1 (2023-06-19)
=======
## 1.5.1 (2023-06-20)
>>>>>>> c6e9b569

### New Features

- Added support for the Python 3.10 runtime environment.

## 1.5.0 (2023-06-09)

### Behavior Changes

- Aggregation results, from functions such as `DataFrame.agg` and `DataFrame.describe`, no longer strip away non-printing characters from column names.

### New Features

- Added support for the Python 3.9 runtime environment.
- Added support for new functions in `snowflake.snowpark.functions`:
  - `array_generate_range`
  - `array_unique_agg`
  - `collect_set`
  - `sequence`
- Added support for registering and calling stored procedures with `TABLE` return type.
- Added support for parameter `length` in `StringType()` to specify the maximum number of characters that can be stored by the column.
- Added the alias `functions.element_at()` for `functions.get()`.
- Added the alias `Column.contains` for `functions.contains`.
- Added experimental feature `DataFrame.alias`.
- Added support for querying metadata columns from stage when creating `DataFrame` using `DataFrameReader`.
- Added support for `StructType.add` to append more fields to existing `StructType` objects.
- Added support for parameter `execute_as` in `StoredProcedureRegistration.register_from_file()` to specify stored procedure caller rights.

### Bug Fixes

- Fixed a bug where the `Dataframe.join_table_function` did not run all of the necessary queries to set up the join table function when SQL simplifier was enabled.
- Fixed type hint declaration for custom types - `ColumnOrName`, `ColumnOrLiteralStr`, `ColumnOrSqlExpr`, `LiteralType` and `ColumnOrLiteral` that were breaking `mypy` checks.
- Fixed a bug where `DataFrameWriter.save_as_table` and `DataFrame.copy_into_table` failed to parse fully qualified table names.

## 1.4.0 (2023-04-24)

### New Features

- Added support for `session.getOrCreate`.
- Added support for alias `Column.getField`.
- Added support for new functions in `snowflake.snowpark.functions`:
  - `date_add` and `date_sub` to make add and subtract operations easier.
  - `daydiff`
  - `explode`
  - `array_distinct`.
  - `regexp_extract`.
  - `struct`.
  - `format_number`.
  - `bround`.
  - `substring_index`
- Added parameter `skip_upload_on_content_match` when creating UDFs, UDTFs and stored procedures using `register_from_file` to skip uploading files to a stage if the same version of the files are already on the stage.
- Added support for `DataFrameWriter.save_as_table` method to take table names that contain dots.
- Flattened generated SQL when `DataFrame.filter()` or `DataFrame.order_by()` is followed by a projection statement (e.g. `DataFrame.select()`, `DataFrame.with_column()`).
- Added support for creating dynamic tables _(in private preview)_ using `Dataframe.create_or_replace_dynamic_table`.
- Added an optional argument `params` in `session.sql()` to support binding variables. Note that this is not supported in stored procedures yet.

### Bug Fixes

- Fixed a bug in `strtok_to_array` where an exception was thrown when a delimiter was passed in.
- Fixed a bug in `session.add_import` where the module had the same namespace as other dependencies.

## 1.3.0 (2023-03-28)

### New Features

- Added support for `delimiters` parameter in `functions.initcap()`.
- Added support for `functions.hash()` to accept a variable number of input expressions.
- Added API `Session.RuntimeConfig` for getting/setting/checking the mutability of any runtime configuration.
- Added support managing case sensitivity in `Row` results from `DataFrame.collect` using `case_sensitive` parameter.
- Added API `Session.conf` for getting, setting or checking the mutability of any runtime configuration.
- Added support for managing case sensitivity in `Row` results from `DataFrame.collect` using `case_sensitive` parameter.
- Added indexer support for `snowflake.snowpark.types.StructType`.
- Added a keyword argument `log_on_exception` to `Dataframe.collect` and `Dataframe.collect_no_wait` to optionally disable error logging for SQL exceptions.

### Bug Fixes

- Fixed a bug where a DataFrame set operation(`DataFrame.substract`, `DataFrame.union`, etc.) being called after another DataFrame set operation and `DataFrame.select` or `DataFrame.with_column` throws an exception.
- Fixed a bug where chained sort statements are overwritten by the SQL simplifier.

### Improvements

- Simplified JOIN queries to use constant subquery aliases (`SNOWPARK_LEFT`, `SNOWPARK_RIGHT`) by default. Users can disable this at runtime with `session.conf.set('use_constant_subquery_alias', False)` to use randomly generated alias names instead.
- Allowed specifying statement parameters in `session.call()`.
- Enabled the uploading of large pandas DataFrames in stored procedures by defaulting to a chunk size of 100,000 rows.

## 1.2.0 (2023-03-02)

### New Features

- Added support for displaying source code as comments in the generated scripts when registering stored procedures. This
  is enabled by default, turn off by specifying `source_code_display=False` at registration.
- Added a parameter `if_not_exists` when creating a UDF, UDTF or Stored Procedure from Snowpark Python to ignore creating the specified function or procedure if it already exists.
- Accept integers when calling `snowflake.snowpark.functions.get` to extract value from array.
- Added `functions.reverse` in functions to open access to Snowflake built-in function
  [reverse](https://docs.snowflake.com/en/sql-reference/functions/reverse).
- Added parameter `require_scoped_url` in snowflake.snowflake.files.SnowflakeFile.open() `(in Private Preview)` to replace `is_owner_file` is marked for deprecation.

### Bug Fixes

- Fixed a bug that overwrote `paramstyle` to `qmark` when creating a Snowpark session.
- Fixed a bug where `df.join(..., how="cross")` fails with `SnowparkJoinException: (1112): Unsupported using join type 'Cross'`.
- Fixed a bug where querying a `DataFrame` column created from chained function calls used a wrong column name.

## 1.1.0 (2023-01-26)

### New Features:

- Added `asc`, `asc_nulls_first`, `asc_nulls_last`, `desc`, `desc_nulls_first`, `desc_nulls_last`, `date_part` and `unix_timestamp` in functions.
- Added the property `DataFrame.dtypes` to return a list of column name and data type pairs.
- Added the following aliases:
  - `functions.expr()` for `functions.sql_expr()`.
  - `functions.date_format()` for `functions.to_date()`.
  - `functions.monotonically_increasing_id()` for `functions.seq8()`
  - `functions.from_unixtime()` for `functions.to_timestamp()`

### Bug Fixes:

- Fixed a bug in SQL simplifier that didn’t handle Column alias and join well in some cases. See https://github.com/snowflakedb/snowpark-python/issues/658 for details.
- Fixed a bug in SQL simplifier that generated wrong column names for function calls, NaN and INF.

### Improvements

- The session parameter `PYTHON_SNOWPARK_USE_SQL_SIMPLIFIER` is `True` after Snowflake 7.3 was released. In snowpark-python, `session.sql_simplifier_enabled` reads the value of `PYTHON_SNOWPARK_USE_SQL_SIMPLIFIER` by default, meaning that the SQL simplfier is enabled by default after the Snowflake 7.3 release. To turn this off, set `PYTHON_SNOWPARK_USE_SQL_SIMPLIFIER` in Snowflake to `False` or run `session.sql_simplifier_enabled = False` from Snowpark. It is recommended to use the SQL simplifier because it helps to generate more concise SQL.

## 1.0.0 (2022-11-01)

### New Features

- Added `Session.generator()` to create a new `DataFrame` using the Generator table function.
- Added a parameter `secure` to the functions that create a secure UDF or UDTF.

## 0.12.0 (2022-10-14)

### New Features

- Added new APIs for async job:
  - `Session.create_async_job()` to create an `AsyncJob` instance from a query id.
  - `AsyncJob.result()` now accepts argument `result_type` to return the results in different formats.
  - `AsyncJob.to_df()` returns a `DataFrame` built from the result of this asynchronous job.
  - `AsyncJob.query()` returns the SQL text of the executed query.
- `DataFrame.agg()` and `RelationalGroupedDataFrame.agg()` now accept variable-length arguments.
- Added parameters `lsuffix` and `rsuffix` to `DataFram.join()` and `DataFrame.cross_join()` to conveniently rename overlapping columns.
- Added `Table.drop_table()` so you can drop the temp table after `DataFrame.cache_result()`. `Table` is also a context manager so you can use the `with` statement to drop the cache temp table after use.
- Added `Session.use_secondary_roles()`.
- Added functions `first_value()` and `last_value()`. (contributed by @chasleslr)
- Added `on` as an alias for `using_columns` and `how` as an alias for `join_type` in `DataFrame.join()`.

### Bug Fixes

- Fixed a bug in `Session.create_dataframe()` that raised an error when `schema` names had special characters.
- Fixed a bug in which options set in `Session.read.option()` were not passed to `DataFrame.copy_into_table()` as default values.
- Fixed a bug in which `DataFrame.copy_into_table()` raises an error when a copy option has single quotes in the value.

## 0.11.0 (2022-09-28)

### Behavior Changes

- `Session.add_packages()` now raises `ValueError` when the version of a package cannot be found in Snowflake Anaconda channel. Previously, `Session.add_packages()` succeeded, and a `SnowparkSQLException` exception was raised later in the UDF/SP registration step.

### New Features:

- Added method `FileOperation.get_stream()` to support downloading stage files as stream.
- Added support in `functions.ntiles()` to accept int argument.
- Added the following aliases:
  - `functions.call_function()` for `functions.call_builtin()`.
  - `functions.function()` for `functions.builtin()`.
  - `DataFrame.order_by()` for `DataFrame.sort()`
  - `DataFrame.orderBy()` for `DataFrame.sort()`
- Improved `DataFrame.cache_result()` to return a more accurate `Table` class instead of a `DataFrame` class.
- Added support to allow `session` as the first argument when calling `StoredProcedure`.

### Improvements

- Improved nested query generation by flattening queries when applicable.
  - This improvement could be enabled by setting `Session.sql_simplifier_enabled = True`.
  - `DataFrame.select()`, `DataFrame.with_column()`, `DataFrame.drop()` and other select-related APIs have more flattened SQLs.
  - `DataFrame.union()`, `DataFrame.union_all()`, `DataFrame.except_()`, `DataFrame.intersect()`, `DataFrame.union_by_name()` have flattened SQLs generated when multiple set operators are chained.
- Improved type annotations for async job APIs.

### Bug Fixes

- Fixed a bug in which `Table.update()`, `Table.delete()`, `Table.merge()` try to reference a temp table that does not exist.

## 0.10.0 (2022-09-16)

### New Features:

- Added experimental APIs for evaluating Snowpark dataframes with asynchronous queries:
  - Added keyword argument `block` to the following action APIs on Snowpark dataframes (which execute queries) to allow asynchronous evaluations:
    - `DataFrame.collect()`, `DataFrame.to_local_iterator()`, `DataFrame.to_pandas()`, `DataFrame.to_pandas_batches()`, `DataFrame.count()`, `DataFrame.first()`.
    - `DataFrameWriter.save_as_table()`, `DataFrameWriter.copy_into_location()`.
    - `Table.delete()`, `Table.update()`, `Table.merge()`.
  - Added method `DataFrame.collect_nowait()` to allow asynchronous evaluations.
  - Added class `AsyncJob` to retrieve results from asynchronously executed queries and check their status.
- Added support for `table_type` in `Session.write_pandas()`. You can now choose from these `table_type` options: `"temporary"`, `"temp"`, and `"transient"`.
- Added support for using Python structured data (`list`, `tuple` and `dict`) as literal values in Snowpark.
- Added keyword argument `execute_as` to `functions.sproc()` and `session.sproc.register()` to allow registering a stored procedure as a caller or owner.
- Added support for specifying a pre-configured file format when reading files from a stage in Snowflake.

### Improvements:

- Added support for displaying details of a Snowpark session.

### Bug Fixes:

- Fixed a bug in which `DataFrame.copy_into_table()` and `DataFrameWriter.save_as_table()` mistakenly created a new table if the table name is fully qualified, and the table already exists.

### Deprecations:

- Deprecated keyword argument `create_temp_table` in `Session.write_pandas()`.
- Deprecated invoking UDFs using arguments wrapped in a Python list or tuple. You can use variable-length arguments without a list or tuple.

### Dependency updates

- Updated ``snowflake-connector-python`` to 2.7.12.

## 0.9.0 (2022-08-30)

### New Features:

- Added support for displaying source code as comments in the generated scripts when registering UDFs.
  This feature is turned on by default. To turn it off, pass the new keyword argument `source_code_display` as `False` when calling `register()` or `@udf()`.
- Added support for calling table functions from `DataFrame.select()`, `DataFrame.with_column()` and `DataFrame.with_columns()` which now take parameters of type `table_function.TableFunctionCall` for columns.
- Added keyword argument `overwrite` to `session.write_pandas()` to allow overwriting contents of a Snowflake table with that of a Pandas DataFrame.
- Added keyword argument `column_order` to `df.write.save_as_table()` to specify the matching rules when inserting data into table in append mode.
- Added method `FileOperation.put_stream()` to upload local files to a stage via file stream.
- Added methods `TableFunctionCall.alias()` and `TableFunctionCall.as_()` to allow aliasing the names of columns that come from the output of table function joins.
- Added function `get_active_session()` in module `snowflake.snowpark.context` to get the current active Snowpark session.

### Bug Fixes:

- Fixed a bug in which batch insert should not raise an error when `statement_params` is not passed to the function.
- Fixed a bug in which column names should be quoted when `session.create_dataframe()` is called with dicts and a given schema.
- Fixed a bug in which creation of table should be skipped if the table already exists and is in append mode when calling `df.write.save_as_table()`.
- Fixed a bug in which third-party packages with underscores cannot be added when registering UDFs.

### Improvements:

- Improved function `function.uniform()` to infer the types of inputs `max_` and `min_` and cast the limits to `IntegerType` or `FloatType` correspondingly.

## 0.8.0 (2022-07-22)

### New Features:

- Added keyword only argument `statement_params` to the following methods to allow for specifying statement level parameters:
  - `collect`, `to_local_iterator`, `to_pandas`, `to_pandas_batches`,
    `count`, `copy_into_table`, `show`, `create_or_replace_view`, `create_or_replace_temp_view`, `first`, `cache_result`
    and `random_split` on class `snowflake.snowpark.Dateframe`.
  - `update`, `delete` and `merge` on class `snowflake.snowpark.Table`.
  - `save_as_table` and `copy_into_location` on class `snowflake.snowpark.DataFrameWriter`.
  - `approx_quantile`, `statement_params`, `cov` and `crosstab` on class `snowflake.snowpark.DataFrameStatFunctions`.
  - `register` and `register_from_file` on class `snowflake.snowpark.udf.UDFRegistration`.
  - `register` and `register_from_file` on class `snowflake.snowpark.udtf.UDTFRegistration`.
  - `register` and `register_from_file` on class `snowflake.snowpark.stored_procedure.StoredProcedureRegistration`.
  - `udf`, `udtf` and `sproc` in `snowflake.snowpark.functions`.
- Added support for `Column` as an input argument to `session.call()`.
- Added support for `table_type` in `df.write.save_as_table()`. You can now choose from these `table_type` options: `"temporary"`, `"temp"`, and `"transient"`.

### Improvements:

- Added validation of object name in `session.use_*` methods.
- Updated the query tag in SQL to escape it when it has special characters.
- Added a check to see if Anaconda terms are acknowledged when adding missing packages.

### Bug Fixes:

- Fixed the limited length of the string column in `session.create_dataframe()`.
- Fixed a bug in which `session.create_dataframe()` mistakenly converted 0 and `False` to `None` when the input data was only a list.
- Fixed a bug in which calling `session.create_dataframe()` using a large local dataset sometimes created a temp table twice.
- Aligned the definition of `function.trim()` with the SQL function definition.
- Fixed an issue where snowpark-python would hang when using the Python system-defined (built-in function) `sum` vs. the Snowpark `function.sum()`.

### Deprecations:

- Deprecated keyword argument `create_temp_table` in `df.write.save_as_table()`.

## 0.7.0 (2022-05-25)

### New Features:

- Added support for user-defined table functions (UDTFs).
  - Use function `snowflake.snowpark.functions.udtf()` to register a UDTF, or use it as a decorator to register the UDTF.
    - You can also use `Session.udtf.register()` to register a UDTF.
  - Use `Session.udtf.register_from_file()` to register a UDTF from a Python file.
- Updated APIs to query a table function, including both Snowflake built-in table functions and UDTFs.
  - Use function `snowflake.snowpark.functions.table_function()` to create a callable representing a table function and use it to call the table function in a query.
  - Alternatively, use function `snowflake.snowpark.functions.call_table_function()` to call a table function.
  - Added support for `over` clause that specifies `partition by` and `order by` when lateral joining a table function.
  - Updated `Session.table_function()` and `DataFrame.join_table_function()` to accept `TableFunctionCall` instances.

### Breaking Changes:

- When creating a function with `functions.udf()` and `functions.sproc()`, you can now specify an empty list for the `imports` or `packages` argument to indicate that no import or package is used for this UDF or stored procedure. Previously, specifying an empty list meant that the function would use session-level imports or packages.
- Improved the `__repr__` implementation of data types in `types.py`. The unused `type_name` property has been removed.
- Added a Snowpark-specific exception class for SQL errors. This replaces the previous `ProgrammingError` from the Python connector.

### Improvements:

- Added a lock to a UDF or UDTF when it is called for the first time per thread.
- Improved the error message for pickling errors that occurred during UDF creation.
- Included the query ID when logging the failed query.

### Bug Fixes:

- Fixed a bug in which non-integral data (such as timestamps) was occasionally converted to integer when calling `DataFrame.to_pandas()`.
- Fixed a bug in which `DataFrameReader.parquet()` failed to read a parquet file when its column contained spaces.
- Fixed a bug in which `DataFrame.copy_into_table()` failed when the dataframe is created by reading a file with inferred schemas.

### Deprecations

`Session.flatten()` and `DataFrame.flatten()`.

### Dependency Updates:

- Restricted the version of `cloudpickle` <= `2.0.0`.

## 0.6.0 (2022-04-27)

### New Features:

- Added support for vectorized UDFs with the input as a Pandas DataFrame or Pandas Series and the output as a Pandas Series. This improves the performance of UDFs in Snowpark.
- Added support for inferring the schema of a DataFrame by default when it is created by reading a Parquet, Avro, or ORC file in the stage.
- Added functions `current_session()`, `current_statement()`, `current_user()`, `current_version()`, `current_warehouse()`, `date_from_parts()`, `date_trunc()`, `dayname()`, `dayofmonth()`, `dayofweek()`, `dayofyear()`, `grouping()`, `grouping_id()`, `hour()`, `last_day()`, `minute()`, `next_day()`, `previous_day()`, `second()`, `month()`, `monthname()`, `quarter()`, `year()`, `current_database()`, `current_role()`, `current_schema()`, `current_schemas()`, `current_region()`, `current_avaliable_roles()`, `add_months()`, `any_value()`, `bitnot()`, `bitshiftleft()`, `bitshiftright()`, `convert_timezone()`, `uniform()`, `strtok_to_array()`, `sysdate()`, `time_from_parts()`,  `timestamp_from_parts()`, `timestamp_ltz_from_parts()`, `timestamp_ntz_from_parts()`, `timestamp_tz_from_parts()`, `weekofyear()`, `percentile_cont()` to `snowflake.snowflake.functions`.

### Breaking Changes:

- Expired deprecations:
  - Removed the following APIs that were deprecated in 0.4.0: `DataFrame.groupByGroupingSets()`, `DataFrame.naturalJoin()`, `DataFrame.joinTableFunction`, `DataFrame.withColumns()`, `Session.getImports()`, `Session.addImport()`, `Session.removeImport()`, `Session.clearImports()`, `Session.getSessionStage()`, `Session.getDefaultDatabase()`, `Session.getDefaultSchema()`, `Session.getCurrentDatabase()`, `Session.getCurrentSchema()`, `Session.getFullyQualifiedCurrentSchema()`.

### Improvements:

- Added support for creating an empty `DataFrame` with a specific schema using the `Session.create_dataframe()` method.
- Changed the logging level from `INFO` to `DEBUG` for several logs (e.g., the executed query) when evaluating a dataframe.
- Improved the error message when failing to create a UDF due to pickle errors.

### Bug Fixes:

- Removed pandas hard dependencies in the `Session.create_dataframe()` method.

### Dependency Updates:

- Added `typing-extension` as a new dependency with the version >= `4.1.0`.

## 0.5.0 (2022-03-22)

### New Features

- Added stored procedures API.
  - Added `Session.sproc` property and `sproc()` to `snowflake.snowpark.functions`, so you can register stored procedures.
  - Added `Session.call` to call stored procedures by name.
- Added `UDFRegistration.register_from_file()` to allow registering UDFs from Python source files or zip files directly.
- Added `UDFRegistration.describe()` to describe a UDF.
- Added `DataFrame.random_split()` to provide a way to randomly split a dataframe.
- Added functions `md5()`, `sha1()`, `sha2()`, `ascii()`, `initcap()`, `length()`, `lower()`, `lpad()`, `ltrim()`, `rpad()`, `rtrim()`, `repeat()`, `soundex()`, `regexp_count()`, `replace()`, `charindex()`, `collate()`, `collation()`, `insert()`, `left()`, `right()`, `endswith()` to `snowflake.snowpark.functions`.
- Allowed `call_udf()` to accept literal values.
- Provided a `distinct` keyword in `array_agg()`.

### Bug Fixes:

- Fixed an issue that caused `DataFrame.to_pandas()` to have a string column if `Column.cast(IntegerType())` was used.
- Fixed a bug in `DataFrame.describe()` when there is more than one string column.

## 0.4.0 (2022-02-15)

### New Features

- You can now specify which Anaconda packages to use when defining UDFs.
  - Added `add_packages()`, `get_packages()`, `clear_packages()`, and `remove_package()`, to class `Session`.
  - Added `add_requirements()` to `Session` so you can use a requirements file to specify which packages this session will use.
  - Added parameter `packages` to function `snowflake.snowpark.functions.udf()` and method `UserDefinedFunction.register()` to indicate UDF-level Anaconda package dependencies when creating a UDF.
  - Added parameter `imports` to `snowflake.snowpark.functions.udf()` and `UserDefinedFunction.register()` to specify UDF-level code imports.
- Added a parameter `session` to function `udf()` and `UserDefinedFunction.register()` so you can specify which session to use to create a UDF if you have multiple sessions.
- Added types `Geography` and `Variant` to `snowflake.snowpark.types` to be used as type hints for Geography and Variant data when defining a UDF.
- Added support for Geography geoJSON data.
- Added `Table`, a subclass of `DataFrame` for table operations:
  - Methods `update` and `delete` update and delete rows of a table in Snowflake.
  - Method `merge` merges data from a `DataFrame` to a `Table`.
  - Override method `DataFrame.sample()` with an additional parameter `seed`, which works on tables but not on view and sub-queries.
- Added `DataFrame.to_local_iterator()` and `DataFrame.to_pandas_batches()` to allow getting results from an iterator when the result set returned from the Snowflake database is too large.
- Added `DataFrame.cache_result()` for caching the operations performed on a `DataFrame` in a temporary table.
  Subsequent operations on the original `DataFrame` have no effect on the cached result `DataFrame`.
- Added property `DataFrame.queries` to get SQL queries that will be executed to evaluate the `DataFrame`.
- Added `Session.query_history()` as a context manager to track SQL queries executed on a session, including all SQL queries to evaluate `DataFrame`s created from a session. Both query ID and query text are recorded.
- You can now create a `Session` instance from an existing established `snowflake.connector.SnowflakeConnection`. Use parameter `connection` in `Session.builder.configs()`.
- Added `use_database()`, `use_schema()`, `use_warehouse()`, and `use_role()` to class `Session` to switch database/schema/warehouse/role after a session is created.
- Added `DataFrameWriter.copy_into_table()` to unload a `DataFrame` to stage files.
- Added `DataFrame.unpivot()`.
- Added `Column.within_group()` for sorting the rows by columns with some aggregation functions.
- Added functions `listagg()`, `mode()`, `div0()`, `acos()`, `asin()`, `atan()`, `atan2()`, `cos()`, `cosh()`, `sin()`, `sinh()`, `tan()`, `tanh()`, `degrees()`, `radians()`, `round()`, `trunc()`, and `factorial()` to `snowflake.snowflake.functions`.
- Added an optional argument `ignore_nulls` in function `lead()` and `lag()`.
- The `condition` parameter of function `when()` and `iff()` now accepts SQL expressions.

### Improvements

- All function and method names have been renamed to use the snake case naming style, which is more Pythonic. For convenience, some camel case names are kept as aliases to the snake case APIs. It is recommended to use the snake case APIs.
  - Deprecated these methods on class `Session` and replaced them with their snake case equivalents: `getImports()`, `addImports()`, `removeImport()`, `clearImports()`, `getSessionStage()`, `getDefaultSchema()`, `getDefaultSchema()`, `getCurrentDatabase()`, `getFullyQualifiedCurrentSchema()`.
  - Deprecated these methods on class `DataFrame` and replaced them with their snake case equivalents: `groupingByGroupingSets()`, `naturalJoin()`, `withColumns()`, `joinTableFunction()`.
- Property `DataFrame.columns` is now consistent with `DataFrame.schema.names` and the Snowflake database `Identifier Requirements`.
- `Column.__bool__()` now raises a `TypeError`. This will ban the use of logical operators `and`, `or`, `not` on `Column` object, for instance `col("a") > 1 and col("b") > 2` will raise the `TypeError`. Use `(col("a") > 1) & (col("b") > 2)` instead.
- Changed `PutResult` and `GetResult` to subclass `NamedTuple`.
- Fixed a bug which raised an error when the local path or stage location has a space or other special characters.
- Changed `DataFrame.describe()` so that non-numeric and non-string columns are ignored instead of raising an exception.

### Dependency updates

- Updated ``snowflake-connector-python`` to 2.7.4.

## 0.3.0 (2022-01-09)

### New Features

- Added `Column.isin()`, with an alias `Column.in_()`.
- Added `Column.try_cast()`, which is a special version of `cast()`. It tries to cast a string expression to other types and returns `null` if the cast is not possible.
- Added `Column.startswith()` and `Column.substr()` to process string columns.
- `Column.cast()` now also accepts a `str` value to indicate the cast type in addition to a `DataType` instance.
- Added `DataFrame.describe()` to summarize stats of a `DataFrame`.
- Added `DataFrame.explain()` to print the query plan of a `DataFrame`.
- `DataFrame.filter()` and `DataFrame.select_expr()` now accepts a sql expression.
- Added a new `bool` parameter `create_temp_table` to methods `DataFrame.saveAsTable()` and `Session.write_pandas()` to optionally create a temp table.
- Added `DataFrame.minus()` and `DataFrame.subtract()` as aliases to `DataFrame.except_()`.
- Added `regexp_replace()`, `concat()`, `concat_ws()`, `to_char()`, `current_timestamp()`, `current_date()`, `current_time()`, `months_between()`, `cast()`, `try_cast()`, `greatest()`, `least()`, and `hash()` to module `snowflake.snowpark.functions`.

### Bug Fixes

- Fixed an issue where `Session.createDataFrame(pandas_df)` and `Session.write_pandas(pandas_df)` raise an exception when the `Pandas DataFrame` has spaces in the column name.
- `DataFrame.copy_into_table()` sometimes prints an `error` level log entry while it actually works. It's fixed now.
- Fixed an API docs issue where some `DataFrame` APIs are missing from the docs.

### Dependency updates

- Update ``snowflake-connector-python`` to 2.7.2, which upgrades ``pyarrow`` dependency to 6.0.x. Refer to the [python connector 2.7.2 release notes](https://pypi.org/project/snowflake-connector-python/2.7.2/) for more details.

## 0.2.0 (2021-12-02)

### New Features

- Updated the `Session.createDataFrame()` method for creating a `DataFrame` from a Pandas DataFrame.
- Added the `Session.write_pandas()` method for writing a `Pandas DataFrame` to a table in Snowflake and getting a `Snowpark DataFrame` object back.
- Added new classes and methods for calling window functions.
- Added the new functions `cume_dist()`, to find the cumulative distribution of a value with regard to other values within a window partition,
  and `row_number()`, which returns a unique row number for each row within a window partition.
- Added functions for computing statistics for DataFrames in the `DataFrameStatFunctions` class.
- Added functions for handling missing values in a DataFrame in the `DataFrameNaFunctions` class.
- Added new methods `rollup()`, `cube()`, and `pivot()` to the `DataFrame` class.
- Added the `GroupingSets` class, which you can use with the DataFrame groupByGroupingSets method to perform a SQL GROUP BY GROUPING SETS.
- Added the new `FileOperation(session)`
  class that you can use to upload and download files to and from a stage.
- Added the `DataFrame.copy_into_table()`
  method for loading data from files in a stage into a table.
- In CASE expressions, the functions `when()` and `otherwise()`
  now accept Python types in addition to `Column` objects.
- When you register a UDF you can now optionally set the `replace` parameter to `True` to overwrite an existing UDF with the same name.

### Improvements

- UDFs are now compressed before they are uploaded to the server. This makes them about 10 times smaller, which can help
  when you are using large ML model files.
- When the size of a UDF is less than 8196 bytes, it will be uploaded as in-line code instead of uploaded to a stage.

### Bug Fixes

- Fixed an issue where the statement `df.select(when(col("a") == 1, 4).otherwise(col("a"))), [Row(4), Row(2), Row(3)]` raised an exception.
- Fixed an issue where `df.toPandas()` raised an exception when a DataFrame was created from large local data.

## 0.1.0 (2021-10-26)

Start of Private Preview<|MERGE_RESOLUTION|>--- conflicted
+++ resolved
@@ -1,16 +1,12 @@
 # Release History
 
-<<<<<<< HEAD
 ## 1.6.0 (TBD)
 
 ### Behavior Changes
 
 - `DataFrameWriter.save_as_table` now respects `nullable` field of for schema provided by the user, or inferred schema based on data from user input.
 
-## 1.5.1 (2023-06-19)
-=======
 ## 1.5.1 (2023-06-20)
->>>>>>> c6e9b569
 
 ### New Features
 

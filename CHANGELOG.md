--- conflicted
+++ resolved
@@ -19,13 +19,10 @@
     - `keyType`: keys of the map
     - `valueType`: values of the map
 - Added support for `include_nulls` argument in `DataFrame.unpivot`.
-<<<<<<< HEAD
+- Added parameter `ast_enabled` to session for internal usage (default: `False`).
 - Made the following improvements to `functions.py`:
   - `concat_ws_ignore_nulls` to concatenate strings with a separator, ignoring null values.
   - `substring` makes `len` argument optional.
-=======
-- Added parameter `ast_enabled` to session for internal usage (default: `False`).
->>>>>>> bc69fd67
 
 #### Improvements
 

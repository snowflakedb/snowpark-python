--- conflicted
+++ resolved
@@ -19,11 +19,8 @@
     - `storage_integration`
     - `credentials`
     - `encryption`
-<<<<<<< HEAD
+- Added support for `Session.directory` and `Session.read.directory` to retrieve the list of all files on a stage with metadata.
 - Added support for `FileOperation.copy_files` to copy files from a source location to an output stage.
-=======
-- Added support for `Session.directory` and `Session.read.directory` to retrieve the list of all files on a stage with metadata.
->>>>>>> 14aa5635
 
 #### Bug Fixes
 

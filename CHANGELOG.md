--- conflicted
+++ resolved
@@ -2,7 +2,6 @@
 
 ## 1.17.0 (TBD)
 
-<<<<<<< HEAD
 ### New Features
 
 - Added support to add a comment on tables and views using functions listed below:
@@ -10,11 +9,10 @@
   - `DataFrame.create_or_replace_view`
   - `DataFrame.create_or_replace_temp_view`
   - `DataFrame.create_or_replace_dynamic_table`
-=======
+
 ### Improvements
 
 - Improved error message to remind users set `{"infer_schema": True}` when reading csv file without specifying its schema.
->>>>>>> 75036a4f
 
 ### Local Testing Updates
 

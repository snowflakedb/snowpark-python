# Release History

## 1.22.0 (TBD)

### Snowpark Python API Updates

#### Bug Fixes

- Fixed a bug in `session.read.csv` that caused an error when setting `PARSE_HEADER = True` in an externally defined file format.
- Fixed a bug in query generation from set operations that allowed generation of duplicate queries when children have common subqueries.
- Fixed a bug in `session.get_session_stage` that referenced a non-existing stage after switching database or schema.

### Snowpark Local Testing Updates

#### New Features

- Added support for type coercion when passing columns as input to udf calls
- Added support for `Index.identical`.

#### Bug Fixes

- Fixed a bug where the truncate mode in `DataFrameWriter.save_as_table` incorrectly handled DataFrames containing only a subset of columns from the existing table.

### Snowpark pandas API Updates

#### New Features

- Added limited support for the `Timedelta` type, including
  - support `copy`, `cache_result`, `shift`, `sort_index`.
  - `NotImplementedError` will be raised for the rest of methods that do not support `Timedelta`.
- Added support for index's arithmetic and comparison operators.
- Added support for `Series.dt.round`.
- Added documentation pages for `DatetimeIndex`.
- Added support for `Index.name`, `Index.names`, `Index.rename`, and `Index.set_names`.
- Added support for `Index.__repr__`.
- Added support for `DatetimeIndex.month_name` and `DatetimeIndex.day_name`.
<<<<<<< HEAD
- Added support for `pd.crosstab`.
=======
- Added support for `Series.dt.weekday`, `Series.dt.time`, and `DatetimeIndex.time`.
- Added support for subtracting two timestamps to get a Timedelta.
>>>>>>> c379a5f9

#### Bug Fixes

- Stopped ignoring nanoseconds in `pd.Timedelta` scalars.
- Fixed AssertionError in tree of binary operations.

## 1.21.0 (2024-08-19)

### Snowpark Python API Updates

#### New Features

- Added support for `snowflake.snowpark.testing.assert_dataframe_equal` that is a utility function to check the equality of two Snowpark DataFrames.

#### Improvements

- Added support server side string size limitations.
- Added support to create and invoke stored procedures, UDFs and UDTFs with optional arguments.
- Added support for column lineage in the DataFrame.lineage.trace API.
- Added support for passing `INFER_SCHEMA` options to `DataFrameReader` via `INFER_SCHEMA_OPTIONS`.
- Added support for passing `parameters` parameter to `Column.rlike` and `Column.regexp`.
- Added support for automatically cleaning up temporary tables created by `df.cache_result()` in the current session, when the DataFrame is no longer referenced (i.e., gets garbage collected). It is still an experimental feature not enabled by default, and can be enabled by setting `session.auto_clean_up_temp_table_enabled` to `True`.
- Added support for string literals to the `fmt` parameter of `snowflake.snowpark.functions.to_date`.
- Added support for system$reference function.

#### Bug Fixes

- Fixed a bug where SQL generated for selecting `*` column has an incorrect subquery.
- Fixed a bug in `DataFrame.to_pandas_batches` where the iterator could throw an error if certain transformation is made to the pandas dataframe due to wrong isolation level.
- Fixed a bug in `DataFrame.lineage.trace` to split the quoted feature view's name and version correctly.
- Fixed a bug in `Column.isin` that caused invalid sql generation when passed an empty list.
- Fixed a bug that fails to raise NotImplementedError while setting cell with list like item.

### Snowpark Local Testing Updates

#### New Features

- Added support for the following APIs:
  - snowflake.snowpark.functions
    - `rank`
    - `dense_rank`
    - `percent_rank`
    - `cume_dist`
    - `ntile`
    - `datediff`
    - `array_agg`
  - snowflake.snowpark.column.Column.within_group
- Added support for parsing flags in regex statements for mocked plans. This maintains parity with the `rlike` and `regexp` changes above.

#### Bug Fixes

- Fixed a bug where Window Functions LEAD and LAG do not handle option `ignore_nulls` properly.
- Fixed a bug where values were not populated into the result DataFrame during the insertion of table merge operation.

#### Improvements

- Fix pandas FutureWarning about integer indexing.

### Snowpark pandas API Updates

#### New Features

- Added support for `DataFrame.backfill`, `DataFrame.bfill`, `Series.backfill`, and `Series.bfill`.
- Added support for `DataFrame.compare` and `Series.compare` with default parameters.
- Added support for `Series.dt.microsecond` and `Series.dt.nanosecond`.
- Added support for `Index.is_unique` and `Index.has_duplicates`.
- Added support for `Index.equals`.
- Added support for `Index.value_counts`.
- Added support for `Series.dt.day_name` and `Series.dt.month_name`.
- Added support for indexing on Index, e.g., `df.index[:10]`.
- Added support for `DataFrame.unstack` and `Series.unstack`.
- Added support for `DataFrame.asfreq` and `Series.asfreq`.
- Added support for `Series.dt.is_month_start` and `Series.dt.is_month_end`.
- Added support for `Index.all` and `Index.any`.
- Added support for `Series.dt.is_year_start` and `Series.dt.is_year_end`.
- Added support for `Series.dt.is_quarter_start` and `Series.dt.is_quarter_end`.
- Added support for lazy `DatetimeIndex`.
- Added support for `Series.argmax` and `Series.argmin`.
- Added support for `Series.dt.is_leap_year`.
- Added support for `DataFrame.items`.
- Added support for `Series.dt.floor` and `Series.dt.ceil`.
- Added support for `Index.reindex`.
- Added support for `DatetimeIndex` properties: `year`, `month`, `day`, `hour`, `minute`, `second`, `microsecond`,
    `nanosecond`, `date`, `dayofyear`, `day_of_year`, `dayofweek`, `day_of_week`, `weekday`, `quarter`,
    `is_month_start`, `is_month_end`, `is_quarter_start`, `is_quarter_end`, `is_year_start`, `is_year_end`
    and `is_leap_year`.
- Added support for `Resampler.fillna` and `Resampler.bfill`.
- Added limited support for the `Timedelta` type, including creating `Timedelta` columns and `to_pandas`.
- Added support for `Index.argmax` and `Index.argmin`.

#### Improvements

- Removed the public preview warning message when importing Snowpark pandas.
- Removed unnecessary count query from `SnowflakeQueryCompiler.is_series_like` method.
- `Dataframe.columns` now returns native pandas Index object instead of Snowpark Index object.
- Refactor and introduce `query_compiler` argument in `Index` constructor to create `Index` from query compiler.
- `pd.to_datetime` now returns a DatetimeIndex object instead of a Series object.
- `pd.date_range` now returns a DatetimeIndex object instead of a Series object.

#### Bug Fixes

- Made passing an unsupported aggregation function to `pivot_table` raise `NotImplementedError` instead of `KeyError`.
- Removed axis labels and callable names from error messages and telemetry about unsupported aggregations.
- Fixed AssertionError in `Series.drop_duplicates` and `DataFrame.drop_duplicates` when called after `sort_values`.
- Fixed a bug in `Index.to_frame` where the result frame's column name may be wrong where name is unspecified.
- Fixed a bug where some Index docstrings are ignored.
- Fixed a bug in `Series.reset_index(drop=True)` where the result name may be wrong.
- Fixed a bug in `Groupby.first/last` ordering by the correct columns in the underlying window expression.

## 1.20.0 (2024-07-17)

### Snowpark Python API Updates

#### Improvements

- Added distributed tracing using open telemetry APIs for table stored procedure function in `DataFrame`:
  - `_execute_and_get_query_id`
- Added support for the `arrays_zip` function.
- Improves performance for binary column expression and `df._in` by avoiding unnecessary cast for numeric values. You can enable this optimization by setting `session.eliminate_numeric_sql_value_cast_enabled = True`.
- Improved error message for `write_pandas` when the target table does not exist and `auto_create_table=False`.
- Added open telemetry tracing on UDxF functions in Snowpark.
- Added open telemetry tracing on stored procedure registration in Snowpark.
- Added a new optional parameter called `format_json` to the `Session.SessionBuilder.app_name` function that sets the app name in the `Session.query_tag` in JSON format. By default, this parameter is set to `False`.

#### Bug Fixes
- Fixed a bug where SQL generated for `lag(x, 0)` was incorrect and failed with error message `argument 1 to function LAG needs to be constant, found 'SYSTEM$NULL_TO_FIXED(null)'`.

### Snowpark Local Testing Updates

#### New Features

- Added support for the following APIs:
  - snowflake.snowpark.functions
    - random
- Added new parameters to `patch` function when registering a mocked function:
  - `distinct` allows an alternate function to be specified for when a sql function should be distinct.
  - `pass_column_index` passes a named parameter `column_index` to the mocked function that contains the pandas.Index for the input data.
  - `pass_row_index` passes a named parameter `row_index` to the mocked function that is the 0 indexed row number the function is currently operating on.
  - `pass_input_data` passes a named parameter `input_data` to the mocked function that contains the entire input dataframe for the current expression.
  - Added support for the `column_order` parameter to method `DataFrameWriter.save_as_table`.


#### Bug Fixes
- Fixed a bug that caused DecimalType columns to be incorrectly truncated to integer precision when used in BinaryExpressions.

### Snowpark pandas API Updates

#### New Features
- Added support for `DataFrameGroupBy.all`, `SeriesGroupBy.all`, `DataFrameGroupBy.any`, and `SeriesGroupBy.any`.
- Added support for `DataFrame.nlargest`, `DataFrame.nsmallest`, `Series.nlargest` and `Series.nsmallest`.
- Added support for `replace` and `frac > 1` in `DataFrame.sample` and `Series.sample`.
- Added support for `read_excel` (Uses local pandas for processing)
- Added support for `Series.at`, `Series.iat`, `DataFrame.at`, and `DataFrame.iat`.
- Added support for `Series.dt.isocalendar`.
- Added support for `Series.case_when` except when condition or replacement is callable.
- Added documentation pages for `Index` and its APIs.
- Added support for `DataFrame.assign`.
- Added support for `DataFrame.stack`.
- Added support for `DataFrame.pivot` and `pd.pivot`.
- Added support for `DataFrame.to_csv` and `Series.to_csv`.
- Added partial support for `Series.str.translate` where the values in the `table` are single-codepoint strings.
- Added support for `DataFrame.corr`.
- Allow `df.plot()` and `series.plot()` to be called, materializing the data into the local client
- Added support for `DataFrameGroupBy` and `SeriesGroupBy` aggregations `first` and `last`
- Added support for `DataFrameGroupBy.get_group`.
- Added support for `limit` parameter when `method` parameter is used in `fillna`.
- Added partial support for `Series.str.translate` where the values in the `table` are single-codepoint strings.
- Added support for `DataFrame.corr`.
- Added support for `DataFrame.equals` and `Series.equals`.
- Added support for `DataFrame.reindex` and `Series.reindex`.
- Added support for `Index.astype`.
- Added support for `Index.unique` and `Index.nunique`.
- Added support for `Index.sort_values`.

#### Bug Fixes
- Fixed an issue when using np.where and df.where when the scalar 'other' is the literal 0.
- Fixed a bug regarding precision loss when converting to Snowpark pandas `DataFrame` or `Series` with `dtype=np.uint64`.
- Fixed bug where `values` is set to `index` when `index` and `columns` contain all columns in DataFrame during `pivot_table`.

#### Improvements
- Added support for `Index.copy()`
- Added support for Index APIs: `dtype`, `values`, `item()`, `tolist()`, `to_series()` and `to_frame()`
- Expand support for DataFrames with no rows in `pd.pivot_table` and `DataFrame.pivot_table`.
- Added support for `inplace` parameter in `DataFrame.sort_index` and `Series.sort_index`.


## 1.19.0 (2024-06-25)

### Snowpark Python API Updates

#### New Features

- Added support for `to_boolean` function.
- Added documentation pages for Index and its APIs.

#### Bug Fixes

- Fixed a bug where python stored procedure with table return type fails when run in a task.
- Fixed a bug where df.dropna fails due to `RecursionError: maximum recursion depth exceeded` when the DataFrame has more than 500 columns.
- Fixed a bug where `AsyncJob.result("no_result")` doesn't wait for the query to finish execution.


### Snowpark Local Testing Updates

#### New Features

- Added support for the `strict` parameter when registering UDFs and Stored Procedures.

#### Bug Fixes

- Fixed a bug in convert_timezone that made the setting the source_timezone parameter return an error.
- Fixed a bug where creating DataFrame with empty data of type `DateType` raises `AttributeError`.
- Fixed a bug that table merge fails when update clause exists but no update takes place.
- Fixed a bug in mock implementation of `to_char` that raises `IndexError` when incoming column has nonconsecutive row index.
- Fixed a bug in handling of `CaseExpr` expressions that raises `IndexError` when incoming column has nonconsecutive row index.
- Fixed a bug in implementation of `Column.like` that raises `IndexError` when incoming column has nonconsecutive row index.

#### Improvements

- Added support for type coercion in the implementation of DataFrame.replace, DataFrame.dropna and the mock function `iff`.

### Snowpark pandas API Updates

#### New Features

- Added partial support for `DataFrame.pct_change` and `Series.pct_change` without the `freq` and `limit` parameters.
- Added support for `Series.str.get`.
- Added support for `Series.dt.dayofweek`, `Series.dt.day_of_week`, `Series.dt.dayofyear`, and `Series.dt.day_of_year`.
- Added support for `Series.str.__getitem__` (`Series.str[...]`).
- Added support for `Series.str.lstrip` and `Series.str.rstrip`.
- Added support for `DataFrameGroupBy.size` and `SeriesGroupBy.size`.
- Added support for `DataFrame.expanding` and `Series.expanding` for aggregations `count`, `sum`, `min`, `max`, `mean`, `std`, `var`, and `sem` with `axis=0`.
- Added support for `DataFrame.rolling` and `Series.rolling` for aggregation `count` with `axis=0`.
- Added support for `Series.str.match`.
- Added support for `DataFrame.resample` and `Series.resample` for aggregations `size`, `first`, and `last`.
- Added support for `DataFrameGroupBy.all`, `SeriesGroupBy.all`, `DataFrameGroupBy.any`, and `SeriesGroupBy.any`.
- Added support for `DataFrame.nlargest`, `DataFrame.nsmallest`, `Series.nlargest` and `Series.nsmallest`.
- Added support for `replace` and `frac > 1` in `DataFrame.sample` and `Series.sample`.
- Added support for `read_excel` (Uses local pandas for processing)
- Added support for `Series.at`, `Series.iat`, `DataFrame.at`, and `DataFrame.iat`.
- Added support for `Series.dt.isocalendar`.
- Added support for `Series.case_when` except when condition or replacement is callable.
- Added documentation pages for `Index` and its APIs.
- Added support for `DataFrame.assign`.
- Added support for `DataFrame.stack`.
- Added support for `DataFrame.pivot` and `pd.pivot`.
- Added support for `DataFrame.to_csv` and `Series.to_csv`.
- Added support for `Index.T`.

#### Bug Fixes

- Fixed a bug that causes output of GroupBy.aggregate's columns to be ordered incorrectly.
- Fixed a bug where `DataFrame.describe` on a frame with duplicate columns of differing dtypes could cause an error or incorrect results.
- Fixed a bug in `DataFrame.rolling` and `Series.rolling` so `window=0` now throws `NotImplementedError` instead of `ValueError`

#### Improvements

- Added support for named aggregations in `DataFrame.aggregate` and `Series.aggregate` with `axis=0`.
- `pd.read_csv` reads using the native pandas CSV parser, then uploads data to snowflake using parquet. This enables most of the parameters supported by `read_csv` including date parsing and numeric conversions. Uploading via parquet is roughly twice as fast as uploading via CSV.
- Initial work to support an `pd.Index` directly in Snowpark pandas. Support for `pd.Index` as a first-class component of Snowpark pandas is coming soon.
- Added a lazy index constructor and support for `len`, `shape`, `size`, `empty`, `to_pandas()` and `names`. For `df.index`, Snowpark pandas creates a lazy index object.
- For `df.columns`, Snowpark pandas supports a non-lazy version of an `Index` since the data is already stored locally.

## 1.18.0 (2024-05-28)

### Snowpark Python API Updates

#### Improvements

- Improved error message to remind users set `{"infer_schema": True}` when reading csv file without specifying its schema.
- Improved error handling for `Session.create_dataframe` when called with more than 512 rows and using `format` or `pyformat` `paramstyle`.

### Snowpark pandas API Updates

#### New Features

- Added `DataFrame.cache_result` and `Series.cache_result` methods for users to persist DataFrames and Series to a temporary table lasting the duration of the session to improve latency of subsequent operations.

#### Bug Fixes

#### Improvements

- Added partial support for `DataFrame.pivot_table` with no `index` parameter, as well as for `margins` parameter.
- Updated the signature of `DataFrame.shift`/`Series.shift`/`DataFrameGroupBy.shift`/`SeriesGroupBy.shift` to match pandas 2.2.1. Snowpark pandas does not yet support the newly-added `suffix` argument, or sequence values of `periods`.
- Re-added support for `Series.str.split`.

#### Bug Fixes

- Fixed how we support mixed columns for string methods (`Series.str.*`).

### Snowpark Local Testing Updates

#### New Features

- Added support for the following DataFrameReader read options to file formats `csv` and `json`:
  - PURGE
  - PATTERN
  - INFER_SCHEMA with value being `False`
  - ENCODING with value being `UTF8`
- Added support for `DataFrame.analytics.moving_agg` and `DataFrame.analytics.cumulative_agg_agg`.
- Added support for `if_not_exists` parameter during UDF and stored procedure registration.

#### Bug Fixes

- Fixed a bug that when processing time format, fractional second part is not handled properly.
- Fixed a bug that caused function calls on `*` to fail.
- Fixed a bug that prevented creation of map and struct type objects.
- Fixed a bug that function `date_add` was unable to handle some numeric types.
- Fixed a bug that `TimestampType` casting resulted in incorrect data.
- Fixed a bug that caused `DecimalType` data to have incorrect precision in some cases.
- Fixed a bug where referencing missing table or view raises confusing `IndexError`.
- Fixed a bug that mocked function `to_timestamp_ntz` can not handle None data.
- Fixed a bug that mocked UDFs handles output data of None improperly.
- Fixed a bug where `DataFrame.with_column_renamed` ignores attributes from parent DataFrames after join operations.
- Fixed a bug that integer precision of large value gets lost when converted to pandas DataFrame.
- Fixed a bug that the schema of datetime object is wrong when create DataFrame from a pandas DataFrame.
- Fixed a bug in the implementation of `Column.equal_nan` where null data is handled incorrectly.
- Fixed a bug where `DataFrame.drop` ignore attributes from parent DataFrames after join operations.
- Fixed a bug in mocked function `date_part` where Column type is set wrong.
- Fixed a bug where `DataFrameWriter.save_as_table` does not raise exceptions when inserting null data into non-nullable columns.
- Fixed a bug in the implementation of `DataFrameWriter.save_as_table` where
  - Append or Truncate fails when incoming data has different schema than existing table.
  - Truncate fails when incoming data does not specify columns that are nullable.

#### Improvements

- Removed dependency check for `pyarrow` as it is not used.
- Improved target type coverage of `Column.cast`, adding support for casting to boolean and all integral types.
- Aligned error experience when calling UDFs and stored procedures.
- Added appropriate error messages for `is_permanent` and `anonymous` options in UDFs and stored procedures registration to make it more clear that those features are not yet supported.
- File read operation with unsupported options and values now raises `NotImplementedError` instead of warnings and unclear error information.

## 1.17.0 (2024-05-21)

### Snowpark Python API Updates

#### New Features

- Added support to add a comment on tables and views using the functions listed below:
  - `DataFrameWriter.save_as_table`
  - `DataFrame.create_or_replace_view`
  - `DataFrame.create_or_replace_temp_view`
  - `DataFrame.create_or_replace_dynamic_table`

#### Improvements

- Improved error message to remind users to set `{"infer_schema": True}` when reading CSV file without specifying its schema.

### Snowpark pandas API Updates

#### New Features

- Start of Public Preview of Snowpark pandas API. Refer to the [Snowpark pandas API Docs](https://docs.snowflake.com/developer-guide/snowpark/python/snowpark-pandas) for more details.

### Snowpark Local Testing Updates

#### New Features

- Added support for NumericType and VariantType data conversion in the mocked function `to_timestamp_ltz`, `to_timestamp_ntz`, `to_timestamp_tz` and `to_timestamp`.
- Added support for DecimalType, BinaryType, ArrayType, MapType, TimestampType, DateType and TimeType data conversion in the mocked function `to_char`.
- Added support for the following APIs:
  - snowflake.snowpark.functions:
    - to_varchar
  - snowflake.snowpark.DataFrame:
    - pivot
  - snowflake.snowpark.Session:
    - cancel_all
- Introduced a new exception class `snowflake.snowpark.mock.exceptions.SnowparkLocalTestingException`.
- Added support for casting to FloatType

#### Bug Fixes

- Fixed a bug that stored procedure and UDF should not remove imports already in the `sys.path` during the clean-up step.
- Fixed a bug that when processing datetime format, the fractional second part is not handled properly.
- Fixed a bug that on Windows platform that file operations was unable to properly handle file separator in directory name.
- Fixed a bug that on Windows platform that when reading a pandas dataframe, IntervalType column with integer data can not be processed.
- Fixed a bug that prevented users from being able to select multiple columns with the same alias.
- Fixed a bug that `Session.get_current_[schema|database|role|user|account|warehouse]` returns upper-cased identifiers when identifiers are quoted.
- Fixed a bug that function `substr` and `substring` can not handle 0-based `start_expr`.

#### Improvements

- Standardized the error experience by raising `SnowparkLocalTestingException` in error cases which is on par with `SnowparkSQLException` raised in non-local execution.
- Improved error experience of `Session.write_pandas` method that `NotImplementError` will be raised when called.
- Aligned error experience with reusing a closed session in non-local execution.

## 1.16.0 (2024-05-07)

### New Features

- Support stored procedure register with packages given as Python modules.
- Added snowflake.snowpark.Session.lineage.trace to explore data lineage of snowfake objects.
- Added support for structured type schema parsing.

### Bug Fixes

- Fixed a bug when inferring schema, single quotes are added to stage files already have single quotes.

### Local Testing Updates

#### New Features

- Added support for StringType, TimestampType and VariantType data conversion in the mocked function `to_date`.
- Added support for the following APIs:
  - snowflake.snowpark.functions
    - get
    - concat
    - concat_ws

#### Bug Fixes

- Fixed a bug that caused `NaT` and `NaN` values to not be recognized.
- Fixed a bug where, when inferring a schema, single quotes were added to stage files that already had single quotes.
- Fixed a bug where `DataFrameReader.csv` was unable to handle quoted values containing a delimiter.
- Fixed a bug that when there is `None` value in an arithmetic calculation, the output should remain `None` instead of `math.nan`.
- Fixed a bug in function `sum` and `covar_pop` that when there is `math.nan` in the data, the output should also be `math.nan`.
- Fixed a bug that stage operation can not handle directories.
- Fixed a bug that `DataFrame.to_pandas` should take Snowflake numeric types with precision 38 as `int64`.

## 1.15.0 (2024-04-24)

### New Features

- Added `truncate` save mode in `DataFrameWrite` to overwrite existing tables by truncating the underlying table instead of dropping it.
- Added telemetry to calculate query plan height and number of duplicate nodes during collect operations.
- Added the functions below to unload data from a `DataFrame` into one or more files in a stage:
  - `DataFrame.write.json`
  - `DataFrame.write.csv`
  - `DataFrame.write.parquet`
- Added distributed tracing using open telemetry APIs for action functions in `DataFrame` and `DataFrameWriter`:
  - snowflake.snowpark.DataFrame:
    - collect
    - collect_nowait
    - to_pandas
    - count
    - show
  - snowflake.snowpark.DataFrameWriter:
    - save_as_table
- Added support for snow:// URLs to `snowflake.snowpark.Session.file.get` and `snowflake.snowpark.Session.file.get_stream`
- Added support to register stored procedures and UDxFs with a `comment`.
- UDAF client support is ready for public preview. Please stay tuned for the Snowflake announcement of UDAF public preview.
- Added support for dynamic pivot.  This feature is currently in private preview.

### Improvements

- Improved the generated query performance for both compilation and execution by converting duplicate subqueries to Common Table Expressions (CTEs). It is still an experimental feature not enabled by default, and can be enabled by setting `session.cte_optimization_enabled` to `True`.

### Bug Fixes

- Fixed a bug where `statement_params` was not passed to query executions that register stored procedures and user defined functions.
- Fixed a bug causing `snowflake.snowpark.Session.file.get_stream` to fail for quoted stage locations.
- Fixed a bug that an internal type hint in `utils.py` might raise AttributeError in case the underlying module can not be found.

### Local Testing Updates

#### New Features

- Added support for registering UDFs and stored procedures.
- Added support for the following APIs:
  - snowflake.snowpark.Session:
    - file.put
    - file.put_stream
    - file.get
    - file.get_stream
    - read.json
    - add_import
    - remove_import
    - get_imports
    - clear_imports
    - add_packages
    - add_requirements
    - clear_packages
    - remove_package
    - udf.register
    - udf.register_from_file
    - sproc.register
    - sproc.register_from_file
  - snowflake.snowpark.functions
    - current_database
    - current_session
    - date_trunc
    - object_construct
    - object_construct_keep_null
    - pow
    - sqrt
    - udf
    - sproc
- Added support for StringType, TimestampType and VariantType data conversion in the mocked function `to_time`.

#### Bug Fixes

- Fixed a bug that null filled columns for constant functions.
- Fixed a bug that implementation of to_object, to_array and to_binary to better handle null inputs.
- Fixed a bug that timestamp data comparison can not handle year beyond 2262.
- Fixed a bug that `Session.builder.getOrCreate` should return the created mock session.

## 1.14.0 (2024-03-20)

### New Features

- Added support for creating vectorized UDTFs with `process` method.
- Added support for dataframe functions:
  - to_timestamp_ltz
  - to_timestamp_ntz
  - to_timestamp_tz
  - locate
- Added support for ASOF JOIN type.
- Added support for the following local testing APIs:
  - snowflake.snowpark.functions:
    - to_double
    - to_timestamp
    - to_timestamp_ltz
    - to_timestamp_ntz
    - to_timestamp_tz
    - greatest
    - least
    - convert_timezone
    - dateadd
    - date_part
  - snowflake.snowpark.Session:
    - get_current_account
    - get_current_warehouse
    - get_current_role
    - use_schema
    - use_warehouse
    - use_database
    - use_role

### Bug Fixes

- Fixed a bug in `SnowflakePlanBuilder` that `save_as_table` does not filter column that name start with '$' and follow by number correctly.
- Fixed a bug that statement parameters may have no effect when resolving imports and packages.
- Fixed bugs in local testing:
  - LEFT ANTI and LEFT SEMI joins drop rows with null values.
  - DataFrameReader.csv incorrectly parses data when the optional parameter `field_optionally_enclosed_by` is specified.
  - Column.regexp only considers the first entry when `pattern` is a `Column`.
  - Table.update raises `KeyError` when updating null values in the rows.
  - VARIANT columns raise errors at `DataFrame.collect`.
  - `count_distinct` does not work correctly when counting.
  - Null values in integer columns raise `TypeError`.

### Improvements

- Added telemetry to local testing.
- Improved the error message of `DataFrameReader` to raise `FileNotFound` error when reading a path that does not exist or when there are no files under the path.

## 1.13.0 (2024-02-26)

### New Features

- Added support for an optional `date_part` argument in function `last_day`.
- `SessionBuilder.app_name` will set the query_tag after the session is created.
- Added support for the following local testing functions:
  - current_timestamp
  - current_date
  - current_time
  - strip_null_value
  - upper
  - lower
  - length
  - initcap

### Improvements

- Added cleanup logic at interpreter shutdown to close all active sessions.
- Closing sessions within stored procedures now is a no-op logging a warning instead of raising an error.

### Bug Fixes

- Fixed a bug in `DataFrame.to_local_iterator` where the iterator could yield wrong results if another query is executed before the iterator finishes due to wrong isolation level. For details, please see #945.
- Fixed a bug that truncated table names in error messages while running a plan with local testing enabled.
- Fixed a bug that `Session.range` returns empty result when the range is large.

## 1.12.1 (2024-02-08)

### Improvements

- Use `split_blocks=True` by default during `to_pandas` conversion, for optimal memory allocation. This parameter is passed to `pyarrow.Table.to_pandas`, which enables `PyArrow` to split the memory allocation into smaller, more manageable blocks instead of allocating a single contiguous block. This results in better memory management when dealing with larger datasets.

### Bug Fixes

- Fixed a bug in `DataFrame.to_pandas` that caused an error when evaluating on a Dataframe with an `IntergerType` column with null values.

## 1.12.0 (2024-01-30)

### New Features

- Exposed `statement_params` in `StoredProcedure.__call__`.
- Added two optional arguments to `Session.add_import`.
  - `chunk_size`: The number of bytes to hash per chunk of the uploaded files.
  - `whole_file_hash`: By default only the first chunk of the uploaded import is hashed to save time. When this is set to True each uploaded file is fully hashed instead.
- Added parameters `external_access_integrations` and `secrets` when creating a UDAF from Snowpark Python to allow integration with external access.
- Added a new method `Session.append_query_tag`. Allows an additional tag to be added to the current query tag by appending it as a comma separated value.
- Added a new method `Session.update_query_tag`. Allows updates to a JSON encoded dictionary query tag.
- `SessionBuilder.getOrCreate` will now attempt to replace the singleton it returns when token expiration has been detected.
- Added support for new functions in `snowflake.snowpark.functions`:
  - `array_except`
  - `create_map`
  - `sign`/`signum`
- Added the following functions to `DataFrame.analytics`:
  - Added the `moving_agg` function in `DataFrame.analytics` to enable moving aggregations like sums and averages with multiple window sizes.
  - Added the `cummulative_agg` function in `DataFrame.analytics` to enable commulative aggregations like sums and averages on multiple columns.
  - Added the `compute_lag` and `compute_lead` functions in `DataFrame.analytics` for enabling lead and lag calculations on multiple columns.
  - Added the `time_series_agg` function in `DataFrame.analytics` to enable time series aggregations like sums and averages with multiple time windows.

### Bug Fixes

- Fixed a bug in `DataFrame.na.fill` that caused Boolean values to erroneously override integer values.
- Fixed a bug in `Session.create_dataframe` where the Snowpark DataFrames created using pandas DataFrames were not inferring the type for timestamp columns correctly. The behavior is as follows:
  - Earlier timestamp columns without a timezone would be converted to nanosecond epochs and inferred as `LongType()`, but will now be correctly maintained as timestamp values and be inferred as `TimestampType(TimestampTimeZone.NTZ)`.
  - Earlier timestamp columns with a timezone would be inferred as `TimestampType(TimestampTimeZone.NTZ)` and loose timezone information but will now be correctly inferred as `TimestampType(TimestampTimeZone.LTZ)` and timezone information is retained correctly.
  - Set session parameter `PYTHON_SNOWPARK_USE_LOGICAL_TYPE_FOR_CREATE_DATAFRAME` to revert back to old behavior. It is recommended that you update your code to align with correct behavior because the parameter will be removed in the future.
- Fixed a bug that `DataFrame.to_pandas` gets decimal type when scale is not 0, and creates an object dtype in `pandas`. Instead, we cast the value to a float64 type.
- Fixed bugs that wrongly flattened the generated SQL when one of the following happens:
  - `DataFrame.filter()` is called after `DataFrame.sort().limit()`.
  - `DataFrame.sort()` or `filter()` is called on a DataFrame that already has a window function or sequence-dependent data generator column.
    For instance, `df.select("a", seq1().alias("b")).select("a", "b").sort("a")` won't flatten the sort clause anymore.
  - a window or sequence-dependent data generator column is used after `DataFrame.limit()`. For instance, `df.limit(10).select(row_number().over())` won't flatten the limit and select in the generated SQL.
- Fixed a bug where aliasing a DataFrame column raised an error when the DataFame was copied from another DataFrame with an aliased column. For instance,

  ```python
  df = df.select(col("a").alias("b"))
  df = copy(df)
  df.select(col("b").alias("c"))  # threw an error. Now it's fixed.
  ```

- Fixed a bug in `Session.create_dataframe` that the non-nullable field in a schema is not respected for boolean type. Note that this fix is only effective when the user has the privilege to create a temp table.
- Fixed a bug in SQL simplifier where non-select statements in `session.sql` dropped a SQL query when used with `limit()`.
- Fixed a bug that raised an exception when session parameter `ERROR_ON_NONDETERMINISTIC_UPDATE` is true.

### Behavior Changes (API Compatible)

- When parsing data types during a `to_pandas` operation, we rely on GS precision value to fix precision issues for large integer values. This may affect users where a column that was earlier returned as `int8` gets returned as `int64`. Users can fix this by explicitly specifying precision values for their return column.
- Aligned behavior for `Session.call` in case of table stored procedures where running `Session.call` would not trigger stored procedure unless a `collect()` operation was performed.
- `StoredProcedureRegistration` will now automatically add `snowflake-snowpark-python` as a package dependency. The added dependency will be on the client's local version of the library and an error is thrown if the server cannot support that version.

## 1.11.1 (2023-12-07)

### Bug Fixes

- Fixed a bug that numpy should not be imported at the top level of mock module.
- Added support for these new functions in `snowflake.snowpark.functions`:
  - `from_utc_timestamp`
  - `to_utc_timestamp`

## 1.11.0 (2023-12-05)

### New Features

- Add the `conn_error` attribute to `SnowflakeSQLException` that stores the whole underlying exception from `snowflake-connector-python`.
- Added support for `RelationalGroupedDataframe.pivot()` to access `pivot` in the following pattern `Dataframe.group_by(...).pivot(...)`.
- Added experimental feature: Local Testing Mode, which allows you to create and operate on Snowpark Python DataFrames locally without connecting to a Snowflake account. You can use the local testing framework to test your DataFrame operations locally, on your development machine or in a CI (continuous integration) pipeline, before deploying code changes to your account.

- Added support for `arrays_to_object` new functions in `snowflake.snowpark.functions`.
- Added support for the vector data type.

### Dependency Updates

- Bumped cloudpickle dependency to work with `cloudpickle==2.2.1`
- Updated ``snowflake-connector-python`` to `3.4.0`.

### Bug Fixes

- DataFrame column names quoting check now supports newline characters.
- Fix a bug where a DataFrame generated by `session.read.with_metadata` creates inconsistent table when doing `df.write.save_as_table`.

## 1.10.0 (2023-11-03)

### New Features

- Added support for managing case sensitivity in `DataFrame.to_local_iterator()`.
- Added support for specifying vectorized UDTF's input column names by using the optional parameter `input_names` in `UDTFRegistration.register/register_file` and `functions.pandas_udtf`. By default, `RelationalGroupedDataFrame.applyInPandas` will infer the column names from current dataframe schema.
- Add `sql_error_code` and `raw_message` attributes to `SnowflakeSQLException` when it is caused by a SQL exception.

### Bug Fixes

- Fixed a bug in `DataFrame.to_pandas()` where converting snowpark dataframes to pandas dataframes was losing precision on integers with more than 19 digits.
- Fixed a bug that `session.add_packages` can not handle requirement specifier that contains project name with underscore and version.
- Fixed a bug in `DataFrame.limit()` when `offset` is used and the parent `DataFrame` uses `limit`. Now the `offset` won't impact the parent DataFrame's `limit`.
- Fixed a bug in `DataFrame.write.save_as_table` where dataframes created from read api could not save data into snowflake because of invalid column name `$1`.

### Behavior change

- Changed the behavior of `date_format`:
  - The `format` argument changed from optional to required.
  - The returned result changed from a date object to a date-formatted string.
- When a window function, or a sequence-dependent data generator (`normal`, `zipf`, `uniform`, `seq1`, `seq2`, `seq4`, `seq8`) function is used, the sort and filter operation will no longer be flattened when generating the query.

## 1.9.0 (2023-10-13)

### New Features

- Added support for the Python 3.11 runtime environment.

### Dependency updates

- Added back the dependency of `typing-extensions`.

### Bug Fixes

- Fixed a bug where imports from permanent stage locations were ignored for temporary stored procedures, UDTFs, UDFs, and UDAFs.
- Revert back to using CTAS (create table as select) statement for `Dataframe.writer.save_as_table` which does not need insert permission for writing tables.

### New Features
- Support `PythonObjJSONEncoder` json-serializable objects for `ARRAY` and `OBJECT` literals.

## 1.8.0 (2023-09-14)

### New Features

- Added support for VOLATILE/IMMUTABLE keyword when registering UDFs.
- Added support for specifying clustering keys when saving dataframes using `DataFrame.save_as_table`.
- Accept `Iterable` objects input for `schema` when creating dataframes using `Session.create_dataframe`.
- Added the property `DataFrame.session` to return a `Session` object.
- Added the property `Session.session_id` to return an integer that represents session ID.
- Added the property `Session.connection` to return a `SnowflakeConnection` object .

- Added support for creating a Snowpark session from a configuration file or environment variables.

### Dependency updates

- Updated ``snowflake-connector-python`` to 3.2.0.

### Bug Fixes

- Fixed a bug where automatic package upload would raise `ValueError` even when compatible package version were added in `session.add_packages`.
- Fixed a bug where table stored procedures were not registered correctly when using `register_from_file`.
- Fixed a bug where dataframe joins failed with `invalid_identifier` error.
- Fixed a bug where `DataFrame.copy` disables SQL simplfier for the returned copy.
- Fixed a bug where `session.sql().select()` would fail if any parameters are specified to `session.sql()`

## 1.7.0 (2023-08-28)

### New Features

- Added parameters `external_access_integrations` and `secrets` when creating a UDF, UDTF or Stored Procedure from Snowpark Python to allow integration with external access.
- Added support for these new functions in `snowflake.snowpark.functions`:
  - `array_flatten`
  - `flatten`
- Added support for `apply_in_pandas` in `snowflake.snowpark.relational_grouped_dataframe`.
- Added support for replicating your local Python environment on Snowflake via `Session.replicate_local_environment`.

### Bug Fixes

- Fixed a bug where `session.create_dataframe` fails to properly set nullable columns where nullability was affected by order or data was given.
- Fixed a bug where `DataFrame.select` could not identify and alias columns in presence of table functions when output columns of table function overlapped with columns in dataframe.

### Behavior Changes

- When creating stored procedures, UDFs, UDTFs, UDAFs with parameter `is_permanent=False` will now create temporary objects even when `stage_name` is provided. The default value of `is_permanent` is `False` which is why if this value is not explicitly set to `True` for permanent objects, users will notice a change in behavior.
- `types.StructField` now enquotes column identifier by default.

## 1.6.1 (2023-08-02)

### New Features

- Added support for these new functions in `snowflake.snowpark.functions`:
  - `array_sort`
  - `sort_array`
  - `array_min`
  - `array_max`
  - `explode_outer`
- Added support for pure Python packages specified via `Session.add_requirements` or `Session.add_packages`. They are now usable in stored procedures and UDFs even if packages are not present on the Snowflake Anaconda channel.
  - Added Session parameter `custom_packages_upload_enabled` and `custom_packages_force_upload_enabled` to enable the support for pure Python packages feature mentioned above. Both parameters default to `False`.
- Added support for specifying package requirements by passing a Conda environment yaml file to `Session.add_requirements`.
- Added support for asynchronous execution of multi-query dataframes that contain binding variables.
- Added support for renaming multiple columns in `DataFrame.rename`.
- Added support for Geometry datatypes.
- Added support for `params` in `session.sql()` in stored procedures.
- Added support for user-defined aggregate functions (UDAFs). This feature is currently in private preview.
- Added support for vectorized UDTFs (user-defined table functions). This feature is currently in public preview.
- Added support for Snowflake Timestamp variants (i.e., `TIMESTAMP_NTZ`, `TIMESTAMP_LTZ`, `TIMESTAMP_TZ`)
  - Added `TimestampTimezone` as an argument in `TimestampType` constructor.
  - Added type hints `NTZ`, `LTZ`, `TZ` and `Timestamp` to annotate functions when registering UDFs.

### Improvements

- Removed redundant dependency `typing-extensions`.
- `DataFrame.cache_result` now creates temp table fully qualified names under current database and current schema.

### Bug Fixes

- Fixed a bug where type check happens on pandas before it is imported.
- Fixed a bug when creating a UDF from `numpy.ufunc`.
- Fixed a bug where `DataFrame.union` was not generating the correct `Selectable.schema_query` when SQL simplifier is enabled.

### Behavior Changes

- `DataFrameWriter.save_as_table` now respects the `nullable` field of the schema provided by the user or the inferred schema based on data from user input.

### Dependency updates

- Updated ``snowflake-connector-python`` to 3.0.4.

## 1.5.1 (2023-06-20)

### New Features

- Added support for the Python 3.10 runtime environment.

## 1.5.0 (2023-06-09)

### Behavior Changes

- Aggregation results, from functions such as `DataFrame.agg` and `DataFrame.describe`, no longer strip away non-printing characters from column names.

### New Features

- Added support for the Python 3.9 runtime environment.
- Added support for new functions in `snowflake.snowpark.functions`:
  - `array_generate_range`
  - `array_unique_agg`
  - `collect_set`
  - `sequence`
- Added support for registering and calling stored procedures with `TABLE` return type.
- Added support for parameter `length` in `StringType()` to specify the maximum number of characters that can be stored by the column.
- Added the alias `functions.element_at()` for `functions.get()`.
- Added the alias `Column.contains` for `functions.contains`.
- Added experimental feature `DataFrame.alias`.
- Added support for querying metadata columns from stage when creating `DataFrame` using `DataFrameReader`.
- Added support for `StructType.add` to append more fields to existing `StructType` objects.
- Added support for parameter `execute_as` in `StoredProcedureRegistration.register_from_file()` to specify stored procedure caller rights.

### Bug Fixes

- Fixed a bug where the `Dataframe.join_table_function` did not run all of the necessary queries to set up the join table function when SQL simplifier was enabled.
- Fixed type hint declaration for custom types - `ColumnOrName`, `ColumnOrLiteralStr`, `ColumnOrSqlExpr`, `LiteralType` and `ColumnOrLiteral` that were breaking `mypy` checks.
- Fixed a bug where `DataFrameWriter.save_as_table` and `DataFrame.copy_into_table` failed to parse fully qualified table names.

## 1.4.0 (2023-04-24)

### New Features

- Added support for `session.getOrCreate`.
- Added support for alias `Column.getField`.
- Added support for new functions in `snowflake.snowpark.functions`:
  - `date_add` and `date_sub` to make add and subtract operations easier.
  - `daydiff`
  - `explode`
  - `array_distinct`.
  - `regexp_extract`.
  - `struct`.
  - `format_number`.
  - `bround`.
  - `substring_index`
- Added parameter `skip_upload_on_content_match` when creating UDFs, UDTFs and stored procedures using `register_from_file` to skip uploading files to a stage if the same version of the files are already on the stage.
- Added support for `DataFrameWriter.save_as_table` method to take table names that contain dots.
- Flattened generated SQL when `DataFrame.filter()` or `DataFrame.order_by()` is followed by a projection statement (e.g. `DataFrame.select()`, `DataFrame.with_column()`).
- Added support for creating dynamic tables _(in private preview)_ using `Dataframe.create_or_replace_dynamic_table`.
- Added an optional argument `params` in `session.sql()` to support binding variables. Note that this is not supported in stored procedures yet.

### Bug Fixes

- Fixed a bug in `strtok_to_array` where an exception was thrown when a delimiter was passed in.
- Fixed a bug in `session.add_import` where the module had the same namespace as other dependencies.

## 1.3.0 (2023-03-28)

### New Features

- Added support for `delimiters` parameter in `functions.initcap()`.
- Added support for `functions.hash()` to accept a variable number of input expressions.
- Added API `Session.RuntimeConfig` for getting/setting/checking the mutability of any runtime configuration.
- Added support managing case sensitivity in `Row` results from `DataFrame.collect` using `case_sensitive` parameter.
- Added API `Session.conf` for getting, setting or checking the mutability of any runtime configuration.
- Added support for managing case sensitivity in `Row` results from `DataFrame.collect` using `case_sensitive` parameter.
- Added indexer support for `snowflake.snowpark.types.StructType`.
- Added a keyword argument `log_on_exception` to `Dataframe.collect` and `Dataframe.collect_no_wait` to optionally disable error logging for SQL exceptions.

### Bug Fixes

- Fixed a bug where a DataFrame set operation(`DataFrame.substract`, `DataFrame.union`, etc.) being called after another DataFrame set operation and `DataFrame.select` or `DataFrame.with_column` throws an exception.
- Fixed a bug where chained sort statements are overwritten by the SQL simplifier.

### Improvements

- Simplified JOIN queries to use constant subquery aliases (`SNOWPARK_LEFT`, `SNOWPARK_RIGHT`) by default. Users can disable this at runtime with `session.conf.set('use_constant_subquery_alias', False)` to use randomly generated alias names instead.
- Allowed specifying statement parameters in `session.call()`.
- Enabled the uploading of large pandas DataFrames in stored procedures by defaulting to a chunk size of 100,000 rows.

## 1.2.0 (2023-03-02)

### New Features

- Added support for displaying source code as comments in the generated scripts when registering stored procedures. This
  is enabled by default, turn off by specifying `source_code_display=False` at registration.
- Added a parameter `if_not_exists` when creating a UDF, UDTF or Stored Procedure from Snowpark Python to ignore creating the specified function or procedure if it already exists.
- Accept integers when calling `snowflake.snowpark.functions.get` to extract value from array.
- Added `functions.reverse` in functions to open access to Snowflake built-in function
  [reverse](https://docs.snowflake.com/en/sql-reference/functions/reverse).
- Added parameter `require_scoped_url` in snowflake.snowflake.files.SnowflakeFile.open() `(in Private Preview)` to replace `is_owner_file` is marked for deprecation.

### Bug Fixes

- Fixed a bug that overwrote `paramstyle` to `qmark` when creating a Snowpark session.
- Fixed a bug where `df.join(..., how="cross")` fails with `SnowparkJoinException: (1112): Unsupported using join type 'Cross'`.
- Fixed a bug where querying a `DataFrame` column created from chained function calls used a wrong column name.

## 1.1.0 (2023-01-26)

### New Features:

- Added `asc`, `asc_nulls_first`, `asc_nulls_last`, `desc`, `desc_nulls_first`, `desc_nulls_last`, `date_part` and `unix_timestamp` in functions.
- Added the property `DataFrame.dtypes` to return a list of column name and data type pairs.
- Added the following aliases:
  - `functions.expr()` for `functions.sql_expr()`.
  - `functions.date_format()` for `functions.to_date()`.
  - `functions.monotonically_increasing_id()` for `functions.seq8()`
  - `functions.from_unixtime()` for `functions.to_timestamp()`

### Bug Fixes:

- Fixed a bug in SQL simplifier that didn’t handle Column alias and join well in some cases. See https://github.com/snowflakedb/snowpark-python/issues/658 for details.
- Fixed a bug in SQL simplifier that generated wrong column names for function calls, NaN and INF.

### Improvements

- The session parameter `PYTHON_SNOWPARK_USE_SQL_SIMPLIFIER` is `True` after Snowflake 7.3 was released. In snowpark-python, `session.sql_simplifier_enabled` reads the value of `PYTHON_SNOWPARK_USE_SQL_SIMPLIFIER` by default, meaning that the SQL simplfier is enabled by default after the Snowflake 7.3 release. To turn this off, set `PYTHON_SNOWPARK_USE_SQL_SIMPLIFIER` in Snowflake to `False` or run `session.sql_simplifier_enabled = False` from Snowpark. It is recommended to use the SQL simplifier because it helps to generate more concise SQL.

## 1.0.0 (2022-11-01)

### New Features

- Added `Session.generator()` to create a new `DataFrame` using the Generator table function.
- Added a parameter `secure` to the functions that create a secure UDF or UDTF.

## 0.12.0 (2022-10-14)

### New Features

- Added new APIs for async job:
  - `Session.create_async_job()` to create an `AsyncJob` instance from a query id.
  - `AsyncJob.result()` now accepts argument `result_type` to return the results in different formats.
  - `AsyncJob.to_df()` returns a `DataFrame` built from the result of this asynchronous job.
  - `AsyncJob.query()` returns the SQL text of the executed query.
- `DataFrame.agg()` and `RelationalGroupedDataFrame.agg()` now accept variable-length arguments.
- Added parameters `lsuffix` and `rsuffix` to `DataFram.join()` and `DataFrame.cross_join()` to conveniently rename overlapping columns.
- Added `Table.drop_table()` so you can drop the temp table after `DataFrame.cache_result()`. `Table` is also a context manager so you can use the `with` statement to drop the cache temp table after use.
- Added `Session.use_secondary_roles()`.
- Added functions `first_value()` and `last_value()`. (contributed by @chasleslr)
- Added `on` as an alias for `using_columns` and `how` as an alias for `join_type` in `DataFrame.join()`.

### Bug Fixes

- Fixed a bug in `Session.create_dataframe()` that raised an error when `schema` names had special characters.
- Fixed a bug in which options set in `Session.read.option()` were not passed to `DataFrame.copy_into_table()` as default values.
- Fixed a bug in which `DataFrame.copy_into_table()` raises an error when a copy option has single quotes in the value.

## 0.11.0 (2022-09-28)

### Behavior Changes

- `Session.add_packages()` now raises `ValueError` when the version of a package cannot be found in Snowflake Anaconda channel. Previously, `Session.add_packages()` succeeded, and a `SnowparkSQLException` exception was raised later in the UDF/SP registration step.

### New Features:

- Added method `FileOperation.get_stream()` to support downloading stage files as stream.
- Added support in `functions.ntiles()` to accept int argument.
- Added the following aliases:
  - `functions.call_function()` for `functions.call_builtin()`.
  - `functions.function()` for `functions.builtin()`.
  - `DataFrame.order_by()` for `DataFrame.sort()`
  - `DataFrame.orderBy()` for `DataFrame.sort()`
- Improved `DataFrame.cache_result()` to return a more accurate `Table` class instead of a `DataFrame` class.
- Added support to allow `session` as the first argument when calling `StoredProcedure`.

### Improvements

- Improved nested query generation by flattening queries when applicable.
  - This improvement could be enabled by setting `Session.sql_simplifier_enabled = True`.
  - `DataFrame.select()`, `DataFrame.with_column()`, `DataFrame.drop()` and other select-related APIs have more flattened SQLs.
  - `DataFrame.union()`, `DataFrame.union_all()`, `DataFrame.except_()`, `DataFrame.intersect()`, `DataFrame.union_by_name()` have flattened SQLs generated when multiple set operators are chained.
- Improved type annotations for async job APIs.

### Bug Fixes

- Fixed a bug in which `Table.update()`, `Table.delete()`, `Table.merge()` try to reference a temp table that does not exist.

## 0.10.0 (2022-09-16)

### New Features:

- Added experimental APIs for evaluating Snowpark dataframes with asynchronous queries:
  - Added keyword argument `block` to the following action APIs on Snowpark dataframes (which execute queries) to allow asynchronous evaluations:
    - `DataFrame.collect()`, `DataFrame.to_local_iterator()`, `DataFrame.to_pandas()`, `DataFrame.to_pandas_batches()`, `DataFrame.count()`, `DataFrame.first()`.
    - `DataFrameWriter.save_as_table()`, `DataFrameWriter.copy_into_location()`.
    - `Table.delete()`, `Table.update()`, `Table.merge()`.
  - Added method `DataFrame.collect_nowait()` to allow asynchronous evaluations.
  - Added class `AsyncJob` to retrieve results from asynchronously executed queries and check their status.
- Added support for `table_type` in `Session.write_pandas()`. You can now choose from these `table_type` options: `"temporary"`, `"temp"`, and `"transient"`.
- Added support for using Python structured data (`list`, `tuple` and `dict`) as literal values in Snowpark.
- Added keyword argument `execute_as` to `functions.sproc()` and `session.sproc.register()` to allow registering a stored procedure as a caller or owner.
- Added support for specifying a pre-configured file format when reading files from a stage in Snowflake.

### Improvements:

- Added support for displaying details of a Snowpark session.

### Bug Fixes:

- Fixed a bug in which `DataFrame.copy_into_table()` and `DataFrameWriter.save_as_table()` mistakenly created a new table if the table name is fully qualified, and the table already exists.

### Deprecations:

- Deprecated keyword argument `create_temp_table` in `Session.write_pandas()`.
- Deprecated invoking UDFs using arguments wrapped in a Python list or tuple. You can use variable-length arguments without a list or tuple.

### Dependency updates

- Updated ``snowflake-connector-python`` to 2.7.12.

## 0.9.0 (2022-08-30)

### New Features:

- Added support for displaying source code as comments in the generated scripts when registering UDFs.
  This feature is turned on by default. To turn it off, pass the new keyword argument `source_code_display` as `False` when calling `register()` or `@udf()`.
- Added support for calling table functions from `DataFrame.select()`, `DataFrame.with_column()` and `DataFrame.with_columns()` which now take parameters of type `table_function.TableFunctionCall` for columns.
- Added keyword argument `overwrite` to `session.write_pandas()` to allow overwriting contents of a Snowflake table with that of a pandas DataFrame.
- Added keyword argument `column_order` to `df.write.save_as_table()` to specify the matching rules when inserting data into table in append mode.
- Added method `FileOperation.put_stream()` to upload local files to a stage via file stream.
- Added methods `TableFunctionCall.alias()` and `TableFunctionCall.as_()` to allow aliasing the names of columns that come from the output of table function joins.
- Added function `get_active_session()` in module `snowflake.snowpark.context` to get the current active Snowpark session.

### Bug Fixes:

- Fixed a bug in which batch insert should not raise an error when `statement_params` is not passed to the function.
- Fixed a bug in which column names should be quoted when `session.create_dataframe()` is called with dicts and a given schema.
- Fixed a bug in which creation of table should be skipped if the table already exists and is in append mode when calling `df.write.save_as_table()`.
- Fixed a bug in which third-party packages with underscores cannot be added when registering UDFs.

### Improvements:

- Improved function `function.uniform()` to infer the types of inputs `max_` and `min_` and cast the limits to `IntegerType` or `FloatType` correspondingly.

## 0.8.0 (2022-07-22)

### New Features:

- Added keyword only argument `statement_params` to the following methods to allow for specifying statement level parameters:
  - `collect`, `to_local_iterator`, `to_pandas`, `to_pandas_batches`,
    `count`, `copy_into_table`, `show`, `create_or_replace_view`, `create_or_replace_temp_view`, `first`, `cache_result`
    and `random_split` on class `snowflake.snowpark.Dateframe`.
  - `update`, `delete` and `merge` on class `snowflake.snowpark.Table`.
  - `save_as_table` and `copy_into_location` on class `snowflake.snowpark.DataFrameWriter`.
  - `approx_quantile`, `statement_params`, `cov` and `crosstab` on class `snowflake.snowpark.DataFrameStatFunctions`.
  - `register` and `register_from_file` on class `snowflake.snowpark.udf.UDFRegistration`.
  - `register` and `register_from_file` on class `snowflake.snowpark.udtf.UDTFRegistration`.
  - `register` and `register_from_file` on class `snowflake.snowpark.stored_procedure.StoredProcedureRegistration`.
  - `udf`, `udtf` and `sproc` in `snowflake.snowpark.functions`.
- Added support for `Column` as an input argument to `session.call()`.
- Added support for `table_type` in `df.write.save_as_table()`. You can now choose from these `table_type` options: `"temporary"`, `"temp"`, and `"transient"`.

### Improvements:

- Added validation of object name in `session.use_*` methods.
- Updated the query tag in SQL to escape it when it has special characters.
- Added a check to see if Anaconda terms are acknowledged when adding missing packages.

### Bug Fixes:

- Fixed the limited length of the string column in `session.create_dataframe()`.
- Fixed a bug in which `session.create_dataframe()` mistakenly converted 0 and `False` to `None` when the input data was only a list.
- Fixed a bug in which calling `session.create_dataframe()` using a large local dataset sometimes created a temp table twice.
- Aligned the definition of `function.trim()` with the SQL function definition.
- Fixed an issue where snowpark-python would hang when using the Python system-defined (built-in function) `sum` vs. the Snowpark `function.sum()`.

### Deprecations:

- Deprecated keyword argument `create_temp_table` in `df.write.save_as_table()`.

## 0.7.0 (2022-05-25)

### New Features:

- Added support for user-defined table functions (UDTFs).
  - Use function `snowflake.snowpark.functions.udtf()` to register a UDTF, or use it as a decorator to register the UDTF.
    - You can also use `Session.udtf.register()` to register a UDTF.
  - Use `Session.udtf.register_from_file()` to register a UDTF from a Python file.
- Updated APIs to query a table function, including both Snowflake built-in table functions and UDTFs.
  - Use function `snowflake.snowpark.functions.table_function()` to create a callable representing a table function and use it to call the table function in a query.
  - Alternatively, use function `snowflake.snowpark.functions.call_table_function()` to call a table function.
  - Added support for `over` clause that specifies `partition by` and `order by` when lateral joining a table function.
  - Updated `Session.table_function()` and `DataFrame.join_table_function()` to accept `TableFunctionCall` instances.

### Breaking Changes:

- When creating a function with `functions.udf()` and `functions.sproc()`, you can now specify an empty list for the `imports` or `packages` argument to indicate that no import or package is used for this UDF or stored procedure. Previously, specifying an empty list meant that the function would use session-level imports or packages.
- Improved the `__repr__` implementation of data types in `types.py`. The unused `type_name` property has been removed.
- Added a Snowpark-specific exception class for SQL errors. This replaces the previous `ProgrammingError` from the Python connector.

### Improvements:

- Added a lock to a UDF or UDTF when it is called for the first time per thread.
- Improved the error message for pickling errors that occurred during UDF creation.
- Included the query ID when logging the failed query.

### Bug Fixes:

- Fixed a bug in which non-integral data (such as timestamps) was occasionally converted to integer when calling `DataFrame.to_pandas()`.
- Fixed a bug in which `DataFrameReader.parquet()` failed to read a parquet file when its column contained spaces.
- Fixed a bug in which `DataFrame.copy_into_table()` failed when the dataframe is created by reading a file with inferred schemas.

### Deprecations

`Session.flatten()` and `DataFrame.flatten()`.

### Dependency Updates:

- Restricted the version of `cloudpickle` <= `2.0.0`.

## 0.6.0 (2022-04-27)

### New Features:

- Added support for vectorized UDFs with the input as a pandas DataFrame or pandas Series and the output as a pandas Series. This improves the performance of UDFs in Snowpark.
- Added support for inferring the schema of a DataFrame by default when it is created by reading a Parquet, Avro, or ORC file in the stage.
- Added functions `current_session()`, `current_statement()`, `current_user()`, `current_version()`, `current_warehouse()`, `date_from_parts()`, `date_trunc()`, `dayname()`, `dayofmonth()`, `dayofweek()`, `dayofyear()`, `grouping()`, `grouping_id()`, `hour()`, `last_day()`, `minute()`, `next_day()`, `previous_day()`, `second()`, `month()`, `monthname()`, `quarter()`, `year()`, `current_database()`, `current_role()`, `current_schema()`, `current_schemas()`, `current_region()`, `current_avaliable_roles()`, `add_months()`, `any_value()`, `bitnot()`, `bitshiftleft()`, `bitshiftright()`, `convert_timezone()`, `uniform()`, `strtok_to_array()`, `sysdate()`, `time_from_parts()`,  `timestamp_from_parts()`, `timestamp_ltz_from_parts()`, `timestamp_ntz_from_parts()`, `timestamp_tz_from_parts()`, `weekofyear()`, `percentile_cont()` to `snowflake.snowflake.functions`.

### Breaking Changes:

- Expired deprecations:
  - Removed the following APIs that were deprecated in 0.4.0: `DataFrame.groupByGroupingSets()`, `DataFrame.naturalJoin()`, `DataFrame.joinTableFunction`, `DataFrame.withColumns()`, `Session.getImports()`, `Session.addImport()`, `Session.removeImport()`, `Session.clearImports()`, `Session.getSessionStage()`, `Session.getDefaultDatabase()`, `Session.getDefaultSchema()`, `Session.getCurrentDatabase()`, `Session.getCurrentSchema()`, `Session.getFullyQualifiedCurrentSchema()`.

### Improvements:

- Added support for creating an empty `DataFrame` with a specific schema using the `Session.create_dataframe()` method.
- Changed the logging level from `INFO` to `DEBUG` for several logs (e.g., the executed query) when evaluating a dataframe.
- Improved the error message when failing to create a UDF due to pickle errors.

### Bug Fixes:

- Removed pandas hard dependencies in the `Session.create_dataframe()` method.

### Dependency Updates:

- Added `typing-extension` as a new dependency with the version >= `4.1.0`.

## 0.5.0 (2022-03-22)

### New Features

- Added stored procedures API.
  - Added `Session.sproc` property and `sproc()` to `snowflake.snowpark.functions`, so you can register stored procedures.
  - Added `Session.call` to call stored procedures by name.
- Added `UDFRegistration.register_from_file()` to allow registering UDFs from Python source files or zip files directly.
- Added `UDFRegistration.describe()` to describe a UDF.
- Added `DataFrame.random_split()` to provide a way to randomly split a dataframe.
- Added functions `md5()`, `sha1()`, `sha2()`, `ascii()`, `initcap()`, `length()`, `lower()`, `lpad()`, `ltrim()`, `rpad()`, `rtrim()`, `repeat()`, `soundex()`, `regexp_count()`, `replace()`, `charindex()`, `collate()`, `collation()`, `insert()`, `left()`, `right()`, `endswith()` to `snowflake.snowpark.functions`.
- Allowed `call_udf()` to accept literal values.
- Provided a `distinct` keyword in `array_agg()`.

### Bug Fixes:

- Fixed an issue that caused `DataFrame.to_pandas()` to have a string column if `Column.cast(IntegerType())` was used.
- Fixed a bug in `DataFrame.describe()` when there is more than one string column.

## 0.4.0 (2022-02-15)

### New Features

- You can now specify which Anaconda packages to use when defining UDFs.
  - Added `add_packages()`, `get_packages()`, `clear_packages()`, and `remove_package()`, to class `Session`.
  - Added `add_requirements()` to `Session` so you can use a requirements file to specify which packages this session will use.
  - Added parameter `packages` to function `snowflake.snowpark.functions.udf()` and method `UserDefinedFunction.register()` to indicate UDF-level Anaconda package dependencies when creating a UDF.
  - Added parameter `imports` to `snowflake.snowpark.functions.udf()` and `UserDefinedFunction.register()` to specify UDF-level code imports.
- Added a parameter `session` to function `udf()` and `UserDefinedFunction.register()` so you can specify which session to use to create a UDF if you have multiple sessions.
- Added types `Geography` and `Variant` to `snowflake.snowpark.types` to be used as type hints for Geography and Variant data when defining a UDF.
- Added support for Geography geoJSON data.
- Added `Table`, a subclass of `DataFrame` for table operations:
  - Methods `update` and `delete` update and delete rows of a table in Snowflake.
  - Method `merge` merges data from a `DataFrame` to a `Table`.
  - Override method `DataFrame.sample()` with an additional parameter `seed`, which works on tables but not on view and sub-queries.
- Added `DataFrame.to_local_iterator()` and `DataFrame.to_pandas_batches()` to allow getting results from an iterator when the result set returned from the Snowflake database is too large.
- Added `DataFrame.cache_result()` for caching the operations performed on a `DataFrame` in a temporary table.
  Subsequent operations on the original `DataFrame` have no effect on the cached result `DataFrame`.
- Added property `DataFrame.queries` to get SQL queries that will be executed to evaluate the `DataFrame`.
- Added `Session.query_history()` as a context manager to track SQL queries executed on a session, including all SQL queries to evaluate `DataFrame`s created from a session. Both query ID and query text are recorded.
- You can now create a `Session` instance from an existing established `snowflake.connector.SnowflakeConnection`. Use parameter `connection` in `Session.builder.configs()`.
- Added `use_database()`, `use_schema()`, `use_warehouse()`, and `use_role()` to class `Session` to switch database/schema/warehouse/role after a session is created.
- Added `DataFrameWriter.copy_into_table()` to unload a `DataFrame` to stage files.
- Added `DataFrame.unpivot()`.
- Added `Column.within_group()` for sorting the rows by columns with some aggregation functions.
- Added functions `listagg()`, `mode()`, `div0()`, `acos()`, `asin()`, `atan()`, `atan2()`, `cos()`, `cosh()`, `sin()`, `sinh()`, `tan()`, `tanh()`, `degrees()`, `radians()`, `round()`, `trunc()`, and `factorial()` to `snowflake.snowflake.functions`.
- Added an optional argument `ignore_nulls` in function `lead()` and `lag()`.
- The `condition` parameter of function `when()` and `iff()` now accepts SQL expressions.

### Improvements

- All function and method names have been renamed to use the snake case naming style, which is more Pythonic. For convenience, some camel case names are kept as aliases to the snake case APIs. It is recommended to use the snake case APIs.
  - Deprecated these methods on class `Session` and replaced them with their snake case equivalents: `getImports()`, `addImports()`, `removeImport()`, `clearImports()`, `getSessionStage()`, `getDefaultSchema()`, `getDefaultSchema()`, `getCurrentDatabase()`, `getFullyQualifiedCurrentSchema()`.
  - Deprecated these methods on class `DataFrame` and replaced them with their snake case equivalents: `groupingByGroupingSets()`, `naturalJoin()`, `withColumns()`, `joinTableFunction()`.
- Property `DataFrame.columns` is now consistent with `DataFrame.schema.names` and the Snowflake database `Identifier Requirements`.
- `Column.__bool__()` now raises a `TypeError`. This will ban the use of logical operators `and`, `or`, `not` on `Column` object, for instance `col("a") > 1 and col("b") > 2` will raise the `TypeError`. Use `(col("a") > 1) & (col("b") > 2)` instead.
- Changed `PutResult` and `GetResult` to subclass `NamedTuple`.
- Fixed a bug which raised an error when the local path or stage location has a space or other special characters.
- Changed `DataFrame.describe()` so that non-numeric and non-string columns are ignored instead of raising an exception.

### Dependency updates

- Updated ``snowflake-connector-python`` to 2.7.4.

## 0.3.0 (2022-01-09)

### New Features

- Added `Column.isin()`, with an alias `Column.in_()`.
- Added `Column.try_cast()`, which is a special version of `cast()`. It tries to cast a string expression to other types and returns `null` if the cast is not possible.
- Added `Column.startswith()` and `Column.substr()` to process string columns.
- `Column.cast()` now also accepts a `str` value to indicate the cast type in addition to a `DataType` instance.
- Added `DataFrame.describe()` to summarize stats of a `DataFrame`.
- Added `DataFrame.explain()` to print the query plan of a `DataFrame`.
- `DataFrame.filter()` and `DataFrame.select_expr()` now accepts a sql expression.
- Added a new `bool` parameter `create_temp_table` to methods `DataFrame.saveAsTable()` and `Session.write_pandas()` to optionally create a temp table.
- Added `DataFrame.minus()` and `DataFrame.subtract()` as aliases to `DataFrame.except_()`.
- Added `regexp_replace()`, `concat()`, `concat_ws()`, `to_char()`, `current_timestamp()`, `current_date()`, `current_time()`, `months_between()`, `cast()`, `try_cast()`, `greatest()`, `least()`, and `hash()` to module `snowflake.snowpark.functions`.

### Bug Fixes

- Fixed an issue where `Session.createDataFrame(pandas_df)` and `Session.write_pandas(pandas_df)` raise an exception when the `pandas DataFrame` has spaces in the column name.
- `DataFrame.copy_into_table()` sometimes prints an `error` level log entry while it actually works. It's fixed now.
- Fixed an API docs issue where some `DataFrame` APIs are missing from the docs.

### Dependency updates

- Update ``snowflake-connector-python`` to 2.7.2, which upgrades ``pyarrow`` dependency to 6.0.x. Refer to the [python connector 2.7.2 release notes](https://pypi.org/project/snowflake-connector-python/2.7.2/) for more details.

## 0.2.0 (2021-12-02)

### New Features

- Updated the `Session.createDataFrame()` method for creating a `DataFrame` from a pandas DataFrame.
- Added the `Session.write_pandas()` method for writing a `pandas DataFrame` to a table in Snowflake and getting a `Snowpark DataFrame` object back.
- Added new classes and methods for calling window functions.
- Added the new functions `cume_dist()`, to find the cumulative distribution of a value with regard to other values within a window partition,
  and `row_number()`, which returns a unique row number for each row within a window partition.
- Added functions for computing statistics for DataFrames in the `DataFrameStatFunctions` class.
- Added functions for handling missing values in a DataFrame in the `DataFrameNaFunctions` class.
- Added new methods `rollup()`, `cube()`, and `pivot()` to the `DataFrame` class.
- Added the `GroupingSets` class, which you can use with the DataFrame groupByGroupingSets method to perform a SQL GROUP BY GROUPING SETS.
- Added the new `FileOperation(session)`
  class that you can use to upload and download files to and from a stage.
- Added the `DataFrame.copy_into_table()`
  method for loading data from files in a stage into a table.
- In CASE expressions, the functions `when()` and `otherwise()`
  now accept Python types in addition to `Column` objects.
- When you register a UDF you can now optionally set the `replace` parameter to `True` to overwrite an existing UDF with the same name.

### Improvements

- UDFs are now compressed before they are uploaded to the server. This makes them about 10 times smaller, which can help
  when you are using large ML model files.
- When the size of a UDF is less than 8196 bytes, it will be uploaded as in-line code instead of uploaded to a stage.

### Bug Fixes

- Fixed an issue where the statement `df.select(when(col("a") == 1, 4).otherwise(col("a"))), [Row(4), Row(2), Row(3)]` raised an exception.
- Fixed an issue where `df.toPandas()` raised an exception when a DataFrame was created from large local data.

## 0.1.0 (2021-10-26)

Start of Private Preview<|MERGE_RESOLUTION|>--- conflicted
+++ resolved
@@ -34,12 +34,9 @@
 - Added support for `Index.name`, `Index.names`, `Index.rename`, and `Index.set_names`.
 - Added support for `Index.__repr__`.
 - Added support for `DatetimeIndex.month_name` and `DatetimeIndex.day_name`.
-<<<<<<< HEAD
-- Added support for `pd.crosstab`.
-=======
 - Added support for `Series.dt.weekday`, `Series.dt.time`, and `DatetimeIndex.time`.
 - Added support for subtracting two timestamps to get a Timedelta.
->>>>>>> c379a5f9
+- Added support for `pd.crosstab`.
 
 #### Bug Fixes
 

--- conflicted
+++ resolved
@@ -32,11 +32,8 @@
 - Added support for `Index.is_unique` and `Index.has_duplicates`.
 - Added support for `Index.equals`.
 - Added support for `Index.value_counts`.
-<<<<<<< HEAD
+- Added support for `Series.dt.day_name` and `Series.dt.month_name`.
 - Added support for `DataFrame.unstack` and `Series.unstack`.
-=======
-- Added support for `Series.dt.day_name` and `Series.dt.month_name`.
->>>>>>> 7c9df844
 
 #### Improvements
 - Removed the public preview warning message upon importing Snowpark pandas.

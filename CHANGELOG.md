# Release History

## 1.36.0 (YYYY-MM-DD)

### Snowpark Python API Updates

#### New Features

- `Session.create_dataframe` now accepts keyword arguments that are forwarded to the internal call to `Session.write_pandas` or `Session.write_arrow` when creating a DataFrame from a pandas DataFrame or a pyarrow Table.
- Added new APIs for `AsyncJob`:
  - `AsyncJob.is_failed()` returns a `bool` indicating if a job has failed. Can be used in combination with `AsyncJob.is_done()` to determine if a job is finished and errored.
  - `AsyncJob.status()` returns a string representing the current query status (e.g., "RUNNING", "SUCCESS", "FAILED_WITH_ERROR") for detailed monitoring without calling `result()`.
- Added a dataframe profiler. To use, you can call get_execution_profile() on your desired dataframe. This profiler reports the queries executed to evaluate a dataframe, and statistics about each of the query operators. Currently an experimental feature
<<<<<<< HEAD
- Updated the interface for experimental feature `context.configure_development_features`. All development features are disabled by default unless explicitly enabled by the user.
=======
- Added support for the following functions in `functions.py`:
  - `ai_sentiment`
>>>>>>> 94654141

### Snowpark pandas API Updates

#### New Features

- Added support for creating permanent and immutable UDFs/UDTFs with `DataFrame/Series/GroupBy.apply`, `map`, and `transform` by passing the `snowflake_udf_params` keyword argument. See documentation for details.

#### Bug Fixes

- Fixed an issue where Snowpark pandas plugin would unconditionally disable `AutoSwitchBackend` even when users had explicitly configured it via environment variables or programmatically.

## 1.35.0 (2025-07-24)

### Snowpark Python API Updates

#### New Features

- Added support for the following functions in `functions.py`:
  - `ai_embed`
  - `try_parse_json`

#### Bug Fixes

- Fixed a bug in `DataFrameReader.dbapi` (PrPr) that `dbapi` fail in python stored procedure with process exit with code 1.
- Fixed a bug in `DataFrameReader.dbapi` (PrPr) that `custom_schema` accept illegal schema.
- Fixed a bug in `DataFrameReader.dbapi` (PrPr) that `custom_schema` does not work when connecting to Postgres and Mysql.
- Fixed a bug in schema inference that would cause it to fail for external stages.

#### Improvements

- Improved `query` parameter in `DataFrameReader.dbapi` (PrPr) so that parentheses are not needed around the query.
- Improved error experience in `DataFrameReader.dbapi` (PrPr) when exception happen during inferring schema of target data source.


### Snowpark Local Testing Updates

#### New Features

- Added local testing support for reading files with `SnowflakeFile` using local file paths, the Snow URL semantic (snow://...), local testing framework stages, and Snowflake stages (@stage/file_path).

### Snowpark pandas API Updates

#### New Features

- Added support for `DataFrame.boxplot`.

#### Improvements

- Reduced the number of UDFs/UDTFs created by repeated calls to `apply` or `map` with the same arguments on Snowpark pandas objects.
- Added an example for reading a file from a stage in the docstring for `pd.read_excel`.

#### Bug Fixes

- Added an upper bound to the row estimation when the cartesian product from an align or join results in a very large number. This mitigates a performance regression.
- Fix a `pd.read_excel` bug when reading files inside stage inner directory.

## 1.34.0 (2025-07-15)

### Snowpark Python API Updates

#### New Features

- Added a new option `TRY_CAST` to `DataFrameReader`. When `TRY_CAST` is True columns are wrapped in a `TRY_CAST` statement rather than a hard cast when loading data.
- Added a new option `USE_RELAXED_TYPES` to the `INFER_SCHEMA_OPTIONS` of `DataFrameReader`. When set to True this option casts all strings to max length strings and all numeric types to `DoubleType`.
- Added debuggability improvements to eagerly validate dataframe schema metadata. Enable it using `snowflake.snowpark.context.configure_development_features()`.
- Added a new function `snowflake.snowpark.dataframe.map_in_pandas` that allows users map a function across a dataframe. The mapping function takes an iterator of pandas dataframes as input and provides one as output.
- Added a ttl cache to describe queries. Repeated queries in a 15 second interval will use the cached value rather than requery Snowflake.
- Added a parameter `fetch_with_process` to `DataFrameReader.dbapi` (PrPr) to enable multiprocessing for parallel data fetching in local ingestion. By default, local ingestion uses multithreading. Multiprocessing may improve performance for CPU-bound tasks like Parquet file generation.
- Added a new function `snowflake.snowpark.functions.model` that allows users to call methods of a model.

#### Improvements

- Added support for row validation using XSD schema using `rowValidationXSDPath` option when reading XML files with a row tag using `rowTag` option.
- Improved SQL generation for `session.table().sample()` to generate a flat SQL statement.
- Added support for complex column expression as input for `functions.explode`.
- Added debuggability improvements to show which Python lines an SQL compilation error corresponds to. Enable it using `snowflake.snowpark.context.configure_development_features()`. This feature also depends on AST collection to be enabled in the session which can be done using `session.ast_enabled = True`.
- Set enforce_ordering=True when calling `to_snowpark_pandas()` from a snowpark dataframe containing DML/DDL queries instead of throwing a NotImplementedError.

#### Bug Fixes

- Fixed a bug caused by redundant validation when creating an iceberg table.
- Fixed a bug in `DataFrameReader.dbapi` (PrPr) where closing the cursor or connection could unexpectedly raise an error and terminate the program.
- Fixed ambiguous column errors when using table functions in `DataFrame.select()` that have output columns matching the input DataFrame's columns. This improvement works when dataframe columns are provided as `Column` objects.
- Fixed a bug where having a NULL in a column with DecimalTypes would cast the column to FloatTypes instead and lead to precision loss.

### Snowpark Local Testing Updates

#### Bug Fixes

- Fixed a bug when processing windowed functions that lead to incorrect indexing in results.
- When a scalar numeric is passed to fillna we will ignore non-numeric columns instead of producing an error.

### Snowpark pandas API Updates

#### New Features

- Added support for `DataFrame.to_excel` and `Series.to_excel`.
- Added support for `pd.read_feather`, `pd.read_orc`, and `pd.read_stata`.
- Added support for `pd.explain_switch()` to return debugging information on hybrid execution decisions.
- Support `pd.read_snowflake` when the global modin backend is `Pandas`.
- Added support for `pd.to_dynamic_table`, `pd.to_iceberg`, and `pd.to_view`.

#### Improvements

- Added modin telemetry on API calls and hybrid engine switches.
- Show more helpful error messages to Snowflake Notebook users when the `modin` or `pandas` version does not match our requirements.
- Added a data type guard to the cost functions for hybrid execution mode (PrPr) which checks for data type compatibility.
- Added automatic switching to the pandas backend in hybrid execution mode (PrPr) for many methods that are not directly implemented in Snowpark pandas.
- Set the 'type' and other standard fields for Snowpark pandas telemetry.

#### Dependency Updates

- Added tqdm and ipywidgets as dependencies so that progress bars appear when switching between modin backends.
- Updated the supported `modin` versions to >=0.33.0 and <0.35.0 (was previously >= 0.32.0 and <0.34.0).

#### Bug Fixes

- Fixed a bug in hybrid execution mode (PrPr) where certain Series operations would raise `TypeError: numpy.ndarray object is not callable`.
- Fixed a bug in hybrid execution mode (PrPr) where calling numpy operations like `np.where` on modin objects with the Pandas backend would raise an `AttributeError`. This fix requires `modin` version 0.34.0 or newer.
- Fixed issue in `df.melt` where the resulting values have an additional suffix applied.

## 1.33.0 (2025-06-19)

### Snowpark Python API Updates

#### New Features

- Added support for MySQL in `DataFrameWriter.dbapi` (PrPr) for both Parquet and UDTF-based ingestion.
- Added support for PostgreSQL in `DataFrameReader.dbapi` (PrPr) for both Parquet and UDTF-based ingestion.
- Added support for Databricks in `DataFrameWriter.dbapi` (PrPr) for UDTF-based ingestion.
- Added support to `DataFrameReader` to enable use of `PATTERN` when reading files with `INFER_SCHEMA` enabled.
- Added support for the following AI-powered functions in `functions.py`:
  - `ai_complete`
  - `ai_similarity`
  - `ai_summarize_agg` (originally `summarize_agg`)
  - different config options for `ai_classify`
- Added support for more options when reading XML files with a row tag using `rowTag` option:
  - Added support for removing namespace prefixes from col names using `ignoreNamespace` option.
  - Added support for specifying the prefix for the attribute column in the result table using `attributePrefix` option.
  - Added support for excluding attributes from the XML element using `excludeAttributes` option.
  - Added support for specifying the column name for the value when there are attributes in an element that has no child elements using `valueTag` option.
  - Added support for specifying the value to treat as a ``null`` value using `nullValue` option.
  - Added support for specifying the character encoding of the XML file using `charset` option.
  - Added support for ignoring surrounding whitespace in the XML element using `ignoreSurroundingWhitespace` option.
- Added support for parameter `return_dataframe` in `Session.call`, which can be used to set the return type of the functions to a `DataFrame` object.
- Added a new argument to `Dataframe.describe` called `strings_include_math_stats` that triggers `stddev` and `mean` to be calculated for String columns.
- Added support for retrieving `Edge.properties` when retrieving lineage from `DGQL` in `DataFrame.lineage.trace`.
- Added a parameter `table_exists` to `DataFrameWriter.save_as_table` that allows specifying if a table already exists. This allows skipping a table lookup that can be expensive.

#### Bug Fixes

- Fixed a bug in `DataFrameReader.dbapi` (PrPr) where the `create_connection` defined as local function was incompatible with multiprocessing.
- Fixed a bug in `DataFrameReader.dbapi` (PrPr) where databricks `TIMESTAMP` type was converted to Snowflake `TIMESTAMP_NTZ` type which should be `TIMESTAMP_LTZ` type.
- Fixed a bug in `DataFrameReader.json` where repeated reads with the same reader object would create incorrectly quoted columns.
- Fixed a bug in `DataFrame.to_pandas()` that would drop column names when converting a dataframe that did not originate from a select statement.
- Fixed a bug that `DataFrame.create_or_replace_dynamic_table` raises error when the dataframe contains a UDTF and `SELECT *` in UDTF not being parsed correctly.
- Fixed a bug where casted columns could not be used in the values-clause of in functions.

#### Improvements

- Improved the error message for `Session.write_pandas()` and `Session.create_dataframe()` when the input pandas DataFrame does not have a column.
- Improved `DataFrame.select` when the arguments contain a table function with output columns that collide with columns of current dataframe. With the improvement, if user provides non-colliding columns in `df.select("col1", "col2", table_func(...))` as string arguments, then the query generated by snowpark client will not raise ambiguous column error.
- Improved `DataFrameReader.dbapi` (PrPr) to use in-memory Parquet-based ingestion for better performance and security.
- Improved `DataFrameReader.dbapi` (PrPr) to use `MATCH_BY_COLUMN_NAME=CASE_SENSITIVE` in copy into table operation.

### Snowpark Local Testing Updates

#### New Features

- Added support for snow urls (snow://) in local file testing.

#### Bug Fixes

- Fixed a bug in `Column.isin` that would cause incorrect filtering on joined or previously filtered data.
- Fixed a bug in `snowflake.snowpark.functions.concat_ws` that would cause results to have an incorrect index.

### Snowpark pandas API Updates

#### Dependency Updates

- Updated `modin` dependency constraint from 0.32.0 to >=0.32.0, <0.34.0. The latest version tested with Snowpark pandas is `modin` 0.33.1.

#### New Features

- Added support for **Hybrid Execution (PrPr)**. By running `from modin.config import AutoSwitchBackend; AutoSwitchBackend.enable()`, Snowpark pandas will automatically choose whether to run certain pandas operations locally or on Snowflake. This feature is disabled by default.

#### Improvements

- Set the default value of the `index` parameter to `False` for `DataFrame.to_view`, `Series.to_view`, `DataFrame.to_dynamic_table`, and `Series.to_dynamic_table`.
- Added `iceberg_version` option to table creation functions.
- Reduced query count for many operations, including `insert`, `repr`, and `groupby`, that previously issued a query to retrieve the input data's size.

#### Bug Fixes

- Fixed a bug in `Series.where` when the `other` parameter is an unnamed `Series`.


## 1.32.0 (2025-05-15)

### Snowpark Python API Updates

#### Improvements

- Invoking snowflake system procedures does not invoke an additional `describe procedure` call to check the return type of the procedure.
- Added support for `Session.create_dataframe()` with the stage URL and FILE data type.
- Added support for different modes for dealing with corrupt XML records when reading an XML file using `session.read.option('mode', <mode>), option('rowTag', <tag_name>).xml(<stage_file_path>)`. Currently `PERMISSIVE`, `DROPMALFORMED` and `FAILFAST` are supported.
- Improved the error message of the XML reader when the specified row tag is not found in the file.
- Improved query generation for `Dataframe.drop` to use `SELECT * EXCLUDE ()` to exclude the dropped columns. To enable this feature, set `session.conf.set("use_simplified_query_generation", True)`.
- Added support for `VariantType` to `StructType.from_json`

#### Bug Fixes

- Fixed a bug in `DataFrameWriter.dbapi` (PrPr) that unicode or double-quoted column name in external database causes error because not quoted correctly.
- Fixed a bug where named fields in nested OBJECT data could cause errors when containing spaces.
- Fixed a bug duplicated `native_app_params` parameters in register udaf function.

### Snowpark Local Testing Updates

#### Bug Fixes

- Fixed a bug in `snowflake.snowpark.functions.rank` that would cause sort direction to not be respected.
- Fixed a bug in `snowflake.snowpark.functions.to_timestamp_*` that would cause incorrect results on filtered data.

### Snowpark pandas API Updates

#### New Features

- Added support for dict values in `Series.str.get`, `Series.str.slice`, and `Series.str.__getitem__` (`Series.str[...]`).
- Added support for `DataFrame.to_html`.
- Added support for `DataFrame.to_string` and `Series.to_string`.
- Added support for reading files from S3 buckets using `pd.read_csv`.
- Added `ENFORCE_EXISTING_FILE_FORMAT` option to the `DataFrameReader`, which allows to read a dataframe only based on an existing file format object when used together with `FORMAT_NAME`.

#### Improvements

- Make `iceberg_config` a required parameter for `DataFrame.to_iceberg` and `Series.to_iceberg`.

## 1.31.1 (2025-05-05)

### Snowpark Python API Updates

#### Bug Fixes

- Updated conda build configuration to deprecate Python 3.8 support, preventing installation in incompatible environments.

## 1.31.0 (2025-04-24)

### Snowpark Python API Updates

#### New Features

- Added support for `restricted caller` permission of `execute_as` argument in `StoredProcedure.register()`.
- Added support for non-select statement in `DataFrame.to_pandas()`.
- Added support for `artifact_repository` parameter to `Session.add_packages`, `Session.add_requirements`, `Session.get_packages`, `Session.remove_package`, and `Session.clear_packages`.
- Added support for reading an XML file using a row tag by `session.read.option('rowTag', <tag_name>).xml(<stage_file_path>)` (experimental).
  - Each XML record is extracted as a separate row.
  - Each field within that record becomes a separate column of type VARIANT, which can be further queried using dot notation, e.g., `col(a.b.c)`.
- Added updates to `DataFrameReader.dbapi` (PrPr):
  - Added `fetch_merge_count` parameter for optimizing performance by merging multiple fetched data into a single Parquet file.
  - Added support for Databricks.
  - Added support for ingestion with Snowflake UDTF.
- Added support for the following AI-powered functions in `functions.py` (Private Preview):
  - `prompt`
  - `ai_filter` (added support for `prompt()` function and image files, and changed the second argument name from `expr` to `file`)
  - `ai_classify`

#### Improvements

- Renamed the `relaxed_ordering` param into `enforce_ordering` for `DataFrame.to_snowpark_pandas`. Also the new default values is `enforce_ordering=False` which has the opposite effect of the previous default value, `relaxed_ordering=False`.
- Improved `DataFrameReader.dbapi` (PrPr) reading performance by setting the default `fetch_size` parameter value to 1000.
- Improve the error message for invalid identifier SQL error by suggesting the potentially matching identifiers.
- Reduced the number of describe queries issued when creating a DataFrame from a Snowflake table using `session.table`.
- Improved performance and accuracy of `DataFrameAnalyticsFunctions.time_series_agg()`.

#### Bug Fixes

- Fixed a bug in `DataFrame.group_by().pivot().agg` when the pivot column and aggregate column are the same.
- Fixed a bug in `DataFrameReader.dbapi` (PrPr) where a `TypeError` was raised when `create_connection` returned a connection object of an unsupported driver type.
- Fixed a bug where `df.limit(0)` call would not properly apply.
- Fixed a bug in `DataFrameWriter.save_as_table` that caused reserved names to throw errors when using append mode.

#### Deprecations

- Deprecated support for Python3.8.
- Deprecated argument `sliding_interval` in `DataFrameAnalyticsFunctions.time_series_agg()`.

### Snowpark Local Testing Updates

#### New Features

- Added support for Interval expression to `Window.range_between`.
- Added support for `array_construct` function.

#### Bug Fixes

- Fixed a bug in local testing where transient `__pycache__` directory was unintentionally copied during stored procedure execution via import.
- Fixed a bug in local testing that created incorrect result for `Column.like` calls.
- Fixed a bug in local testing that caused `Column.getItem` and `snowpark.snowflake.functions.get` to raise `IndexError` rather than return null.
- Fixed a bug in local testing where `df.limit(0)` call would not properly apply.
- Fixed a bug in local testing where a `Table.merge` into an empty table would cause an exception.

### Snowpark pandas API Updates

#### Dependency Updates

- Updated `modin` from 0.30.1 to 0.32.0.
- Added support for `numpy` 2.0 and above.

#### New Features

- Added support for `DataFrame.create_or_replace_view` and `Series.create_or_replace_view`.
- Added support for `DataFrame.create_or_replace_dynamic_table` and `Series.create_or_replace_dynamic_table`.
- Added support for `DataFrame.to_view` and `Series.to_view`.
- Added support for `DataFrame.to_dynamic_table` and `Series.to_dynamic_table`.
- Added support for `DataFrame.groupby.resample` for aggregations `max`, `mean`, `median`, `min`, and `sum`.
- Added support for reading stage files using:
  - `pd.read_excel`
  - `pd.read_html`
  - `pd.read_pickle`
  - `pd.read_sas`
  - `pd.read_xml`
- Added support for `DataFrame.to_iceberg` and `Series.to_iceberg`.
- Added support for dict values in `Series.str.len`.

#### Improvements

- Improve performance of `DataFrame.groupby.apply` and `Series.groupby.apply` by avoiding expensive pivot step.
- Added estimate for row count upper bound to `OrderedDataFrame` to enable better engine switching. This could potentially result in increased query counts.
- Renamed the `relaxed_ordering` param into `enforce_ordering` for `pd.read_snowflake`. Also the new default value is `enforce_ordering=False` which has the opposite effect of the previous default value, `relaxed_ordering=False`.

#### Bug Fixes

- Fixed a bug for `pd.read_snowflake` when reading iceberg tables and `enforce_ordering=True`.

## 1.30.0 (2025-03-27)

### Snowpark Python API Updates

#### New Features

- Added Support for relaxed consistency and ordering guarantees in `Dataframe.to_snowpark_pandas` by introducing the new parameter `relaxed_ordering`.
- `DataFrameReader.dbapi` (PrPr) now accepts a list of strings for the session_init_statement parameter, allowing multiple SQL statements to be executed during session initialization.

#### Improvements

- Improved query generation for `Dataframe.stat.sample_by` to generate a single flat query that scales well with large `fractions` dictionary compared to older method of creating a UNION ALL subquery for each key in `fractions`. To enable this feature, set `session.conf.set("use_simplified_query_generation", True)`.
- Improved performance of `DataFrameReader.dbapi` by enable vectorized option when copy parquet file into table.
- Improved query generation for `DataFrame.random_split` in the following ways. They can be enabled by setting `session.conf.set("use_simplified_query_generation", True)`:
  - Removed the need to `cache_result` in the internal implementation of the input dataframe resulting in a pure lazy dataframe operation.
  - The `seed` argument now behaves as expected with repeatable results across multiple calls and sessions.
- `DataFrame.fillna` and `DataFrame.replace` now both support fitting `int` and `float` into `Decimal` columns if `include_decimal` is set to True.
- Added documentation for the following UDF and stored procedure functions in `files.py` as a result of their General Availability.
  - `SnowflakeFile.write`
  - `SnowflakeFile.writelines`
  - `SnowflakeFile.writeable`
- Minor documentation changes for `SnowflakeFile` and `SnowflakeFile.open()`

#### Bug Fixes

- Fixed a bug for the following functions that raised errors `.cast()` is applied to their output
  - `from_json`
  - `size`

### Snowpark Local Testing Updates

#### Bug Fixes

- Fixed a bug in aggregation that caused empty groups to still produce rows.
- Fixed a bug in `Dataframe.except_` that would cause rows to be incorrectly dropped.
- Fixed a bug that caused `to_timestamp` to fail when casting filtered columns.

### Snowpark pandas API Updates

#### New Features

- Added support for list values in `Series.str.__getitem__` (`Series.str[...]`).
- Added support for `pd.Grouper` objects in group by operations. When `freq` is specified, the default values of the `sort`, `closed`, `label`, and `convention` arguments are supported; `origin` is supported when it is `start` or `start_day`.
- Added support for relaxed consistency and ordering guarantees in `pd.read_snowflake` for both named data sources (e.g., tables and views) and query data sources by introducing the new parameter `relaxed_ordering`.

#### Improvements

- Raise a warning whenever `QUOTED_IDENTIFIERS_IGNORE_CASE` is found to be set, ask user to unset it.
- Improved how a missing `index_label` in `DataFrame.to_snowflake` and `Series.to_snowflake` is handled when `index=True`. Instead of raising a `ValueError`, system-defined labels are used for the index columns.
- Improved error message for `groupby or DataFrame or Series.agg` when the function name is not supported.

## 1.29.1 (2025-03-12)

### Snowpark Python API Updates

#### Bug Fixes

- Fixed a bug in `DataFrameReader.dbapi` (PrPr) that prevents usage in stored procedure and snowbooks.

## 1.29.0 (2025-03-05)

### Snowpark Python API Updates

#### New Features

- Added support for the following AI-powered functions in `functions.py` (Private Preview):
  - `ai_filter`
  - `ai_agg`
  - `summarize_agg`
- Added support for the new FILE SQL type support, with the following related functions in `functions.py` (Private Preview):
  - `fl_get_content_type`
  - `fl_get_etag`
  - `fl_get_file_type`
  - `fl_get_last_modified`
  - `fl_get_relative_path`
  - `fl_get_scoped_file_url`
  - `fl_get_size`
  - `fl_get_stage`
  - `fl_get_stage_file_url`
  - `fl_is_audio`
  - `fl_is_compressed`
  - `fl_is_document`
  - `fl_is_image`
  - `fl_is_video`
- Added support for importing third-party packages from PyPi using Artifact Repository (Private Preview):
  - Use keyword arguments `artifact_repository` and `artifact_repository_packages` to specify your artifact repository and packages respectively when registering stored procedures or user defined functions.
  - Supported APIs are:
    - `Session.sproc.register`
    - `Session.udf.register`
    - `Session.udaf.register`
    - `Session.udtf.register`
    - `functions.sproc`
    - `functions.udf`
    - `functions.udaf`
    - `functions.udtf`
    - `functions.pandas_udf`
    - `functions.pandas_udtf`

#### Bug Fixes

- Fixed a bug where creating a Dataframe with large number of values raised `Unsupported feature 'SCOPED_TEMPORARY'.` error if thread-safe session was disabled.
- Fixed a bug where `df.describe` raised internal SQL execution error when the dataframe is created from reading a stage file and CTE optimization is enabled.
- Fixed a bug where `df.order_by(A).select(B).distinct()` would generate invalid SQL when simplified query generation was enabled using `session.conf.set("use_simplified_query_generation", True)`.
- Disabled simplified query generation by default.

#### Improvements

- Improved version validation warnings for `snowflake-snowpark-python` package compatibility when registering stored procedures. Now, warnings are only triggered if the major or minor version does not match, while bugfix version differences no longer generate warnings.
- Bumped cloudpickle dependency to also support `cloudpickle==3.0.0` in addition to previous versions.

### Snowpark Local Testing Updates

#### New Features

- Added support for literal values to `range_between` window function.

### Snowpark pandas API Updates

#### New Features

- Added support for list values in `Series.str.slice`.
- Added support for applying Snowflake Cortex functions `ClassifyText`, `Translate`, and `ExtractAnswer`.
- Added support for `Series.hist`.

#### Improvements

- Improved performance of `DataFrame.groupby.transform` and `Series.groupby.transform` by avoiding expensive pivot step.
- Improve error message for `pd.to_snowflake`, `DataFrame.to_snowflake`, and `Series.to_snowflake` when the table does not exist.
- Improve readability of docstring for the `if_exists` parameter in `pd.to_snowflake`, `DataFrame.to_snowflake`, and `Series.to_snowflake`.
- Improve error message for all pandas functions that use UDFs with Snowpark objects.

#### Bug Fixes

- Fixed a bug in `Series.rename_axis` where an `AttributeError` was being raised.
- Fixed a bug where `pd.get_dummies` didn't ignore NULL/NaN values by default.
- Fixed a bug where repeated calls to `pd.get_dummies` results in 'Duplicated column name error'.
- Fixed a bug in `pd.get_dummies` where passing list of columns generated incorrect column labels in output DataFrame.
- Update `pd.get_dummies` to return bool values instead of int.

## 1.28.0 (2025-02-20)

### Snowpark Python API Updates

#### New Features

- Added support for the following functions in `functions.py`
  - `normal`
  - `randn`
- Added support for `allow_missing_columns` parameter to `Dataframe.union_by_name` and `Dataframe.union_all_by_name`.

#### Improvements

- Improved query generation for `Dataframe.distinct` to generate `SELECT DISTINCT` instead of `SELECT` with `GROUP BY` all columns. To disable this feature, set `session.conf.set("use_simplified_query_generation", False)`.

#### Deprecations

- Deprecated Snowpark Python function `snowflake_cortex_summarize`. Users can install snowflake-ml-python and use the snowflake.cortex.summarize function instead.
- Deprecated Snowpark Python function `snowflake_cortex_sentiment`. Users can install snowflake-ml-python and use the snowflake.cortex.sentiment function instead.

#### Bug Fixes

- Fixed a bug where session-level query tag was overwritten by a stacktrace for dataframes that generate multiple queries. Now, the query tag will only be set to the stacktrace if `session.conf.set("collect_stacktrace_in_query_tag", True)`.
- Fixed a bug in `Session._write_pandas` where it was erroneously passing `use_logical_type` parameter to `Session._write_modin_pandas_helper` when writing a Snowpark pandas object.
- Fixed a bug in options sql generation that could cause multiple values to be formatted incorrectly.
- Fixed a bug in `Session.catalog` where empty strings for database or schema were not handled correctly and were generating erroneous sql statements.

#### Experimental Features

- Added support for writing pyarrow Tables to Snowflake tables.

### Snowpark pandas API Updates

#### New Features

- Added support for applying Snowflake Cortex functions `Summarize` and `Sentiment`.
- Added support for list values in `Series.str.get`.

#### Bug Fixes

- Fixed a bug in `apply` where kwargs were not being correctly passed into the applied function.

### Snowpark Local Testing Updates

#### New Features
- Added support for the following functions
    - `hour`
    - `minute`
- Added support for NULL_IF parameter to csv reader.
- Added support for `date_format`, `datetime_format`, and `timestamp_format` options when loading csvs.

#### Bug Fixes

- Fixed a bug in Dataframe.join that caused columns to have incorrect typing.
- Fixed a bug in when statements that caused incorrect results in the otherwise clause.


## 1.27.0 (2025-02-03)

### Snowpark Python API Updates

#### New Features

- Added support for the following functions in `functions.py`
  - `array_reverse`
  - `divnull`
  - `map_cat`
  - `map_contains_key`
  - `map_keys`
  - `nullifzero`
  - `snowflake_cortex_sentiment`
  - `acosh`
  - `asinh`
  - `atanh`
  - `bit_length`
  - `bitmap_bit_position`
  - `bitmap_bucket_number`
  - `bitmap_construct_agg`
  - `bitshiftright_unsigned`
  - `cbrt`
  - `equal_null`
  - `from_json`
  - `ifnull`
  - `localtimestamp`
  - `max_by`
  - `min_by`
  - `nth_value`
  - `nvl`
  - `octet_length`
  - `position`
  - `regr_avgx`
  - `regr_avgy`
  - `regr_count`
  - `regr_intercept`
  - `regr_r2`
  - `regr_slope`
  - `regr_sxx`
  - `regr_sxy`
  - `regr_syy`
  - `try_to_binary`
  - `base64`
  - `base64_decode_string`
  - `base64_encode`
  - `editdistance`
  - `hex`
  - `hex_encode`
  - `instr`
  - `log1p`
  - `log2`
  - `log10`
  - `percentile_approx`
  - `unbase64`
- Added support for `seed` argument in `DataFrame.stat.sample_by`. Note that it only supports a `Table` object, and will be ignored for a `DataFrame` object.
- Added support for specifying a schema string (including implicit struct syntax) when calling `DataFrame.create_dataframe`.
- Added support for `DataFrameWriter.insert_into/insertInto`. This method also supports local testing mode.
- Added support for `DataFrame.create_temp_view` to create a temporary view. It will fail if the view already exists.
- Added support for multiple columns in the functions `map_cat` and `map_concat`.
- Added an option `keep_column_order` for keeping original column order in `DataFrame.with_column` and `DataFrame.with_columns`.
- Added options to column casts that allow renaming or adding fields in StructType columns.
- Added support for `contains_null` parameter to ArrayType.
- Added support for creating a temporary view via `DataFrame.create_or_replace_temp_view` from a DataFrame created by reading a file from a stage.
- Added support for `value_contains_null` parameter to MapType.
- Added support for using `Column` object in `Column.in_` and `functions.in_`.
- Added `interactive` to telemetry that indicates whether the current environment is an interactive one.
- Allow `session.file.get` in a Native App to read file paths starting with `/` from the current version
- Added support for multiple aggregation functions after `DataFrame.pivot`.

#### Experimental Features

- Added `Catalog` class to manage snowflake objects. It can be accessed via `Session.catalog`.
  - `snowflake.core` is a dependency required for this feature.
- Allow user input schema when reading JSON file on stage.
- Added support for specifying a schema string (including implicit struct syntax) when calling `DataFrame.create_dataframe`.

#### Improvements

- Updated README.md to include instructions on how to verify package signatures using `cosign`.

#### Bug Fixes

- Fixed a bug in local testing mode that caused a column to contain None when it should contain 0.
- Fixed a bug in `StructField.from_json` that prevented TimestampTypes with `tzinfo` from being parsed correctly.
- Fixed a bug in function `date_format` that caused an error when the input column was date type or timestamp type.
- Fixed a bug in dataframe that null value can be inserted in a non-nullable column.
- Fixed a bug in `replace` and `lit` which raised type hint assertion error when passing `Column` expression objects.
- Fixed a bug in `pandas_udf` and `pandas_udtf` where `session` parameter was erroneously ignored.
- Fixed a bug that raised incorrect type conversion error for system function called through `session.call`.

### Snowpark pandas API Updates

#### New Features

- Added support for `Series.str.ljust` and `Series.str.rjust`.
- Added support for `Series.str.center`.
- Added support for `Series.str.pad`.
- Added support for applying Snowpark Python function `snowflake_cortex_sentiment`.
- Added support for `DataFrame.map`.
- Added support for `DataFrame.from_dict` and `DataFrame.from_records`.
- Added support for mixed case field names in struct type columns.
- Added support for `SeriesGroupBy.unique`
- Added support for `Series.dt.strftime` with the following directives:
  - %d: Day of the month as a zero-padded decimal number.
  - %m: Month as a zero-padded decimal number.
  - %Y: Year with century as a decimal number.
  - %H: Hour (24-hour clock) as a zero-padded decimal number.
  - %M: Minute as a zero-padded decimal number.
  - %S: Second as a zero-padded decimal number.
  - %f: Microsecond as a decimal number, zero-padded to 6 digits.
  - %j: Day of the year as a zero-padded decimal number.
  - %X: Locale’s appropriate time representation.
  - %%: A literal '%' character.
- Added support for `Series.between`.
- Added support for `include_groups=False` in `DataFrameGroupBy.apply`.
- Added support for `expand=True` in `Series.str.split`.
- Added support for `DataFrame.pop` and `Series.pop`.
- Added support for `first` and `last` in `DataFrameGroupBy.agg` and `SeriesGroupBy.agg`.
- Added support for `Index.drop_duplicates`.
- Added support for aggregations `"count"`, `"median"`, `np.median`,
  `"skew"`, `"std"`, `np.std` `"var"`, and `np.var` in
  `pd.pivot_table()`, `DataFrame.pivot_table()`, and `pd.crosstab()`.

#### Improvements
- Improve performance of `DataFrame.map`, `Series.apply` and `Series.map` methods by mapping numpy functions to snowpark functions if possible.
- Added documentation for `DataFrame.map`.
- Improve performance of `DataFrame.apply` by mapping numpy functions to snowpark functions if possible.
- Added documentation on the extent of Snowpark pandas interoperability with scikit-learn.
- Infer return type of functions in `Series.map`, `Series.apply` and `DataFrame.map` if type-hint is not provided.
- Added `call_count` to telemetry that counts method calls including interchange protocol calls.

## 1.26.0 (2024-12-05)

### Snowpark Python API Updates

#### New Features

- Added support for property `version` and class method `get_active_session` for `Session` class.
- Added new methods and variables to enhance data type handling and JSON serialization/deserialization:
  - To `DataType`, its derived classes, and `StructField`:
    - `type_name`: Returns the type name of the data.
    - `simple_string`: Provides a simple string representation of the data.
    - `json_value`: Returns the data as a JSON-compatible value.
    - `json`: Converts the data to a JSON string.
  - To `ArrayType`, `MapType`, `StructField`, `PandasSeriesType`, `PandasDataFrameType` and `StructType`:
    - `from_json`: Enables these types to be created from JSON data.
  - To `MapType`:
    - `keyType`: keys of the map
    - `valueType`: values of the map
- Added support for method `appName` in `SessionBuilder`.
- Added support for `include_nulls` argument in `DataFrame.unpivot`.
- Added support for following functions in `functions.py`:
  - `size` to get size of array, object, or map columns.
  - `collect_list` an alias of `array_agg`.
  - `substring` makes `len` argument optional.
- Added parameter `ast_enabled` to session for internal usage (default: `False`).

#### Improvements

- Added support for specifying the following to `DataFrame.create_or_replace_dynamic_table`:
  - `iceberg_config` A dictionary that can hold the following iceberg configuration options:
    - `external_volume`
    - `catalog`
    - `base_location`
    - `catalog_sync`
    - `storage_serialization_policy`
- Added support for nested data types to `DataFrame.print_schema`
- Added support for `level` parameter to `DataFrame.print_schema`
- Improved flexibility of `DataFrameReader` and `DataFrameWriter` API by adding support for the following:
  - Added `format` method to `DataFrameReader` and `DataFrameWriter` to specify file format when loading or unloading results.
  - Added `load` method to `DataFrameReader` to work in conjunction with `format`.
  - Added `save` method to `DataFrameWriter` to work in conjunction with `format`.
  - Added support to read keyword arguments to `options` method for `DataFrameReader` and `DataFrameWriter`.
- Relaxed the cloudpickle dependency for Python 3.11 to simplify build requirements. However, for Python 3.11, `cloudpickle==2.2.1` remains the only supported version.

#### Bug Fixes

- Removed warnings that dynamic pivot features were in private preview, because
  dynamic pivot is now generally available.
- Fixed a bug in `session.read.options` where `False` Boolean values were incorrectly parsed as `True` in the generated file format.

#### Dependency Updates

- Added a runtime dependency on `python-dateutil`.

### Snowpark pandas API Updates

#### New Features

- Added partial support for `Series.map` when `arg` is a pandas `Series` or a
  `collections.abc.Mapping`. No support for instances of `dict` that implement
  `__missing__` but are not instances of `collections.defaultdict`.
- Added support for `DataFrame.align` and `Series.align` for `axis=1` and `axis=None`.
- Added support for `pd.json_normalize`.
- Added support for `GroupBy.pct_change` with `axis=0`, `freq=None`, and `limit=None`.
- Added support for `DataFrameGroupBy.__iter__` and `SeriesGroupBy.__iter__`.
- Added support for `np.sqrt`, `np.trunc`, `np.floor`, numpy trig functions, `np.exp`, `np.abs`, `np.positive` and `np.negative`.
- Added partial support for the dataframe interchange protocol method
  `DataFrame.__dataframe__()`.

#### Bug Fixes

- Fixed a bug in `df.loc` where setting a single column from a series results in unexpected `None` values.

#### Improvements

- Use UNPIVOT INCLUDE NULLS for unpivot operations in pandas instead of sentinel values.
- Improved documentation for pd.read_excel.

## 1.25.0 (2024-11-14)

### Snowpark Python API Updates

#### New Features

- Added the following new functions in `snowflake.snowpark.dataframe`:
  - `map`
- Added support for passing parameter `include_error` to `Session.query_history` to record queries that have error during execution.

#### Improvements

- When target stage is not set in profiler, a default stage from `Session.get_session_stage` is used instead of raising `SnowparkSQLException`.
- Allowed lower case or mixed case input when calling `Session.stored_procedure_profiler.set_active_profiler`.
- Added distributed tracing using open telemetry APIs for action function in `DataFrame`:
  - `cache_result`
- Removed opentelemetry warning from logging.

#### Bug Fixes

- Fixed the pre-action and post-action query propagation when `In` expression were used in selects.
- Fixed a bug that raised error `AttributeError` while calling `Session.stored_procedure_profiler.get_output` when `Session.stored_procedure_profiler` is disabled.

#### Dependency Updates

- Added a dependency on `protobuf>=5.28` and `tzlocal` at runtime.
- Added a dependency on `protoc-wheel-0` for the development profile.
- Require `snowflake-connector-python>=3.12.0, <4.0.0` (was `>=3.10.0`).

### Snowpark pandas API Updates

#### Dependency Updates

- Updated `modin` from 0.28.1 to 0.30.1.
- Added support for all `pandas` 2.2.x versions.

#### New Features

- Added support for `Index.to_numpy`.
- Added support for `DataFrame.align` and `Series.align` for `axis=0`.
- Added support for `size` in `GroupBy.aggregate`, `DataFrame.aggregate`, and `Series.aggregate`.
- Added support for `snowflake.snowpark.functions.window`
- Added support for `pd.read_pickle` (Uses native pandas for processing).
- Added support for `pd.read_html` (Uses native pandas for processing).
- Added support for `pd.read_xml` (Uses native pandas for processing).
- Added support for aggregation functions `"size"` and `len` in `GroupBy.aggregate`, `DataFrame.aggregate`, and `Series.aggregate`.
- Added support for list values in `Series.str.len`.

#### Bug Fixes

- Fixed a bug where aggregating a single-column dataframe with a single callable function (e.g. `pd.DataFrame([0]).agg(np.mean)`) would fail to transpose the result.
- Fixed bugs where `DataFrame.dropna()` would:
  - Treat an empty `subset` (e.g. `[]`) as if it specified all columns instead of no columns.
  - Raise a `TypeError` for a scalar `subset` instead of filtering on just that column.
  - Raise a `ValueError` for a `subset` of type `pandas.Index` instead of filtering on the columns in the index.
- Disable creation of scoped read only table to mitigate Disable creation of scoped read only table to mitigate `TableNotFoundError` when using dynamic pivot in notebook environment.
- Fixed a bug when concat dataframe or series objects are coming from the same dataframe when axis = 1.

#### Improvements

- Improve np.where with scalar x value by eliminating unnecessary join and temp table creation.
- Improve get_dummies performance by flattening the pivot with join.
- Improve align performance when aligning on row position column by removing unnecessary window functions.



### Snowpark Local Testing Updates

#### New Features

- Added support for patching functions that are unavailable in the `snowflake.snowpark.functions` module.
- Added support for `snowflake.snowpark.functions.any_value`

#### Bug Fixes

- Fixed a bug where `Table.update` could not handle `VariantType`, `MapType`, and `ArrayType` data types.
- Fixed a bug where column aliases were incorrectly resolved in `DataFrame.join`, causing errors when selecting columns from a joined DataFrame.
- Fixed a bug where `Table.update` and `Table.merge` could fail if the target table's index was not the default `RangeIndex`.

## 1.24.0 (2024-10-28)

### Snowpark Python API Updates

#### New Features

- Updated `Session` class to be thread-safe. This allows concurrent DataFrame transformations, DataFrame actions, UDF and stored procedure registration, and concurrent file uploads when using the same `Session` object.
  - The feature is disabled by default and can be enabled by setting `FEATURE_THREAD_SAFE_PYTHON_SESSION` to `True` for account.
  - Updating session configurations, like changing database or schema, when multiple threads are using the session may lead to unexpected behavior.
  - When enabled, some internally created temporary table names returned from `DataFrame.queries` API are not deterministic, and may be different when DataFrame actions are executed. This does not affect explicit user-created temporary tables.
- Added support for 'Service' domain to `session.lineage.trace` API.
- Added support for `copy_grants` parameter when registering UDxF and stored procedures.
- Added support for the following methods in `DataFrameWriter` to support daisy-chaining:
  - `option`
  - `options`
  - `partition_by`
- Added support for `snowflake_cortex_summarize`.

#### Improvements

- Improved the following new capability for function `snowflake.snowpark.functions.array_remove` it is now possible to use in python.
- Disables sql simplification when sort is performed after limit.
  - Previously, `df.sort().limit()` and `df.limit().sort()` generates the same query with sort in front of limit. Now, `df.limit().sort()` will generate query that reads `df.limit().sort()`.
  - Improve performance of generated query for `df.limit().sort()`, because limit stops table scanning as soon as the number of records is satisfied.
- Added a client side error message for when an invalid stage location is passed to DataFrame read functions.

#### Bug Fixes

- Fixed a bug where the automatic cleanup of temporary tables could interfere with the results of async query execution.
- Fixed a bug in `DataFrame.analytics.time_series_agg` function to handle multiple data points in same sliding interval.
- Fixed a bug that created inconsistent casing in field names of structured objects in iceberg schemas.

#### Deprecations

- Deprecated warnings will be triggered when using snowpark-python with Python 3.8. For more details, please refer to https://docs.snowflake.com/en/developer-guide/python-runtime-support-policy.

### Snowpark pandas API Updates

#### New Features

- Added support for `np.subtract`, `np.multiply`, `np.divide`, and `np.true_divide`.
- Added support for tracking usages of `__array_ufunc__`.
- Added numpy compatibility support for `np.float_power`, `np.mod`, `np.remainder`, `np.greater`, `np.greater_equal`, `np.less`, `np.less_equal`, `np.not_equal`, and `np.equal`.
- Added numpy compatibility support for `np.log`, `np.log2`, and `np.log10`
- Added support for `DataFrameGroupBy.bfill`, `SeriesGroupBy.bfill`, `DataFrameGroupBy.ffill`, and `SeriesGroupBy.ffill`.
- Added support for `on` parameter with `Resampler`.
- Added support for timedelta inputs in `value_counts()`.
- Added support for applying Snowpark Python function `snowflake_cortex_summarize`.
- Added support for `DataFrame.attrs` and `Series.attrs`.
- Added support for `DataFrame.style`.
- Added numpy compatibility support for `np.full_like`

#### Improvements

- Improved generated SQL query for `head` and `iloc` when the row key is a slice.
- Improved error message when passing an unknown timezone to `tz_convert` and `tz_localize` in `Series`, `DataFrame`, `Series.dt`, and `DatetimeIndex`.
- Improved documentation for `tz_convert` and `tz_localize` in `Series`, `DataFrame`, `Series.dt`, and `DatetimeIndex` to specify the supported timezone formats.
- Added additional kwargs support for `df.apply` and `series.apply` ( as well as `map` and `applymap` ) when using snowpark functions. This allows for some position independent compatibility between apply and functions where the first argument is not a pandas object.
- Improved generated SQL query for `iloc` and `iat` when the row key is a scalar.
- Removed all joins in `iterrows`.
- Improved documentation for `Series.map` to reflect the unsupported features.
- Added support for `np.may_share_memory` which is used internally by many scikit-learn functions. This method will always return false when called with a Snowpark pandas object.

#### Bug Fixes

- Fixed a bug where `DataFrame` and `Series` `pct_change()` would raise `TypeError` when input contained timedelta columns.
- Fixed a bug where `replace()` would sometimes propagate `Timedelta` types incorrectly through `replace()`. Instead raise `NotImplementedError` for `replace()` on `Timedelta`.
- Fixed a bug where `DataFrame` and `Series` `round()` would raise `AssertionError` for `Timedelta` columns. Instead raise `NotImplementedError` for `round()` on `Timedelta`.
- Fixed a bug where `reindex` fails when the new index is a Series with non-overlapping types from the original index.
- Fixed a bug where calling `__getitem__` on a DataFrameGroupBy object always returned a DataFrameGroupBy object if `as_index=False`.
- Fixed a bug where inserting timedelta values into an existing column would silently convert the values to integers instead of raising `NotImplementedError`.
- Fixed a bug where `DataFrame.shift()` on axis=0 and axis=1 would fail to propagate timedelta types.
- `DataFrame.abs()`, `DataFrame.__neg__()`, `DataFrame.stack()`, and `DataFrame.unstack()` now raise `NotImplementedError` for timedelta inputs instead of failing to propagate timedelta types.

### Snowpark Local Testing Updates

#### Bug Fixes

- Fixed a bug where `DataFrame.alias` raises `KeyError` for input column name.
- Fixed a bug where `to_csv` on Snowflake stage fails when data contains empty strings.

## 1.23.0 (2024-10-09)

### Snowpark Python API Updates

#### New Features

- Added the following new functions in `snowflake.snowpark.functions`:
  - `make_interval`
- Added support for using Snowflake Interval constants with `Window.range_between()` when the order by column is TIMESTAMP or DATE type.
- Added support for file writes. This feature is currently in private preview.
- Added `thread_id` to `QueryRecord` to track the thread id submitting the query history.
- Added support for `Session.stored_procedure_profiler`.

#### Improvements

#### Bug Fixes

- Fixed a bug where registering a stored procedure or UDxF with type hints would give a warning `'NoneType' has no len() when trying to read default values from function`.

### Snowpark pandas API Updates

#### New Features

- Added support for `TimedeltaIndex.mean` method.
- Added support for some cases of aggregating `Timedelta` columns on `axis=0` with `agg` or `aggregate`.
- Added support for `by`, `left_by`, `right_by`, `left_index`, and `right_index` for `pd.merge_asof`.
- Added support for passing parameter `include_describe` to `Session.query_history`.
- Added support for `DatetimeIndex.mean` and `DatetimeIndex.std` methods.
- Added support for `Resampler.asfreq`, `Resampler.indices`, `Resampler.nunique`, and `Resampler.quantile`.
- Added support for `resample` frequency `W`, `ME`, `YE` with `closed = "left"`.
- Added support for `DataFrame.rolling.corr` and `Series.rolling.corr` for `pairwise = False` and int `window`.
- Added support for string time-based `window` and `min_periods = None` for `Rolling`.
- Added support for `DataFrameGroupBy.fillna` and `SeriesGroupBy.fillna`.
- Added support for constructing `Series` and `DataFrame` objects with the lazy `Index` object as `data`, `index`, and `columns` arguments.
- Added support for constructing `Series` and `DataFrame` objects with `index` and `column` values not present in `DataFrame`/`Series` `data`.
- Added support for `pd.read_sas` (Uses native pandas for processing).
- Added support for applying `rolling().count()` and `expanding().count()` to `Timedelta` series and columns.
- Added support for `tz` in both `pd.date_range` and `pd.bdate_range`.
- Added support for `Series.items`.
- Added support for `errors="ignore"` in `pd.to_datetime`.
- Added support for `DataFrame.tz_localize` and `Series.tz_localize`.
- Added support for `DataFrame.tz_convert` and `Series.tz_convert`.
- Added support for applying Snowpark Python functions (e.g., `sin`) in `Series.map`, `Series.apply`, `DataFrame.apply` and `DataFrame.applymap`.

#### Improvements

- Improved `to_pandas` to persist the original timezone offset for TIMESTAMP_TZ type.
- Improved `dtype` results for TIMESTAMP_TZ type to show correct timezone offset.
- Improved `dtype` results for TIMESTAMP_LTZ type to show correct timezone.
- Improved error message when passing non-bool value to `numeric_only` for groupby aggregations.
- Removed unnecessary warning about sort algorithm in `sort_values`.
- Use SCOPED object for internal create temp tables. The SCOPED objects will be stored sproc scoped if created within stored sproc, otherwise will be session scoped, and the object will be automatically cleaned at the end of the scope.
- Improved warning messages for operations that lead to materialization with inadvertent slowness.
- Removed unnecessary warning message about `convert_dtype` in `Series.apply`.

#### Bug Fixes

- Fixed a bug where an `Index` object created from a `Series`/`DataFrame` incorrectly updates the `Series`/`DataFrame`'s index name after an inplace update has been applied to the original `Series`/`DataFrame`.
- Suppressed an unhelpful `SettingWithCopyWarning` that sometimes appeared when printing `Timedelta` columns.
- Fixed `inplace` argument for `Series` objects derived from other `Series` objects.
- Fixed a bug where `Series.sort_values` failed if series name overlapped with index column name.
- Fixed a bug where transposing a dataframe would map `Timedelta` index levels to integer column levels.
- Fixed a bug where `Resampler` methods on timedelta columns would produce integer results.
- Fixed a bug where `pd.to_numeric()` would leave `Timedelta` inputs as `Timedelta` instead of converting them to integers.
- Fixed `loc` set when setting a single row, or multiple rows, of a DataFrame with a Series value.

### Snowpark Local Testing Updates

#### Bug Fixes

- Fixed a bug where nullable columns were annotated wrongly.
- Fixed a bug where the `date_add` and `date_sub` functions failed for `NULL` values.
- Fixed a bug where `equal_null` could fail inside a merge statement.
- Fixed a bug where `row_number` could fail inside a Window function.
- Fixed a bug where updates could fail when the source is the result of a join.


## 1.22.1 (2024-09-11)
This is a re-release of 1.22.0. Please refer to the 1.22.0 release notes for detailed release content.


## 1.22.0 (2024-09-10)

### Snowpark Python API Updates

### New Features

- Added the following new functions in `snowflake.snowpark.functions`:
  - `array_remove`
  - `ln`

#### Improvements

- Improved documentation for `Session.write_pandas` by making `use_logical_type` option more explicit.
- Added support for specifying the following to `DataFrameWriter.save_as_table`:
  - `enable_schema_evolution`
  - `data_retention_time`
  - `max_data_extension_time`
  - `change_tracking`
  - `copy_grants`
  - `iceberg_config` A dicitionary that can hold the following iceberg configuration options:
      - `external_volume`
      - `catalog`
      - `base_location`
      - `catalog_sync`
      - `storage_serialization_policy`
- Added support for specifying the following to `DataFrameWriter.copy_into_table`:
  - `iceberg_config` A dicitionary that can hold the following iceberg configuration options:
      - `external_volume`
      - `catalog`
      - `base_location`
      - `catalog_sync`
      - `storage_serialization_policy`
- Added support for specifying the following parameters to `DataFrame.create_or_replace_dynamic_table`:
  - `mode`
  - `refresh_mode`
  - `initialize`
  - `clustering_keys`
  - `is_transient`
  - `data_retention_time`
  - `max_data_extension_time`

#### Bug Fixes

- Fixed a bug in `session.read.csv` that caused an error when setting `PARSE_HEADER = True` in an externally defined file format.
- Fixed a bug in query generation from set operations that allowed generation of duplicate queries when children have common subqueries.
- Fixed a bug in `session.get_session_stage` that referenced a non-existing stage after switching database or schema.
- Fixed a bug where calling `DataFrame.to_snowpark_pandas` without explicitly initializing the Snowpark pandas plugin caused an error.
- Fixed a bug where using the `explode` function in dynamic table creation caused a SQL compilation error due to improper boolean type casting on the `outer` parameter.

### Snowpark Local Testing Updates

#### New Features

- Added support for type coercion when passing columns as input to UDF calls.
- Added support for `Index.identical`.

#### Bug Fixes

- Fixed a bug where the truncate mode in `DataFrameWriter.save_as_table` incorrectly handled DataFrames containing only a subset of columns from the existing table.
- Fixed a bug where function `to_timestamp` does not set the default timezone of the column datatype.

### Snowpark pandas API Updates

#### New Features

- Added limited support for the `Timedelta` type, including the following features. Snowpark pandas will raise `NotImplementedError` for unsupported `Timedelta` use cases.
  - supporting tracking the Timedelta type through `copy`, `cache_result`, `shift`, `sort_index`, `assign`, `bfill`, `ffill`, `fillna`, `compare`, `diff`, `drop`, `dropna`, `duplicated`, `empty`, `equals`, `insert`, `isin`, `isna`, `items`, `iterrows`, `join`, `len`, `mask`, `melt`, `merge`, `nlargest`, `nsmallest`, `to_pandas`.
  - converting non-timedelta to timedelta via `astype`.
  - `NotImplementedError` will be raised for the rest of methods that do not support `Timedelta`.
  - support for subtracting two timestamps to get a Timedelta.
  - support indexing with Timedelta data columns.
  - support for adding or subtracting timestamps and `Timedelta`.
  - support for binary arithmetic between two `Timedelta` values.
  - support for binary arithmetic and comparisons between `Timedelta` values and numeric values.
  - support for lazy `TimedeltaIndex`.
  - support for `pd.to_timedelta`.
  - support for `GroupBy` aggregations `min`, `max`, `mean`, `idxmax`, `idxmin`, `std`, `sum`, `median`, `count`, `any`, `all`, `size`, `nunique`, `head`, `tail`, `aggregate`.
  - support for `GroupBy` filtrations `first` and `last`.
  - support for `TimedeltaIndex` attributes: `days`, `seconds`, `microseconds` and `nanoseconds`.
  - support for `diff` with timestamp columns on `axis=0` and `axis=1`
  - support for `TimedeltaIndex` methods: `ceil`, `floor` and `round`.
  - support for `TimedeltaIndex.total_seconds` method.
- Added support for index's arithmetic and comparison operators.
- Added support for `Series.dt.round`.
- Added documentation pages for `DatetimeIndex`.
- Added support for `Index.name`, `Index.names`, `Index.rename`, and `Index.set_names`.
- Added support for `Index.__repr__`.
- Added support for `DatetimeIndex.month_name` and `DatetimeIndex.day_name`.
- Added support for `Series.dt.weekday`, `Series.dt.time`, and `DatetimeIndex.time`.
- Added support for `Index.min` and `Index.max`.
- Added support for `pd.merge_asof`.
- Added support for `Series.dt.normalize` and `DatetimeIndex.normalize`.
- Added support for `Index.is_boolean`, `Index.is_integer`, `Index.is_floating`, `Index.is_numeric`, and `Index.is_object`.
- Added support for `DatetimeIndex.round`, `DatetimeIndex.floor` and `DatetimeIndex.ceil`.
- Added support for `Series.dt.days_in_month` and `Series.dt.daysinmonth`.
- Added support for `DataFrameGroupBy.value_counts` and `SeriesGroupBy.value_counts`.
- Added support for `Series.is_monotonic_increasing` and `Series.is_monotonic_decreasing`.
- Added support for `Index.is_monotonic_increasing` and `Index.is_monotonic_decreasing`.
- Added support for `pd.crosstab`.
- Added support for `pd.bdate_range` and included business frequency support (B, BME, BMS, BQE, BQS, BYE, BYS) for both `pd.date_range` and `pd.bdate_range`.
- Added support for lazy `Index` objects  as `labels` in `DataFrame.reindex` and `Series.reindex`.
- Added support for `Series.dt.days`, `Series.dt.seconds`, `Series.dt.microseconds`, and `Series.dt.nanoseconds`.
- Added support for creating a `DatetimeIndex` from an `Index` of numeric or string type.
- Added support for string indexing with `Timedelta` objects.
- Added support for `Series.dt.total_seconds` method.
- Added support for `DataFrame.apply(axis=0)`.
- Added support for `Series.dt.tz_convert` and `Series.dt.tz_localize`.
- Added support for `DatetimeIndex.tz_convert` and `DatetimeIndex.tz_localize`.

#### Improvements

- Improve concat, join performance when operations are performed on series coming from the same dataframe by avoiding unnecessary joins.
- Refactored `quoted_identifier_to_snowflake_type` to avoid making metadata queries if the types have been cached locally.
- Improved `pd.to_datetime` to handle all local input cases.
- Create a lazy index from another lazy index without pulling data to client.
- Raised `NotImplementedError` for Index bitwise operators.
- Display a more clear error message when `Index.names` is set to a non-like-like object.
- Raise a warning whenever MultiIndex values are pulled in locally.
- Improve warning message for `pd.read_snowflake` include the creation reason when temp table creation is triggered.
- Improve performance for `DataFrame.set_index`, or setting `DataFrame.index` or `Series.index` by avoiding checks require eager evaluation. As a consequence, when the new index that does not match the current `Series`/`DataFrame` object length, a `ValueError` is no longer raised. Instead, when the `Series`/`DataFrame` object is longer than the provided index, the `Series`/`DataFrame`'s new index is filled with `NaN` values for the "extra" elements. Otherwise, the extra values in the provided index are ignored.
- Properly raise `NotImplementedError` when ambiguous/nonexistent are non-string in `ceil`/`floor`/`round`.

#### Bug Fixes

- Stopped ignoring nanoseconds in `pd.Timedelta` scalars.
- Fixed AssertionError in tree of binary operations.
- Fixed bug in `Series.dt.isocalendar` using a named Series
- Fixed `inplace` argument for Series objects derived from DataFrame columns.
- Fixed a bug where `Series.reindex` and `DataFrame.reindex` did not update the result index's name correctly.
- Fixed a bug where `Series.take` did not error when `axis=1` was specified.


## 1.21.1 (2024-09-05)

### Snowpark Python API Updates

#### Bug Fixes

- Fixed a bug where using `to_pandas_batches` with async jobs caused an error due to improper handling of waiting for asynchronous query completion.

## 1.21.0 (2024-08-19)

### Snowpark Python API Updates

#### New Features

- Added support for `snowflake.snowpark.testing.assert_dataframe_equal` that is a utility function to check the equality of two Snowpark DataFrames.

#### Improvements

- Added support server side string size limitations.
- Added support to create and invoke stored procedures, UDFs and UDTFs with optional arguments.
- Added support for column lineage in the DataFrame.lineage.trace API.
- Added support for passing `INFER_SCHEMA` options to `DataFrameReader` via `INFER_SCHEMA_OPTIONS`.
- Added support for passing `parameters` parameter to `Column.rlike` and `Column.regexp`.
- Added support for automatically cleaning up temporary tables created by `df.cache_result()` in the current session, when the DataFrame is no longer referenced (i.e., gets garbage collected). It is still an experimental feature not enabled by default, and can be enabled by setting `session.auto_clean_up_temp_table_enabled` to `True`.
- Added support for string literals to the `fmt` parameter of `snowflake.snowpark.functions.to_date`.
- Added support for system$reference function.

#### Bug Fixes

- Fixed a bug where SQL generated for selecting `*` column has an incorrect subquery.
- Fixed a bug in `DataFrame.to_pandas_batches` where the iterator could throw an error if certain transformation is made to the pandas dataframe due to wrong isolation level.
- Fixed a bug in `DataFrame.lineage.trace` to split the quoted feature view's name and version correctly.
- Fixed a bug in `Column.isin` that caused invalid sql generation when passed an empty list.
- Fixed a bug that fails to raise NotImplementedError while setting cell with list like item.

### Snowpark Local Testing Updates

#### New Features

- Added support for the following APIs:
  - snowflake.snowpark.functions
    - `rank`
    - `dense_rank`
    - `percent_rank`
    - `cume_dist`
    - `ntile`
    - `datediff`
    - `array_agg`
  - snowflake.snowpark.column.Column.within_group
- Added support for parsing flags in regex statements for mocked plans. This maintains parity with the `rlike` and `regexp` changes above.

#### Bug Fixes

- Fixed a bug where Window Functions LEAD and LAG do not handle option `ignore_nulls` properly.
- Fixed a bug where values were not populated into the result DataFrame during the insertion of table merge operation.

#### Improvements

- Fix pandas FutureWarning about integer indexing.

### Snowpark pandas API Updates

#### New Features

- Added support for `DataFrame.backfill`, `DataFrame.bfill`, `Series.backfill`, and `Series.bfill`.
- Added support for `DataFrame.compare` and `Series.compare` with default parameters.
- Added support for `Series.dt.microsecond` and `Series.dt.nanosecond`.
- Added support for `Index.is_unique` and `Index.has_duplicates`.
- Added support for `Index.equals`.
- Added support for `Index.value_counts`.
- Added support for `Series.dt.day_name` and `Series.dt.month_name`.
- Added support for indexing on Index, e.g., `df.index[:10]`.
- Added support for `DataFrame.unstack` and `Series.unstack`.
- Added support for `DataFrame.asfreq` and `Series.asfreq`.
- Added support for `Series.dt.is_month_start` and `Series.dt.is_month_end`.
- Added support for `Index.all` and `Index.any`.
- Added support for `Series.dt.is_year_start` and `Series.dt.is_year_end`.
- Added support for `Series.dt.is_quarter_start` and `Series.dt.is_quarter_end`.
- Added support for lazy `DatetimeIndex`.
- Added support for `Series.argmax` and `Series.argmin`.
- Added support for `Series.dt.is_leap_year`.
- Added support for `DataFrame.items`.
- Added support for `Series.dt.floor` and `Series.dt.ceil`.
- Added support for `Index.reindex`.
- Added support for `DatetimeIndex` properties: `year`, `month`, `day`, `hour`, `minute`, `second`, `microsecond`,
    `nanosecond`, `date`, `dayofyear`, `day_of_year`, `dayofweek`, `day_of_week`, `weekday`, `quarter`,
    `is_month_start`, `is_month_end`, `is_quarter_start`, `is_quarter_end`, `is_year_start`, `is_year_end`
    and `is_leap_year`.
- Added support for `Resampler.fillna` and `Resampler.bfill`.
- Added limited support for the `Timedelta` type, including creating `Timedelta` columns and `to_pandas`.
- Added support for `Index.argmax` and `Index.argmin`.

#### Improvements

- Removed the public preview warning message when importing Snowpark pandas.
- Removed unnecessary count query from `SnowflakeQueryCompiler.is_series_like` method.
- `Dataframe.columns` now returns native pandas Index object instead of Snowpark Index object.
- Refactor and introduce `query_compiler` argument in `Index` constructor to create `Index` from query compiler.
- `pd.to_datetime` now returns a DatetimeIndex object instead of a Series object.
- `pd.date_range` now returns a DatetimeIndex object instead of a Series object.

#### Bug Fixes

- Made passing an unsupported aggregation function to `pivot_table` raise `NotImplementedError` instead of `KeyError`.
- Removed axis labels and callable names from error messages and telemetry about unsupported aggregations.
- Fixed AssertionError in `Series.drop_duplicates` and `DataFrame.drop_duplicates` when called after `sort_values`.
- Fixed a bug in `Index.to_frame` where the result frame's column name may be wrong where name is unspecified.
- Fixed a bug where some Index docstrings are ignored.
- Fixed a bug in `Series.reset_index(drop=True)` where the result name may be wrong.
- Fixed a bug in `Groupby.first/last` ordering by the correct columns in the underlying window expression.

## 1.20.0 (2024-07-17)

### Snowpark Python API Updates

#### Improvements

- Added distributed tracing using open telemetry APIs for table stored procedure function in `DataFrame`:
  - `_execute_and_get_query_id`
- Added support for the `arrays_zip` function.
- Improves performance for binary column expression and `df._in` by avoiding unnecessary cast for numeric values. You can enable this optimization by setting `session.eliminate_numeric_sql_value_cast_enabled = True`.
- Improved error message for `write_pandas` when the target table does not exist and `auto_create_table=False`.
- Added open telemetry tracing on UDxF functions in Snowpark.
- Added open telemetry tracing on stored procedure registration in Snowpark.
- Added a new optional parameter called `format_json` to the `Session.SessionBuilder.app_name` function that sets the app name in the `Session.query_tag` in JSON format. By default, this parameter is set to `False`.

#### Bug Fixes
- Fixed a bug where SQL generated for `lag(x, 0)` was incorrect and failed with error message `argument 1 to function LAG needs to be constant, found 'SYSTEM$NULL_TO_FIXED(null)'`.

### Snowpark Local Testing Updates

#### New Features

- Added support for the following APIs:
  - snowflake.snowpark.functions
    - random
- Added new parameters to `patch` function when registering a mocked function:
  - `distinct` allows an alternate function to be specified for when a sql function should be distinct.
  - `pass_column_index` passes a named parameter `column_index` to the mocked function that contains the pandas.Index for the input data.
  - `pass_row_index` passes a named parameter `row_index` to the mocked function that is the 0 indexed row number the function is currently operating on.
  - `pass_input_data` passes a named parameter `input_data` to the mocked function that contains the entire input dataframe for the current expression.
  - Added support for the `column_order` parameter to method `DataFrameWriter.save_as_table`.


#### Bug Fixes
- Fixed a bug that caused DecimalType columns to be incorrectly truncated to integer precision when used in BinaryExpressions.

### Snowpark pandas API Updates

#### New Features
- Added support for `DataFrameGroupBy.all`, `SeriesGroupBy.all`, `DataFrameGroupBy.any`, and `SeriesGroupBy.any`.
- Added support for `DataFrame.nlargest`, `DataFrame.nsmallest`, `Series.nlargest` and `Series.nsmallest`.
- Added support for `replace` and `frac > 1` in `DataFrame.sample` and `Series.sample`.
- Added support for `read_excel` (Uses local pandas for processing)
- Added support for `Series.at`, `Series.iat`, `DataFrame.at`, and `DataFrame.iat`.
- Added support for `Series.dt.isocalendar`.
- Added support for `Series.case_when` except when condition or replacement is callable.
- Added documentation pages for `Index` and its APIs.
- Added support for `DataFrame.assign`.
- Added support for `DataFrame.stack`.
- Added support for `DataFrame.pivot` and `pd.pivot`.
- Added support for `DataFrame.to_csv` and `Series.to_csv`.
- Added partial support for `Series.str.translate` where the values in the `table` are single-codepoint strings.
- Added support for `DataFrame.corr`.
- Allow `df.plot()` and `series.plot()` to be called, materializing the data into the local client
- Added support for `DataFrameGroupBy` and `SeriesGroupBy` aggregations `first` and `last`
- Added support for `DataFrameGroupBy.get_group`.
- Added support for `limit` parameter when `method` parameter is used in `fillna`.
- Added partial support for `Series.str.translate` where the values in the `table` are single-codepoint strings.
- Added support for `DataFrame.corr`.
- Added support for `DataFrame.equals` and `Series.equals`.
- Added support for `DataFrame.reindex` and `Series.reindex`.
- Added support for `Index.astype`.
- Added support for `Index.unique` and `Index.nunique`.
- Added support for `Index.sort_values`.

#### Bug Fixes
- Fixed an issue when using np.where and df.where when the scalar 'other' is the literal 0.
- Fixed a bug regarding precision loss when converting to Snowpark pandas `DataFrame` or `Series` with `dtype=np.uint64`.
- Fixed bug where `values` is set to `index` when `index` and `columns` contain all columns in DataFrame during `pivot_table`.

#### Improvements
- Added support for `Index.copy()`
- Added support for Index APIs: `dtype`, `values`, `item()`, `tolist()`, `to_series()` and `to_frame()`
- Expand support for DataFrames with no rows in `pd.pivot_table` and `DataFrame.pivot_table`.
- Added support for `inplace` parameter in `DataFrame.sort_index` and `Series.sort_index`.


## 1.19.0 (2024-06-25)

### Snowpark Python API Updates

#### New Features

- Added support for `to_boolean` function.
- Added documentation pages for Index and its APIs.

#### Bug Fixes

- Fixed a bug where python stored procedure with table return type fails when run in a task.
- Fixed a bug where df.dropna fails due to `RecursionError: maximum recursion depth exceeded` when the DataFrame has more than 500 columns.
- Fixed a bug where `AsyncJob.result("no_result")` doesn't wait for the query to finish execution.


### Snowpark Local Testing Updates

#### New Features

- Added support for the `strict` parameter when registering UDFs and Stored Procedures.

#### Bug Fixes

- Fixed a bug in convert_timezone that made the setting the source_timezone parameter return an error.
- Fixed a bug where creating DataFrame with empty data of type `DateType` raises `AttributeError`.
- Fixed a bug that table merge fails when update clause exists but no update takes place.
- Fixed a bug in mock implementation of `to_char` that raises `IndexError` when incoming column has nonconsecutive row index.
- Fixed a bug in handling of `CaseExpr` expressions that raises `IndexError` when incoming column has nonconsecutive row index.
- Fixed a bug in implementation of `Column.like` that raises `IndexError` when incoming column has nonconsecutive row index.

#### Improvements

- Added support for type coercion in the implementation of DataFrame.replace, DataFrame.dropna and the mock function `iff`.

### Snowpark pandas API Updates

#### New Features

- Added partial support for `DataFrame.pct_change` and `Series.pct_change` without the `freq` and `limit` parameters.
- Added support for `Series.str.get`.
- Added support for `Series.dt.dayofweek`, `Series.dt.day_of_week`, `Series.dt.dayofyear`, and `Series.dt.day_of_year`.
- Added support for `Series.str.__getitem__` (`Series.str[...]`).
- Added support for `Series.str.lstrip` and `Series.str.rstrip`.
- Added support for `DataFrameGroupBy.size` and `SeriesGroupBy.size`.
- Added support for `DataFrame.expanding` and `Series.expanding` for aggregations `count`, `sum`, `min`, `max`, `mean`, `std`, `var`, and `sem` with `axis=0`.
- Added support for `DataFrame.rolling` and `Series.rolling` for aggregation `count` with `axis=0`.
- Added support for `Series.str.match`.
- Added support for `DataFrame.resample` and `Series.resample` for aggregations `size`, `first`, and `last`.
- Added support for `DataFrameGroupBy.all`, `SeriesGroupBy.all`, `DataFrameGroupBy.any`, and `SeriesGroupBy.any`.
- Added support for `DataFrame.nlargest`, `DataFrame.nsmallest`, `Series.nlargest` and `Series.nsmallest`.
- Added support for `replace` and `frac > 1` in `DataFrame.sample` and `Series.sample`.
- Added support for `read_excel` (Uses local pandas for processing)
- Added support for `Series.at`, `Series.iat`, `DataFrame.at`, and `DataFrame.iat`.
- Added support for `Series.dt.isocalendar`.
- Added support for `Series.case_when` except when condition or replacement is callable.
- Added documentation pages for `Index` and its APIs.
- Added support for `DataFrame.assign`.
- Added support for `DataFrame.stack`.
- Added support for `DataFrame.pivot` and `pd.pivot`.
- Added support for `DataFrame.to_csv` and `Series.to_csv`.
- Added support for `Index.T`.

#### Bug Fixes

- Fixed a bug that causes output of GroupBy.aggregate's columns to be ordered incorrectly.
- Fixed a bug where `DataFrame.describe` on a frame with duplicate columns of differing dtypes could cause an error or incorrect results.
- Fixed a bug in `DataFrame.rolling` and `Series.rolling` so `window=0` now throws `NotImplementedError` instead of `ValueError`

#### Improvements

- Added support for named aggregations in `DataFrame.aggregate` and `Series.aggregate` with `axis=0`.
- `pd.read_csv` reads using the native pandas CSV parser, then uploads data to snowflake using parquet. This enables most of the parameters supported by `read_csv` including date parsing and numeric conversions. Uploading via parquet is roughly twice as fast as uploading via CSV.
- Initial work to support an `pd.Index` directly in Snowpark pandas. Support for `pd.Index` as a first-class component of Snowpark pandas is coming soon.
- Added a lazy index constructor and support for `len`, `shape`, `size`, `empty`, `to_pandas()` and `names`. For `df.index`, Snowpark pandas creates a lazy index object.
- For `df.columns`, Snowpark pandas supports a non-lazy version of an `Index` since the data is already stored locally.

## 1.18.0 (2024-05-28)

### Snowpark Python API Updates

#### Improvements

- Improved error message to remind users set `{"infer_schema": True}` when reading csv file without specifying its schema.
- Improved error handling for `Session.create_dataframe` when called with more than 512 rows and using `format` or `pyformat` `paramstyle`.

### Snowpark pandas API Updates

#### New Features

- Added `DataFrame.cache_result` and `Series.cache_result` methods for users to persist DataFrames and Series to a temporary table lasting the duration of the session to improve latency of subsequent operations.

#### Bug Fixes

#### Improvements

- Added partial support for `DataFrame.pivot_table` with no `index` parameter, as well as for `margins` parameter.
- Updated the signature of `DataFrame.shift`/`Series.shift`/`DataFrameGroupBy.shift`/`SeriesGroupBy.shift` to match pandas 2.2.1. Snowpark pandas does not yet support the newly-added `suffix` argument, or sequence values of `periods`.
- Re-added support for `Series.str.split`.

#### Bug Fixes

- Fixed how we support mixed columns for string methods (`Series.str.*`).

### Snowpark Local Testing Updates

#### New Features

- Added support for the following DataFrameReader read options to file formats `csv` and `json`:
  - PURGE
  - PATTERN
  - INFER_SCHEMA with value being `False`
  - ENCODING with value being `UTF8`
- Added support for `DataFrame.analytics.moving_agg` and `DataFrame.analytics.cumulative_agg_agg`.
- Added support for `if_not_exists` parameter during UDF and stored procedure registration.

#### Bug Fixes

- Fixed a bug that when processing time format, fractional second part is not handled properly.
- Fixed a bug that caused function calls on `*` to fail.
- Fixed a bug that prevented creation of map and struct type objects.
- Fixed a bug that function `date_add` was unable to handle some numeric types.
- Fixed a bug that `TimestampType` casting resulted in incorrect data.
- Fixed a bug that caused `DecimalType` data to have incorrect precision in some cases.
- Fixed a bug where referencing missing table or view raises confusing `IndexError`.
- Fixed a bug that mocked function `to_timestamp_ntz` can not handle None data.
- Fixed a bug that mocked UDFs handles output data of None improperly.
- Fixed a bug where `DataFrame.with_column_renamed` ignores attributes from parent DataFrames after join operations.
- Fixed a bug that integer precision of large value gets lost when converted to pandas DataFrame.
- Fixed a bug that the schema of datetime object is wrong when create DataFrame from a pandas DataFrame.
- Fixed a bug in the implementation of `Column.equal_nan` where null data is handled incorrectly.
- Fixed a bug where `DataFrame.drop` ignore attributes from parent DataFrames after join operations.
- Fixed a bug in mocked function `date_part` where Column type is set wrong.
- Fixed a bug where `DataFrameWriter.save_as_table` does not raise exceptions when inserting null data into non-nullable columns.
- Fixed a bug in the implementation of `DataFrameWriter.save_as_table` where
  - Append or Truncate fails when incoming data has different schema than existing table.
  - Truncate fails when incoming data does not specify columns that are nullable.

#### Improvements

- Removed dependency check for `pyarrow` as it is not used.
- Improved target type coverage of `Column.cast`, adding support for casting to boolean and all integral types.
- Aligned error experience when calling UDFs and stored procedures.
- Added appropriate error messages for `is_permanent` and `anonymous` options in UDFs and stored procedures registration to make it more clear that those features are not yet supported.
- File read operation with unsupported options and values now raises `NotImplementedError` instead of warnings and unclear error information.

## 1.17.0 (2024-05-21)

### Snowpark Python API Updates

#### New Features

- Added support to add a comment on tables and views using the functions listed below:
  - `DataFrameWriter.save_as_table`
  - `DataFrame.create_or_replace_view`
  - `DataFrame.create_or_replace_temp_view`
  - `DataFrame.create_or_replace_dynamic_table`

#### Improvements

- Improved error message to remind users to set `{"infer_schema": True}` when reading CSV file without specifying its schema.

### Snowpark pandas API Updates

#### New Features

- Start of Public Preview of Snowpark pandas API. Refer to the [Snowpark pandas API Docs](https://docs.snowflake.com/developer-guide/snowpark/python/snowpark-pandas) for more details.

### Snowpark Local Testing Updates

#### New Features

- Added support for NumericType and VariantType data conversion in the mocked function `to_timestamp_ltz`, `to_timestamp_ntz`, `to_timestamp_tz` and `to_timestamp`.
- Added support for DecimalType, BinaryType, ArrayType, MapType, TimestampType, DateType and TimeType data conversion in the mocked function `to_char`.
- Added support for the following APIs:
  - snowflake.snowpark.functions:
    - to_varchar
  - snowflake.snowpark.DataFrame:
    - pivot
  - snowflake.snowpark.Session:
    - cancel_all
- Introduced a new exception class `snowflake.snowpark.mock.exceptions.SnowparkLocalTestingException`.
- Added support for casting to FloatType

#### Bug Fixes

- Fixed a bug that stored procedure and UDF should not remove imports already in the `sys.path` during the clean-up step.
- Fixed a bug that when processing datetime format, the fractional second part is not handled properly.
- Fixed a bug that on Windows platform that file operations was unable to properly handle file separator in directory name.
- Fixed a bug that on Windows platform that when reading a pandas dataframe, IntervalType column with integer data can not be processed.
- Fixed a bug that prevented users from being able to select multiple columns with the same alias.
- Fixed a bug that `Session.get_current_[schema|database|role|user|account|warehouse]` returns upper-cased identifiers when identifiers are quoted.
- Fixed a bug that function `substr` and `substring` can not handle 0-based `start_expr`.

#### Improvements

- Standardized the error experience by raising `SnowparkLocalTestingException` in error cases which is on par with `SnowparkSQLException` raised in non-local execution.
- Improved error experience of `Session.write_pandas` method that `NotImplementError` will be raised when called.
- Aligned error experience with reusing a closed session in non-local execution.

## 1.16.0 (2024-05-07)

### New Features

- Support stored procedure register with packages given as Python modules.
- Added snowflake.snowpark.Session.lineage.trace to explore data lineage of snowfake objects.
- Added support for structured type schema parsing.

### Bug Fixes

- Fixed a bug when inferring schema, single quotes are added to stage files already have single quotes.

### Local Testing Updates

#### New Features

- Added support for StringType, TimestampType and VariantType data conversion in the mocked function `to_date`.
- Added support for the following APIs:
  - snowflake.snowpark.functions
    - get
    - concat
    - concat_ws

#### Bug Fixes

- Fixed a bug that caused `NaT` and `NaN` values to not be recognized.
- Fixed a bug where, when inferring a schema, single quotes were added to stage files that already had single quotes.
- Fixed a bug where `DataFrameReader.csv` was unable to handle quoted values containing a delimiter.
- Fixed a bug that when there is `None` value in an arithmetic calculation, the output should remain `None` instead of `math.nan`.
- Fixed a bug in function `sum` and `covar_pop` that when there is `math.nan` in the data, the output should also be `math.nan`.
- Fixed a bug that stage operation can not handle directories.
- Fixed a bug that `DataFrame.to_pandas` should take Snowflake numeric types with precision 38 as `int64`.

## 1.15.0 (2024-04-24)

### New Features

- Added `truncate` save mode in `DataFrameWrite` to overwrite existing tables by truncating the underlying table instead of dropping it.
- Added telemetry to calculate query plan height and number of duplicate nodes during collect operations.
- Added the functions below to unload data from a `DataFrame` into one or more files in a stage:
  - `DataFrame.write.json`
  - `DataFrame.write.csv`
  - `DataFrame.write.parquet`
- Added distributed tracing using open telemetry APIs for action functions in `DataFrame` and `DataFrameWriter`:
  - snowflake.snowpark.DataFrame:
    - collect
    - collect_nowait
    - to_pandas
    - count
    - show
  - snowflake.snowpark.DataFrameWriter:
    - save_as_table
- Added support for snow:// URLs to `snowflake.snowpark.Session.file.get` and `snowflake.snowpark.Session.file.get_stream`
- Added support to register stored procedures and UDxFs with a `comment`.
- UDAF client support is ready for public preview. Please stay tuned for the Snowflake announcement of UDAF public preview.
- Added support for dynamic pivot.  This feature is currently in private preview.

### Improvements

- Improved the generated query performance for both compilation and execution by converting duplicate subqueries to Common Table Expressions (CTEs). It is still an experimental feature not enabled by default, and can be enabled by setting `session.cte_optimization_enabled` to `True`.

### Bug Fixes

- Fixed a bug where `statement_params` was not passed to query executions that register stored procedures and user defined functions.
- Fixed a bug causing `snowflake.snowpark.Session.file.get_stream` to fail for quoted stage locations.
- Fixed a bug that an internal type hint in `utils.py` might raise AttributeError in case the underlying module can not be found.

### Local Testing Updates

#### New Features

- Added support for registering UDFs and stored procedures.
- Added support for the following APIs:
  - snowflake.snowpark.Session:
    - file.put
    - file.put_stream
    - file.get
    - file.get_stream
    - read.json
    - add_import
    - remove_import
    - get_imports
    - clear_imports
    - add_packages
    - add_requirements
    - clear_packages
    - remove_package
    - udf.register
    - udf.register_from_file
    - sproc.register
    - sproc.register_from_file
  - snowflake.snowpark.functions
    - current_database
    - current_session
    - date_trunc
    - object_construct
    - object_construct_keep_null
    - pow
    - sqrt
    - udf
    - sproc
- Added support for StringType, TimestampType and VariantType data conversion in the mocked function `to_time`.

#### Bug Fixes

- Fixed a bug that null filled columns for constant functions.
- Fixed a bug that implementation of to_object, to_array and to_binary to better handle null inputs.
- Fixed a bug that timestamp data comparison can not handle year beyond 2262.
- Fixed a bug that `Session.builder.getOrCreate` should return the created mock session.

## 1.14.0 (2024-03-20)

### New Features

- Added support for creating vectorized UDTFs with `process` method.
- Added support for dataframe functions:
  - to_timestamp_ltz
  - to_timestamp_ntz
  - to_timestamp_tz
  - locate
- Added support for ASOF JOIN type.
- Added support for the following local testing APIs:
  - snowflake.snowpark.functions:
    - to_double
    - to_timestamp
    - to_timestamp_ltz
    - to_timestamp_ntz
    - to_timestamp_tz
    - greatest
    - least
    - convert_timezone
    - dateadd
    - date_part
  - snowflake.snowpark.Session:
    - get_current_account
    - get_current_warehouse
    - get_current_role
    - use_schema
    - use_warehouse
    - use_database
    - use_role

### Bug Fixes

- Fixed a bug in `SnowflakePlanBuilder` that `save_as_table` does not filter column that name start with '$' and follow by number correctly.
- Fixed a bug that statement parameters may have no effect when resolving imports and packages.
- Fixed bugs in local testing:
  - LEFT ANTI and LEFT SEMI joins drop rows with null values.
  - DataFrameReader.csv incorrectly parses data when the optional parameter `field_optionally_enclosed_by` is specified.
  - Column.regexp only considers the first entry when `pattern` is a `Column`.
  - Table.update raises `KeyError` when updating null values in the rows.
  - VARIANT columns raise errors at `DataFrame.collect`.
  - `count_distinct` does not work correctly when counting.
  - Null values in integer columns raise `TypeError`.

### Improvements

- Added telemetry to local testing.
- Improved the error message of `DataFrameReader` to raise `FileNotFound` error when reading a path that does not exist or when there are no files under the path.

## 1.13.0 (2024-02-26)

### New Features

- Added support for an optional `date_part` argument in function `last_day`.
- `SessionBuilder.app_name` will set the query_tag after the session is created.
- Added support for the following local testing functions:
  - current_timestamp
  - current_date
  - current_time
  - strip_null_value
  - upper
  - lower
  - length
  - initcap

### Improvements

- Added cleanup logic at interpreter shutdown to close all active sessions.
- Closing sessions within stored procedures now is a no-op logging a warning instead of raising an error.

### Bug Fixes

- Fixed a bug in `DataFrame.to_local_iterator` where the iterator could yield wrong results if another query is executed before the iterator finishes due to wrong isolation level. For details, please see #945.
- Fixed a bug that truncated table names in error messages while running a plan with local testing enabled.
- Fixed a bug that `Session.range` returns empty result when the range is large.

## 1.12.1 (2024-02-08)

### Improvements

- Use `split_blocks=True` by default during `to_pandas` conversion, for optimal memory allocation. This parameter is passed to `pyarrow.Table.to_pandas`, which enables `PyArrow` to split the memory allocation into smaller, more manageable blocks instead of allocating a single contiguous block. This results in better memory management when dealing with larger datasets.

### Bug Fixes

- Fixed a bug in `DataFrame.to_pandas` that caused an error when evaluating on a Dataframe with an `IntergerType` column with null values.

## 1.12.0 (2024-01-30)

### New Features

- Exposed `statement_params` in `StoredProcedure.__call__`.
- Added two optional arguments to `Session.add_import`.
  - `chunk_size`: The number of bytes to hash per chunk of the uploaded files.
  - `whole_file_hash`: By default only the first chunk of the uploaded import is hashed to save time. When this is set to True each uploaded file is fully hashed instead.
- Added parameters `external_access_integrations` and `secrets` when creating a UDAF from Snowpark Python to allow integration with external access.
- Added a new method `Session.append_query_tag`. Allows an additional tag to be added to the current query tag by appending it as a comma separated value.
- Added a new method `Session.update_query_tag`. Allows updates to a JSON encoded dictionary query tag.
- `SessionBuilder.getOrCreate` will now attempt to replace the singleton it returns when token expiration has been detected.
- Added support for new functions in `snowflake.snowpark.functions`:
  - `array_except`
  - `create_map`
  - `sign`/`signum`
- Added the following functions to `DataFrame.analytics`:
  - Added the `moving_agg` function in `DataFrame.analytics` to enable moving aggregations like sums and averages with multiple window sizes.
  - Added the `cummulative_agg` function in `DataFrame.analytics` to enable commulative aggregations like sums and averages on multiple columns.
  - Added the `compute_lag` and `compute_lead` functions in `DataFrame.analytics` for enabling lead and lag calculations on multiple columns.
  - Added the `time_series_agg` function in `DataFrame.analytics` to enable time series aggregations like sums and averages with multiple time windows.

### Bug Fixes

- Fixed a bug in `DataFrame.na.fill` that caused Boolean values to erroneously override integer values.
- Fixed a bug in `Session.create_dataframe` where the Snowpark DataFrames created using pandas DataFrames were not inferring the type for timestamp columns correctly. The behavior is as follows:
  - Earlier timestamp columns without a timezone would be converted to nanosecond epochs and inferred as `LongType()`, but will now be correctly maintained as timestamp values and be inferred as `TimestampType(TimestampTimeZone.NTZ)`.
  - Earlier timestamp columns with a timezone would be inferred as `TimestampType(TimestampTimeZone.NTZ)` and loose timezone information but will now be correctly inferred as `TimestampType(TimestampTimeZone.LTZ)` and timezone information is retained correctly.
  - Set session parameter `PYTHON_SNOWPARK_USE_LOGICAL_TYPE_FOR_CREATE_DATAFRAME` to revert back to old behavior. It is recommended that you update your code to align with correct behavior because the parameter will be removed in the future.
- Fixed a bug that `DataFrame.to_pandas` gets decimal type when scale is not 0, and creates an object dtype in `pandas`. Instead, we cast the value to a float64 type.
- Fixed bugs that wrongly flattened the generated SQL when one of the following happens:
  - `DataFrame.filter()` is called after `DataFrame.sort().limit()`.
  - `DataFrame.sort()` or `filter()` is called on a DataFrame that already has a window function or sequence-dependent data generator column.
    For instance, `df.select("a", seq1().alias("b")).select("a", "b").sort("a")` won't flatten the sort clause anymore.
  - a window or sequence-dependent data generator column is used after `DataFrame.limit()`. For instance, `df.limit(10).select(row_number().over())` won't flatten the limit and select in the generated SQL.
- Fixed a bug where aliasing a DataFrame column raised an error when the DataFame was copied from another DataFrame with an aliased column. For instance,

  ```python
  df = df.select(col("a").alias("b"))
  df = copy(df)
  df.select(col("b").alias("c"))  # threw an error. Now it's fixed.
  ```

- Fixed a bug in `Session.create_dataframe` that the non-nullable field in a schema is not respected for boolean type. Note that this fix is only effective when the user has the privilege to create a temp table.
- Fixed a bug in SQL simplifier where non-select statements in `session.sql` dropped a SQL query when used with `limit()`.
- Fixed a bug that raised an exception when session parameter `ERROR_ON_NONDETERMINISTIC_UPDATE` is true.

### Behavior Changes (API Compatible)

- When parsing data types during a `to_pandas` operation, we rely on GS precision value to fix precision issues for large integer values. This may affect users where a column that was earlier returned as `int8` gets returned as `int64`. Users can fix this by explicitly specifying precision values for their return column.
- Aligned behavior for `Session.call` in case of table stored procedures where running `Session.call` would not trigger stored procedure unless a `collect()` operation was performed.
- `StoredProcedureRegistration` will now automatically add `snowflake-snowpark-python` as a package dependency. The added dependency will be on the client's local version of the library and an error is thrown if the server cannot support that version.

## 1.11.1 (2023-12-07)

### Bug Fixes

- Fixed a bug that numpy should not be imported at the top level of mock module.
- Added support for these new functions in `snowflake.snowpark.functions`:
  - `from_utc_timestamp`
  - `to_utc_timestamp`

## 1.11.0 (2023-12-05)

### New Features

- Add the `conn_error` attribute to `SnowflakeSQLException` that stores the whole underlying exception from `snowflake-connector-python`.
- Added support for `RelationalGroupedDataframe.pivot()` to access `pivot` in the following pattern `Dataframe.group_by(...).pivot(...)`.
- Added experimental feature: Local Testing Mode, which allows you to create and operate on Snowpark Python DataFrames locally without connecting to a Snowflake account. You can use the local testing framework to test your DataFrame operations locally, on your development machine or in a CI (continuous integration) pipeline, before deploying code changes to your account.

- Added support for `arrays_to_object` new functions in `snowflake.snowpark.functions`.
- Added support for the vector data type.

### Dependency Updates

- Bumped cloudpickle dependency to work with `cloudpickle==2.2.1`
- Updated ``snowflake-connector-python`` to `3.4.0`.

### Bug Fixes

- DataFrame column names quoting check now supports newline characters.
- Fix a bug where a DataFrame generated by `session.read.with_metadata` creates inconsistent table when doing `df.write.save_as_table`.

## 1.10.0 (2023-11-03)

### New Features

- Added support for managing case sensitivity in `DataFrame.to_local_iterator()`.
- Added support for specifying vectorized UDTF's input column names by using the optional parameter `input_names` in `UDTFRegistration.register/register_file` and `functions.pandas_udtf`. By default, `RelationalGroupedDataFrame.applyInPandas` will infer the column names from current dataframe schema.
- Add `sql_error_code` and `raw_message` attributes to `SnowflakeSQLException` when it is caused by a SQL exception.

### Bug Fixes

- Fixed a bug in `DataFrame.to_pandas()` where converting snowpark dataframes to pandas dataframes was losing precision on integers with more than 19 digits.
- Fixed a bug that `session.add_packages` can not handle requirement specifier that contains project name with underscore and version.
- Fixed a bug in `DataFrame.limit()` when `offset` is used and the parent `DataFrame` uses `limit`. Now the `offset` won't impact the parent DataFrame's `limit`.
- Fixed a bug in `DataFrame.write.save_as_table` where dataframes created from read api could not save data into snowflake because of invalid column name `$1`.

### Behavior change

- Changed the behavior of `date_format`:
  - The `format` argument changed from optional to required.
  - The returned result changed from a date object to a date-formatted string.
- When a window function, or a sequence-dependent data generator (`normal`, `zipf`, `uniform`, `seq1`, `seq2`, `seq4`, `seq8`) function is used, the sort and filter operation will no longer be flattened when generating the query.

## 1.9.0 (2023-10-13)

### New Features

- Added support for the Python 3.11 runtime environment.

### Dependency updates

- Added back the dependency of `typing-extensions`.

### Bug Fixes

- Fixed a bug where imports from permanent stage locations were ignored for temporary stored procedures, UDTFs, UDFs, and UDAFs.
- Revert back to using CTAS (create table as select) statement for `Dataframe.writer.save_as_table` which does not need insert permission for writing tables.

### New Features
- Support `PythonObjJSONEncoder` json-serializable objects for `ARRAY` and `OBJECT` literals.

## 1.8.0 (2023-09-14)

### New Features

- Added support for VOLATILE/IMMUTABLE keyword when registering UDFs.
- Added support for specifying clustering keys when saving dataframes using `DataFrame.save_as_table`.
- Accept `Iterable` objects input for `schema` when creating dataframes using `Session.create_dataframe`.
- Added the property `DataFrame.session` to return a `Session` object.
- Added the property `Session.session_id` to return an integer that represents session ID.
- Added the property `Session.connection` to return a `SnowflakeConnection` object .

- Added support for creating a Snowpark session from a configuration file or environment variables.

### Dependency updates

- Updated ``snowflake-connector-python`` to 3.2.0.

### Bug Fixes

- Fixed a bug where automatic package upload would raise `ValueError` even when compatible package version were added in `session.add_packages`.
- Fixed a bug where table stored procedures were not registered correctly when using `register_from_file`.
- Fixed a bug where dataframe joins failed with `invalid_identifier` error.
- Fixed a bug where `DataFrame.copy` disables SQL simplfier for the returned copy.
- Fixed a bug where `session.sql().select()` would fail if any parameters are specified to `session.sql()`

## 1.7.0 (2023-08-28)

### New Features

- Added parameters `external_access_integrations` and `secrets` when creating a UDF, UDTF or Stored Procedure from Snowpark Python to allow integration with external access.
- Added support for these new functions in `snowflake.snowpark.functions`:
  - `array_flatten`
  - `flatten`
- Added support for `apply_in_pandas` in `snowflake.snowpark.relational_grouped_dataframe`.
- Added support for replicating your local Python environment on Snowflake via `Session.replicate_local_environment`.

### Bug Fixes

- Fixed a bug where `session.create_dataframe` fails to properly set nullable columns where nullability was affected by order or data was given.
- Fixed a bug where `DataFrame.select` could not identify and alias columns in presence of table functions when output columns of table function overlapped with columns in dataframe.

### Behavior Changes

- When creating stored procedures, UDFs, UDTFs, UDAFs with parameter `is_permanent=False` will now create temporary objects even when `stage_name` is provided. The default value of `is_permanent` is `False` which is why if this value is not explicitly set to `True` for permanent objects, users will notice a change in behavior.
- `types.StructField` now enquotes column identifier by default.

## 1.6.1 (2023-08-02)

### New Features

- Added support for these new functions in `snowflake.snowpark.functions`:
  - `array_sort`
  - `sort_array`
  - `array_min`
  - `array_max`
  - `explode_outer`
- Added support for pure Python packages specified via `Session.add_requirements` or `Session.add_packages`. They are now usable in stored procedures and UDFs even if packages are not present on the Snowflake Anaconda channel.
  - Added Session parameter `custom_packages_upload_enabled` and `custom_packages_force_upload_enabled` to enable the support for pure Python packages feature mentioned above. Both parameters default to `False`.
- Added support for specifying package requirements by passing a Conda environment yaml file to `Session.add_requirements`.
- Added support for asynchronous execution of multi-query dataframes that contain binding variables.
- Added support for renaming multiple columns in `DataFrame.rename`.
- Added support for Geometry datatypes.
- Added support for `params` in `session.sql()` in stored procedures.
- Added support for user-defined aggregate functions (UDAFs). This feature is currently in private preview.
- Added support for vectorized UDTFs (user-defined table functions). This feature is currently in public preview.
- Added support for Snowflake Timestamp variants (i.e., `TIMESTAMP_NTZ`, `TIMESTAMP_LTZ`, `TIMESTAMP_TZ`)
  - Added `TimestampTimezone` as an argument in `TimestampType` constructor.
  - Added type hints `NTZ`, `LTZ`, `TZ` and `Timestamp` to annotate functions when registering UDFs.

### Improvements

- Removed redundant dependency `typing-extensions`.
- `DataFrame.cache_result` now creates temp table fully qualified names under current database and current schema.

### Bug Fixes

- Fixed a bug where type check happens on pandas before it is imported.
- Fixed a bug when creating a UDF from `numpy.ufunc`.
- Fixed a bug where `DataFrame.union` was not generating the correct `Selectable.schema_query` when SQL simplifier is enabled.

### Behavior Changes

- `DataFrameWriter.save_as_table` now respects the `nullable` field of the schema provided by the user or the inferred schema based on data from user input.

### Dependency updates

- Updated ``snowflake-connector-python`` to 3.0.4.

## 1.5.1 (2023-06-20)

### New Features

- Added support for the Python 3.10 runtime environment.

## 1.5.0 (2023-06-09)

### Behavior Changes

- Aggregation results, from functions such as `DataFrame.agg` and `DataFrame.describe`, no longer strip away non-printing characters from column names.

### New Features

- Added support for the Python 3.9 runtime environment.
- Added support for new functions in `snowflake.snowpark.functions`:
  - `array_generate_range`
  - `array_unique_agg`
  - `collect_set`
  - `sequence`
- Added support for registering and calling stored procedures with `TABLE` return type.
- Added support for parameter `length` in `StringType()` to specify the maximum number of characters that can be stored by the column.
- Added the alias `functions.element_at()` for `functions.get()`.
- Added the alias `Column.contains` for `functions.contains`.
- Added experimental feature `DataFrame.alias`.
- Added support for querying metadata columns from stage when creating `DataFrame` using `DataFrameReader`.
- Added support for `StructType.add` to append more fields to existing `StructType` objects.
- Added support for parameter `execute_as` in `StoredProcedureRegistration.register_from_file()` to specify stored procedure caller rights.

### Bug Fixes

- Fixed a bug where the `Dataframe.join_table_function` did not run all of the necessary queries to set up the join table function when SQL simplifier was enabled.
- Fixed type hint declaration for custom types - `ColumnOrName`, `ColumnOrLiteralStr`, `ColumnOrSqlExpr`, `LiteralType` and `ColumnOrLiteral` that were breaking `mypy` checks.
- Fixed a bug where `DataFrameWriter.save_as_table` and `DataFrame.copy_into_table` failed to parse fully qualified table names.

## 1.4.0 (2023-04-24)

### New Features

- Added support for `session.getOrCreate`.
- Added support for alias `Column.getField`.
- Added support for new functions in `snowflake.snowpark.functions`:
  - `date_add` and `date_sub` to make add and subtract operations easier.
  - `daydiff`
  - `explode`
  - `array_distinct`.
  - `regexp_extract`.
  - `struct`.
  - `format_number`.
  - `bround`.
  - `substring_index`
- Added parameter `skip_upload_on_content_match` when creating UDFs, UDTFs and stored procedures using `register_from_file` to skip uploading files to a stage if the same version of the files are already on the stage.
- Added support for `DataFrameWriter.save_as_table` method to take table names that contain dots.
- Flattened generated SQL when `DataFrame.filter()` or `DataFrame.order_by()` is followed by a projection statement (e.g. `DataFrame.select()`, `DataFrame.with_column()`).
- Added support for creating dynamic tables _(in private preview)_ using `Dataframe.create_or_replace_dynamic_table`.
- Added an optional argument `params` in `session.sql()` to support binding variables. Note that this is not supported in stored procedures yet.

### Bug Fixes

- Fixed a bug in `strtok_to_array` where an exception was thrown when a delimiter was passed in.
- Fixed a bug in `session.add_import` where the module had the same namespace as other dependencies.

## 1.3.0 (2023-03-28)

### New Features

- Added support for `delimiters` parameter in `functions.initcap()`.
- Added support for `functions.hash()` to accept a variable number of input expressions.
- Added API `Session.RuntimeConfig` for getting/setting/checking the mutability of any runtime configuration.
- Added support managing case sensitivity in `Row` results from `DataFrame.collect` using `case_sensitive` parameter.
- Added API `Session.conf` for getting, setting or checking the mutability of any runtime configuration.
- Added support for managing case sensitivity in `Row` results from `DataFrame.collect` using `case_sensitive` parameter.
- Added indexer support for `snowflake.snowpark.types.StructType`.
- Added a keyword argument `log_on_exception` to `Dataframe.collect` and `Dataframe.collect_no_wait` to optionally disable error logging for SQL exceptions.

### Bug Fixes

- Fixed a bug where a DataFrame set operation(`DataFrame.substract`, `DataFrame.union`, etc.) being called after another DataFrame set operation and `DataFrame.select` or `DataFrame.with_column` throws an exception.
- Fixed a bug where chained sort statements are overwritten by the SQL simplifier.

### Improvements

- Simplified JOIN queries to use constant subquery aliases (`SNOWPARK_LEFT`, `SNOWPARK_RIGHT`) by default. Users can disable this at runtime with `session.conf.set('use_constant_subquery_alias', False)` to use randomly generated alias names instead.
- Allowed specifying statement parameters in `session.call()`.
- Enabled the uploading of large pandas DataFrames in stored procedures by defaulting to a chunk size of 100,000 rows.

## 1.2.0 (2023-03-02)

### New Features

- Added support for displaying source code as comments in the generated scripts when registering stored procedures. This
  is enabled by default, turn off by specifying `source_code_display=False` at registration.
- Added a parameter `if_not_exists` when creating a UDF, UDTF or Stored Procedure from Snowpark Python to ignore creating the specified function or procedure if it already exists.
- Accept integers when calling `snowflake.snowpark.functions.get` to extract value from array.
- Added `functions.reverse` in functions to open access to Snowflake built-in function
  [reverse](https://docs.snowflake.com/en/sql-reference/functions/reverse).
- Added parameter `require_scoped_url` in snowflake.snowflake.files.SnowflakeFile.open() `(in Private Preview)` to replace `is_owner_file` is marked for deprecation.

### Bug Fixes

- Fixed a bug that overwrote `paramstyle` to `qmark` when creating a Snowpark session.
- Fixed a bug where `df.join(..., how="cross")` fails with `SnowparkJoinException: (1112): Unsupported using join type 'Cross'`.
- Fixed a bug where querying a `DataFrame` column created from chained function calls used a wrong column name.

## 1.1.0 (2023-01-26)

### New Features:

- Added `asc`, `asc_nulls_first`, `asc_nulls_last`, `desc`, `desc_nulls_first`, `desc_nulls_last`, `date_part` and `unix_timestamp` in functions.
- Added the property `DataFrame.dtypes` to return a list of column name and data type pairs.
- Added the following aliases:
  - `functions.expr()` for `functions.sql_expr()`.
  - `functions.date_format()` for `functions.to_date()`.
  - `functions.monotonically_increasing_id()` for `functions.seq8()`
  - `functions.from_unixtime()` for `functions.to_timestamp()`

### Bug Fixes:

- Fixed a bug in SQL simplifier that didn’t handle Column alias and join well in some cases. See https://github.com/snowflakedb/snowpark-python/issues/658 for details.
- Fixed a bug in SQL simplifier that generated wrong column names for function calls, NaN and INF.

### Improvements

- The session parameter `PYTHON_SNOWPARK_USE_SQL_SIMPLIFIER` is `True` after Snowflake 7.3 was released. In snowpark-python, `session.sql_simplifier_enabled` reads the value of `PYTHON_SNOWPARK_USE_SQL_SIMPLIFIER` by default, meaning that the SQL simplfier is enabled by default after the Snowflake 7.3 release. To turn this off, set `PYTHON_SNOWPARK_USE_SQL_SIMPLIFIER` in Snowflake to `False` or run `session.sql_simplifier_enabled = False` from Snowpark. It is recommended to use the SQL simplifier because it helps to generate more concise SQL.

## 1.0.0 (2022-11-01)

### New Features

- Added `Session.generator()` to create a new `DataFrame` using the Generator table function.
- Added a parameter `secure` to the functions that create a secure UDF or UDTF.

## 0.12.0 (2022-10-14)

### New Features

- Added new APIs for async job:
  - `Session.create_async_job()` to create an `AsyncJob` instance from a query id.
  - `AsyncJob.result()` now accepts argument `result_type` to return the results in different formats.
  - `AsyncJob.to_df()` returns a `DataFrame` built from the result of this asynchronous job.
  - `AsyncJob.query()` returns the SQL text of the executed query.
- `DataFrame.agg()` and `RelationalGroupedDataFrame.agg()` now accept variable-length arguments.
- Added parameters `lsuffix` and `rsuffix` to `DataFram.join()` and `DataFrame.cross_join()` to conveniently rename overlapping columns.
- Added `Table.drop_table()` so you can drop the temp table after `DataFrame.cache_result()`. `Table` is also a context manager so you can use the `with` statement to drop the cache temp table after use.
- Added `Session.use_secondary_roles()`.
- Added functions `first_value()` and `last_value()`. (contributed by @chasleslr)
- Added `on` as an alias for `using_columns` and `how` as an alias for `join_type` in `DataFrame.join()`.

### Bug Fixes

- Fixed a bug in `Session.create_dataframe()` that raised an error when `schema` names had special characters.
- Fixed a bug in which options set in `Session.read.option()` were not passed to `DataFrame.copy_into_table()` as default values.
- Fixed a bug in which `DataFrame.copy_into_table()` raises an error when a copy option has single quotes in the value.

## 0.11.0 (2022-09-28)

### Behavior Changes

- `Session.add_packages()` now raises `ValueError` when the version of a package cannot be found in Snowflake Anaconda channel. Previously, `Session.add_packages()` succeeded, and a `SnowparkSQLException` exception was raised later in the UDF/SP registration step.

### New Features:

- Added method `FileOperation.get_stream()` to support downloading stage files as stream.
- Added support in `functions.ntiles()` to accept int argument.
- Added the following aliases:
  - `functions.call_function()` for `functions.call_builtin()`.
  - `functions.function()` for `functions.builtin()`.
  - `DataFrame.order_by()` for `DataFrame.sort()`
  - `DataFrame.orderBy()` for `DataFrame.sort()`
- Improved `DataFrame.cache_result()` to return a more accurate `Table` class instead of a `DataFrame` class.
- Added support to allow `session` as the first argument when calling `StoredProcedure`.

### Improvements

- Improved nested query generation by flattening queries when applicable.
  - This improvement could be enabled by setting `Session.sql_simplifier_enabled = True`.
  - `DataFrame.select()`, `DataFrame.with_column()`, `DataFrame.drop()` and other select-related APIs have more flattened SQLs.
  - `DataFrame.union()`, `DataFrame.union_all()`, `DataFrame.except_()`, `DataFrame.intersect()`, `DataFrame.union_by_name()` have flattened SQLs generated when multiple set operators are chained.
- Improved type annotations for async job APIs.

### Bug Fixes

- Fixed a bug in which `Table.update()`, `Table.delete()`, `Table.merge()` try to reference a temp table that does not exist.

## 0.10.0 (2022-09-16)

### New Features:

- Added experimental APIs for evaluating Snowpark dataframes with asynchronous queries:
  - Added keyword argument `block` to the following action APIs on Snowpark dataframes (which execute queries) to allow asynchronous evaluations:
    - `DataFrame.collect()`, `DataFrame.to_local_iterator()`, `DataFrame.to_pandas()`, `DataFrame.to_pandas_batches()`, `DataFrame.count()`, `DataFrame.first()`.
    - `DataFrameWriter.save_as_table()`, `DataFrameWriter.copy_into_location()`.
    - `Table.delete()`, `Table.update()`, `Table.merge()`.
  - Added method `DataFrame.collect_nowait()` to allow asynchronous evaluations.
  - Added class `AsyncJob` to retrieve results from asynchronously executed queries and check their status.
- Added support for `table_type` in `Session.write_pandas()`. You can now choose from these `table_type` options: `"temporary"`, `"temp"`, and `"transient"`.
- Added support for using Python structured data (`list`, `tuple` and `dict`) as literal values in Snowpark.
- Added keyword argument `execute_as` to `functions.sproc()` and `session.sproc.register()` to allow registering a stored procedure as a caller or owner.
- Added support for specifying a pre-configured file format when reading files from a stage in Snowflake.

### Improvements:

- Added support for displaying details of a Snowpark session.

### Bug Fixes:

- Fixed a bug in which `DataFrame.copy_into_table()` and `DataFrameWriter.save_as_table()` mistakenly created a new table if the table name is fully qualified, and the table already exists.

### Deprecations:

- Deprecated keyword argument `create_temp_table` in `Session.write_pandas()`.
- Deprecated invoking UDFs using arguments wrapped in a Python list or tuple. You can use variable-length arguments without a list or tuple.

### Dependency updates

- Updated ``snowflake-connector-python`` to 2.7.12.

## 0.9.0 (2022-08-30)

### New Features:

- Added support for displaying source code as comments in the generated scripts when registering UDFs.
  This feature is turned on by default. To turn it off, pass the new keyword argument `source_code_display` as `False` when calling `register()` or `@udf()`.
- Added support for calling table functions from `DataFrame.select()`, `DataFrame.with_column()` and `DataFrame.with_columns()` which now take parameters of type `table_function.TableFunctionCall` for columns.
- Added keyword argument `overwrite` to `session.write_pandas()` to allow overwriting contents of a Snowflake table with that of a pandas DataFrame.
- Added keyword argument `column_order` to `df.write.save_as_table()` to specify the matching rules when inserting data into table in append mode.
- Added method `FileOperation.put_stream()` to upload local files to a stage via file stream.
- Added methods `TableFunctionCall.alias()` and `TableFunctionCall.as_()` to allow aliasing the names of columns that come from the output of table function joins.
- Added function `get_active_session()` in module `snowflake.snowpark.context` to get the current active Snowpark session.

### Bug Fixes:

- Fixed a bug in which batch insert should not raise an error when `statement_params` is not passed to the function.
- Fixed a bug in which column names should be quoted when `session.create_dataframe()` is called with dicts and a given schema.
- Fixed a bug in which creation of table should be skipped if the table already exists and is in append mode when calling `df.write.save_as_table()`.
- Fixed a bug in which third-party packages with underscores cannot be added when registering UDFs.

### Improvements:

- Improved function `function.uniform()` to infer the types of inputs `max_` and `min_` and cast the limits to `IntegerType` or `FloatType` correspondingly.

## 0.8.0 (2022-07-22)

### New Features:

- Added keyword only argument `statement_params` to the following methods to allow for specifying statement level parameters:
  - `collect`, `to_local_iterator`, `to_pandas`, `to_pandas_batches`,
    `count`, `copy_into_table`, `show`, `create_or_replace_view`, `create_or_replace_temp_view`, `first`, `cache_result`
    and `random_split` on class `snowflake.snowpark.Dateframe`.
  - `update`, `delete` and `merge` on class `snowflake.snowpark.Table`.
  - `save_as_table` and `copy_into_location` on class `snowflake.snowpark.DataFrameWriter`.
  - `approx_quantile`, `statement_params`, `cov` and `crosstab` on class `snowflake.snowpark.DataFrameStatFunctions`.
  - `register` and `register_from_file` on class `snowflake.snowpark.udf.UDFRegistration`.
  - `register` and `register_from_file` on class `snowflake.snowpark.udtf.UDTFRegistration`.
  - `register` and `register_from_file` on class `snowflake.snowpark.stored_procedure.StoredProcedureRegistration`.
  - `udf`, `udtf` and `sproc` in `snowflake.snowpark.functions`.
- Added support for `Column` as an input argument to `session.call()`.
- Added support for `table_type` in `df.write.save_as_table()`. You can now choose from these `table_type` options: `"temporary"`, `"temp"`, and `"transient"`.

### Improvements:

- Added validation of object name in `session.use_*` methods.
- Updated the query tag in SQL to escape it when it has special characters.
- Added a check to see if Anaconda terms are acknowledged when adding missing packages.

### Bug Fixes:

- Fixed the limited length of the string column in `session.create_dataframe()`.
- Fixed a bug in which `session.create_dataframe()` mistakenly converted 0 and `False` to `None` when the input data was only a list.
- Fixed a bug in which calling `session.create_dataframe()` using a large local dataset sometimes created a temp table twice.
- Aligned the definition of `function.trim()` with the SQL function definition.
- Fixed an issue where snowpark-python would hang when using the Python system-defined (built-in function) `sum` vs. the Snowpark `function.sum()`.

### Deprecations:

- Deprecated keyword argument `create_temp_table` in `df.write.save_as_table()`.

## 0.7.0 (2022-05-25)

### New Features:

- Added support for user-defined table functions (UDTFs).
  - Use function `snowflake.snowpark.functions.udtf()` to register a UDTF, or use it as a decorator to register the UDTF.
    - You can also use `Session.udtf.register()` to register a UDTF.
  - Use `Session.udtf.register_from_file()` to register a UDTF from a Python file.
- Updated APIs to query a table function, including both Snowflake built-in table functions and UDTFs.
  - Use function `snowflake.snowpark.functions.table_function()` to create a callable representing a table function and use it to call the table function in a query.
  - Alternatively, use function `snowflake.snowpark.functions.call_table_function()` to call a table function.
  - Added support for `over` clause that specifies `partition by` and `order by` when lateral joining a table function.
  - Updated `Session.table_function()` and `DataFrame.join_table_function()` to accept `TableFunctionCall` instances.

### Breaking Changes:

- When creating a function with `functions.udf()` and `functions.sproc()`, you can now specify an empty list for the `imports` or `packages` argument to indicate that no import or package is used for this UDF or stored procedure. Previously, specifying an empty list meant that the function would use session-level imports or packages.
- Improved the `__repr__` implementation of data types in `types.py`. The unused `type_name` property has been removed.
- Added a Snowpark-specific exception class for SQL errors. This replaces the previous `ProgrammingError` from the Python connector.

### Improvements:

- Added a lock to a UDF or UDTF when it is called for the first time per thread.
- Improved the error message for pickling errors that occurred during UDF creation.
- Included the query ID when logging the failed query.

### Bug Fixes:

- Fixed a bug in which non-integral data (such as timestamps) was occasionally converted to integer when calling `DataFrame.to_pandas()`.
- Fixed a bug in which `DataFrameReader.parquet()` failed to read a parquet file when its column contained spaces.
- Fixed a bug in which `DataFrame.copy_into_table()` failed when the dataframe is created by reading a file with inferred schemas.

### Deprecations

`Session.flatten()` and `DataFrame.flatten()`.

### Dependency Updates:

- Restricted the version of `cloudpickle` <= `2.0.0`.

## 0.6.0 (2022-04-27)

### New Features:

- Added support for vectorized UDFs with the input as a pandas DataFrame or pandas Series and the output as a pandas Series. This improves the performance of UDFs in Snowpark.
- Added support for inferring the schema of a DataFrame by default when it is created by reading a Parquet, Avro, or ORC file in the stage.
- Added functions `current_session()`, `current_statement()`, `current_user()`, `current_version()`, `current_warehouse()`, `date_from_parts()`, `date_trunc()`, `dayname()`, `dayofmonth()`, `dayofweek()`, `dayofyear()`, `grouping()`, `grouping_id()`, `hour()`, `last_day()`, `minute()`, `next_day()`, `previous_day()`, `second()`, `month()`, `monthname()`, `quarter()`, `year()`, `current_database()`, `current_role()`, `current_schema()`, `current_schemas()`, `current_region()`, `current_avaliable_roles()`, `add_months()`, `any_value()`, `bitnot()`, `bitshiftleft()`, `bitshiftright()`, `convert_timezone()`, `uniform()`, `strtok_to_array()`, `sysdate()`, `time_from_parts()`,  `timestamp_from_parts()`, `timestamp_ltz_from_parts()`, `timestamp_ntz_from_parts()`, `timestamp_tz_from_parts()`, `weekofyear()`, `percentile_cont()` to `snowflake.snowflake.functions`.

### Breaking Changes:

- Expired deprecations:
  - Removed the following APIs that were deprecated in 0.4.0: `DataFrame.groupByGroupingSets()`, `DataFrame.naturalJoin()`, `DataFrame.joinTableFunction`, `DataFrame.withColumns()`, `Session.getImports()`, `Session.addImport()`, `Session.removeImport()`, `Session.clearImports()`, `Session.getSessionStage()`, `Session.getDefaultDatabase()`, `Session.getDefaultSchema()`, `Session.getCurrentDatabase()`, `Session.getCurrentSchema()`, `Session.getFullyQualifiedCurrentSchema()`.

### Improvements:

- Added support for creating an empty `DataFrame` with a specific schema using the `Session.create_dataframe()` method.
- Changed the logging level from `INFO` to `DEBUG` for several logs (e.g., the executed query) when evaluating a dataframe.
- Improved the error message when failing to create a UDF due to pickle errors.

### Bug Fixes:

- Removed pandas hard dependencies in the `Session.create_dataframe()` method.

### Dependency Updates:

- Added `typing-extension` as a new dependency with the version >= `4.1.0`.

## 0.5.0 (2022-03-22)

### New Features

- Added stored procedures API.
  - Added `Session.sproc` property and `sproc()` to `snowflake.snowpark.functions`, so you can register stored procedures.
  - Added `Session.call` to call stored procedures by name.
- Added `UDFRegistration.register_from_file()` to allow registering UDFs from Python source files or zip files directly.
- Added `UDFRegistration.describe()` to describe a UDF.
- Added `DataFrame.random_split()` to provide a way to randomly split a dataframe.
- Added functions `md5()`, `sha1()`, `sha2()`, `ascii()`, `initcap()`, `length()`, `lower()`, `lpad()`, `ltrim()`, `rpad()`, `rtrim()`, `repeat()`, `soundex()`, `regexp_count()`, `replace()`, `charindex()`, `collate()`, `collation()`, `insert()`, `left()`, `right()`, `endswith()` to `snowflake.snowpark.functions`.
- Allowed `call_udf()` to accept literal values.
- Provided a `distinct` keyword in `array_agg()`.

### Bug Fixes:

- Fixed an issue that caused `DataFrame.to_pandas()` to have a string column if `Column.cast(IntegerType())` was used.
- Fixed a bug in `DataFrame.describe()` when there is more than one string column.

## 0.4.0 (2022-02-15)

### New Features

- You can now specify which Anaconda packages to use when defining UDFs.
  - Added `add_packages()`, `get_packages()`, `clear_packages()`, and `remove_package()`, to class `Session`.
  - Added `add_requirements()` to `Session` so you can use a requirements file to specify which packages this session will use.
  - Added parameter `packages` to function `snowflake.snowpark.functions.udf()` and method `UserDefinedFunction.register()` to indicate UDF-level Anaconda package dependencies when creating a UDF.
  - Added parameter `imports` to `snowflake.snowpark.functions.udf()` and `UserDefinedFunction.register()` to specify UDF-level code imports.
- Added a parameter `session` to function `udf()` and `UserDefinedFunction.register()` so you can specify which session to use to create a UDF if you have multiple sessions.
- Added types `Geography` and `Variant` to `snowflake.snowpark.types` to be used as type hints for Geography and Variant data when defining a UDF.
- Added support for Geography geoJSON data.
- Added `Table`, a subclass of `DataFrame` for table operations:
  - Methods `update` and `delete` update and delete rows of a table in Snowflake.
  - Method `merge` merges data from a `DataFrame` to a `Table`.
  - Override method `DataFrame.sample()` with an additional parameter `seed`, which works on tables but not on view and sub-queries.
- Added `DataFrame.to_local_iterator()` and `DataFrame.to_pandas_batches()` to allow getting results from an iterator when the result set returned from the Snowflake database is too large.
- Added `DataFrame.cache_result()` for caching the operations performed on a `DataFrame` in a temporary table.
  Subsequent operations on the original `DataFrame` have no effect on the cached result `DataFrame`.
- Added property `DataFrame.queries` to get SQL queries that will be executed to evaluate the `DataFrame`.
- Added `Session.query_history()` as a context manager to track SQL queries executed on a session, including all SQL queries to evaluate `DataFrame`s created from a session. Both query ID and query text are recorded.
- You can now create a `Session` instance from an existing established `snowflake.connector.SnowflakeConnection`. Use parameter `connection` in `Session.builder.configs()`.
- Added `use_database()`, `use_schema()`, `use_warehouse()`, and `use_role()` to class `Session` to switch database/schema/warehouse/role after a session is created.
- Added `DataFrameWriter.copy_into_table()` to unload a `DataFrame` to stage files.
- Added `DataFrame.unpivot()`.
- Added `Column.within_group()` for sorting the rows by columns with some aggregation functions.
- Added functions `listagg()`, `mode()`, `div0()`, `acos()`, `asin()`, `atan()`, `atan2()`, `cos()`, `cosh()`, `sin()`, `sinh()`, `tan()`, `tanh()`, `degrees()`, `radians()`, `round()`, `trunc()`, and `factorial()` to `snowflake.snowflake.functions`.
- Added an optional argument `ignore_nulls` in function `lead()` and `lag()`.
- The `condition` parameter of function `when()` and `iff()` now accepts SQL expressions.

### Improvements

- All function and method names have been renamed to use the snake case naming style, which is more Pythonic. For convenience, some camel case names are kept as aliases to the snake case APIs. It is recommended to use the snake case APIs.
  - Deprecated these methods on class `Session` and replaced them with their snake case equivalents: `getImports()`, `addImports()`, `removeImport()`, `clearImports()`, `getSessionStage()`, `getDefaultSchema()`, `getDefaultSchema()`, `getCurrentDatabase()`, `getFullyQualifiedCurrentSchema()`.
  - Deprecated these methods on class `DataFrame` and replaced them with their snake case equivalents: `groupingByGroupingSets()`, `naturalJoin()`, `withColumns()`, `joinTableFunction()`.
- Property `DataFrame.columns` is now consistent with `DataFrame.schema.names` and the Snowflake database `Identifier Requirements`.
- `Column.__bool__()` now raises a `TypeError`. This will ban the use of logical operators `and`, `or`, `not` on `Column` object, for instance `col("a") > 1 and col("b") > 2` will raise the `TypeError`. Use `(col("a") > 1) & (col("b") > 2)` instead.
- Changed `PutResult` and `GetResult` to subclass `NamedTuple`.
- Fixed a bug which raised an error when the local path or stage location has a space or other special characters.
- Changed `DataFrame.describe()` so that non-numeric and non-string columns are ignored instead of raising an exception.

### Dependency updates

- Updated ``snowflake-connector-python`` to 2.7.4.

## 0.3.0 (2022-01-09)

### New Features

- Added `Column.isin()`, with an alias `Column.in_()`.
- Added `Column.try_cast()`, which is a special version of `cast()`. It tries to cast a string expression to other types and returns `null` if the cast is not possible.
- Added `Column.startswith()` and `Column.substr()` to process string columns.
- `Column.cast()` now also accepts a `str` value to indicate the cast type in addition to a `DataType` instance.
- Added `DataFrame.describe()` to summarize stats of a `DataFrame`.
- Added `DataFrame.explain()` to print the query plan of a `DataFrame`.
- `DataFrame.filter()` and `DataFrame.select_expr()` now accepts a sql expression.
- Added a new `bool` parameter `create_temp_table` to methods `DataFrame.saveAsTable()` and `Session.write_pandas()` to optionally create a temp table.
- Added `DataFrame.minus()` and `DataFrame.subtract()` as aliases to `DataFrame.except_()`.
- Added `regexp_replace()`, `concat()`, `concat_ws()`, `to_char()`, `current_timestamp()`, `current_date()`, `current_time()`, `months_between()`, `cast()`, `try_cast()`, `greatest()`, `least()`, and `hash()` to module `snowflake.snowpark.functions`.

### Bug Fixes

- Fixed an issue where `Session.createDataFrame(pandas_df)` and `Session.write_pandas(pandas_df)` raise an exception when the `pandas DataFrame` has spaces in the column name.
- `DataFrame.copy_into_table()` sometimes prints an `error` level log entry while it actually works. It's fixed now.
- Fixed an API docs issue where some `DataFrame` APIs are missing from the docs.

### Dependency updates

- Update ``snowflake-connector-python`` to 2.7.2, which upgrades ``pyarrow`` dependency to 6.0.x. Refer to the [python connector 2.7.2 release notes](https://pypi.org/project/snowflake-connector-python/2.7.2/) for more details.

## 0.2.0 (2021-12-02)

### New Features

- Updated the `Session.createDataFrame()` method for creating a `DataFrame` from a pandas DataFrame.
- Added the `Session.write_pandas()` method for writing a `pandas DataFrame` to a table in Snowflake and getting a `Snowpark DataFrame` object back.
- Added new classes and methods for calling window functions.
- Added the new functions `cume_dist()`, to find the cumulative distribution of a value with regard to other values within a window partition,
  and `row_number()`, which returns a unique row number for each row within a window partition.
- Added functions for computing statistics for DataFrames in the `DataFrameStatFunctions` class.
- Added functions for handling missing values in a DataFrame in the `DataFrameNaFunctions` class.
- Added new methods `rollup()`, `cube()`, and `pivot()` to the `DataFrame` class.
- Added the `GroupingSets` class, which you can use with the DataFrame groupByGroupingSets method to perform a SQL GROUP BY GROUPING SETS.
- Added the new `FileOperation(session)`
  class that you can use to upload and download files to and from a stage.
- Added the `DataFrame.copy_into_table()`
  method for loading data from files in a stage into a table.
- In CASE expressions, the functions `when()` and `otherwise()`
  now accept Python types in addition to `Column` objects.
- When you register a UDF you can now optionally set the `replace` parameter to `True` to overwrite an existing UDF with the same name.

### Improvements

- UDFs are now compressed before they are uploaded to the server. This makes them about 10 times smaller, which can help
  when you are using large ML model files.
- When the size of a UDF is less than 8196 bytes, it will be uploaded as in-line code instead of uploaded to a stage.

### Bug Fixes

- Fixed an issue where the statement `df.select(when(col("a") == 1, 4).otherwise(col("a"))), [Row(4), Row(2), Row(3)]` raised an exception.
- Fixed an issue where `df.toPandas()` raised an exception when a DataFrame was created from large local data.

## 0.1.0 (2021-10-26)

Start of Private Preview<|MERGE_RESOLUTION|>--- conflicted
+++ resolved
@@ -11,12 +11,9 @@
   - `AsyncJob.is_failed()` returns a `bool` indicating if a job has failed. Can be used in combination with `AsyncJob.is_done()` to determine if a job is finished and errored.
   - `AsyncJob.status()` returns a string representing the current query status (e.g., "RUNNING", "SUCCESS", "FAILED_WITH_ERROR") for detailed monitoring without calling `result()`.
 - Added a dataframe profiler. To use, you can call get_execution_profile() on your desired dataframe. This profiler reports the queries executed to evaluate a dataframe, and statistics about each of the query operators. Currently an experimental feature
-<<<<<<< HEAD
-- Updated the interface for experimental feature `context.configure_development_features`. All development features are disabled by default unless explicitly enabled by the user.
-=======
 - Added support for the following functions in `functions.py`:
   - `ai_sentiment`
->>>>>>> 94654141
+- Updated the interface for experimental feature `context.configure_development_features`. All development features are disabled by default unless explicitly enabled by the user.
 
 ### Snowpark pandas API Updates
 

# Release History

## 1.19.0 (TBD)

### Snowpark Python API Updates

#### Improvements

<<<<<<< HEAD
- Added distributed tracing using open telemetry APIs for stable stored procedure function in `DataFrame`:
  - _execute_and_get_query_id
=======
- Added open telemetry tracing on UDxF functions in snowpark.
- Added open telemetry tracing on stored procedure registration in snowpark.

#### New Features

- Added support for `to_boolean` function.
>>>>>>> 7b16c05e

#### Bug Fixes

- Fixed a bug where python stored procedure with table return type fails when run in a task.
- Fixed a bug where df.dropna fails due to `RecursionError: maximum recursion depth exceeded` when the DataFrame has more than 500 columns.
- Fixed a bug where `AsyncJob.result("no_result")` doesn't wait for the query to finish execution.
- Fixed a bug regarding precision loss when converting to Snowpark pandas `DataFrame` or `Series` with `dtype=np.uint64`.

### Snowpark Local Testing Updates

#### New Features

- Added support for the `strict` parameter when registering UDFs and Stored Procedures.
- Added support for the following APIs:
  - snowflake.snowpark.functions
    - random
- Added new parameters to `patch` function when registering a mocked function:
  - `distinct` allows an alternate function to be specified for when a sql function should be distinct.
  - `pass_column_index` passes a named parameter `column_index` to the mocked function that contains the pandas.Index for the input data.
  - `pass_row_index` passes a named parameter `row_index` to the mocked function that is the 0 indexed row number the function is currently operating on.
  - `pass_input_data` passes a named parameter `input_data` to the mocked function that contains the entire input dataframe for the current expression.

#### Bug Fixes

- Fixed a bug in convert_timezone that made the setting the source_timezone parameter return an error.
- Fixed a bug where creating DataFrame with empty data of type `DateType` raises `AttributeError`.
- Fixed a bug that table merge fails when update clause exists but no update takes place.
- Fixed a bug in mock implementation of `to_char` that raises `IndexError` when incoming column has nonconsecutive row index.
- Fixed a bug in handling of `CaseExpr` expressions that raises `IndexError` when incoming column has nonconsecutive row index.
- Fixed a bug in implementation of `Column.like` that raises `IndexError` when incoming column has nonconsecutive row index.
- Fixed a bug that caused DecimalType columns to be incorrectly truncated to integer precision when used in BinaryExoressions.

#### Improvements

- Added support for type coercion in the implementation of DataFrame.replace, DataFrame.dropna and the mock function `iff`.

### Snowpark pandas API Updates

#### New Features

- Added partial support for `DataFrame.pct_change` and `Series.pct_change` without the `freq` and `limit` parameters.
- Added support for `Series.str.get`.
- Added support for `Series.dt.dayofweek`, `Series.dt.day_of_week`, `Series.dt.dayofyear`, and `Series.dt.day_of_year`.
- Added support for `Series.str.__getitem__` (`Series.str[...]`).
- Added support for `Series.str.lstrip` and `Series.str.rstrip`.
- Added support for `DataFrameGroupBy.size` and `SeriesGroupBy.size`.
- Added support for `DataFrame.expanding` and `Series.expanding` for aggregations `count`, `sum`, `min`, `max`, `mean`, `std`, `var`, and `sem` with `axis=0`.
- Added support for `DataFrame.rolling` and `Series.rolling` for aggregation `count` with `axis=0`.
- Added support for `DataFrameGroupBy` and `SeriesGroupBy` aggregations `first` and `last`
- Added support for `Series.str.match`.
- Added support for `DataFrame.resample` and `Series.resample` for aggregations `size`, `first`, and `last`.
- Added support for `DataFrameGroupBy.all`, `SeriesGroupBy.all`, `DataFrameGroupBy.any`, and `SeriesGroupBy.any`.
- Added support for `DataFrame.nlargest`, `DataFrame.nsmallest`, `Series.nlargest` and `Series.nsmallest`.
- Added support for `replace` and `frac > 1` in `DataFrame.sample` and `Series.sample`.
- Added support for `Series.at`, `Series.iat`, `DataFrame.at`, and `DataFrame.iat`.
- Added support for `Series.dt.isocalendar`.
- Added support for `Series.case_when` except when condition or replacement is callable.
- Added documentation pages for `Index` and its APIs.
- Added support for `DataFrame.assign`.
- Added support for `DataFrame.stack`.

#### Bug Fixes

- Fixed a bug that causes output of GroupBy.aggregate's columns to be ordered incorrectly.
- Fixed a bug where `DataFrame.describe` on a frame with duplicate columns of differing dtypes could cause an error or incorrect results.
- Fixed a bug in `DataFrame.rolling` and `Series.rolling` so `window=0` now throws `NotImplementedError` instead of `ValueError`
- Fixed a bug in `DataFrame` and `Series` with `dtype=np.uint64` resulting in precision errors
- Fixed bug where `values` is set to `index` when `index` and `columns` contain all columns in DataFrame during `pivot_table`.

#### Improvements

- Added support for named aggregations in `DataFrame.aggregate` and `Series.aggregate` with `axis=0`.
- `pd.read_csv` reads using the native pandas CSV parser, then uploads data to snowflake using parquet. This enables most of the parameters supported by `read_csv` including date parsing and numeric conversions. Uploading via parquet is roughly twice as fast as uploading via CSV.
- Initial work to support an Index directly in Snowpark pandas. Support for Index as a first-class component of Snowpark pandas is coming soon.
- Added lazy index constructor and support for `len`, `shape`, `size`, `empty`, `to_pandas()` and `names`. 
- For `df.index`, Snowpark pandas creates a lazy index object. 
- For `df.columns`, Snowpark pandas supports a non-lazy version of an Index since the data is already stored locally
- Added support for `Index.copy()`
- Added support for Index APIs: `dtype`, `values`, `item()`, `tolist()`, `to_series()` and `to_frame()`
- Expand support for DataFrames with no rows in `pd.pivot_table` and `DataFrame.pivot_table`.
- Added support for `inplace` parameter in `DataFrame.sort_index` and `Series.sort_index`.

## 1.18.0 (2024-05-28)

### Snowpark Python API Updates

#### Improvements

- Improved error message to remind users set `{"infer_schema": True}` when reading csv file without specifying its schema.
- Improved error handling for `Session.create_dataframe` when called with more than 512 rows and using `format` or `pyformat` `paramstyle`.

### Snowpark pandas API Updates

#### New Features

- Added `DataFrame.cache_result` and `Series.cache_result` methods for users to persist DataFrames and Series to a temporary table lasting the duration of the session to improve latency of subsequent operations.

#### Bug Fixes

#### Improvements

- Added partial support for `DataFrame.pivot_table` with no `index` parameter, as well as for `margins` parameter.
- Updated the signature of `DataFrame.shift`/`Series.shift`/`DataFrameGroupBy.shift`/`SeriesGroupBy.shift` to match pandas 2.2.1. Snowpark pandas does not yet support the newly-added `suffix` argument, or sequence values of `periods`.
- Re-added support for `Series.str.split`.

#### Bug Fixes

- Fixed how we support mixed columns for string methods (`Series.str.*`).

### Snowpark Local Testing Updates

#### New Features

- Added support for the following DataFrameReader read options to file formats `csv` and `json`:
  - PURGE
  - PATTERN
  - INFER_SCHEMA with value being `False`
  - ENCODING with value being `UTF8`
- Added support for `DataFrame.analytics.moving_agg` and `DataFrame.analytics.cumulative_agg_agg`.
- Added support for `if_not_exists` parameter during UDF and stored procedure registration.

#### Bug Fixes

- Fixed a bug that when processing time format, fractional second part is not handled properly.
- Fixed a bug that caused function calls on `*` to fail.
- Fixed a bug that prevented creation of map and struct type objects.
- Fixed a bug that function `date_add` was unable to handle some numeric types.
- Fixed a bug that `TimestampType` casting resulted in incorrect data.
- Fixed a bug that caused `DecimalType` data to have incorrect precision in some cases.
- Fixed a bug where referencing missing table or view raises confusing `IndexError`.
- Fixed a bug that mocked function `to_timestamp_ntz` can not handle None data.
- Fixed a bug that mocked UDFs handles output data of None improperly.
- Fixed a bug where `DataFrame.with_column_renamed` ignores attributes from parent DataFrames after join operations.
- Fixed a bug that integer precision of large value gets lost when converted to pandas DataFrame.
- Fixed a bug that the schema of datetime object is wrong when create DataFrame from a pandas DataFrame.
- Fixed a bug in the implementation of `Column.equal_nan` where null data is handled incorrectly.
- Fixed a bug where `DataFrame.drop` ignore attributes from parent DataFrames after join operations.
- Fixed a bug in mocked function `date_part` where Column type is set wrong.
- Fixed a bug where `DataFrameWriter.save_as_table` does not raise exceptions when inserting null data into non-nullable columns.
- Fixed a bug in the implementation of `DataFrameWriter.save_as_table` where
  - Append or Truncate fails when incoming data has different schema than existing table.
  - Truncate fails when incoming data does not specify columns that are nullable.

#### Improvements

- Removed dependency check for `pyarrow` as it is not used.
- Improved target type coverage of `Column.cast`, adding support for casting to boolean and all integral types.
- Aligned error experience when calling UDFs and stored procedures.
- Added appropriate error messages for `is_permanent` and `anonymous` options in UDFs and stored procedures registration to make it more clear that those features are not yet supported.
- File read operation with unsupported options and values now raises `NotImplementedError` instead of warnings and unclear error information.

## 1.17.0 (2024-05-21)

### Snowpark Python API Updates

#### New Features

- Added support to add a comment on tables and views using the functions listed below:
  - `DataFrameWriter.save_as_table`
  - `DataFrame.create_or_replace_view`
  - `DataFrame.create_or_replace_temp_view`
  - `DataFrame.create_or_replace_dynamic_table`

#### Improvements

- Improved error message to remind users to set `{"infer_schema": True}` when reading CSV file without specifying its schema.

### Snowpark pandas API Updates

#### New Features

- Start of Public Preview of Snowpark pandas API. Refer to the [Snowpark pandas API Docs](https://docs.snowflake.com/developer-guide/snowpark/python/snowpark-pandas) for more details.

### Snowpark Local Testing Updates

#### New Features

- Added support for NumericType and VariantType data conversion in the mocked function `to_timestamp_ltz`, `to_timestamp_ntz`, `to_timestamp_tz` and `to_timestamp`.
- Added support for DecimalType, BinaryType, ArrayType, MapType, TimestampType, DateType and TimeType data conversion in the mocked function `to_char`.
- Added support for the following APIs:
  - snowflake.snowpark.functions:
    - to_varchar
  - snowflake.snowpark.DataFrame:
    - pivot
  - snowflake.snowpark.Session:
    - cancel_all
- Introduced a new exception class `snowflake.snowpark.mock.exceptions.SnowparkLocalTestingException`.
- Added support for casting to FloatType

#### Bug Fixes

- Fixed a bug that stored procedure and UDF should not remove imports already in the `sys.path` during the clean-up step.
- Fixed a bug that when processing datetime format, the fractional second part is not handled properly.
- Fixed a bug that on Windows platform that file operations was unable to properly handle file separator in directory name.
- Fixed a bug that on Windows platform that when reading a pandas dataframe, IntervalType column with integer data can not be processed.
- Fixed a bug that prevented users from being able to select multiple columns with the same alias.
- Fixed a bug that `Session.get_current_[schema|database|role|user|account|warehouse]` returns upper-cased identifiers when identifiers are quoted.
- Fixed a bug that function `substr` and `substring` can not handle 0-based `start_expr`.

#### Improvements

- Standardized the error experience by raising `SnowparkLocalTestingException` in error cases which is on par with `SnowparkSQLException` raised in non-local execution.
- Improved error experience of `Session.write_pandas` method that `NotImplementError` will be raised when called.
- Aligned error experience with reusing a closed session in non-local execution.

## 1.16.0 (2024-05-07)

### New Features

- Support stored procedure register with packages given as Python modules.
- Added snowflake.snowpark.Session.lineage.trace to explore data lineage of snowfake objects.
- Added support for structured type schema parsing.

### Bug Fixes

- Fixed a bug when inferring schema, single quotes are added to stage files already have single quotes.

### Local Testing Updates

#### New Features

- Added support for StringType, TimestampType and VariantType data conversion in the mocked function `to_date`.
- Added support for the following APIs:
  - snowflake.snowpark.functions
    - get
    - concat
    - concat_ws

#### Bug Fixes

- Fixed a bug that caused `NaT` and `NaN` values to not be recognized.
- Fixed a bug where, when inferring a schema, single quotes were added to stage files that already had single quotes.
- Fixed a bug where `DataFrameReader.csv` was unable to handle quoted values containing a delimiter.
- Fixed a bug that when there is `None` value in an arithmetic calculation, the output should remain `None` instead of `math.nan`.
- Fixed a bug in function `sum` and `covar_pop` that when there is `math.nan` in the data, the output should also be `math.nan`.
- Fixed a bug that stage operation can not handle directories.
- Fixed a bug that `DataFrame.to_pandas` should take Snowflake numeric types with precision 38 as `int64`.

## 1.15.0 (2024-04-24)

### New Features

- Added `truncate` save mode in `DataFrameWrite` to overwrite existing tables by truncating the underlying table instead of dropping it.
- Added telemetry to calculate query plan height and number of duplicate nodes during collect operations.
- Added the functions below to unload data from a `DataFrame` into one or more files in a stage:
  - `DataFrame.write.json`
  - `DataFrame.write.csv`
  - `DataFrame.write.parquet`
- Added distributed tracing using open telemetry APIs for action functions in `DataFrame` and `DataFrameWriter`:
  - snowflake.snowpark.DataFrame:
    - collect
    - collect_nowait
    - to_pandas
    - count
    - show
  - snowflake.snowpark.DataFrameWriter:
    - save_as_table
- Added support for snow:// URLs to `snowflake.snowpark.Session.file.get` and `snowflake.snowpark.Session.file.get_stream`
- Added support to register stored procedures and UDxFs with a `comment`.
- UDAF client support is ready for public preview. Please stay tuned for the Snowflake announcement of UDAF public preview.
- Added support for dynamic pivot.  This feature is currently in private preview.

### Improvements

- Improved the generated query performance for both compilation and execution by converting duplicate subqueries to Common Table Expressions (CTEs). It is still an experimental feature not enabled by default, and can be enabled by setting `session.cte_optimization_enabled` to `True`.

### Bug Fixes

- Fixed a bug where `statement_params` was not passed to query executions that register stored procedures and user defined functions.
- Fixed a bug causing `snowflake.snowpark.Session.file.get_stream` to fail for quoted stage locations.
- Fixed a bug that an internal type hint in `utils.py` might raise AttributeError in case the underlying module can not be found.

### Local Testing Updates

#### New Features

- Added support for registering UDFs and stored procedures.
- Added support for the following APIs:
  - snowflake.snowpark.Session:
    - file.put
    - file.put_stream
    - file.get
    - file.get_stream
    - read.json
    - add_import
    - remove_import
    - get_imports
    - clear_imports
    - add_packages
    - add_requirements
    - clear_packages
    - remove_package
    - udf.register
    - udf.register_from_file
    - sproc.register
    - sproc.register_from_file
  - snowflake.snowpark.functions
    - current_database
    - current_session
    - date_trunc
    - object_construct
    - object_construct_keep_null
    - pow
    - sqrt
    - udf
    - sproc
- Added support for StringType, TimestampType and VariantType data conversion in the mocked function `to_time`.

#### Bug Fixes

- Fixed a bug that null filled columns for constant functions.
- Fixed a bug that implementation of to_object, to_array and to_binary to better handle null inputs.
- Fixed a bug that timestamp data comparison can not handle year beyond 2262.
- Fixed a bug that `Session.builder.getOrCreate` should return the created mock session.

## 1.14.0 (2024-03-20)

### New Features

- Added support for creating vectorized UDTFs with `process` method.
- Added support for dataframe functions:
  - to_timestamp_ltz
  - to_timestamp_ntz
  - to_timestamp_tz
  - locate
- Added support for ASOF JOIN type.
- Added support for the following local testing APIs:
  - snowflake.snowpark.functions:
    - to_double
    - to_timestamp
    - to_timestamp_ltz
    - to_timestamp_ntz
    - to_timestamp_tz
    - greatest
    - least
    - convert_timezone
    - dateadd
    - date_part
  - snowflake.snowpark.Session:
    - get_current_account
    - get_current_warehouse
    - get_current_role
    - use_schema
    - use_warehouse
    - use_database
    - use_role

### Bug Fixes

- Fixed a bug in `SnowflakePlanBuilder` that `save_as_table` does not filter column that name start with '$' and follow by number correctly.
- Fixed a bug that statement parameters may have no effect when resolving imports and packages.
- Fixed bugs in local testing:
  - LEFT ANTI and LEFT SEMI joins drop rows with null values.
  - DataFrameReader.csv incorrectly parses data when the optional parameter `field_optionally_enclosed_by` is specified.
  - Column.regexp only considers the first entry when `pattern` is a `Column`.
  - Table.update raises `KeyError` when updating null values in the rows.
  - VARIANT columns raise errors at `DataFrame.collect`.
  - `count_distinct` does not work correctly when counting.
  - Null values in integer columns raise `TypeError`.

### Improvements

- Added telemetry to local testing.
- Improved the error message of `DataFrameReader` to raise `FileNotFound` error when reading a path that does not exist or when there are no files under the path.

## 1.13.0 (2024-02-26)

### New Features

- Added support for an optional `date_part` argument in function `last_day`.
- `SessionBuilder.app_name` will set the query_tag after the session is created.
- Added support for the following local testing functions:
  - current_timestamp
  - current_date
  - current_time
  - strip_null_value
  - upper
  - lower
  - length
  - initcap

### Improvements

- Added cleanup logic at interpreter shutdown to close all active sessions.
- Closing sessions within stored procedures now is a no-op logging a warning instead of raising an error.

### Bug Fixes

- Fixed a bug in `DataFrame.to_local_iterator` where the iterator could yield wrong results if another query is executed before the iterator finishes due to wrong isolation level. For details, please see #945.
- Fixed a bug that truncated table names in error messages while running a plan with local testing enabled.
- Fixed a bug that `Session.range` returns empty result when the range is large.

## 1.12.1 (2024-02-08)

### Improvements

- Use `split_blocks=True` by default during `to_pandas` conversion, for optimal memory allocation. This parameter is passed to `pyarrow.Table.to_pandas`, which enables `PyArrow` to split the memory allocation into smaller, more manageable blocks instead of allocating a single contiguous block. This results in better memory management when dealing with larger datasets.

### Bug Fixes

- Fixed a bug in `DataFrame.to_pandas` that caused an error when evaluating on a Dataframe with an `IntergerType` column with null values.

## 1.12.0 (2024-01-30)

### New Features

- Exposed `statement_params` in `StoredProcedure.__call__`.
- Added two optional arguments to `Session.add_import`.
  - `chunk_size`: The number of bytes to hash per chunk of the uploaded files.
  - `whole_file_hash`: By default only the first chunk of the uploaded import is hashed to save time. When this is set to True each uploaded file is fully hashed instead.
- Added parameters `external_access_integrations` and `secrets` when creating a UDAF from Snowpark Python to allow integration with external access.
- Added a new method `Session.append_query_tag`. Allows an additional tag to be added to the current query tag by appending it as a comma separated value.
- Added a new method `Session.update_query_tag`. Allows updates to a JSON encoded dictionary query tag.
- `SessionBuilder.getOrCreate` will now attempt to replace the singleton it returns when token expiration has been detected.
- Added support for new functions in `snowflake.snowpark.functions`:
  - `array_except`
  - `create_map`
  - `sign`/`signum`
- Added the following functions to `DataFrame.analytics`:
  - Added the `moving_agg` function in `DataFrame.analytics` to enable moving aggregations like sums and averages with multiple window sizes.
  - Added the `cummulative_agg` function in `DataFrame.analytics` to enable commulative aggregations like sums and averages on multiple columns.
  - Added the `compute_lag` and `compute_lead` functions in `DataFrame.analytics` for enabling lead and lag calculations on multiple columns.
  - Added the `time_series_agg` function in `DataFrame.analytics` to enable time series aggregations like sums and averages with multiple time windows.

### Bug Fixes

- Fixed a bug in `DataFrame.na.fill` that caused Boolean values to erroneously override integer values.
- Fixed a bug in `Session.create_dataframe` where the Snowpark DataFrames created using pandas DataFrames were not inferring the type for timestamp columns correctly. The behavior is as follows:
  - Earlier timestamp columns without a timezone would be converted to nanosecond epochs and inferred as `LongType()`, but will now be correctly maintained as timestamp values and be inferred as `TimestampType(TimestampTimeZone.NTZ)`.
  - Earlier timestamp columns with a timezone would be inferred as `TimestampType(TimestampTimeZone.NTZ)` and loose timezone information but will now be correctly inferred as `TimestampType(TimestampTimeZone.LTZ)` and timezone information is retained correctly.
  - Set session parameter `PYTHON_SNOWPARK_USE_LOGICAL_TYPE_FOR_CREATE_DATAFRAME` to revert back to old behavior. It is recommended that you update your code to align with correct behavior because the parameter will be removed in the future.
- Fixed a bug that `DataFrame.to_pandas` gets decimal type when scale is not 0, and creates an object dtype in `pandas`. Instead, we cast the value to a float64 type.
- Fixed bugs that wrongly flattened the generated SQL when one of the following happens:
  - `DataFrame.filter()` is called after `DataFrame.sort().limit()`.
  - `DataFrame.sort()` or `filter()` is called on a DataFrame that already has a window function or sequence-dependent data generator column.
    For instance, `df.select("a", seq1().alias("b")).select("a", "b").sort("a")` won't flatten the sort clause anymore.
  - a window or sequence-dependent data generator column is used after `DataFrame.limit()`. For instance, `df.limit(10).select(row_number().over())` won't flatten the limit and select in the generated SQL.
- Fixed a bug where aliasing a DataFrame column raised an error when the DataFame was copied from another DataFrame with an aliased column. For instance,

  ```python
  df = df.select(col("a").alias("b"))
  df = copy(df)
  df.select(col("b").alias("c"))  # threw an error. Now it's fixed.
  ```

- Fixed a bug in `Session.create_dataframe` that the non-nullable field in a schema is not respected for boolean type. Note that this fix is only effective when the user has the privilege to create a temp table.
- Fixed a bug in SQL simplifier where non-select statements in `session.sql` dropped a SQL query when used with `limit()`.
- Fixed a bug that raised an exception when session parameter `ERROR_ON_NONDETERMINISTIC_UPDATE` is true.

### Behavior Changes (API Compatible)

- When parsing data types during a `to_pandas` operation, we rely on GS precision value to fix precision issues for large integer values. This may affect users where a column that was earlier returned as `int8` gets returned as `int64`. Users can fix this by explicitly specifying precision values for their return column.
- Aligned behavior for `Session.call` in case of table stored procedures where running `Session.call` would not trigger stored procedure unless a `collect()` operation was performed.
- `StoredProcedureRegistration` will now automatically add `snowflake-snowpark-python` as a package dependency. The added dependency will be on the client's local version of the library and an error is thrown if the server cannot support that version.

## 1.11.1 (2023-12-07)

### Bug Fixes

- Fixed a bug that numpy should not be imported at the top level of mock module.
- Added support for these new functions in `snowflake.snowpark.functions`:
  - `from_utc_timestamp`
  - `to_utc_timestamp`

## 1.11.0 (2023-12-05)

### New Features

- Add the `conn_error` attribute to `SnowflakeSQLException` that stores the whole underlying exception from `snowflake-connector-python`.
- Added support for `RelationalGroupedDataframe.pivot()` to access `pivot` in the following pattern `Dataframe.group_by(...).pivot(...)`.
- Added experimental feature: Local Testing Mode, which allows you to create and operate on Snowpark Python DataFrames locally without connecting to a Snowflake account. You can use the local testing framework to test your DataFrame operations locally, on your development machine or in a CI (continuous integration) pipeline, before deploying code changes to your account.

- Added support for `arrays_to_object` new functions in `snowflake.snowpark.functions`.
- Added support for the vector data type.

### Dependency Updates

- Bumped cloudpickle dependency to work with `cloudpickle==2.2.1`
- Updated ``snowflake-connector-python`` to `3.4.0`.

### Bug Fixes

- DataFrame column names quoting check now supports newline characters.
- Fix a bug where a DataFrame generated by `session.read.with_metadata` creates inconsistent table when doing `df.write.save_as_table`.

## 1.10.0 (2023-11-03)

### New Features

- Added support for managing case sensitivity in `DataFrame.to_local_iterator()`.
- Added support for specifying vectorized UDTF's input column names by using the optional parameter `input_names` in `UDTFRegistration.register/register_file` and `functions.pandas_udtf`. By default, `RelationalGroupedDataFrame.applyInPandas` will infer the column names from current dataframe schema.
- Add `sql_error_code` and `raw_message` attributes to `SnowflakeSQLException` when it is caused by a SQL exception.

### Bug Fixes

- Fixed a bug in `DataFrame.to_pandas()` where converting snowpark dataframes to pandas dataframes was losing precision on integers with more than 19 digits.
- Fixed a bug that `session.add_packages` can not handle requirement specifier that contains project name with underscore and version.
- Fixed a bug in `DataFrame.limit()` when `offset` is used and the parent `DataFrame` uses `limit`. Now the `offset` won't impact the parent DataFrame's `limit`.
- Fixed a bug in `DataFrame.write.save_as_table` where dataframes created from read api could not save data into snowflake because of invalid column name `$1`.

### Behavior change

- Changed the behavior of `date_format`:
  - The `format` argument changed from optional to required.
  - The returned result changed from a date object to a date-formatted string.
- When a window function, or a sequence-dependent data generator (`normal`, `zipf`, `uniform`, `seq1`, `seq2`, `seq4`, `seq8`) function is used, the sort and filter operation will no longer be flattened when generating the query.

## 1.9.0 (2023-10-13)

### New Features

- Added support for the Python 3.11 runtime environment.

### Dependency updates

- Added back the dependency of `typing-extensions`.

### Bug Fixes

- Fixed a bug where imports from permanent stage locations were ignored for temporary stored procedures, UDTFs, UDFs, and UDAFs.
- Revert back to using CTAS (create table as select) statement for `Dataframe.writer.save_as_table` which does not need insert permission for writing tables.

### New Features
- Support `PythonObjJSONEncoder` json-serializable objects for `ARRAY` and `OBJECT` literals.

## 1.8.0 (2023-09-14)

### New Features

- Added support for VOLATILE/IMMUTABLE keyword when registering UDFs.
- Added support for specifying clustering keys when saving dataframes using `DataFrame.save_as_table`.
- Accept `Iterable` objects input for `schema` when creating dataframes using `Session.create_dataframe`.
- Added the property `DataFrame.session` to return a `Session` object.
- Added the property `Session.session_id` to return an integer that represents session ID.
- Added the property `Session.connection` to return a `SnowflakeConnection` object .

- Added support for creating a Snowpark session from a configuration file or environment variables.

### Dependency updates

- Updated ``snowflake-connector-python`` to 3.2.0.

### Bug Fixes

- Fixed a bug where automatic package upload would raise `ValueError` even when compatible package version were added in `session.add_packages`.
- Fixed a bug where table stored procedures were not registered correctly when using `register_from_file`.
- Fixed a bug where dataframe joins failed with `invalid_identifier` error.
- Fixed a bug where `DataFrame.copy` disables SQL simplfier for the returned copy.
- Fixed a bug where `session.sql().select()` would fail if any parameters are specified to `session.sql()`

## 1.7.0 (2023-08-28)

### New Features

- Added parameters `external_access_integrations` and `secrets` when creating a UDF, UDTF or Stored Procedure from Snowpark Python to allow integration with external access.
- Added support for these new functions in `snowflake.snowpark.functions`:
  - `array_flatten`
  - `flatten`
- Added support for `apply_in_pandas` in `snowflake.snowpark.relational_grouped_dataframe`.
- Added support for replicating your local Python environment on Snowflake via `Session.replicate_local_environment`.

### Bug Fixes

- Fixed a bug where `session.create_dataframe` fails to properly set nullable columns where nullability was affected by order or data was given.
- Fixed a bug where `DataFrame.select` could not identify and alias columns in presence of table functions when output columns of table function overlapped with columns in dataframe.

### Behavior Changes

- When creating stored procedures, UDFs, UDTFs, UDAFs with parameter `is_permanent=False` will now create temporary objects even when `stage_name` is provided. The default value of `is_permanent` is `False` which is why if this value is not explicitly set to `True` for permanent objects, users will notice a change in behavior.
- `types.StructField` now enquotes column identifier by default.

## 1.6.1 (2023-08-02)

### New Features

- Added support for these new functions in `snowflake.snowpark.functions`:
  - `array_sort`
  - `sort_array`
  - `array_min`
  - `array_max`
  - `explode_outer`
- Added support for pure Python packages specified via `Session.add_requirements` or `Session.add_packages`. They are now usable in stored procedures and UDFs even if packages are not present on the Snowflake Anaconda channel.
  - Added Session parameter `custom_packages_upload_enabled` and `custom_packages_force_upload_enabled` to enable the support for pure Python packages feature mentioned above. Both parameters default to `False`.
- Added support for specifying package requirements by passing a Conda environment yaml file to `Session.add_requirements`.
- Added support for asynchronous execution of multi-query dataframes that contain binding variables.
- Added support for renaming multiple columns in `DataFrame.rename`.
- Added support for Geometry datatypes.
- Added support for `params` in `session.sql()` in stored procedures.
- Added support for user-defined aggregate functions (UDAFs). This feature is currently in private preview.
- Added support for vectorized UDTFs (user-defined table functions). This feature is currently in public preview.
- Added support for Snowflake Timestamp variants (i.e., `TIMESTAMP_NTZ`, `TIMESTAMP_LTZ`, `TIMESTAMP_TZ`)
  - Added `TimestampTimezone` as an argument in `TimestampType` constructor.
  - Added type hints `NTZ`, `LTZ`, `TZ` and `Timestamp` to annotate functions when registering UDFs.

### Improvements

- Removed redundant dependency `typing-extensions`.
- `DataFrame.cache_result` now creates temp table fully qualified names under current database and current schema.

### Bug Fixes

- Fixed a bug where type check happens on pandas before it is imported.
- Fixed a bug when creating a UDF from `numpy.ufunc`.
- Fixed a bug where `DataFrame.union` was not generating the correct `Selectable.schema_query` when SQL simplifier is enabled.

### Behavior Changes

- `DataFrameWriter.save_as_table` now respects the `nullable` field of the schema provided by the user or the inferred schema based on data from user input.

### Dependency updates

- Updated ``snowflake-connector-python`` to 3.0.4.

## 1.5.1 (2023-06-20)

### New Features

- Added support for the Python 3.10 runtime environment.

## 1.5.0 (2023-06-09)

### Behavior Changes

- Aggregation results, from functions such as `DataFrame.agg` and `DataFrame.describe`, no longer strip away non-printing characters from column names.

### New Features

- Added support for the Python 3.9 runtime environment.
- Added support for new functions in `snowflake.snowpark.functions`:
  - `array_generate_range`
  - `array_unique_agg`
  - `collect_set`
  - `sequence`
- Added support for registering and calling stored procedures with `TABLE` return type.
- Added support for parameter `length` in `StringType()` to specify the maximum number of characters that can be stored by the column.
- Added the alias `functions.element_at()` for `functions.get()`.
- Added the alias `Column.contains` for `functions.contains`.
- Added experimental feature `DataFrame.alias`.
- Added support for querying metadata columns from stage when creating `DataFrame` using `DataFrameReader`.
- Added support for `StructType.add` to append more fields to existing `StructType` objects.
- Added support for parameter `execute_as` in `StoredProcedureRegistration.register_from_file()` to specify stored procedure caller rights.

### Bug Fixes

- Fixed a bug where the `Dataframe.join_table_function` did not run all of the necessary queries to set up the join table function when SQL simplifier was enabled.
- Fixed type hint declaration for custom types - `ColumnOrName`, `ColumnOrLiteralStr`, `ColumnOrSqlExpr`, `LiteralType` and `ColumnOrLiteral` that were breaking `mypy` checks.
- Fixed a bug where `DataFrameWriter.save_as_table` and `DataFrame.copy_into_table` failed to parse fully qualified table names.

## 1.4.0 (2023-04-24)

### New Features

- Added support for `session.getOrCreate`.
- Added support for alias `Column.getField`.
- Added support for new functions in `snowflake.snowpark.functions`:
  - `date_add` and `date_sub` to make add and subtract operations easier.
  - `daydiff`
  - `explode`
  - `array_distinct`.
  - `regexp_extract`.
  - `struct`.
  - `format_number`.
  - `bround`.
  - `substring_index`
- Added parameter `skip_upload_on_content_match` when creating UDFs, UDTFs and stored procedures using `register_from_file` to skip uploading files to a stage if the same version of the files are already on the stage.
- Added support for `DataFrameWriter.save_as_table` method to take table names that contain dots.
- Flattened generated SQL when `DataFrame.filter()` or `DataFrame.order_by()` is followed by a projection statement (e.g. `DataFrame.select()`, `DataFrame.with_column()`).
- Added support for creating dynamic tables _(in private preview)_ using `Dataframe.create_or_replace_dynamic_table`.
- Added an optional argument `params` in `session.sql()` to support binding variables. Note that this is not supported in stored procedures yet.

### Bug Fixes

- Fixed a bug in `strtok_to_array` where an exception was thrown when a delimiter was passed in.
- Fixed a bug in `session.add_import` where the module had the same namespace as other dependencies.

## 1.3.0 (2023-03-28)

### New Features

- Added support for `delimiters` parameter in `functions.initcap()`.
- Added support for `functions.hash()` to accept a variable number of input expressions.
- Added API `Session.RuntimeConfig` for getting/setting/checking the mutability of any runtime configuration.
- Added support managing case sensitivity in `Row` results from `DataFrame.collect` using `case_sensitive` parameter.
- Added API `Session.conf` for getting, setting or checking the mutability of any runtime configuration.
- Added support for managing case sensitivity in `Row` results from `DataFrame.collect` using `case_sensitive` parameter.
- Added indexer support for `snowflake.snowpark.types.StructType`.
- Added a keyword argument `log_on_exception` to `Dataframe.collect` and `Dataframe.collect_no_wait` to optionally disable error logging for SQL exceptions.

### Bug Fixes

- Fixed a bug where a DataFrame set operation(`DataFrame.substract`, `DataFrame.union`, etc.) being called after another DataFrame set operation and `DataFrame.select` or `DataFrame.with_column` throws an exception.
- Fixed a bug where chained sort statements are overwritten by the SQL simplifier.

### Improvements

- Simplified JOIN queries to use constant subquery aliases (`SNOWPARK_LEFT`, `SNOWPARK_RIGHT`) by default. Users can disable this at runtime with `session.conf.set('use_constant_subquery_alias', False)` to use randomly generated alias names instead.
- Allowed specifying statement parameters in `session.call()`.
- Enabled the uploading of large pandas DataFrames in stored procedures by defaulting to a chunk size of 100,000 rows.

## 1.2.0 (2023-03-02)

### New Features

- Added support for displaying source code as comments in the generated scripts when registering stored procedures. This
  is enabled by default, turn off by specifying `source_code_display=False` at registration.
- Added a parameter `if_not_exists` when creating a UDF, UDTF or Stored Procedure from Snowpark Python to ignore creating the specified function or procedure if it already exists.
- Accept integers when calling `snowflake.snowpark.functions.get` to extract value from array.
- Added `functions.reverse` in functions to open access to Snowflake built-in function
  [reverse](https://docs.snowflake.com/en/sql-reference/functions/reverse).
- Added parameter `require_scoped_url` in snowflake.snowflake.files.SnowflakeFile.open() `(in Private Preview)` to replace `is_owner_file` is marked for deprecation.

### Bug Fixes

- Fixed a bug that overwrote `paramstyle` to `qmark` when creating a Snowpark session.
- Fixed a bug where `df.join(..., how="cross")` fails with `SnowparkJoinException: (1112): Unsupported using join type 'Cross'`.
- Fixed a bug where querying a `DataFrame` column created from chained function calls used a wrong column name.

## 1.1.0 (2023-01-26)

### New Features:

- Added `asc`, `asc_nulls_first`, `asc_nulls_last`, `desc`, `desc_nulls_first`, `desc_nulls_last`, `date_part` and `unix_timestamp` in functions.
- Added the property `DataFrame.dtypes` to return a list of column name and data type pairs.
- Added the following aliases:
  - `functions.expr()` for `functions.sql_expr()`.
  - `functions.date_format()` for `functions.to_date()`.
  - `functions.monotonically_increasing_id()` for `functions.seq8()`
  - `functions.from_unixtime()` for `functions.to_timestamp()`

### Bug Fixes:

- Fixed a bug in SQL simplifier that didn’t handle Column alias and join well in some cases. See https://github.com/snowflakedb/snowpark-python/issues/658 for details.
- Fixed a bug in SQL simplifier that generated wrong column names for function calls, NaN and INF.

### Improvements

- The session parameter `PYTHON_SNOWPARK_USE_SQL_SIMPLIFIER` is `True` after Snowflake 7.3 was released. In snowpark-python, `session.sql_simplifier_enabled` reads the value of `PYTHON_SNOWPARK_USE_SQL_SIMPLIFIER` by default, meaning that the SQL simplfier is enabled by default after the Snowflake 7.3 release. To turn this off, set `PYTHON_SNOWPARK_USE_SQL_SIMPLIFIER` in Snowflake to `False` or run `session.sql_simplifier_enabled = False` from Snowpark. It is recommended to use the SQL simplifier because it helps to generate more concise SQL.

## 1.0.0 (2022-11-01)

### New Features

- Added `Session.generator()` to create a new `DataFrame` using the Generator table function.
- Added a parameter `secure` to the functions that create a secure UDF or UDTF.

## 0.12.0 (2022-10-14)

### New Features

- Added new APIs for async job:
  - `Session.create_async_job()` to create an `AsyncJob` instance from a query id.
  - `AsyncJob.result()` now accepts argument `result_type` to return the results in different formats.
  - `AsyncJob.to_df()` returns a `DataFrame` built from the result of this asynchronous job.
  - `AsyncJob.query()` returns the SQL text of the executed query.
- `DataFrame.agg()` and `RelationalGroupedDataFrame.agg()` now accept variable-length arguments.
- Added parameters `lsuffix` and `rsuffix` to `DataFram.join()` and `DataFrame.cross_join()` to conveniently rename overlapping columns.
- Added `Table.drop_table()` so you can drop the temp table after `DataFrame.cache_result()`. `Table` is also a context manager so you can use the `with` statement to drop the cache temp table after use.
- Added `Session.use_secondary_roles()`.
- Added functions `first_value()` and `last_value()`. (contributed by @chasleslr)
- Added `on` as an alias for `using_columns` and `how` as an alias for `join_type` in `DataFrame.join()`.

### Bug Fixes

- Fixed a bug in `Session.create_dataframe()` that raised an error when `schema` names had special characters.
- Fixed a bug in which options set in `Session.read.option()` were not passed to `DataFrame.copy_into_table()` as default values.
- Fixed a bug in which `DataFrame.copy_into_table()` raises an error when a copy option has single quotes in the value.

## 0.11.0 (2022-09-28)

### Behavior Changes

- `Session.add_packages()` now raises `ValueError` when the version of a package cannot be found in Snowflake Anaconda channel. Previously, `Session.add_packages()` succeeded, and a `SnowparkSQLException` exception was raised later in the UDF/SP registration step.

### New Features:

- Added method `FileOperation.get_stream()` to support downloading stage files as stream.
- Added support in `functions.ntiles()` to accept int argument.
- Added the following aliases:
  - `functions.call_function()` for `functions.call_builtin()`.
  - `functions.function()` for `functions.builtin()`.
  - `DataFrame.order_by()` for `DataFrame.sort()`
  - `DataFrame.orderBy()` for `DataFrame.sort()`
- Improved `DataFrame.cache_result()` to return a more accurate `Table` class instead of a `DataFrame` class.
- Added support to allow `session` as the first argument when calling `StoredProcedure`.

### Improvements

- Improved nested query generation by flattening queries when applicable.
  - This improvement could be enabled by setting `Session.sql_simplifier_enabled = True`.
  - `DataFrame.select()`, `DataFrame.with_column()`, `DataFrame.drop()` and other select-related APIs have more flattened SQLs.
  - `DataFrame.union()`, `DataFrame.union_all()`, `DataFrame.except_()`, `DataFrame.intersect()`, `DataFrame.union_by_name()` have flattened SQLs generated when multiple set operators are chained.
- Improved type annotations for async job APIs.

### Bug Fixes

- Fixed a bug in which `Table.update()`, `Table.delete()`, `Table.merge()` try to reference a temp table that does not exist.

## 0.10.0 (2022-09-16)

### New Features:

- Added experimental APIs for evaluating Snowpark dataframes with asynchronous queries:
  - Added keyword argument `block` to the following action APIs on Snowpark dataframes (which execute queries) to allow asynchronous evaluations:
    - `DataFrame.collect()`, `DataFrame.to_local_iterator()`, `DataFrame.to_pandas()`, `DataFrame.to_pandas_batches()`, `DataFrame.count()`, `DataFrame.first()`.
    - `DataFrameWriter.save_as_table()`, `DataFrameWriter.copy_into_location()`.
    - `Table.delete()`, `Table.update()`, `Table.merge()`.
  - Added method `DataFrame.collect_nowait()` to allow asynchronous evaluations.
  - Added class `AsyncJob` to retrieve results from asynchronously executed queries and check their status.
- Added support for `table_type` in `Session.write_pandas()`. You can now choose from these `table_type` options: `"temporary"`, `"temp"`, and `"transient"`.
- Added support for using Python structured data (`list`, `tuple` and `dict`) as literal values in Snowpark.
- Added keyword argument `execute_as` to `functions.sproc()` and `session.sproc.register()` to allow registering a stored procedure as a caller or owner.
- Added support for specifying a pre-configured file format when reading files from a stage in Snowflake.

### Improvements:

- Added support for displaying details of a Snowpark session.

### Bug Fixes:

- Fixed a bug in which `DataFrame.copy_into_table()` and `DataFrameWriter.save_as_table()` mistakenly created a new table if the table name is fully qualified, and the table already exists.

### Deprecations:

- Deprecated keyword argument `create_temp_table` in `Session.write_pandas()`.
- Deprecated invoking UDFs using arguments wrapped in a Python list or tuple. You can use variable-length arguments without a list or tuple.

### Dependency updates

- Updated ``snowflake-connector-python`` to 2.7.12.

## 0.9.0 (2022-08-30)

### New Features:

- Added support for displaying source code as comments in the generated scripts when registering UDFs.
  This feature is turned on by default. To turn it off, pass the new keyword argument `source_code_display` as `False` when calling `register()` or `@udf()`.
- Added support for calling table functions from `DataFrame.select()`, `DataFrame.with_column()` and `DataFrame.with_columns()` which now take parameters of type `table_function.TableFunctionCall` for columns.
- Added keyword argument `overwrite` to `session.write_pandas()` to allow overwriting contents of a Snowflake table with that of a pandas DataFrame.
- Added keyword argument `column_order` to `df.write.save_as_table()` to specify the matching rules when inserting data into table in append mode.
- Added method `FileOperation.put_stream()` to upload local files to a stage via file stream.
- Added methods `TableFunctionCall.alias()` and `TableFunctionCall.as_()` to allow aliasing the names of columns that come from the output of table function joins.
- Added function `get_active_session()` in module `snowflake.snowpark.context` to get the current active Snowpark session.

### Bug Fixes:

- Fixed a bug in which batch insert should not raise an error when `statement_params` is not passed to the function.
- Fixed a bug in which column names should be quoted when `session.create_dataframe()` is called with dicts and a given schema.
- Fixed a bug in which creation of table should be skipped if the table already exists and is in append mode when calling `df.write.save_as_table()`.
- Fixed a bug in which third-party packages with underscores cannot be added when registering UDFs.

### Improvements:

- Improved function `function.uniform()` to infer the types of inputs `max_` and `min_` and cast the limits to `IntegerType` or `FloatType` correspondingly.

## 0.8.0 (2022-07-22)

### New Features:

- Added keyword only argument `statement_params` to the following methods to allow for specifying statement level parameters:
  - `collect`, `to_local_iterator`, `to_pandas`, `to_pandas_batches`,
    `count`, `copy_into_table`, `show`, `create_or_replace_view`, `create_or_replace_temp_view`, `first`, `cache_result`
    and `random_split` on class `snowflake.snowpark.Dateframe`.
  - `update`, `delete` and `merge` on class `snowflake.snowpark.Table`.
  - `save_as_table` and `copy_into_location` on class `snowflake.snowpark.DataFrameWriter`.
  - `approx_quantile`, `statement_params`, `cov` and `crosstab` on class `snowflake.snowpark.DataFrameStatFunctions`.
  - `register` and `register_from_file` on class `snowflake.snowpark.udf.UDFRegistration`.
  - `register` and `register_from_file` on class `snowflake.snowpark.udtf.UDTFRegistration`.
  - `register` and `register_from_file` on class `snowflake.snowpark.stored_procedure.StoredProcedureRegistration`.
  - `udf`, `udtf` and `sproc` in `snowflake.snowpark.functions`.
- Added support for `Column` as an input argument to `session.call()`.
- Added support for `table_type` in `df.write.save_as_table()`. You can now choose from these `table_type` options: `"temporary"`, `"temp"`, and `"transient"`.

### Improvements:

- Added validation of object name in `session.use_*` methods.
- Updated the query tag in SQL to escape it when it has special characters.
- Added a check to see if Anaconda terms are acknowledged when adding missing packages.

### Bug Fixes:

- Fixed the limited length of the string column in `session.create_dataframe()`.
- Fixed a bug in which `session.create_dataframe()` mistakenly converted 0 and `False` to `None` when the input data was only a list.
- Fixed a bug in which calling `session.create_dataframe()` using a large local dataset sometimes created a temp table twice.
- Aligned the definition of `function.trim()` with the SQL function definition.
- Fixed an issue where snowpark-python would hang when using the Python system-defined (built-in function) `sum` vs. the Snowpark `function.sum()`.

### Deprecations:

- Deprecated keyword argument `create_temp_table` in `df.write.save_as_table()`.

## 0.7.0 (2022-05-25)

### New Features:

- Added support for user-defined table functions (UDTFs).
  - Use function `snowflake.snowpark.functions.udtf()` to register a UDTF, or use it as a decorator to register the UDTF.
    - You can also use `Session.udtf.register()` to register a UDTF.
  - Use `Session.udtf.register_from_file()` to register a UDTF from a Python file.
- Updated APIs to query a table function, including both Snowflake built-in table functions and UDTFs.
  - Use function `snowflake.snowpark.functions.table_function()` to create a callable representing a table function and use it to call the table function in a query.
  - Alternatively, use function `snowflake.snowpark.functions.call_table_function()` to call a table function.
  - Added support for `over` clause that specifies `partition by` and `order by` when lateral joining a table function.
  - Updated `Session.table_function()` and `DataFrame.join_table_function()` to accept `TableFunctionCall` instances.

### Breaking Changes:

- When creating a function with `functions.udf()` and `functions.sproc()`, you can now specify an empty list for the `imports` or `packages` argument to indicate that no import or package is used for this UDF or stored procedure. Previously, specifying an empty list meant that the function would use session-level imports or packages.
- Improved the `__repr__` implementation of data types in `types.py`. The unused `type_name` property has been removed.
- Added a Snowpark-specific exception class for SQL errors. This replaces the previous `ProgrammingError` from the Python connector.

### Improvements:

- Added a lock to a UDF or UDTF when it is called for the first time per thread.
- Improved the error message for pickling errors that occurred during UDF creation.
- Included the query ID when logging the failed query.

### Bug Fixes:

- Fixed a bug in which non-integral data (such as timestamps) was occasionally converted to integer when calling `DataFrame.to_pandas()`.
- Fixed a bug in which `DataFrameReader.parquet()` failed to read a parquet file when its column contained spaces.
- Fixed a bug in which `DataFrame.copy_into_table()` failed when the dataframe is created by reading a file with inferred schemas.

### Deprecations

`Session.flatten()` and `DataFrame.flatten()`.

### Dependency Updates:

- Restricted the version of `cloudpickle` <= `2.0.0`.

## 0.6.0 (2022-04-27)

### New Features:

- Added support for vectorized UDFs with the input as a pandas DataFrame or pandas Series and the output as a pandas Series. This improves the performance of UDFs in Snowpark.
- Added support for inferring the schema of a DataFrame by default when it is created by reading a Parquet, Avro, or ORC file in the stage.
- Added functions `current_session()`, `current_statement()`, `current_user()`, `current_version()`, `current_warehouse()`, `date_from_parts()`, `date_trunc()`, `dayname()`, `dayofmonth()`, `dayofweek()`, `dayofyear()`, `grouping()`, `grouping_id()`, `hour()`, `last_day()`, `minute()`, `next_day()`, `previous_day()`, `second()`, `month()`, `monthname()`, `quarter()`, `year()`, `current_database()`, `current_role()`, `current_schema()`, `current_schemas()`, `current_region()`, `current_avaliable_roles()`, `add_months()`, `any_value()`, `bitnot()`, `bitshiftleft()`, `bitshiftright()`, `convert_timezone()`, `uniform()`, `strtok_to_array()`, `sysdate()`, `time_from_parts()`,  `timestamp_from_parts()`, `timestamp_ltz_from_parts()`, `timestamp_ntz_from_parts()`, `timestamp_tz_from_parts()`, `weekofyear()`, `percentile_cont()` to `snowflake.snowflake.functions`.

### Breaking Changes:

- Expired deprecations:
  - Removed the following APIs that were deprecated in 0.4.0: `DataFrame.groupByGroupingSets()`, `DataFrame.naturalJoin()`, `DataFrame.joinTableFunction`, `DataFrame.withColumns()`, `Session.getImports()`, `Session.addImport()`, `Session.removeImport()`, `Session.clearImports()`, `Session.getSessionStage()`, `Session.getDefaultDatabase()`, `Session.getDefaultSchema()`, `Session.getCurrentDatabase()`, `Session.getCurrentSchema()`, `Session.getFullyQualifiedCurrentSchema()`.

### Improvements:

- Added support for creating an empty `DataFrame` with a specific schema using the `Session.create_dataframe()` method.
- Changed the logging level from `INFO` to `DEBUG` for several logs (e.g., the executed query) when evaluating a dataframe.
- Improved the error message when failing to create a UDF due to pickle errors.

### Bug Fixes:

- Removed pandas hard dependencies in the `Session.create_dataframe()` method.

### Dependency Updates:

- Added `typing-extension` as a new dependency with the version >= `4.1.0`.

## 0.5.0 (2022-03-22)

### New Features

- Added stored procedures API.
  - Added `Session.sproc` property and `sproc()` to `snowflake.snowpark.functions`, so you can register stored procedures.
  - Added `Session.call` to call stored procedures by name.
- Added `UDFRegistration.register_from_file()` to allow registering UDFs from Python source files or zip files directly.
- Added `UDFRegistration.describe()` to describe a UDF.
- Added `DataFrame.random_split()` to provide a way to randomly split a dataframe.
- Added functions `md5()`, `sha1()`, `sha2()`, `ascii()`, `initcap()`, `length()`, `lower()`, `lpad()`, `ltrim()`, `rpad()`, `rtrim()`, `repeat()`, `soundex()`, `regexp_count()`, `replace()`, `charindex()`, `collate()`, `collation()`, `insert()`, `left()`, `right()`, `endswith()` to `snowflake.snowpark.functions`.
- Allowed `call_udf()` to accept literal values.
- Provided a `distinct` keyword in `array_agg()`.

### Bug Fixes:

- Fixed an issue that caused `DataFrame.to_pandas()` to have a string column if `Column.cast(IntegerType())` was used.
- Fixed a bug in `DataFrame.describe()` when there is more than one string column.

## 0.4.0 (2022-02-15)

### New Features

- You can now specify which Anaconda packages to use when defining UDFs.
  - Added `add_packages()`, `get_packages()`, `clear_packages()`, and `remove_package()`, to class `Session`.
  - Added `add_requirements()` to `Session` so you can use a requirements file to specify which packages this session will use.
  - Added parameter `packages` to function `snowflake.snowpark.functions.udf()` and method `UserDefinedFunction.register()` to indicate UDF-level Anaconda package dependencies when creating a UDF.
  - Added parameter `imports` to `snowflake.snowpark.functions.udf()` and `UserDefinedFunction.register()` to specify UDF-level code imports.
- Added a parameter `session` to function `udf()` and `UserDefinedFunction.register()` so you can specify which session to use to create a UDF if you have multiple sessions.
- Added types `Geography` and `Variant` to `snowflake.snowpark.types` to be used as type hints for Geography and Variant data when defining a UDF.
- Added support for Geography geoJSON data.
- Added `Table`, a subclass of `DataFrame` for table operations:
  - Methods `update` and `delete` update and delete rows of a table in Snowflake.
  - Method `merge` merges data from a `DataFrame` to a `Table`.
  - Override method `DataFrame.sample()` with an additional parameter `seed`, which works on tables but not on view and sub-queries.
- Added `DataFrame.to_local_iterator()` and `DataFrame.to_pandas_batches()` to allow getting results from an iterator when the result set returned from the Snowflake database is too large.
- Added `DataFrame.cache_result()` for caching the operations performed on a `DataFrame` in a temporary table.
  Subsequent operations on the original `DataFrame` have no effect on the cached result `DataFrame`.
- Added property `DataFrame.queries` to get SQL queries that will be executed to evaluate the `DataFrame`.
- Added `Session.query_history()` as a context manager to track SQL queries executed on a session, including all SQL queries to evaluate `DataFrame`s created from a session. Both query ID and query text are recorded.
- You can now create a `Session` instance from an existing established `snowflake.connector.SnowflakeConnection`. Use parameter `connection` in `Session.builder.configs()`.
- Added `use_database()`, `use_schema()`, `use_warehouse()`, and `use_role()` to class `Session` to switch database/schema/warehouse/role after a session is created.
- Added `DataFrameWriter.copy_into_table()` to unload a `DataFrame` to stage files.
- Added `DataFrame.unpivot()`.
- Added `Column.within_group()` for sorting the rows by columns with some aggregation functions.
- Added functions `listagg()`, `mode()`, `div0()`, `acos()`, `asin()`, `atan()`, `atan2()`, `cos()`, `cosh()`, `sin()`, `sinh()`, `tan()`, `tanh()`, `degrees()`, `radians()`, `round()`, `trunc()`, and `factorial()` to `snowflake.snowflake.functions`.
- Added an optional argument `ignore_nulls` in function `lead()` and `lag()`.
- The `condition` parameter of function `when()` and `iff()` now accepts SQL expressions.

### Improvements

- All function and method names have been renamed to use the snake case naming style, which is more Pythonic. For convenience, some camel case names are kept as aliases to the snake case APIs. It is recommended to use the snake case APIs.
  - Deprecated these methods on class `Session` and replaced them with their snake case equivalents: `getImports()`, `addImports()`, `removeImport()`, `clearImports()`, `getSessionStage()`, `getDefaultSchema()`, `getDefaultSchema()`, `getCurrentDatabase()`, `getFullyQualifiedCurrentSchema()`.
  - Deprecated these methods on class `DataFrame` and replaced them with their snake case equivalents: `groupingByGroupingSets()`, `naturalJoin()`, `withColumns()`, `joinTableFunction()`.
- Property `DataFrame.columns` is now consistent with `DataFrame.schema.names` and the Snowflake database `Identifier Requirements`.
- `Column.__bool__()` now raises a `TypeError`. This will ban the use of logical operators `and`, `or`, `not` on `Column` object, for instance `col("a") > 1 and col("b") > 2` will raise the `TypeError`. Use `(col("a") > 1) & (col("b") > 2)` instead.
- Changed `PutResult` and `GetResult` to subclass `NamedTuple`.
- Fixed a bug which raised an error when the local path or stage location has a space or other special characters.
- Changed `DataFrame.describe()` so that non-numeric and non-string columns are ignored instead of raising an exception.

### Dependency updates

- Updated ``snowflake-connector-python`` to 2.7.4.

## 0.3.0 (2022-01-09)

### New Features

- Added `Column.isin()`, with an alias `Column.in_()`.
- Added `Column.try_cast()`, which is a special version of `cast()`. It tries to cast a string expression to other types and returns `null` if the cast is not possible.
- Added `Column.startswith()` and `Column.substr()` to process string columns.
- `Column.cast()` now also accepts a `str` value to indicate the cast type in addition to a `DataType` instance.
- Added `DataFrame.describe()` to summarize stats of a `DataFrame`.
- Added `DataFrame.explain()` to print the query plan of a `DataFrame`.
- `DataFrame.filter()` and `DataFrame.select_expr()` now accepts a sql expression.
- Added a new `bool` parameter `create_temp_table` to methods `DataFrame.saveAsTable()` and `Session.write_pandas()` to optionally create a temp table.
- Added `DataFrame.minus()` and `DataFrame.subtract()` as aliases to `DataFrame.except_()`.
- Added `regexp_replace()`, `concat()`, `concat_ws()`, `to_char()`, `current_timestamp()`, `current_date()`, `current_time()`, `months_between()`, `cast()`, `try_cast()`, `greatest()`, `least()`, and `hash()` to module `snowflake.snowpark.functions`.

### Bug Fixes

- Fixed an issue where `Session.createDataFrame(pandas_df)` and `Session.write_pandas(pandas_df)` raise an exception when the `pandas DataFrame` has spaces in the column name.
- `DataFrame.copy_into_table()` sometimes prints an `error` level log entry while it actually works. It's fixed now.
- Fixed an API docs issue where some `DataFrame` APIs are missing from the docs.

### Dependency updates

- Update ``snowflake-connector-python`` to 2.7.2, which upgrades ``pyarrow`` dependency to 6.0.x. Refer to the [python connector 2.7.2 release notes](https://pypi.org/project/snowflake-connector-python/2.7.2/) for more details.

## 0.2.0 (2021-12-02)

### New Features

- Updated the `Session.createDataFrame()` method for creating a `DataFrame` from a pandas DataFrame.
- Added the `Session.write_pandas()` method for writing a `pandas DataFrame` to a table in Snowflake and getting a `Snowpark DataFrame` object back.
- Added new classes and methods for calling window functions.
- Added the new functions `cume_dist()`, to find the cumulative distribution of a value with regard to other values within a window partition,
  and `row_number()`, which returns a unique row number for each row within a window partition.
- Added functions for computing statistics for DataFrames in the `DataFrameStatFunctions` class.
- Added functions for handling missing values in a DataFrame in the `DataFrameNaFunctions` class.
- Added new methods `rollup()`, `cube()`, and `pivot()` to the `DataFrame` class.
- Added the `GroupingSets` class, which you can use with the DataFrame groupByGroupingSets method to perform a SQL GROUP BY GROUPING SETS.
- Added the new `FileOperation(session)`
  class that you can use to upload and download files to and from a stage.
- Added the `DataFrame.copy_into_table()`
  method for loading data from files in a stage into a table.
- In CASE expressions, the functions `when()` and `otherwise()`
  now accept Python types in addition to `Column` objects.
- When you register a UDF you can now optionally set the `replace` parameter to `True` to overwrite an existing UDF with the same name.

### Improvements

- UDFs are now compressed before they are uploaded to the server. This makes them about 10 times smaller, which can help
  when you are using large ML model files.
- When the size of a UDF is less than 8196 bytes, it will be uploaded as in-line code instead of uploaded to a stage.

### Bug Fixes

- Fixed an issue where the statement `df.select(when(col("a") == 1, 4).otherwise(col("a"))), [Row(4), Row(2), Row(3)]` raised an exception.
- Fixed an issue where `df.toPandas()` raised an exception when a DataFrame was created from large local data.

## 0.1.0 (2021-10-26)

Start of Private Preview<|MERGE_RESOLUTION|>--- conflicted
+++ resolved
@@ -6,17 +6,14 @@
 
 #### Improvements
 
-<<<<<<< HEAD
 - Added distributed tracing using open telemetry APIs for stable stored procedure function in `DataFrame`:
   - _execute_and_get_query_id
-=======
 - Added open telemetry tracing on UDxF functions in snowpark.
 - Added open telemetry tracing on stored procedure registration in snowpark.
 
 #### New Features
 
 - Added support for `to_boolean` function.
->>>>>>> 7b16c05e
 
 #### Bug Fixes
 

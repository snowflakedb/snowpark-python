--- conflicted
+++ resolved
@@ -10,16 +10,8 @@
 #### Bug Fixes
 - Fixed a bug where SQL generated for selecting `*` column has an incorrect subquery.
 - Fixed a bug in `DataFrame.to_pandas_batches` where the iterator could throw an error if certain transformation is made to the pandas dataframe due to wrong isolation level.
-
-<<<<<<< HEAD
-- Fixed a bug in DataFrameReader.csv unable to handle quoted values containing delimiter.
-- Fixed a bug that when there is `None` value in arithmetic calculation, the output should remain `None` instead of `math.nan`.
-- Fixed a bug in function `sum` and `covar_pop` that when there is `math.nan` in the data, the output should also be `math.nan`.
-- Fixed a bug that stage operation can not handle directories.
-- Fixed a bug that `DataFrame.to_pandas` should take Snowflake numeric types with precision 38 as `int64`.
-- Fixed a bug that stored proc and udf should not remove imports already in the sys.path during the clean-up step.
 - Fixed a bug in 'DataFrame.analytics.time_series_agg' function to handle multiple data points in same sliding interval.
-=======
+
 ### Snowpark Local Testing Updates
 #### New Features
 
@@ -84,7 +76,6 @@
 
 #### Bug Fixes
 - Fixed a bug that caused DecimalType columns to be incorrectly truncated to integer precision when used in BinaryExpressions.
->>>>>>> ce0b473b
 
 ### Snowpark pandas API Updates
 

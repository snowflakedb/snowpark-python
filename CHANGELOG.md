--- conflicted
+++ resolved
@@ -59,11 +59,8 @@
 #### New Features
 
 - Added support for `DataFrame.align` and `Series.align` for `axis=1` and `axis=None`.
-<<<<<<< HEAD
+- Added support fot `pd.json_normalize`.
 - Added support for `GroupBy.pct_change` with `axis=0`, `freq=None`, and `limit=None`.
-=======
-- Added support fot `pd.json_normalize`.
->>>>>>> bbd7a621
 
 #### Bug Fixes
 

# Release History

## 1.39.0 (YYYY-MM-DD)

### Snowpark Python API Updates

#### New Features

- Added a new datatype `YearMonthIntervalType` that allows users to create intervals for datetime operations.
- Added a new function `interval_year_month_from_parts` that allows users to easily create `YearMonthIntervalType` without using SQL.
- Added support for `FileOperation.list` to list files in a stage with metadata.
- Added support for `FileOperation.remove` to remove files in a stage.

#### Bug Fixes

#### Deprecations

#### Dependency Updates

#### Improvements

- Improved error message to list available columns when dataframe cannot resolve given column name.
- Added a new option `cacheResult` to `DataFrameReader.xml` that allows users to cache the result of the XML reader to a temporary table after calling `xml`. It helps improve performance when subsequent operations are performed on the same DataFrame.

### Snowpark pandas API Updates

#### New Features

#### Improvements

- Hybrid execution mode is now enabled by default. Certain operations on smaller data will now automatically execute in native pandas in-memory. Use `from modin.config import AutoSwitchBackend; AutoSwitchBackend.disable()` to turn this off and force all execution to occur in Snowflake.
- Downgraded to level `logging.DEBUG - 1` the log message saying that the
  Snowpark `DataFrame` reference of an internal `DataFrameReference` object
  has changed.
- Eliminate duplicate parameter check queries for casing status when retrieving the session.
<<<<<<< HEAD
- Retrieve dataframe row counts through object metadata to avoid a COUNT(*) query (performance)
- Provide a mechanism for skipping snowpark pandas integration tests when running in hybrid mode
=======
- Retrieve dataframe row counts through object metadata to avoid a COUNT(\*) query (performance)
>>>>>>> e6583e42

#### Dependency Updates

#### Bug Fixes

### Snowpark Local Testing Updates

#### New Features

- Added support to allow patching `functions.ai_complete`.

## 1.38.0 (2025-09-04)

### Snowpark Python API Updates

#### New Features

- Added support for the following AI-powered functions in `functions.py`:
  - `ai_extract`
  - `ai_parse_document`
  - `ai_transcribe`
- Added time travel support for querying historical data:
  - `Session.table()` now supports time travel parameters: `time_travel_mode`, `statement`, `offset`, `timestamp`, `timestamp_type`, and `stream`.
  - `DataFrameReader.table()` supports the same time travel parameters as direct arguments.
  - `DataFrameReader` supports time travel via option chaining (e.g., `session.read.option("time_travel_mode", "at").option("offset", -60).table("my_table")`).
- Added support for specifying the following parameters to `DataFrameWriter.copy_into_location` for validation and writing data to external locations:
    - `validation_mode`
    - `storage_integration`
    - `credentials`
    - `encryption`
- Added support for `Session.directory` and `Session.read.directory` to retrieve the list of all files on a stage with metadata.
- Added support for `DataFrameReader.jdbc`(PrPr) that allows ingesting external data source with jdbc driver.
- Added support for `FileOperation.copy_files` to copy files from a source location to an output stage.
- Added support for the following scalar functions in `functions.py`:
  - `all_user_names`
  - `bitand`
  - `bitand_agg`
  - `bitor`
  - `bitor_agg`
  - `bitxor`
  - `bitxor_agg`
  - `current_account_name`
  - `current_client`
  - `current_ip_address`
  - `current_role_type`
  - `current_organization_name`
  - `current_organization_user`
  - `current_secondary_roles`
  - `current_transaction`
  - `getbit`

#### Bug Fixes

- Fixed the repr of TimestampType to match the actual subtype it represents.
- Fixed a bug in `DataFrameReader.dbapi` that udtf ingestion does not work in stored procedure.
- Fixed a bug in schema inference that caused incorrect stage prefixes to be used.

#### Improvements

- Enhanced error handling in `DataFrameReader.dbapi` thread-based ingestion to prevent unnecessary operations, which improves resource efficiency.
- Bumped cloudpickle dependency to also support `cloudpickle==3.1.1` in addition to previous versions.
- Improved `DataFrameReader.dbapi` (PuPr) ingestion performance for PostgreSQL and MySQL by using server side cursor to fetch data.

### Snowpark pandas API Updates

#### New Features
- Completed support for `pd.read_snowflake()`, `pd.to_iceberg()`,
  `pd.to_pandas()`, `pd.to_snowpark()`, `pd.to_snowflake()`,
  `DataFrame.to_iceberg()`, `DataFrame.to_pandas()`, `DataFrame.to_snowpark()`,
  `DataFrame.to_snowflake()`, `Series.to_iceberg()`, `Series.to_pandas()`,
  `Series.to_snowpark()`, and `Series.to_snowflake()` on the "Pandas" and "Ray"
  backends. Previously, only some of these functions and methods were supported
  on the Pandas backend.
- Added support for `Index.get_level_values()`.

#### Improvements
- Set the default transfer limit in hybrid execution for data leaving Snowflake to 100k, which can be overridden with the SnowflakePandasTransferThreshold environment variable. This configuration is appropriate for scenarios with two available engines, "Pandas" and "Snowflake" on relational workloads.
- Improve import error message by adding `--upgrade` to `pip install "snowflake-snowpark-python[modin]"` in the error message.
- Reduce the telemetry messages from the modin client by pre-aggregating into 5 second windows and only keeping a narrow band of metrics which are useful for tracking hybrid execution and native pandas performance.
- Set the initial row count only when hybrid execution is enabled. This reduces the number of queries issued for many workloads.
- Add a new test parameter for integration tests to enable hybrid execution.

#### Bug Fixes
- Raised `NotImplementedError` instead of `AttributeError` on attempting to call
  Snowflake extension functions/methods `to_dynamic_table()`, `cache_result()`,
  `to_view()`, `create_or_replace_dynamic_table()`, and
  `create_or_replace_view()` on dataframes or series using the pandas or ray
  backends.

## 1.37.0 (2025-08-18)

### Snowpark Python API Updates

#### New Features

- Added support for the following `xpath` functions in `functions.py`:
  - `xpath`
  - `xpath_string`
  - `xpath_boolean`
  - `xpath_int`
  - `xpath_float`
  - `xpath_double`
  - `xpath_long`
  - `xpath_short`
- Added support for parameter `use_vectorized_scanner` in function `Session.write_arrow()`.
- Dataframe profiler adds the following information about each query: describe query time, execution time, and sql query text. To view this information, call session.dataframe_profiler.enable() and call get_execution_profile on a dataframe.
- Added support for `DataFrame.col_ilike`.
- Added support for non-blocking stored procedure calls that return `AsyncJob` objects.
  - Added `block: bool = True` parameter to `Session.call()`. When `block=False`, returns an `AsyncJob` instead of blocking until completion.
  - Added `block: bool = True` parameter to `StoredProcedure.__call__()` for async support across both named and anonymous stored procedures.
  - Added `Session.call_nowait()` that is equivalent to `Session.call(block=False)`.

#### Bug Fixes

- Fixed a bug in CTE optimization stage where `deepcopy` of internal plans would cause a memory spike when a dataframe is created locally using `session.create_dataframe()` using a large input data.
- Fixed a bug in `DataFrameReader.parquet` where the `ignore_case` option in the `infer_schema_options` was not respected.
- Fixed a bug that `to_pandas()` has different format of column name when query result format is set to 'JSON' and 'ARROW'.

#### Deprecations
- Deprecated `pkg_resources`.

#### Dependency Updates

- Added a dependency on `protobuf<6.32`

### Snowpark pandas API Updates

#### New Features

- Added support for efficient transfer of data between Snowflake and Ray with the `DataFrame.set_backend` method. The installed version of `modin` must be at least 0.35.0, and `ray` must be installed.

#### Improvements

#### Dependency Updates

- Updated the supported `modin` versions to >=0.34.0 and <0.36.0 (was previously >= 0.33.0 and <0.35.0).
- Added support for pandas 2.3 when the installed `modin` version is at least 0.35.0.

#### Bug Fixes

- Fixed an issue in hybrid execution mode (PrPr) where `pd.to_datetime` and `pd.to_timedelta` would unexpectedly raise `IndexError`.
- Fixed a bug where `pd.explain_switch` would raise `IndexError` or return `None` if called before any potential switch operations were performed.
- Fixed a bug where calling `pd.concat(axis=0)` on a dataframe with the default, positional index and a dataframe with a different index would produce invalid SQL.

## 1.36.0 (2025-08-05)

### Snowpark Python API Updates

#### New Features

- `Session.create_dataframe` now accepts keyword arguments that are forwarded to the internal call to `Session.write_pandas` or `Session.write_arrow` when creating a DataFrame from a pandas DataFrame or a pyarrow Table.
- Added new APIs for `AsyncJob`:
  - `AsyncJob.is_failed()` returns a `bool` indicating if a job has failed. Can be used in combination with `AsyncJob.is_done()` to determine if a job is finished and errored.
  - `AsyncJob.status()` returns a string representing the current query status (e.g., "RUNNING", "SUCCESS", "FAILED_WITH_ERROR") for detailed monitoring without calling `result()`.
- Added a dataframe profiler. To use, you can call get_execution_profile() on your desired dataframe. This profiler reports the queries executed to evaluate a dataframe, and statistics about each of the query operators. Currently an experimental feature
- Added support for the following functions in `functions.py`:
  - `ai_sentiment`
- Updated the interface for experimental feature `context.configure_development_features`. All development features are disabled by default unless explicitly enabled by the user.

### Snowpark pandas API Updates

#### New Features

#### Improvements
- Hybrid execution row estimate improvements and a reduction of eager calls.
- Add a new configuration variable to control transfer costs out of Snowflake when using hybrid execution.
- Added support for creating permanent and immutable UDFs/UDTFs with `DataFrame/Series/GroupBy.apply`, `map`, and `transform` by passing the `snowflake_udf_params` keyword argument. See documentation for details.
- Added support for mapping np.unique to DataFrame and Series inputs using pd.unique.

#### Bug Fixes

- Fixed an issue where Snowpark pandas plugin would unconditionally disable `AutoSwitchBackend` even when users had explicitly configured it via environment variables or programmatically.

## 1.35.0 (2025-07-24)

### Snowpark Python API Updates

#### New Features

- Added support for the following functions in `functions.py`:
  - `ai_embed`
  - `try_parse_json`

#### Bug Fixes

- Fixed a bug in `DataFrameReader.dbapi` (PrPr) that `dbapi` fail in python stored procedure with process exit with code 1.
- Fixed a bug in `DataFrameReader.dbapi` (PrPr) that `custom_schema` accept illegal schema.
- Fixed a bug in `DataFrameReader.dbapi` (PrPr) that `custom_schema` does not work when connecting to Postgres and Mysql.
- Fixed a bug in schema inference that would cause it to fail for external stages.

#### Improvements

- Improved `query` parameter in `DataFrameReader.dbapi` (PrPr) so that parentheses are not needed around the query.
- Improved error experience in `DataFrameReader.dbapi` (PrPr) when exception happen during inferring schema of target data source.


### Snowpark Local Testing Updates

#### New Features

- Added local testing support for reading files with `SnowflakeFile` using local file paths, the Snow URL semantic (snow://...), local testing framework stages, and Snowflake stages (@stage/file_path).

### Snowpark pandas API Updates

#### New Features

- Added support for `DataFrame.boxplot`.

#### Improvements

- Reduced the number of UDFs/UDTFs created by repeated calls to `apply` or `map` with the same arguments on Snowpark pandas objects.
- Added an example for reading a file from a stage in the docstring for `pd.read_excel`.
- Implemented more efficient data transfer between the Snowflake and Ray backends of Modin (requires modin>=0.35.0 to use).

#### Bug Fixes

- Added an upper bound to the row estimation when the cartesian product from an align or join results in a very large number. This mitigates a performance regression.
- Fix a `pd.read_excel` bug when reading files inside stage inner directory.

## 1.34.0 (2025-07-15)

### Snowpark Python API Updates

#### New Features

- Added a new option `TRY_CAST` to `DataFrameReader`. When `TRY_CAST` is True columns are wrapped in a `TRY_CAST` statement rather than a hard cast when loading data.
- Added a new option `USE_RELAXED_TYPES` to the `INFER_SCHEMA_OPTIONS` of `DataFrameReader`. When set to True this option casts all strings to max length strings and all numeric types to `DoubleType`.
- Added debuggability improvements to eagerly validate dataframe schema metadata. Enable it using `snowflake.snowpark.context.configure_development_features()`.
- Added a new function `snowflake.snowpark.dataframe.map_in_pandas` that allows users map a function across a dataframe. The mapping function takes an iterator of pandas dataframes as input and provides one as output.
- Added a ttl cache to describe queries. Repeated queries in a 15 second interval will use the cached value rather than requery Snowflake.
- Added a parameter `fetch_with_process` to `DataFrameReader.dbapi` (PrPr) to enable multiprocessing for parallel data fetching in local ingestion. By default, local ingestion uses multithreading. Multiprocessing may improve performance for CPU-bound tasks like Parquet file generation.
- Added a new function `snowflake.snowpark.functions.model` that allows users to call methods of a model.

#### Improvements

- Added support for row validation using XSD schema using `rowValidationXSDPath` option when reading XML files with a row tag using `rowTag` option.
- Improved SQL generation for `session.table().sample()` to generate a flat SQL statement.
- Added support for complex column expression as input for `functions.explode`.
- Added debuggability improvements to show which Python lines an SQL compilation error corresponds to. Enable it using `snowflake.snowpark.context.configure_development_features()`. This feature also depends on AST collection to be enabled in the session which can be done using `session.ast_enabled = True`.
- Set enforce_ordering=True when calling `to_snowpark_pandas()` from a snowpark dataframe containing DML/DDL queries instead of throwing a NotImplementedError.

#### Bug Fixes

- Fixed a bug caused by redundant validation when creating an iceberg table.
- Fixed a bug in `DataFrameReader.dbapi` (PrPr) where closing the cursor or connection could unexpectedly raise an error and terminate the program.
- Fixed ambiguous column errors when using table functions in `DataFrame.select()` that have output columns matching the input DataFrame's columns. This improvement works when dataframe columns are provided as `Column` objects.
- Fixed a bug where having a NULL in a column with DecimalTypes would cast the column to FloatTypes instead and lead to precision loss.

### Snowpark Local Testing Updates

#### Bug Fixes

- Fixed a bug when processing windowed functions that lead to incorrect indexing in results.
- When a scalar numeric is passed to fillna we will ignore non-numeric columns instead of producing an error.

### Snowpark pandas API Updates

#### New Features

- Added support for `DataFrame.to_excel` and `Series.to_excel`.
- Added support for `pd.read_feather`, `pd.read_orc`, and `pd.read_stata`.
- Added support for `pd.explain_switch()` to return debugging information on hybrid execution decisions.
- Support `pd.read_snowflake` when the global modin backend is `Pandas`.
- Added support for `pd.to_dynamic_table`, `pd.to_iceberg`, and `pd.to_view`.

#### Improvements

- Added modin telemetry on API calls and hybrid engine switches.
- Show more helpful error messages to Snowflake Notebook users when the `modin` or `pandas` version does not match our requirements.
- Added a data type guard to the cost functions for hybrid execution mode (PrPr) which checks for data type compatibility.
- Added automatic switching to the pandas backend in hybrid execution mode (PrPr) for many methods that are not directly implemented in Snowpark pandas.
- Set the 'type' and other standard fields for Snowpark pandas telemetry.

#### Dependency Updates

- Added tqdm and ipywidgets as dependencies so that progress bars appear when switching between modin backends.
- Updated the supported `modin` versions to >=0.33.0 and <0.35.0 (was previously >= 0.32.0 and <0.34.0).

#### Bug Fixes

- Fixed a bug in hybrid execution mode (PrPr) where certain Series operations would raise `TypeError: numpy.ndarray object is not callable`.
- Fixed a bug in hybrid execution mode (PrPr) where calling numpy operations like `np.where` on modin objects with the Pandas backend would raise an `AttributeError`. This fix requires `modin` version 0.34.0 or newer.
- Fixed issue in `df.melt` where the resulting values have an additional suffix applied.

## 1.33.0 (2025-06-19)

### Snowpark Python API Updates

#### New Features

- Added support for MySQL in `DataFrameWriter.dbapi` (PrPr) for both Parquet and UDTF-based ingestion.
- Added support for PostgreSQL in `DataFrameReader.dbapi` (PrPr) for both Parquet and UDTF-based ingestion.
- Added support for Databricks in `DataFrameWriter.dbapi` (PrPr) for UDTF-based ingestion.
- Added support to `DataFrameReader` to enable use of `PATTERN` when reading files with `INFER_SCHEMA` enabled.
- Added support for the following AI-powered functions in `functions.py`:
  - `ai_complete`
  - `ai_similarity`
  - `ai_summarize_agg` (originally `summarize_agg`)
  - different config options for `ai_classify`
- Added support for more options when reading XML files with a row tag using `rowTag` option:
  - Added support for removing namespace prefixes from col names using `ignoreNamespace` option.
  - Added support for specifying the prefix for the attribute column in the result table using `attributePrefix` option.
  - Added support for excluding attributes from the XML element using `excludeAttributes` option.
  - Added support for specifying the column name for the value when there are attributes in an element that has no child elements using `valueTag` option.
  - Added support for specifying the value to treat as a ``null`` value using `nullValue` option.
  - Added support for specifying the character encoding of the XML file using `charset` option.
  - Added support for ignoring surrounding whitespace in the XML element using `ignoreSurroundingWhitespace` option.
- Added support for parameter `return_dataframe` in `Session.call`, which can be used to set the return type of the functions to a `DataFrame` object.
- Added a new argument to `Dataframe.describe` called `strings_include_math_stats` that triggers `stddev` and `mean` to be calculated for String columns.
- Added support for retrieving `Edge.properties` when retrieving lineage from `DGQL` in `DataFrame.lineage.trace`.
- Added a parameter `table_exists` to `DataFrameWriter.save_as_table` that allows specifying if a table already exists. This allows skipping a table lookup that can be expensive.

#### Bug Fixes

- Fixed a bug in `DataFrameReader.dbapi` (PrPr) where the `create_connection` defined as local function was incompatible with multiprocessing.
- Fixed a bug in `DataFrameReader.dbapi` (PrPr) where databricks `TIMESTAMP` type was converted to Snowflake `TIMESTAMP_NTZ` type which should be `TIMESTAMP_LTZ` type.
- Fixed a bug in `DataFrameReader.json` where repeated reads with the same reader object would create incorrectly quoted columns.
- Fixed a bug in `DataFrame.to_pandas()` that would drop column names when converting a dataframe that did not originate from a select statement.
- Fixed a bug that `DataFrame.create_or_replace_dynamic_table` raises error when the dataframe contains a UDTF and `SELECT *` in UDTF not being parsed correctly.
- Fixed a bug where casted columns could not be used in the values-clause of in functions.

#### Improvements

- Improved the error message for `Session.write_pandas()` and `Session.create_dataframe()` when the input pandas DataFrame does not have a column.
- Improved `DataFrame.select` when the arguments contain a table function with output columns that collide with columns of current dataframe. With the improvement, if user provides non-colliding columns in `df.select("col1", "col2", table_func(...))` as string arguments, then the query generated by snowpark client will not raise ambiguous column error.
- Improved `DataFrameReader.dbapi` (PrPr) to use in-memory Parquet-based ingestion for better performance and security.
- Improved `DataFrameReader.dbapi` (PrPr) to use `MATCH_BY_COLUMN_NAME=CASE_SENSITIVE` in copy into table operation.

### Snowpark Local Testing Updates

#### New Features

- Added support for snow urls (snow://) in local file testing.

#### Bug Fixes

- Fixed a bug in `Column.isin` that would cause incorrect filtering on joined or previously filtered data.
- Fixed a bug in `snowflake.snowpark.functions.concat_ws` that would cause results to have an incorrect index.

### Snowpark pandas API Updates

#### Dependency Updates

- Updated `modin` dependency constraint from 0.32.0 to >=0.32.0, <0.34.0. The latest version tested with Snowpark pandas is `modin` 0.33.1.

#### New Features

- Added support for **Hybrid Execution (PrPr)**. By running `from modin.config import AutoSwitchBackend; AutoSwitchBackend.enable()`, Snowpark pandas will automatically choose whether to run certain pandas operations locally or on Snowflake. This feature is disabled by default.

#### Improvements

- Set the default value of the `index` parameter to `False` for `DataFrame.to_view`, `Series.to_view`, `DataFrame.to_dynamic_table`, and `Series.to_dynamic_table`.
- Added `iceberg_version` option to table creation functions.
- Reduced query count for many operations, including `insert`, `repr`, and `groupby`, that previously issued a query to retrieve the input data's size.

#### Bug Fixes

- Fixed a bug in `Series.where` when the `other` parameter is an unnamed `Series`.


## 1.32.0 (2025-05-15)

### Snowpark Python API Updates

#### Improvements

- Invoking snowflake system procedures does not invoke an additional `describe procedure` call to check the return type of the procedure.
- Added support for `Session.create_dataframe()` with the stage URL and FILE data type.
- Added support for different modes for dealing with corrupt XML records when reading an XML file using `session.read.option('mode', <mode>), option('rowTag', <tag_name>).xml(<stage_file_path>)`. Currently `PERMISSIVE`, `DROPMALFORMED` and `FAILFAST` are supported.
- Improved the error message of the XML reader when the specified row tag is not found in the file.
- Improved query generation for `Dataframe.drop` to use `SELECT * EXCLUDE ()` to exclude the dropped columns. To enable this feature, set `session.conf.set("use_simplified_query_generation", True)`.
- Added support for `VariantType` to `StructType.from_json`

#### Bug Fixes

- Fixed a bug in `DataFrameWriter.dbapi` (PrPr) that unicode or double-quoted column name in external database causes error because not quoted correctly.
- Fixed a bug where named fields in nested OBJECT data could cause errors when containing spaces.
- Fixed a bug duplicated `native_app_params` parameters in register udaf function.

### Snowpark Local Testing Updates

#### Bug Fixes

- Fixed a bug in `snowflake.snowpark.functions.rank` that would cause sort direction to not be respected.
- Fixed a bug in `snowflake.snowpark.functions.to_timestamp_*` that would cause incorrect results on filtered data.

### Snowpark pandas API Updates

#### New Features

- Added support for dict values in `Series.str.get`, `Series.str.slice`, and `Series.str.__getitem__` (`Series.str[...]`).
- Added support for `DataFrame.to_html`.
- Added support for `DataFrame.to_string` and `Series.to_string`.
- Added support for reading files from S3 buckets using `pd.read_csv`.
- Added `ENFORCE_EXISTING_FILE_FORMAT` option to the `DataFrameReader`, which allows to read a dataframe only based on an existing file format object when used together with `FORMAT_NAME`.

#### Improvements

- Make `iceberg_config` a required parameter for `DataFrame.to_iceberg` and `Series.to_iceberg`.

## 1.31.1 (2025-05-05)

### Snowpark Python API Updates

#### Bug Fixes

- Updated conda build configuration to deprecate Python 3.8 support, preventing installation in incompatible environments.

## 1.31.0 (2025-04-24)

### Snowpark Python API Updates

#### New Features

- Added support for `restricted caller` permission of `execute_as` argument in `StoredProcedure.register()`.
- Added support for non-select statement in `DataFrame.to_pandas()`.
- Added support for `artifact_repository` parameter to `Session.add_packages`, `Session.add_requirements`, `Session.get_packages`, `Session.remove_package`, and `Session.clear_packages`.
- Added support for reading an XML file using a row tag by `session.read.option('rowTag', <tag_name>).xml(<stage_file_path>)` (experimental).
  - Each XML record is extracted as a separate row.
  - Each field within that record becomes a separate column of type VARIANT, which can be further queried using dot notation, e.g., `col(a.b.c)`.
- Added updates to `DataFrameReader.dbapi` (PrPr):
  - Added `fetch_merge_count` parameter for optimizing performance by merging multiple fetched data into a single Parquet file.
  - Added support for Databricks.
  - Added support for ingestion with Snowflake UDTF.
- Added support for the following AI-powered functions in `functions.py` (Private Preview):
  - `prompt`
  - `ai_filter` (added support for `prompt()` function and image files, and changed the second argument name from `expr` to `file`)
  - `ai_classify`

#### Improvements

- Renamed the `relaxed_ordering` param into `enforce_ordering` for `DataFrame.to_snowpark_pandas`. Also the new default values is `enforce_ordering=False` which has the opposite effect of the previous default value, `relaxed_ordering=False`.
- Improved `DataFrameReader.dbapi` (PrPr) reading performance by setting the default `fetch_size` parameter value to 1000.
- Improve the error message for invalid identifier SQL error by suggesting the potentially matching identifiers.
- Reduced the number of describe queries issued when creating a DataFrame from a Snowflake table using `session.table`.
- Improved performance and accuracy of `DataFrameAnalyticsFunctions.time_series_agg()`.

#### Bug Fixes

- Fixed a bug in `DataFrame.group_by().pivot().agg` when the pivot column and aggregate column are the same.
- Fixed a bug in `DataFrameReader.dbapi` (PrPr) where a `TypeError` was raised when `create_connection` returned a connection object of an unsupported driver type.
- Fixed a bug where `df.limit(0)` call would not properly apply.
- Fixed a bug in `DataFrameWriter.save_as_table` that caused reserved names to throw errors when using append mode.

#### Deprecations

- Deprecated support for Python3.8.
- Deprecated argument `sliding_interval` in `DataFrameAnalyticsFunctions.time_series_agg()`.

### Snowpark Local Testing Updates

#### New Features

- Added support for Interval expression to `Window.range_between`.
- Added support for `array_construct` function.

#### Bug Fixes

- Fixed a bug in local testing where transient `__pycache__` directory was unintentionally copied during stored procedure execution via import.
- Fixed a bug in local testing that created incorrect result for `Column.like` calls.
- Fixed a bug in local testing that caused `Column.getItem` and `snowpark.snowflake.functions.get` to raise `IndexError` rather than return null.
- Fixed a bug in local testing where `df.limit(0)` call would not properly apply.
- Fixed a bug in local testing where a `Table.merge` into an empty table would cause an exception.

### Snowpark pandas API Updates

#### Dependency Updates

- Updated `modin` from 0.30.1 to 0.32.0.
- Added support for `numpy` 2.0 and above.

#### New Features

- Added support for `DataFrame.create_or_replace_view` and `Series.create_or_replace_view`.
- Added support for `DataFrame.create_or_replace_dynamic_table` and `Series.create_or_replace_dynamic_table`.
- Added support for `DataFrame.to_view` and `Series.to_view`.
- Added support for `DataFrame.to_dynamic_table` and `Series.to_dynamic_table`.
- Added support for `DataFrame.groupby.resample` for aggregations `max`, `mean`, `median`, `min`, and `sum`.
- Added support for reading stage files using:
  - `pd.read_excel`
  - `pd.read_html`
  - `pd.read_pickle`
  - `pd.read_sas`
  - `pd.read_xml`
- Added support for `DataFrame.to_iceberg` and `Series.to_iceberg`.
- Added support for dict values in `Series.str.len`.

#### Improvements

- Improve performance of `DataFrame.groupby.apply` and `Series.groupby.apply` by avoiding expensive pivot step.
- Added estimate for row count upper bound to `OrderedDataFrame` to enable better engine switching. This could potentially result in increased query counts.
- Renamed the `relaxed_ordering` param into `enforce_ordering` for `pd.read_snowflake`. Also the new default value is `enforce_ordering=False` which has the opposite effect of the previous default value, `relaxed_ordering=False`.

#### Bug Fixes

- Fixed a bug for `pd.read_snowflake` when reading iceberg tables and `enforce_ordering=True`.

## 1.30.0 (2025-03-27)

### Snowpark Python API Updates

#### New Features

- Added Support for relaxed consistency and ordering guarantees in `Dataframe.to_snowpark_pandas` by introducing the new parameter `relaxed_ordering`.
- `DataFrameReader.dbapi` (PrPr) now accepts a list of strings for the session_init_statement parameter, allowing multiple SQL statements to be executed during session initialization.

#### Improvements

- Improved query generation for `Dataframe.stat.sample_by` to generate a single flat query that scales well with large `fractions` dictionary compared to older method of creating a UNION ALL subquery for each key in `fractions`. To enable this feature, set `session.conf.set("use_simplified_query_generation", True)`.
- Improved performance of `DataFrameReader.dbapi` by enable vectorized option when copy parquet file into table.
- Improved query generation for `DataFrame.random_split` in the following ways. They can be enabled by setting `session.conf.set("use_simplified_query_generation", True)`:
  - Removed the need to `cache_result` in the internal implementation of the input dataframe resulting in a pure lazy dataframe operation.
  - The `seed` argument now behaves as expected with repeatable results across multiple calls and sessions.
- `DataFrame.fillna` and `DataFrame.replace` now both support fitting `int` and `float` into `Decimal` columns if `include_decimal` is set to True.
- Added documentation for the following UDF and stored procedure functions in `files.py` as a result of their General Availability.
  - `SnowflakeFile.write`
  - `SnowflakeFile.writelines`
  - `SnowflakeFile.writeable`
- Minor documentation changes for `SnowflakeFile` and `SnowflakeFile.open()`

#### Bug Fixes

- Fixed a bug for the following functions that raised errors `.cast()` is applied to their output
  - `from_json`
  - `size`

### Snowpark Local Testing Updates

#### Bug Fixes

- Fixed a bug in aggregation that caused empty groups to still produce rows.
- Fixed a bug in `Dataframe.except_` that would cause rows to be incorrectly dropped.
- Fixed a bug that caused `to_timestamp` to fail when casting filtered columns.

### Snowpark pandas API Updates

#### New Features

- Added support for list values in `Series.str.__getitem__` (`Series.str[...]`).
- Added support for `pd.Grouper` objects in group by operations. When `freq` is specified, the default values of the `sort`, `closed`, `label`, and `convention` arguments are supported; `origin` is supported when it is `start` or `start_day`.
- Added support for relaxed consistency and ordering guarantees in `pd.read_snowflake` for both named data sources (e.g., tables and views) and query data sources by introducing the new parameter `relaxed_ordering`.

#### Improvements

- Raise a warning whenever `QUOTED_IDENTIFIERS_IGNORE_CASE` is found to be set, ask user to unset it.
- Improved how a missing `index_label` in `DataFrame.to_snowflake` and `Series.to_snowflake` is handled when `index=True`. Instead of raising a `ValueError`, system-defined labels are used for the index columns.
- Improved error message for `groupby or DataFrame or Series.agg` when the function name is not supported.

## 1.29.1 (2025-03-12)

### Snowpark Python API Updates

#### Bug Fixes

- Fixed a bug in `DataFrameReader.dbapi` (PrPr) that prevents usage in stored procedure and snowbooks.

## 1.29.0 (2025-03-05)

### Snowpark Python API Updates

#### New Features

- Added support for the following AI-powered functions in `functions.py` (Private Preview):
  - `ai_filter`
  - `ai_agg`
  - `summarize_agg`
- Added support for the new FILE SQL type support, with the following related functions in `functions.py` (Private Preview):
  - `fl_get_content_type`
  - `fl_get_etag`
  - `fl_get_file_type`
  - `fl_get_last_modified`
  - `fl_get_relative_path`
  - `fl_get_scoped_file_url`
  - `fl_get_size`
  - `fl_get_stage`
  - `fl_get_stage_file_url`
  - `fl_is_audio`
  - `fl_is_compressed`
  - `fl_is_document`
  - `fl_is_image`
  - `fl_is_video`
- Added support for importing third-party packages from PyPi using Artifact Repository (Private Preview):
  - Use keyword arguments `artifact_repository` and `artifact_repository_packages` to specify your artifact repository and packages respectively when registering stored procedures or user defined functions.
  - Supported APIs are:
    - `Session.sproc.register`
    - `Session.udf.register`
    - `Session.udaf.register`
    - `Session.udtf.register`
    - `functions.sproc`
    - `functions.udf`
    - `functions.udaf`
    - `functions.udtf`
    - `functions.pandas_udf`
    - `functions.pandas_udtf`

#### Bug Fixes

- Fixed a bug where creating a Dataframe with large number of values raised `Unsupported feature 'SCOPED_TEMPORARY'.` error if thread-safe session was disabled.
- Fixed a bug where `df.describe` raised internal SQL execution error when the dataframe is created from reading a stage file and CTE optimization is enabled.
- Fixed a bug where `df.order_by(A).select(B).distinct()` would generate invalid SQL when simplified query generation was enabled using `session.conf.set("use_simplified_query_generation", True)`.
- Disabled simplified query generation by default.

#### Improvements

- Improved version validation warnings for `snowflake-snowpark-python` package compatibility when registering stored procedures. Now, warnings are only triggered if the major or minor version does not match, while bugfix version differences no longer generate warnings.
- Bumped cloudpickle dependency to also support `cloudpickle==3.0.0` in addition to previous versions.

### Snowpark Local Testing Updates

#### New Features

- Added support for literal values to `range_between` window function.

### Snowpark pandas API Updates

#### New Features

- Added support for list values in `Series.str.slice`.
- Added support for applying Snowflake Cortex functions `ClassifyText`, `Translate`, and `ExtractAnswer`.
- Added support for `Series.hist`.

#### Improvements

- Improved performance of `DataFrame.groupby.transform` and `Series.groupby.transform` by avoiding expensive pivot step.
- Improve error message for `pd.to_snowflake`, `DataFrame.to_snowflake`, and `Series.to_snowflake` when the table does not exist.
- Improve readability of docstring for the `if_exists` parameter in `pd.to_snowflake`, `DataFrame.to_snowflake`, and `Series.to_snowflake`.
- Improve error message for all pandas functions that use UDFs with Snowpark objects.

#### Bug Fixes

- Fixed a bug in `Series.rename_axis` where an `AttributeError` was being raised.
- Fixed a bug where `pd.get_dummies` didn't ignore NULL/NaN values by default.
- Fixed a bug where repeated calls to `pd.get_dummies` results in 'Duplicated column name error'.
- Fixed a bug in `pd.get_dummies` where passing list of columns generated incorrect column labels in output DataFrame.
- Update `pd.get_dummies` to return bool values instead of int.

## 1.28.0 (2025-02-20)

### Snowpark Python API Updates

#### New Features

- Added support for the following functions in `functions.py`
  - `normal`
  - `randn`
- Added support for `allow_missing_columns` parameter to `Dataframe.union_by_name` and `Dataframe.union_all_by_name`.

#### Improvements

- Improved query generation for `Dataframe.distinct` to generate `SELECT DISTINCT` instead of `SELECT` with `GROUP BY` all columns. To disable this feature, set `session.conf.set("use_simplified_query_generation", False)`.

#### Deprecations

- Deprecated Snowpark Python function `snowflake_cortex_summarize`. Users can install snowflake-ml-python and use the snowflake.cortex.summarize function instead.
- Deprecated Snowpark Python function `snowflake_cortex_sentiment`. Users can install snowflake-ml-python and use the snowflake.cortex.sentiment function instead.

#### Bug Fixes

- Fixed a bug where session-level query tag was overwritten by a stacktrace for dataframes that generate multiple queries. Now, the query tag will only be set to the stacktrace if `session.conf.set("collect_stacktrace_in_query_tag", True)`.
- Fixed a bug in `Session._write_pandas` where it was erroneously passing `use_logical_type` parameter to `Session._write_modin_pandas_helper` when writing a Snowpark pandas object.
- Fixed a bug in options sql generation that could cause multiple values to be formatted incorrectly.
- Fixed a bug in `Session.catalog` where empty strings for database or schema were not handled correctly and were generating erroneous sql statements.

#### Experimental Features

- Added support for writing pyarrow Tables to Snowflake tables.

### Snowpark pandas API Updates

#### New Features

- Added support for applying Snowflake Cortex functions `Summarize` and `Sentiment`.
- Added support for list values in `Series.str.get`.

#### Bug Fixes

- Fixed a bug in `apply` where kwargs were not being correctly passed into the applied function.

### Snowpark Local Testing Updates

#### New Features
- Added support for the following functions
    - `hour`
    - `minute`
- Added support for NULL_IF parameter to csv reader.
- Added support for `date_format`, `datetime_format`, and `timestamp_format` options when loading csvs.

#### Bug Fixes

- Fixed a bug in Dataframe.join that caused columns to have incorrect typing.
- Fixed a bug in when statements that caused incorrect results in the otherwise clause.


## 1.27.0 (2025-02-03)

### Snowpark Python API Updates

#### New Features

- Added support for the following functions in `functions.py`
  - `array_reverse`
  - `divnull`
  - `map_cat`
  - `map_contains_key`
  - `map_keys`
  - `nullifzero`
  - `snowflake_cortex_sentiment`
  - `acosh`
  - `asinh`
  - `atanh`
  - `bit_length`
  - `bitmap_bit_position`
  - `bitmap_bucket_number`
  - `bitmap_construct_agg`
  - `bitshiftright_unsigned`
  - `cbrt`
  - `equal_null`
  - `from_json`
  - `ifnull`
  - `localtimestamp`
  - `max_by`
  - `min_by`
  - `nth_value`
  - `nvl`
  - `octet_length`
  - `position`
  - `regr_avgx`
  - `regr_avgy`
  - `regr_count`
  - `regr_intercept`
  - `regr_r2`
  - `regr_slope`
  - `regr_sxx`
  - `regr_sxy`
  - `regr_syy`
  - `try_to_binary`
  - `base64`
  - `base64_decode_string`
  - `base64_encode`
  - `editdistance`
  - `hex`
  - `hex_encode`
  - `instr`
  - `log1p`
  - `log2`
  - `log10`
  - `percentile_approx`
  - `unbase64`
- Added support for `seed` argument in `DataFrame.stat.sample_by`. Note that it only supports a `Table` object, and will be ignored for a `DataFrame` object.
- Added support for specifying a schema string (including implicit struct syntax) when calling `DataFrame.create_dataframe`.
- Added support for `DataFrameWriter.insert_into/insertInto`. This method also supports local testing mode.
- Added support for `DataFrame.create_temp_view` to create a temporary view. It will fail if the view already exists.
- Added support for multiple columns in the functions `map_cat` and `map_concat`.
- Added an option `keep_column_order` for keeping original column order in `DataFrame.with_column` and `DataFrame.with_columns`.
- Added options to column casts that allow renaming or adding fields in StructType columns.
- Added support for `contains_null` parameter to ArrayType.
- Added support for creating a temporary view via `DataFrame.create_or_replace_temp_view` from a DataFrame created by reading a file from a stage.
- Added support for `value_contains_null` parameter to MapType.
- Added support for using `Column` object in `Column.in_` and `functions.in_`.
- Added `interactive` to telemetry that indicates whether the current environment is an interactive one.
- Allow `session.file.get` in a Native App to read file paths starting with `/` from the current version
- Added support for multiple aggregation functions after `DataFrame.pivot`.

#### Experimental Features

- Added `Catalog` class to manage snowflake objects. It can be accessed via `Session.catalog`.
  - `snowflake.core` is a dependency required for this feature.
- Allow user input schema when reading JSON file on stage.
- Added support for specifying a schema string (including implicit struct syntax) when calling `DataFrame.create_dataframe`.

#### Improvements

- Updated README.md to include instructions on how to verify package signatures using `cosign`.

#### Bug Fixes

- Fixed a bug in local testing mode that caused a column to contain None when it should contain 0.
- Fixed a bug in `StructField.from_json` that prevented TimestampTypes with `tzinfo` from being parsed correctly.
- Fixed a bug in function `date_format` that caused an error when the input column was date type or timestamp type.
- Fixed a bug in dataframe that null value can be inserted in a non-nullable column.
- Fixed a bug in `replace` and `lit` which raised type hint assertion error when passing `Column` expression objects.
- Fixed a bug in `pandas_udf` and `pandas_udtf` where `session` parameter was erroneously ignored.
- Fixed a bug that raised incorrect type conversion error for system function called through `session.call`.

### Snowpark pandas API Updates

#### New Features

- Added support for `Series.str.ljust` and `Series.str.rjust`.
- Added support for `Series.str.center`.
- Added support for `Series.str.pad`.
- Added support for applying Snowpark Python function `snowflake_cortex_sentiment`.
- Added support for `DataFrame.map`.
- Added support for `DataFrame.from_dict` and `DataFrame.from_records`.
- Added support for mixed case field names in struct type columns.
- Added support for `SeriesGroupBy.unique`
- Added support for `Series.dt.strftime` with the following directives:
  - %d: Day of the month as a zero-padded decimal number.
  - %m: Month as a zero-padded decimal number.
  - %Y: Year with century as a decimal number.
  - %H: Hour (24-hour clock) as a zero-padded decimal number.
  - %M: Minute as a zero-padded decimal number.
  - %S: Second as a zero-padded decimal number.
  - %f: Microsecond as a decimal number, zero-padded to 6 digits.
  - %j: Day of the year as a zero-padded decimal number.
  - %X: Locale’s appropriate time representation.
  - %%: A literal '%' character.
- Added support for `Series.between`.
- Added support for `include_groups=False` in `DataFrameGroupBy.apply`.
- Added support for `expand=True` in `Series.str.split`.
- Added support for `DataFrame.pop` and `Series.pop`.
- Added support for `first` and `last` in `DataFrameGroupBy.agg` and `SeriesGroupBy.agg`.
- Added support for `Index.drop_duplicates`.
- Added support for aggregations `"count"`, `"median"`, `np.median`,
  `"skew"`, `"std"`, `np.std` `"var"`, and `np.var` in
  `pd.pivot_table()`, `DataFrame.pivot_table()`, and `pd.crosstab()`.

#### Improvements
- Improve performance of `DataFrame.map`, `Series.apply` and `Series.map` methods by mapping numpy functions to snowpark functions if possible.
- Added documentation for `DataFrame.map`.
- Improve performance of `DataFrame.apply` by mapping numpy functions to snowpark functions if possible.
- Added documentation on the extent of Snowpark pandas interoperability with scikit-learn.
- Infer return type of functions in `Series.map`, `Series.apply` and `DataFrame.map` if type-hint is not provided.
- Added `call_count` to telemetry that counts method calls including interchange protocol calls.

## 1.26.0 (2024-12-05)

### Snowpark Python API Updates

#### New Features

- Added support for property `version` and class method `get_active_session` for `Session` class.
- Added new methods and variables to enhance data type handling and JSON serialization/deserialization:
  - To `DataType`, its derived classes, and `StructField`:
    - `type_name`: Returns the type name of the data.
    - `simple_string`: Provides a simple string representation of the data.
    - `json_value`: Returns the data as a JSON-compatible value.
    - `json`: Converts the data to a JSON string.
  - To `ArrayType`, `MapType`, `StructField`, `PandasSeriesType`, `PandasDataFrameType` and `StructType`:
    - `from_json`: Enables these types to be created from JSON data.
  - To `MapType`:
    - `keyType`: keys of the map
    - `valueType`: values of the map
- Added support for method `appName` in `SessionBuilder`.
- Added support for `include_nulls` argument in `DataFrame.unpivot`.
- Added support for following functions in `functions.py`:
  - `size` to get size of array, object, or map columns.
  - `collect_list` an alias of `array_agg`.
  - `substring` makes `len` argument optional.
- Added parameter `ast_enabled` to session for internal usage (default: `False`).

#### Improvements

- Added support for specifying the following to `DataFrame.create_or_replace_dynamic_table`:
  - `iceberg_config` A dictionary that can hold the following iceberg configuration options:
    - `external_volume`
    - `catalog`
    - `base_location`
    - `catalog_sync`
    - `storage_serialization_policy`
- Added support for nested data types to `DataFrame.print_schema`
- Added support for `level` parameter to `DataFrame.print_schema`
- Improved flexibility of `DataFrameReader` and `DataFrameWriter` API by adding support for the following:
  - Added `format` method to `DataFrameReader` and `DataFrameWriter` to specify file format when loading or unloading results.
  - Added `load` method to `DataFrameReader` to work in conjunction with `format`.
  - Added `save` method to `DataFrameWriter` to work in conjunction with `format`.
  - Added support to read keyword arguments to `options` method for `DataFrameReader` and `DataFrameWriter`.
- Relaxed the cloudpickle dependency for Python 3.11 to simplify build requirements. However, for Python 3.11, `cloudpickle==2.2.1` remains the only supported version.

#### Bug Fixes

- Removed warnings that dynamic pivot features were in private preview, because
  dynamic pivot is now generally available.
- Fixed a bug in `session.read.options` where `False` Boolean values were incorrectly parsed as `True` in the generated file format.

#### Dependency Updates

- Added a runtime dependency on `python-dateutil`.

### Snowpark pandas API Updates

#### New Features

- Added partial support for `Series.map` when `arg` is a pandas `Series` or a
  `collections.abc.Mapping`. No support for instances of `dict` that implement
  `__missing__` but are not instances of `collections.defaultdict`.
- Added support for `DataFrame.align` and `Series.align` for `axis=1` and `axis=None`.
- Added support for `pd.json_normalize`.
- Added support for `GroupBy.pct_change` with `axis=0`, `freq=None`, and `limit=None`.
- Added support for `DataFrameGroupBy.__iter__` and `SeriesGroupBy.__iter__`.
- Added support for `np.sqrt`, `np.trunc`, `np.floor`, numpy trig functions, `np.exp`, `np.abs`, `np.positive` and `np.negative`.
- Added partial support for the dataframe interchange protocol method
  `DataFrame.__dataframe__()`.

#### Bug Fixes

- Fixed a bug in `df.loc` where setting a single column from a series results in unexpected `None` values.

#### Improvements

- Use UNPIVOT INCLUDE NULLS for unpivot operations in pandas instead of sentinel values.
- Improved documentation for pd.read_excel.

## 1.25.0 (2024-11-14)

### Snowpark Python API Updates

#### New Features

- Added the following new functions in `snowflake.snowpark.dataframe`:
  - `map`
- Added support for passing parameter `include_error` to `Session.query_history` to record queries that have error during execution.

#### Improvements

- When target stage is not set in profiler, a default stage from `Session.get_session_stage` is used instead of raising `SnowparkSQLException`.
- Allowed lower case or mixed case input when calling `Session.stored_procedure_profiler.set_active_profiler`.
- Added distributed tracing using open telemetry APIs for action function in `DataFrame`:
  - `cache_result`
- Removed opentelemetry warning from logging.

#### Bug Fixes

- Fixed the pre-action and post-action query propagation when `In` expression were used in selects.
- Fixed a bug that raised error `AttributeError` while calling `Session.stored_procedure_profiler.get_output` when `Session.stored_procedure_profiler` is disabled.

#### Dependency Updates

- Added a dependency on `protobuf>=5.28` and `tzlocal` at runtime.
- Added a dependency on `protoc-wheel-0` for the development profile.
- Require `snowflake-connector-python>=3.12.0, <4.0.0` (was `>=3.10.0`).

### Snowpark pandas API Updates

#### Dependency Updates

- Updated `modin` from 0.28.1 to 0.30.1.
- Added support for all `pandas` 2.2.x versions.

#### New Features

- Added support for `Index.to_numpy`.
- Added support for `DataFrame.align` and `Series.align` for `axis=0`.
- Added support for `size` in `GroupBy.aggregate`, `DataFrame.aggregate`, and `Series.aggregate`.
- Added support for `snowflake.snowpark.functions.window`
- Added support for `pd.read_pickle` (Uses native pandas for processing).
- Added support for `pd.read_html` (Uses native pandas for processing).
- Added support for `pd.read_xml` (Uses native pandas for processing).
- Added support for aggregation functions `"size"` and `len` in `GroupBy.aggregate`, `DataFrame.aggregate`, and `Series.aggregate`.
- Added support for list values in `Series.str.len`.

#### Bug Fixes

- Fixed a bug where aggregating a single-column dataframe with a single callable function (e.g. `pd.DataFrame([0]).agg(np.mean)`) would fail to transpose the result.
- Fixed bugs where `DataFrame.dropna()` would:
  - Treat an empty `subset` (e.g. `[]`) as if it specified all columns instead of no columns.
  - Raise a `TypeError` for a scalar `subset` instead of filtering on just that column.
  - Raise a `ValueError` for a `subset` of type `pandas.Index` instead of filtering on the columns in the index.
- Disable creation of scoped read only table to mitigate Disable creation of scoped read only table to mitigate `TableNotFoundError` when using dynamic pivot in notebook environment.
- Fixed a bug when concat dataframe or series objects are coming from the same dataframe when axis = 1.

#### Improvements

- Improve np.where with scalar x value by eliminating unnecessary join and temp table creation.
- Improve get_dummies performance by flattening the pivot with join.
- Improve align performance when aligning on row position column by removing unnecessary window functions.



### Snowpark Local Testing Updates

#### New Features

- Added support for patching functions that are unavailable in the `snowflake.snowpark.functions` module.
- Added support for `snowflake.snowpark.functions.any_value`

#### Bug Fixes

- Fixed a bug where `Table.update` could not handle `VariantType`, `MapType`, and `ArrayType` data types.
- Fixed a bug where column aliases were incorrectly resolved in `DataFrame.join`, causing errors when selecting columns from a joined DataFrame.
- Fixed a bug where `Table.update` and `Table.merge` could fail if the target table's index was not the default `RangeIndex`.

## 1.24.0 (2024-10-28)

### Snowpark Python API Updates

#### New Features

- Updated `Session` class to be thread-safe. This allows concurrent DataFrame transformations, DataFrame actions, UDF and stored procedure registration, and concurrent file uploads when using the same `Session` object.
  - The feature is disabled by default and can be enabled by setting `FEATURE_THREAD_SAFE_PYTHON_SESSION` to `True` for account.
  - Updating session configurations, like changing database or schema, when multiple threads are using the session may lead to unexpected behavior.
  - When enabled, some internally created temporary table names returned from `DataFrame.queries` API are not deterministic, and may be different when DataFrame actions are executed. This does not affect explicit user-created temporary tables.
- Added support for 'Service' domain to `session.lineage.trace` API.
- Added support for `copy_grants` parameter when registering UDxF and stored procedures.
- Added support for the following methods in `DataFrameWriter` to support daisy-chaining:
  - `option`
  - `options`
  - `partition_by`
- Added support for `snowflake_cortex_summarize`.

#### Improvements

- Improved the following new capability for function `snowflake.snowpark.functions.array_remove` it is now possible to use in python.
- Disables sql simplification when sort is performed after limit.
  - Previously, `df.sort().limit()` and `df.limit().sort()` generates the same query with sort in front of limit. Now, `df.limit().sort()` will generate query that reads `df.limit().sort()`.
  - Improve performance of generated query for `df.limit().sort()`, because limit stops table scanning as soon as the number of records is satisfied.
- Added a client side error message for when an invalid stage location is passed to DataFrame read functions.

#### Bug Fixes

- Fixed a bug where the automatic cleanup of temporary tables could interfere with the results of async query execution.
- Fixed a bug in `DataFrame.analytics.time_series_agg` function to handle multiple data points in same sliding interval.
- Fixed a bug that created inconsistent casing in field names of structured objects in iceberg schemas.

#### Deprecations

- Deprecated warnings will be triggered when using snowpark-python with Python 3.8. For more details, please refer to https://docs.snowflake.com/en/developer-guide/python-runtime-support-policy.

### Snowpark pandas API Updates

#### New Features

- Added support for `np.subtract`, `np.multiply`, `np.divide`, and `np.true_divide`.
- Added support for tracking usages of `__array_ufunc__`.
- Added numpy compatibility support for `np.float_power`, `np.mod`, `np.remainder`, `np.greater`, `np.greater_equal`, `np.less`, `np.less_equal`, `np.not_equal`, and `np.equal`.
- Added numpy compatibility support for `np.log`, `np.log2`, and `np.log10`
- Added support for `DataFrameGroupBy.bfill`, `SeriesGroupBy.bfill`, `DataFrameGroupBy.ffill`, and `SeriesGroupBy.ffill`.
- Added support for `on` parameter with `Resampler`.
- Added support for timedelta inputs in `value_counts()`.
- Added support for applying Snowpark Python function `snowflake_cortex_summarize`.
- Added support for `DataFrame.attrs` and `Series.attrs`.
- Added support for `DataFrame.style`.
- Added numpy compatibility support for `np.full_like`

#### Improvements

- Improved generated SQL query for `head` and `iloc` when the row key is a slice.
- Improved error message when passing an unknown timezone to `tz_convert` and `tz_localize` in `Series`, `DataFrame`, `Series.dt`, and `DatetimeIndex`.
- Improved documentation for `tz_convert` and `tz_localize` in `Series`, `DataFrame`, `Series.dt`, and `DatetimeIndex` to specify the supported timezone formats.
- Added additional kwargs support for `df.apply` and `series.apply` ( as well as `map` and `applymap` ) when using snowpark functions. This allows for some position independent compatibility between apply and functions where the first argument is not a pandas object.
- Improved generated SQL query for `iloc` and `iat` when the row key is a scalar.
- Removed all joins in `iterrows`.
- Improved documentation for `Series.map` to reflect the unsupported features.
- Added support for `np.may_share_memory` which is used internally by many scikit-learn functions. This method will always return false when called with a Snowpark pandas object.

#### Bug Fixes

- Fixed a bug where `DataFrame` and `Series` `pct_change()` would raise `TypeError` when input contained timedelta columns.
- Fixed a bug where `replace()` would sometimes propagate `Timedelta` types incorrectly through `replace()`. Instead raise `NotImplementedError` for `replace()` on `Timedelta`.
- Fixed a bug where `DataFrame` and `Series` `round()` would raise `AssertionError` for `Timedelta` columns. Instead raise `NotImplementedError` for `round()` on `Timedelta`.
- Fixed a bug where `reindex` fails when the new index is a Series with non-overlapping types from the original index.
- Fixed a bug where calling `__getitem__` on a DataFrameGroupBy object always returned a DataFrameGroupBy object if `as_index=False`.
- Fixed a bug where inserting timedelta values into an existing column would silently convert the values to integers instead of raising `NotImplementedError`.
- Fixed a bug where `DataFrame.shift()` on axis=0 and axis=1 would fail to propagate timedelta types.
- `DataFrame.abs()`, `DataFrame.__neg__()`, `DataFrame.stack()`, and `DataFrame.unstack()` now raise `NotImplementedError` for timedelta inputs instead of failing to propagate timedelta types.

### Snowpark Local Testing Updates

#### Bug Fixes

- Fixed a bug where `DataFrame.alias` raises `KeyError` for input column name.
- Fixed a bug where `to_csv` on Snowflake stage fails when data contains empty strings.

## 1.23.0 (2024-10-09)

### Snowpark Python API Updates

#### New Features

- Added the following new functions in `snowflake.snowpark.functions`:
  - `make_interval`
- Added support for using Snowflake Interval constants with `Window.range_between()` when the order by column is TIMESTAMP or DATE type.
- Added support for file writes. This feature is currently in private preview.
- Added `thread_id` to `QueryRecord` to track the thread id submitting the query history.
- Added support for `Session.stored_procedure_profiler`.

#### Improvements

#### Bug Fixes

- Fixed a bug where registering a stored procedure or UDxF with type hints would give a warning `'NoneType' has no len() when trying to read default values from function`.

### Snowpark pandas API Updates

#### New Features

- Added support for `TimedeltaIndex.mean` method.
- Added support for some cases of aggregating `Timedelta` columns on `axis=0` with `agg` or `aggregate`.
- Added support for `by`, `left_by`, `right_by`, `left_index`, and `right_index` for `pd.merge_asof`.
- Added support for passing parameter `include_describe` to `Session.query_history`.
- Added support for `DatetimeIndex.mean` and `DatetimeIndex.std` methods.
- Added support for `Resampler.asfreq`, `Resampler.indices`, `Resampler.nunique`, and `Resampler.quantile`.
- Added support for `resample` frequency `W`, `ME`, `YE` with `closed = "left"`.
- Added support for `DataFrame.rolling.corr` and `Series.rolling.corr` for `pairwise = False` and int `window`.
- Added support for string time-based `window` and `min_periods = None` for `Rolling`.
- Added support for `DataFrameGroupBy.fillna` and `SeriesGroupBy.fillna`.
- Added support for constructing `Series` and `DataFrame` objects with the lazy `Index` object as `data`, `index`, and `columns` arguments.
- Added support for constructing `Series` and `DataFrame` objects with `index` and `column` values not present in `DataFrame`/`Series` `data`.
- Added support for `pd.read_sas` (Uses native pandas for processing).
- Added support for applying `rolling().count()` and `expanding().count()` to `Timedelta` series and columns.
- Added support for `tz` in both `pd.date_range` and `pd.bdate_range`.
- Added support for `Series.items`.
- Added support for `errors="ignore"` in `pd.to_datetime`.
- Added support for `DataFrame.tz_localize` and `Series.tz_localize`.
- Added support for `DataFrame.tz_convert` and `Series.tz_convert`.
- Added support for applying Snowpark Python functions (e.g., `sin`) in `Series.map`, `Series.apply`, `DataFrame.apply` and `DataFrame.applymap`.

#### Improvements

- Improved `to_pandas` to persist the original timezone offset for TIMESTAMP_TZ type.
- Improved `dtype` results for TIMESTAMP_TZ type to show correct timezone offset.
- Improved `dtype` results for TIMESTAMP_LTZ type to show correct timezone.
- Improved error message when passing non-bool value to `numeric_only` for groupby aggregations.
- Removed unnecessary warning about sort algorithm in `sort_values`.
- Use SCOPED object for internal create temp tables. The SCOPED objects will be stored sproc scoped if created within stored sproc, otherwise will be session scoped, and the object will be automatically cleaned at the end of the scope.
- Improved warning messages for operations that lead to materialization with inadvertent slowness.
- Removed unnecessary warning message about `convert_dtype` in `Series.apply`.

#### Bug Fixes

- Fixed a bug where an `Index` object created from a `Series`/`DataFrame` incorrectly updates the `Series`/`DataFrame`'s index name after an inplace update has been applied to the original `Series`/`DataFrame`.
- Suppressed an unhelpful `SettingWithCopyWarning` that sometimes appeared when printing `Timedelta` columns.
- Fixed `inplace` argument for `Series` objects derived from other `Series` objects.
- Fixed a bug where `Series.sort_values` failed if series name overlapped with index column name.
- Fixed a bug where transposing a dataframe would map `Timedelta` index levels to integer column levels.
- Fixed a bug where `Resampler` methods on timedelta columns would produce integer results.
- Fixed a bug where `pd.to_numeric()` would leave `Timedelta` inputs as `Timedelta` instead of converting them to integers.
- Fixed `loc` set when setting a single row, or multiple rows, of a DataFrame with a Series value.

### Snowpark Local Testing Updates

#### Bug Fixes

- Fixed a bug where nullable columns were annotated wrongly.
- Fixed a bug where the `date_add` and `date_sub` functions failed for `NULL` values.
- Fixed a bug where `equal_null` could fail inside a merge statement.
- Fixed a bug where `row_number` could fail inside a Window function.
- Fixed a bug where updates could fail when the source is the result of a join.


## 1.22.1 (2024-09-11)
This is a re-release of 1.22.0. Please refer to the 1.22.0 release notes for detailed release content.


## 1.22.0 (2024-09-10)

### Snowpark Python API Updates

### New Features

- Added the following new functions in `snowflake.snowpark.functions`:
  - `array_remove`
  - `ln`

#### Improvements

- Improved documentation for `Session.write_pandas` by making `use_logical_type` option more explicit.
- Added support for specifying the following to `DataFrameWriter.save_as_table`:
  - `enable_schema_evolution`
  - `data_retention_time`
  - `max_data_extension_time`
  - `change_tracking`
  - `copy_grants`
  - `iceberg_config` A dicitionary that can hold the following iceberg configuration options:
      - `external_volume`
      - `catalog`
      - `base_location`
      - `catalog_sync`
      - `storage_serialization_policy`
- Added support for specifying the following to `DataFrameWriter.copy_into_table`:
  - `iceberg_config` A dicitionary that can hold the following iceberg configuration options:
      - `external_volume`
      - `catalog`
      - `base_location`
      - `catalog_sync`
      - `storage_serialization_policy`
- Added support for specifying the following parameters to `DataFrame.create_or_replace_dynamic_table`:
  - `mode`
  - `refresh_mode`
  - `initialize`
  - `clustering_keys`
  - `is_transient`
  - `data_retention_time`
  - `max_data_extension_time`

#### Bug Fixes

- Fixed a bug in `session.read.csv` that caused an error when setting `PARSE_HEADER = True` in an externally defined file format.
- Fixed a bug in query generation from set operations that allowed generation of duplicate queries when children have common subqueries.
- Fixed a bug in `session.get_session_stage` that referenced a non-existing stage after switching database or schema.
- Fixed a bug where calling `DataFrame.to_snowpark_pandas` without explicitly initializing the Snowpark pandas plugin caused an error.
- Fixed a bug where using the `explode` function in dynamic table creation caused a SQL compilation error due to improper boolean type casting on the `outer` parameter.

### Snowpark Local Testing Updates

#### New Features

- Added support for type coercion when passing columns as input to UDF calls.
- Added support for `Index.identical`.

#### Bug Fixes

- Fixed a bug where the truncate mode in `DataFrameWriter.save_as_table` incorrectly handled DataFrames containing only a subset of columns from the existing table.
- Fixed a bug where function `to_timestamp` does not set the default timezone of the column datatype.

### Snowpark pandas API Updates

#### New Features

- Added limited support for the `Timedelta` type, including the following features. Snowpark pandas will raise `NotImplementedError` for unsupported `Timedelta` use cases.
  - supporting tracking the Timedelta type through `copy`, `cache_result`, `shift`, `sort_index`, `assign`, `bfill`, `ffill`, `fillna`, `compare`, `diff`, `drop`, `dropna`, `duplicated`, `empty`, `equals`, `insert`, `isin`, `isna`, `items`, `iterrows`, `join`, `len`, `mask`, `melt`, `merge`, `nlargest`, `nsmallest`, `to_pandas`.
  - converting non-timedelta to timedelta via `astype`.
  - `NotImplementedError` will be raised for the rest of methods that do not support `Timedelta`.
  - support for subtracting two timestamps to get a Timedelta.
  - support indexing with Timedelta data columns.
  - support for adding or subtracting timestamps and `Timedelta`.
  - support for binary arithmetic between two `Timedelta` values.
  - support for binary arithmetic and comparisons between `Timedelta` values and numeric values.
  - support for lazy `TimedeltaIndex`.
  - support for `pd.to_timedelta`.
  - support for `GroupBy` aggregations `min`, `max`, `mean`, `idxmax`, `idxmin`, `std`, `sum`, `median`, `count`, `any`, `all`, `size`, `nunique`, `head`, `tail`, `aggregate`.
  - support for `GroupBy` filtrations `first` and `last`.
  - support for `TimedeltaIndex` attributes: `days`, `seconds`, `microseconds` and `nanoseconds`.
  - support for `diff` with timestamp columns on `axis=0` and `axis=1`
  - support for `TimedeltaIndex` methods: `ceil`, `floor` and `round`.
  - support for `TimedeltaIndex.total_seconds` method.
- Added support for index's arithmetic and comparison operators.
- Added support for `Series.dt.round`.
- Added documentation pages for `DatetimeIndex`.
- Added support for `Index.name`, `Index.names`, `Index.rename`, and `Index.set_names`.
- Added support for `Index.__repr__`.
- Added support for `DatetimeIndex.month_name` and `DatetimeIndex.day_name`.
- Added support for `Series.dt.weekday`, `Series.dt.time`, and `DatetimeIndex.time`.
- Added support for `Index.min` and `Index.max`.
- Added support for `pd.merge_asof`.
- Added support for `Series.dt.normalize` and `DatetimeIndex.normalize`.
- Added support for `Index.is_boolean`, `Index.is_integer`, `Index.is_floating`, `Index.is_numeric`, and `Index.is_object`.
- Added support for `DatetimeIndex.round`, `DatetimeIndex.floor` and `DatetimeIndex.ceil`.
- Added support for `Series.dt.days_in_month` and `Series.dt.daysinmonth`.
- Added support for `DataFrameGroupBy.value_counts` and `SeriesGroupBy.value_counts`.
- Added support for `Series.is_monotonic_increasing` and `Series.is_monotonic_decreasing`.
- Added support for `Index.is_monotonic_increasing` and `Index.is_monotonic_decreasing`.
- Added support for `pd.crosstab`.
- Added support for `pd.bdate_range` and included business frequency support (B, BME, BMS, BQE, BQS, BYE, BYS) for both `pd.date_range` and `pd.bdate_range`.
- Added support for lazy `Index` objects  as `labels` in `DataFrame.reindex` and `Series.reindex`.
- Added support for `Series.dt.days`, `Series.dt.seconds`, `Series.dt.microseconds`, and `Series.dt.nanoseconds`.
- Added support for creating a `DatetimeIndex` from an `Index` of numeric or string type.
- Added support for string indexing with `Timedelta` objects.
- Added support for `Series.dt.total_seconds` method.
- Added support for `DataFrame.apply(axis=0)`.
- Added support for `Series.dt.tz_convert` and `Series.dt.tz_localize`.
- Added support for `DatetimeIndex.tz_convert` and `DatetimeIndex.tz_localize`.

#### Improvements

- Improve concat, join performance when operations are performed on series coming from the same dataframe by avoiding unnecessary joins.
- Refactored `quoted_identifier_to_snowflake_type` to avoid making metadata queries if the types have been cached locally.
- Improved `pd.to_datetime` to handle all local input cases.
- Create a lazy index from another lazy index without pulling data to client.
- Raised `NotImplementedError` for Index bitwise operators.
- Display a more clear error message when `Index.names` is set to a non-like-like object.
- Raise a warning whenever MultiIndex values are pulled in locally.
- Improve warning message for `pd.read_snowflake` include the creation reason when temp table creation is triggered.
- Improve performance for `DataFrame.set_index`, or setting `DataFrame.index` or `Series.index` by avoiding checks require eager evaluation. As a consequence, when the new index that does not match the current `Series`/`DataFrame` object length, a `ValueError` is no longer raised. Instead, when the `Series`/`DataFrame` object is longer than the provided index, the `Series`/`DataFrame`'s new index is filled with `NaN` values for the "extra" elements. Otherwise, the extra values in the provided index are ignored.
- Properly raise `NotImplementedError` when ambiguous/nonexistent are non-string in `ceil`/`floor`/`round`.

#### Bug Fixes

- Stopped ignoring nanoseconds in `pd.Timedelta` scalars.
- Fixed AssertionError in tree of binary operations.
- Fixed bug in `Series.dt.isocalendar` using a named Series
- Fixed `inplace` argument for Series objects derived from DataFrame columns.
- Fixed a bug where `Series.reindex` and `DataFrame.reindex` did not update the result index's name correctly.
- Fixed a bug where `Series.take` did not error when `axis=1` was specified.


## 1.21.1 (2024-09-05)

### Snowpark Python API Updates

#### Bug Fixes

- Fixed a bug where using `to_pandas_batches` with async jobs caused an error due to improper handling of waiting for asynchronous query completion.

## 1.21.0 (2024-08-19)

### Snowpark Python API Updates

#### New Features

- Added support for `snowflake.snowpark.testing.assert_dataframe_equal` that is a utility function to check the equality of two Snowpark DataFrames.

#### Improvements

- Added support server side string size limitations.
- Added support to create and invoke stored procedures, UDFs and UDTFs with optional arguments.
- Added support for column lineage in the DataFrame.lineage.trace API.
- Added support for passing `INFER_SCHEMA` options to `DataFrameReader` via `INFER_SCHEMA_OPTIONS`.
- Added support for passing `parameters` parameter to `Column.rlike` and `Column.regexp`.
- Added support for automatically cleaning up temporary tables created by `df.cache_result()` in the current session, when the DataFrame is no longer referenced (i.e., gets garbage collected). It is still an experimental feature not enabled by default, and can be enabled by setting `session.auto_clean_up_temp_table_enabled` to `True`.
- Added support for string literals to the `fmt` parameter of `snowflake.snowpark.functions.to_date`.
- Added support for system$reference function.

#### Bug Fixes

- Fixed a bug where SQL generated for selecting `*` column has an incorrect subquery.
- Fixed a bug in `DataFrame.to_pandas_batches` where the iterator could throw an error if certain transformation is made to the pandas dataframe due to wrong isolation level.
- Fixed a bug in `DataFrame.lineage.trace` to split the quoted feature view's name and version correctly.
- Fixed a bug in `Column.isin` that caused invalid sql generation when passed an empty list.
- Fixed a bug that fails to raise NotImplementedError while setting cell with list like item.

### Snowpark Local Testing Updates

#### New Features

- Added support for the following APIs:
  - snowflake.snowpark.functions
    - `rank`
    - `dense_rank`
    - `percent_rank`
    - `cume_dist`
    - `ntile`
    - `datediff`
    - `array_agg`
  - snowflake.snowpark.column.Column.within_group
- Added support for parsing flags in regex statements for mocked plans. This maintains parity with the `rlike` and `regexp` changes above.

#### Bug Fixes

- Fixed a bug where Window Functions LEAD and LAG do not handle option `ignore_nulls` properly.
- Fixed a bug where values were not populated into the result DataFrame during the insertion of table merge operation.

#### Improvements

- Fix pandas FutureWarning about integer indexing.

### Snowpark pandas API Updates

#### New Features

- Added support for `DataFrame.backfill`, `DataFrame.bfill`, `Series.backfill`, and `Series.bfill`.
- Added support for `DataFrame.compare` and `Series.compare` with default parameters.
- Added support for `Series.dt.microsecond` and `Series.dt.nanosecond`.
- Added support for `Index.is_unique` and `Index.has_duplicates`.
- Added support for `Index.equals`.
- Added support for `Index.value_counts`.
- Added support for `Series.dt.day_name` and `Series.dt.month_name`.
- Added support for indexing on Index, e.g., `df.index[:10]`.
- Added support for `DataFrame.unstack` and `Series.unstack`.
- Added support for `DataFrame.asfreq` and `Series.asfreq`.
- Added support for `Series.dt.is_month_start` and `Series.dt.is_month_end`.
- Added support for `Index.all` and `Index.any`.
- Added support for `Series.dt.is_year_start` and `Series.dt.is_year_end`.
- Added support for `Series.dt.is_quarter_start` and `Series.dt.is_quarter_end`.
- Added support for lazy `DatetimeIndex`.
- Added support for `Series.argmax` and `Series.argmin`.
- Added support for `Series.dt.is_leap_year`.
- Added support for `DataFrame.items`.
- Added support for `Series.dt.floor` and `Series.dt.ceil`.
- Added support for `Index.reindex`.
- Added support for `DatetimeIndex` properties: `year`, `month`, `day`, `hour`, `minute`, `second`, `microsecond`,
    `nanosecond`, `date`, `dayofyear`, `day_of_year`, `dayofweek`, `day_of_week`, `weekday`, `quarter`,
    `is_month_start`, `is_month_end`, `is_quarter_start`, `is_quarter_end`, `is_year_start`, `is_year_end`
    and `is_leap_year`.
- Added support for `Resampler.fillna` and `Resampler.bfill`.
- Added limited support for the `Timedelta` type, including creating `Timedelta` columns and `to_pandas`.
- Added support for `Index.argmax` and `Index.argmin`.

#### Improvements

- Removed the public preview warning message when importing Snowpark pandas.
- Removed unnecessary count query from `SnowflakeQueryCompiler.is_series_like` method.
- `Dataframe.columns` now returns native pandas Index object instead of Snowpark Index object.
- Refactor and introduce `query_compiler` argument in `Index` constructor to create `Index` from query compiler.
- `pd.to_datetime` now returns a DatetimeIndex object instead of a Series object.
- `pd.date_range` now returns a DatetimeIndex object instead of a Series object.

#### Bug Fixes

- Made passing an unsupported aggregation function to `pivot_table` raise `NotImplementedError` instead of `KeyError`.
- Removed axis labels and callable names from error messages and telemetry about unsupported aggregations.
- Fixed AssertionError in `Series.drop_duplicates` and `DataFrame.drop_duplicates` when called after `sort_values`.
- Fixed a bug in `Index.to_frame` where the result frame's column name may be wrong where name is unspecified.
- Fixed a bug where some Index docstrings are ignored.
- Fixed a bug in `Series.reset_index(drop=True)` where the result name may be wrong.
- Fixed a bug in `Groupby.first/last` ordering by the correct columns in the underlying window expression.

## 1.20.0 (2024-07-17)

### Snowpark Python API Updates

#### Improvements

- Added distributed tracing using open telemetry APIs for table stored procedure function in `DataFrame`:
  - `_execute_and_get_query_id`
- Added support for the `arrays_zip` function.
- Improves performance for binary column expression and `df._in` by avoiding unnecessary cast for numeric values. You can enable this optimization by setting `session.eliminate_numeric_sql_value_cast_enabled = True`.
- Improved error message for `write_pandas` when the target table does not exist and `auto_create_table=False`.
- Added open telemetry tracing on UDxF functions in Snowpark.
- Added open telemetry tracing on stored procedure registration in Snowpark.
- Added a new optional parameter called `format_json` to the `Session.SessionBuilder.app_name` function that sets the app name in the `Session.query_tag` in JSON format. By default, this parameter is set to `False`.

#### Bug Fixes
- Fixed a bug where SQL generated for `lag(x, 0)` was incorrect and failed with error message `argument 1 to function LAG needs to be constant, found 'SYSTEM$NULL_TO_FIXED(null)'`.

### Snowpark Local Testing Updates

#### New Features

- Added support for the following APIs:
  - snowflake.snowpark.functions
    - random
- Added new parameters to `patch` function when registering a mocked function:
  - `distinct` allows an alternate function to be specified for when a sql function should be distinct.
  - `pass_column_index` passes a named parameter `column_index` to the mocked function that contains the pandas.Index for the input data.
  - `pass_row_index` passes a named parameter `row_index` to the mocked function that is the 0 indexed row number the function is currently operating on.
  - `pass_input_data` passes a named parameter `input_data` to the mocked function that contains the entire input dataframe for the current expression.
  - Added support for the `column_order` parameter to method `DataFrameWriter.save_as_table`.


#### Bug Fixes
- Fixed a bug that caused DecimalType columns to be incorrectly truncated to integer precision when used in BinaryExpressions.

### Snowpark pandas API Updates

#### New Features
- Added support for `DataFrameGroupBy.all`, `SeriesGroupBy.all`, `DataFrameGroupBy.any`, and `SeriesGroupBy.any`.
- Added support for `DataFrame.nlargest`, `DataFrame.nsmallest`, `Series.nlargest` and `Series.nsmallest`.
- Added support for `replace` and `frac > 1` in `DataFrame.sample` and `Series.sample`.
- Added support for `read_excel` (Uses local pandas for processing)
- Added support for `Series.at`, `Series.iat`, `DataFrame.at`, and `DataFrame.iat`.
- Added support for `Series.dt.isocalendar`.
- Added support for `Series.case_when` except when condition or replacement is callable.
- Added documentation pages for `Index` and its APIs.
- Added support for `DataFrame.assign`.
- Added support for `DataFrame.stack`.
- Added support for `DataFrame.pivot` and `pd.pivot`.
- Added support for `DataFrame.to_csv` and `Series.to_csv`.
- Added partial support for `Series.str.translate` where the values in the `table` are single-codepoint strings.
- Added support for `DataFrame.corr`.
- Allow `df.plot()` and `series.plot()` to be called, materializing the data into the local client
- Added support for `DataFrameGroupBy` and `SeriesGroupBy` aggregations `first` and `last`
- Added support for `DataFrameGroupBy.get_group`.
- Added support for `limit` parameter when `method` parameter is used in `fillna`.
- Added partial support for `Series.str.translate` where the values in the `table` are single-codepoint strings.
- Added support for `DataFrame.corr`.
- Added support for `DataFrame.equals` and `Series.equals`.
- Added support for `DataFrame.reindex` and `Series.reindex`.
- Added support for `Index.astype`.
- Added support for `Index.unique` and `Index.nunique`.
- Added support for `Index.sort_values`.

#### Bug Fixes
- Fixed an issue when using np.where and df.where when the scalar 'other' is the literal 0.
- Fixed a bug regarding precision loss when converting to Snowpark pandas `DataFrame` or `Series` with `dtype=np.uint64`.
- Fixed bug where `values` is set to `index` when `index` and `columns` contain all columns in DataFrame during `pivot_table`.

#### Improvements
- Added support for `Index.copy()`
- Added support for Index APIs: `dtype`, `values`, `item()`, `tolist()`, `to_series()` and `to_frame()`
- Expand support for DataFrames with no rows in `pd.pivot_table` and `DataFrame.pivot_table`.
- Added support for `inplace` parameter in `DataFrame.sort_index` and `Series.sort_index`.


## 1.19.0 (2024-06-25)

### Snowpark Python API Updates

#### New Features

- Added support for `to_boolean` function.
- Added documentation pages for Index and its APIs.

#### Bug Fixes

- Fixed a bug where python stored procedure with table return type fails when run in a task.
- Fixed a bug where df.dropna fails due to `RecursionError: maximum recursion depth exceeded` when the DataFrame has more than 500 columns.
- Fixed a bug where `AsyncJob.result("no_result")` doesn't wait for the query to finish execution.


### Snowpark Local Testing Updates

#### New Features

- Added support for the `strict` parameter when registering UDFs and Stored Procedures.

#### Bug Fixes

- Fixed a bug in convert_timezone that made the setting the source_timezone parameter return an error.
- Fixed a bug where creating DataFrame with empty data of type `DateType` raises `AttributeError`.
- Fixed a bug that table merge fails when update clause exists but no update takes place.
- Fixed a bug in mock implementation of `to_char` that raises `IndexError` when incoming column has nonconsecutive row index.
- Fixed a bug in handling of `CaseExpr` expressions that raises `IndexError` when incoming column has nonconsecutive row index.
- Fixed a bug in implementation of `Column.like` that raises `IndexError` when incoming column has nonconsecutive row index.

#### Improvements

- Added support for type coercion in the implementation of DataFrame.replace, DataFrame.dropna and the mock function `iff`.

### Snowpark pandas API Updates

#### New Features

- Added partial support for `DataFrame.pct_change` and `Series.pct_change` without the `freq` and `limit` parameters.
- Added support for `Series.str.get`.
- Added support for `Series.dt.dayofweek`, `Series.dt.day_of_week`, `Series.dt.dayofyear`, and `Series.dt.day_of_year`.
- Added support for `Series.str.__getitem__` (`Series.str[...]`).
- Added support for `Series.str.lstrip` and `Series.str.rstrip`.
- Added support for `DataFrameGroupBy.size` and `SeriesGroupBy.size`.
- Added support for `DataFrame.expanding` and `Series.expanding` for aggregations `count`, `sum`, `min`, `max`, `mean`, `std`, `var`, and `sem` with `axis=0`.
- Added support for `DataFrame.rolling` and `Series.rolling` for aggregation `count` with `axis=0`.
- Added support for `Series.str.match`.
- Added support for `DataFrame.resample` and `Series.resample` for aggregations `size`, `first`, and `last`.
- Added support for `DataFrameGroupBy.all`, `SeriesGroupBy.all`, `DataFrameGroupBy.any`, and `SeriesGroupBy.any`.
- Added support for `DataFrame.nlargest`, `DataFrame.nsmallest`, `Series.nlargest` and `Series.nsmallest`.
- Added support for `replace` and `frac > 1` in `DataFrame.sample` and `Series.sample`.
- Added support for `read_excel` (Uses local pandas for processing)
- Added support for `Series.at`, `Series.iat`, `DataFrame.at`, and `DataFrame.iat`.
- Added support for `Series.dt.isocalendar`.
- Added support for `Series.case_when` except when condition or replacement is callable.
- Added documentation pages for `Index` and its APIs.
- Added support for `DataFrame.assign`.
- Added support for `DataFrame.stack`.
- Added support for `DataFrame.pivot` and `pd.pivot`.
- Added support for `DataFrame.to_csv` and `Series.to_csv`.
- Added support for `Index.T`.

#### Bug Fixes

- Fixed a bug that causes output of GroupBy.aggregate's columns to be ordered incorrectly.
- Fixed a bug where `DataFrame.describe` on a frame with duplicate columns of differing dtypes could cause an error or incorrect results.
- Fixed a bug in `DataFrame.rolling` and `Series.rolling` so `window=0` now throws `NotImplementedError` instead of `ValueError`

#### Improvements

- Added support for named aggregations in `DataFrame.aggregate` and `Series.aggregate` with `axis=0`.
- `pd.read_csv` reads using the native pandas CSV parser, then uploads data to snowflake using parquet. This enables most of the parameters supported by `read_csv` including date parsing and numeric conversions. Uploading via parquet is roughly twice as fast as uploading via CSV.
- Initial work to support an `pd.Index` directly in Snowpark pandas. Support for `pd.Index` as a first-class component of Snowpark pandas is coming soon.
- Added a lazy index constructor and support for `len`, `shape`, `size`, `empty`, `to_pandas()` and `names`. For `df.index`, Snowpark pandas creates a lazy index object.
- For `df.columns`, Snowpark pandas supports a non-lazy version of an `Index` since the data is already stored locally.

## 1.18.0 (2024-05-28)

### Snowpark Python API Updates

#### Improvements

- Improved error message to remind users set `{"infer_schema": True}` when reading csv file without specifying its schema.
- Improved error handling for `Session.create_dataframe` when called with more than 512 rows and using `format` or `pyformat` `paramstyle`.

### Snowpark pandas API Updates

#### New Features

- Added `DataFrame.cache_result` and `Series.cache_result` methods for users to persist DataFrames and Series to a temporary table lasting the duration of the session to improve latency of subsequent operations.

#### Bug Fixes

#### Improvements

- Added partial support for `DataFrame.pivot_table` with no `index` parameter, as well as for `margins` parameter.
- Updated the signature of `DataFrame.shift`/`Series.shift`/`DataFrameGroupBy.shift`/`SeriesGroupBy.shift` to match pandas 2.2.1. Snowpark pandas does not yet support the newly-added `suffix` argument, or sequence values of `periods`.
- Re-added support for `Series.str.split`.

#### Bug Fixes

- Fixed how we support mixed columns for string methods (`Series.str.*`).

### Snowpark Local Testing Updates

#### New Features

- Added support for the following DataFrameReader read options to file formats `csv` and `json`:
  - PURGE
  - PATTERN
  - INFER_SCHEMA with value being `False`
  - ENCODING with value being `UTF8`
- Added support for `DataFrame.analytics.moving_agg` and `DataFrame.analytics.cumulative_agg_agg`.
- Added support for `if_not_exists` parameter during UDF and stored procedure registration.

#### Bug Fixes

- Fixed a bug that when processing time format, fractional second part is not handled properly.
- Fixed a bug that caused function calls on `*` to fail.
- Fixed a bug that prevented creation of map and struct type objects.
- Fixed a bug that function `date_add` was unable to handle some numeric types.
- Fixed a bug that `TimestampType` casting resulted in incorrect data.
- Fixed a bug that caused `DecimalType` data to have incorrect precision in some cases.
- Fixed a bug where referencing missing table or view raises confusing `IndexError`.
- Fixed a bug that mocked function `to_timestamp_ntz` can not handle None data.
- Fixed a bug that mocked UDFs handles output data of None improperly.
- Fixed a bug where `DataFrame.with_column_renamed` ignores attributes from parent DataFrames after join operations.
- Fixed a bug that integer precision of large value gets lost when converted to pandas DataFrame.
- Fixed a bug that the schema of datetime object is wrong when create DataFrame from a pandas DataFrame.
- Fixed a bug in the implementation of `Column.equal_nan` where null data is handled incorrectly.
- Fixed a bug where `DataFrame.drop` ignore attributes from parent DataFrames after join operations.
- Fixed a bug in mocked function `date_part` where Column type is set wrong.
- Fixed a bug where `DataFrameWriter.save_as_table` does not raise exceptions when inserting null data into non-nullable columns.
- Fixed a bug in the implementation of `DataFrameWriter.save_as_table` where
  - Append or Truncate fails when incoming data has different schema than existing table.
  - Truncate fails when incoming data does not specify columns that are nullable.

#### Improvements

- Removed dependency check for `pyarrow` as it is not used.
- Improved target type coverage of `Column.cast`, adding support for casting to boolean and all integral types.
- Aligned error experience when calling UDFs and stored procedures.
- Added appropriate error messages for `is_permanent` and `anonymous` options in UDFs and stored procedures registration to make it more clear that those features are not yet supported.
- File read operation with unsupported options and values now raises `NotImplementedError` instead of warnings and unclear error information.

## 1.17.0 (2024-05-21)

### Snowpark Python API Updates

#### New Features

- Added support to add a comment on tables and views using the functions listed below:
  - `DataFrameWriter.save_as_table`
  - `DataFrame.create_or_replace_view`
  - `DataFrame.create_or_replace_temp_view`
  - `DataFrame.create_or_replace_dynamic_table`

#### Improvements

- Improved error message to remind users to set `{"infer_schema": True}` when reading CSV file without specifying its schema.

### Snowpark pandas API Updates

#### New Features

- Start of Public Preview of Snowpark pandas API. Refer to the [Snowpark pandas API Docs](https://docs.snowflake.com/developer-guide/snowpark/python/snowpark-pandas) for more details.

### Snowpark Local Testing Updates

#### New Features

- Added support for NumericType and VariantType data conversion in the mocked function `to_timestamp_ltz`, `to_timestamp_ntz`, `to_timestamp_tz` and `to_timestamp`.
- Added support for DecimalType, BinaryType, ArrayType, MapType, TimestampType, DateType and TimeType data conversion in the mocked function `to_char`.
- Added support for the following APIs:
  - snowflake.snowpark.functions:
    - to_varchar
  - snowflake.snowpark.DataFrame:
    - pivot
  - snowflake.snowpark.Session:
    - cancel_all
- Introduced a new exception class `snowflake.snowpark.mock.exceptions.SnowparkLocalTestingException`.
- Added support for casting to FloatType

#### Bug Fixes

- Fixed a bug that stored procedure and UDF should not remove imports already in the `sys.path` during the clean-up step.
- Fixed a bug that when processing datetime format, the fractional second part is not handled properly.
- Fixed a bug that on Windows platform that file operations was unable to properly handle file separator in directory name.
- Fixed a bug that on Windows platform that when reading a pandas dataframe, IntervalType column with integer data can not be processed.
- Fixed a bug that prevented users from being able to select multiple columns with the same alias.
- Fixed a bug that `Session.get_current_[schema|database|role|user|account|warehouse]` returns upper-cased identifiers when identifiers are quoted.
- Fixed a bug that function `substr` and `substring` can not handle 0-based `start_expr`.

#### Improvements

- Standardized the error experience by raising `SnowparkLocalTestingException` in error cases which is on par with `SnowparkSQLException` raised in non-local execution.
- Improved error experience of `Session.write_pandas` method that `NotImplementError` will be raised when called.
- Aligned error experience with reusing a closed session in non-local execution.

## 1.16.0 (2024-05-07)

### New Features

- Support stored procedure register with packages given as Python modules.
- Added snowflake.snowpark.Session.lineage.trace to explore data lineage of snowfake objects.
- Added support for structured type schema parsing.

### Bug Fixes

- Fixed a bug when inferring schema, single quotes are added to stage files already have single quotes.

### Local Testing Updates

#### New Features

- Added support for StringType, TimestampType and VariantType data conversion in the mocked function `to_date`.
- Added support for the following APIs:
  - snowflake.snowpark.functions
    - get
    - concat
    - concat_ws

#### Bug Fixes

- Fixed a bug that caused `NaT` and `NaN` values to not be recognized.
- Fixed a bug where, when inferring a schema, single quotes were added to stage files that already had single quotes.
- Fixed a bug where `DataFrameReader.csv` was unable to handle quoted values containing a delimiter.
- Fixed a bug that when there is `None` value in an arithmetic calculation, the output should remain `None` instead of `math.nan`.
- Fixed a bug in function `sum` and `covar_pop` that when there is `math.nan` in the data, the output should also be `math.nan`.
- Fixed a bug that stage operation can not handle directories.
- Fixed a bug that `DataFrame.to_pandas` should take Snowflake numeric types with precision 38 as `int64`.

## 1.15.0 (2024-04-24)

### New Features

- Added `truncate` save mode in `DataFrameWrite` to overwrite existing tables by truncating the underlying table instead of dropping it.
- Added telemetry to calculate query plan height and number of duplicate nodes during collect operations.
- Added the functions below to unload data from a `DataFrame` into one or more files in a stage:
  - `DataFrame.write.json`
  - `DataFrame.write.csv`
  - `DataFrame.write.parquet`
- Added distributed tracing using open telemetry APIs for action functions in `DataFrame` and `DataFrameWriter`:
  - snowflake.snowpark.DataFrame:
    - collect
    - collect_nowait
    - to_pandas
    - count
    - show
  - snowflake.snowpark.DataFrameWriter:
    - save_as_table
- Added support for snow:// URLs to `snowflake.snowpark.Session.file.get` and `snowflake.snowpark.Session.file.get_stream`
- Added support to register stored procedures and UDxFs with a `comment`.
- UDAF client support is ready for public preview. Please stay tuned for the Snowflake announcement of UDAF public preview.
- Added support for dynamic pivot.  This feature is currently in private preview.

### Improvements

- Improved the generated query performance for both compilation and execution by converting duplicate subqueries to Common Table Expressions (CTEs). It is still an experimental feature not enabled by default, and can be enabled by setting `session.cte_optimization_enabled` to `True`.

### Bug Fixes

- Fixed a bug where `statement_params` was not passed to query executions that register stored procedures and user defined functions.
- Fixed a bug causing `snowflake.snowpark.Session.file.get_stream` to fail for quoted stage locations.
- Fixed a bug that an internal type hint in `utils.py` might raise AttributeError in case the underlying module can not be found.

### Local Testing Updates

#### New Features

- Added support for registering UDFs and stored procedures.
- Added support for the following APIs:
  - snowflake.snowpark.Session:
    - file.put
    - file.put_stream
    - file.get
    - file.get_stream
    - read.json
    - add_import
    - remove_import
    - get_imports
    - clear_imports
    - add_packages
    - add_requirements
    - clear_packages
    - remove_package
    - udf.register
    - udf.register_from_file
    - sproc.register
    - sproc.register_from_file
  - snowflake.snowpark.functions
    - current_database
    - current_session
    - date_trunc
    - object_construct
    - object_construct_keep_null
    - pow
    - sqrt
    - udf
    - sproc
- Added support for StringType, TimestampType and VariantType data conversion in the mocked function `to_time`.

#### Bug Fixes

- Fixed a bug that null filled columns for constant functions.
- Fixed a bug that implementation of to_object, to_array and to_binary to better handle null inputs.
- Fixed a bug that timestamp data comparison can not handle year beyond 2262.
- Fixed a bug that `Session.builder.getOrCreate` should return the created mock session.

## 1.14.0 (2024-03-20)

### New Features

- Added support for creating vectorized UDTFs with `process` method.
- Added support for dataframe functions:
  - to_timestamp_ltz
  - to_timestamp_ntz
  - to_timestamp_tz
  - locate
- Added support for ASOF JOIN type.
- Added support for the following local testing APIs:
  - snowflake.snowpark.functions:
    - to_double
    - to_timestamp
    - to_timestamp_ltz
    - to_timestamp_ntz
    - to_timestamp_tz
    - greatest
    - least
    - convert_timezone
    - dateadd
    - date_part
  - snowflake.snowpark.Session:
    - get_current_account
    - get_current_warehouse
    - get_current_role
    - use_schema
    - use_warehouse
    - use_database
    - use_role

### Bug Fixes

- Fixed a bug in `SnowflakePlanBuilder` that `save_as_table` does not filter column that name start with '$' and follow by number correctly.
- Fixed a bug that statement parameters may have no effect when resolving imports and packages.
- Fixed bugs in local testing:
  - LEFT ANTI and LEFT SEMI joins drop rows with null values.
  - DataFrameReader.csv incorrectly parses data when the optional parameter `field_optionally_enclosed_by` is specified.
  - Column.regexp only considers the first entry when `pattern` is a `Column`.
  - Table.update raises `KeyError` when updating null values in the rows.
  - VARIANT columns raise errors at `DataFrame.collect`.
  - `count_distinct` does not work correctly when counting.
  - Null values in integer columns raise `TypeError`.

### Improvements

- Added telemetry to local testing.
- Improved the error message of `DataFrameReader` to raise `FileNotFound` error when reading a path that does not exist or when there are no files under the path.

## 1.13.0 (2024-02-26)

### New Features

- Added support for an optional `date_part` argument in function `last_day`.
- `SessionBuilder.app_name` will set the query_tag after the session is created.
- Added support for the following local testing functions:
  - current_timestamp
  - current_date
  - current_time
  - strip_null_value
  - upper
  - lower
  - length
  - initcap

### Improvements

- Added cleanup logic at interpreter shutdown to close all active sessions.
- Closing sessions within stored procedures now is a no-op logging a warning instead of raising an error.

### Bug Fixes

- Fixed a bug in `DataFrame.to_local_iterator` where the iterator could yield wrong results if another query is executed before the iterator finishes due to wrong isolation level. For details, please see #945.
- Fixed a bug that truncated table names in error messages while running a plan with local testing enabled.
- Fixed a bug that `Session.range` returns empty result when the range is large.

## 1.12.1 (2024-02-08)

### Improvements

- Use `split_blocks=True` by default during `to_pandas` conversion, for optimal memory allocation. This parameter is passed to `pyarrow.Table.to_pandas`, which enables `PyArrow` to split the memory allocation into smaller, more manageable blocks instead of allocating a single contiguous block. This results in better memory management when dealing with larger datasets.

### Bug Fixes

- Fixed a bug in `DataFrame.to_pandas` that caused an error when evaluating on a Dataframe with an `IntergerType` column with null values.

## 1.12.0 (2024-01-30)

### New Features

- Exposed `statement_params` in `StoredProcedure.__call__`.
- Added two optional arguments to `Session.add_import`.
  - `chunk_size`: The number of bytes to hash per chunk of the uploaded files.
  - `whole_file_hash`: By default only the first chunk of the uploaded import is hashed to save time. When this is set to True each uploaded file is fully hashed instead.
- Added parameters `external_access_integrations` and `secrets` when creating a UDAF from Snowpark Python to allow integration with external access.
- Added a new method `Session.append_query_tag`. Allows an additional tag to be added to the current query tag by appending it as a comma separated value.
- Added a new method `Session.update_query_tag`. Allows updates to a JSON encoded dictionary query tag.
- `SessionBuilder.getOrCreate` will now attempt to replace the singleton it returns when token expiration has been detected.
- Added support for new functions in `snowflake.snowpark.functions`:
  - `array_except`
  - `create_map`
  - `sign`/`signum`
- Added the following functions to `DataFrame.analytics`:
  - Added the `moving_agg` function in `DataFrame.analytics` to enable moving aggregations like sums and averages with multiple window sizes.
  - Added the `cummulative_agg` function in `DataFrame.analytics` to enable commulative aggregations like sums and averages on multiple columns.
  - Added the `compute_lag` and `compute_lead` functions in `DataFrame.analytics` for enabling lead and lag calculations on multiple columns.
  - Added the `time_series_agg` function in `DataFrame.analytics` to enable time series aggregations like sums and averages with multiple time windows.

### Bug Fixes

- Fixed a bug in `DataFrame.na.fill` that caused Boolean values to erroneously override integer values.
- Fixed a bug in `Session.create_dataframe` where the Snowpark DataFrames created using pandas DataFrames were not inferring the type for timestamp columns correctly. The behavior is as follows:
  - Earlier timestamp columns without a timezone would be converted to nanosecond epochs and inferred as `LongType()`, but will now be correctly maintained as timestamp values and be inferred as `TimestampType(TimestampTimeZone.NTZ)`.
  - Earlier timestamp columns with a timezone would be inferred as `TimestampType(TimestampTimeZone.NTZ)` and loose timezone information but will now be correctly inferred as `TimestampType(TimestampTimeZone.LTZ)` and timezone information is retained correctly.
  - Set session parameter `PYTHON_SNOWPARK_USE_LOGICAL_TYPE_FOR_CREATE_DATAFRAME` to revert back to old behavior. It is recommended that you update your code to align with correct behavior because the parameter will be removed in the future.
- Fixed a bug that `DataFrame.to_pandas` gets decimal type when scale is not 0, and creates an object dtype in `pandas`. Instead, we cast the value to a float64 type.
- Fixed bugs that wrongly flattened the generated SQL when one of the following happens:
  - `DataFrame.filter()` is called after `DataFrame.sort().limit()`.
  - `DataFrame.sort()` or `filter()` is called on a DataFrame that already has a window function or sequence-dependent data generator column.
    For instance, `df.select("a", seq1().alias("b")).select("a", "b").sort("a")` won't flatten the sort clause anymore.
  - a window or sequence-dependent data generator column is used after `DataFrame.limit()`. For instance, `df.limit(10).select(row_number().over())` won't flatten the limit and select in the generated SQL.
- Fixed a bug where aliasing a DataFrame column raised an error when the DataFame was copied from another DataFrame with an aliased column. For instance,

  ```python
  df = df.select(col("a").alias("b"))
  df = copy(df)
  df.select(col("b").alias("c"))  # threw an error. Now it's fixed.
  ```

- Fixed a bug in `Session.create_dataframe` that the non-nullable field in a schema is not respected for boolean type. Note that this fix is only effective when the user has the privilege to create a temp table.
- Fixed a bug in SQL simplifier where non-select statements in `session.sql` dropped a SQL query when used with `limit()`.
- Fixed a bug that raised an exception when session parameter `ERROR_ON_NONDETERMINISTIC_UPDATE` is true.

### Behavior Changes (API Compatible)

- When parsing data types during a `to_pandas` operation, we rely on GS precision value to fix precision issues for large integer values. This may affect users where a column that was earlier returned as `int8` gets returned as `int64`. Users can fix this by explicitly specifying precision values for their return column.
- Aligned behavior for `Session.call` in case of table stored procedures where running `Session.call` would not trigger stored procedure unless a `collect()` operation was performed.
- `StoredProcedureRegistration` will now automatically add `snowflake-snowpark-python` as a package dependency. The added dependency will be on the client's local version of the library and an error is thrown if the server cannot support that version.

## 1.11.1 (2023-12-07)

### Bug Fixes

- Fixed a bug that numpy should not be imported at the top level of mock module.
- Added support for these new functions in `snowflake.snowpark.functions`:
  - `from_utc_timestamp`
  - `to_utc_timestamp`

## 1.11.0 (2023-12-05)

### New Features

- Add the `conn_error` attribute to `SnowflakeSQLException` that stores the whole underlying exception from `snowflake-connector-python`.
- Added support for `RelationalGroupedDataframe.pivot()` to access `pivot` in the following pattern `Dataframe.group_by(...).pivot(...)`.
- Added experimental feature: Local Testing Mode, which allows you to create and operate on Snowpark Python DataFrames locally without connecting to a Snowflake account. You can use the local testing framework to test your DataFrame operations locally, on your development machine or in a CI (continuous integration) pipeline, before deploying code changes to your account.

- Added support for `arrays_to_object` new functions in `snowflake.snowpark.functions`.
- Added support for the vector data type.

### Dependency Updates

- Bumped cloudpickle dependency to work with `cloudpickle==2.2.1`
- Updated ``snowflake-connector-python`` to `3.4.0`.

### Bug Fixes

- DataFrame column names quoting check now supports newline characters.
- Fix a bug where a DataFrame generated by `session.read.with_metadata` creates inconsistent table when doing `df.write.save_as_table`.

## 1.10.0 (2023-11-03)

### New Features

- Added support for managing case sensitivity in `DataFrame.to_local_iterator()`.
- Added support for specifying vectorized UDTF's input column names by using the optional parameter `input_names` in `UDTFRegistration.register/register_file` and `functions.pandas_udtf`. By default, `RelationalGroupedDataFrame.applyInPandas` will infer the column names from current dataframe schema.
- Add `sql_error_code` and `raw_message` attributes to `SnowflakeSQLException` when it is caused by a SQL exception.

### Bug Fixes

- Fixed a bug in `DataFrame.to_pandas()` where converting snowpark dataframes to pandas dataframes was losing precision on integers with more than 19 digits.
- Fixed a bug that `session.add_packages` can not handle requirement specifier that contains project name with underscore and version.
- Fixed a bug in `DataFrame.limit()` when `offset` is used and the parent `DataFrame` uses `limit`. Now the `offset` won't impact the parent DataFrame's `limit`.
- Fixed a bug in `DataFrame.write.save_as_table` where dataframes created from read api could not save data into snowflake because of invalid column name `$1`.

### Behavior change

- Changed the behavior of `date_format`:
  - The `format` argument changed from optional to required.
  - The returned result changed from a date object to a date-formatted string.
- When a window function, or a sequence-dependent data generator (`normal`, `zipf`, `uniform`, `seq1`, `seq2`, `seq4`, `seq8`) function is used, the sort and filter operation will no longer be flattened when generating the query.

## 1.9.0 (2023-10-13)

### New Features

- Added support for the Python 3.11 runtime environment.

### Dependency updates

- Added back the dependency of `typing-extensions`.

### Bug Fixes

- Fixed a bug where imports from permanent stage locations were ignored for temporary stored procedures, UDTFs, UDFs, and UDAFs.
- Revert back to using CTAS (create table as select) statement for `Dataframe.writer.save_as_table` which does not need insert permission for writing tables.

### New Features
- Support `PythonObjJSONEncoder` json-serializable objects for `ARRAY` and `OBJECT` literals.

## 1.8.0 (2023-09-14)

### New Features

- Added support for VOLATILE/IMMUTABLE keyword when registering UDFs.
- Added support for specifying clustering keys when saving dataframes using `DataFrame.save_as_table`.
- Accept `Iterable` objects input for `schema` when creating dataframes using `Session.create_dataframe`.
- Added the property `DataFrame.session` to return a `Session` object.
- Added the property `Session.session_id` to return an integer that represents session ID.
- Added the property `Session.connection` to return a `SnowflakeConnection` object .

- Added support for creating a Snowpark session from a configuration file or environment variables.

### Dependency updates

- Updated ``snowflake-connector-python`` to 3.2.0.

### Bug Fixes

- Fixed a bug where automatic package upload would raise `ValueError` even when compatible package version were added in `session.add_packages`.
- Fixed a bug where table stored procedures were not registered correctly when using `register_from_file`.
- Fixed a bug where dataframe joins failed with `invalid_identifier` error.
- Fixed a bug where `DataFrame.copy` disables SQL simplfier for the returned copy.
- Fixed a bug where `session.sql().select()` would fail if any parameters are specified to `session.sql()`

## 1.7.0 (2023-08-28)

### New Features

- Added parameters `external_access_integrations` and `secrets` when creating a UDF, UDTF or Stored Procedure from Snowpark Python to allow integration with external access.
- Added support for these new functions in `snowflake.snowpark.functions`:
  - `array_flatten`
  - `flatten`
- Added support for `apply_in_pandas` in `snowflake.snowpark.relational_grouped_dataframe`.
- Added support for replicating your local Python environment on Snowflake via `Session.replicate_local_environment`.

### Bug Fixes

- Fixed a bug where `session.create_dataframe` fails to properly set nullable columns where nullability was affected by order or data was given.
- Fixed a bug where `DataFrame.select` could not identify and alias columns in presence of table functions when output columns of table function overlapped with columns in dataframe.

### Behavior Changes

- When creating stored procedures, UDFs, UDTFs, UDAFs with parameter `is_permanent=False` will now create temporary objects even when `stage_name` is provided. The default value of `is_permanent` is `False` which is why if this value is not explicitly set to `True` for permanent objects, users will notice a change in behavior.
- `types.StructField` now enquotes column identifier by default.

## 1.6.1 (2023-08-02)

### New Features

- Added support for these new functions in `snowflake.snowpark.functions`:
  - `array_sort`
  - `sort_array`
  - `array_min`
  - `array_max`
  - `explode_outer`
- Added support for pure Python packages specified via `Session.add_requirements` or `Session.add_packages`. They are now usable in stored procedures and UDFs even if packages are not present on the Snowflake Anaconda channel.
  - Added Session parameter `custom_packages_upload_enabled` and `custom_packages_force_upload_enabled` to enable the support for pure Python packages feature mentioned above. Both parameters default to `False`.
- Added support for specifying package requirements by passing a Conda environment yaml file to `Session.add_requirements`.
- Added support for asynchronous execution of multi-query dataframes that contain binding variables.
- Added support for renaming multiple columns in `DataFrame.rename`.
- Added support for Geometry datatypes.
- Added support for `params` in `session.sql()` in stored procedures.
- Added support for user-defined aggregate functions (UDAFs). This feature is currently in private preview.
- Added support for vectorized UDTFs (user-defined table functions). This feature is currently in public preview.
- Added support for Snowflake Timestamp variants (i.e., `TIMESTAMP_NTZ`, `TIMESTAMP_LTZ`, `TIMESTAMP_TZ`)
  - Added `TimestampTimezone` as an argument in `TimestampType` constructor.
  - Added type hints `NTZ`, `LTZ`, `TZ` and `Timestamp` to annotate functions when registering UDFs.

### Improvements

- Removed redundant dependency `typing-extensions`.
- `DataFrame.cache_result` now creates temp table fully qualified names under current database and current schema.

### Bug Fixes

- Fixed a bug where type check happens on pandas before it is imported.
- Fixed a bug when creating a UDF from `numpy.ufunc`.
- Fixed a bug where `DataFrame.union` was not generating the correct `Selectable.schema_query` when SQL simplifier is enabled.

### Behavior Changes

- `DataFrameWriter.save_as_table` now respects the `nullable` field of the schema provided by the user or the inferred schema based on data from user input.

### Dependency updates

- Updated ``snowflake-connector-python`` to 3.0.4.

## 1.5.1 (2023-06-20)

### New Features

- Added support for the Python 3.10 runtime environment.

## 1.5.0 (2023-06-09)

### Behavior Changes

- Aggregation results, from functions such as `DataFrame.agg` and `DataFrame.describe`, no longer strip away non-printing characters from column names.

### New Features

- Added support for the Python 3.9 runtime environment.
- Added support for new functions in `snowflake.snowpark.functions`:
  - `array_generate_range`
  - `array_unique_agg`
  - `collect_set`
  - `sequence`
- Added support for registering and calling stored procedures with `TABLE` return type.
- Added support for parameter `length` in `StringType()` to specify the maximum number of characters that can be stored by the column.
- Added the alias `functions.element_at()` for `functions.get()`.
- Added the alias `Column.contains` for `functions.contains`.
- Added experimental feature `DataFrame.alias`.
- Added support for querying metadata columns from stage when creating `DataFrame` using `DataFrameReader`.
- Added support for `StructType.add` to append more fields to existing `StructType` objects.
- Added support for parameter `execute_as` in `StoredProcedureRegistration.register_from_file()` to specify stored procedure caller rights.

### Bug Fixes

- Fixed a bug where the `Dataframe.join_table_function` did not run all of the necessary queries to set up the join table function when SQL simplifier was enabled.
- Fixed type hint declaration for custom types - `ColumnOrName`, `ColumnOrLiteralStr`, `ColumnOrSqlExpr`, `LiteralType` and `ColumnOrLiteral` that were breaking `mypy` checks.
- Fixed a bug where `DataFrameWriter.save_as_table` and `DataFrame.copy_into_table` failed to parse fully qualified table names.

## 1.4.0 (2023-04-24)

### New Features

- Added support for `session.getOrCreate`.
- Added support for alias `Column.getField`.
- Added support for new functions in `snowflake.snowpark.functions`:
  - `date_add` and `date_sub` to make add and subtract operations easier.
  - `daydiff`
  - `explode`
  - `array_distinct`.
  - `regexp_extract`.
  - `struct`.
  - `format_number`.
  - `bround`.
  - `substring_index`
- Added parameter `skip_upload_on_content_match` when creating UDFs, UDTFs and stored procedures using `register_from_file` to skip uploading files to a stage if the same version of the files are already on the stage.
- Added support for `DataFrameWriter.save_as_table` method to take table names that contain dots.
- Flattened generated SQL when `DataFrame.filter()` or `DataFrame.order_by()` is followed by a projection statement (e.g. `DataFrame.select()`, `DataFrame.with_column()`).
- Added support for creating dynamic tables _(in private preview)_ using `Dataframe.create_or_replace_dynamic_table`.
- Added an optional argument `params` in `session.sql()` to support binding variables. Note that this is not supported in stored procedures yet.

### Bug Fixes

- Fixed a bug in `strtok_to_array` where an exception was thrown when a delimiter was passed in.
- Fixed a bug in `session.add_import` where the module had the same namespace as other dependencies.

## 1.3.0 (2023-03-28)

### New Features

- Added support for `delimiters` parameter in `functions.initcap()`.
- Added support for `functions.hash()` to accept a variable number of input expressions.
- Added API `Session.RuntimeConfig` for getting/setting/checking the mutability of any runtime configuration.
- Added support managing case sensitivity in `Row` results from `DataFrame.collect` using `case_sensitive` parameter.
- Added API `Session.conf` for getting, setting or checking the mutability of any runtime configuration.
- Added support for managing case sensitivity in `Row` results from `DataFrame.collect` using `case_sensitive` parameter.
- Added indexer support for `snowflake.snowpark.types.StructType`.
- Added a keyword argument `log_on_exception` to `Dataframe.collect` and `Dataframe.collect_no_wait` to optionally disable error logging for SQL exceptions.

### Bug Fixes

- Fixed a bug where a DataFrame set operation(`DataFrame.substract`, `DataFrame.union`, etc.) being called after another DataFrame set operation and `DataFrame.select` or `DataFrame.with_column` throws an exception.
- Fixed a bug where chained sort statements are overwritten by the SQL simplifier.

### Improvements

- Simplified JOIN queries to use constant subquery aliases (`SNOWPARK_LEFT`, `SNOWPARK_RIGHT`) by default. Users can disable this at runtime with `session.conf.set('use_constant_subquery_alias', False)` to use randomly generated alias names instead.
- Allowed specifying statement parameters in `session.call()`.
- Enabled the uploading of large pandas DataFrames in stored procedures by defaulting to a chunk size of 100,000 rows.

## 1.2.0 (2023-03-02)

### New Features

- Added support for displaying source code as comments in the generated scripts when registering stored procedures. This
  is enabled by default, turn off by specifying `source_code_display=False` at registration.
- Added a parameter `if_not_exists` when creating a UDF, UDTF or Stored Procedure from Snowpark Python to ignore creating the specified function or procedure if it already exists.
- Accept integers when calling `snowflake.snowpark.functions.get` to extract value from array.
- Added `functions.reverse` in functions to open access to Snowflake built-in function
  [reverse](https://docs.snowflake.com/en/sql-reference/functions/reverse).
- Added parameter `require_scoped_url` in snowflake.snowflake.files.SnowflakeFile.open() `(in Private Preview)` to replace `is_owner_file` is marked for deprecation.

### Bug Fixes

- Fixed a bug that overwrote `paramstyle` to `qmark` when creating a Snowpark session.
- Fixed a bug where `df.join(..., how="cross")` fails with `SnowparkJoinException: (1112): Unsupported using join type 'Cross'`.
- Fixed a bug where querying a `DataFrame` column created from chained function calls used a wrong column name.

## 1.1.0 (2023-01-26)

### New Features:

- Added `asc`, `asc_nulls_first`, `asc_nulls_last`, `desc`, `desc_nulls_first`, `desc_nulls_last`, `date_part` and `unix_timestamp` in functions.
- Added the property `DataFrame.dtypes` to return a list of column name and data type pairs.
- Added the following aliases:
  - `functions.expr()` for `functions.sql_expr()`.
  - `functions.date_format()` for `functions.to_date()`.
  - `functions.monotonically_increasing_id()` for `functions.seq8()`
  - `functions.from_unixtime()` for `functions.to_timestamp()`

### Bug Fixes:

- Fixed a bug in SQL simplifier that didn’t handle Column alias and join well in some cases. See https://github.com/snowflakedb/snowpark-python/issues/658 for details.
- Fixed a bug in SQL simplifier that generated wrong column names for function calls, NaN and INF.

### Improvements

- The session parameter `PYTHON_SNOWPARK_USE_SQL_SIMPLIFIER` is `True` after Snowflake 7.3 was released. In snowpark-python, `session.sql_simplifier_enabled` reads the value of `PYTHON_SNOWPARK_USE_SQL_SIMPLIFIER` by default, meaning that the SQL simplfier is enabled by default after the Snowflake 7.3 release. To turn this off, set `PYTHON_SNOWPARK_USE_SQL_SIMPLIFIER` in Snowflake to `False` or run `session.sql_simplifier_enabled = False` from Snowpark. It is recommended to use the SQL simplifier because it helps to generate more concise SQL.

## 1.0.0 (2022-11-01)

### New Features

- Added `Session.generator()` to create a new `DataFrame` using the Generator table function.
- Added a parameter `secure` to the functions that create a secure UDF or UDTF.

## 0.12.0 (2022-10-14)

### New Features

- Added new APIs for async job:
  - `Session.create_async_job()` to create an `AsyncJob` instance from a query id.
  - `AsyncJob.result()` now accepts argument `result_type` to return the results in different formats.
  - `AsyncJob.to_df()` returns a `DataFrame` built from the result of this asynchronous job.
  - `AsyncJob.query()` returns the SQL text of the executed query.
- `DataFrame.agg()` and `RelationalGroupedDataFrame.agg()` now accept variable-length arguments.
- Added parameters `lsuffix` and `rsuffix` to `DataFram.join()` and `DataFrame.cross_join()` to conveniently rename overlapping columns.
- Added `Table.drop_table()` so you can drop the temp table after `DataFrame.cache_result()`. `Table` is also a context manager so you can use the `with` statement to drop the cache temp table after use.
- Added `Session.use_secondary_roles()`.
- Added functions `first_value()` and `last_value()`. (contributed by @chasleslr)
- Added `on` as an alias for `using_columns` and `how` as an alias for `join_type` in `DataFrame.join()`.

### Bug Fixes

- Fixed a bug in `Session.create_dataframe()` that raised an error when `schema` names had special characters.
- Fixed a bug in which options set in `Session.read.option()` were not passed to `DataFrame.copy_into_table()` as default values.
- Fixed a bug in which `DataFrame.copy_into_table()` raises an error when a copy option has single quotes in the value.

## 0.11.0 (2022-09-28)

### Behavior Changes

- `Session.add_packages()` now raises `ValueError` when the version of a package cannot be found in Snowflake Anaconda channel. Previously, `Session.add_packages()` succeeded, and a `SnowparkSQLException` exception was raised later in the UDF/SP registration step.

### New Features:

- Added method `FileOperation.get_stream()` to support downloading stage files as stream.
- Added support in `functions.ntiles()` to accept int argument.
- Added the following aliases:
  - `functions.call_function()` for `functions.call_builtin()`.
  - `functions.function()` for `functions.builtin()`.
  - `DataFrame.order_by()` for `DataFrame.sort()`
  - `DataFrame.orderBy()` for `DataFrame.sort()`
- Improved `DataFrame.cache_result()` to return a more accurate `Table` class instead of a `DataFrame` class.
- Added support to allow `session` as the first argument when calling `StoredProcedure`.

### Improvements

- Improved nested query generation by flattening queries when applicable.
  - This improvement could be enabled by setting `Session.sql_simplifier_enabled = True`.
  - `DataFrame.select()`, `DataFrame.with_column()`, `DataFrame.drop()` and other select-related APIs have more flattened SQLs.
  - `DataFrame.union()`, `DataFrame.union_all()`, `DataFrame.except_()`, `DataFrame.intersect()`, `DataFrame.union_by_name()` have flattened SQLs generated when multiple set operators are chained.
- Improved type annotations for async job APIs.

### Bug Fixes

- Fixed a bug in which `Table.update()`, `Table.delete()`, `Table.merge()` try to reference a temp table that does not exist.

## 0.10.0 (2022-09-16)

### New Features:

- Added experimental APIs for evaluating Snowpark dataframes with asynchronous queries:
  - Added keyword argument `block` to the following action APIs on Snowpark dataframes (which execute queries) to allow asynchronous evaluations:
    - `DataFrame.collect()`, `DataFrame.to_local_iterator()`, `DataFrame.to_pandas()`, `DataFrame.to_pandas_batches()`, `DataFrame.count()`, `DataFrame.first()`.
    - `DataFrameWriter.save_as_table()`, `DataFrameWriter.copy_into_location()`.
    - `Table.delete()`, `Table.update()`, `Table.merge()`.
  - Added method `DataFrame.collect_nowait()` to allow asynchronous evaluations.
  - Added class `AsyncJob` to retrieve results from asynchronously executed queries and check their status.
- Added support for `table_type` in `Session.write_pandas()`. You can now choose from these `table_type` options: `"temporary"`, `"temp"`, and `"transient"`.
- Added support for using Python structured data (`list`, `tuple` and `dict`) as literal values in Snowpark.
- Added keyword argument `execute_as` to `functions.sproc()` and `session.sproc.register()` to allow registering a stored procedure as a caller or owner.
- Added support for specifying a pre-configured file format when reading files from a stage in Snowflake.

### Improvements:

- Added support for displaying details of a Snowpark session.

### Bug Fixes:

- Fixed a bug in which `DataFrame.copy_into_table()` and `DataFrameWriter.save_as_table()` mistakenly created a new table if the table name is fully qualified, and the table already exists.

### Deprecations:

- Deprecated keyword argument `create_temp_table` in `Session.write_pandas()`.
- Deprecated invoking UDFs using arguments wrapped in a Python list or tuple. You can use variable-length arguments without a list or tuple.

### Dependency updates

- Updated ``snowflake-connector-python`` to 2.7.12.

## 0.9.0 (2022-08-30)

### New Features:

- Added support for displaying source code as comments in the generated scripts when registering UDFs.
  This feature is turned on by default. To turn it off, pass the new keyword argument `source_code_display` as `False` when calling `register()` or `@udf()`.
- Added support for calling table functions from `DataFrame.select()`, `DataFrame.with_column()` and `DataFrame.with_columns()` which now take parameters of type `table_function.TableFunctionCall` for columns.
- Added keyword argument `overwrite` to `session.write_pandas()` to allow overwriting contents of a Snowflake table with that of a pandas DataFrame.
- Added keyword argument `column_order` to `df.write.save_as_table()` to specify the matching rules when inserting data into table in append mode.
- Added method `FileOperation.put_stream()` to upload local files to a stage via file stream.
- Added methods `TableFunctionCall.alias()` and `TableFunctionCall.as_()` to allow aliasing the names of columns that come from the output of table function joins.
- Added function `get_active_session()` in module `snowflake.snowpark.context` to get the current active Snowpark session.

### Bug Fixes:

- Fixed a bug in which batch insert should not raise an error when `statement_params` is not passed to the function.
- Fixed a bug in which column names should be quoted when `session.create_dataframe()` is called with dicts and a given schema.
- Fixed a bug in which creation of table should be skipped if the table already exists and is in append mode when calling `df.write.save_as_table()`.
- Fixed a bug in which third-party packages with underscores cannot be added when registering UDFs.

### Improvements:

- Improved function `function.uniform()` to infer the types of inputs `max_` and `min_` and cast the limits to `IntegerType` or `FloatType` correspondingly.

## 0.8.0 (2022-07-22)

### New Features:

- Added keyword only argument `statement_params` to the following methods to allow for specifying statement level parameters:
  - `collect`, `to_local_iterator`, `to_pandas`, `to_pandas_batches`,
    `count`, `copy_into_table`, `show`, `create_or_replace_view`, `create_or_replace_temp_view`, `first`, `cache_result`
    and `random_split` on class `snowflake.snowpark.Dateframe`.
  - `update`, `delete` and `merge` on class `snowflake.snowpark.Table`.
  - `save_as_table` and `copy_into_location` on class `snowflake.snowpark.DataFrameWriter`.
  - `approx_quantile`, `statement_params`, `cov` and `crosstab` on class `snowflake.snowpark.DataFrameStatFunctions`.
  - `register` and `register_from_file` on class `snowflake.snowpark.udf.UDFRegistration`.
  - `register` and `register_from_file` on class `snowflake.snowpark.udtf.UDTFRegistration`.
  - `register` and `register_from_file` on class `snowflake.snowpark.stored_procedure.StoredProcedureRegistration`.
  - `udf`, `udtf` and `sproc` in `snowflake.snowpark.functions`.
- Added support for `Column` as an input argument to `session.call()`.
- Added support for `table_type` in `df.write.save_as_table()`. You can now choose from these `table_type` options: `"temporary"`, `"temp"`, and `"transient"`.

### Improvements:

- Added validation of object name in `session.use_*` methods.
- Updated the query tag in SQL to escape it when it has special characters.
- Added a check to see if Anaconda terms are acknowledged when adding missing packages.

### Bug Fixes:

- Fixed the limited length of the string column in `session.create_dataframe()`.
- Fixed a bug in which `session.create_dataframe()` mistakenly converted 0 and `False` to `None` when the input data was only a list.
- Fixed a bug in which calling `session.create_dataframe()` using a large local dataset sometimes created a temp table twice.
- Aligned the definition of `function.trim()` with the SQL function definition.
- Fixed an issue where snowpark-python would hang when using the Python system-defined (built-in function) `sum` vs. the Snowpark `function.sum()`.

### Deprecations:

- Deprecated keyword argument `create_temp_table` in `df.write.save_as_table()`.

## 0.7.0 (2022-05-25)

### New Features:

- Added support for user-defined table functions (UDTFs).
  - Use function `snowflake.snowpark.functions.udtf()` to register a UDTF, or use it as a decorator to register the UDTF.
    - You can also use `Session.udtf.register()` to register a UDTF.
  - Use `Session.udtf.register_from_file()` to register a UDTF from a Python file.
- Updated APIs to query a table function, including both Snowflake built-in table functions and UDTFs.
  - Use function `snowflake.snowpark.functions.table_function()` to create a callable representing a table function and use it to call the table function in a query.
  - Alternatively, use function `snowflake.snowpark.functions.call_table_function()` to call a table function.
  - Added support for `over` clause that specifies `partition by` and `order by` when lateral joining a table function.
  - Updated `Session.table_function()` and `DataFrame.join_table_function()` to accept `TableFunctionCall` instances.

### Breaking Changes:

- When creating a function with `functions.udf()` and `functions.sproc()`, you can now specify an empty list for the `imports` or `packages` argument to indicate that no import or package is used for this UDF or stored procedure. Previously, specifying an empty list meant that the function would use session-level imports or packages.
- Improved the `__repr__` implementation of data types in `types.py`. The unused `type_name` property has been removed.
- Added a Snowpark-specific exception class for SQL errors. This replaces the previous `ProgrammingError` from the Python connector.

### Improvements:

- Added a lock to a UDF or UDTF when it is called for the first time per thread.
- Improved the error message for pickling errors that occurred during UDF creation.
- Included the query ID when logging the failed query.

### Bug Fixes:

- Fixed a bug in which non-integral data (such as timestamps) was occasionally converted to integer when calling `DataFrame.to_pandas()`.
- Fixed a bug in which `DataFrameReader.parquet()` failed to read a parquet file when its column contained spaces.
- Fixed a bug in which `DataFrame.copy_into_table()` failed when the dataframe is created by reading a file with inferred schemas.

### Deprecations

`Session.flatten()` and `DataFrame.flatten()`.

### Dependency Updates:

- Restricted the version of `cloudpickle` <= `2.0.0`.

## 0.6.0 (2022-04-27)

### New Features:

- Added support for vectorized UDFs with the input as a pandas DataFrame or pandas Series and the output as a pandas Series. This improves the performance of UDFs in Snowpark.
- Added support for inferring the schema of a DataFrame by default when it is created by reading a Parquet, Avro, or ORC file in the stage.
- Added functions `current_session()`, `current_statement()`, `current_user()`, `current_version()`, `current_warehouse()`, `date_from_parts()`, `date_trunc()`, `dayname()`, `dayofmonth()`, `dayofweek()`, `dayofyear()`, `grouping()`, `grouping_id()`, `hour()`, `last_day()`, `minute()`, `next_day()`, `previous_day()`, `second()`, `month()`, `monthname()`, `quarter()`, `year()`, `current_database()`, `current_role()`, `current_schema()`, `current_schemas()`, `current_region()`, `current_avaliable_roles()`, `add_months()`, `any_value()`, `bitnot()`, `bitshiftleft()`, `bitshiftright()`, `convert_timezone()`, `uniform()`, `strtok_to_array()`, `sysdate()`, `time_from_parts()`,  `timestamp_from_parts()`, `timestamp_ltz_from_parts()`, `timestamp_ntz_from_parts()`, `timestamp_tz_from_parts()`, `weekofyear()`, `percentile_cont()` to `snowflake.snowflake.functions`.

### Breaking Changes:

- Expired deprecations:
  - Removed the following APIs that were deprecated in 0.4.0: `DataFrame.groupByGroupingSets()`, `DataFrame.naturalJoin()`, `DataFrame.joinTableFunction`, `DataFrame.withColumns()`, `Session.getImports()`, `Session.addImport()`, `Session.removeImport()`, `Session.clearImports()`, `Session.getSessionStage()`, `Session.getDefaultDatabase()`, `Session.getDefaultSchema()`, `Session.getCurrentDatabase()`, `Session.getCurrentSchema()`, `Session.getFullyQualifiedCurrentSchema()`.

### Improvements:

- Added support for creating an empty `DataFrame` with a specific schema using the `Session.create_dataframe()` method.
- Changed the logging level from `INFO` to `DEBUG` for several logs (e.g., the executed query) when evaluating a dataframe.
- Improved the error message when failing to create a UDF due to pickle errors.

### Bug Fixes:

- Removed pandas hard dependencies in the `Session.create_dataframe()` method.

### Dependency Updates:

- Added `typing-extension` as a new dependency with the version >= `4.1.0`.

## 0.5.0 (2022-03-22)

### New Features

- Added stored procedures API.
  - Added `Session.sproc` property and `sproc()` to `snowflake.snowpark.functions`, so you can register stored procedures.
  - Added `Session.call` to call stored procedures by name.
- Added `UDFRegistration.register_from_file()` to allow registering UDFs from Python source files or zip files directly.
- Added `UDFRegistration.describe()` to describe a UDF.
- Added `DataFrame.random_split()` to provide a way to randomly split a dataframe.
- Added functions `md5()`, `sha1()`, `sha2()`, `ascii()`, `initcap()`, `length()`, `lower()`, `lpad()`, `ltrim()`, `rpad()`, `rtrim()`, `repeat()`, `soundex()`, `regexp_count()`, `replace()`, `charindex()`, `collate()`, `collation()`, `insert()`, `left()`, `right()`, `endswith()` to `snowflake.snowpark.functions`.
- Allowed `call_udf()` to accept literal values.
- Provided a `distinct` keyword in `array_agg()`.

### Bug Fixes:

- Fixed an issue that caused `DataFrame.to_pandas()` to have a string column if `Column.cast(IntegerType())` was used.
- Fixed a bug in `DataFrame.describe()` when there is more than one string column.

## 0.4.0 (2022-02-15)

### New Features

- You can now specify which Anaconda packages to use when defining UDFs.
  - Added `add_packages()`, `get_packages()`, `clear_packages()`, and `remove_package()`, to class `Session`.
  - Added `add_requirements()` to `Session` so you can use a requirements file to specify which packages this session will use.
  - Added parameter `packages` to function `snowflake.snowpark.functions.udf()` and method `UserDefinedFunction.register()` to indicate UDF-level Anaconda package dependencies when creating a UDF.
  - Added parameter `imports` to `snowflake.snowpark.functions.udf()` and `UserDefinedFunction.register()` to specify UDF-level code imports.
- Added a parameter `session` to function `udf()` and `UserDefinedFunction.register()` so you can specify which session to use to create a UDF if you have multiple sessions.
- Added types `Geography` and `Variant` to `snowflake.snowpark.types` to be used as type hints for Geography and Variant data when defining a UDF.
- Added support for Geography geoJSON data.
- Added `Table`, a subclass of `DataFrame` for table operations:
  - Methods `update` and `delete` update and delete rows of a table in Snowflake.
  - Method `merge` merges data from a `DataFrame` to a `Table`.
  - Override method `DataFrame.sample()` with an additional parameter `seed`, which works on tables but not on view and sub-queries.
- Added `DataFrame.to_local_iterator()` and `DataFrame.to_pandas_batches()` to allow getting results from an iterator when the result set returned from the Snowflake database is too large.
- Added `DataFrame.cache_result()` for caching the operations performed on a `DataFrame` in a temporary table.
  Subsequent operations on the original `DataFrame` have no effect on the cached result `DataFrame`.
- Added property `DataFrame.queries` to get SQL queries that will be executed to evaluate the `DataFrame`.
- Added `Session.query_history()` as a context manager to track SQL queries executed on a session, including all SQL queries to evaluate `DataFrame`s created from a session. Both query ID and query text are recorded.
- You can now create a `Session` instance from an existing established `snowflake.connector.SnowflakeConnection`. Use parameter `connection` in `Session.builder.configs()`.
- Added `use_database()`, `use_schema()`, `use_warehouse()`, and `use_role()` to class `Session` to switch database/schema/warehouse/role after a session is created.
- Added `DataFrameWriter.copy_into_table()` to unload a `DataFrame` to stage files.
- Added `DataFrame.unpivot()`.
- Added `Column.within_group()` for sorting the rows by columns with some aggregation functions.
- Added functions `listagg()`, `mode()`, `div0()`, `acos()`, `asin()`, `atan()`, `atan2()`, `cos()`, `cosh()`, `sin()`, `sinh()`, `tan()`, `tanh()`, `degrees()`, `radians()`, `round()`, `trunc()`, and `factorial()` to `snowflake.snowflake.functions`.
- Added an optional argument `ignore_nulls` in function `lead()` and `lag()`.
- The `condition` parameter of function `when()` and `iff()` now accepts SQL expressions.

### Improvements

- All function and method names have been renamed to use the snake case naming style, which is more Pythonic. For convenience, some camel case names are kept as aliases to the snake case APIs. It is recommended to use the snake case APIs.
  - Deprecated these methods on class `Session` and replaced them with their snake case equivalents: `getImports()`, `addImports()`, `removeImport()`, `clearImports()`, `getSessionStage()`, `getDefaultSchema()`, `getDefaultSchema()`, `getCurrentDatabase()`, `getFullyQualifiedCurrentSchema()`.
  - Deprecated these methods on class `DataFrame` and replaced them with their snake case equivalents: `groupingByGroupingSets()`, `naturalJoin()`, `withColumns()`, `joinTableFunction()`.
- Property `DataFrame.columns` is now consistent with `DataFrame.schema.names` and the Snowflake database `Identifier Requirements`.
- `Column.__bool__()` now raises a `TypeError`. This will ban the use of logical operators `and`, `or`, `not` on `Column` object, for instance `col("a") > 1 and col("b") > 2` will raise the `TypeError`. Use `(col("a") > 1) & (col("b") > 2)` instead.
- Changed `PutResult` and `GetResult` to subclass `NamedTuple`.
- Fixed a bug which raised an error when the local path or stage location has a space or other special characters.
- Changed `DataFrame.describe()` so that non-numeric and non-string columns are ignored instead of raising an exception.

### Dependency updates

- Updated ``snowflake-connector-python`` to 2.7.4.

## 0.3.0 (2022-01-09)

### New Features

- Added `Column.isin()`, with an alias `Column.in_()`.
- Added `Column.try_cast()`, which is a special version of `cast()`. It tries to cast a string expression to other types and returns `null` if the cast is not possible.
- Added `Column.startswith()` and `Column.substr()` to process string columns.
- `Column.cast()` now also accepts a `str` value to indicate the cast type in addition to a `DataType` instance.
- Added `DataFrame.describe()` to summarize stats of a `DataFrame`.
- Added `DataFrame.explain()` to print the query plan of a `DataFrame`.
- `DataFrame.filter()` and `DataFrame.select_expr()` now accepts a sql expression.
- Added a new `bool` parameter `create_temp_table` to methods `DataFrame.saveAsTable()` and `Session.write_pandas()` to optionally create a temp table.
- Added `DataFrame.minus()` and `DataFrame.subtract()` as aliases to `DataFrame.except_()`.
- Added `regexp_replace()`, `concat()`, `concat_ws()`, `to_char()`, `current_timestamp()`, `current_date()`, `current_time()`, `months_between()`, `cast()`, `try_cast()`, `greatest()`, `least()`, and `hash()` to module `snowflake.snowpark.functions`.

### Bug Fixes

- Fixed an issue where `Session.createDataFrame(pandas_df)` and `Session.write_pandas(pandas_df)` raise an exception when the `pandas DataFrame` has spaces in the column name.
- `DataFrame.copy_into_table()` sometimes prints an `error` level log entry while it actually works. It's fixed now.
- Fixed an API docs issue where some `DataFrame` APIs are missing from the docs.

### Dependency updates

- Update ``snowflake-connector-python`` to 2.7.2, which upgrades ``pyarrow`` dependency to 6.0.x. Refer to the [python connector 2.7.2 release notes](https://pypi.org/project/snowflake-connector-python/2.7.2/) for more details.

## 0.2.0 (2021-12-02)

### New Features

- Updated the `Session.createDataFrame()` method for creating a `DataFrame` from a pandas DataFrame.
- Added the `Session.write_pandas()` method for writing a `pandas DataFrame` to a table in Snowflake and getting a `Snowpark DataFrame` object back.
- Added new classes and methods for calling window functions.
- Added the new functions `cume_dist()`, to find the cumulative distribution of a value with regard to other values within a window partition,
  and `row_number()`, which returns a unique row number for each row within a window partition.
- Added functions for computing statistics for DataFrames in the `DataFrameStatFunctions` class.
- Added functions for handling missing values in a DataFrame in the `DataFrameNaFunctions` class.
- Added new methods `rollup()`, `cube()`, and `pivot()` to the `DataFrame` class.
- Added the `GroupingSets` class, which you can use with the DataFrame groupByGroupingSets method to perform a SQL GROUP BY GROUPING SETS.
- Added the new `FileOperation(session)`
  class that you can use to upload and download files to and from a stage.
- Added the `DataFrame.copy_into_table()`
  method for loading data from files in a stage into a table.
- In CASE expressions, the functions `when()` and `otherwise()`
  now accept Python types in addition to `Column` objects.
- When you register a UDF you can now optionally set the `replace` parameter to `True` to overwrite an existing UDF with the same name.

### Improvements

- UDFs are now compressed before they are uploaded to the server. This makes them about 10 times smaller, which can help
  when you are using large ML model files.
- When the size of a UDF is less than 8196 bytes, it will be uploaded as in-line code instead of uploaded to a stage.

### Bug Fixes

- Fixed an issue where the statement `df.select(when(col("a") == 1, 4).otherwise(col("a"))), [Row(4), Row(2), Row(3)]` raised an exception.
- Fixed an issue where `df.toPandas()` raised an exception when a DataFrame was created from large local data.

## 0.1.0 (2021-10-26)

Start of Private Preview<|MERGE_RESOLUTION|>--- conflicted
+++ resolved
@@ -33,12 +33,8 @@
   Snowpark `DataFrame` reference of an internal `DataFrameReference` object
   has changed.
 - Eliminate duplicate parameter check queries for casing status when retrieving the session.
-<<<<<<< HEAD
 - Retrieve dataframe row counts through object metadata to avoid a COUNT(*) query (performance)
 - Provide a mechanism for skipping snowpark pandas integration tests when running in hybrid mode
-=======
-- Retrieve dataframe row counts through object metadata to avoid a COUNT(\*) query (performance)
->>>>>>> e6583e42
 
 #### Dependency Updates
 

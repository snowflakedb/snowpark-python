# Release History

## 1.31.0 (YYYY-MM-DD)

### Snowpark Python API Updates

<<<<<<< HEAD
#### New Features

- Added parameter `batch_size` to `DataFrameReader.dbapi` (PrPr) for batching fetched data into a single Parquet file.
=======
#### Bug Fixes

- Fixed a bug in `DataFrame.group_by().pivot().agg` when the pivot column and aggregate column are the same.
>>>>>>> c125cd7f

#### Deprecations

- Deprecated support for Python3.8.

### Snowpark pandas API Updates

#### Improvements

- Improve performance of `DataFrame.groupby.apply` and `Series.groupby.apply` by avoiding expensive pivot step.

## 1.30.0 (2024-03-27)

### Snowpark Python API Updates

#### New Features

- Added Support for relaxed consistency and ordering guarantees in `Dataframe.to_snowpark_pandas` by introducing the new parameter `relaxed_ordering`.
- `DataFrameReader.dbapi` (PrPr) now accepts a list of strings for the session_init_statement parameter, allowing multiple SQL statements to be executed during session initialization.

#### Improvements

- Improved query generation for `Dataframe.stat.sample_by` to generate a single flat query that scales well with large `fractions` dictionary compared to older method of creating a UNION ALL subquery for each key in `fractions`. To enable this feature, set `session.conf.set("use_simplified_query_generation", True)`.
- Improved performance of `DataFrameReader.dbapi` by enable vectorized option when copy parquet file into table.
- Improved query generation for `DataFrame.random_split` in the following ways. They can be enabled by setting `session.conf.set("use_simplified_query_generation", True)`:
  - Removed the need to `cache_result` in the internal implementation of the input dataframe resulting in a pure lazy dataframe operation.
  - The `seed` argument now behaves as expected with repeatable results across multiple calls and sessions.
- `DataFrame.fillna` and `DataFrame.replace` now both support fitting `int` and `float` into `Decimal` columns if `include_decimal` is set to True.
- Added documentation for the following UDF and stored procedure functions in `files.py` as a result of their General Availability.
  - `SnowflakeFile.write`
  - `SnowflakeFile.writelines`
  - `SnowflakeFile.writeable`
- Minor documentation changes for `SnowflakeFile` and `SnowflakeFile.open()`

#### Bug Fixes

- Fixed a bug for the following functions that raised errors `.cast()` is applied to their output
  - `from_json`
  - `size`

### Snowpark Local Testing Updates

#### Bug Fixes

- Fixed a bug in aggregation that caused empty groups to still produce rows.
- Fixed a bug in `Dataframe.except_` that would cause rows to be incorrectly dropped.
- Fixed a bug that caused `to_timestamp` to fail when casting filtered columns.

### Snowpark pandas API Updates

#### New Features

- Added support for list values in `Series.str.__getitem__` (`Series.str[...]`).
- Added support for `pd.Grouper` objects in group by operations. When `freq` is specified, the default values of the `sort`, `closed`, `label`, and `convention` arguments are supported; `origin` is supported when it is `start` or `start_day`.
- Added support for relaxed consistency and ordering guarantees in `pd.read_snowflake` for both named data sources (e.g., tables and views) and query data sources by introducing the new parameter `relaxed_ordering`.
- Added support for `DataFrame.create_or_replace_view` and `Series.create_or_replace_view`.
- Added support for `DataFrame.create_or_replace_dynamic_table` and `Series.create_or_replace_dynamic_table`.

#### Improvements

- Raise a warning whenever `QUOTED_IDENTIFIERS_IGNORE_CASE` is found to be set, ask user to unset it.
- Improved how a missing `index_label` in `DataFrame.to_snowflake` and `Series.to_snowflake` is handled when `index=True`. Instead of raising a `ValueError`, system-defined labels are used for the index columns.
- Improved error message for `groupby or DataFrame or Series.agg` when the function name is not supported.

## 1.29.1 (2025-03-12)

### Snowpark Python API Updates

#### Bug Fixes

- Fixed a bug in `DataFrameReader.dbapi` (PrPr) that prevents usage in stored procedure and snowbooks.

## 1.29.0 (2025-03-05)

### Snowpark Python API Updates

#### New Features

- Added support for the following AI-powered functions in `functions.py` (Private Preview):
  - `ai_filter`
  - `ai_agg`
  - `summarize_agg`
- Added support for the new FILE SQL type support, with the following related functions in `functions.py` (Private Preview):
  - `fl_get_content_type`
  - `fl_get_etag`
  - `fl_get_file_type`
  - `fl_get_last_modified`
  - `fl_get_relative_path`
  - `fl_get_scoped_file_url`
  - `fl_get_size`
  - `fl_get_stage`
  - `fl_get_stage_file_url`
  - `fl_is_audio`
  - `fl_is_compressed`
  - `fl_is_document`
  - `fl_is_image`
  - `fl_is_video`
- Added support for importing third-party packages from PyPi using Artifact Repository (Private Preview):
  - Use keyword arguments `artifact_repository` and `artifact_repository_packages` to specify your artifact repository and packages respectively when registering stored procedures or user defined functions.
  - Supported APIs are:
    - `Session.sproc.register`
    - `Session.udf.register`
    - `Session.udaf.register`
    - `Session.udtf.register`
    - `functions.sproc`
    - `functions.udf`
    - `functions.udaf`
    - `functions.udtf`
    - `functions.pandas_udf`
    - `functions.pandas_udtf`

#### Bug Fixes

- Fixed a bug where creating a Dataframe with large number of values raised `Unsupported feature 'SCOPED_TEMPORARY'.` error if thread-safe session was disabled.
- Fixed a bug where `df.describe` raised internal SQL execution error when the dataframe is created from reading a stage file and CTE optimization is enabled.
- Fixed a bug where `df.order_by(A).select(B).distinct()` would generate invalid SQL when simplified query generation was enabled using `session.conf.set("use_simplified_query_generation", True)`.
- Disabled simplified query generation by default.

#### Improvements

- Improved version validation warnings for `snowflake-snowpark-python` package compatibility when registering stored procedures. Now, warnings are only triggered if the major or minor version does not match, while bugfix version differences no longer generate warnings.
- Bumped cloudpickle dependency to also support `cloudpickle==3.0.0` in addition to previous versions.

### Snowpark Local Testing Updates

#### New Features

- Added support for literal values to `range_between` window function.

### Snowpark pandas API Updates

#### New Features

- Added support for list values in `Series.str.slice`.
- Added support for applying Snowflake Cortex functions `ClassifyText`, `Translate`, and `ExtractAnswer`.
- Added support for `Series.hist`.

#### Improvements

- Improved performance of `DataFrame.groupby.transform` and `Series.groupby.transform` by avoiding expensive pivot step.
- Improve error message for `pd.to_snowflake`, `DataFrame.to_snowflake`, and `Series.to_snowflake` when the table does not exist.
- Improve readability of docstring for the `if_exists` parameter in `pd.to_snowflake`, `DataFrame.to_snowflake`, and `Series.to_snowflake`.
- Improve error message for all pandas functions that use UDFs with Snowpark objects.

#### Bug Fixes

- Fixed a bug in `Series.rename_axis` where an `AttributeError` was being raised.
- Fixed a bug where `pd.get_dummies` didn't ignore NULL/NaN values by default.
- Fixed a bug where repeated calls to `pd.get_dummies` results in 'Duplicated column name error'.
- Fixed a bug in `pd.get_dummies` where passing list of columns generated incorrect column labels in output DataFrame.
- Update `pd.get_dummies` to return bool values instead of int.

## 1.28.0 (2025-02-20)

### Snowpark Python API Updates

#### New Features

- Added support for the following functions in `functions.py`
  - `normal`
  - `randn`
- Added support for `allow_missing_columns` parameter to `Dataframe.union_by_name` and `Dataframe.union_all_by_name`.

#### Improvements

- Improved query generation for `Dataframe.distinct` to generate `SELECT DISTINCT` instead of `SELECT` with `GROUP BY` all columns. To disable this feature, set `session.conf.set("use_simplified_query_generation", False)`.

#### Deprecations

- Deprecated Snowpark Python function `snowflake_cortex_summarize`. Users can install snowflake-ml-python and use the snowflake.cortex.summarize function instead.
- Deprecated Snowpark Python function `snowflake_cortex_sentiment`. Users can install snowflake-ml-python and use the snowflake.cortex.sentiment function instead.

#### Bug Fixes

- Fixed a bug where session-level query tag was overwritten by a stacktrace for dataframes that generate multiple queries. Now, the query tag will only be set to the stacktrace if `session.conf.set("collect_stacktrace_in_query_tag", True)`.
- Fixed a bug in `Session._write_pandas` where it was erroneously passing `use_logical_type` parameter to `Session._write_modin_pandas_helper` when writing a Snowpark pandas object.
- Fixed a bug in options sql generation that could cause multiple values to be formatted incorrectly.
- Fixed a bug in `Session.catalog` where empty strings for database or schema were not handled correctly and were generating erroneous sql statements.

#### Experimental Features

- Added support for writing pyarrow Tables to Snowflake tables.

### Snowpark pandas API Updates

#### New Features

- Added support for applying Snowflake Cortex functions `Summarize` and `Sentiment`.
- Added support for list values in `Series.str.get`.

#### Bug Fixes

- Fixed a bug in `apply` where kwargs were not being correctly passed into the applied function.

### Snowpark Local Testing Updates

#### New Features
- Added support for the following functions
    - `hour`
    - `minute`
- Added support for NULL_IF parameter to csv reader.
- Added support for `date_format`, `datetime_format`, and `timestamp_format` options when loading csvs.

#### Bug Fixes

- Fixed a bug in Dataframe.join that caused columns to have incorrect typing.
- Fixed a bug in when statements that caused incorrect results in the otherwise clause.


## 1.27.0 (2025-02-03)

### Snowpark Python API Updates

#### New Features

- Added support for the following functions in `functions.py`
  - `array_reverse`
  - `divnull`
  - `map_cat`
  - `map_contains_key`
  - `map_keys`
  - `nullifzero`
  - `snowflake_cortex_sentiment`
  - `acosh`
  - `asinh`
  - `atanh`
  - `bit_length`
  - `bitmap_bit_position`
  - `bitmap_bucket_number`
  - `bitmap_construct_agg`
  - `bitshiftright_unsigned`
  - `cbrt`
  - `equal_null`
  - `from_json`
  - `ifnull`
  - `localtimestamp`
  - `max_by`
  - `min_by`
  - `nth_value`
  - `nvl`
  - `octet_length`
  - `position`
  - `regr_avgx`
  - `regr_avgy`
  - `regr_count`
  - `regr_intercept`
  - `regr_r2`
  - `regr_slope`
  - `regr_sxx`
  - `regr_sxy`
  - `regr_syy`
  - `try_to_binary`
  - `base64`
  - `base64_decode_string`
  - `base64_encode`
  - `editdistance`
  - `hex`
  - `hex_encode`
  - `instr`
  - `log1p`
  - `log2`
  - `log10`
  - `percentile_approx`
  - `unbase64`
- Added support for `seed` argument in `DataFrame.stat.sample_by`. Note that it only supports a `Table` object, and will be ignored for a `DataFrame` object.
- Added support for specifying a schema string (including implicit struct syntax) when calling `DataFrame.create_dataframe`.
- Added support for `DataFrameWriter.insert_into/insertInto`. This method also supports local testing mode.
- Added support for `DataFrame.create_temp_view` to create a temporary view. It will fail if the view already exists.
- Added support for multiple columns in the functions `map_cat` and `map_concat`.
- Added an option `keep_column_order` for keeping original column order in `DataFrame.with_column` and `DataFrame.with_columns`.
- Added options to column casts that allow renaming or adding fields in StructType columns.
- Added support for `contains_null` parameter to ArrayType.
- Added support for creating a temporary view via `DataFrame.create_or_replace_temp_view` from a DataFrame created by reading a file from a stage.
- Added support for `value_contains_null` parameter to MapType.
- Added support for using `Column` object in `Column.in_` and `functions.in_`.
- Added `interactive` to telemetry that indicates whether the current environment is an interactive one.
- Allow `session.file.get` in a Native App to read file paths starting with `/` from the current version
- Added support for multiple aggregation functions after `DataFrame.pivot`.

#### Experimental Features

- Added `Catalog` class to manage snowflake objects. It can be accessed via `Session.catalog`.
  - `snowflake.core` is a dependency required for this feature.
- Allow user input schema when reading JSON file on stage.
- Added support for specifying a schema string (including implicit struct syntax) when calling `DataFrame.create_dataframe`.

#### Improvements

- Updated README.md to include instructions on how to verify package signatures using `cosign`.

#### Bug Fixes

- Fixed a bug in local testing mode that caused a column to contain None when it should contain 0.
- Fixed a bug in `StructField.from_json` that prevented TimestampTypes with `tzinfo` from being parsed correctly.
- Fixed a bug in function `date_format` that caused an error when the input column was date type or timestamp type.
- Fixed a bug in dataframe that null value can be inserted in a non-nullable column.
- Fixed a bug in `replace` and `lit` which raised type hint assertion error when passing `Column` expression objects.
- Fixed a bug in `pandas_udf` and `pandas_udtf` where `session` parameter was erroneously ignored.
- Fixed a bug that raised incorrect type conversion error for system function called through `session.call`.

### Snowpark pandas API Updates

#### New Features

- Added support for `Series.str.ljust` and `Series.str.rjust`.
- Added support for `Series.str.center`.
- Added support for `Series.str.pad`.
- Added support for applying Snowpark Python function `snowflake_cortex_sentiment`.
- Added support for `DataFrame.map`.
- Added support for `DataFrame.from_dict` and `DataFrame.from_records`.
- Added support for mixed case field names in struct type columns.
- Added support for `SeriesGroupBy.unique`
- Added support for `Series.dt.strftime` with the following directives:
  - %d: Day of the month as a zero-padded decimal number.
  - %m: Month as a zero-padded decimal number.
  - %Y: Year with century as a decimal number.
  - %H: Hour (24-hour clock) as a zero-padded decimal number.
  - %M: Minute as a zero-padded decimal number.
  - %S: Second as a zero-padded decimal number.
  - %f: Microsecond as a decimal number, zero-padded to 6 digits.
  - %j: Day of the year as a zero-padded decimal number.
  - %X: Locale’s appropriate time representation.
  - %%: A literal '%' character.
- Added support for `Series.between`.
- Added support for `include_groups=False` in `DataFrameGroupBy.apply`.
- Added support for `expand=True` in `Series.str.split`.
- Added support for `DataFrame.pop` and `Series.pop`.
- Added support for `first` and `last` in `DataFrameGroupBy.agg` and `SeriesGroupBy.agg`.
- Added support for `Index.drop_duplicates`.
- Added support for aggregations `"count"`, `"median"`, `np.median`,
  `"skew"`, `"std"`, `np.std` `"var"`, and `np.var` in
  `pd.pivot_table()`, `DataFrame.pivot_table()`, and `pd.crosstab()`.

#### Improvements
- Improve performance of `DataFrame.map`, `Series.apply` and `Series.map` methods by mapping numpy functions to snowpark functions if possible.
- Added documentation for `DataFrame.map`.
- Improve performance of `DataFrame.apply` by mapping numpy functions to snowpark functions if possible.
- Added documentation on the extent of Snowpark pandas interoperability with scikit-learn.
- Infer return type of functions in `Series.map`, `Series.apply` and `DataFrame.map` if type-hint is not provided.
- Added `call_count` to telemetry that counts method calls including interchange protocol calls.

## 1.26.0 (2024-12-05)

### Snowpark Python API Updates

#### New Features

- Added support for property `version` and class method `get_active_session` for `Session` class.
- Added new methods and variables to enhance data type handling and JSON serialization/deserialization:
  - To `DataType`, its derived classes, and `StructField`:
    - `type_name`: Returns the type name of the data.
    - `simple_string`: Provides a simple string representation of the data.
    - `json_value`: Returns the data as a JSON-compatible value.
    - `json`: Converts the data to a JSON string.
  - To `ArrayType`, `MapType`, `StructField`, `PandasSeriesType`, `PandasDataFrameType` and `StructType`:
    - `from_json`: Enables these types to be created from JSON data.
  - To `MapType`:
    - `keyType`: keys of the map
    - `valueType`: values of the map
- Added support for method `appName` in `SessionBuilder`.
- Added support for `include_nulls` argument in `DataFrame.unpivot`.
- Added support for following functions in `functions.py`:
  - `size` to get size of array, object, or map columns.
  - `collect_list` an alias of `array_agg`.
  - `substring` makes `len` argument optional.
- Added parameter `ast_enabled` to session for internal usage (default: `False`).

#### Improvements

- Added support for specifying the following to `DataFrame.create_or_replace_dynamic_table`:
  - `iceberg_config` A dictionary that can hold the following iceberg configuration options:
    - `external_volume`
    - `catalog`
    - `base_location`
    - `catalog_sync`
    - `storage_serialization_policy`
- Added support for nested data types to `DataFrame.print_schema`
- Added support for `level` parameter to `DataFrame.print_schema`
- Improved flexibility of `DataFrameReader` and `DataFrameWriter` API by adding support for the following:
  - Added `format` method to `DataFrameReader` and `DataFrameWriter` to specify file format when loading or unloading results.
  - Added `load` method to `DataFrameReader` to work in conjunction with `format`.
  - Added `save` method to `DataFrameWriter` to work in conjunction with `format`.
  - Added support to read keyword arguments to `options` method for `DataFrameReader` and `DataFrameWriter`.
- Relaxed the cloudpickle dependency for Python 3.11 to simplify build requirements. However, for Python 3.11, `cloudpickle==2.2.1` remains the only supported version.

#### Bug Fixes

- Removed warnings that dynamic pivot features were in private preview, because
  dynamic pivot is now generally available.
- Fixed a bug in `session.read.options` where `False` Boolean values were incorrectly parsed as `True` in the generated file format.

#### Dependency Updates

- Added a runtime dependency on `python-dateutil`.

### Snowpark pandas API Updates

#### New Features

- Added partial support for `Series.map` when `arg` is a pandas `Series` or a
  `collections.abc.Mapping`. No support for instances of `dict` that implement
  `__missing__` but are not instances of `collections.defaultdict`.
- Added support for `DataFrame.align` and `Series.align` for `axis=1` and `axis=None`.
- Added support for `pd.json_normalize`.
- Added support for `GroupBy.pct_change` with `axis=0`, `freq=None`, and `limit=None`.
- Added support for `DataFrameGroupBy.__iter__` and `SeriesGroupBy.__iter__`.
- Added support for `np.sqrt`, `np.trunc`, `np.floor`, numpy trig functions, `np.exp`, `np.abs`, `np.positive` and `np.negative`.
- Added partial support for the dataframe interchange protocol method
  `DataFrame.__dataframe__()`.

#### Bug Fixes

- Fixed a bug in `df.loc` where setting a single column from a series results in unexpected `None` values.

#### Improvements

- Use UNPIVOT INCLUDE NULLS for unpivot operations in pandas instead of sentinel values.
- Improved documentation for pd.read_excel.

## 1.25.0 (2024-11-14)

### Snowpark Python API Updates

#### New Features

- Added the following new functions in `snowflake.snowpark.dataframe`:
  - `map`
- Added support for passing parameter `include_error` to `Session.query_history` to record queries that have error during execution.

#### Improvements

- When target stage is not set in profiler, a default stage from `Session.get_session_stage` is used instead of raising `SnowparkSQLException`.
- Allowed lower case or mixed case input when calling `Session.stored_procedure_profiler.set_active_profiler`.
- Added distributed tracing using open telemetry APIs for action function in `DataFrame`:
  - `cache_result`
- Removed opentelemetry warning from logging.

#### Bug Fixes

- Fixed the pre-action and post-action query propagation when `In` expression were used in selects.
- Fixed a bug that raised error `AttributeError` while calling `Session.stored_procedure_profiler.get_output` when `Session.stored_procedure_profiler` is disabled.

#### Dependency Updates

- Added a dependency on `protobuf>=5.28` and `tzlocal` at runtime.
- Added a dependency on `protoc-wheel-0` for the development profile.
- Require `snowflake-connector-python>=3.12.0, <4.0.0` (was `>=3.10.0`).

### Snowpark pandas API Updates

#### Dependency Updates

- Updated `modin` from 0.28.1 to 0.30.1.
- Added support for all `pandas` 2.2.x versions.

#### New Features

- Added support for `Index.to_numpy`.
- Added support for `DataFrame.align` and `Series.align` for `axis=0`.
- Added support for `size` in `GroupBy.aggregate`, `DataFrame.aggregate`, and `Series.aggregate`.
- Added support for `snowflake.snowpark.functions.window`
- Added support for `pd.read_pickle` (Uses native pandas for processing).
- Added support for `pd.read_html` (Uses native pandas for processing).
- Added support for `pd.read_xml` (Uses native pandas for processing).
- Added support for aggregation functions `"size"` and `len` in `GroupBy.aggregate`, `DataFrame.aggregate`, and `Series.aggregate`.
- Added support for list values in `Series.str.len`.

#### Bug Fixes

- Fixed a bug where aggregating a single-column dataframe with a single callable function (e.g. `pd.DataFrame([0]).agg(np.mean)`) would fail to transpose the result.
- Fixed bugs where `DataFrame.dropna()` would:
  - Treat an empty `subset` (e.g. `[]`) as if it specified all columns instead of no columns.
  - Raise a `TypeError` for a scalar `subset` instead of filtering on just that column.
  - Raise a `ValueError` for a `subset` of type `pandas.Index` instead of filtering on the columns in the index.
- Disable creation of scoped read only table to mitigate Disable creation of scoped read only table to mitigate `TableNotFoundError` when using dynamic pivot in notebook environment.
- Fixed a bug when concat dataframe or series objects are coming from the same dataframe when axis = 1.

#### Improvements

- Improve np.where with scalar x value by eliminating unnecessary join and temp table creation.
- Improve get_dummies performance by flattening the pivot with join.
- Improve align performance when aligning on row position column by removing unnecessary window functions.



### Snowpark Local Testing Updates

#### New Features

- Added support for patching functions that are unavailable in the `snowflake.snowpark.functions` module.
- Added support for `snowflake.snowpark.functions.any_value`

#### Bug Fixes

- Fixed a bug where `Table.update` could not handle `VariantType`, `MapType`, and `ArrayType` data types.
- Fixed a bug where column aliases were incorrectly resolved in `DataFrame.join`, causing errors when selecting columns from a joined DataFrame.
- Fixed a bug where `Table.update` and `Table.merge` could fail if the target table's index was not the default `RangeIndex`.

## 1.24.0 (2024-10-28)

### Snowpark Python API Updates

#### New Features

- Updated `Session` class to be thread-safe. This allows concurrent DataFrame transformations, DataFrame actions, UDF and stored procedure registration, and concurrent file uploads when using the same `Session` object.
  - The feature is disabled by default and can be enabled by setting `FEATURE_THREAD_SAFE_PYTHON_SESSION` to `True` for account.
  - Updating session configurations, like changing database or schema, when multiple threads are using the session may lead to unexpected behavior.
  - When enabled, some internally created temporary table names returned from `DataFrame.queries` API are not deterministic, and may be different when DataFrame actions are executed. This does not affect explicit user-created temporary tables.
- Added support for 'Service' domain to `session.lineage.trace` API.
- Added support for `copy_grants` parameter when registering UDxF and stored procedures.
- Added support for the following methods in `DataFrameWriter` to support daisy-chaining:
  - `option`
  - `options`
  - `partition_by`
- Added support for `snowflake_cortex_summarize`.

#### Improvements

- Improved the following new capability for function `snowflake.snowpark.functions.array_remove` it is now possible to use in python.
- Disables sql simplification when sort is performed after limit.
  - Previously, `df.sort().limit()` and `df.limit().sort()` generates the same query with sort in front of limit. Now, `df.limit().sort()` will generate query that reads `df.limit().sort()`.
  - Improve performance of generated query for `df.limit().sort()`, because limit stops table scanning as soon as the number of records is satisfied.
- Added a client side error message for when an invalid stage location is passed to DataFrame read functions.

#### Bug Fixes

- Fixed a bug where the automatic cleanup of temporary tables could interfere with the results of async query execution.
- Fixed a bug in `DataFrame.analytics.time_series_agg` function to handle multiple data points in same sliding interval.
- Fixed a bug that created inconsistent casing in field names of structured objects in iceberg schemas.

#### Deprecations

- Deprecated warnings will be triggered when using snowpark-python with Python 3.8. For more details, please refer to https://docs.snowflake.com/en/developer-guide/python-runtime-support-policy.

### Snowpark pandas API Updates

#### New Features

- Added support for `np.subtract`, `np.multiply`, `np.divide`, and `np.true_divide`.
- Added support for tracking usages of `__array_ufunc__`.
- Added numpy compatibility support for `np.float_power`, `np.mod`, `np.remainder`, `np.greater`, `np.greater_equal`, `np.less`, `np.less_equal`, `np.not_equal`, and `np.equal`.
- Added numpy compatibility support for `np.log`, `np.log2`, and `np.log10`
- Added support for `DataFrameGroupBy.bfill`, `SeriesGroupBy.bfill`, `DataFrameGroupBy.ffill`, and `SeriesGroupBy.ffill`.
- Added support for `on` parameter with `Resampler`.
- Added support for timedelta inputs in `value_counts()`.
- Added support for applying Snowpark Python function `snowflake_cortex_summarize`.
- Added support for `DataFrame.attrs` and `Series.attrs`.
- Added support for `DataFrame.style`.
- Added numpy compatibility support for `np.full_like`

#### Improvements

- Improved generated SQL query for `head` and `iloc` when the row key is a slice.
- Improved error message when passing an unknown timezone to `tz_convert` and `tz_localize` in `Series`, `DataFrame`, `Series.dt`, and `DatetimeIndex`.
- Improved documentation for `tz_convert` and `tz_localize` in `Series`, `DataFrame`, `Series.dt`, and `DatetimeIndex` to specify the supported timezone formats.
- Added additional kwargs support for `df.apply` and `series.apply` ( as well as `map` and `applymap` ) when using snowpark functions. This allows for some position independent compatibility between apply and functions where the first argument is not a pandas object.
- Improved generated SQL query for `iloc` and `iat` when the row key is a scalar.
- Removed all joins in `iterrows`.
- Improved documentation for `Series.map` to reflect the unsupported features.
- Added support for `np.may_share_memory` which is used internally by many scikit-learn functions. This method will always return false when called with a Snowpark pandas object.

#### Bug Fixes

- Fixed a bug where `DataFrame` and `Series` `pct_change()` would raise `TypeError` when input contained timedelta columns.
- Fixed a bug where `replace()` would sometimes propagate `Timedelta` types incorrectly through `replace()`. Instead raise `NotImplementedError` for `replace()` on `Timedelta`.
- Fixed a bug where `DataFrame` and `Series` `round()` would raise `AssertionError` for `Timedelta` columns. Instead raise `NotImplementedError` for `round()` on `Timedelta`.
- Fixed a bug where `reindex` fails when the new index is a Series with non-overlapping types from the original index.
- Fixed a bug where calling `__getitem__` on a DataFrameGroupBy object always returned a DataFrameGroupBy object if `as_index=False`.
- Fixed a bug where inserting timedelta values into an existing column would silently convert the values to integers instead of raising `NotImplementedError`.
- Fixed a bug where `DataFrame.shift()` on axis=0 and axis=1 would fail to propagate timedelta types.
- `DataFrame.abs()`, `DataFrame.__neg__()`, `DataFrame.stack()`, and `DataFrame.unstack()` now raise `NotImplementedError` for timedelta inputs instead of failing to propagate timedelta types.

### Snowpark Local Testing Updates

#### Bug Fixes

- Fixed a bug where `DataFrame.alias` raises `KeyError` for input column name.
- Fixed a bug where `to_csv` on Snowflake stage fails when data contains empty strings.

## 1.23.0 (2024-10-09)

### Snowpark Python API Updates

#### New Features

- Added the following new functions in `snowflake.snowpark.functions`:
  - `make_interval`
- Added support for using Snowflake Interval constants with `Window.range_between()` when the order by column is TIMESTAMP or DATE type.
- Added support for file writes. This feature is currently in private preview.
- Added `thread_id` to `QueryRecord` to track the thread id submitting the query history.
- Added support for `Session.stored_procedure_profiler`.

#### Improvements

#### Bug Fixes

- Fixed a bug where registering a stored procedure or UDxF with type hints would give a warning `'NoneType' has no len() when trying to read default values from function`.

### Snowpark pandas API Updates

#### New Features

- Added support for `TimedeltaIndex.mean` method.
- Added support for some cases of aggregating `Timedelta` columns on `axis=0` with `agg` or `aggregate`.
- Added support for `by`, `left_by`, `right_by`, `left_index`, and `right_index` for `pd.merge_asof`.
- Added support for passing parameter `include_describe` to `Session.query_history`.
- Added support for `DatetimeIndex.mean` and `DatetimeIndex.std` methods.
- Added support for `Resampler.asfreq`, `Resampler.indices`, `Resampler.nunique`, and `Resampler.quantile`.
- Added support for `resample` frequency `W`, `ME`, `YE` with `closed = "left"`.
- Added support for `DataFrame.rolling.corr` and `Series.rolling.corr` for `pairwise = False` and int `window`.
- Added support for string time-based `window` and `min_periods = None` for `Rolling`.
- Added support for `DataFrameGroupBy.fillna` and `SeriesGroupBy.fillna`.
- Added support for constructing `Series` and `DataFrame` objects with the lazy `Index` object as `data`, `index`, and `columns` arguments.
- Added support for constructing `Series` and `DataFrame` objects with `index` and `column` values not present in `DataFrame`/`Series` `data`.
- Added support for `pd.read_sas` (Uses native pandas for processing).
- Added support for applying `rolling().count()` and `expanding().count()` to `Timedelta` series and columns.
- Added support for `tz` in both `pd.date_range` and `pd.bdate_range`.
- Added support for `Series.items`.
- Added support for `errors="ignore"` in `pd.to_datetime`.
- Added support for `DataFrame.tz_localize` and `Series.tz_localize`.
- Added support for `DataFrame.tz_convert` and `Series.tz_convert`.
- Added support for applying Snowpark Python functions (e.g., `sin`) in `Series.map`, `Series.apply`, `DataFrame.apply` and `DataFrame.applymap`.

#### Improvements

- Improved `to_pandas` to persist the original timezone offset for TIMESTAMP_TZ type.
- Improved `dtype` results for TIMESTAMP_TZ type to show correct timezone offset.
- Improved `dtype` results for TIMESTAMP_LTZ type to show correct timezone.
- Improved error message when passing non-bool value to `numeric_only` for groupby aggregations.
- Removed unnecessary warning about sort algorithm in `sort_values`.
- Use SCOPED object for internal create temp tables. The SCOPED objects will be stored sproc scoped if created within stored sproc, otherwise will be session scoped, and the object will be automatically cleaned at the end of the scope.
- Improved warning messages for operations that lead to materialization with inadvertent slowness.
- Removed unnecessary warning message about `convert_dtype` in `Series.apply`.

#### Bug Fixes

- Fixed a bug where an `Index` object created from a `Series`/`DataFrame` incorrectly updates the `Series`/`DataFrame`'s index name after an inplace update has been applied to the original `Series`/`DataFrame`.
- Suppressed an unhelpful `SettingWithCopyWarning` that sometimes appeared when printing `Timedelta` columns.
- Fixed `inplace` argument for `Series` objects derived from other `Series` objects.
- Fixed a bug where `Series.sort_values` failed if series name overlapped with index column name.
- Fixed a bug where transposing a dataframe would map `Timedelta` index levels to integer column levels.
- Fixed a bug where `Resampler` methods on timedelta columns would produce integer results.
- Fixed a bug where `pd.to_numeric()` would leave `Timedelta` inputs as `Timedelta` instead of converting them to integers.
- Fixed `loc` set when setting a single row, or multiple rows, of a DataFrame with a Series value.

### Snowpark Local Testing Updates

#### Bug Fixes

- Fixed a bug where nullable columns were annotated wrongly.
- Fixed a bug where the `date_add` and `date_sub` functions failed for `NULL` values.
- Fixed a bug where `equal_null` could fail inside a merge statement.
- Fixed a bug where `row_number` could fail inside a Window function.
- Fixed a bug where updates could fail when the source is the result of a join.


## 1.22.1 (2024-09-11)
This is a re-release of 1.22.0. Please refer to the 1.22.0 release notes for detailed release content.


## 1.22.0 (2024-09-10)

### Snowpark Python API Updates

### New Features

- Added the following new functions in `snowflake.snowpark.functions`:
  - `array_remove`
  - `ln`

#### Improvements

- Improved documentation for `Session.write_pandas` by making `use_logical_type` option more explicit.
- Added support for specifying the following to `DataFrameWriter.save_as_table`:
  - `enable_schema_evolution`
  - `data_retention_time`
  - `max_data_extension_time`
  - `change_tracking`
  - `copy_grants`
  - `iceberg_config` A dicitionary that can hold the following iceberg configuration options:
      - `external_volume`
      - `catalog`
      - `base_location`
      - `catalog_sync`
      - `storage_serialization_policy`
- Added support for specifying the following to `DataFrameWriter.copy_into_table`:
  - `iceberg_config` A dicitionary that can hold the following iceberg configuration options:
      - `external_volume`
      - `catalog`
      - `base_location`
      - `catalog_sync`
      - `storage_serialization_policy`
- Added support for specifying the following parameters to `DataFrame.create_or_replace_dynamic_table`:
  - `mode`
  - `refresh_mode`
  - `initialize`
  - `clustering_keys`
  - `is_transient`
  - `data_retention_time`
  - `max_data_extension_time`

#### Bug Fixes

- Fixed a bug in `session.read.csv` that caused an error when setting `PARSE_HEADER = True` in an externally defined file format.
- Fixed a bug in query generation from set operations that allowed generation of duplicate queries when children have common subqueries.
- Fixed a bug in `session.get_session_stage` that referenced a non-existing stage after switching database or schema.
- Fixed a bug where calling `DataFrame.to_snowpark_pandas` without explicitly initializing the Snowpark pandas plugin caused an error.
- Fixed a bug where using the `explode` function in dynamic table creation caused a SQL compilation error due to improper boolean type casting on the `outer` parameter.

### Snowpark Local Testing Updates

#### New Features

- Added support for type coercion when passing columns as input to UDF calls.
- Added support for `Index.identical`.

#### Bug Fixes

- Fixed a bug where the truncate mode in `DataFrameWriter.save_as_table` incorrectly handled DataFrames containing only a subset of columns from the existing table.
- Fixed a bug where function `to_timestamp` does not set the default timezone of the column datatype.

### Snowpark pandas API Updates

#### New Features

- Added limited support for the `Timedelta` type, including the following features. Snowpark pandas will raise `NotImplementedError` for unsupported `Timedelta` use cases.
  - supporting tracking the Timedelta type through `copy`, `cache_result`, `shift`, `sort_index`, `assign`, `bfill`, `ffill`, `fillna`, `compare`, `diff`, `drop`, `dropna`, `duplicated`, `empty`, `equals`, `insert`, `isin`, `isna`, `items`, `iterrows`, `join`, `len`, `mask`, `melt`, `merge`, `nlargest`, `nsmallest`, `to_pandas`.
  - converting non-timedelta to timedelta via `astype`.
  - `NotImplementedError` will be raised for the rest of methods that do not support `Timedelta`.
  - support for subtracting two timestamps to get a Timedelta.
  - support indexing with Timedelta data columns.
  - support for adding or subtracting timestamps and `Timedelta`.
  - support for binary arithmetic between two `Timedelta` values.
  - support for binary arithmetic and comparisons between `Timedelta` values and numeric values.
  - support for lazy `TimedeltaIndex`.
  - support for `pd.to_timedelta`.
  - support for `GroupBy` aggregations `min`, `max`, `mean`, `idxmax`, `idxmin`, `std`, `sum`, `median`, `count`, `any`, `all`, `size`, `nunique`, `head`, `tail`, `aggregate`.
  - support for `GroupBy` filtrations `first` and `last`.
  - support for `TimedeltaIndex` attributes: `days`, `seconds`, `microseconds` and `nanoseconds`.
  - support for `diff` with timestamp columns on `axis=0` and `axis=1`
  - support for `TimedeltaIndex` methods: `ceil`, `floor` and `round`.
  - support for `TimedeltaIndex.total_seconds` method.
- Added support for index's arithmetic and comparison operators.
- Added support for `Series.dt.round`.
- Added documentation pages for `DatetimeIndex`.
- Added support for `Index.name`, `Index.names`, `Index.rename`, and `Index.set_names`.
- Added support for `Index.__repr__`.
- Added support for `DatetimeIndex.month_name` and `DatetimeIndex.day_name`.
- Added support for `Series.dt.weekday`, `Series.dt.time`, and `DatetimeIndex.time`.
- Added support for `Index.min` and `Index.max`.
- Added support for `pd.merge_asof`.
- Added support for `Series.dt.normalize` and `DatetimeIndex.normalize`.
- Added support for `Index.is_boolean`, `Index.is_integer`, `Index.is_floating`, `Index.is_numeric`, and `Index.is_object`.
- Added support for `DatetimeIndex.round`, `DatetimeIndex.floor` and `DatetimeIndex.ceil`.
- Added support for `Series.dt.days_in_month` and `Series.dt.daysinmonth`.
- Added support for `DataFrameGroupBy.value_counts` and `SeriesGroupBy.value_counts`.
- Added support for `Series.is_monotonic_increasing` and `Series.is_monotonic_decreasing`.
- Added support for `Index.is_monotonic_increasing` and `Index.is_monotonic_decreasing`.
- Added support for `pd.crosstab`.
- Added support for `pd.bdate_range` and included business frequency support (B, BME, BMS, BQE, BQS, BYE, BYS) for both `pd.date_range` and `pd.bdate_range`.
- Added support for lazy `Index` objects  as `labels` in `DataFrame.reindex` and `Series.reindex`.
- Added support for `Series.dt.days`, `Series.dt.seconds`, `Series.dt.microseconds`, and `Series.dt.nanoseconds`.
- Added support for creating a `DatetimeIndex` from an `Index` of numeric or string type.
- Added support for string indexing with `Timedelta` objects.
- Added support for `Series.dt.total_seconds` method.
- Added support for `DataFrame.apply(axis=0)`.
- Added support for `Series.dt.tz_convert` and `Series.dt.tz_localize`.
- Added support for `DatetimeIndex.tz_convert` and `DatetimeIndex.tz_localize`.

#### Improvements

- Improve concat, join performance when operations are performed on series coming from the same dataframe by avoiding unnecessary joins.
- Refactored `quoted_identifier_to_snowflake_type` to avoid making metadata queries if the types have been cached locally.
- Improved `pd.to_datetime` to handle all local input cases.
- Create a lazy index from another lazy index without pulling data to client.
- Raised `NotImplementedError` for Index bitwise operators.
- Display a more clear error message when `Index.names` is set to a non-like-like object.
- Raise a warning whenever MultiIndex values are pulled in locally.
- Improve warning message for `pd.read_snowflake` include the creation reason when temp table creation is triggered.
- Improve performance for `DataFrame.set_index`, or setting `DataFrame.index` or `Series.index` by avoiding checks require eager evaluation. As a consequence, when the new index that does not match the current `Series`/`DataFrame` object length, a `ValueError` is no longer raised. Instead, when the `Series`/`DataFrame` object is longer than the provided index, the `Series`/`DataFrame`'s new index is filled with `NaN` values for the "extra" elements. Otherwise, the extra values in the provided index are ignored.
- Properly raise `NotImplementedError` when ambiguous/nonexistent are non-string in `ceil`/`floor`/`round`.

#### Bug Fixes

- Stopped ignoring nanoseconds in `pd.Timedelta` scalars.
- Fixed AssertionError in tree of binary operations.
- Fixed bug in `Series.dt.isocalendar` using a named Series
- Fixed `inplace` argument for Series objects derived from DataFrame columns.
- Fixed a bug where `Series.reindex` and `DataFrame.reindex` did not update the result index's name correctly.
- Fixed a bug where `Series.take` did not error when `axis=1` was specified.


## 1.21.1 (2024-09-05)

### Snowpark Python API Updates

#### Bug Fixes

- Fixed a bug where using `to_pandas_batches` with async jobs caused an error due to improper handling of waiting for asynchronous query completion.

## 1.21.0 (2024-08-19)

### Snowpark Python API Updates

#### New Features

- Added support for `snowflake.snowpark.testing.assert_dataframe_equal` that is a utility function to check the equality of two Snowpark DataFrames.

#### Improvements

- Added support server side string size limitations.
- Added support to create and invoke stored procedures, UDFs and UDTFs with optional arguments.
- Added support for column lineage in the DataFrame.lineage.trace API.
- Added support for passing `INFER_SCHEMA` options to `DataFrameReader` via `INFER_SCHEMA_OPTIONS`.
- Added support for passing `parameters` parameter to `Column.rlike` and `Column.regexp`.
- Added support for automatically cleaning up temporary tables created by `df.cache_result()` in the current session, when the DataFrame is no longer referenced (i.e., gets garbage collected). It is still an experimental feature not enabled by default, and can be enabled by setting `session.auto_clean_up_temp_table_enabled` to `True`.
- Added support for string literals to the `fmt` parameter of `snowflake.snowpark.functions.to_date`.
- Added support for system$reference function.

#### Bug Fixes

- Fixed a bug where SQL generated for selecting `*` column has an incorrect subquery.
- Fixed a bug in `DataFrame.to_pandas_batches` where the iterator could throw an error if certain transformation is made to the pandas dataframe due to wrong isolation level.
- Fixed a bug in `DataFrame.lineage.trace` to split the quoted feature view's name and version correctly.
- Fixed a bug in `Column.isin` that caused invalid sql generation when passed an empty list.
- Fixed a bug that fails to raise NotImplementedError while setting cell with list like item.

### Snowpark Local Testing Updates

#### New Features

- Added support for the following APIs:
  - snowflake.snowpark.functions
    - `rank`
    - `dense_rank`
    - `percent_rank`
    - `cume_dist`
    - `ntile`
    - `datediff`
    - `array_agg`
  - snowflake.snowpark.column.Column.within_group
- Added support for parsing flags in regex statements for mocked plans. This maintains parity with the `rlike` and `regexp` changes above.

#### Bug Fixes

- Fixed a bug where Window Functions LEAD and LAG do not handle option `ignore_nulls` properly.
- Fixed a bug where values were not populated into the result DataFrame during the insertion of table merge operation.

#### Improvements

- Fix pandas FutureWarning about integer indexing.

### Snowpark pandas API Updates

#### New Features

- Added support for `DataFrame.backfill`, `DataFrame.bfill`, `Series.backfill`, and `Series.bfill`.
- Added support for `DataFrame.compare` and `Series.compare` with default parameters.
- Added support for `Series.dt.microsecond` and `Series.dt.nanosecond`.
- Added support for `Index.is_unique` and `Index.has_duplicates`.
- Added support for `Index.equals`.
- Added support for `Index.value_counts`.
- Added support for `Series.dt.day_name` and `Series.dt.month_name`.
- Added support for indexing on Index, e.g., `df.index[:10]`.
- Added support for `DataFrame.unstack` and `Series.unstack`.
- Added support for `DataFrame.asfreq` and `Series.asfreq`.
- Added support for `Series.dt.is_month_start` and `Series.dt.is_month_end`.
- Added support for `Index.all` and `Index.any`.
- Added support for `Series.dt.is_year_start` and `Series.dt.is_year_end`.
- Added support for `Series.dt.is_quarter_start` and `Series.dt.is_quarter_end`.
- Added support for lazy `DatetimeIndex`.
- Added support for `Series.argmax` and `Series.argmin`.
- Added support for `Series.dt.is_leap_year`.
- Added support for `DataFrame.items`.
- Added support for `Series.dt.floor` and `Series.dt.ceil`.
- Added support for `Index.reindex`.
- Added support for `DatetimeIndex` properties: `year`, `month`, `day`, `hour`, `minute`, `second`, `microsecond`,
    `nanosecond`, `date`, `dayofyear`, `day_of_year`, `dayofweek`, `day_of_week`, `weekday`, `quarter`,
    `is_month_start`, `is_month_end`, `is_quarter_start`, `is_quarter_end`, `is_year_start`, `is_year_end`
    and `is_leap_year`.
- Added support for `Resampler.fillna` and `Resampler.bfill`.
- Added limited support for the `Timedelta` type, including creating `Timedelta` columns and `to_pandas`.
- Added support for `Index.argmax` and `Index.argmin`.

#### Improvements

- Removed the public preview warning message when importing Snowpark pandas.
- Removed unnecessary count query from `SnowflakeQueryCompiler.is_series_like` method.
- `Dataframe.columns` now returns native pandas Index object instead of Snowpark Index object.
- Refactor and introduce `query_compiler` argument in `Index` constructor to create `Index` from query compiler.
- `pd.to_datetime` now returns a DatetimeIndex object instead of a Series object.
- `pd.date_range` now returns a DatetimeIndex object instead of a Series object.

#### Bug Fixes

- Made passing an unsupported aggregation function to `pivot_table` raise `NotImplementedError` instead of `KeyError`.
- Removed axis labels and callable names from error messages and telemetry about unsupported aggregations.
- Fixed AssertionError in `Series.drop_duplicates` and `DataFrame.drop_duplicates` when called after `sort_values`.
- Fixed a bug in `Index.to_frame` where the result frame's column name may be wrong where name is unspecified.
- Fixed a bug where some Index docstrings are ignored.
- Fixed a bug in `Series.reset_index(drop=True)` where the result name may be wrong.
- Fixed a bug in `Groupby.first/last` ordering by the correct columns in the underlying window expression.

## 1.20.0 (2024-07-17)

### Snowpark Python API Updates

#### Improvements

- Added distributed tracing using open telemetry APIs for table stored procedure function in `DataFrame`:
  - `_execute_and_get_query_id`
- Added support for the `arrays_zip` function.
- Improves performance for binary column expression and `df._in` by avoiding unnecessary cast for numeric values. You can enable this optimization by setting `session.eliminate_numeric_sql_value_cast_enabled = True`.
- Improved error message for `write_pandas` when the target table does not exist and `auto_create_table=False`.
- Added open telemetry tracing on UDxF functions in Snowpark.
- Added open telemetry tracing on stored procedure registration in Snowpark.
- Added a new optional parameter called `format_json` to the `Session.SessionBuilder.app_name` function that sets the app name in the `Session.query_tag` in JSON format. By default, this parameter is set to `False`.

#### Bug Fixes
- Fixed a bug where SQL generated for `lag(x, 0)` was incorrect and failed with error message `argument 1 to function LAG needs to be constant, found 'SYSTEM$NULL_TO_FIXED(null)'`.

### Snowpark Local Testing Updates

#### New Features

- Added support for the following APIs:
  - snowflake.snowpark.functions
    - random
- Added new parameters to `patch` function when registering a mocked function:
  - `distinct` allows an alternate function to be specified for when a sql function should be distinct.
  - `pass_column_index` passes a named parameter `column_index` to the mocked function that contains the pandas.Index for the input data.
  - `pass_row_index` passes a named parameter `row_index` to the mocked function that is the 0 indexed row number the function is currently operating on.
  - `pass_input_data` passes a named parameter `input_data` to the mocked function that contains the entire input dataframe for the current expression.
  - Added support for the `column_order` parameter to method `DataFrameWriter.save_as_table`.


#### Bug Fixes
- Fixed a bug that caused DecimalType columns to be incorrectly truncated to integer precision when used in BinaryExpressions.

### Snowpark pandas API Updates

#### New Features
- Added support for `DataFrameGroupBy.all`, `SeriesGroupBy.all`, `DataFrameGroupBy.any`, and `SeriesGroupBy.any`.
- Added support for `DataFrame.nlargest`, `DataFrame.nsmallest`, `Series.nlargest` and `Series.nsmallest`.
- Added support for `replace` and `frac > 1` in `DataFrame.sample` and `Series.sample`.
- Added support for `read_excel` (Uses local pandas for processing)
- Added support for `Series.at`, `Series.iat`, `DataFrame.at`, and `DataFrame.iat`.
- Added support for `Series.dt.isocalendar`.
- Added support for `Series.case_when` except when condition or replacement is callable.
- Added documentation pages for `Index` and its APIs.
- Added support for `DataFrame.assign`.
- Added support for `DataFrame.stack`.
- Added support for `DataFrame.pivot` and `pd.pivot`.
- Added support for `DataFrame.to_csv` and `Series.to_csv`.
- Added partial support for `Series.str.translate` where the values in the `table` are single-codepoint strings.
- Added support for `DataFrame.corr`.
- Allow `df.plot()` and `series.plot()` to be called, materializing the data into the local client
- Added support for `DataFrameGroupBy` and `SeriesGroupBy` aggregations `first` and `last`
- Added support for `DataFrameGroupBy.get_group`.
- Added support for `limit` parameter when `method` parameter is used in `fillna`.
- Added partial support for `Series.str.translate` where the values in the `table` are single-codepoint strings.
- Added support for `DataFrame.corr`.
- Added support for `DataFrame.equals` and `Series.equals`.
- Added support for `DataFrame.reindex` and `Series.reindex`.
- Added support for `Index.astype`.
- Added support for `Index.unique` and `Index.nunique`.
- Added support for `Index.sort_values`.

#### Bug Fixes
- Fixed an issue when using np.where and df.where when the scalar 'other' is the literal 0.
- Fixed a bug regarding precision loss when converting to Snowpark pandas `DataFrame` or `Series` with `dtype=np.uint64`.
- Fixed bug where `values` is set to `index` when `index` and `columns` contain all columns in DataFrame during `pivot_table`.

#### Improvements
- Added support for `Index.copy()`
- Added support for Index APIs: `dtype`, `values`, `item()`, `tolist()`, `to_series()` and `to_frame()`
- Expand support for DataFrames with no rows in `pd.pivot_table` and `DataFrame.pivot_table`.
- Added support for `inplace` parameter in `DataFrame.sort_index` and `Series.sort_index`.


## 1.19.0 (2024-06-25)

### Snowpark Python API Updates

#### New Features

- Added support for `to_boolean` function.
- Added documentation pages for Index and its APIs.

#### Bug Fixes

- Fixed a bug where python stored procedure with table return type fails when run in a task.
- Fixed a bug where df.dropna fails due to `RecursionError: maximum recursion depth exceeded` when the DataFrame has more than 500 columns.
- Fixed a bug where `AsyncJob.result("no_result")` doesn't wait for the query to finish execution.


### Snowpark Local Testing Updates

#### New Features

- Added support for the `strict` parameter when registering UDFs and Stored Procedures.

#### Bug Fixes

- Fixed a bug in convert_timezone that made the setting the source_timezone parameter return an error.
- Fixed a bug where creating DataFrame with empty data of type `DateType` raises `AttributeError`.
- Fixed a bug that table merge fails when update clause exists but no update takes place.
- Fixed a bug in mock implementation of `to_char` that raises `IndexError` when incoming column has nonconsecutive row index.
- Fixed a bug in handling of `CaseExpr` expressions that raises `IndexError` when incoming column has nonconsecutive row index.
- Fixed a bug in implementation of `Column.like` that raises `IndexError` when incoming column has nonconsecutive row index.

#### Improvements

- Added support for type coercion in the implementation of DataFrame.replace, DataFrame.dropna and the mock function `iff`.

### Snowpark pandas API Updates

#### New Features

- Added partial support for `DataFrame.pct_change` and `Series.pct_change` without the `freq` and `limit` parameters.
- Added support for `Series.str.get`.
- Added support for `Series.dt.dayofweek`, `Series.dt.day_of_week`, `Series.dt.dayofyear`, and `Series.dt.day_of_year`.
- Added support for `Series.str.__getitem__` (`Series.str[...]`).
- Added support for `Series.str.lstrip` and `Series.str.rstrip`.
- Added support for `DataFrameGroupBy.size` and `SeriesGroupBy.size`.
- Added support for `DataFrame.expanding` and `Series.expanding` for aggregations `count`, `sum`, `min`, `max`, `mean`, `std`, `var`, and `sem` with `axis=0`.
- Added support for `DataFrame.rolling` and `Series.rolling` for aggregation `count` with `axis=0`.
- Added support for `Series.str.match`.
- Added support for `DataFrame.resample` and `Series.resample` for aggregations `size`, `first`, and `last`.
- Added support for `DataFrameGroupBy.all`, `SeriesGroupBy.all`, `DataFrameGroupBy.any`, and `SeriesGroupBy.any`.
- Added support for `DataFrame.nlargest`, `DataFrame.nsmallest`, `Series.nlargest` and `Series.nsmallest`.
- Added support for `replace` and `frac > 1` in `DataFrame.sample` and `Series.sample`.
- Added support for `read_excel` (Uses local pandas for processing)
- Added support for `Series.at`, `Series.iat`, `DataFrame.at`, and `DataFrame.iat`.
- Added support for `Series.dt.isocalendar`.
- Added support for `Series.case_when` except when condition or replacement is callable.
- Added documentation pages for `Index` and its APIs.
- Added support for `DataFrame.assign`.
- Added support for `DataFrame.stack`.
- Added support for `DataFrame.pivot` and `pd.pivot`.
- Added support for `DataFrame.to_csv` and `Series.to_csv`.
- Added support for `Index.T`.

#### Bug Fixes

- Fixed a bug that causes output of GroupBy.aggregate's columns to be ordered incorrectly.
- Fixed a bug where `DataFrame.describe` on a frame with duplicate columns of differing dtypes could cause an error or incorrect results.
- Fixed a bug in `DataFrame.rolling` and `Series.rolling` so `window=0` now throws `NotImplementedError` instead of `ValueError`

#### Improvements

- Added support for named aggregations in `DataFrame.aggregate` and `Series.aggregate` with `axis=0`.
- `pd.read_csv` reads using the native pandas CSV parser, then uploads data to snowflake using parquet. This enables most of the parameters supported by `read_csv` including date parsing and numeric conversions. Uploading via parquet is roughly twice as fast as uploading via CSV.
- Initial work to support an `pd.Index` directly in Snowpark pandas. Support for `pd.Index` as a first-class component of Snowpark pandas is coming soon.
- Added a lazy index constructor and support for `len`, `shape`, `size`, `empty`, `to_pandas()` and `names`. For `df.index`, Snowpark pandas creates a lazy index object.
- For `df.columns`, Snowpark pandas supports a non-lazy version of an `Index` since the data is already stored locally.

## 1.18.0 (2024-05-28)

### Snowpark Python API Updates

#### Improvements

- Improved error message to remind users set `{"infer_schema": True}` when reading csv file without specifying its schema.
- Improved error handling for `Session.create_dataframe` when called with more than 512 rows and using `format` or `pyformat` `paramstyle`.

### Snowpark pandas API Updates

#### New Features

- Added `DataFrame.cache_result` and `Series.cache_result` methods for users to persist DataFrames and Series to a temporary table lasting the duration of the session to improve latency of subsequent operations.

#### Bug Fixes

#### Improvements

- Added partial support for `DataFrame.pivot_table` with no `index` parameter, as well as for `margins` parameter.
- Updated the signature of `DataFrame.shift`/`Series.shift`/`DataFrameGroupBy.shift`/`SeriesGroupBy.shift` to match pandas 2.2.1. Snowpark pandas does not yet support the newly-added `suffix` argument, or sequence values of `periods`.
- Re-added support for `Series.str.split`.

#### Bug Fixes

- Fixed how we support mixed columns for string methods (`Series.str.*`).

### Snowpark Local Testing Updates

#### New Features

- Added support for the following DataFrameReader read options to file formats `csv` and `json`:
  - PURGE
  - PATTERN
  - INFER_SCHEMA with value being `False`
  - ENCODING with value being `UTF8`
- Added support for `DataFrame.analytics.moving_agg` and `DataFrame.analytics.cumulative_agg_agg`.
- Added support for `if_not_exists` parameter during UDF and stored procedure registration.

#### Bug Fixes

- Fixed a bug that when processing time format, fractional second part is not handled properly.
- Fixed a bug that caused function calls on `*` to fail.
- Fixed a bug that prevented creation of map and struct type objects.
- Fixed a bug that function `date_add` was unable to handle some numeric types.
- Fixed a bug that `TimestampType` casting resulted in incorrect data.
- Fixed a bug that caused `DecimalType` data to have incorrect precision in some cases.
- Fixed a bug where referencing missing table or view raises confusing `IndexError`.
- Fixed a bug that mocked function `to_timestamp_ntz` can not handle None data.
- Fixed a bug that mocked UDFs handles output data of None improperly.
- Fixed a bug where `DataFrame.with_column_renamed` ignores attributes from parent DataFrames after join operations.
- Fixed a bug that integer precision of large value gets lost when converted to pandas DataFrame.
- Fixed a bug that the schema of datetime object is wrong when create DataFrame from a pandas DataFrame.
- Fixed a bug in the implementation of `Column.equal_nan` where null data is handled incorrectly.
- Fixed a bug where `DataFrame.drop` ignore attributes from parent DataFrames after join operations.
- Fixed a bug in mocked function `date_part` where Column type is set wrong.
- Fixed a bug where `DataFrameWriter.save_as_table` does not raise exceptions when inserting null data into non-nullable columns.
- Fixed a bug in the implementation of `DataFrameWriter.save_as_table` where
  - Append or Truncate fails when incoming data has different schema than existing table.
  - Truncate fails when incoming data does not specify columns that are nullable.

#### Improvements

- Removed dependency check for `pyarrow` as it is not used.
- Improved target type coverage of `Column.cast`, adding support for casting to boolean and all integral types.
- Aligned error experience when calling UDFs and stored procedures.
- Added appropriate error messages for `is_permanent` and `anonymous` options in UDFs and stored procedures registration to make it more clear that those features are not yet supported.
- File read operation with unsupported options and values now raises `NotImplementedError` instead of warnings and unclear error information.

## 1.17.0 (2024-05-21)

### Snowpark Python API Updates

#### New Features

- Added support to add a comment on tables and views using the functions listed below:
  - `DataFrameWriter.save_as_table`
  - `DataFrame.create_or_replace_view`
  - `DataFrame.create_or_replace_temp_view`
  - `DataFrame.create_or_replace_dynamic_table`

#### Improvements

- Improved error message to remind users to set `{"infer_schema": True}` when reading CSV file without specifying its schema.

### Snowpark pandas API Updates

#### New Features

- Start of Public Preview of Snowpark pandas API. Refer to the [Snowpark pandas API Docs](https://docs.snowflake.com/developer-guide/snowpark/python/snowpark-pandas) for more details.

### Snowpark Local Testing Updates

#### New Features

- Added support for NumericType and VariantType data conversion in the mocked function `to_timestamp_ltz`, `to_timestamp_ntz`, `to_timestamp_tz` and `to_timestamp`.
- Added support for DecimalType, BinaryType, ArrayType, MapType, TimestampType, DateType and TimeType data conversion in the mocked function `to_char`.
- Added support for the following APIs:
  - snowflake.snowpark.functions:
    - to_varchar
  - snowflake.snowpark.DataFrame:
    - pivot
  - snowflake.snowpark.Session:
    - cancel_all
- Introduced a new exception class `snowflake.snowpark.mock.exceptions.SnowparkLocalTestingException`.
- Added support for casting to FloatType

#### Bug Fixes

- Fixed a bug that stored procedure and UDF should not remove imports already in the `sys.path` during the clean-up step.
- Fixed a bug that when processing datetime format, the fractional second part is not handled properly.
- Fixed a bug that on Windows platform that file operations was unable to properly handle file separator in directory name.
- Fixed a bug that on Windows platform that when reading a pandas dataframe, IntervalType column with integer data can not be processed.
- Fixed a bug that prevented users from being able to select multiple columns with the same alias.
- Fixed a bug that `Session.get_current_[schema|database|role|user|account|warehouse]` returns upper-cased identifiers when identifiers are quoted.
- Fixed a bug that function `substr` and `substring` can not handle 0-based `start_expr`.

#### Improvements

- Standardized the error experience by raising `SnowparkLocalTestingException` in error cases which is on par with `SnowparkSQLException` raised in non-local execution.
- Improved error experience of `Session.write_pandas` method that `NotImplementError` will be raised when called.
- Aligned error experience with reusing a closed session in non-local execution.

## 1.16.0 (2024-05-07)

### New Features

- Support stored procedure register with packages given as Python modules.
- Added snowflake.snowpark.Session.lineage.trace to explore data lineage of snowfake objects.
- Added support for structured type schema parsing.

### Bug Fixes

- Fixed a bug when inferring schema, single quotes are added to stage files already have single quotes.

### Local Testing Updates

#### New Features

- Added support for StringType, TimestampType and VariantType data conversion in the mocked function `to_date`.
- Added support for the following APIs:
  - snowflake.snowpark.functions
    - get
    - concat
    - concat_ws

#### Bug Fixes

- Fixed a bug that caused `NaT` and `NaN` values to not be recognized.
- Fixed a bug where, when inferring a schema, single quotes were added to stage files that already had single quotes.
- Fixed a bug where `DataFrameReader.csv` was unable to handle quoted values containing a delimiter.
- Fixed a bug that when there is `None` value in an arithmetic calculation, the output should remain `None` instead of `math.nan`.
- Fixed a bug in function `sum` and `covar_pop` that when there is `math.nan` in the data, the output should also be `math.nan`.
- Fixed a bug that stage operation can not handle directories.
- Fixed a bug that `DataFrame.to_pandas` should take Snowflake numeric types with precision 38 as `int64`.

## 1.15.0 (2024-04-24)

### New Features

- Added `truncate` save mode in `DataFrameWrite` to overwrite existing tables by truncating the underlying table instead of dropping it.
- Added telemetry to calculate query plan height and number of duplicate nodes during collect operations.
- Added the functions below to unload data from a `DataFrame` into one or more files in a stage:
  - `DataFrame.write.json`
  - `DataFrame.write.csv`
  - `DataFrame.write.parquet`
- Added distributed tracing using open telemetry APIs for action functions in `DataFrame` and `DataFrameWriter`:
  - snowflake.snowpark.DataFrame:
    - collect
    - collect_nowait
    - to_pandas
    - count
    - show
  - snowflake.snowpark.DataFrameWriter:
    - save_as_table
- Added support for snow:// URLs to `snowflake.snowpark.Session.file.get` and `snowflake.snowpark.Session.file.get_stream`
- Added support to register stored procedures and UDxFs with a `comment`.
- UDAF client support is ready for public preview. Please stay tuned for the Snowflake announcement of UDAF public preview.
- Added support for dynamic pivot.  This feature is currently in private preview.

### Improvements

- Improved the generated query performance for both compilation and execution by converting duplicate subqueries to Common Table Expressions (CTEs). It is still an experimental feature not enabled by default, and can be enabled by setting `session.cte_optimization_enabled` to `True`.

### Bug Fixes

- Fixed a bug where `statement_params` was not passed to query executions that register stored procedures and user defined functions.
- Fixed a bug causing `snowflake.snowpark.Session.file.get_stream` to fail for quoted stage locations.
- Fixed a bug that an internal type hint in `utils.py` might raise AttributeError in case the underlying module can not be found.

### Local Testing Updates

#### New Features

- Added support for registering UDFs and stored procedures.
- Added support for the following APIs:
  - snowflake.snowpark.Session:
    - file.put
    - file.put_stream
    - file.get
    - file.get_stream
    - read.json
    - add_import
    - remove_import
    - get_imports
    - clear_imports
    - add_packages
    - add_requirements
    - clear_packages
    - remove_package
    - udf.register
    - udf.register_from_file
    - sproc.register
    - sproc.register_from_file
  - snowflake.snowpark.functions
    - current_database
    - current_session
    - date_trunc
    - object_construct
    - object_construct_keep_null
    - pow
    - sqrt
    - udf
    - sproc
- Added support for StringType, TimestampType and VariantType data conversion in the mocked function `to_time`.

#### Bug Fixes

- Fixed a bug that null filled columns for constant functions.
- Fixed a bug that implementation of to_object, to_array and to_binary to better handle null inputs.
- Fixed a bug that timestamp data comparison can not handle year beyond 2262.
- Fixed a bug that `Session.builder.getOrCreate` should return the created mock session.

## 1.14.0 (2024-03-20)

### New Features

- Added support for creating vectorized UDTFs with `process` method.
- Added support for dataframe functions:
  - to_timestamp_ltz
  - to_timestamp_ntz
  - to_timestamp_tz
  - locate
- Added support for ASOF JOIN type.
- Added support for the following local testing APIs:
  - snowflake.snowpark.functions:
    - to_double
    - to_timestamp
    - to_timestamp_ltz
    - to_timestamp_ntz
    - to_timestamp_tz
    - greatest
    - least
    - convert_timezone
    - dateadd
    - date_part
  - snowflake.snowpark.Session:
    - get_current_account
    - get_current_warehouse
    - get_current_role
    - use_schema
    - use_warehouse
    - use_database
    - use_role

### Bug Fixes

- Fixed a bug in `SnowflakePlanBuilder` that `save_as_table` does not filter column that name start with '$' and follow by number correctly.
- Fixed a bug that statement parameters may have no effect when resolving imports and packages.
- Fixed bugs in local testing:
  - LEFT ANTI and LEFT SEMI joins drop rows with null values.
  - DataFrameReader.csv incorrectly parses data when the optional parameter `field_optionally_enclosed_by` is specified.
  - Column.regexp only considers the first entry when `pattern` is a `Column`.
  - Table.update raises `KeyError` when updating null values in the rows.
  - VARIANT columns raise errors at `DataFrame.collect`.
  - `count_distinct` does not work correctly when counting.
  - Null values in integer columns raise `TypeError`.

### Improvements

- Added telemetry to local testing.
- Improved the error message of `DataFrameReader` to raise `FileNotFound` error when reading a path that does not exist or when there are no files under the path.

## 1.13.0 (2024-02-26)

### New Features

- Added support for an optional `date_part` argument in function `last_day`.
- `SessionBuilder.app_name` will set the query_tag after the session is created.
- Added support for the following local testing functions:
  - current_timestamp
  - current_date
  - current_time
  - strip_null_value
  - upper
  - lower
  - length
  - initcap

### Improvements

- Added cleanup logic at interpreter shutdown to close all active sessions.
- Closing sessions within stored procedures now is a no-op logging a warning instead of raising an error.

### Bug Fixes

- Fixed a bug in `DataFrame.to_local_iterator` where the iterator could yield wrong results if another query is executed before the iterator finishes due to wrong isolation level. For details, please see #945.
- Fixed a bug that truncated table names in error messages while running a plan with local testing enabled.
- Fixed a bug that `Session.range` returns empty result when the range is large.

## 1.12.1 (2024-02-08)

### Improvements

- Use `split_blocks=True` by default during `to_pandas` conversion, for optimal memory allocation. This parameter is passed to `pyarrow.Table.to_pandas`, which enables `PyArrow` to split the memory allocation into smaller, more manageable blocks instead of allocating a single contiguous block. This results in better memory management when dealing with larger datasets.

### Bug Fixes

- Fixed a bug in `DataFrame.to_pandas` that caused an error when evaluating on a Dataframe with an `IntergerType` column with null values.

## 1.12.0 (2024-01-30)

### New Features

- Exposed `statement_params` in `StoredProcedure.__call__`.
- Added two optional arguments to `Session.add_import`.
  - `chunk_size`: The number of bytes to hash per chunk of the uploaded files.
  - `whole_file_hash`: By default only the first chunk of the uploaded import is hashed to save time. When this is set to True each uploaded file is fully hashed instead.
- Added parameters `external_access_integrations` and `secrets` when creating a UDAF from Snowpark Python to allow integration with external access.
- Added a new method `Session.append_query_tag`. Allows an additional tag to be added to the current query tag by appending it as a comma separated value.
- Added a new method `Session.update_query_tag`. Allows updates to a JSON encoded dictionary query tag.
- `SessionBuilder.getOrCreate` will now attempt to replace the singleton it returns when token expiration has been detected.
- Added support for new functions in `snowflake.snowpark.functions`:
  - `array_except`
  - `create_map`
  - `sign`/`signum`
- Added the following functions to `DataFrame.analytics`:
  - Added the `moving_agg` function in `DataFrame.analytics` to enable moving aggregations like sums and averages with multiple window sizes.
  - Added the `cummulative_agg` function in `DataFrame.analytics` to enable commulative aggregations like sums and averages on multiple columns.
  - Added the `compute_lag` and `compute_lead` functions in `DataFrame.analytics` for enabling lead and lag calculations on multiple columns.
  - Added the `time_series_agg` function in `DataFrame.analytics` to enable time series aggregations like sums and averages with multiple time windows.

### Bug Fixes

- Fixed a bug in `DataFrame.na.fill` that caused Boolean values to erroneously override integer values.
- Fixed a bug in `Session.create_dataframe` where the Snowpark DataFrames created using pandas DataFrames were not inferring the type for timestamp columns correctly. The behavior is as follows:
  - Earlier timestamp columns without a timezone would be converted to nanosecond epochs and inferred as `LongType()`, but will now be correctly maintained as timestamp values and be inferred as `TimestampType(TimestampTimeZone.NTZ)`.
  - Earlier timestamp columns with a timezone would be inferred as `TimestampType(TimestampTimeZone.NTZ)` and loose timezone information but will now be correctly inferred as `TimestampType(TimestampTimeZone.LTZ)` and timezone information is retained correctly.
  - Set session parameter `PYTHON_SNOWPARK_USE_LOGICAL_TYPE_FOR_CREATE_DATAFRAME` to revert back to old behavior. It is recommended that you update your code to align with correct behavior because the parameter will be removed in the future.
- Fixed a bug that `DataFrame.to_pandas` gets decimal type when scale is not 0, and creates an object dtype in `pandas`. Instead, we cast the value to a float64 type.
- Fixed bugs that wrongly flattened the generated SQL when one of the following happens:
  - `DataFrame.filter()` is called after `DataFrame.sort().limit()`.
  - `DataFrame.sort()` or `filter()` is called on a DataFrame that already has a window function or sequence-dependent data generator column.
    For instance, `df.select("a", seq1().alias("b")).select("a", "b").sort("a")` won't flatten the sort clause anymore.
  - a window or sequence-dependent data generator column is used after `DataFrame.limit()`. For instance, `df.limit(10).select(row_number().over())` won't flatten the limit and select in the generated SQL.
- Fixed a bug where aliasing a DataFrame column raised an error when the DataFame was copied from another DataFrame with an aliased column. For instance,

  ```python
  df = df.select(col("a").alias("b"))
  df = copy(df)
  df.select(col("b").alias("c"))  # threw an error. Now it's fixed.
  ```

- Fixed a bug in `Session.create_dataframe` that the non-nullable field in a schema is not respected for boolean type. Note that this fix is only effective when the user has the privilege to create a temp table.
- Fixed a bug in SQL simplifier where non-select statements in `session.sql` dropped a SQL query when used with `limit()`.
- Fixed a bug that raised an exception when session parameter `ERROR_ON_NONDETERMINISTIC_UPDATE` is true.

### Behavior Changes (API Compatible)

- When parsing data types during a `to_pandas` operation, we rely on GS precision value to fix precision issues for large integer values. This may affect users where a column that was earlier returned as `int8` gets returned as `int64`. Users can fix this by explicitly specifying precision values for their return column.
- Aligned behavior for `Session.call` in case of table stored procedures where running `Session.call` would not trigger stored procedure unless a `collect()` operation was performed.
- `StoredProcedureRegistration` will now automatically add `snowflake-snowpark-python` as a package dependency. The added dependency will be on the client's local version of the library and an error is thrown if the server cannot support that version.

## 1.11.1 (2023-12-07)

### Bug Fixes

- Fixed a bug that numpy should not be imported at the top level of mock module.
- Added support for these new functions in `snowflake.snowpark.functions`:
  - `from_utc_timestamp`
  - `to_utc_timestamp`

## 1.11.0 (2023-12-05)

### New Features

- Add the `conn_error` attribute to `SnowflakeSQLException` that stores the whole underlying exception from `snowflake-connector-python`.
- Added support for `RelationalGroupedDataframe.pivot()` to access `pivot` in the following pattern `Dataframe.group_by(...).pivot(...)`.
- Added experimental feature: Local Testing Mode, which allows you to create and operate on Snowpark Python DataFrames locally without connecting to a Snowflake account. You can use the local testing framework to test your DataFrame operations locally, on your development machine or in a CI (continuous integration) pipeline, before deploying code changes to your account.

- Added support for `arrays_to_object` new functions in `snowflake.snowpark.functions`.
- Added support for the vector data type.

### Dependency Updates

- Bumped cloudpickle dependency to work with `cloudpickle==2.2.1`
- Updated ``snowflake-connector-python`` to `3.4.0`.

### Bug Fixes

- DataFrame column names quoting check now supports newline characters.
- Fix a bug where a DataFrame generated by `session.read.with_metadata` creates inconsistent table when doing `df.write.save_as_table`.

## 1.10.0 (2023-11-03)

### New Features

- Added support for managing case sensitivity in `DataFrame.to_local_iterator()`.
- Added support for specifying vectorized UDTF's input column names by using the optional parameter `input_names` in `UDTFRegistration.register/register_file` and `functions.pandas_udtf`. By default, `RelationalGroupedDataFrame.applyInPandas` will infer the column names from current dataframe schema.
- Add `sql_error_code` and `raw_message` attributes to `SnowflakeSQLException` when it is caused by a SQL exception.

### Bug Fixes

- Fixed a bug in `DataFrame.to_pandas()` where converting snowpark dataframes to pandas dataframes was losing precision on integers with more than 19 digits.
- Fixed a bug that `session.add_packages` can not handle requirement specifier that contains project name with underscore and version.
- Fixed a bug in `DataFrame.limit()` when `offset` is used and the parent `DataFrame` uses `limit`. Now the `offset` won't impact the parent DataFrame's `limit`.
- Fixed a bug in `DataFrame.write.save_as_table` where dataframes created from read api could not save data into snowflake because of invalid column name `$1`.

### Behavior change

- Changed the behavior of `date_format`:
  - The `format` argument changed from optional to required.
  - The returned result changed from a date object to a date-formatted string.
- When a window function, or a sequence-dependent data generator (`normal`, `zipf`, `uniform`, `seq1`, `seq2`, `seq4`, `seq8`) function is used, the sort and filter operation will no longer be flattened when generating the query.

## 1.9.0 (2023-10-13)

### New Features

- Added support for the Python 3.11 runtime environment.

### Dependency updates

- Added back the dependency of `typing-extensions`.

### Bug Fixes

- Fixed a bug where imports from permanent stage locations were ignored for temporary stored procedures, UDTFs, UDFs, and UDAFs.
- Revert back to using CTAS (create table as select) statement for `Dataframe.writer.save_as_table` which does not need insert permission for writing tables.

### New Features
- Support `PythonObjJSONEncoder` json-serializable objects for `ARRAY` and `OBJECT` literals.

## 1.8.0 (2023-09-14)

### New Features

- Added support for VOLATILE/IMMUTABLE keyword when registering UDFs.
- Added support for specifying clustering keys when saving dataframes using `DataFrame.save_as_table`.
- Accept `Iterable` objects input for `schema` when creating dataframes using `Session.create_dataframe`.
- Added the property `DataFrame.session` to return a `Session` object.
- Added the property `Session.session_id` to return an integer that represents session ID.
- Added the property `Session.connection` to return a `SnowflakeConnection` object .

- Added support for creating a Snowpark session from a configuration file or environment variables.

### Dependency updates

- Updated ``snowflake-connector-python`` to 3.2.0.

### Bug Fixes

- Fixed a bug where automatic package upload would raise `ValueError` even when compatible package version were added in `session.add_packages`.
- Fixed a bug where table stored procedures were not registered correctly when using `register_from_file`.
- Fixed a bug where dataframe joins failed with `invalid_identifier` error.
- Fixed a bug where `DataFrame.copy` disables SQL simplfier for the returned copy.
- Fixed a bug where `session.sql().select()` would fail if any parameters are specified to `session.sql()`

## 1.7.0 (2023-08-28)

### New Features

- Added parameters `external_access_integrations` and `secrets` when creating a UDF, UDTF or Stored Procedure from Snowpark Python to allow integration with external access.
- Added support for these new functions in `snowflake.snowpark.functions`:
  - `array_flatten`
  - `flatten`
- Added support for `apply_in_pandas` in `snowflake.snowpark.relational_grouped_dataframe`.
- Added support for replicating your local Python environment on Snowflake via `Session.replicate_local_environment`.

### Bug Fixes

- Fixed a bug where `session.create_dataframe` fails to properly set nullable columns where nullability was affected by order or data was given.
- Fixed a bug where `DataFrame.select` could not identify and alias columns in presence of table functions when output columns of table function overlapped with columns in dataframe.

### Behavior Changes

- When creating stored procedures, UDFs, UDTFs, UDAFs with parameter `is_permanent=False` will now create temporary objects even when `stage_name` is provided. The default value of `is_permanent` is `False` which is why if this value is not explicitly set to `True` for permanent objects, users will notice a change in behavior.
- `types.StructField` now enquotes column identifier by default.

## 1.6.1 (2023-08-02)

### New Features

- Added support for these new functions in `snowflake.snowpark.functions`:
  - `array_sort`
  - `sort_array`
  - `array_min`
  - `array_max`
  - `explode_outer`
- Added support for pure Python packages specified via `Session.add_requirements` or `Session.add_packages`. They are now usable in stored procedures and UDFs even if packages are not present on the Snowflake Anaconda channel.
  - Added Session parameter `custom_packages_upload_enabled` and `custom_packages_force_upload_enabled` to enable the support for pure Python packages feature mentioned above. Both parameters default to `False`.
- Added support for specifying package requirements by passing a Conda environment yaml file to `Session.add_requirements`.
- Added support for asynchronous execution of multi-query dataframes that contain binding variables.
- Added support for renaming multiple columns in `DataFrame.rename`.
- Added support for Geometry datatypes.
- Added support for `params` in `session.sql()` in stored procedures.
- Added support for user-defined aggregate functions (UDAFs). This feature is currently in private preview.
- Added support for vectorized UDTFs (user-defined table functions). This feature is currently in public preview.
- Added support for Snowflake Timestamp variants (i.e., `TIMESTAMP_NTZ`, `TIMESTAMP_LTZ`, `TIMESTAMP_TZ`)
  - Added `TimestampTimezone` as an argument in `TimestampType` constructor.
  - Added type hints `NTZ`, `LTZ`, `TZ` and `Timestamp` to annotate functions when registering UDFs.

### Improvements

- Removed redundant dependency `typing-extensions`.
- `DataFrame.cache_result` now creates temp table fully qualified names under current database and current schema.

### Bug Fixes

- Fixed a bug where type check happens on pandas before it is imported.
- Fixed a bug when creating a UDF from `numpy.ufunc`.
- Fixed a bug where `DataFrame.union` was not generating the correct `Selectable.schema_query` when SQL simplifier is enabled.

### Behavior Changes

- `DataFrameWriter.save_as_table` now respects the `nullable` field of the schema provided by the user or the inferred schema based on data from user input.

### Dependency updates

- Updated ``snowflake-connector-python`` to 3.0.4.

## 1.5.1 (2023-06-20)

### New Features

- Added support for the Python 3.10 runtime environment.

## 1.5.0 (2023-06-09)

### Behavior Changes

- Aggregation results, from functions such as `DataFrame.agg` and `DataFrame.describe`, no longer strip away non-printing characters from column names.

### New Features

- Added support for the Python 3.9 runtime environment.
- Added support for new functions in `snowflake.snowpark.functions`:
  - `array_generate_range`
  - `array_unique_agg`
  - `collect_set`
  - `sequence`
- Added support for registering and calling stored procedures with `TABLE` return type.
- Added support for parameter `length` in `StringType()` to specify the maximum number of characters that can be stored by the column.
- Added the alias `functions.element_at()` for `functions.get()`.
- Added the alias `Column.contains` for `functions.contains`.
- Added experimental feature `DataFrame.alias`.
- Added support for querying metadata columns from stage when creating `DataFrame` using `DataFrameReader`.
- Added support for `StructType.add` to append more fields to existing `StructType` objects.
- Added support for parameter `execute_as` in `StoredProcedureRegistration.register_from_file()` to specify stored procedure caller rights.

### Bug Fixes

- Fixed a bug where the `Dataframe.join_table_function` did not run all of the necessary queries to set up the join table function when SQL simplifier was enabled.
- Fixed type hint declaration for custom types - `ColumnOrName`, `ColumnOrLiteralStr`, `ColumnOrSqlExpr`, `LiteralType` and `ColumnOrLiteral` that were breaking `mypy` checks.
- Fixed a bug where `DataFrameWriter.save_as_table` and `DataFrame.copy_into_table` failed to parse fully qualified table names.

## 1.4.0 (2023-04-24)

### New Features

- Added support for `session.getOrCreate`.
- Added support for alias `Column.getField`.
- Added support for new functions in `snowflake.snowpark.functions`:
  - `date_add` and `date_sub` to make add and subtract operations easier.
  - `daydiff`
  - `explode`
  - `array_distinct`.
  - `regexp_extract`.
  - `struct`.
  - `format_number`.
  - `bround`.
  - `substring_index`
- Added parameter `skip_upload_on_content_match` when creating UDFs, UDTFs and stored procedures using `register_from_file` to skip uploading files to a stage if the same version of the files are already on the stage.
- Added support for `DataFrameWriter.save_as_table` method to take table names that contain dots.
- Flattened generated SQL when `DataFrame.filter()` or `DataFrame.order_by()` is followed by a projection statement (e.g. `DataFrame.select()`, `DataFrame.with_column()`).
- Added support for creating dynamic tables _(in private preview)_ using `Dataframe.create_or_replace_dynamic_table`.
- Added an optional argument `params` in `session.sql()` to support binding variables. Note that this is not supported in stored procedures yet.

### Bug Fixes

- Fixed a bug in `strtok_to_array` where an exception was thrown when a delimiter was passed in.
- Fixed a bug in `session.add_import` where the module had the same namespace as other dependencies.

## 1.3.0 (2023-03-28)

### New Features

- Added support for `delimiters` parameter in `functions.initcap()`.
- Added support for `functions.hash()` to accept a variable number of input expressions.
- Added API `Session.RuntimeConfig` for getting/setting/checking the mutability of any runtime configuration.
- Added support managing case sensitivity in `Row` results from `DataFrame.collect` using `case_sensitive` parameter.
- Added API `Session.conf` for getting, setting or checking the mutability of any runtime configuration.
- Added support for managing case sensitivity in `Row` results from `DataFrame.collect` using `case_sensitive` parameter.
- Added indexer support for `snowflake.snowpark.types.StructType`.
- Added a keyword argument `log_on_exception` to `Dataframe.collect` and `Dataframe.collect_no_wait` to optionally disable error logging for SQL exceptions.

### Bug Fixes

- Fixed a bug where a DataFrame set operation(`DataFrame.substract`, `DataFrame.union`, etc.) being called after another DataFrame set operation and `DataFrame.select` or `DataFrame.with_column` throws an exception.
- Fixed a bug where chained sort statements are overwritten by the SQL simplifier.

### Improvements

- Simplified JOIN queries to use constant subquery aliases (`SNOWPARK_LEFT`, `SNOWPARK_RIGHT`) by default. Users can disable this at runtime with `session.conf.set('use_constant_subquery_alias', False)` to use randomly generated alias names instead.
- Allowed specifying statement parameters in `session.call()`.
- Enabled the uploading of large pandas DataFrames in stored procedures by defaulting to a chunk size of 100,000 rows.

## 1.2.0 (2023-03-02)

### New Features

- Added support for displaying source code as comments in the generated scripts when registering stored procedures. This
  is enabled by default, turn off by specifying `source_code_display=False` at registration.
- Added a parameter `if_not_exists` when creating a UDF, UDTF or Stored Procedure from Snowpark Python to ignore creating the specified function or procedure if it already exists.
- Accept integers when calling `snowflake.snowpark.functions.get` to extract value from array.
- Added `functions.reverse` in functions to open access to Snowflake built-in function
  [reverse](https://docs.snowflake.com/en/sql-reference/functions/reverse).
- Added parameter `require_scoped_url` in snowflake.snowflake.files.SnowflakeFile.open() `(in Private Preview)` to replace `is_owner_file` is marked for deprecation.

### Bug Fixes

- Fixed a bug that overwrote `paramstyle` to `qmark` when creating a Snowpark session.
- Fixed a bug where `df.join(..., how="cross")` fails with `SnowparkJoinException: (1112): Unsupported using join type 'Cross'`.
- Fixed a bug where querying a `DataFrame` column created from chained function calls used a wrong column name.

## 1.1.0 (2023-01-26)

### New Features:

- Added `asc`, `asc_nulls_first`, `asc_nulls_last`, `desc`, `desc_nulls_first`, `desc_nulls_last`, `date_part` and `unix_timestamp` in functions.
- Added the property `DataFrame.dtypes` to return a list of column name and data type pairs.
- Added the following aliases:
  - `functions.expr()` for `functions.sql_expr()`.
  - `functions.date_format()` for `functions.to_date()`.
  - `functions.monotonically_increasing_id()` for `functions.seq8()`
  - `functions.from_unixtime()` for `functions.to_timestamp()`

### Bug Fixes:

- Fixed a bug in SQL simplifier that didn’t handle Column alias and join well in some cases. See https://github.com/snowflakedb/snowpark-python/issues/658 for details.
- Fixed a bug in SQL simplifier that generated wrong column names for function calls, NaN and INF.

### Improvements

- The session parameter `PYTHON_SNOWPARK_USE_SQL_SIMPLIFIER` is `True` after Snowflake 7.3 was released. In snowpark-python, `session.sql_simplifier_enabled` reads the value of `PYTHON_SNOWPARK_USE_SQL_SIMPLIFIER` by default, meaning that the SQL simplfier is enabled by default after the Snowflake 7.3 release. To turn this off, set `PYTHON_SNOWPARK_USE_SQL_SIMPLIFIER` in Snowflake to `False` or run `session.sql_simplifier_enabled = False` from Snowpark. It is recommended to use the SQL simplifier because it helps to generate more concise SQL.

## 1.0.0 (2022-11-01)

### New Features

- Added `Session.generator()` to create a new `DataFrame` using the Generator table function.
- Added a parameter `secure` to the functions that create a secure UDF or UDTF.

## 0.12.0 (2022-10-14)

### New Features

- Added new APIs for async job:
  - `Session.create_async_job()` to create an `AsyncJob` instance from a query id.
  - `AsyncJob.result()` now accepts argument `result_type` to return the results in different formats.
  - `AsyncJob.to_df()` returns a `DataFrame` built from the result of this asynchronous job.
  - `AsyncJob.query()` returns the SQL text of the executed query.
- `DataFrame.agg()` and `RelationalGroupedDataFrame.agg()` now accept variable-length arguments.
- Added parameters `lsuffix` and `rsuffix` to `DataFram.join()` and `DataFrame.cross_join()` to conveniently rename overlapping columns.
- Added `Table.drop_table()` so you can drop the temp table after `DataFrame.cache_result()`. `Table` is also a context manager so you can use the `with` statement to drop the cache temp table after use.
- Added `Session.use_secondary_roles()`.
- Added functions `first_value()` and `last_value()`. (contributed by @chasleslr)
- Added `on` as an alias for `using_columns` and `how` as an alias for `join_type` in `DataFrame.join()`.

### Bug Fixes

- Fixed a bug in `Session.create_dataframe()` that raised an error when `schema` names had special characters.
- Fixed a bug in which options set in `Session.read.option()` were not passed to `DataFrame.copy_into_table()` as default values.
- Fixed a bug in which `DataFrame.copy_into_table()` raises an error when a copy option has single quotes in the value.

## 0.11.0 (2022-09-28)

### Behavior Changes

- `Session.add_packages()` now raises `ValueError` when the version of a package cannot be found in Snowflake Anaconda channel. Previously, `Session.add_packages()` succeeded, and a `SnowparkSQLException` exception was raised later in the UDF/SP registration step.

### New Features:

- Added method `FileOperation.get_stream()` to support downloading stage files as stream.
- Added support in `functions.ntiles()` to accept int argument.
- Added the following aliases:
  - `functions.call_function()` for `functions.call_builtin()`.
  - `functions.function()` for `functions.builtin()`.
  - `DataFrame.order_by()` for `DataFrame.sort()`
  - `DataFrame.orderBy()` for `DataFrame.sort()`
- Improved `DataFrame.cache_result()` to return a more accurate `Table` class instead of a `DataFrame` class.
- Added support to allow `session` as the first argument when calling `StoredProcedure`.

### Improvements

- Improved nested query generation by flattening queries when applicable.
  - This improvement could be enabled by setting `Session.sql_simplifier_enabled = True`.
  - `DataFrame.select()`, `DataFrame.with_column()`, `DataFrame.drop()` and other select-related APIs have more flattened SQLs.
  - `DataFrame.union()`, `DataFrame.union_all()`, `DataFrame.except_()`, `DataFrame.intersect()`, `DataFrame.union_by_name()` have flattened SQLs generated when multiple set operators are chained.
- Improved type annotations for async job APIs.

### Bug Fixes

- Fixed a bug in which `Table.update()`, `Table.delete()`, `Table.merge()` try to reference a temp table that does not exist.

## 0.10.0 (2022-09-16)

### New Features:

- Added experimental APIs for evaluating Snowpark dataframes with asynchronous queries:
  - Added keyword argument `block` to the following action APIs on Snowpark dataframes (which execute queries) to allow asynchronous evaluations:
    - `DataFrame.collect()`, `DataFrame.to_local_iterator()`, `DataFrame.to_pandas()`, `DataFrame.to_pandas_batches()`, `DataFrame.count()`, `DataFrame.first()`.
    - `DataFrameWriter.save_as_table()`, `DataFrameWriter.copy_into_location()`.
    - `Table.delete()`, `Table.update()`, `Table.merge()`.
  - Added method `DataFrame.collect_nowait()` to allow asynchronous evaluations.
  - Added class `AsyncJob` to retrieve results from asynchronously executed queries and check their status.
- Added support for `table_type` in `Session.write_pandas()`. You can now choose from these `table_type` options: `"temporary"`, `"temp"`, and `"transient"`.
- Added support for using Python structured data (`list`, `tuple` and `dict`) as literal values in Snowpark.
- Added keyword argument `execute_as` to `functions.sproc()` and `session.sproc.register()` to allow registering a stored procedure as a caller or owner.
- Added support for specifying a pre-configured file format when reading files from a stage in Snowflake.

### Improvements:

- Added support for displaying details of a Snowpark session.

### Bug Fixes:

- Fixed a bug in which `DataFrame.copy_into_table()` and `DataFrameWriter.save_as_table()` mistakenly created a new table if the table name is fully qualified, and the table already exists.

### Deprecations:

- Deprecated keyword argument `create_temp_table` in `Session.write_pandas()`.
- Deprecated invoking UDFs using arguments wrapped in a Python list or tuple. You can use variable-length arguments without a list or tuple.

### Dependency updates

- Updated ``snowflake-connector-python`` to 2.7.12.

## 0.9.0 (2022-08-30)

### New Features:

- Added support for displaying source code as comments in the generated scripts when registering UDFs.
  This feature is turned on by default. To turn it off, pass the new keyword argument `source_code_display` as `False` when calling `register()` or `@udf()`.
- Added support for calling table functions from `DataFrame.select()`, `DataFrame.with_column()` and `DataFrame.with_columns()` which now take parameters of type `table_function.TableFunctionCall` for columns.
- Added keyword argument `overwrite` to `session.write_pandas()` to allow overwriting contents of a Snowflake table with that of a pandas DataFrame.
- Added keyword argument `column_order` to `df.write.save_as_table()` to specify the matching rules when inserting data into table in append mode.
- Added method `FileOperation.put_stream()` to upload local files to a stage via file stream.
- Added methods `TableFunctionCall.alias()` and `TableFunctionCall.as_()` to allow aliasing the names of columns that come from the output of table function joins.
- Added function `get_active_session()` in module `snowflake.snowpark.context` to get the current active Snowpark session.

### Bug Fixes:

- Fixed a bug in which batch insert should not raise an error when `statement_params` is not passed to the function.
- Fixed a bug in which column names should be quoted when `session.create_dataframe()` is called with dicts and a given schema.
- Fixed a bug in which creation of table should be skipped if the table already exists and is in append mode when calling `df.write.save_as_table()`.
- Fixed a bug in which third-party packages with underscores cannot be added when registering UDFs.

### Improvements:

- Improved function `function.uniform()` to infer the types of inputs `max_` and `min_` and cast the limits to `IntegerType` or `FloatType` correspondingly.

## 0.8.0 (2022-07-22)

### New Features:

- Added keyword only argument `statement_params` to the following methods to allow for specifying statement level parameters:
  - `collect`, `to_local_iterator`, `to_pandas`, `to_pandas_batches`,
    `count`, `copy_into_table`, `show`, `create_or_replace_view`, `create_or_replace_temp_view`, `first`, `cache_result`
    and `random_split` on class `snowflake.snowpark.Dateframe`.
  - `update`, `delete` and `merge` on class `snowflake.snowpark.Table`.
  - `save_as_table` and `copy_into_location` on class `snowflake.snowpark.DataFrameWriter`.
  - `approx_quantile`, `statement_params`, `cov` and `crosstab` on class `snowflake.snowpark.DataFrameStatFunctions`.
  - `register` and `register_from_file` on class `snowflake.snowpark.udf.UDFRegistration`.
  - `register` and `register_from_file` on class `snowflake.snowpark.udtf.UDTFRegistration`.
  - `register` and `register_from_file` on class `snowflake.snowpark.stored_procedure.StoredProcedureRegistration`.
  - `udf`, `udtf` and `sproc` in `snowflake.snowpark.functions`.
- Added support for `Column` as an input argument to `session.call()`.
- Added support for `table_type` in `df.write.save_as_table()`. You can now choose from these `table_type` options: `"temporary"`, `"temp"`, and `"transient"`.

### Improvements:

- Added validation of object name in `session.use_*` methods.
- Updated the query tag in SQL to escape it when it has special characters.
- Added a check to see if Anaconda terms are acknowledged when adding missing packages.

### Bug Fixes:

- Fixed the limited length of the string column in `session.create_dataframe()`.
- Fixed a bug in which `session.create_dataframe()` mistakenly converted 0 and `False` to `None` when the input data was only a list.
- Fixed a bug in which calling `session.create_dataframe()` using a large local dataset sometimes created a temp table twice.
- Aligned the definition of `function.trim()` with the SQL function definition.
- Fixed an issue where snowpark-python would hang when using the Python system-defined (built-in function) `sum` vs. the Snowpark `function.sum()`.

### Deprecations:

- Deprecated keyword argument `create_temp_table` in `df.write.save_as_table()`.

## 0.7.0 (2022-05-25)

### New Features:

- Added support for user-defined table functions (UDTFs).
  - Use function `snowflake.snowpark.functions.udtf()` to register a UDTF, or use it as a decorator to register the UDTF.
    - You can also use `Session.udtf.register()` to register a UDTF.
  - Use `Session.udtf.register_from_file()` to register a UDTF from a Python file.
- Updated APIs to query a table function, including both Snowflake built-in table functions and UDTFs.
  - Use function `snowflake.snowpark.functions.table_function()` to create a callable representing a table function and use it to call the table function in a query.
  - Alternatively, use function `snowflake.snowpark.functions.call_table_function()` to call a table function.
  - Added support for `over` clause that specifies `partition by` and `order by` when lateral joining a table function.
  - Updated `Session.table_function()` and `DataFrame.join_table_function()` to accept `TableFunctionCall` instances.

### Breaking Changes:

- When creating a function with `functions.udf()` and `functions.sproc()`, you can now specify an empty list for the `imports` or `packages` argument to indicate that no import or package is used for this UDF or stored procedure. Previously, specifying an empty list meant that the function would use session-level imports or packages.
- Improved the `__repr__` implementation of data types in `types.py`. The unused `type_name` property has been removed.
- Added a Snowpark-specific exception class for SQL errors. This replaces the previous `ProgrammingError` from the Python connector.

### Improvements:

- Added a lock to a UDF or UDTF when it is called for the first time per thread.
- Improved the error message for pickling errors that occurred during UDF creation.
- Included the query ID when logging the failed query.

### Bug Fixes:

- Fixed a bug in which non-integral data (such as timestamps) was occasionally converted to integer when calling `DataFrame.to_pandas()`.
- Fixed a bug in which `DataFrameReader.parquet()` failed to read a parquet file when its column contained spaces.
- Fixed a bug in which `DataFrame.copy_into_table()` failed when the dataframe is created by reading a file with inferred schemas.

### Deprecations

`Session.flatten()` and `DataFrame.flatten()`.

### Dependency Updates:

- Restricted the version of `cloudpickle` <= `2.0.0`.

## 0.6.0 (2022-04-27)

### New Features:

- Added support for vectorized UDFs with the input as a pandas DataFrame or pandas Series and the output as a pandas Series. This improves the performance of UDFs in Snowpark.
- Added support for inferring the schema of a DataFrame by default when it is created by reading a Parquet, Avro, or ORC file in the stage.
- Added functions `current_session()`, `current_statement()`, `current_user()`, `current_version()`, `current_warehouse()`, `date_from_parts()`, `date_trunc()`, `dayname()`, `dayofmonth()`, `dayofweek()`, `dayofyear()`, `grouping()`, `grouping_id()`, `hour()`, `last_day()`, `minute()`, `next_day()`, `previous_day()`, `second()`, `month()`, `monthname()`, `quarter()`, `year()`, `current_database()`, `current_role()`, `current_schema()`, `current_schemas()`, `current_region()`, `current_avaliable_roles()`, `add_months()`, `any_value()`, `bitnot()`, `bitshiftleft()`, `bitshiftright()`, `convert_timezone()`, `uniform()`, `strtok_to_array()`, `sysdate()`, `time_from_parts()`,  `timestamp_from_parts()`, `timestamp_ltz_from_parts()`, `timestamp_ntz_from_parts()`, `timestamp_tz_from_parts()`, `weekofyear()`, `percentile_cont()` to `snowflake.snowflake.functions`.

### Breaking Changes:

- Expired deprecations:
  - Removed the following APIs that were deprecated in 0.4.0: `DataFrame.groupByGroupingSets()`, `DataFrame.naturalJoin()`, `DataFrame.joinTableFunction`, `DataFrame.withColumns()`, `Session.getImports()`, `Session.addImport()`, `Session.removeImport()`, `Session.clearImports()`, `Session.getSessionStage()`, `Session.getDefaultDatabase()`, `Session.getDefaultSchema()`, `Session.getCurrentDatabase()`, `Session.getCurrentSchema()`, `Session.getFullyQualifiedCurrentSchema()`.

### Improvements:

- Added support for creating an empty `DataFrame` with a specific schema using the `Session.create_dataframe()` method.
- Changed the logging level from `INFO` to `DEBUG` for several logs (e.g., the executed query) when evaluating a dataframe.
- Improved the error message when failing to create a UDF due to pickle errors.

### Bug Fixes:

- Removed pandas hard dependencies in the `Session.create_dataframe()` method.

### Dependency Updates:

- Added `typing-extension` as a new dependency with the version >= `4.1.0`.

## 0.5.0 (2022-03-22)

### New Features

- Added stored procedures API.
  - Added `Session.sproc` property and `sproc()` to `snowflake.snowpark.functions`, so you can register stored procedures.
  - Added `Session.call` to call stored procedures by name.
- Added `UDFRegistration.register_from_file()` to allow registering UDFs from Python source files or zip files directly.
- Added `UDFRegistration.describe()` to describe a UDF.
- Added `DataFrame.random_split()` to provide a way to randomly split a dataframe.
- Added functions `md5()`, `sha1()`, `sha2()`, `ascii()`, `initcap()`, `length()`, `lower()`, `lpad()`, `ltrim()`, `rpad()`, `rtrim()`, `repeat()`, `soundex()`, `regexp_count()`, `replace()`, `charindex()`, `collate()`, `collation()`, `insert()`, `left()`, `right()`, `endswith()` to `snowflake.snowpark.functions`.
- Allowed `call_udf()` to accept literal values.
- Provided a `distinct` keyword in `array_agg()`.

### Bug Fixes:

- Fixed an issue that caused `DataFrame.to_pandas()` to have a string column if `Column.cast(IntegerType())` was used.
- Fixed a bug in `DataFrame.describe()` when there is more than one string column.

## 0.4.0 (2022-02-15)

### New Features

- You can now specify which Anaconda packages to use when defining UDFs.
  - Added `add_packages()`, `get_packages()`, `clear_packages()`, and `remove_package()`, to class `Session`.
  - Added `add_requirements()` to `Session` so you can use a requirements file to specify which packages this session will use.
  - Added parameter `packages` to function `snowflake.snowpark.functions.udf()` and method `UserDefinedFunction.register()` to indicate UDF-level Anaconda package dependencies when creating a UDF.
  - Added parameter `imports` to `snowflake.snowpark.functions.udf()` and `UserDefinedFunction.register()` to specify UDF-level code imports.
- Added a parameter `session` to function `udf()` and `UserDefinedFunction.register()` so you can specify which session to use to create a UDF if you have multiple sessions.
- Added types `Geography` and `Variant` to `snowflake.snowpark.types` to be used as type hints for Geography and Variant data when defining a UDF.
- Added support for Geography geoJSON data.
- Added `Table`, a subclass of `DataFrame` for table operations:
  - Methods `update` and `delete` update and delete rows of a table in Snowflake.
  - Method `merge` merges data from a `DataFrame` to a `Table`.
  - Override method `DataFrame.sample()` with an additional parameter `seed`, which works on tables but not on view and sub-queries.
- Added `DataFrame.to_local_iterator()` and `DataFrame.to_pandas_batches()` to allow getting results from an iterator when the result set returned from the Snowflake database is too large.
- Added `DataFrame.cache_result()` for caching the operations performed on a `DataFrame` in a temporary table.
  Subsequent operations on the original `DataFrame` have no effect on the cached result `DataFrame`.
- Added property `DataFrame.queries` to get SQL queries that will be executed to evaluate the `DataFrame`.
- Added `Session.query_history()` as a context manager to track SQL queries executed on a session, including all SQL queries to evaluate `DataFrame`s created from a session. Both query ID and query text are recorded.
- You can now create a `Session` instance from an existing established `snowflake.connector.SnowflakeConnection`. Use parameter `connection` in `Session.builder.configs()`.
- Added `use_database()`, `use_schema()`, `use_warehouse()`, and `use_role()` to class `Session` to switch database/schema/warehouse/role after a session is created.
- Added `DataFrameWriter.copy_into_table()` to unload a `DataFrame` to stage files.
- Added `DataFrame.unpivot()`.
- Added `Column.within_group()` for sorting the rows by columns with some aggregation functions.
- Added functions `listagg()`, `mode()`, `div0()`, `acos()`, `asin()`, `atan()`, `atan2()`, `cos()`, `cosh()`, `sin()`, `sinh()`, `tan()`, `tanh()`, `degrees()`, `radians()`, `round()`, `trunc()`, and `factorial()` to `snowflake.snowflake.functions`.
- Added an optional argument `ignore_nulls` in function `lead()` and `lag()`.
- The `condition` parameter of function `when()` and `iff()` now accepts SQL expressions.

### Improvements

- All function and method names have been renamed to use the snake case naming style, which is more Pythonic. For convenience, some camel case names are kept as aliases to the snake case APIs. It is recommended to use the snake case APIs.
  - Deprecated these methods on class `Session` and replaced them with their snake case equivalents: `getImports()`, `addImports()`, `removeImport()`, `clearImports()`, `getSessionStage()`, `getDefaultSchema()`, `getDefaultSchema()`, `getCurrentDatabase()`, `getFullyQualifiedCurrentSchema()`.
  - Deprecated these methods on class `DataFrame` and replaced them with their snake case equivalents: `groupingByGroupingSets()`, `naturalJoin()`, `withColumns()`, `joinTableFunction()`.
- Property `DataFrame.columns` is now consistent with `DataFrame.schema.names` and the Snowflake database `Identifier Requirements`.
- `Column.__bool__()` now raises a `TypeError`. This will ban the use of logical operators `and`, `or`, `not` on `Column` object, for instance `col("a") > 1 and col("b") > 2` will raise the `TypeError`. Use `(col("a") > 1) & (col("b") > 2)` instead.
- Changed `PutResult` and `GetResult` to subclass `NamedTuple`.
- Fixed a bug which raised an error when the local path or stage location has a space or other special characters.
- Changed `DataFrame.describe()` so that non-numeric and non-string columns are ignored instead of raising an exception.

### Dependency updates

- Updated ``snowflake-connector-python`` to 2.7.4.

## 0.3.0 (2022-01-09)

### New Features

- Added `Column.isin()`, with an alias `Column.in_()`.
- Added `Column.try_cast()`, which is a special version of `cast()`. It tries to cast a string expression to other types and returns `null` if the cast is not possible.
- Added `Column.startswith()` and `Column.substr()` to process string columns.
- `Column.cast()` now also accepts a `str` value to indicate the cast type in addition to a `DataType` instance.
- Added `DataFrame.describe()` to summarize stats of a `DataFrame`.
- Added `DataFrame.explain()` to print the query plan of a `DataFrame`.
- `DataFrame.filter()` and `DataFrame.select_expr()` now accepts a sql expression.
- Added a new `bool` parameter `create_temp_table` to methods `DataFrame.saveAsTable()` and `Session.write_pandas()` to optionally create a temp table.
- Added `DataFrame.minus()` and `DataFrame.subtract()` as aliases to `DataFrame.except_()`.
- Added `regexp_replace()`, `concat()`, `concat_ws()`, `to_char()`, `current_timestamp()`, `current_date()`, `current_time()`, `months_between()`, `cast()`, `try_cast()`, `greatest()`, `least()`, and `hash()` to module `snowflake.snowpark.functions`.

### Bug Fixes

- Fixed an issue where `Session.createDataFrame(pandas_df)` and `Session.write_pandas(pandas_df)` raise an exception when the `pandas DataFrame` has spaces in the column name.
- `DataFrame.copy_into_table()` sometimes prints an `error` level log entry while it actually works. It's fixed now.
- Fixed an API docs issue where some `DataFrame` APIs are missing from the docs.

### Dependency updates

- Update ``snowflake-connector-python`` to 2.7.2, which upgrades ``pyarrow`` dependency to 6.0.x. Refer to the [python connector 2.7.2 release notes](https://pypi.org/project/snowflake-connector-python/2.7.2/) for more details.

## 0.2.0 (2021-12-02)

### New Features

- Updated the `Session.createDataFrame()` method for creating a `DataFrame` from a pandas DataFrame.
- Added the `Session.write_pandas()` method for writing a `pandas DataFrame` to a table in Snowflake and getting a `Snowpark DataFrame` object back.
- Added new classes and methods for calling window functions.
- Added the new functions `cume_dist()`, to find the cumulative distribution of a value with regard to other values within a window partition,
  and `row_number()`, which returns a unique row number for each row within a window partition.
- Added functions for computing statistics for DataFrames in the `DataFrameStatFunctions` class.
- Added functions for handling missing values in a DataFrame in the `DataFrameNaFunctions` class.
- Added new methods `rollup()`, `cube()`, and `pivot()` to the `DataFrame` class.
- Added the `GroupingSets` class, which you can use with the DataFrame groupByGroupingSets method to perform a SQL GROUP BY GROUPING SETS.
- Added the new `FileOperation(session)`
  class that you can use to upload and download files to and from a stage.
- Added the `DataFrame.copy_into_table()`
  method for loading data from files in a stage into a table.
- In CASE expressions, the functions `when()` and `otherwise()`
  now accept Python types in addition to `Column` objects.
- When you register a UDF you can now optionally set the `replace` parameter to `True` to overwrite an existing UDF with the same name.

### Improvements

- UDFs are now compressed before they are uploaded to the server. This makes them about 10 times smaller, which can help
  when you are using large ML model files.
- When the size of a UDF is less than 8196 bytes, it will be uploaded as in-line code instead of uploaded to a stage.

### Bug Fixes

- Fixed an issue where the statement `df.select(when(col("a") == 1, 4).otherwise(col("a"))), [Row(4), Row(2), Row(3)]` raised an exception.
- Fixed an issue where `df.toPandas()` raised an exception when a DataFrame was created from large local data.

## 0.1.0 (2021-10-26)

Start of Private Preview<|MERGE_RESOLUTION|>--- conflicted
+++ resolved
@@ -4,15 +4,13 @@
 
 ### Snowpark Python API Updates
 
-<<<<<<< HEAD
 #### New Features
 
 - Added parameter `batch_size` to `DataFrameReader.dbapi` (PrPr) for batching fetched data into a single Parquet file.
-=======
+
 #### Bug Fixes
 
 - Fixed a bug in `DataFrame.group_by().pivot().agg` when the pivot column and aggregate column are the same.
->>>>>>> c125cd7f
 
 #### Deprecations
 

# Release History

## 1.28.0 (TBD)

### Snowpark Python API Updates

#### New Features

- Added support for the following functions in `functions.py`
  - `normal`
  - `randn`
- Added support for `allow_missing_columns` parameter to `Dataframe.union_by_name` and `Dataframe.union_all_by_name`.

#### Improvements

- Improved query generation for `Dataframe.distinct` to generate `SELECT DISTINCT` instead of `SELECT` with `GROUP BY` all columns. To disable this feature, set `session.conf.set("use_simplified_query_generation", False)`.

#### Deprecations

- Deprecated Snowpark Python function `snowflake_cortex_summarize`. Users can install snowflake-ml-python and use the snowflake.cortex.summarize function instead.
- Deprecated Snowpark Python function `snowflake_cortex_sentiment`. Users can install snowflake-ml-python and use the snowflake.cortex.sentiment function instead.

#### Bug Fixes

- Fixed a bug where session-level query tag was overwritten by a stacktrace for dataframes that generate multiple queries. Now, the query tag will only be set to the stacktrace if `session.conf.set("collect_stacktrace_in_query_tag", True)`.
- Fixed a bug in `Session._write_pandas` where it was erroneously passing `use_logical_type` parameter to `Session._write_modin_pandas_helper` when writing a Snowpark pandas object.
- Fixed a bug in options sql generation that could cause multiple values to be formatted incorrectly.
- Fixed a bug in `Session.catalog` where empty strings for database or schema were not handled correctly and were generating erroneous sql statements.

#### Improvements

- Improved the random object name generation to avoid collisions.

#### Experimental Features

- Added support for writing pyarrow Tables to Snowflake tables.

### Snowpark pandas API Updates

#### New Features

- Added support for applying Snowflake Cortex functions `Summarize` and `Sentiment`.
- Added support for list values in `Series.str.get`.
<<<<<<< HEAD
- Added support for applying Snowflake Cortex functions `ClassifyText`, `Translate`, and `ExtractAnswer`.
=======
- Added support for list values in `Series.str.slice`.
>>>>>>> 5f7f09bc

#### Bug Fixes

- Fixed a bug in `apply` where kwargs were not being correctly passed into the applied function.

### Snowpark Local Testing Updates

#### New Features
- Added support for the following functions
    - `hour`
    - `minute`

#### Bug Fixes

- Fixed a bug in Dataframe.join that caused columns to have incorrect typing.
- Fixed a bug in when statements that caused incorrect results in the otherwise clause.




### Snowpark Local Testing Updates

#### New Features

- Added support for NULL_IF parameter to csv reader

### Snowpark Local Testing Updates

#### New Features

- Added support for NULL_IF parameter to csv reader.
- Added support for `date_format`, `datetime_format`, and `timestamp_format` options when loading csvs.

## 1.27.0 (2025-02-03)

### Snowpark Python API Updates

#### New Features

- Added support for the following functions in `functions.py`
  - `array_reverse`
  - `divnull`
  - `map_cat`
  - `map_contains_key`
  - `map_keys`
  - `nullifzero`
  - `snowflake_cortex_sentiment`
  - `acosh`
  - `asinh`
  - `atanh`
  - `bit_length`
  - `bitmap_bit_position`
  - `bitmap_bucket_number`
  - `bitmap_construct_agg`
  - `bitshiftright_unsigned`
  - `cbrt`
  - `equal_null`
  - `from_json`
  - `ifnull`
  - `localtimestamp`
  - `max_by`
  - `min_by`
  - `nth_value`
  - `nvl`
  - `octet_length`
  - `position`
  - `regr_avgx`
  - `regr_avgy`
  - `regr_count`
  - `regr_intercept`
  - `regr_r2`
  - `regr_slope`
  - `regr_sxx`
  - `regr_sxy`
  - `regr_syy`
  - `try_to_binary`
  - `base64`
  - `base64_decode_string`
  - `base64_encode`
  - `editdistance`
  - `hex`
  - `hex_encode`
  - `instr`
  - `log1p`
  - `log2`
  - `log10`
  - `percentile_approx`
  - `unbase64`
- Added support for `seed` argument in `DataFrame.stat.sample_by`. Note that it only supports a `Table` object, and will be ignored for a `DataFrame` object.
- Added support for specifying a schema string (including implicit struct syntax) when calling `DataFrame.create_dataframe`.
- Added support for `DataFrameWriter.insert_into/insertInto`. This method also supports local testing mode.
- Added support for `DataFrame.create_temp_view` to create a temporary view. It will fail if the view already exists.
- Added support for multiple columns in the functions `map_cat` and `map_concat`.
- Added an option `keep_column_order` for keeping original column order in `DataFrame.with_column` and `DataFrame.with_columns`.
- Added options to column casts that allow renaming or adding fields in StructType columns.
- Added support for `contains_null` parameter to ArrayType.
- Added support for creating a temporary view via `DataFrame.create_or_replace_temp_view` from a DataFrame created by reading a file from a stage.
- Added support for `value_contains_null` parameter to MapType.
- Added support for using `Column` object in `Column.in_` and `functions.in_`.
- Added `interactive` to telemetry that indicates whether the current environment is an interactive one.
- Allow `session.file.get` in a Native App to read file paths starting with `/` from the current version
- Added support for multiple aggregation functions after `DataFrame.pivot`.

#### Experimental Features

- Added `Catalog` class to manage snowflake objects. It can be accessed via `Session.catalog`.
  - `snowflake.core` is a dependency required for this feature.
- Allow user input schema when reading JSON file on stage.
- Added support for specifying a schema string (including implicit struct syntax) when calling `DataFrame.create_dataframe`.

#### Improvements

- Updated README.md to include instructions on how to verify package signatures using `cosign`.

#### Bug Fixes

- Fixed a bug in local testing mode that caused a column to contain None when it should contain 0.
- Fixed a bug in `StructField.from_json` that prevented TimestampTypes with `tzinfo` from being parsed correctly.
- Fixed a bug in function `date_format` that caused an error when the input column was date type or timestamp type.
- Fixed a bug in dataframe that null value can be inserted in a non-nullable column.
- Fixed a bug in `replace` and `lit` which raised type hint assertion error when passing `Column` expression objects.
- Fixed a bug in `pandas_udf` and `pandas_udtf` where `session` parameter was erroneously ignored.
- Fixed a bug that raised incorrect type conversion error for system function called through `session.call`.

### Snowpark pandas API Updates

#### New Features

- Added support for `Series.str.ljust` and `Series.str.rjust`.
- Added support for `Series.str.center`.
- Added support for `Series.str.pad`.
- Added support for applying Snowpark Python function `snowflake_cortex_sentiment`.
- Added support for `DataFrame.map`.
- Added support for `DataFrame.from_dict` and `DataFrame.from_records`.
- Added support for mixed case field names in struct type columns.
- Added support for `SeriesGroupBy.unique`
- Added support for `Series.dt.strftime` with the following directives:
  - %d: Day of the month as a zero-padded decimal number.
  - %m: Month as a zero-padded decimal number.
  - %Y: Year with century as a decimal number.
  - %H: Hour (24-hour clock) as a zero-padded decimal number.
  - %M: Minute as a zero-padded decimal number.
  - %S: Second as a zero-padded decimal number.
  - %f: Microsecond as a decimal number, zero-padded to 6 digits.
  - %j: Day of the year as a zero-padded decimal number.
  - %X: Locale’s appropriate time representation.
  - %%: A literal '%' character.
- Added support for `Series.between`.
- Added support for `include_groups=False` in `DataFrameGroupBy.apply`.
- Added support for `expand=True` in `Series.str.split`.
- Added support for `DataFrame.pop` and `Series.pop`.
- Added support for `first` and `last` in `DataFrameGroupBy.agg` and `SeriesGroupBy.agg`.
- Added support for `Index.drop_duplicates`.
- Added support for aggregations `"count"`, `"median"`, `np.median`,
  `"skew"`, `"std"`, `np.std` `"var"`, and `np.var` in
  `pd.pivot_table()`, `DataFrame.pivot_table()`, and `pd.crosstab()`.

#### Improvements
- Improve performance of `DataFrame.map`, `Series.apply` and `Series.map` methods by mapping numpy functions to snowpark functions if possible.
- Added documentation for `DataFrame.map`.
- Improve performance of `DataFrame.apply` by mapping numpy functions to snowpark functions if possible.
- Added documentation on the extent of Snowpark pandas interoperability with scikit-learn.
- Infer return type of functions in `Series.map`, `Series.apply` and `DataFrame.map` if type-hint is not provided.
- Added `call_count` to telemetry that counts method calls including interchange protocol calls.

## 1.26.0 (2024-12-05)

### Snowpark Python API Updates

#### New Features

- Added support for property `version` and class method `get_active_session` for `Session` class.
- Added new methods and variables to enhance data type handling and JSON serialization/deserialization:
  - To `DataType`, its derived classes, and `StructField`:
    - `type_name`: Returns the type name of the data.
    - `simple_string`: Provides a simple string representation of the data.
    - `json_value`: Returns the data as a JSON-compatible value.
    - `json`: Converts the data to a JSON string.
  - To `ArrayType`, `MapType`, `StructField`, `PandasSeriesType`, `PandasDataFrameType` and `StructType`:
    - `from_json`: Enables these types to be created from JSON data.
  - To `MapType`:
    - `keyType`: keys of the map
    - `valueType`: values of the map
- Added support for method `appName` in `SessionBuilder`.
- Added support for `include_nulls` argument in `DataFrame.unpivot`.
- Added support for following functions in `functions.py`:
  - `size` to get size of array, object, or map columns.
  - `collect_list` an alias of `array_agg`.
  - `substring` makes `len` argument optional.
- Added parameter `ast_enabled` to session for internal usage (default: `False`).

#### Improvements

- Added support for specifying the following to `DataFrame.create_or_replace_dynamic_table`:
  - `iceberg_config` A dictionary that can hold the following iceberg configuration options:
    - `external_volume`
    - `catalog`
    - `base_location`
    - `catalog_sync`
    - `storage_serialization_policy`
- Added support for nested data types to `DataFrame.print_schema`
- Added support for `level` parameter to `DataFrame.print_schema`
- Improved flexibility of `DataFrameReader` and `DataFrameWriter` API by adding support for the following:
  - Added `format` method to `DataFrameReader` and `DataFrameWriter` to specify file format when loading or unloading results.
  - Added `load` method to `DataFrameReader` to work in conjunction with `format`.
  - Added `save` method to `DataFrameWriter` to work in conjunction with `format`.
  - Added support to read keyword arguments to `options` method for `DataFrameReader` and `DataFrameWriter`.
- Relaxed the cloudpickle dependency for Python 3.11 to simplify build requirements. However, for Python 3.11, `cloudpickle==2.2.1` remains the only supported version.

#### Bug Fixes

- Removed warnings that dynamic pivot features were in private preview, because
  dynamic pivot is now generally available.
- Fixed a bug in `session.read.options` where `False` Boolean values were incorrectly parsed as `True` in the generated file format.

#### Dependency Updates

- Added a runtime dependency on `python-dateutil`.

### Snowpark pandas API Updates

#### New Features

- Added partial support for `Series.map` when `arg` is a pandas `Series` or a
  `collections.abc.Mapping`. No support for instances of `dict` that implement
  `__missing__` but are not instances of `collections.defaultdict`.
- Added support for `DataFrame.align` and `Series.align` for `axis=1` and `axis=None`.
- Added support for `pd.json_normalize`.
- Added support for `GroupBy.pct_change` with `axis=0`, `freq=None`, and `limit=None`.
- Added support for `DataFrameGroupBy.__iter__` and `SeriesGroupBy.__iter__`.
- Added support for `np.sqrt`, `np.trunc`, `np.floor`, numpy trig functions, `np.exp`, `np.abs`, `np.positive` and `np.negative`.
- Added partial support for the dataframe interchange protocol method
  `DataFrame.__dataframe__()`.

#### Bug Fixes

- Fixed a bug in `df.loc` where setting a single column from a series results in unexpected `None` values.

#### Improvements

- Use UNPIVOT INCLUDE NULLS for unpivot operations in pandas instead of sentinel values.
- Improved documentation for pd.read_excel.

## 1.25.0 (2024-11-14)

### Snowpark Python API Updates

#### New Features

- Added the following new functions in `snowflake.snowpark.dataframe`:
  - `map`
- Added support for passing parameter `include_error` to `Session.query_history` to record queries that have error during execution.

#### Improvements

- When target stage is not set in profiler, a default stage from `Session.get_session_stage` is used instead of raising `SnowparkSQLException`.
- Allowed lower case or mixed case input when calling `Session.stored_procedure_profiler.set_active_profiler`.
- Added distributed tracing using open telemetry APIs for action function in `DataFrame`:
  - `cache_result`
- Removed opentelemetry warning from logging.

#### Bug Fixes

- Fixed the pre-action and post-action query propagation when `In` expression were used in selects.
- Fixed a bug that raised error `AttributeError` while calling `Session.stored_procedure_profiler.get_output` when `Session.stored_procedure_profiler` is disabled.

#### Dependency Updates

- Added a dependency on `protobuf>=5.28` and `tzlocal` at runtime.
- Added a dependency on `protoc-wheel-0` for the development profile.
- Require `snowflake-connector-python>=3.12.0, <4.0.0` (was `>=3.10.0`).

### Snowpark pandas API Updates

#### Dependency Updates

- Updated `modin` from 0.28.1 to 0.30.1.
- Added support for all `pandas` 2.2.x versions.

#### New Features

- Added support for `Index.to_numpy`.
- Added support for `DataFrame.align` and `Series.align` for `axis=0`.
- Added support for `size` in `GroupBy.aggregate`, `DataFrame.aggregate`, and `Series.aggregate`.
- Added support for `snowflake.snowpark.functions.window`
- Added support for `pd.read_pickle` (Uses native pandas for processing).
- Added support for `pd.read_html` (Uses native pandas for processing).
- Added support for `pd.read_xml` (Uses native pandas for processing).
- Added support for aggregation functions `"size"` and `len` in `GroupBy.aggregate`, `DataFrame.aggregate`, and `Series.aggregate`.
- Added support for list values in `Series.str.len`.

#### Bug Fixes

- Fixed a bug where aggregating a single-column dataframe with a single callable function (e.g. `pd.DataFrame([0]).agg(np.mean)`) would fail to transpose the result.
- Fixed bugs where `DataFrame.dropna()` would:
  - Treat an empty `subset` (e.g. `[]`) as if it specified all columns instead of no columns.
  - Raise a `TypeError` for a scalar `subset` instead of filtering on just that column.
  - Raise a `ValueError` for a `subset` of type `pandas.Index` instead of filtering on the columns in the index.
- Disable creation of scoped read only table to mitigate Disable creation of scoped read only table to mitigate `TableNotFoundError` when using dynamic pivot in notebook environment.
- Fixed a bug when concat dataframe or series objects are coming from the same dataframe when axis = 1.

#### Improvements

- Improve np.where with scalar x value by eliminating unnecessary join and temp table creation.
- Improve get_dummies performance by flattening the pivot with join.
- Improve align performance when aligning on row position column by removing unnecessary window functions.



### Snowpark Local Testing Updates

#### New Features

- Added support for patching functions that are unavailable in the `snowflake.snowpark.functions` module.
- Added support for `snowflake.snowpark.functions.any_value`

#### Bug Fixes

- Fixed a bug where `Table.update` could not handle `VariantType`, `MapType`, and `ArrayType` data types.
- Fixed a bug where column aliases were incorrectly resolved in `DataFrame.join`, causing errors when selecting columns from a joined DataFrame.
- Fixed a bug where `Table.update` and `Table.merge` could fail if the target table's index was not the default `RangeIndex`.

## 1.24.0 (2024-10-28)

### Snowpark Python API Updates

#### New Features

- Updated `Session` class to be thread-safe. This allows concurrent DataFrame transformations, DataFrame actions, UDF and stored procedure registration, and concurrent file uploads when using the same `Session` object.
  - The feature is disabled by default and can be enabled by setting `FEATURE_THREAD_SAFE_PYTHON_SESSION` to `True` for account.
  - Updating session configurations, like changing database or schema, when multiple threads are using the session may lead to unexpected behavior.
  - When enabled, some internally created temporary table names returned from `DataFrame.queries` API are not deterministic, and may be different when DataFrame actions are executed. This does not affect explicit user-created temporary tables.
- Added support for 'Service' domain to `session.lineage.trace` API.
- Added support for `copy_grants` parameter when registering UDxF and stored procedures.
- Added support for the following methods in `DataFrameWriter` to support daisy-chaining:
  - `option`
  - `options`
  - `partition_by`
- Added support for `snowflake_cortex_summarize`.

#### Improvements

- Improved the following new capability for function `snowflake.snowpark.functions.array_remove` it is now possible to use in python.
- Disables sql simplification when sort is performed after limit.
  - Previously, `df.sort().limit()` and `df.limit().sort()` generates the same query with sort in front of limit. Now, `df.limit().sort()` will generate query that reads `df.limit().sort()`.
  - Improve performance of generated query for `df.limit().sort()`, because limit stops table scanning as soon as the number of records is satisfied.
- Added a client side error message for when an invalid stage location is passed to DataFrame read functions.

#### Bug Fixes

- Fixed a bug where the automatic cleanup of temporary tables could interfere with the results of async query execution.
- Fixed a bug in `DataFrame.analytics.time_series_agg` function to handle multiple data points in same sliding interval.
- Fixed a bug that created inconsistent casing in field names of structured objects in iceberg schemas.

#### Deprecations

- Deprecated warnings will be triggered when using snowpark-python with Python 3.8. For more details, please refer to https://docs.snowflake.com/en/developer-guide/python-runtime-support-policy.

### Snowpark pandas API Updates

#### New Features

- Added support for `np.subtract`, `np.multiply`, `np.divide`, and `np.true_divide`.
- Added support for tracking usages of `__array_ufunc__`.
- Added numpy compatibility support for `np.float_power`, `np.mod`, `np.remainder`, `np.greater`, `np.greater_equal`, `np.less`, `np.less_equal`, `np.not_equal`, and `np.equal`.
- Added numpy compatibility support for `np.log`, `np.log2`, and `np.log10`
- Added support for `DataFrameGroupBy.bfill`, `SeriesGroupBy.bfill`, `DataFrameGroupBy.ffill`, and `SeriesGroupBy.ffill`.
- Added support for `on` parameter with `Resampler`.
- Added support for timedelta inputs in `value_counts()`.
- Added support for applying Snowpark Python function `snowflake_cortex_summarize`.
- Added support for `DataFrame.attrs` and `Series.attrs`.
- Added support for `DataFrame.style`.
- Added numpy compatibility support for `np.full_like`

#### Improvements

- Improved generated SQL query for `head` and `iloc` when the row key is a slice.
- Improved error message when passing an unknown timezone to `tz_convert` and `tz_localize` in `Series`, `DataFrame`, `Series.dt`, and `DatetimeIndex`.
- Improved documentation for `tz_convert` and `tz_localize` in `Series`, `DataFrame`, `Series.dt`, and `DatetimeIndex` to specify the supported timezone formats.
- Added additional kwargs support for `df.apply` and `series.apply` ( as well as `map` and `applymap` ) when using snowpark functions. This allows for some position independent compatibility between apply and functions where the first argument is not a pandas object.
- Improved generated SQL query for `iloc` and `iat` when the row key is a scalar.
- Removed all joins in `iterrows`.
- Improved documentation for `Series.map` to reflect the unsupported features.
- Added support for `np.may_share_memory` which is used internally by many scikit-learn functions. This method will always return false when called with a Snowpark pandas object.

#### Bug Fixes

- Fixed a bug where `DataFrame` and `Series` `pct_change()` would raise `TypeError` when input contained timedelta columns.
- Fixed a bug where `replace()` would sometimes propagate `Timedelta` types incorrectly through `replace()`. Instead raise `NotImplementedError` for `replace()` on `Timedelta`.
- Fixed a bug where `DataFrame` and `Series` `round()` would raise `AssertionError` for `Timedelta` columns. Instead raise `NotImplementedError` for `round()` on `Timedelta`.
- Fixed a bug where `reindex` fails when the new index is a Series with non-overlapping types from the original index.
- Fixed a bug where calling `__getitem__` on a DataFrameGroupBy object always returned a DataFrameGroupBy object if `as_index=False`.
- Fixed a bug where inserting timedelta values into an existing column would silently convert the values to integers instead of raising `NotImplementedError`.
- Fixed a bug where `DataFrame.shift()` on axis=0 and axis=1 would fail to propagate timedelta types.
- `DataFrame.abs()`, `DataFrame.__neg__()`, `DataFrame.stack()`, and `DataFrame.unstack()` now raise `NotImplementedError` for timedelta inputs instead of failing to propagate timedelta types.

### Snowpark Local Testing Updates

#### Bug Fixes

- Fixed a bug where `DataFrame.alias` raises `KeyError` for input column name.
- Fixed a bug where `to_csv` on Snowflake stage fails when data contains empty strings.

## 1.23.0 (2024-10-09)

### Snowpark Python API Updates

#### New Features

- Added the following new functions in `snowflake.snowpark.functions`:
  - `make_interval`
- Added support for using Snowflake Interval constants with `Window.range_between()` when the order by column is TIMESTAMP or DATE type.
- Added support for file writes. This feature is currently in private preview.
- Added `thread_id` to `QueryRecord` to track the thread id submitting the query history.
- Added support for `Session.stored_procedure_profiler`.

#### Improvements

#### Bug Fixes

- Fixed a bug where registering a stored procedure or UDxF with type hints would give a warning `'NoneType' has no len() when trying to read default values from function`.

### Snowpark pandas API Updates

#### New Features

- Added support for `TimedeltaIndex.mean` method.
- Added support for some cases of aggregating `Timedelta` columns on `axis=0` with `agg` or `aggregate`.
- Added support for `by`, `left_by`, `right_by`, `left_index`, and `right_index` for `pd.merge_asof`.
- Added support for passing parameter `include_describe` to `Session.query_history`.
- Added support for `DatetimeIndex.mean` and `DatetimeIndex.std` methods.
- Added support for `Resampler.asfreq`, `Resampler.indices`, `Resampler.nunique`, and `Resampler.quantile`.
- Added support for `resample` frequency `W`, `ME`, `YE` with `closed = "left"`.
- Added support for `DataFrame.rolling.corr` and `Series.rolling.corr` for `pairwise = False` and int `window`.
- Added support for string time-based `window` and `min_periods = None` for `Rolling`.
- Added support for `DataFrameGroupBy.fillna` and `SeriesGroupBy.fillna`.
- Added support for constructing `Series` and `DataFrame` objects with the lazy `Index` object as `data`, `index`, and `columns` arguments.
- Added support for constructing `Series` and `DataFrame` objects with `index` and `column` values not present in `DataFrame`/`Series` `data`.
- Added support for `pd.read_sas` (Uses native pandas for processing).
- Added support for applying `rolling().count()` and `expanding().count()` to `Timedelta` series and columns.
- Added support for `tz` in both `pd.date_range` and `pd.bdate_range`.
- Added support for `Series.items`.
- Added support for `errors="ignore"` in `pd.to_datetime`.
- Added support for `DataFrame.tz_localize` and `Series.tz_localize`.
- Added support for `DataFrame.tz_convert` and `Series.tz_convert`.
- Added support for applying Snowpark Python functions (e.g., `sin`) in `Series.map`, `Series.apply`, `DataFrame.apply` and `DataFrame.applymap`.

#### Improvements

- Improved `to_pandas` to persist the original timezone offset for TIMESTAMP_TZ type.
- Improved `dtype` results for TIMESTAMP_TZ type to show correct timezone offset.
- Improved `dtype` results for TIMESTAMP_LTZ type to show correct timezone.
- Improved error message when passing non-bool value to `numeric_only` for groupby aggregations.
- Removed unnecessary warning about sort algorithm in `sort_values`.
- Use SCOPED object for internal create temp tables. The SCOPED objects will be stored sproc scoped if created within stored sproc, otherwise will be session scoped, and the object will be automatically cleaned at the end of the scope.
- Improved warning messages for operations that lead to materialization with inadvertent slowness.
- Removed unnecessary warning message about `convert_dtype` in `Series.apply`.

#### Bug Fixes

- Fixed a bug where an `Index` object created from a `Series`/`DataFrame` incorrectly updates the `Series`/`DataFrame`'s index name after an inplace update has been applied to the original `Series`/`DataFrame`.
- Suppressed an unhelpful `SettingWithCopyWarning` that sometimes appeared when printing `Timedelta` columns.
- Fixed `inplace` argument for `Series` objects derived from other `Series` objects.
- Fixed a bug where `Series.sort_values` failed if series name overlapped with index column name.
- Fixed a bug where transposing a dataframe would map `Timedelta` index levels to integer column levels.
- Fixed a bug where `Resampler` methods on timedelta columns would produce integer results.
- Fixed a bug where `pd.to_numeric()` would leave `Timedelta` inputs as `Timedelta` instead of converting them to integers.
- Fixed `loc` set when setting a single row, or multiple rows, of a DataFrame with a Series value.

### Snowpark Local Testing Updates

#### Bug Fixes

- Fixed a bug where nullable columns were annotated wrongly.
- Fixed a bug where the `date_add` and `date_sub` functions failed for `NULL` values.
- Fixed a bug where `equal_null` could fail inside a merge statement.
- Fixed a bug where `row_number` could fail inside a Window function.
- Fixed a bug where updates could fail when the source is the result of a join.


## 1.22.1 (2024-09-11)
This is a re-release of 1.22.0. Please refer to the 1.22.0 release notes for detailed release content.


## 1.22.0 (2024-09-10)

### Snowpark Python API Updates

### New Features

- Added the following new functions in `snowflake.snowpark.functions`:
  - `array_remove`
  - `ln`

#### Improvements

- Improved documentation for `Session.write_pandas` by making `use_logical_type` option more explicit.
- Added support for specifying the following to `DataFrameWriter.save_as_table`:
  - `enable_schema_evolution`
  - `data_retention_time`
  - `max_data_extension_time`
  - `change_tracking`
  - `copy_grants`
  - `iceberg_config` A dicitionary that can hold the following iceberg configuration options:
      - `external_volume`
      - `catalog`
      - `base_location`
      - `catalog_sync`
      - `storage_serialization_policy`
- Added support for specifying the following to `DataFrameWriter.copy_into_table`:
  - `iceberg_config` A dicitionary that can hold the following iceberg configuration options:
      - `external_volume`
      - `catalog`
      - `base_location`
      - `catalog_sync`
      - `storage_serialization_policy`
- Added support for specifying the following parameters to `DataFrame.create_or_replace_dynamic_table`:
  - `mode`
  - `refresh_mode`
  - `initialize`
  - `clustering_keys`
  - `is_transient`
  - `data_retention_time`
  - `max_data_extension_time`

#### Bug Fixes

- Fixed a bug in `session.read.csv` that caused an error when setting `PARSE_HEADER = True` in an externally defined file format.
- Fixed a bug in query generation from set operations that allowed generation of duplicate queries when children have common subqueries.
- Fixed a bug in `session.get_session_stage` that referenced a non-existing stage after switching database or schema.
- Fixed a bug where calling `DataFrame.to_snowpark_pandas` without explicitly initializing the Snowpark pandas plugin caused an error.
- Fixed a bug where using the `explode` function in dynamic table creation caused a SQL compilation error due to improper boolean type casting on the `outer` parameter.

### Snowpark Local Testing Updates

#### New Features

- Added support for type coercion when passing columns as input to UDF calls.
- Added support for `Index.identical`.

#### Bug Fixes

- Fixed a bug where the truncate mode in `DataFrameWriter.save_as_table` incorrectly handled DataFrames containing only a subset of columns from the existing table.
- Fixed a bug where function `to_timestamp` does not set the default timezone of the column datatype.

### Snowpark pandas API Updates

#### New Features

- Added limited support for the `Timedelta` type, including the following features. Snowpark pandas will raise `NotImplementedError` for unsupported `Timedelta` use cases.
  - supporting tracking the Timedelta type through `copy`, `cache_result`, `shift`, `sort_index`, `assign`, `bfill`, `ffill`, `fillna`, `compare`, `diff`, `drop`, `dropna`, `duplicated`, `empty`, `equals`, `insert`, `isin`, `isna`, `items`, `iterrows`, `join`, `len`, `mask`, `melt`, `merge`, `nlargest`, `nsmallest`, `to_pandas`.
  - converting non-timedelta to timedelta via `astype`.
  - `NotImplementedError` will be raised for the rest of methods that do not support `Timedelta`.
  - support for subtracting two timestamps to get a Timedelta.
  - support indexing with Timedelta data columns.
  - support for adding or subtracting timestamps and `Timedelta`.
  - support for binary arithmetic between two `Timedelta` values.
  - support for binary arithmetic and comparisons between `Timedelta` values and numeric values.
  - support for lazy `TimedeltaIndex`.
  - support for `pd.to_timedelta`.
  - support for `GroupBy` aggregations `min`, `max`, `mean`, `idxmax`, `idxmin`, `std`, `sum`, `median`, `count`, `any`, `all`, `size`, `nunique`, `head`, `tail`, `aggregate`.
  - support for `GroupBy` filtrations `first` and `last`.
  - support for `TimedeltaIndex` attributes: `days`, `seconds`, `microseconds` and `nanoseconds`.
  - support for `diff` with timestamp columns on `axis=0` and `axis=1`
  - support for `TimedeltaIndex` methods: `ceil`, `floor` and `round`.
  - support for `TimedeltaIndex.total_seconds` method.
- Added support for index's arithmetic and comparison operators.
- Added support for `Series.dt.round`.
- Added documentation pages for `DatetimeIndex`.
- Added support for `Index.name`, `Index.names`, `Index.rename`, and `Index.set_names`.
- Added support for `Index.__repr__`.
- Added support for `DatetimeIndex.month_name` and `DatetimeIndex.day_name`.
- Added support for `Series.dt.weekday`, `Series.dt.time`, and `DatetimeIndex.time`.
- Added support for `Index.min` and `Index.max`.
- Added support for `pd.merge_asof`.
- Added support for `Series.dt.normalize` and `DatetimeIndex.normalize`.
- Added support for `Index.is_boolean`, `Index.is_integer`, `Index.is_floating`, `Index.is_numeric`, and `Index.is_object`.
- Added support for `DatetimeIndex.round`, `DatetimeIndex.floor` and `DatetimeIndex.ceil`.
- Added support for `Series.dt.days_in_month` and `Series.dt.daysinmonth`.
- Added support for `DataFrameGroupBy.value_counts` and `SeriesGroupBy.value_counts`.
- Added support for `Series.is_monotonic_increasing` and `Series.is_monotonic_decreasing`.
- Added support for `Index.is_monotonic_increasing` and `Index.is_monotonic_decreasing`.
- Added support for `pd.crosstab`.
- Added support for `pd.bdate_range` and included business frequency support (B, BME, BMS, BQE, BQS, BYE, BYS) for both `pd.date_range` and `pd.bdate_range`.
- Added support for lazy `Index` objects  as `labels` in `DataFrame.reindex` and `Series.reindex`.
- Added support for `Series.dt.days`, `Series.dt.seconds`, `Series.dt.microseconds`, and `Series.dt.nanoseconds`.
- Added support for creating a `DatetimeIndex` from an `Index` of numeric or string type.
- Added support for string indexing with `Timedelta` objects.
- Added support for `Series.dt.total_seconds` method.
- Added support for `DataFrame.apply(axis=0)`.
- Added support for `Series.dt.tz_convert` and `Series.dt.tz_localize`.
- Added support for `DatetimeIndex.tz_convert` and `DatetimeIndex.tz_localize`.

#### Improvements

- Improve concat, join performance when operations are performed on series coming from the same dataframe by avoiding unnecessary joins.
- Refactored `quoted_identifier_to_snowflake_type` to avoid making metadata queries if the types have been cached locally.
- Improved `pd.to_datetime` to handle all local input cases.
- Create a lazy index from another lazy index without pulling data to client.
- Raised `NotImplementedError` for Index bitwise operators.
- Display a more clear error message when `Index.names` is set to a non-like-like object.
- Raise a warning whenever MultiIndex values are pulled in locally.
- Improve warning message for `pd.read_snowflake` include the creation reason when temp table creation is triggered.
- Improve performance for `DataFrame.set_index`, or setting `DataFrame.index` or `Series.index` by avoiding checks require eager evaluation. As a consequence, when the new index that does not match the current `Series`/`DataFrame` object length, a `ValueError` is no longer raised. Instead, when the `Series`/`DataFrame` object is longer than the provided index, the `Series`/`DataFrame`'s new index is filled with `NaN` values for the "extra" elements. Otherwise, the extra values in the provided index are ignored.
- Properly raise `NotImplementedError` when ambiguous/nonexistent are non-string in `ceil`/`floor`/`round`.

#### Bug Fixes

- Stopped ignoring nanoseconds in `pd.Timedelta` scalars.
- Fixed AssertionError in tree of binary operations.
- Fixed bug in `Series.dt.isocalendar` using a named Series
- Fixed `inplace` argument for Series objects derived from DataFrame columns.
- Fixed a bug where `Series.reindex` and `DataFrame.reindex` did not update the result index's name correctly.
- Fixed a bug where `Series.take` did not error when `axis=1` was specified.


## 1.21.1 (2024-09-05)

### Snowpark Python API Updates

#### Bug Fixes

- Fixed a bug where using `to_pandas_batches` with async jobs caused an error due to improper handling of waiting for asynchronous query completion.

## 1.21.0 (2024-08-19)

### Snowpark Python API Updates

#### New Features

- Added support for `snowflake.snowpark.testing.assert_dataframe_equal` that is a utility function to check the equality of two Snowpark DataFrames.

#### Improvements

- Added support server side string size limitations.
- Added support to create and invoke stored procedures, UDFs and UDTFs with optional arguments.
- Added support for column lineage in the DataFrame.lineage.trace API.
- Added support for passing `INFER_SCHEMA` options to `DataFrameReader` via `INFER_SCHEMA_OPTIONS`.
- Added support for passing `parameters` parameter to `Column.rlike` and `Column.regexp`.
- Added support for automatically cleaning up temporary tables created by `df.cache_result()` in the current session, when the DataFrame is no longer referenced (i.e., gets garbage collected). It is still an experimental feature not enabled by default, and can be enabled by setting `session.auto_clean_up_temp_table_enabled` to `True`.
- Added support for string literals to the `fmt` parameter of `snowflake.snowpark.functions.to_date`.
- Added support for system$reference function.

#### Bug Fixes

- Fixed a bug where SQL generated for selecting `*` column has an incorrect subquery.
- Fixed a bug in `DataFrame.to_pandas_batches` where the iterator could throw an error if certain transformation is made to the pandas dataframe due to wrong isolation level.
- Fixed a bug in `DataFrame.lineage.trace` to split the quoted feature view's name and version correctly.
- Fixed a bug in `Column.isin` that caused invalid sql generation when passed an empty list.
- Fixed a bug that fails to raise NotImplementedError while setting cell with list like item.

### Snowpark Local Testing Updates

#### New Features

- Added support for the following APIs:
  - snowflake.snowpark.functions
    - `rank`
    - `dense_rank`
    - `percent_rank`
    - `cume_dist`
    - `ntile`
    - `datediff`
    - `array_agg`
  - snowflake.snowpark.column.Column.within_group
- Added support for parsing flags in regex statements for mocked plans. This maintains parity with the `rlike` and `regexp` changes above.

#### Bug Fixes

- Fixed a bug where Window Functions LEAD and LAG do not handle option `ignore_nulls` properly.
- Fixed a bug where values were not populated into the result DataFrame during the insertion of table merge operation.

#### Improvements

- Fix pandas FutureWarning about integer indexing.

### Snowpark pandas API Updates

#### New Features

- Added support for `DataFrame.backfill`, `DataFrame.bfill`, `Series.backfill`, and `Series.bfill`.
- Added support for `DataFrame.compare` and `Series.compare` with default parameters.
- Added support for `Series.dt.microsecond` and `Series.dt.nanosecond`.
- Added support for `Index.is_unique` and `Index.has_duplicates`.
- Added support for `Index.equals`.
- Added support for `Index.value_counts`.
- Added support for `Series.dt.day_name` and `Series.dt.month_name`.
- Added support for indexing on Index, e.g., `df.index[:10]`.
- Added support for `DataFrame.unstack` and `Series.unstack`.
- Added support for `DataFrame.asfreq` and `Series.asfreq`.
- Added support for `Series.dt.is_month_start` and `Series.dt.is_month_end`.
- Added support for `Index.all` and `Index.any`.
- Added support for `Series.dt.is_year_start` and `Series.dt.is_year_end`.
- Added support for `Series.dt.is_quarter_start` and `Series.dt.is_quarter_end`.
- Added support for lazy `DatetimeIndex`.
- Added support for `Series.argmax` and `Series.argmin`.
- Added support for `Series.dt.is_leap_year`.
- Added support for `DataFrame.items`.
- Added support for `Series.dt.floor` and `Series.dt.ceil`.
- Added support for `Index.reindex`.
- Added support for `DatetimeIndex` properties: `year`, `month`, `day`, `hour`, `minute`, `second`, `microsecond`,
    `nanosecond`, `date`, `dayofyear`, `day_of_year`, `dayofweek`, `day_of_week`, `weekday`, `quarter`,
    `is_month_start`, `is_month_end`, `is_quarter_start`, `is_quarter_end`, `is_year_start`, `is_year_end`
    and `is_leap_year`.
- Added support for `Resampler.fillna` and `Resampler.bfill`.
- Added limited support for the `Timedelta` type, including creating `Timedelta` columns and `to_pandas`.
- Added support for `Index.argmax` and `Index.argmin`.

#### Improvements

- Removed the public preview warning message when importing Snowpark pandas.
- Removed unnecessary count query from `SnowflakeQueryCompiler.is_series_like` method.
- `Dataframe.columns` now returns native pandas Index object instead of Snowpark Index object.
- Refactor and introduce `query_compiler` argument in `Index` constructor to create `Index` from query compiler.
- `pd.to_datetime` now returns a DatetimeIndex object instead of a Series object.
- `pd.date_range` now returns a DatetimeIndex object instead of a Series object.

#### Bug Fixes

- Made passing an unsupported aggregation function to `pivot_table` raise `NotImplementedError` instead of `KeyError`.
- Removed axis labels and callable names from error messages and telemetry about unsupported aggregations.
- Fixed AssertionError in `Series.drop_duplicates` and `DataFrame.drop_duplicates` when called after `sort_values`.
- Fixed a bug in `Index.to_frame` where the result frame's column name may be wrong where name is unspecified.
- Fixed a bug where some Index docstrings are ignored.
- Fixed a bug in `Series.reset_index(drop=True)` where the result name may be wrong.
- Fixed a bug in `Groupby.first/last` ordering by the correct columns in the underlying window expression.

## 1.20.0 (2024-07-17)

### Snowpark Python API Updates

#### Improvements

- Added distributed tracing using open telemetry APIs for table stored procedure function in `DataFrame`:
  - `_execute_and_get_query_id`
- Added support for the `arrays_zip` function.
- Improves performance for binary column expression and `df._in` by avoiding unnecessary cast for numeric values. You can enable this optimization by setting `session.eliminate_numeric_sql_value_cast_enabled = True`.
- Improved error message for `write_pandas` when the target table does not exist and `auto_create_table=False`.
- Added open telemetry tracing on UDxF functions in Snowpark.
- Added open telemetry tracing on stored procedure registration in Snowpark.
- Added a new optional parameter called `format_json` to the `Session.SessionBuilder.app_name` function that sets the app name in the `Session.query_tag` in JSON format. By default, this parameter is set to `False`.

#### Bug Fixes
- Fixed a bug where SQL generated for `lag(x, 0)` was incorrect and failed with error message `argument 1 to function LAG needs to be constant, found 'SYSTEM$NULL_TO_FIXED(null)'`.

### Snowpark Local Testing Updates

#### New Features

- Added support for the following APIs:
  - snowflake.snowpark.functions
    - random
- Added new parameters to `patch` function when registering a mocked function:
  - `distinct` allows an alternate function to be specified for when a sql function should be distinct.
  - `pass_column_index` passes a named parameter `column_index` to the mocked function that contains the pandas.Index for the input data.
  - `pass_row_index` passes a named parameter `row_index` to the mocked function that is the 0 indexed row number the function is currently operating on.
  - `pass_input_data` passes a named parameter `input_data` to the mocked function that contains the entire input dataframe for the current expression.
  - Added support for the `column_order` parameter to method `DataFrameWriter.save_as_table`.


#### Bug Fixes
- Fixed a bug that caused DecimalType columns to be incorrectly truncated to integer precision when used in BinaryExpressions.

### Snowpark pandas API Updates

#### New Features
- Added support for `DataFrameGroupBy.all`, `SeriesGroupBy.all`, `DataFrameGroupBy.any`, and `SeriesGroupBy.any`.
- Added support for `DataFrame.nlargest`, `DataFrame.nsmallest`, `Series.nlargest` and `Series.nsmallest`.
- Added support for `replace` and `frac > 1` in `DataFrame.sample` and `Series.sample`.
- Added support for `read_excel` (Uses local pandas for processing)
- Added support for `Series.at`, `Series.iat`, `DataFrame.at`, and `DataFrame.iat`.
- Added support for `Series.dt.isocalendar`.
- Added support for `Series.case_when` except when condition or replacement is callable.
- Added documentation pages for `Index` and its APIs.
- Added support for `DataFrame.assign`.
- Added support for `DataFrame.stack`.
- Added support for `DataFrame.pivot` and `pd.pivot`.
- Added support for `DataFrame.to_csv` and `Series.to_csv`.
- Added partial support for `Series.str.translate` where the values in the `table` are single-codepoint strings.
- Added support for `DataFrame.corr`.
- Allow `df.plot()` and `series.plot()` to be called, materializing the data into the local client
- Added support for `DataFrameGroupBy` and `SeriesGroupBy` aggregations `first` and `last`
- Added support for `DataFrameGroupBy.get_group`.
- Added support for `limit` parameter when `method` parameter is used in `fillna`.
- Added partial support for `Series.str.translate` where the values in the `table` are single-codepoint strings.
- Added support for `DataFrame.corr`.
- Added support for `DataFrame.equals` and `Series.equals`.
- Added support for `DataFrame.reindex` and `Series.reindex`.
- Added support for `Index.astype`.
- Added support for `Index.unique` and `Index.nunique`.
- Added support for `Index.sort_values`.

#### Bug Fixes
- Fixed an issue when using np.where and df.where when the scalar 'other' is the literal 0.
- Fixed a bug regarding precision loss when converting to Snowpark pandas `DataFrame` or `Series` with `dtype=np.uint64`.
- Fixed bug where `values` is set to `index` when `index` and `columns` contain all columns in DataFrame during `pivot_table`.

#### Improvements
- Added support for `Index.copy()`
- Added support for Index APIs: `dtype`, `values`, `item()`, `tolist()`, `to_series()` and `to_frame()`
- Expand support for DataFrames with no rows in `pd.pivot_table` and `DataFrame.pivot_table`.
- Added support for `inplace` parameter in `DataFrame.sort_index` and `Series.sort_index`.


## 1.19.0 (2024-06-25)

### Snowpark Python API Updates

#### New Features

- Added support for `to_boolean` function.
- Added documentation pages for Index and its APIs.

#### Bug Fixes

- Fixed a bug where python stored procedure with table return type fails when run in a task.
- Fixed a bug where df.dropna fails due to `RecursionError: maximum recursion depth exceeded` when the DataFrame has more than 500 columns.
- Fixed a bug where `AsyncJob.result("no_result")` doesn't wait for the query to finish execution.


### Snowpark Local Testing Updates

#### New Features

- Added support for the `strict` parameter when registering UDFs and Stored Procedures.

#### Bug Fixes

- Fixed a bug in convert_timezone that made the setting the source_timezone parameter return an error.
- Fixed a bug where creating DataFrame with empty data of type `DateType` raises `AttributeError`.
- Fixed a bug that table merge fails when update clause exists but no update takes place.
- Fixed a bug in mock implementation of `to_char` that raises `IndexError` when incoming column has nonconsecutive row index.
- Fixed a bug in handling of `CaseExpr` expressions that raises `IndexError` when incoming column has nonconsecutive row index.
- Fixed a bug in implementation of `Column.like` that raises `IndexError` when incoming column has nonconsecutive row index.

#### Improvements

- Added support for type coercion in the implementation of DataFrame.replace, DataFrame.dropna and the mock function `iff`.

### Snowpark pandas API Updates

#### New Features

- Added partial support for `DataFrame.pct_change` and `Series.pct_change` without the `freq` and `limit` parameters.
- Added support for `Series.str.get`.
- Added support for `Series.dt.dayofweek`, `Series.dt.day_of_week`, `Series.dt.dayofyear`, and `Series.dt.day_of_year`.
- Added support for `Series.str.__getitem__` (`Series.str[...]`).
- Added support for `Series.str.lstrip` and `Series.str.rstrip`.
- Added support for `DataFrameGroupBy.size` and `SeriesGroupBy.size`.
- Added support for `DataFrame.expanding` and `Series.expanding` for aggregations `count`, `sum`, `min`, `max`, `mean`, `std`, `var`, and `sem` with `axis=0`.
- Added support for `DataFrame.rolling` and `Series.rolling` for aggregation `count` with `axis=0`.
- Added support for `Series.str.match`.
- Added support for `DataFrame.resample` and `Series.resample` for aggregations `size`, `first`, and `last`.
- Added support for `DataFrameGroupBy.all`, `SeriesGroupBy.all`, `DataFrameGroupBy.any`, and `SeriesGroupBy.any`.
- Added support for `DataFrame.nlargest`, `DataFrame.nsmallest`, `Series.nlargest` and `Series.nsmallest`.
- Added support for `replace` and `frac > 1` in `DataFrame.sample` and `Series.sample`.
- Added support for `read_excel` (Uses local pandas for processing)
- Added support for `Series.at`, `Series.iat`, `DataFrame.at`, and `DataFrame.iat`.
- Added support for `Series.dt.isocalendar`.
- Added support for `Series.case_when` except when condition or replacement is callable.
- Added documentation pages for `Index` and its APIs.
- Added support for `DataFrame.assign`.
- Added support for `DataFrame.stack`.
- Added support for `DataFrame.pivot` and `pd.pivot`.
- Added support for `DataFrame.to_csv` and `Series.to_csv`.
- Added support for `Index.T`.

#### Bug Fixes

- Fixed a bug that causes output of GroupBy.aggregate's columns to be ordered incorrectly.
- Fixed a bug where `DataFrame.describe` on a frame with duplicate columns of differing dtypes could cause an error or incorrect results.
- Fixed a bug in `DataFrame.rolling` and `Series.rolling` so `window=0` now throws `NotImplementedError` instead of `ValueError`

#### Improvements

- Added support for named aggregations in `DataFrame.aggregate` and `Series.aggregate` with `axis=0`.
- `pd.read_csv` reads using the native pandas CSV parser, then uploads data to snowflake using parquet. This enables most of the parameters supported by `read_csv` including date parsing and numeric conversions. Uploading via parquet is roughly twice as fast as uploading via CSV.
- Initial work to support an `pd.Index` directly in Snowpark pandas. Support for `pd.Index` as a first-class component of Snowpark pandas is coming soon.
- Added a lazy index constructor and support for `len`, `shape`, `size`, `empty`, `to_pandas()` and `names`. For `df.index`, Snowpark pandas creates a lazy index object.
- For `df.columns`, Snowpark pandas supports a non-lazy version of an `Index` since the data is already stored locally.

## 1.18.0 (2024-05-28)

### Snowpark Python API Updates

#### Improvements

- Improved error message to remind users set `{"infer_schema": True}` when reading csv file without specifying its schema.
- Improved error handling for `Session.create_dataframe` when called with more than 512 rows and using `format` or `pyformat` `paramstyle`.

### Snowpark pandas API Updates

#### New Features

- Added `DataFrame.cache_result` and `Series.cache_result` methods for users to persist DataFrames and Series to a temporary table lasting the duration of the session to improve latency of subsequent operations.

#### Bug Fixes

#### Improvements

- Added partial support for `DataFrame.pivot_table` with no `index` parameter, as well as for `margins` parameter.
- Updated the signature of `DataFrame.shift`/`Series.shift`/`DataFrameGroupBy.shift`/`SeriesGroupBy.shift` to match pandas 2.2.1. Snowpark pandas does not yet support the newly-added `suffix` argument, or sequence values of `periods`.
- Re-added support for `Series.str.split`.

#### Bug Fixes

- Fixed how we support mixed columns for string methods (`Series.str.*`).

### Snowpark Local Testing Updates

#### New Features

- Added support for the following DataFrameReader read options to file formats `csv` and `json`:
  - PURGE
  - PATTERN
  - INFER_SCHEMA with value being `False`
  - ENCODING with value being `UTF8`
- Added support for `DataFrame.analytics.moving_agg` and `DataFrame.analytics.cumulative_agg_agg`.
- Added support for `if_not_exists` parameter during UDF and stored procedure registration.

#### Bug Fixes

- Fixed a bug that when processing time format, fractional second part is not handled properly.
- Fixed a bug that caused function calls on `*` to fail.
- Fixed a bug that prevented creation of map and struct type objects.
- Fixed a bug that function `date_add` was unable to handle some numeric types.
- Fixed a bug that `TimestampType` casting resulted in incorrect data.
- Fixed a bug that caused `DecimalType` data to have incorrect precision in some cases.
- Fixed a bug where referencing missing table or view raises confusing `IndexError`.
- Fixed a bug that mocked function `to_timestamp_ntz` can not handle None data.
- Fixed a bug that mocked UDFs handles output data of None improperly.
- Fixed a bug where `DataFrame.with_column_renamed` ignores attributes from parent DataFrames after join operations.
- Fixed a bug that integer precision of large value gets lost when converted to pandas DataFrame.
- Fixed a bug that the schema of datetime object is wrong when create DataFrame from a pandas DataFrame.
- Fixed a bug in the implementation of `Column.equal_nan` where null data is handled incorrectly.
- Fixed a bug where `DataFrame.drop` ignore attributes from parent DataFrames after join operations.
- Fixed a bug in mocked function `date_part` where Column type is set wrong.
- Fixed a bug where `DataFrameWriter.save_as_table` does not raise exceptions when inserting null data into non-nullable columns.
- Fixed a bug in the implementation of `DataFrameWriter.save_as_table` where
  - Append or Truncate fails when incoming data has different schema than existing table.
  - Truncate fails when incoming data does not specify columns that are nullable.

#### Improvements

- Removed dependency check for `pyarrow` as it is not used.
- Improved target type coverage of `Column.cast`, adding support for casting to boolean and all integral types.
- Aligned error experience when calling UDFs and stored procedures.
- Added appropriate error messages for `is_permanent` and `anonymous` options in UDFs and stored procedures registration to make it more clear that those features are not yet supported.
- File read operation with unsupported options and values now raises `NotImplementedError` instead of warnings and unclear error information.

## 1.17.0 (2024-05-21)

### Snowpark Python API Updates

#### New Features

- Added support to add a comment on tables and views using the functions listed below:
  - `DataFrameWriter.save_as_table`
  - `DataFrame.create_or_replace_view`
  - `DataFrame.create_or_replace_temp_view`
  - `DataFrame.create_or_replace_dynamic_table`

#### Improvements

- Improved error message to remind users to set `{"infer_schema": True}` when reading CSV file without specifying its schema.

### Snowpark pandas API Updates

#### New Features

- Start of Public Preview of Snowpark pandas API. Refer to the [Snowpark pandas API Docs](https://docs.snowflake.com/developer-guide/snowpark/python/snowpark-pandas) for more details.

### Snowpark Local Testing Updates

#### New Features

- Added support for NumericType and VariantType data conversion in the mocked function `to_timestamp_ltz`, `to_timestamp_ntz`, `to_timestamp_tz` and `to_timestamp`.
- Added support for DecimalType, BinaryType, ArrayType, MapType, TimestampType, DateType and TimeType data conversion in the mocked function `to_char`.
- Added support for the following APIs:
  - snowflake.snowpark.functions:
    - to_varchar
  - snowflake.snowpark.DataFrame:
    - pivot
  - snowflake.snowpark.Session:
    - cancel_all
- Introduced a new exception class `snowflake.snowpark.mock.exceptions.SnowparkLocalTestingException`.
- Added support for casting to FloatType

#### Bug Fixes

- Fixed a bug that stored procedure and UDF should not remove imports already in the `sys.path` during the clean-up step.
- Fixed a bug that when processing datetime format, the fractional second part is not handled properly.
- Fixed a bug that on Windows platform that file operations was unable to properly handle file separator in directory name.
- Fixed a bug that on Windows platform that when reading a pandas dataframe, IntervalType column with integer data can not be processed.
- Fixed a bug that prevented users from being able to select multiple columns with the same alias.
- Fixed a bug that `Session.get_current_[schema|database|role|user|account|warehouse]` returns upper-cased identifiers when identifiers are quoted.
- Fixed a bug that function `substr` and `substring` can not handle 0-based `start_expr`.

#### Improvements

- Standardized the error experience by raising `SnowparkLocalTestingException` in error cases which is on par with `SnowparkSQLException` raised in non-local execution.
- Improved error experience of `Session.write_pandas` method that `NotImplementError` will be raised when called.
- Aligned error experience with reusing a closed session in non-local execution.

## 1.16.0 (2024-05-07)

### New Features

- Support stored procedure register with packages given as Python modules.
- Added snowflake.snowpark.Session.lineage.trace to explore data lineage of snowfake objects.
- Added support for structured type schema parsing.

### Bug Fixes

- Fixed a bug when inferring schema, single quotes are added to stage files already have single quotes.

### Local Testing Updates

#### New Features

- Added support for StringType, TimestampType and VariantType data conversion in the mocked function `to_date`.
- Added support for the following APIs:
  - snowflake.snowpark.functions
    - get
    - concat
    - concat_ws

#### Bug Fixes

- Fixed a bug that caused `NaT` and `NaN` values to not be recognized.
- Fixed a bug where, when inferring a schema, single quotes were added to stage files that already had single quotes.
- Fixed a bug where `DataFrameReader.csv` was unable to handle quoted values containing a delimiter.
- Fixed a bug that when there is `None` value in an arithmetic calculation, the output should remain `None` instead of `math.nan`.
- Fixed a bug in function `sum` and `covar_pop` that when there is `math.nan` in the data, the output should also be `math.nan`.
- Fixed a bug that stage operation can not handle directories.
- Fixed a bug that `DataFrame.to_pandas` should take Snowflake numeric types with precision 38 as `int64`.

## 1.15.0 (2024-04-24)

### New Features

- Added `truncate` save mode in `DataFrameWrite` to overwrite existing tables by truncating the underlying table instead of dropping it.
- Added telemetry to calculate query plan height and number of duplicate nodes during collect operations.
- Added the functions below to unload data from a `DataFrame` into one or more files in a stage:
  - `DataFrame.write.json`
  - `DataFrame.write.csv`
  - `DataFrame.write.parquet`
- Added distributed tracing using open telemetry APIs for action functions in `DataFrame` and `DataFrameWriter`:
  - snowflake.snowpark.DataFrame:
    - collect
    - collect_nowait
    - to_pandas
    - count
    - show
  - snowflake.snowpark.DataFrameWriter:
    - save_as_table
- Added support for snow:// URLs to `snowflake.snowpark.Session.file.get` and `snowflake.snowpark.Session.file.get_stream`
- Added support to register stored procedures and UDxFs with a `comment`.
- UDAF client support is ready for public preview. Please stay tuned for the Snowflake announcement of UDAF public preview.
- Added support for dynamic pivot.  This feature is currently in private preview.

### Improvements

- Improved the generated query performance for both compilation and execution by converting duplicate subqueries to Common Table Expressions (CTEs). It is still an experimental feature not enabled by default, and can be enabled by setting `session.cte_optimization_enabled` to `True`.

### Bug Fixes

- Fixed a bug where `statement_params` was not passed to query executions that register stored procedures and user defined functions.
- Fixed a bug causing `snowflake.snowpark.Session.file.get_stream` to fail for quoted stage locations.
- Fixed a bug that an internal type hint in `utils.py` might raise AttributeError in case the underlying module can not be found.

### Local Testing Updates

#### New Features

- Added support for registering UDFs and stored procedures.
- Added support for the following APIs:
  - snowflake.snowpark.Session:
    - file.put
    - file.put_stream
    - file.get
    - file.get_stream
    - read.json
    - add_import
    - remove_import
    - get_imports
    - clear_imports
    - add_packages
    - add_requirements
    - clear_packages
    - remove_package
    - udf.register
    - udf.register_from_file
    - sproc.register
    - sproc.register_from_file
  - snowflake.snowpark.functions
    - current_database
    - current_session
    - date_trunc
    - object_construct
    - object_construct_keep_null
    - pow
    - sqrt
    - udf
    - sproc
- Added support for StringType, TimestampType and VariantType data conversion in the mocked function `to_time`.

#### Bug Fixes

- Fixed a bug that null filled columns for constant functions.
- Fixed a bug that implementation of to_object, to_array and to_binary to better handle null inputs.
- Fixed a bug that timestamp data comparison can not handle year beyond 2262.
- Fixed a bug that `Session.builder.getOrCreate` should return the created mock session.

## 1.14.0 (2024-03-20)

### New Features

- Added support for creating vectorized UDTFs with `process` method.
- Added support for dataframe functions:
  - to_timestamp_ltz
  - to_timestamp_ntz
  - to_timestamp_tz
  - locate
- Added support for ASOF JOIN type.
- Added support for the following local testing APIs:
  - snowflake.snowpark.functions:
    - to_double
    - to_timestamp
    - to_timestamp_ltz
    - to_timestamp_ntz
    - to_timestamp_tz
    - greatest
    - least
    - convert_timezone
    - dateadd
    - date_part
  - snowflake.snowpark.Session:
    - get_current_account
    - get_current_warehouse
    - get_current_role
    - use_schema
    - use_warehouse
    - use_database
    - use_role

### Bug Fixes

- Fixed a bug in `SnowflakePlanBuilder` that `save_as_table` does not filter column that name start with '$' and follow by number correctly.
- Fixed a bug that statement parameters may have no effect when resolving imports and packages.
- Fixed bugs in local testing:
  - LEFT ANTI and LEFT SEMI joins drop rows with null values.
  - DataFrameReader.csv incorrectly parses data when the optional parameter `field_optionally_enclosed_by` is specified.
  - Column.regexp only considers the first entry when `pattern` is a `Column`.
  - Table.update raises `KeyError` when updating null values in the rows.
  - VARIANT columns raise errors at `DataFrame.collect`.
  - `count_distinct` does not work correctly when counting.
  - Null values in integer columns raise `TypeError`.

### Improvements

- Added telemetry to local testing.
- Improved the error message of `DataFrameReader` to raise `FileNotFound` error when reading a path that does not exist or when there are no files under the path.

## 1.13.0 (2024-02-26)

### New Features

- Added support for an optional `date_part` argument in function `last_day`.
- `SessionBuilder.app_name` will set the query_tag after the session is created.
- Added support for the following local testing functions:
  - current_timestamp
  - current_date
  - current_time
  - strip_null_value
  - upper
  - lower
  - length
  - initcap

### Improvements

- Added cleanup logic at interpreter shutdown to close all active sessions.
- Closing sessions within stored procedures now is a no-op logging a warning instead of raising an error.

### Bug Fixes

- Fixed a bug in `DataFrame.to_local_iterator` where the iterator could yield wrong results if another query is executed before the iterator finishes due to wrong isolation level. For details, please see #945.
- Fixed a bug that truncated table names in error messages while running a plan with local testing enabled.
- Fixed a bug that `Session.range` returns empty result when the range is large.

## 1.12.1 (2024-02-08)

### Improvements

- Use `split_blocks=True` by default during `to_pandas` conversion, for optimal memory allocation. This parameter is passed to `pyarrow.Table.to_pandas`, which enables `PyArrow` to split the memory allocation into smaller, more manageable blocks instead of allocating a single contiguous block. This results in better memory management when dealing with larger datasets.

### Bug Fixes

- Fixed a bug in `DataFrame.to_pandas` that caused an error when evaluating on a Dataframe with an `IntergerType` column with null values.

## 1.12.0 (2024-01-30)

### New Features

- Exposed `statement_params` in `StoredProcedure.__call__`.
- Added two optional arguments to `Session.add_import`.
  - `chunk_size`: The number of bytes to hash per chunk of the uploaded files.
  - `whole_file_hash`: By default only the first chunk of the uploaded import is hashed to save time. When this is set to True each uploaded file is fully hashed instead.
- Added parameters `external_access_integrations` and `secrets` when creating a UDAF from Snowpark Python to allow integration with external access.
- Added a new method `Session.append_query_tag`. Allows an additional tag to be added to the current query tag by appending it as a comma separated value.
- Added a new method `Session.update_query_tag`. Allows updates to a JSON encoded dictionary query tag.
- `SessionBuilder.getOrCreate` will now attempt to replace the singleton it returns when token expiration has been detected.
- Added support for new functions in `snowflake.snowpark.functions`:
  - `array_except`
  - `create_map`
  - `sign`/`signum`
- Added the following functions to `DataFrame.analytics`:
  - Added the `moving_agg` function in `DataFrame.analytics` to enable moving aggregations like sums and averages with multiple window sizes.
  - Added the `cummulative_agg` function in `DataFrame.analytics` to enable commulative aggregations like sums and averages on multiple columns.
  - Added the `compute_lag` and `compute_lead` functions in `DataFrame.analytics` for enabling lead and lag calculations on multiple columns.
  - Added the `time_series_agg` function in `DataFrame.analytics` to enable time series aggregations like sums and averages with multiple time windows.

### Bug Fixes

- Fixed a bug in `DataFrame.na.fill` that caused Boolean values to erroneously override integer values.
- Fixed a bug in `Session.create_dataframe` where the Snowpark DataFrames created using pandas DataFrames were not inferring the type for timestamp columns correctly. The behavior is as follows:
  - Earlier timestamp columns without a timezone would be converted to nanosecond epochs and inferred as `LongType()`, but will now be correctly maintained as timestamp values and be inferred as `TimestampType(TimestampTimeZone.NTZ)`.
  - Earlier timestamp columns with a timezone would be inferred as `TimestampType(TimestampTimeZone.NTZ)` and loose timezone information but will now be correctly inferred as `TimestampType(TimestampTimeZone.LTZ)` and timezone information is retained correctly.
  - Set session parameter `PYTHON_SNOWPARK_USE_LOGICAL_TYPE_FOR_CREATE_DATAFRAME` to revert back to old behavior. It is recommended that you update your code to align with correct behavior because the parameter will be removed in the future.
- Fixed a bug that `DataFrame.to_pandas` gets decimal type when scale is not 0, and creates an object dtype in `pandas`. Instead, we cast the value to a float64 type.
- Fixed bugs that wrongly flattened the generated SQL when one of the following happens:
  - `DataFrame.filter()` is called after `DataFrame.sort().limit()`.
  - `DataFrame.sort()` or `filter()` is called on a DataFrame that already has a window function or sequence-dependent data generator column.
    For instance, `df.select("a", seq1().alias("b")).select("a", "b").sort("a")` won't flatten the sort clause anymore.
  - a window or sequence-dependent data generator column is used after `DataFrame.limit()`. For instance, `df.limit(10).select(row_number().over())` won't flatten the limit and select in the generated SQL.
- Fixed a bug where aliasing a DataFrame column raised an error when the DataFame was copied from another DataFrame with an aliased column. For instance,

  ```python
  df = df.select(col("a").alias("b"))
  df = copy(df)
  df.select(col("b").alias("c"))  # threw an error. Now it's fixed.
  ```

- Fixed a bug in `Session.create_dataframe` that the non-nullable field in a schema is not respected for boolean type. Note that this fix is only effective when the user has the privilege to create a temp table.
- Fixed a bug in SQL simplifier where non-select statements in `session.sql` dropped a SQL query when used with `limit()`.
- Fixed a bug that raised an exception when session parameter `ERROR_ON_NONDETERMINISTIC_UPDATE` is true.

### Behavior Changes (API Compatible)

- When parsing data types during a `to_pandas` operation, we rely on GS precision value to fix precision issues for large integer values. This may affect users where a column that was earlier returned as `int8` gets returned as `int64`. Users can fix this by explicitly specifying precision values for their return column.
- Aligned behavior for `Session.call` in case of table stored procedures where running `Session.call` would not trigger stored procedure unless a `collect()` operation was performed.
- `StoredProcedureRegistration` will now automatically add `snowflake-snowpark-python` as a package dependency. The added dependency will be on the client's local version of the library and an error is thrown if the server cannot support that version.

## 1.11.1 (2023-12-07)

### Bug Fixes

- Fixed a bug that numpy should not be imported at the top level of mock module.
- Added support for these new functions in `snowflake.snowpark.functions`:
  - `from_utc_timestamp`
  - `to_utc_timestamp`

## 1.11.0 (2023-12-05)

### New Features

- Add the `conn_error` attribute to `SnowflakeSQLException` that stores the whole underlying exception from `snowflake-connector-python`.
- Added support for `RelationalGroupedDataframe.pivot()` to access `pivot` in the following pattern `Dataframe.group_by(...).pivot(...)`.
- Added experimental feature: Local Testing Mode, which allows you to create and operate on Snowpark Python DataFrames locally without connecting to a Snowflake account. You can use the local testing framework to test your DataFrame operations locally, on your development machine or in a CI (continuous integration) pipeline, before deploying code changes to your account.

- Added support for `arrays_to_object` new functions in `snowflake.snowpark.functions`.
- Added support for the vector data type.

### Dependency Updates

- Bumped cloudpickle dependency to work with `cloudpickle==2.2.1`
- Updated ``snowflake-connector-python`` to `3.4.0`.

### Bug Fixes

- DataFrame column names quoting check now supports newline characters.
- Fix a bug where a DataFrame generated by `session.read.with_metadata` creates inconsistent table when doing `df.write.save_as_table`.

## 1.10.0 (2023-11-03)

### New Features

- Added support for managing case sensitivity in `DataFrame.to_local_iterator()`.
- Added support for specifying vectorized UDTF's input column names by using the optional parameter `input_names` in `UDTFRegistration.register/register_file` and `functions.pandas_udtf`. By default, `RelationalGroupedDataFrame.applyInPandas` will infer the column names from current dataframe schema.
- Add `sql_error_code` and `raw_message` attributes to `SnowflakeSQLException` when it is caused by a SQL exception.

### Bug Fixes

- Fixed a bug in `DataFrame.to_pandas()` where converting snowpark dataframes to pandas dataframes was losing precision on integers with more than 19 digits.
- Fixed a bug that `session.add_packages` can not handle requirement specifier that contains project name with underscore and version.
- Fixed a bug in `DataFrame.limit()` when `offset` is used and the parent `DataFrame` uses `limit`. Now the `offset` won't impact the parent DataFrame's `limit`.
- Fixed a bug in `DataFrame.write.save_as_table` where dataframes created from read api could not save data into snowflake because of invalid column name `$1`.

### Behavior change

- Changed the behavior of `date_format`:
  - The `format` argument changed from optional to required.
  - The returned result changed from a date object to a date-formatted string.
- When a window function, or a sequence-dependent data generator (`normal`, `zipf`, `uniform`, `seq1`, `seq2`, `seq4`, `seq8`) function is used, the sort and filter operation will no longer be flattened when generating the query.

## 1.9.0 (2023-10-13)

### New Features

- Added support for the Python 3.11 runtime environment.

### Dependency updates

- Added back the dependency of `typing-extensions`.

### Bug Fixes

- Fixed a bug where imports from permanent stage locations were ignored for temporary stored procedures, UDTFs, UDFs, and UDAFs.
- Revert back to using CTAS (create table as select) statement for `Dataframe.writer.save_as_table` which does not need insert permission for writing tables.

### New Features
- Support `PythonObjJSONEncoder` json-serializable objects for `ARRAY` and `OBJECT` literals.

## 1.8.0 (2023-09-14)

### New Features

- Added support for VOLATILE/IMMUTABLE keyword when registering UDFs.
- Added support for specifying clustering keys when saving dataframes using `DataFrame.save_as_table`.
- Accept `Iterable` objects input for `schema` when creating dataframes using `Session.create_dataframe`.
- Added the property `DataFrame.session` to return a `Session` object.
- Added the property `Session.session_id` to return an integer that represents session ID.
- Added the property `Session.connection` to return a `SnowflakeConnection` object .

- Added support for creating a Snowpark session from a configuration file or environment variables.

### Dependency updates

- Updated ``snowflake-connector-python`` to 3.2.0.

### Bug Fixes

- Fixed a bug where automatic package upload would raise `ValueError` even when compatible package version were added in `session.add_packages`.
- Fixed a bug where table stored procedures were not registered correctly when using `register_from_file`.
- Fixed a bug where dataframe joins failed with `invalid_identifier` error.
- Fixed a bug where `DataFrame.copy` disables SQL simplfier for the returned copy.
- Fixed a bug where `session.sql().select()` would fail if any parameters are specified to `session.sql()`

## 1.7.0 (2023-08-28)

### New Features

- Added parameters `external_access_integrations` and `secrets` when creating a UDF, UDTF or Stored Procedure from Snowpark Python to allow integration with external access.
- Added support for these new functions in `snowflake.snowpark.functions`:
  - `array_flatten`
  - `flatten`
- Added support for `apply_in_pandas` in `snowflake.snowpark.relational_grouped_dataframe`.
- Added support for replicating your local Python environment on Snowflake via `Session.replicate_local_environment`.

### Bug Fixes

- Fixed a bug where `session.create_dataframe` fails to properly set nullable columns where nullability was affected by order or data was given.
- Fixed a bug where `DataFrame.select` could not identify and alias columns in presence of table functions when output columns of table function overlapped with columns in dataframe.

### Behavior Changes

- When creating stored procedures, UDFs, UDTFs, UDAFs with parameter `is_permanent=False` will now create temporary objects even when `stage_name` is provided. The default value of `is_permanent` is `False` which is why if this value is not explicitly set to `True` for permanent objects, users will notice a change in behavior.
- `types.StructField` now enquotes column identifier by default.

## 1.6.1 (2023-08-02)

### New Features

- Added support for these new functions in `snowflake.snowpark.functions`:
  - `array_sort`
  - `sort_array`
  - `array_min`
  - `array_max`
  - `explode_outer`
- Added support for pure Python packages specified via `Session.add_requirements` or `Session.add_packages`. They are now usable in stored procedures and UDFs even if packages are not present on the Snowflake Anaconda channel.
  - Added Session parameter `custom_packages_upload_enabled` and `custom_packages_force_upload_enabled` to enable the support for pure Python packages feature mentioned above. Both parameters default to `False`.
- Added support for specifying package requirements by passing a Conda environment yaml file to `Session.add_requirements`.
- Added support for asynchronous execution of multi-query dataframes that contain binding variables.
- Added support for renaming multiple columns in `DataFrame.rename`.
- Added support for Geometry datatypes.
- Added support for `params` in `session.sql()` in stored procedures.
- Added support for user-defined aggregate functions (UDAFs). This feature is currently in private preview.
- Added support for vectorized UDTFs (user-defined table functions). This feature is currently in public preview.
- Added support for Snowflake Timestamp variants (i.e., `TIMESTAMP_NTZ`, `TIMESTAMP_LTZ`, `TIMESTAMP_TZ`)
  - Added `TimestampTimezone` as an argument in `TimestampType` constructor.
  - Added type hints `NTZ`, `LTZ`, `TZ` and `Timestamp` to annotate functions when registering UDFs.

### Improvements

- Removed redundant dependency `typing-extensions`.
- `DataFrame.cache_result` now creates temp table fully qualified names under current database and current schema.

### Bug Fixes

- Fixed a bug where type check happens on pandas before it is imported.
- Fixed a bug when creating a UDF from `numpy.ufunc`.
- Fixed a bug where `DataFrame.union` was not generating the correct `Selectable.schema_query` when SQL simplifier is enabled.

### Behavior Changes

- `DataFrameWriter.save_as_table` now respects the `nullable` field of the schema provided by the user or the inferred schema based on data from user input.

### Dependency updates

- Updated ``snowflake-connector-python`` to 3.0.4.

## 1.5.1 (2023-06-20)

### New Features

- Added support for the Python 3.10 runtime environment.

## 1.5.0 (2023-06-09)

### Behavior Changes

- Aggregation results, from functions such as `DataFrame.agg` and `DataFrame.describe`, no longer strip away non-printing characters from column names.

### New Features

- Added support for the Python 3.9 runtime environment.
- Added support for new functions in `snowflake.snowpark.functions`:
  - `array_generate_range`
  - `array_unique_agg`
  - `collect_set`
  - `sequence`
- Added support for registering and calling stored procedures with `TABLE` return type.
- Added support for parameter `length` in `StringType()` to specify the maximum number of characters that can be stored by the column.
- Added the alias `functions.element_at()` for `functions.get()`.
- Added the alias `Column.contains` for `functions.contains`.
- Added experimental feature `DataFrame.alias`.
- Added support for querying metadata columns from stage when creating `DataFrame` using `DataFrameReader`.
- Added support for `StructType.add` to append more fields to existing `StructType` objects.
- Added support for parameter `execute_as` in `StoredProcedureRegistration.register_from_file()` to specify stored procedure caller rights.

### Bug Fixes

- Fixed a bug where the `Dataframe.join_table_function` did not run all of the necessary queries to set up the join table function when SQL simplifier was enabled.
- Fixed type hint declaration for custom types - `ColumnOrName`, `ColumnOrLiteralStr`, `ColumnOrSqlExpr`, `LiteralType` and `ColumnOrLiteral` that were breaking `mypy` checks.
- Fixed a bug where `DataFrameWriter.save_as_table` and `DataFrame.copy_into_table` failed to parse fully qualified table names.

## 1.4.0 (2023-04-24)

### New Features

- Added support for `session.getOrCreate`.
- Added support for alias `Column.getField`.
- Added support for new functions in `snowflake.snowpark.functions`:
  - `date_add` and `date_sub` to make add and subtract operations easier.
  - `daydiff`
  - `explode`
  - `array_distinct`.
  - `regexp_extract`.
  - `struct`.
  - `format_number`.
  - `bround`.
  - `substring_index`
- Added parameter `skip_upload_on_content_match` when creating UDFs, UDTFs and stored procedures using `register_from_file` to skip uploading files to a stage if the same version of the files are already on the stage.
- Added support for `DataFrameWriter.save_as_table` method to take table names that contain dots.
- Flattened generated SQL when `DataFrame.filter()` or `DataFrame.order_by()` is followed by a projection statement (e.g. `DataFrame.select()`, `DataFrame.with_column()`).
- Added support for creating dynamic tables _(in private preview)_ using `Dataframe.create_or_replace_dynamic_table`.
- Added an optional argument `params` in `session.sql()` to support binding variables. Note that this is not supported in stored procedures yet.

### Bug Fixes

- Fixed a bug in `strtok_to_array` where an exception was thrown when a delimiter was passed in.
- Fixed a bug in `session.add_import` where the module had the same namespace as other dependencies.

## 1.3.0 (2023-03-28)

### New Features

- Added support for `delimiters` parameter in `functions.initcap()`.
- Added support for `functions.hash()` to accept a variable number of input expressions.
- Added API `Session.RuntimeConfig` for getting/setting/checking the mutability of any runtime configuration.
- Added support managing case sensitivity in `Row` results from `DataFrame.collect` using `case_sensitive` parameter.
- Added API `Session.conf` for getting, setting or checking the mutability of any runtime configuration.
- Added support for managing case sensitivity in `Row` results from `DataFrame.collect` using `case_sensitive` parameter.
- Added indexer support for `snowflake.snowpark.types.StructType`.
- Added a keyword argument `log_on_exception` to `Dataframe.collect` and `Dataframe.collect_no_wait` to optionally disable error logging for SQL exceptions.

### Bug Fixes

- Fixed a bug where a DataFrame set operation(`DataFrame.substract`, `DataFrame.union`, etc.) being called after another DataFrame set operation and `DataFrame.select` or `DataFrame.with_column` throws an exception.
- Fixed a bug where chained sort statements are overwritten by the SQL simplifier.

### Improvements

- Simplified JOIN queries to use constant subquery aliases (`SNOWPARK_LEFT`, `SNOWPARK_RIGHT`) by default. Users can disable this at runtime with `session.conf.set('use_constant_subquery_alias', False)` to use randomly generated alias names instead.
- Allowed specifying statement parameters in `session.call()`.
- Enabled the uploading of large pandas DataFrames in stored procedures by defaulting to a chunk size of 100,000 rows.

## 1.2.0 (2023-03-02)

### New Features

- Added support for displaying source code as comments in the generated scripts when registering stored procedures. This
  is enabled by default, turn off by specifying `source_code_display=False` at registration.
- Added a parameter `if_not_exists` when creating a UDF, UDTF or Stored Procedure from Snowpark Python to ignore creating the specified function or procedure if it already exists.
- Accept integers when calling `snowflake.snowpark.functions.get` to extract value from array.
- Added `functions.reverse` in functions to open access to Snowflake built-in function
  [reverse](https://docs.snowflake.com/en/sql-reference/functions/reverse).
- Added parameter `require_scoped_url` in snowflake.snowflake.files.SnowflakeFile.open() `(in Private Preview)` to replace `is_owner_file` is marked for deprecation.

### Bug Fixes

- Fixed a bug that overwrote `paramstyle` to `qmark` when creating a Snowpark session.
- Fixed a bug where `df.join(..., how="cross")` fails with `SnowparkJoinException: (1112): Unsupported using join type 'Cross'`.
- Fixed a bug where querying a `DataFrame` column created from chained function calls used a wrong column name.

## 1.1.0 (2023-01-26)

### New Features:

- Added `asc`, `asc_nulls_first`, `asc_nulls_last`, `desc`, `desc_nulls_first`, `desc_nulls_last`, `date_part` and `unix_timestamp` in functions.
- Added the property `DataFrame.dtypes` to return a list of column name and data type pairs.
- Added the following aliases:
  - `functions.expr()` for `functions.sql_expr()`.
  - `functions.date_format()` for `functions.to_date()`.
  - `functions.monotonically_increasing_id()` for `functions.seq8()`
  - `functions.from_unixtime()` for `functions.to_timestamp()`

### Bug Fixes:

- Fixed a bug in SQL simplifier that didn’t handle Column alias and join well in some cases. See https://github.com/snowflakedb/snowpark-python/issues/658 for details.
- Fixed a bug in SQL simplifier that generated wrong column names for function calls, NaN and INF.

### Improvements

- The session parameter `PYTHON_SNOWPARK_USE_SQL_SIMPLIFIER` is `True` after Snowflake 7.3 was released. In snowpark-python, `session.sql_simplifier_enabled` reads the value of `PYTHON_SNOWPARK_USE_SQL_SIMPLIFIER` by default, meaning that the SQL simplfier is enabled by default after the Snowflake 7.3 release. To turn this off, set `PYTHON_SNOWPARK_USE_SQL_SIMPLIFIER` in Snowflake to `False` or run `session.sql_simplifier_enabled = False` from Snowpark. It is recommended to use the SQL simplifier because it helps to generate more concise SQL.

## 1.0.0 (2022-11-01)

### New Features

- Added `Session.generator()` to create a new `DataFrame` using the Generator table function.
- Added a parameter `secure` to the functions that create a secure UDF or UDTF.

## 0.12.0 (2022-10-14)

### New Features

- Added new APIs for async job:
  - `Session.create_async_job()` to create an `AsyncJob` instance from a query id.
  - `AsyncJob.result()` now accepts argument `result_type` to return the results in different formats.
  - `AsyncJob.to_df()` returns a `DataFrame` built from the result of this asynchronous job.
  - `AsyncJob.query()` returns the SQL text of the executed query.
- `DataFrame.agg()` and `RelationalGroupedDataFrame.agg()` now accept variable-length arguments.
- Added parameters `lsuffix` and `rsuffix` to `DataFram.join()` and `DataFrame.cross_join()` to conveniently rename overlapping columns.
- Added `Table.drop_table()` so you can drop the temp table after `DataFrame.cache_result()`. `Table` is also a context manager so you can use the `with` statement to drop the cache temp table after use.
- Added `Session.use_secondary_roles()`.
- Added functions `first_value()` and `last_value()`. (contributed by @chasleslr)
- Added `on` as an alias for `using_columns` and `how` as an alias for `join_type` in `DataFrame.join()`.

### Bug Fixes

- Fixed a bug in `Session.create_dataframe()` that raised an error when `schema` names had special characters.
- Fixed a bug in which options set in `Session.read.option()` were not passed to `DataFrame.copy_into_table()` as default values.
- Fixed a bug in which `DataFrame.copy_into_table()` raises an error when a copy option has single quotes in the value.

## 0.11.0 (2022-09-28)

### Behavior Changes

- `Session.add_packages()` now raises `ValueError` when the version of a package cannot be found in Snowflake Anaconda channel. Previously, `Session.add_packages()` succeeded, and a `SnowparkSQLException` exception was raised later in the UDF/SP registration step.

### New Features:

- Added method `FileOperation.get_stream()` to support downloading stage files as stream.
- Added support in `functions.ntiles()` to accept int argument.
- Added the following aliases:
  - `functions.call_function()` for `functions.call_builtin()`.
  - `functions.function()` for `functions.builtin()`.
  - `DataFrame.order_by()` for `DataFrame.sort()`
  - `DataFrame.orderBy()` for `DataFrame.sort()`
- Improved `DataFrame.cache_result()` to return a more accurate `Table` class instead of a `DataFrame` class.
- Added support to allow `session` as the first argument when calling `StoredProcedure`.

### Improvements

- Improved nested query generation by flattening queries when applicable.
  - This improvement could be enabled by setting `Session.sql_simplifier_enabled = True`.
  - `DataFrame.select()`, `DataFrame.with_column()`, `DataFrame.drop()` and other select-related APIs have more flattened SQLs.
  - `DataFrame.union()`, `DataFrame.union_all()`, `DataFrame.except_()`, `DataFrame.intersect()`, `DataFrame.union_by_name()` have flattened SQLs generated when multiple set operators are chained.
- Improved type annotations for async job APIs.

### Bug Fixes

- Fixed a bug in which `Table.update()`, `Table.delete()`, `Table.merge()` try to reference a temp table that does not exist.

## 0.10.0 (2022-09-16)

### New Features:

- Added experimental APIs for evaluating Snowpark dataframes with asynchronous queries:
  - Added keyword argument `block` to the following action APIs on Snowpark dataframes (which execute queries) to allow asynchronous evaluations:
    - `DataFrame.collect()`, `DataFrame.to_local_iterator()`, `DataFrame.to_pandas()`, `DataFrame.to_pandas_batches()`, `DataFrame.count()`, `DataFrame.first()`.
    - `DataFrameWriter.save_as_table()`, `DataFrameWriter.copy_into_location()`.
    - `Table.delete()`, `Table.update()`, `Table.merge()`.
  - Added method `DataFrame.collect_nowait()` to allow asynchronous evaluations.
  - Added class `AsyncJob` to retrieve results from asynchronously executed queries and check their status.
- Added support for `table_type` in `Session.write_pandas()`. You can now choose from these `table_type` options: `"temporary"`, `"temp"`, and `"transient"`.
- Added support for using Python structured data (`list`, `tuple` and `dict`) as literal values in Snowpark.
- Added keyword argument `execute_as` to `functions.sproc()` and `session.sproc.register()` to allow registering a stored procedure as a caller or owner.
- Added support for specifying a pre-configured file format when reading files from a stage in Snowflake.

### Improvements:

- Added support for displaying details of a Snowpark session.

### Bug Fixes:

- Fixed a bug in which `DataFrame.copy_into_table()` and `DataFrameWriter.save_as_table()` mistakenly created a new table if the table name is fully qualified, and the table already exists.

### Deprecations:

- Deprecated keyword argument `create_temp_table` in `Session.write_pandas()`.
- Deprecated invoking UDFs using arguments wrapped in a Python list or tuple. You can use variable-length arguments without a list or tuple.

### Dependency updates

- Updated ``snowflake-connector-python`` to 2.7.12.

## 0.9.0 (2022-08-30)

### New Features:

- Added support for displaying source code as comments in the generated scripts when registering UDFs.
  This feature is turned on by default. To turn it off, pass the new keyword argument `source_code_display` as `False` when calling `register()` or `@udf()`.
- Added support for calling table functions from `DataFrame.select()`, `DataFrame.with_column()` and `DataFrame.with_columns()` which now take parameters of type `table_function.TableFunctionCall` for columns.
- Added keyword argument `overwrite` to `session.write_pandas()` to allow overwriting contents of a Snowflake table with that of a pandas DataFrame.
- Added keyword argument `column_order` to `df.write.save_as_table()` to specify the matching rules when inserting data into table in append mode.
- Added method `FileOperation.put_stream()` to upload local files to a stage via file stream.
- Added methods `TableFunctionCall.alias()` and `TableFunctionCall.as_()` to allow aliasing the names of columns that come from the output of table function joins.
- Added function `get_active_session()` in module `snowflake.snowpark.context` to get the current active Snowpark session.

### Bug Fixes:

- Fixed a bug in which batch insert should not raise an error when `statement_params` is not passed to the function.
- Fixed a bug in which column names should be quoted when `session.create_dataframe()` is called with dicts and a given schema.
- Fixed a bug in which creation of table should be skipped if the table already exists and is in append mode when calling `df.write.save_as_table()`.
- Fixed a bug in which third-party packages with underscores cannot be added when registering UDFs.

### Improvements:

- Improved function `function.uniform()` to infer the types of inputs `max_` and `min_` and cast the limits to `IntegerType` or `FloatType` correspondingly.

## 0.8.0 (2022-07-22)

### New Features:

- Added keyword only argument `statement_params` to the following methods to allow for specifying statement level parameters:
  - `collect`, `to_local_iterator`, `to_pandas`, `to_pandas_batches`,
    `count`, `copy_into_table`, `show`, `create_or_replace_view`, `create_or_replace_temp_view`, `first`, `cache_result`
    and `random_split` on class `snowflake.snowpark.Dateframe`.
  - `update`, `delete` and `merge` on class `snowflake.snowpark.Table`.
  - `save_as_table` and `copy_into_location` on class `snowflake.snowpark.DataFrameWriter`.
  - `approx_quantile`, `statement_params`, `cov` and `crosstab` on class `snowflake.snowpark.DataFrameStatFunctions`.
  - `register` and `register_from_file` on class `snowflake.snowpark.udf.UDFRegistration`.
  - `register` and `register_from_file` on class `snowflake.snowpark.udtf.UDTFRegistration`.
  - `register` and `register_from_file` on class `snowflake.snowpark.stored_procedure.StoredProcedureRegistration`.
  - `udf`, `udtf` and `sproc` in `snowflake.snowpark.functions`.
- Added support for `Column` as an input argument to `session.call()`.
- Added support for `table_type` in `df.write.save_as_table()`. You can now choose from these `table_type` options: `"temporary"`, `"temp"`, and `"transient"`.

### Improvements:

- Added validation of object name in `session.use_*` methods.
- Updated the query tag in SQL to escape it when it has special characters.
- Added a check to see if Anaconda terms are acknowledged when adding missing packages.

### Bug Fixes:

- Fixed the limited length of the string column in `session.create_dataframe()`.
- Fixed a bug in which `session.create_dataframe()` mistakenly converted 0 and `False` to `None` when the input data was only a list.
- Fixed a bug in which calling `session.create_dataframe()` using a large local dataset sometimes created a temp table twice.
- Aligned the definition of `function.trim()` with the SQL function definition.
- Fixed an issue where snowpark-python would hang when using the Python system-defined (built-in function) `sum` vs. the Snowpark `function.sum()`.

### Deprecations:

- Deprecated keyword argument `create_temp_table` in `df.write.save_as_table()`.

## 0.7.0 (2022-05-25)

### New Features:

- Added support for user-defined table functions (UDTFs).
  - Use function `snowflake.snowpark.functions.udtf()` to register a UDTF, or use it as a decorator to register the UDTF.
    - You can also use `Session.udtf.register()` to register a UDTF.
  - Use `Session.udtf.register_from_file()` to register a UDTF from a Python file.
- Updated APIs to query a table function, including both Snowflake built-in table functions and UDTFs.
  - Use function `snowflake.snowpark.functions.table_function()` to create a callable representing a table function and use it to call the table function in a query.
  - Alternatively, use function `snowflake.snowpark.functions.call_table_function()` to call a table function.
  - Added support for `over` clause that specifies `partition by` and `order by` when lateral joining a table function.
  - Updated `Session.table_function()` and `DataFrame.join_table_function()` to accept `TableFunctionCall` instances.

### Breaking Changes:

- When creating a function with `functions.udf()` and `functions.sproc()`, you can now specify an empty list for the `imports` or `packages` argument to indicate that no import or package is used for this UDF or stored procedure. Previously, specifying an empty list meant that the function would use session-level imports or packages.
- Improved the `__repr__` implementation of data types in `types.py`. The unused `type_name` property has been removed.
- Added a Snowpark-specific exception class for SQL errors. This replaces the previous `ProgrammingError` from the Python connector.

### Improvements:

- Added a lock to a UDF or UDTF when it is called for the first time per thread.
- Improved the error message for pickling errors that occurred during UDF creation.
- Included the query ID when logging the failed query.

### Bug Fixes:

- Fixed a bug in which non-integral data (such as timestamps) was occasionally converted to integer when calling `DataFrame.to_pandas()`.
- Fixed a bug in which `DataFrameReader.parquet()` failed to read a parquet file when its column contained spaces.
- Fixed a bug in which `DataFrame.copy_into_table()` failed when the dataframe is created by reading a file with inferred schemas.

### Deprecations

`Session.flatten()` and `DataFrame.flatten()`.

### Dependency Updates:

- Restricted the version of `cloudpickle` <= `2.0.0`.

## 0.6.0 (2022-04-27)

### New Features:

- Added support for vectorized UDFs with the input as a pandas DataFrame or pandas Series and the output as a pandas Series. This improves the performance of UDFs in Snowpark.
- Added support for inferring the schema of a DataFrame by default when it is created by reading a Parquet, Avro, or ORC file in the stage.
- Added functions `current_session()`, `current_statement()`, `current_user()`, `current_version()`, `current_warehouse()`, `date_from_parts()`, `date_trunc()`, `dayname()`, `dayofmonth()`, `dayofweek()`, `dayofyear()`, `grouping()`, `grouping_id()`, `hour()`, `last_day()`, `minute()`, `next_day()`, `previous_day()`, `second()`, `month()`, `monthname()`, `quarter()`, `year()`, `current_database()`, `current_role()`, `current_schema()`, `current_schemas()`, `current_region()`, `current_avaliable_roles()`, `add_months()`, `any_value()`, `bitnot()`, `bitshiftleft()`, `bitshiftright()`, `convert_timezone()`, `uniform()`, `strtok_to_array()`, `sysdate()`, `time_from_parts()`,  `timestamp_from_parts()`, `timestamp_ltz_from_parts()`, `timestamp_ntz_from_parts()`, `timestamp_tz_from_parts()`, `weekofyear()`, `percentile_cont()` to `snowflake.snowflake.functions`.

### Breaking Changes:

- Expired deprecations:
  - Removed the following APIs that were deprecated in 0.4.0: `DataFrame.groupByGroupingSets()`, `DataFrame.naturalJoin()`, `DataFrame.joinTableFunction`, `DataFrame.withColumns()`, `Session.getImports()`, `Session.addImport()`, `Session.removeImport()`, `Session.clearImports()`, `Session.getSessionStage()`, `Session.getDefaultDatabase()`, `Session.getDefaultSchema()`, `Session.getCurrentDatabase()`, `Session.getCurrentSchema()`, `Session.getFullyQualifiedCurrentSchema()`.

### Improvements:

- Added support for creating an empty `DataFrame` with a specific schema using the `Session.create_dataframe()` method.
- Changed the logging level from `INFO` to `DEBUG` for several logs (e.g., the executed query) when evaluating a dataframe.
- Improved the error message when failing to create a UDF due to pickle errors.

### Bug Fixes:

- Removed pandas hard dependencies in the `Session.create_dataframe()` method.

### Dependency Updates:

- Added `typing-extension` as a new dependency with the version >= `4.1.0`.

## 0.5.0 (2022-03-22)

### New Features

- Added stored procedures API.
  - Added `Session.sproc` property and `sproc()` to `snowflake.snowpark.functions`, so you can register stored procedures.
  - Added `Session.call` to call stored procedures by name.
- Added `UDFRegistration.register_from_file()` to allow registering UDFs from Python source files or zip files directly.
- Added `UDFRegistration.describe()` to describe a UDF.
- Added `DataFrame.random_split()` to provide a way to randomly split a dataframe.
- Added functions `md5()`, `sha1()`, `sha2()`, `ascii()`, `initcap()`, `length()`, `lower()`, `lpad()`, `ltrim()`, `rpad()`, `rtrim()`, `repeat()`, `soundex()`, `regexp_count()`, `replace()`, `charindex()`, `collate()`, `collation()`, `insert()`, `left()`, `right()`, `endswith()` to `snowflake.snowpark.functions`.
- Allowed `call_udf()` to accept literal values.
- Provided a `distinct` keyword in `array_agg()`.

### Bug Fixes:

- Fixed an issue that caused `DataFrame.to_pandas()` to have a string column if `Column.cast(IntegerType())` was used.
- Fixed a bug in `DataFrame.describe()` when there is more than one string column.

## 0.4.0 (2022-02-15)

### New Features

- You can now specify which Anaconda packages to use when defining UDFs.
  - Added `add_packages()`, `get_packages()`, `clear_packages()`, and `remove_package()`, to class `Session`.
  - Added `add_requirements()` to `Session` so you can use a requirements file to specify which packages this session will use.
  - Added parameter `packages` to function `snowflake.snowpark.functions.udf()` and method `UserDefinedFunction.register()` to indicate UDF-level Anaconda package dependencies when creating a UDF.
  - Added parameter `imports` to `snowflake.snowpark.functions.udf()` and `UserDefinedFunction.register()` to specify UDF-level code imports.
- Added a parameter `session` to function `udf()` and `UserDefinedFunction.register()` so you can specify which session to use to create a UDF if you have multiple sessions.
- Added types `Geography` and `Variant` to `snowflake.snowpark.types` to be used as type hints for Geography and Variant data when defining a UDF.
- Added support for Geography geoJSON data.
- Added `Table`, a subclass of `DataFrame` for table operations:
  - Methods `update` and `delete` update and delete rows of a table in Snowflake.
  - Method `merge` merges data from a `DataFrame` to a `Table`.
  - Override method `DataFrame.sample()` with an additional parameter `seed`, which works on tables but not on view and sub-queries.
- Added `DataFrame.to_local_iterator()` and `DataFrame.to_pandas_batches()` to allow getting results from an iterator when the result set returned from the Snowflake database is too large.
- Added `DataFrame.cache_result()` for caching the operations performed on a `DataFrame` in a temporary table.
  Subsequent operations on the original `DataFrame` have no effect on the cached result `DataFrame`.
- Added property `DataFrame.queries` to get SQL queries that will be executed to evaluate the `DataFrame`.
- Added `Session.query_history()` as a context manager to track SQL queries executed on a session, including all SQL queries to evaluate `DataFrame`s created from a session. Both query ID and query text are recorded.
- You can now create a `Session` instance from an existing established `snowflake.connector.SnowflakeConnection`. Use parameter `connection` in `Session.builder.configs()`.
- Added `use_database()`, `use_schema()`, `use_warehouse()`, and `use_role()` to class `Session` to switch database/schema/warehouse/role after a session is created.
- Added `DataFrameWriter.copy_into_table()` to unload a `DataFrame` to stage files.
- Added `DataFrame.unpivot()`.
- Added `Column.within_group()` for sorting the rows by columns with some aggregation functions.
- Added functions `listagg()`, `mode()`, `div0()`, `acos()`, `asin()`, `atan()`, `atan2()`, `cos()`, `cosh()`, `sin()`, `sinh()`, `tan()`, `tanh()`, `degrees()`, `radians()`, `round()`, `trunc()`, and `factorial()` to `snowflake.snowflake.functions`.
- Added an optional argument `ignore_nulls` in function `lead()` and `lag()`.
- The `condition` parameter of function `when()` and `iff()` now accepts SQL expressions.

### Improvements

- All function and method names have been renamed to use the snake case naming style, which is more Pythonic. For convenience, some camel case names are kept as aliases to the snake case APIs. It is recommended to use the snake case APIs.
  - Deprecated these methods on class `Session` and replaced them with their snake case equivalents: `getImports()`, `addImports()`, `removeImport()`, `clearImports()`, `getSessionStage()`, `getDefaultSchema()`, `getDefaultSchema()`, `getCurrentDatabase()`, `getFullyQualifiedCurrentSchema()`.
  - Deprecated these methods on class `DataFrame` and replaced them with their snake case equivalents: `groupingByGroupingSets()`, `naturalJoin()`, `withColumns()`, `joinTableFunction()`.
- Property `DataFrame.columns` is now consistent with `DataFrame.schema.names` and the Snowflake database `Identifier Requirements`.
- `Column.__bool__()` now raises a `TypeError`. This will ban the use of logical operators `and`, `or`, `not` on `Column` object, for instance `col("a") > 1 and col("b") > 2` will raise the `TypeError`. Use `(col("a") > 1) & (col("b") > 2)` instead.
- Changed `PutResult` and `GetResult` to subclass `NamedTuple`.
- Fixed a bug which raised an error when the local path or stage location has a space or other special characters.
- Changed `DataFrame.describe()` so that non-numeric and non-string columns are ignored instead of raising an exception.

### Dependency updates

- Updated ``snowflake-connector-python`` to 2.7.4.

## 0.3.0 (2022-01-09)

### New Features

- Added `Column.isin()`, with an alias `Column.in_()`.
- Added `Column.try_cast()`, which is a special version of `cast()`. It tries to cast a string expression to other types and returns `null` if the cast is not possible.
- Added `Column.startswith()` and `Column.substr()` to process string columns.
- `Column.cast()` now also accepts a `str` value to indicate the cast type in addition to a `DataType` instance.
- Added `DataFrame.describe()` to summarize stats of a `DataFrame`.
- Added `DataFrame.explain()` to print the query plan of a `DataFrame`.
- `DataFrame.filter()` and `DataFrame.select_expr()` now accepts a sql expression.
- Added a new `bool` parameter `create_temp_table` to methods `DataFrame.saveAsTable()` and `Session.write_pandas()` to optionally create a temp table.
- Added `DataFrame.minus()` and `DataFrame.subtract()` as aliases to `DataFrame.except_()`.
- Added `regexp_replace()`, `concat()`, `concat_ws()`, `to_char()`, `current_timestamp()`, `current_date()`, `current_time()`, `months_between()`, `cast()`, `try_cast()`, `greatest()`, `least()`, and `hash()` to module `snowflake.snowpark.functions`.

### Bug Fixes

- Fixed an issue where `Session.createDataFrame(pandas_df)` and `Session.write_pandas(pandas_df)` raise an exception when the `pandas DataFrame` has spaces in the column name.
- `DataFrame.copy_into_table()` sometimes prints an `error` level log entry while it actually works. It's fixed now.
- Fixed an API docs issue where some `DataFrame` APIs are missing from the docs.

### Dependency updates

- Update ``snowflake-connector-python`` to 2.7.2, which upgrades ``pyarrow`` dependency to 6.0.x. Refer to the [python connector 2.7.2 release notes](https://pypi.org/project/snowflake-connector-python/2.7.2/) for more details.

## 0.2.0 (2021-12-02)

### New Features

- Updated the `Session.createDataFrame()` method for creating a `DataFrame` from a pandas DataFrame.
- Added the `Session.write_pandas()` method for writing a `pandas DataFrame` to a table in Snowflake and getting a `Snowpark DataFrame` object back.
- Added new classes and methods for calling window functions.
- Added the new functions `cume_dist()`, to find the cumulative distribution of a value with regard to other values within a window partition,
  and `row_number()`, which returns a unique row number for each row within a window partition.
- Added functions for computing statistics for DataFrames in the `DataFrameStatFunctions` class.
- Added functions for handling missing values in a DataFrame in the `DataFrameNaFunctions` class.
- Added new methods `rollup()`, `cube()`, and `pivot()` to the `DataFrame` class.
- Added the `GroupingSets` class, which you can use with the DataFrame groupByGroupingSets method to perform a SQL GROUP BY GROUPING SETS.
- Added the new `FileOperation(session)`
  class that you can use to upload and download files to and from a stage.
- Added the `DataFrame.copy_into_table()`
  method for loading data from files in a stage into a table.
- In CASE expressions, the functions `when()` and `otherwise()`
  now accept Python types in addition to `Column` objects.
- When you register a UDF you can now optionally set the `replace` parameter to `True` to overwrite an existing UDF with the same name.

### Improvements

- UDFs are now compressed before they are uploaded to the server. This makes them about 10 times smaller, which can help
  when you are using large ML model files.
- When the size of a UDF is less than 8196 bytes, it will be uploaded as in-line code instead of uploaded to a stage.

### Bug Fixes

- Fixed an issue where the statement `df.select(when(col("a") == 1, 4).otherwise(col("a"))), [Row(4), Row(2), Row(3)]` raised an exception.
- Fixed an issue where `df.toPandas()` raised an exception when a DataFrame was created from large local data.

## 0.1.0 (2021-10-26)

Start of Private Preview<|MERGE_RESOLUTION|>--- conflicted
+++ resolved
@@ -41,11 +41,8 @@
 
 - Added support for applying Snowflake Cortex functions `Summarize` and `Sentiment`.
 - Added support for list values in `Series.str.get`.
-<<<<<<< HEAD
+- Added support for list values in `Series.str.slice`.
 - Added support for applying Snowflake Cortex functions `ClassifyText`, `Translate`, and `ExtractAnswer`.
-=======
-- Added support for list values in `Series.str.slice`.
->>>>>>> 5f7f09bc
 
 #### Bug Fixes
 

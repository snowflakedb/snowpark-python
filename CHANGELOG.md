# Release History

## 1.17.0 (TBD)

### Improvements

- Improved error message to remind users set `{"infer_schema": True}` when reading csv file without specifying its schema.

### Local Testing Updates

#### New Features

- Added support for NumericType and VariantType data conversion in the mocked function `to_timestamp_ltz`, `to_timestamp_ntz`, `to_timestamp_tz` and `to_timestamp`.
- Added support for DecimalType, BinaryType, ArrayType, MapType, TimestampType, DateType and TimeType data conversion in the mocked function `to_char`.
- Added support for the following APIs:
  - snowflake.snowpark.functions:
    - to_varchar
  - snowflake.snowpark.DataFrame:
    - pivot
  - snowflake.snowpark.Session:
    - cancel_all
- Introduced a new exception class `snowflake.snowpark.mock.exceptions.SnowparkLocalTestingException`.

#### Bug Fixes

- Fixed a bug in DataFrameReader.csv unable to handle quoted values containing delimiter.
- Fixed a bug that when there is `None` value in arithmetic calculation, the output should remain `None` instead of `math.nan`.
- Fixed a bug in function `sum` and `covar_pop` that when there is `math.nan` in the data, the output should also be `math.nan`.
- Fixed a bug that stage operation can not handle directories.
- Fixed a bug that `DataFrame.to_pandas` should take Snowflake numeric types with precision 38 as `int64`.
- Fixed a bug that stored proc and udf should not remove imports already in the sys.path during the clean-up step.
- Fixed a bug that when processing datetime format, fractional second part is not handled properly.
- Fixed a bug that on Windows platform that file operations was unable to properly handle file separator in directory name.
- Fixed a bug that on Windows platform that when reading a pandas dataframe, IntervalType column with integer data can not be processed.
<<<<<<< HEAD
- Fixed a bug that `Session.get_current_[schema|database|role|user|account|warehouse]` returns upper-cased identifiers when identifiers are quoted.
=======
- Fixed a bug that function `substr` and `substring` can not handle 0-based `start_expr`.

#### Improvements

- Standardized the error experience by raising `SnowparkLocalTestingException` in error cases which is on par with `SnowparkSQLException` raised in non-local execution.
- Improved error experience of `Session.write_pandas` method that `NotImplementError` will be raised when called.
- Aligned error experience with reusing a closed session in non-local execution.
>>>>>>> 637700c5

## 1.16.0 (TBD)

### New Features

- Support stored procedure register with packages given as Python modules.
- Added snowflake.snowpark.Session.lineage.trace to explore data lineage of snowfake objects.
- Added support for structured type schema parsing.

### Local Testing Updates

#### New Features

- Added support for StringType, TimestampType and VariantType data conversion in the mocked function `to_date`.
- Added support for the following APIs:
  - snowflake.snowpark.functions
    - get
    - concat
    - concat_ws

#### Bug Fixes

- Fixed a bug that caused NaT and NaN values to not be recognized.
- Fixed a bug when inferring schema, single quotes are added to stage files already have single quotes.

## 1.15.0 (2024-04-24)

### New Features

- Added `truncate` save mode in `DataFrameWrite` to overwrite existing tables by truncating the underlying table instead of dropping it.
- Added telemetry to calculate query plan height and number of duplicate nodes during collect operations.
- Added the functions below to unload data from a `DataFrame` into one or more files in a stage:
  - `DataFrame.write.json`
  - `DataFrame.write.csv`
  - `DataFrame.write.parquet`
- Added distributed tracing using open telemetry APIs for action functions in `DataFrame` and `DataFrameWriter`:
  - snowflake.snowpark.DataFrame:
    - collect
    - collect_nowait
    - to_pandas
    - count
    - show
  - snowflake.snowpark.DataFrameWriter:
    - save_as_table
- Added support for snow:// URLs to `snowflake.snowpark.Session.file.get` and `snowflake.snowpark.Session.file.get_stream`
- Added support to register stored procedures and UDxFs with a `comment`.
- UDAF client support is ready for public preview. Please stay tuned for the Snowflake announcement of UDAF public preview.
- Added support for dynamic pivot.  This feature is currently in private preview.

### Improvements

- Improved the generated query performance for both compilation and execution by converting duplicate subqueries to Common Table Expressions (CTEs). It is still an experimental feature not enabled by default, and can be enabled by setting `session.cte_optimization_enabled` to `True`.

### Bug Fixes

- Fixed a bug where `statement_params` was not passed to query executions that register stored procedures and user defined functions.
- Fixed a bug causing `snowflake.snowpark.Session.file.get_stream` to fail for quoted stage locations.
- Fixed a bug that an internal type hint in `utils.py` might raise AttributeError in case the underlying module can not be found.

### Local Testing Updates

#### New Features

- Added support for registering UDFs and stored procedures.
- Added support for the following APIs:
  - snowflake.snowpark.Session:
    - file.put
    - file.put_stream
    - file.get
    - file.get_stream
    - read.json
    - add_import
    - remove_import
    - get_imports
    - clear_imports
    - add_packages
    - add_requirements
    - clear_packages
    - remove_package
    - udf.register
    - udf.register_from_file
    - sproc.register
    - sproc.register_from_file
  - snowflake.snowpark.functions
    - current_database
    - current_session
    - date_trunc
    - object_construct
    - object_construct_keep_null
    - pow
    - sqrt
    - udf
    - sproc
- Added support for StringType, TimestampType and VariantType data conversion in the mocked function `to_time`.

#### Bug Fixes

- Fixed a bug that null filled columns for constant functions.
- Fixed a bug that implementation of to_object, to_array and to_binary to better handle null inputs.
- Fixed a bug that timestamp data comparison can not handle year beyond 2262.
- Fixed a bug that `Session.builder.getOrCreate` should return the created mock session.

## 1.14.0 (2024-03-20)

### New Features

- Added support for creating vectorized UDTFs with `process` method.
- Added support for dataframe functions:
  - to_timestamp_ltz
  - to_timestamp_ntz
  - to_timestamp_tz
  - locate
- Added support for ASOF JOIN type.
- Added support for the following local testing APIs:
  - snowflake.snowpark.functions:
    - to_double
    - to_timestamp
    - to_timestamp_ltz
    - to_timestamp_ntz
    - to_timestamp_tz
    - greatest
    - least
    - convert_timezone
    - dateadd
    - date_part
  - snowflake.snowpark.Session:
    - get_current_account
    - get_current_warehouse
    - get_current_role
    - use_schema
    - use_warehouse
    - use_database
    - use_role

### Bug Fixes

- Fixed a bug in `SnowflakePlanBuilder` that `save_as_table` does not filter column that name start with '$' and follow by number correctly.
- Fixed a bug that statement parameters may have no effect when resolving imports and packages.
- Fixed bugs in local testing:
  - LEFT ANTI and LEFT SEMI joins drop rows with null values.
  - DataFrameReader.csv incorrectly parses data when the optional parameter `field_optionally_enclosed_by` is specified.
  - Column.regexp only considers the first entry when `pattern` is a `Column`.
  - Table.update raises `KeyError` when updating null values in the rows.
  - VARIANT columns raise errors at `DataFrame.collect`.
  - `count_distinct` does not work correctly when counting.
  - Null values in integer columns raise `TypeError`.

### Improvements

- Added telemetry to local testing.
- Improved the error message of `DataFrameReader` to raise `FileNotFound` error when reading a path that does not exist or when there are no files under the path.

## 1.13.0 (2024-02-26)

### New Features

- Added support for an optional `date_part` argument in function `last_day`.
- `SessionBuilder.app_name` will set the query_tag after the session is created.
- Added support for the following local testing functions:
  - current_timestamp
  - current_date
  - current_time
  - strip_null_value
  - upper
  - lower
  - length
  - initcap

### Improvements

- Added cleanup logic at interpreter shutdown to close all active sessions.
- Closing sessions within stored procedures now is a no-op logging a warning instead of raising an error.

### Bug Fixes

- Fixed a bug in `DataFrame.to_local_iterator` where the iterator could yield wrong results if another query is executed before the iterator finishes due to wrong isolation level. For details, please see #945.
- Fixed a bug that truncated table names in error messages while running a plan with local testing enabled.
- Fixed a bug that `Session.range` returns empty result when the range is large.

## 1.12.1 (2024-02-08)

### Improvements

- Use `split_blocks=True` by default during `to_pandas` conversion, for optimal memory allocation. This parameter is passed to `pyarrow.Table.to_pandas`, which enables `PyArrow` to split the memory allocation into smaller, more manageable blocks instead of allocating a single contiguous block. This results in better memory management when dealing with larger datasets.

### Bug Fixes

- Fixed a bug in `DataFrame.to_pandas` that caused an error when evaluating on a Dataframe with an `IntergerType` column with null values.

## 1.12.0 (2024-01-30)

### New Features

- Exposed `statement_params` in `StoredProcedure.__call__`.
- Added two optional arguments to `Session.add_import`.
  - `chunk_size`: The number of bytes to hash per chunk of the uploaded files.
  - `whole_file_hash`: By default only the first chunk of the uploaded import is hashed to save time. When this is set to True each uploaded file is fully hashed instead.
- Added parameters `external_access_integrations` and `secrets` when creating a UDAF from Snowpark Python to allow integration with external access.
- Added a new method `Session.append_query_tag`. Allows an additional tag to be added to the current query tag by appending it as a comma separated value.
- Added a new method `Session.update_query_tag`. Allows updates to a JSON encoded dictionary query tag.
- `SessionBuilder.getOrCreate` will now attempt to replace the singleton it returns when token expiration has been detected.
- Added support for new functions in `snowflake.snowpark.functions`:
  - `array_except`
  - `create_map`
  - `sign`/`signum`
- Added the following functions to `DataFrame.analytics`:
  - Added the `moving_agg` function in `DataFrame.analytics` to enable moving aggregations like sums and averages with multiple window sizes.
  - Added the `cummulative_agg` function in `DataFrame.analytics` to enable commulative aggregations like sums and averages on multiple columns.
  - Added the `compute_lag` and `compute_lead` functions in `DataFrame.analytics` for enabling lead and lag calculations on multiple columns.
  - Added the `time_series_agg` function in `DataFrame.analytics` to enable time series aggregations like sums and averages with multiple time windows.

### Bug Fixes

- Fixed a bug in `DataFrame.na.fill` that caused Boolean values to erroneously override integer values.
- Fixed a bug in `Session.create_dataframe` where the Snowpark DataFrames created using pandas DataFrames were not inferring the type for timestamp columns correctly. The behavior is as follows:
  - Earlier timestamp columns without a timezone would be converted to nanosecond epochs and inferred as `LongType()`, but will now be correctly maintained as timestamp values and be inferred as `TimestampType(TimestampTimeZone.NTZ)`.
  - Earlier timestamp columns with a timezone would be inferred as `TimestampType(TimestampTimeZone.NTZ)` and loose timezone information but will now be correctly inferred as `TimestampType(TimestampTimeZone.LTZ)` and timezone information is retained correctly.
  - Set session parameter `PYTHON_SNOWPARK_USE_LOGICAL_TYPE_FOR_CREATE_DATAFRAME` to revert back to old behavior. It is recommended that you update your code to align with correct behavior because the parameter will be removed in the future.
- Fixed a bug that `DataFrame.to_pandas` gets decimal type when scale is not 0, and creates an object dtype in `pandas`. Instead, we cast the value to a float64 type.
- Fixed bugs that wrongly flattened the generated SQL when one of the following happens:
  - `DataFrame.filter()` is called after `DataFrame.sort().limit()`.
  - `DataFrame.sort()` or `filter()` is called on a DataFrame that already has a window function or sequence-dependent data generator column.
    For instance, `df.select("a", seq1().alias("b")).select("a", "b").sort("a")` won't flatten the sort clause anymore.
  - a window or sequence-dependent data generator column is used after `DataFrame.limit()`. For instance, `df.limit(10).select(row_number().over())` won't flatten the limit and select in the generated SQL.
- Fixed a bug where aliasing a DataFrame column raised an error when the DataFame was copied from another DataFrame with an aliased column. For instance,

  ```python
  df = df.select(col("a").alias("b"))
  df = copy(df)
  df.select(col("b").alias("c"))  # threw an error. Now it's fixed.
  ```

- Fixed a bug in `Session.create_dataframe` that the non-nullable field in a schema is not respected for boolean type. Note that this fix is only effective when the user has the privilege to create a temp table.
- Fixed a bug in SQL simplifier where non-select statements in `session.sql` dropped a SQL query when used with `limit()`.
- Fixed a bug that raised an exception when session parameter `ERROR_ON_NONDETERMINISTIC_UPDATE` is true.

### Behavior Changes (API Compatible)

- When parsing data types during a `to_pandas` operation, we rely on GS precision value to fix precision issues for large integer values. This may affect users where a column that was earlier returned as `int8` gets returned as `int64`. Users can fix this by explicitly specifying precision values for their return column.
- Aligned behavior for `Session.call` in case of table stored procedures where running `Session.call` would not trigger stored procedure unless a `collect()` operation was performed.
- `StoredProcedureRegistration` will now automatically add `snowflake-snowpark-python` as a package dependency. The added dependency will be on the client's local version of the library and an error is thrown if the server cannot support that version.

## 1.11.1 (2023-12-07)

### Bug Fixes

- Fixed a bug that numpy should not be imported at the top level of mock module.
- Added support for these new functions in `snowflake.snowpark.functions`:
  - `from_utc_timestamp`
  - `to_utc_timestamp`

## 1.11.0 (2023-12-05)

### New Features

- Add the `conn_error` attribute to `SnowflakeSQLException` that stores the whole underlying exception from `snowflake-connector-python`.
- Added support for `RelationalGroupedDataframe.pivot()` to access `pivot` in the following pattern `Dataframe.group_by(...).pivot(...)`.
- Added experimental feature: Local Testing Mode, which allows you to create and operate on Snowpark Python DataFrames locally without connecting to a Snowflake account. You can use the local testing framework to test your DataFrame operations locally, on your development machine or in a CI (continuous integration) pipeline, before deploying code changes to your account.

- Added support for `arrays_to_object` new functions in `snowflake.snowpark.functions`.
- Added support for the vector data type.

### Dependency Updates

- Bumped cloudpickle dependency to work with `cloudpickle==2.2.1`
- Updated ``snowflake-connector-python`` to `3.4.0`.

### Bug Fixes

- DataFrame column names quoting check now supports newline characters.
- Fix a bug where a DataFrame generated by `session.read.with_metadata` creates inconsistent table when doing `df.write.save_as_table`.

## 1.10.0 (2023-11-03)

### New Features

- Added support for managing case sensitivity in `DataFrame.to_local_iterator()`.
- Added support for specifying vectorized UDTF's input column names by using the optional parameter `input_names` in `UDTFRegistration.register/register_file` and `functions.pandas_udtf`. By default, `RelationalGroupedDataFrame.applyInPandas` will infer the column names from current dataframe schema.
- Add `sql_error_code` and `raw_message` attributes to `SnowflakeSQLException` when it is caused by a SQL exception.

### Bug Fixes

- Fixed a bug in `DataFrame.to_pandas()` where converting snowpark dataframes to pandas dataframes was losing precision on integers with more than 19 digits.
- Fixed a bug that `session.add_packages` can not handle requirement specifier that contains project name with underscore and version.
- Fixed a bug in `DataFrame.limit()` when `offset` is used and the parent `DataFrame` uses `limit`. Now the `offset` won't impact the parent DataFrame's `limit`.
- Fixed a bug in `DataFrame.write.save_as_table` where dataframes created from read api could not save data into snowflake because of invalid column name `$1`.

### Behavior change

- Changed the behavior of `date_format`:
  - The `format` argument changed from optional to required.
  - The returned result changed from a date object to a date-formatted string.
- When a window function, or a sequence-dependent data generator (`normal`, `zipf`, `uniform`, `seq1`, `seq2`, `seq4`, `seq8`) function is used, the sort and filter operation will no longer be flattened when generating the query.

## 1.9.0 (2023-10-13)

### New Features

- Added support for the Python 3.11 runtime environment.

### Dependency updates

- Added back the dependency of `typing-extensions`.

### Bug Fixes

- Fixed a bug where imports from permanent stage locations were ignored for temporary stored procedures, UDTFs, UDFs, and UDAFs.
- Revert back to using CTAS (create table as select) statement for `Dataframe.writer.save_as_table` which does not need insert permission for writing tables.

### New Features
- Support `PythonObjJSONEncoder` json-serializable objects for `ARRAY` and `OBJECT` literals.

## 1.8.0 (2023-09-14)

### New Features

- Added support for VOLATILE/IMMUTABLE keyword when registering UDFs.
- Added support for specifying clustering keys when saving dataframes using `DataFrame.save_as_table`.
- Accept `Iterable` objects input for `schema` when creating dataframes using `Session.create_dataframe`.
- Added the property `DataFrame.session` to return a `Session` object.
- Added the property `Session.session_id` to return an integer that represents session ID.
- Added the property `Session.connection` to return a `SnowflakeConnection` object .

- Added support for creating a Snowpark session from a configuration file or environment variables.

### Dependency updates

- Updated ``snowflake-connector-python`` to 3.2.0.

### Bug Fixes

- Fixed a bug where automatic package upload would raise `ValueError` even when compatible package version were added in `session.add_packages`.
- Fixed a bug where table stored procedures were not registered correctly when using `register_from_file`.
- Fixed a bug where dataframe joins failed with `invalid_identifier` error.
- Fixed a bug where `DataFrame.copy` disables SQL simplfier for the returned copy.
- Fixed a bug where `session.sql().select()` would fail if any parameters are specified to `session.sql()`

## 1.7.0 (2023-08-28)

### New Features

- Added parameters `external_access_integrations` and `secrets` when creating a UDF, UDTF or Stored Procedure from Snowpark Python to allow integration with external access.
- Added support for these new functions in `snowflake.snowpark.functions`:
  - `array_flatten`
  - `flatten`
- Added support for `apply_in_pandas` in `snowflake.snowpark.relational_grouped_dataframe`.
- Added support for replicating your local Python environment on Snowflake via `Session.replicate_local_environment`.

### Bug Fixes

- Fixed a bug where `session.create_dataframe` fails to properly set nullable columns where nullability was affected by order or data was given.
- Fixed a bug where `DataFrame.select` could not identify and alias columns in presence of table functions when output columns of table function overlapped with columns in dataframe.

### Behavior Changes

- When creating stored procedures, UDFs, UDTFs, UDAFs with parameter `is_permanent=False` will now create temporary objects even when `stage_name` is provided. The default value of `is_permanent` is `False` which is why if this value is not explicitly set to `True` for permanent objects, users will notice a change in behavior.
- `types.StructField` now enquotes column identifier by default.

## 1.6.1 (2023-08-02)

### New Features

- Added support for these new functions in `snowflake.snowpark.functions`:
  - `array_sort`
  - `sort_array`
  - `array_min`
  - `array_max`
  - `explode_outer`
- Added support for pure Python packages specified via `Session.add_requirements` or `Session.add_packages`. They are now usable in stored procedures and UDFs even if packages are not present on the Snowflake Anaconda channel.
  - Added Session parameter `custom_packages_upload_enabled` and `custom_packages_force_upload_enabled` to enable the support for pure Python packages feature mentioned above. Both parameters default to `False`.
- Added support for specifying package requirements by passing a Conda environment yaml file to `Session.add_requirements`.
- Added support for asynchronous execution of multi-query dataframes that contain binding variables.
- Added support for renaming multiple columns in `DataFrame.rename`.
- Added support for Geometry datatypes.
- Added support for `params` in `session.sql()` in stored procedures.
- Added support for user-defined aggregate functions (UDAFs). This feature is currently in private preview.
- Added support for vectorized UDTFs (user-defined table functions). This feature is currently in public preview.
- Added support for Snowflake Timestamp variants (i.e., `TIMESTAMP_NTZ`, `TIMESTAMP_LTZ`, `TIMESTAMP_TZ`)
  - Added `TimestampTimezone` as an argument in `TimestampType` constructor.
  - Added type hints `NTZ`, `LTZ`, `TZ` and `Timestamp` to annotate functions when registering UDFs.

### Improvements

- Removed redundant dependency `typing-extensions`.
- `DataFrame.cache_result` now creates temp table fully qualified names under current database and current schema.

### Bug Fixes

- Fixed a bug where type check happens on pandas before it is imported.
- Fixed a bug when creating a UDF from `numpy.ufunc`.
- Fixed a bug where `DataFrame.union` was not generating the correct `Selectable.schema_query` when SQL simplifier is enabled.

### Behavior Changes

- `DataFrameWriter.save_as_table` now respects the `nullable` field of the schema provided by the user or the inferred schema based on data from user input.

### Dependency updates

- Updated ``snowflake-connector-python`` to 3.0.4.

## 1.5.1 (2023-06-20)

### New Features

- Added support for the Python 3.10 runtime environment.

## 1.5.0 (2023-06-09)

### Behavior Changes

- Aggregation results, from functions such as `DataFrame.agg` and `DataFrame.describe`, no longer strip away non-printing characters from column names.

### New Features

- Added support for the Python 3.9 runtime environment.
- Added support for new functions in `snowflake.snowpark.functions`:
  - `array_generate_range`
  - `array_unique_agg`
  - `collect_set`
  - `sequence`
- Added support for registering and calling stored procedures with `TABLE` return type.
- Added support for parameter `length` in `StringType()` to specify the maximum number of characters that can be stored by the column.
- Added the alias `functions.element_at()` for `functions.get()`.
- Added the alias `Column.contains` for `functions.contains`.
- Added experimental feature `DataFrame.alias`.
- Added support for querying metadata columns from stage when creating `DataFrame` using `DataFrameReader`.
- Added support for `StructType.add` to append more fields to existing `StructType` objects.
- Added support for parameter `execute_as` in `StoredProcedureRegistration.register_from_file()` to specify stored procedure caller rights.

### Bug Fixes

- Fixed a bug where the `Dataframe.join_table_function` did not run all of the necessary queries to set up the join table function when SQL simplifier was enabled.
- Fixed type hint declaration for custom types - `ColumnOrName`, `ColumnOrLiteralStr`, `ColumnOrSqlExpr`, `LiteralType` and `ColumnOrLiteral` that were breaking `mypy` checks.
- Fixed a bug where `DataFrameWriter.save_as_table` and `DataFrame.copy_into_table` failed to parse fully qualified table names.

## 1.4.0 (2023-04-24)

### New Features

- Added support for `session.getOrCreate`.
- Added support for alias `Column.getField`.
- Added support for new functions in `snowflake.snowpark.functions`:
  - `date_add` and `date_sub` to make add and subtract operations easier.
  - `daydiff`
  - `explode`
  - `array_distinct`.
  - `regexp_extract`.
  - `struct`.
  - `format_number`.
  - `bround`.
  - `substring_index`
- Added parameter `skip_upload_on_content_match` when creating UDFs, UDTFs and stored procedures using `register_from_file` to skip uploading files to a stage if the same version of the files are already on the stage.
- Added support for `DataFrameWriter.save_as_table` method to take table names that contain dots.
- Flattened generated SQL when `DataFrame.filter()` or `DataFrame.order_by()` is followed by a projection statement (e.g. `DataFrame.select()`, `DataFrame.with_column()`).
- Added support for creating dynamic tables _(in private preview)_ using `Dataframe.create_or_replace_dynamic_table`.
- Added an optional argument `params` in `session.sql()` to support binding variables. Note that this is not supported in stored procedures yet.

### Bug Fixes

- Fixed a bug in `strtok_to_array` where an exception was thrown when a delimiter was passed in.
- Fixed a bug in `session.add_import` where the module had the same namespace as other dependencies.

## 1.3.0 (2023-03-28)

### New Features

- Added support for `delimiters` parameter in `functions.initcap()`.
- Added support for `functions.hash()` to accept a variable number of input expressions.
- Added API `Session.RuntimeConfig` for getting/setting/checking the mutability of any runtime configuration.
- Added support managing case sensitivity in `Row` results from `DataFrame.collect` using `case_sensitive` parameter.
- Added API `Session.conf` for getting, setting or checking the mutability of any runtime configuration.
- Added support for managing case sensitivity in `Row` results from `DataFrame.collect` using `case_sensitive` parameter.
- Added indexer support for `snowflake.snowpark.types.StructType`.
- Added a keyword argument `log_on_exception` to `Dataframe.collect` and `Dataframe.collect_no_wait` to optionally disable error logging for SQL exceptions.

### Bug Fixes

- Fixed a bug where a DataFrame set operation(`DataFrame.substract`, `DataFrame.union`, etc.) being called after another DataFrame set operation and `DataFrame.select` or `DataFrame.with_column` throws an exception.
- Fixed a bug where chained sort statements are overwritten by the SQL simplifier.

### Improvements

- Simplified JOIN queries to use constant subquery aliases (`SNOWPARK_LEFT`, `SNOWPARK_RIGHT`) by default. Users can disable this at runtime with `session.conf.set('use_constant_subquery_alias', False)` to use randomly generated alias names instead.
- Allowed specifying statement parameters in `session.call()`.
- Enabled the uploading of large pandas DataFrames in stored procedures by defaulting to a chunk size of 100,000 rows.

## 1.2.0 (2023-03-02)

### New Features

- Added support for displaying source code as comments in the generated scripts when registering stored procedures. This
  is enabled by default, turn off by specifying `source_code_display=False` at registration.
- Added a parameter `if_not_exists` when creating a UDF, UDTF or Stored Procedure from Snowpark Python to ignore creating the specified function or procedure if it already exists.
- Accept integers when calling `snowflake.snowpark.functions.get` to extract value from array.
- Added `functions.reverse` in functions to open access to Snowflake built-in function
  [reverse](https://docs.snowflake.com/en/sql-reference/functions/reverse).
- Added parameter `require_scoped_url` in snowflake.snowflake.files.SnowflakeFile.open() `(in Private Preview)` to replace `is_owner_file` is marked for deprecation.

### Bug Fixes

- Fixed a bug that overwrote `paramstyle` to `qmark` when creating a Snowpark session.
- Fixed a bug where `df.join(..., how="cross")` fails with `SnowparkJoinException: (1112): Unsupported using join type 'Cross'`.
- Fixed a bug where querying a `DataFrame` column created from chained function calls used a wrong column name.

## 1.1.0 (2023-01-26)

### New Features:

- Added `asc`, `asc_nulls_first`, `asc_nulls_last`, `desc`, `desc_nulls_first`, `desc_nulls_last`, `date_part` and `unix_timestamp` in functions.
- Added the property `DataFrame.dtypes` to return a list of column name and data type pairs.
- Added the following aliases:
  - `functions.expr()` for `functions.sql_expr()`.
  - `functions.date_format()` for `functions.to_date()`.
  - `functions.monotonically_increasing_id()` for `functions.seq8()`
  - `functions.from_unixtime()` for `functions.to_timestamp()`

### Bug Fixes:

- Fixed a bug in SQL simplifier that didn’t handle Column alias and join well in some cases. See https://github.com/snowflakedb/snowpark-python/issues/658 for details.
- Fixed a bug in SQL simplifier that generated wrong column names for function calls, NaN and INF.

### Improvements

- The session parameter `PYTHON_SNOWPARK_USE_SQL_SIMPLIFIER` is `True` after Snowflake 7.3 was released. In snowpark-python, `session.sql_simplifier_enabled` reads the value of `PYTHON_SNOWPARK_USE_SQL_SIMPLIFIER` by default, meaning that the SQL simplfier is enabled by default after the Snowflake 7.3 release. To turn this off, set `PYTHON_SNOWPARK_USE_SQL_SIMPLIFIER` in Snowflake to `False` or run `session.sql_simplifier_enabled = False` from Snowpark. It is recommended to use the SQL simplifier because it helps to generate more concise SQL.

## 1.0.0 (2022-11-01)

### New Features

- Added `Session.generator()` to create a new `DataFrame` using the Generator table function.
- Added a parameter `secure` to the functions that create a secure UDF or UDTF.

## 0.12.0 (2022-10-14)

### New Features

- Added new APIs for async job:
  - `Session.create_async_job()` to create an `AsyncJob` instance from a query id.
  - `AsyncJob.result()` now accepts argument `result_type` to return the results in different formats.
  - `AsyncJob.to_df()` returns a `DataFrame` built from the result of this asynchronous job.
  - `AsyncJob.query()` returns the SQL text of the executed query.
- `DataFrame.agg()` and `RelationalGroupedDataFrame.agg()` now accept variable-length arguments.
- Added parameters `lsuffix` and `rsuffix` to `DataFram.join()` and `DataFrame.cross_join()` to conveniently rename overlapping columns.
- Added `Table.drop_table()` so you can drop the temp table after `DataFrame.cache_result()`. `Table` is also a context manager so you can use the `with` statement to drop the cache temp table after use.
- Added `Session.use_secondary_roles()`.
- Added functions `first_value()` and `last_value()`. (contributed by @chasleslr)
- Added `on` as an alias for `using_columns` and `how` as an alias for `join_type` in `DataFrame.join()`.

### Bug Fixes

- Fixed a bug in `Session.create_dataframe()` that raised an error when `schema` names had special characters.
- Fixed a bug in which options set in `Session.read.option()` were not passed to `DataFrame.copy_into_table()` as default values.
- Fixed a bug in which `DataFrame.copy_into_table()` raises an error when a copy option has single quotes in the value.

## 0.11.0 (2022-09-28)

### Behavior Changes

- `Session.add_packages()` now raises `ValueError` when the version of a package cannot be found in Snowflake Anaconda channel. Previously, `Session.add_packages()` succeeded, and a `SnowparkSQLException` exception was raised later in the UDF/SP registration step.

### New Features:

- Added method `FileOperation.get_stream()` to support downloading stage files as stream.
- Added support in `functions.ntiles()` to accept int argument.
- Added the following aliases:
  - `functions.call_function()` for `functions.call_builtin()`.
  - `functions.function()` for `functions.builtin()`.
  - `DataFrame.order_by()` for `DataFrame.sort()`
  - `DataFrame.orderBy()` for `DataFrame.sort()`
- Improved `DataFrame.cache_result()` to return a more accurate `Table` class instead of a `DataFrame` class.
- Added support to allow `session` as the first argument when calling `StoredProcedure`.

### Improvements

- Improved nested query generation by flattening queries when applicable.
  - This improvement could be enabled by setting `Session.sql_simplifier_enabled = True`.
  - `DataFrame.select()`, `DataFrame.with_column()`, `DataFrame.drop()` and other select-related APIs have more flattened SQLs.
  - `DataFrame.union()`, `DataFrame.union_all()`, `DataFrame.except_()`, `DataFrame.intersect()`, `DataFrame.union_by_name()` have flattened SQLs generated when multiple set operators are chained.
- Improved type annotations for async job APIs.

### Bug Fixes

- Fixed a bug in which `Table.update()`, `Table.delete()`, `Table.merge()` try to reference a temp table that does not exist.

## 0.10.0 (2022-09-16)

### New Features:

- Added experimental APIs for evaluating Snowpark dataframes with asynchronous queries:
  - Added keyword argument `block` to the following action APIs on Snowpark dataframes (which execute queries) to allow asynchronous evaluations:
    - `DataFrame.collect()`, `DataFrame.to_local_iterator()`, `DataFrame.to_pandas()`, `DataFrame.to_pandas_batches()`, `DataFrame.count()`, `DataFrame.first()`.
    - `DataFrameWriter.save_as_table()`, `DataFrameWriter.copy_into_location()`.
    - `Table.delete()`, `Table.update()`, `Table.merge()`.
  - Added method `DataFrame.collect_nowait()` to allow asynchronous evaluations.
  - Added class `AsyncJob` to retrieve results from asynchronously executed queries and check their status.
- Added support for `table_type` in `Session.write_pandas()`. You can now choose from these `table_type` options: `"temporary"`, `"temp"`, and `"transient"`.
- Added support for using Python structured data (`list`, `tuple` and `dict`) as literal values in Snowpark.
- Added keyword argument `execute_as` to `functions.sproc()` and `session.sproc.register()` to allow registering a stored procedure as a caller or owner.
- Added support for specifying a pre-configured file format when reading files from a stage in Snowflake.

### Improvements:

- Added support for displaying details of a Snowpark session.

### Bug Fixes:

- Fixed a bug in which `DataFrame.copy_into_table()` and `DataFrameWriter.save_as_table()` mistakenly created a new table if the table name is fully qualified, and the table already exists.

### Deprecations:

- Deprecated keyword argument `create_temp_table` in `Session.write_pandas()`.
- Deprecated invoking UDFs using arguments wrapped in a Python list or tuple. You can use variable-length arguments without a list or tuple.

### Dependency updates

- Updated ``snowflake-connector-python`` to 2.7.12.

## 0.9.0 (2022-08-30)

### New Features:

- Added support for displaying source code as comments in the generated scripts when registering UDFs.
  This feature is turned on by default. To turn it off, pass the new keyword argument `source_code_display` as `False` when calling `register()` or `@udf()`.
- Added support for calling table functions from `DataFrame.select()`, `DataFrame.with_column()` and `DataFrame.with_columns()` which now take parameters of type `table_function.TableFunctionCall` for columns.
- Added keyword argument `overwrite` to `session.write_pandas()` to allow overwriting contents of a Snowflake table with that of a pandas DataFrame.
- Added keyword argument `column_order` to `df.write.save_as_table()` to specify the matching rules when inserting data into table in append mode.
- Added method `FileOperation.put_stream()` to upload local files to a stage via file stream.
- Added methods `TableFunctionCall.alias()` and `TableFunctionCall.as_()` to allow aliasing the names of columns that come from the output of table function joins.
- Added function `get_active_session()` in module `snowflake.snowpark.context` to get the current active Snowpark session.

### Bug Fixes:

- Fixed a bug in which batch insert should not raise an error when `statement_params` is not passed to the function.
- Fixed a bug in which column names should be quoted when `session.create_dataframe()` is called with dicts and a given schema.
- Fixed a bug in which creation of table should be skipped if the table already exists and is in append mode when calling `df.write.save_as_table()`.
- Fixed a bug in which third-party packages with underscores cannot be added when registering UDFs.

### Improvements:

- Improved function `function.uniform()` to infer the types of inputs `max_` and `min_` and cast the limits to `IntegerType` or `FloatType` correspondingly.

## 0.8.0 (2022-07-22)

### New Features:

- Added keyword only argument `statement_params` to the following methods to allow for specifying statement level parameters:
  - `collect`, `to_local_iterator`, `to_pandas`, `to_pandas_batches`,
    `count`, `copy_into_table`, `show`, `create_or_replace_view`, `create_or_replace_temp_view`, `first`, `cache_result`
    and `random_split` on class `snowflake.snowpark.Dateframe`.
  - `update`, `delete` and `merge` on class `snowflake.snowpark.Table`.
  - `save_as_table` and `copy_into_location` on class `snowflake.snowpark.DataFrameWriter`.
  - `approx_quantile`, `statement_params`, `cov` and `crosstab` on class `snowflake.snowpark.DataFrameStatFunctions`.
  - `register` and `register_from_file` on class `snowflake.snowpark.udf.UDFRegistration`.
  - `register` and `register_from_file` on class `snowflake.snowpark.udtf.UDTFRegistration`.
  - `register` and `register_from_file` on class `snowflake.snowpark.stored_procedure.StoredProcedureRegistration`.
  - `udf`, `udtf` and `sproc` in `snowflake.snowpark.functions`.
- Added support for `Column` as an input argument to `session.call()`.
- Added support for `table_type` in `df.write.save_as_table()`. You can now choose from these `table_type` options: `"temporary"`, `"temp"`, and `"transient"`.

### Improvements:

- Added validation of object name in `session.use_*` methods.
- Updated the query tag in SQL to escape it when it has special characters.
- Added a check to see if Anaconda terms are acknowledged when adding missing packages.

### Bug Fixes:

- Fixed the limited length of the string column in `session.create_dataframe()`.
- Fixed a bug in which `session.create_dataframe()` mistakenly converted 0 and `False` to `None` when the input data was only a list.
- Fixed a bug in which calling `session.create_dataframe()` using a large local dataset sometimes created a temp table twice.
- Aligned the definition of `function.trim()` with the SQL function definition.
- Fixed an issue where snowpark-python would hang when using the Python system-defined (built-in function) `sum` vs. the Snowpark `function.sum()`.

### Deprecations:

- Deprecated keyword argument `create_temp_table` in `df.write.save_as_table()`.

## 0.7.0 (2022-05-25)

### New Features:

- Added support for user-defined table functions (UDTFs).
  - Use function `snowflake.snowpark.functions.udtf()` to register a UDTF, or use it as a decorator to register the UDTF.
    - You can also use `Session.udtf.register()` to register a UDTF.
  - Use `Session.udtf.register_from_file()` to register a UDTF from a Python file.
- Updated APIs to query a table function, including both Snowflake built-in table functions and UDTFs.
  - Use function `snowflake.snowpark.functions.table_function()` to create a callable representing a table function and use it to call the table function in a query.
  - Alternatively, use function `snowflake.snowpark.functions.call_table_function()` to call a table function.
  - Added support for `over` clause that specifies `partition by` and `order by` when lateral joining a table function.
  - Updated `Session.table_function()` and `DataFrame.join_table_function()` to accept `TableFunctionCall` instances.

### Breaking Changes:

- When creating a function with `functions.udf()` and `functions.sproc()`, you can now specify an empty list for the `imports` or `packages` argument to indicate that no import or package is used for this UDF or stored procedure. Previously, specifying an empty list meant that the function would use session-level imports or packages.
- Improved the `__repr__` implementation of data types in `types.py`. The unused `type_name` property has been removed.
- Added a Snowpark-specific exception class for SQL errors. This replaces the previous `ProgrammingError` from the Python connector.

### Improvements:

- Added a lock to a UDF or UDTF when it is called for the first time per thread.
- Improved the error message for pickling errors that occurred during UDF creation.
- Included the query ID when logging the failed query.

### Bug Fixes:

- Fixed a bug in which non-integral data (such as timestamps) was occasionally converted to integer when calling `DataFrame.to_pandas()`.
- Fixed a bug in which `DataFrameReader.parquet()` failed to read a parquet file when its column contained spaces.
- Fixed a bug in which `DataFrame.copy_into_table()` failed when the dataframe is created by reading a file with inferred schemas.

### Deprecations

`Session.flatten()` and `DataFrame.flatten()`.

### Dependency Updates:

- Restricted the version of `cloudpickle` <= `2.0.0`.

## 0.6.0 (2022-04-27)

### New Features:

- Added support for vectorized UDFs with the input as a pandas DataFrame or pandas Series and the output as a pandas Series. This improves the performance of UDFs in Snowpark.
- Added support for inferring the schema of a DataFrame by default when it is created by reading a Parquet, Avro, or ORC file in the stage.
- Added functions `current_session()`, `current_statement()`, `current_user()`, `current_version()`, `current_warehouse()`, `date_from_parts()`, `date_trunc()`, `dayname()`, `dayofmonth()`, `dayofweek()`, `dayofyear()`, `grouping()`, `grouping_id()`, `hour()`, `last_day()`, `minute()`, `next_day()`, `previous_day()`, `second()`, `month()`, `monthname()`, `quarter()`, `year()`, `current_database()`, `current_role()`, `current_schema()`, `current_schemas()`, `current_region()`, `current_avaliable_roles()`, `add_months()`, `any_value()`, `bitnot()`, `bitshiftleft()`, `bitshiftright()`, `convert_timezone()`, `uniform()`, `strtok_to_array()`, `sysdate()`, `time_from_parts()`,  `timestamp_from_parts()`, `timestamp_ltz_from_parts()`, `timestamp_ntz_from_parts()`, `timestamp_tz_from_parts()`, `weekofyear()`, `percentile_cont()` to `snowflake.snowflake.functions`.

### Breaking Changes:

- Expired deprecations:
  - Removed the following APIs that were deprecated in 0.4.0: `DataFrame.groupByGroupingSets()`, `DataFrame.naturalJoin()`, `DataFrame.joinTableFunction`, `DataFrame.withColumns()`, `Session.getImports()`, `Session.addImport()`, `Session.removeImport()`, `Session.clearImports()`, `Session.getSessionStage()`, `Session.getDefaultDatabase()`, `Session.getDefaultSchema()`, `Session.getCurrentDatabase()`, `Session.getCurrentSchema()`, `Session.getFullyQualifiedCurrentSchema()`.

### Improvements:

- Added support for creating an empty `DataFrame` with a specific schema using the `Session.create_dataframe()` method.
- Changed the logging level from `INFO` to `DEBUG` for several logs (e.g., the executed query) when evaluating a dataframe.
- Improved the error message when failing to create a UDF due to pickle errors.

### Bug Fixes:

- Removed pandas hard dependencies in the `Session.create_dataframe()` method.

### Dependency Updates:

- Added `typing-extension` as a new dependency with the version >= `4.1.0`.

## 0.5.0 (2022-03-22)

### New Features

- Added stored procedures API.
  - Added `Session.sproc` property and `sproc()` to `snowflake.snowpark.functions`, so you can register stored procedures.
  - Added `Session.call` to call stored procedures by name.
- Added `UDFRegistration.register_from_file()` to allow registering UDFs from Python source files or zip files directly.
- Added `UDFRegistration.describe()` to describe a UDF.
- Added `DataFrame.random_split()` to provide a way to randomly split a dataframe.
- Added functions `md5()`, `sha1()`, `sha2()`, `ascii()`, `initcap()`, `length()`, `lower()`, `lpad()`, `ltrim()`, `rpad()`, `rtrim()`, `repeat()`, `soundex()`, `regexp_count()`, `replace()`, `charindex()`, `collate()`, `collation()`, `insert()`, `left()`, `right()`, `endswith()` to `snowflake.snowpark.functions`.
- Allowed `call_udf()` to accept literal values.
- Provided a `distinct` keyword in `array_agg()`.

### Bug Fixes:

- Fixed an issue that caused `DataFrame.to_pandas()` to have a string column if `Column.cast(IntegerType())` was used.
- Fixed a bug in `DataFrame.describe()` when there is more than one string column.

## 0.4.0 (2022-02-15)

### New Features

- You can now specify which Anaconda packages to use when defining UDFs.
  - Added `add_packages()`, `get_packages()`, `clear_packages()`, and `remove_package()`, to class `Session`.
  - Added `add_requirements()` to `Session` so you can use a requirements file to specify which packages this session will use.
  - Added parameter `packages` to function `snowflake.snowpark.functions.udf()` and method `UserDefinedFunction.register()` to indicate UDF-level Anaconda package dependencies when creating a UDF.
  - Added parameter `imports` to `snowflake.snowpark.functions.udf()` and `UserDefinedFunction.register()` to specify UDF-level code imports.
- Added a parameter `session` to function `udf()` and `UserDefinedFunction.register()` so you can specify which session to use to create a UDF if you have multiple sessions.
- Added types `Geography` and `Variant` to `snowflake.snowpark.types` to be used as type hints for Geography and Variant data when defining a UDF.
- Added support for Geography geoJSON data.
- Added `Table`, a subclass of `DataFrame` for table operations:
  - Methods `update` and `delete` update and delete rows of a table in Snowflake.
  - Method `merge` merges data from a `DataFrame` to a `Table`.
  - Override method `DataFrame.sample()` with an additional parameter `seed`, which works on tables but not on view and sub-queries.
- Added `DataFrame.to_local_iterator()` and `DataFrame.to_pandas_batches()` to allow getting results from an iterator when the result set returned from the Snowflake database is too large.
- Added `DataFrame.cache_result()` for caching the operations performed on a `DataFrame` in a temporary table.
  Subsequent operations on the original `DataFrame` have no effect on the cached result `DataFrame`.
- Added property `DataFrame.queries` to get SQL queries that will be executed to evaluate the `DataFrame`.
- Added `Session.query_history()` as a context manager to track SQL queries executed on a session, including all SQL queries to evaluate `DataFrame`s created from a session. Both query ID and query text are recorded.
- You can now create a `Session` instance from an existing established `snowflake.connector.SnowflakeConnection`. Use parameter `connection` in `Session.builder.configs()`.
- Added `use_database()`, `use_schema()`, `use_warehouse()`, and `use_role()` to class `Session` to switch database/schema/warehouse/role after a session is created.
- Added `DataFrameWriter.copy_into_table()` to unload a `DataFrame` to stage files.
- Added `DataFrame.unpivot()`.
- Added `Column.within_group()` for sorting the rows by columns with some aggregation functions.
- Added functions `listagg()`, `mode()`, `div0()`, `acos()`, `asin()`, `atan()`, `atan2()`, `cos()`, `cosh()`, `sin()`, `sinh()`, `tan()`, `tanh()`, `degrees()`, `radians()`, `round()`, `trunc()`, and `factorial()` to `snowflake.snowflake.functions`.
- Added an optional argument `ignore_nulls` in function `lead()` and `lag()`.
- The `condition` parameter of function `when()` and `iff()` now accepts SQL expressions.

### Improvements

- All function and method names have been renamed to use the snake case naming style, which is more Pythonic. For convenience, some camel case names are kept as aliases to the snake case APIs. It is recommended to use the snake case APIs.
  - Deprecated these methods on class `Session` and replaced them with their snake case equivalents: `getImports()`, `addImports()`, `removeImport()`, `clearImports()`, `getSessionStage()`, `getDefaultSchema()`, `getDefaultSchema()`, `getCurrentDatabase()`, `getFullyQualifiedCurrentSchema()`.
  - Deprecated these methods on class `DataFrame` and replaced them with their snake case equivalents: `groupingByGroupingSets()`, `naturalJoin()`, `withColumns()`, `joinTableFunction()`.
- Property `DataFrame.columns` is now consistent with `DataFrame.schema.names` and the Snowflake database `Identifier Requirements`.
- `Column.__bool__()` now raises a `TypeError`. This will ban the use of logical operators `and`, `or`, `not` on `Column` object, for instance `col("a") > 1 and col("b") > 2` will raise the `TypeError`. Use `(col("a") > 1) & (col("b") > 2)` instead.
- Changed `PutResult` and `GetResult` to subclass `NamedTuple`.
- Fixed a bug which raised an error when the local path or stage location has a space or other special characters.
- Changed `DataFrame.describe()` so that non-numeric and non-string columns are ignored instead of raising an exception.

### Dependency updates

- Updated ``snowflake-connector-python`` to 2.7.4.

## 0.3.0 (2022-01-09)

### New Features

- Added `Column.isin()`, with an alias `Column.in_()`.
- Added `Column.try_cast()`, which is a special version of `cast()`. It tries to cast a string expression to other types and returns `null` if the cast is not possible.
- Added `Column.startswith()` and `Column.substr()` to process string columns.
- `Column.cast()` now also accepts a `str` value to indicate the cast type in addition to a `DataType` instance.
- Added `DataFrame.describe()` to summarize stats of a `DataFrame`.
- Added `DataFrame.explain()` to print the query plan of a `DataFrame`.
- `DataFrame.filter()` and `DataFrame.select_expr()` now accepts a sql expression.
- Added a new `bool` parameter `create_temp_table` to methods `DataFrame.saveAsTable()` and `Session.write_pandas()` to optionally create a temp table.
- Added `DataFrame.minus()` and `DataFrame.subtract()` as aliases to `DataFrame.except_()`.
- Added `regexp_replace()`, `concat()`, `concat_ws()`, `to_char()`, `current_timestamp()`, `current_date()`, `current_time()`, `months_between()`, `cast()`, `try_cast()`, `greatest()`, `least()`, and `hash()` to module `snowflake.snowpark.functions`.

### Bug Fixes

- Fixed an issue where `Session.createDataFrame(pandas_df)` and `Session.write_pandas(pandas_df)` raise an exception when the `pandas DataFrame` has spaces in the column name.
- `DataFrame.copy_into_table()` sometimes prints an `error` level log entry while it actually works. It's fixed now.
- Fixed an API docs issue where some `DataFrame` APIs are missing from the docs.

### Dependency updates

- Update ``snowflake-connector-python`` to 2.7.2, which upgrades ``pyarrow`` dependency to 6.0.x. Refer to the [python connector 2.7.2 release notes](https://pypi.org/project/snowflake-connector-python/2.7.2/) for more details.

## 0.2.0 (2021-12-02)

### New Features

- Updated the `Session.createDataFrame()` method for creating a `DataFrame` from a pandas DataFrame.
- Added the `Session.write_pandas()` method for writing a `pandas DataFrame` to a table in Snowflake and getting a `Snowpark DataFrame` object back.
- Added new classes and methods for calling window functions.
- Added the new functions `cume_dist()`, to find the cumulative distribution of a value with regard to other values within a window partition,
  and `row_number()`, which returns a unique row number for each row within a window partition.
- Added functions for computing statistics for DataFrames in the `DataFrameStatFunctions` class.
- Added functions for handling missing values in a DataFrame in the `DataFrameNaFunctions` class.
- Added new methods `rollup()`, `cube()`, and `pivot()` to the `DataFrame` class.
- Added the `GroupingSets` class, which you can use with the DataFrame groupByGroupingSets method to perform a SQL GROUP BY GROUPING SETS.
- Added the new `FileOperation(session)`
  class that you can use to upload and download files to and from a stage.
- Added the `DataFrame.copy_into_table()`
  method for loading data from files in a stage into a table.
- In CASE expressions, the functions `when()` and `otherwise()`
  now accept Python types in addition to `Column` objects.
- When you register a UDF you can now optionally set the `replace` parameter to `True` to overwrite an existing UDF with the same name.

### Improvements

- UDFs are now compressed before they are uploaded to the server. This makes them about 10 times smaller, which can help
  when you are using large ML model files.
- When the size of a UDF is less than 8196 bytes, it will be uploaded as in-line code instead of uploaded to a stage.

### Bug Fixes

- Fixed an issue where the statement `df.select(when(col("a") == 1, 4).otherwise(col("a"))), [Row(4), Row(2), Row(3)]` raised an exception.
- Fixed an issue where `df.toPandas()` raised an exception when a DataFrame was created from large local data.

## 0.1.0 (2021-10-26)

Start of Private Preview<|MERGE_RESOLUTION|>--- conflicted
+++ resolved
@@ -32,9 +32,7 @@
 - Fixed a bug that when processing datetime format, fractional second part is not handled properly.
 - Fixed a bug that on Windows platform that file operations was unable to properly handle file separator in directory name.
 - Fixed a bug that on Windows platform that when reading a pandas dataframe, IntervalType column with integer data can not be processed.
-<<<<<<< HEAD
 - Fixed a bug that `Session.get_current_[schema|database|role|user|account|warehouse]` returns upper-cased identifiers when identifiers are quoted.
-=======
 - Fixed a bug that function `substr` and `substring` can not handle 0-based `start_expr`.
 
 #### Improvements
@@ -42,7 +40,6 @@
 - Standardized the error experience by raising `SnowparkLocalTestingException` in error cases which is on par with `SnowparkSQLException` raised in non-local execution.
 - Improved error experience of `Session.write_pandas` method that `NotImplementError` will be raised when called.
 - Aligned error experience with reusing a closed session in non-local execution.
->>>>>>> 637700c5
 
 ## 1.16.0 (TBD)
 

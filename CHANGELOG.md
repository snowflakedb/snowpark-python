# Release History

## 1.13.0 (TBD)

### New Features

- Added support for an optional `date_part` argument in function `last_day`
- `SessionBuilder.app_name` will set the query_tag after the session is created.
- Added support for the following local testing functions:
<<<<<<< HEAD
  - greatest
  - least
=======
  - strip_null_value
  - upper
  - lower
  - length
  - initcap

### Improvements

- Added cleanup logic at interpreter shutdown to close all active sessions.
>>>>>>> 8bd21d25

### Bug Fixes

- Fixed a bug in `DataFrame.to_local_iterator` where the iterator could yield wrong results if another query is executed before the iterator finishes due to wrong isolation level. For details, please see #945.
- Fixed a bug that truncated table names in error messages while running a plan with local testing enabled.
- Fixed a bug that `Session.range` returns empty result when the range is large.

## 1.12.1 (2024-02-08)

### Improvements

- Use `split_blocks=True` by default during `to_pandas` conversion, for optimal memory allocation. This parameter is passed to `pyarrow.Table.to_pandas`, which enables `PyArrow` to split the memory allocation into smaller, more manageable blocks instead of allocating a single contiguous block. This results in better memory management when dealing with larger datasets.

### Bug Fixes

- Fixed a bug in `DataFrame.to_pandas` that caused an error when evaluating on a Dataframe with an `IntergerType` column with null values.

## 1.12.0 (2024-01-30)

### New Features

- Exposed `statement_params` in `StoredProcedure.__call__`.
- Added two optional arguments to `Session.add_import`.
  - `chunk_size`: The number of bytes to hash per chunk of the uploaded files.
  - `whole_file_hash`: By default only the first chunk of the uploaded import is hashed to save time. When this is set to True each uploaded file is fully hashed instead.
- Added parameters `external_access_integrations` and `secrets` when creating a UDAF from Snowpark Python to allow integration with external access.
- Added a new method `Session.append_query_tag`. Allows an additional tag to be added to the current query tag by appending it as a comma separated value.
- Added a new method `Session.update_query_tag`. Allows updates to a JSON encoded dictionary query tag.
- `SessionBuilder.getOrCreate` will now attempt to replace the singleton it returns when token expiration has been detected.
- Added support for new functions in `snowflake.snowpark.functions`:
  - `array_except`
  - `create_map`
  - `sign`/`signum`
- Added the following functions to `DataFrame.analytics`:
  - Added the `moving_agg` function in `DataFrame.analytics` to enable moving aggregations like sums and averages with multiple window sizes.
  - Added the `cummulative_agg` function in `DataFrame.analytics` to enable commulative aggregations like sums and averages on multiple columns.
  - Added the `compute_lag` and `compute_lead` functions in `DataFrame.analytics` for enabling lead and lag calculations on multiple columns.
  - Added the `time_series_agg` function in `DataFrame.analytics` to enable time series aggregations like sums and averages with multiple time windows.

### Bug Fixes

- Fixed a bug in `DataFrame.na.fill` that caused Boolean values to erroneously override integer values.
- Fixed a bug in `Session.create_dataframe` where the Snowpark DataFrames created using pandas DataFrames were not inferring the type for timestamp columns correctly. The behavior is as follows:
  - Earlier timestamp columns without a timezone would be converted to nanosecond epochs and inferred as `LongType()`, but will now be correctly maintained as timestamp values and be inferred as `TimestampType(TimestampTimeZone.NTZ)`.
  - Earlier timestamp columns with a timezone would be inferred as `TimestampType(TimestampTimeZone.NTZ)` and loose timezone information but will now be correctly inferred as `TimestampType(TimestampTimeZone.LTZ)` and timezone information is retained correctly.
  - Set session parameter `PYTHON_SNOWPARK_USE_LOGICAL_TYPE_FOR_CREATE_DATAFRAME` to revert back to old behavior. It is recommended that you update your code to align with correct behavior because the parameter will be removed in the future.
- Fixed a bug that `DataFrame.to_pandas` gets decimal type when scale is not 0, and creates an object dtype in `pandas`. Instead, we cast the value to a float64 type.
- Fixed bugs that wrongly flattened the generated SQL when one of the following happens:
  - `DataFrame.filter()` is called after `DataFrame.sort().limit()`.
  - `DataFrame.sort()` or `filter()` is called on a DataFrame that already has a window function or sequence-dependent data generator column.
    For instance, `df.select("a", seq1().alias("b")).select("a", "b").sort("a")` won't flatten the sort clause anymore.
  - a window or sequence-dependent data generator column is used after `DataFrame.limit()`. For instance, `df.limit(10).select(row_number().over())` won't flatten the limit and select in the generated SQL.
- Fixed a bug where aliasing a DataFrame column raised an error when the DataFame was copied from another DataFrame with an aliased column. For instance,

  ```python
  df = df.select(col("a").alias("b"))
  df = copy(df)
  df.select(col("b").alias("c"))  # threw an error. Now it's fixed.
  ```

- Fixed a bug in `Session.create_dataframe` that the non-nullable field in a schema is not respected for boolean type. Note that this fix is only effective when the user has the privilege to create a temp table.
- Fixed a bug in SQL simplifier where non-select statements in `session.sql` dropped a SQL query when used with `limit()`.
- Fixed a bug that raised an exception when session parameter `ERROR_ON_NONDETERMINISTIC_UPDATE` is true.

### Behavior Changes (API Compatible)

- When parsing data types during a `to_pandas` operation, we rely on GS precision value to fix precision issues for large integer values. This may affect users where a column that was earlier returned as `int8` gets returned as `int64`. Users can fix this by explicitly specifying precision values for their return column.
- Aligned behavior for `Session.call` in case of table stored procedures where running `Session.call` would not trigger stored procedure unless a `collect()` operation was performed.
- `StoredProcedureRegistration` will now automatically add `snowflake-snowpark-python` as a package dependency. The added dependency will be on the client's local version of the library and an error is thrown if the server cannot support that version.

## 1.11.1 (2023-12-07)

### Bug Fixes

- Fixed a bug that numpy should not be imported at the top level of mock module.
- Added support for these new functions in `snowflake.snowpark.functions`:
  - `from_utc_timestamp`
  - `to_utc_timestamp`

## 1.11.0 (2023-12-05)

### New Features

- Add the `conn_error` attribute to `SnowflakeSQLException` that stores the whole underlying exception from `snowflake-connector-python`.
- Added support for `RelationalGroupedDataframe.pivot()` to access `pivot` in the following pattern `Dataframe.group_by(...).pivot(...)`.
- Added experimental feature: Local Testing Mode, which allows you to create and operate on Snowpark Python DataFrames locally without connecting to a Snowflake account. You can use the local testing framework to test your DataFrame operations locally, on your development machine or in a CI (continuous integration) pipeline, before deploying code changes to your account.

- Added support for `arrays_to_object` new functions in `snowflake.snowpark.functions`.
- Added support for the vector data type.

### Dependency Updates

- Bumped cloudpickle dependency to work with `cloudpickle==2.2.1`
- Updated ``snowflake-connector-python`` to `3.4.0`.

### Bug Fixes

- DataFrame column names quoting check now supports newline characters.
- Fix a bug where a DataFrame generated by `session.read.with_metadata` creates inconsistent table when doing `df.write.save_as_table`.

## 1.10.0 (2023-11-03)

### New Features

- Added support for managing case sensitivity in `DataFrame.to_local_iterator()`.
- Added support for specifying vectorized UDTF's input column names by using the optional parameter `input_names` in `UDTFRegistration.register/register_file` and `functions.pandas_udtf`. By default, `RelationalGroupedDataFrame.applyInPandas` will infer the column names from current dataframe schema.
- Add `sql_error_code` and `raw_message` attributes to `SnowflakeSQLException` when it is caused by a SQL exception.

### Bug Fixes

- Fixed a bug in `DataFrame.to_pandas()` where converting snowpark dataframes to pandas dataframes was losing precision on integers with more than 19 digits.
- Fixed a bug that `session.add_packages` can not handle requirement specifier that contains project name with underscore and version.
- Fixed a bug in `DataFrame.limit()` when `offset` is used and the parent `DataFrame` uses `limit`. Now the `offset` won't impact the parent DataFrame's `limit`.
- Fixed a bug in `DataFrame.write.save_as_table` where dataframes created from read api could not save data into snowflake because of invalid column name `$1`.

### Behavior change

- Changed the behavior of `date_format`:
  - The `format` argument changed from optional to required.
  - The returned result changed from a date object to a date-formatted string.
- When a window function, or a sequence-dependent data generator (`normal`, `zipf`, `uniform`, `seq1`, `seq2`, `seq4`, `seq8`) function is used, the sort and filter operation will no longer be flattened when generating the query.

## 1.9.0 (2023-10-13)

### New Features

- Added support for the Python 3.11 runtime environment.

### Dependency updates

- Added back the dependency of `typing-extensions`.

### Bug Fixes

- Fixed a bug where imports from permanent stage locations were ignored for temporary stored procedures, UDTFs, UDFs, and UDAFs.
- Revert back to using CTAS (create table as select) statement for `Dataframe.writer.save_as_table` which does not need insert permission for writing tables.

### New Features
- Support `PythonObjJSONEncoder` json-serializable objects for `ARRAY` and `OBJECT` literals.

## 1.8.0 (2023-09-14)

### New Features

- Added support for VOLATILE/IMMUTABLE keyword when registering UDFs.
- Added support for specifying clustering keys when saving dataframes using `DataFrame.save_as_table`.
- Accept `Iterable` objects input for `schema` when creating dataframes using `Session.create_dataframe`.
- Added the property `DataFrame.session` to return a `Session` object.
- Added the property `Session.session_id` to return an integer that represents session ID.
- Added the property `Session.connection` to return a `SnowflakeConnection` object .

- Added support for creating a Snowpark session from a configuration file or environment variables.

### Dependency updates

- Updated ``snowflake-connector-python`` to 3.2.0.

### Bug Fixes

- Fixed a bug where automatic package upload would raise `ValueError` even when compatible package version were added in `session.add_packages`.
- Fixed a bug where table stored procedures were not registered correctly when using `register_from_file`.
- Fixed a bug where dataframe joins failed with `invalid_identifier` error.
- Fixed a bug where `DataFrame.copy` disables SQL simplfier for the returned copy.
- Fixed a bug where `session.sql().select()` would fail if any parameters are specified to `session.sql()`

## 1.7.0 (2023-08-28)

### New Features

- Added parameters `external_access_integrations` and `secrets` when creating a UDF, UDTF or Stored Procedure from Snowpark Python to allow integration with external access.
- Added support for these new functions in `snowflake.snowpark.functions`:
  - `array_flatten`
  - `flatten`
- Added support for `apply_in_pandas` in `snowflake.snowpark.relational_grouped_dataframe`.
- Added support for replicating your local Python environment on Snowflake via `Session.replicate_local_environment`.

### Bug Fixes

- Fixed a bug where `session.create_dataframe` fails to properly set nullable columns where nullability was affected by order or data was given.
- Fixed a bug where `DataFrame.select` could not identify and alias columns in presence of table functions when output columns of table function overlapped with columns in dataframe.

### Behavior Changes

- When creating stored procedures, UDFs, UDTFs, UDAFs with parameter `is_permanent=False` will now create temporary objects even when `stage_name` is provided. The default value of `is_permanent` is `False` which is why if this value is not explicitly set to `True` for permanent objects, users will notice a change in behavior.
- `types.StructField` now enquotes column identifier by default.

## 1.6.1 (2023-08-02)

### New Features

- Added support for these new functions in `snowflake.snowpark.functions`:
  - `array_sort`
  - `sort_array`
  - `array_min`
  - `array_max`
  - `explode_outer`
- Added support for pure Python packages specified via `Session.add_requirements` or `Session.add_packages`. They are now usable in stored procedures and UDFs even if packages are not present on the Snowflake Anaconda channel.
  - Added Session parameter `custom_packages_upload_enabled` and `custom_packages_force_upload_enabled` to enable the support for pure Python packages feature mentioned above. Both parameters default to `False`.
- Added support for specifying package requirements by passing a Conda environment yaml file to `Session.add_requirements`.
- Added support for asynchronous execution of multi-query dataframes that contain binding variables.
- Added support for renaming multiple columns in `DataFrame.rename`.
- Added support for Geometry datatypes.
- Added support for `params` in `session.sql()` in stored procedures.
- Added support for user-defined aggregate functions (UDAFs). This feature is currently in private preview.
- Added support for vectorized UDTFs (user-defined table functions). This feature is currently in public preview.
- Added support for Snowflake Timestamp variants (i.e., `TIMESTAMP_NTZ`, `TIMESTAMP_LTZ`, `TIMESTAMP_TZ`)
  - Added `TimestampTimezone` as an argument in `TimestampType` constructor.
  - Added type hints `NTZ`, `LTZ`, `TZ` and `Timestamp` to annotate functions when registering UDFs.

### Improvements

- Removed redundant dependency `typing-extensions`.
- `DataFrame.cache_result` now creates temp table fully qualified names under current database and current schema.

### Bug Fixes

- Fixed a bug where type check happens on pandas before it is imported.
- Fixed a bug when creating a UDF from `numpy.ufunc`.
- Fixed a bug where `DataFrame.union` was not generating the correct `Selectable.schema_query` when SQL simplifier is enabled.

### Behavior Changes

- `DataFrameWriter.save_as_table` now respects the `nullable` field of the schema provided by the user or the inferred schema based on data from user input.

### Dependency updates

- Updated ``snowflake-connector-python`` to 3.0.4.

## 1.5.1 (2023-06-20)

### New Features

- Added support for the Python 3.10 runtime environment.

## 1.5.0 (2023-06-09)

### Behavior Changes

- Aggregation results, from functions such as `DataFrame.agg` and `DataFrame.describe`, no longer strip away non-printing characters from column names.

### New Features

- Added support for the Python 3.9 runtime environment.
- Added support for new functions in `snowflake.snowpark.functions`:
  - `array_generate_range`
  - `array_unique_agg`
  - `collect_set`
  - `sequence`
- Added support for registering and calling stored procedures with `TABLE` return type.
- Added support for parameter `length` in `StringType()` to specify the maximum number of characters that can be stored by the column.
- Added the alias `functions.element_at()` for `functions.get()`.
- Added the alias `Column.contains` for `functions.contains`.
- Added experimental feature `DataFrame.alias`.
- Added support for querying metadata columns from stage when creating `DataFrame` using `DataFrameReader`.
- Added support for `StructType.add` to append more fields to existing `StructType` objects.
- Added support for parameter `execute_as` in `StoredProcedureRegistration.register_from_file()` to specify stored procedure caller rights.

### Bug Fixes

- Fixed a bug where the `Dataframe.join_table_function` did not run all of the necessary queries to set up the join table function when SQL simplifier was enabled.
- Fixed type hint declaration for custom types - `ColumnOrName`, `ColumnOrLiteralStr`, `ColumnOrSqlExpr`, `LiteralType` and `ColumnOrLiteral` that were breaking `mypy` checks.
- Fixed a bug where `DataFrameWriter.save_as_table` and `DataFrame.copy_into_table` failed to parse fully qualified table names.

## 1.4.0 (2023-04-24)

### New Features

- Added support for `session.getOrCreate`.
- Added support for alias `Column.getField`.
- Added support for new functions in `snowflake.snowpark.functions`:
  - `date_add` and `date_sub` to make add and subtract operations easier.
  - `daydiff`
  - `explode`
  - `array_distinct`.
  - `regexp_extract`.
  - `struct`.
  - `format_number`.
  - `bround`.
  - `substring_index`
- Added parameter `skip_upload_on_content_match` when creating UDFs, UDTFs and stored procedures using `register_from_file` to skip uploading files to a stage if the same version of the files are already on the stage.
- Added support for `DataFrameWriter.save_as_table` method to take table names that contain dots.
- Flattened generated SQL when `DataFrame.filter()` or `DataFrame.order_by()` is followed by a projection statement (e.g. `DataFrame.select()`, `DataFrame.with_column()`).
- Added support for creating dynamic tables _(in private preview)_ using `Dataframe.create_or_replace_dynamic_table`.
- Added an optional argument `params` in `session.sql()` to support binding variables. Note that this is not supported in stored procedures yet.

### Bug Fixes

- Fixed a bug in `strtok_to_array` where an exception was thrown when a delimiter was passed in.
- Fixed a bug in `session.add_import` where the module had the same namespace as other dependencies.

## 1.3.0 (2023-03-28)

### New Features

- Added support for `delimiters` parameter in `functions.initcap()`.
- Added support for `functions.hash()` to accept a variable number of input expressions.
- Added API `Session.RuntimeConfig` for getting/setting/checking the mutability of any runtime configuration.
- Added support managing case sensitivity in `Row` results from `DataFrame.collect` using `case_sensitive` parameter.
- Added API `Session.conf` for getting, setting or checking the mutability of any runtime configuration.
- Added support for managing case sensitivity in `Row` results from `DataFrame.collect` using `case_sensitive` parameter.
- Added indexer support for `snowflake.snowpark.types.StructType`.
- Added a keyword argument `log_on_exception` to `Dataframe.collect` and `Dataframe.collect_no_wait` to optionally disable error logging for SQL exceptions.

### Bug Fixes

- Fixed a bug where a DataFrame set operation(`DataFrame.substract`, `DataFrame.union`, etc.) being called after another DataFrame set operation and `DataFrame.select` or `DataFrame.with_column` throws an exception.
- Fixed a bug where chained sort statements are overwritten by the SQL simplifier.

### Improvements

- Simplified JOIN queries to use constant subquery aliases (`SNOWPARK_LEFT`, `SNOWPARK_RIGHT`) by default. Users can disable this at runtime with `session.conf.set('use_constant_subquery_alias', False)` to use randomly generated alias names instead.
- Allowed specifying statement parameters in `session.call()`.
- Enabled the uploading of large pandas DataFrames in stored procedures by defaulting to a chunk size of 100,000 rows.

## 1.2.0 (2023-03-02)

### New Features

- Added support for displaying source code as comments in the generated scripts when registering stored procedures. This
  is enabled by default, turn off by specifying `source_code_display=False` at registration.
- Added a parameter `if_not_exists` when creating a UDF, UDTF or Stored Procedure from Snowpark Python to ignore creating the specified function or procedure if it already exists.
- Accept integers when calling `snowflake.snowpark.functions.get` to extract value from array.
- Added `functions.reverse` in functions to open access to Snowflake built-in function
  [reverse](https://docs.snowflake.com/en/sql-reference/functions/reverse).
- Added parameter `require_scoped_url` in snowflake.snowflake.files.SnowflakeFile.open() `(in Private Preview)` to replace `is_owner_file` is marked for deprecation.

### Bug Fixes

- Fixed a bug that overwrote `paramstyle` to `qmark` when creating a Snowpark session.
- Fixed a bug where `df.join(..., how="cross")` fails with `SnowparkJoinException: (1112): Unsupported using join type 'Cross'`.
- Fixed a bug where querying a `DataFrame` column created from chained function calls used a wrong column name.

## 1.1.0 (2023-01-26)

### New Features:

- Added `asc`, `asc_nulls_first`, `asc_nulls_last`, `desc`, `desc_nulls_first`, `desc_nulls_last`, `date_part` and `unix_timestamp` in functions.
- Added the property `DataFrame.dtypes` to return a list of column name and data type pairs.
- Added the following aliases:
  - `functions.expr()` for `functions.sql_expr()`.
  - `functions.date_format()` for `functions.to_date()`.
  - `functions.monotonically_increasing_id()` for `functions.seq8()`
  - `functions.from_unixtime()` for `functions.to_timestamp()`

### Bug Fixes:

- Fixed a bug in SQL simplifier that didn’t handle Column alias and join well in some cases. See https://github.com/snowflakedb/snowpark-python/issues/658 for details.
- Fixed a bug in SQL simplifier that generated wrong column names for function calls, NaN and INF.

### Improvements

- The session parameter `PYTHON_SNOWPARK_USE_SQL_SIMPLIFIER` is `True` after Snowflake 7.3 was released. In snowpark-python, `session.sql_simplifier_enabled` reads the value of `PYTHON_SNOWPARK_USE_SQL_SIMPLIFIER` by default, meaning that the SQL simplfier is enabled by default after the Snowflake 7.3 release. To turn this off, set `PYTHON_SNOWPARK_USE_SQL_SIMPLIFIER` in Snowflake to `False` or run `session.sql_simplifier_enabled = False` from Snowpark. It is recommended to use the SQL simplifier because it helps to generate more concise SQL.

## 1.0.0 (2022-11-01)

### New Features

- Added `Session.generator()` to create a new `DataFrame` using the Generator table function.
- Added a parameter `secure` to the functions that create a secure UDF or UDTF.

## 0.12.0 (2022-10-14)

### New Features

- Added new APIs for async job:
  - `Session.create_async_job()` to create an `AsyncJob` instance from a query id.
  - `AsyncJob.result()` now accepts argument `result_type` to return the results in different formats.
  - `AsyncJob.to_df()` returns a `DataFrame` built from the result of this asynchronous job.
  - `AsyncJob.query()` returns the SQL text of the executed query.
- `DataFrame.agg()` and `RelationalGroupedDataFrame.agg()` now accept variable-length arguments.
- Added parameters `lsuffix` and `rsuffix` to `DataFram.join()` and `DataFrame.cross_join()` to conveniently rename overlapping columns.
- Added `Table.drop_table()` so you can drop the temp table after `DataFrame.cache_result()`. `Table` is also a context manager so you can use the `with` statement to drop the cache temp table after use.
- Added `Session.use_secondary_roles()`.
- Added functions `first_value()` and `last_value()`. (contributed by @chasleslr)
- Added `on` as an alias for `using_columns` and `how` as an alias for `join_type` in `DataFrame.join()`.

### Bug Fixes

- Fixed a bug in `Session.create_dataframe()` that raised an error when `schema` names had special characters.
- Fixed a bug in which options set in `Session.read.option()` were not passed to `DataFrame.copy_into_table()` as default values.
- Fixed a bug in which `DataFrame.copy_into_table()` raises an error when a copy option has single quotes in the value.

## 0.11.0 (2022-09-28)

### Behavior Changes

- `Session.add_packages()` now raises `ValueError` when the version of a package cannot be found in Snowflake Anaconda channel. Previously, `Session.add_packages()` succeeded, and a `SnowparkSQLException` exception was raised later in the UDF/SP registration step.

### New Features:

- Added method `FileOperation.get_stream()` to support downloading stage files as stream.
- Added support in `functions.ntiles()` to accept int argument.
- Added the following aliases:
  - `functions.call_function()` for `functions.call_builtin()`.
  - `functions.function()` for `functions.builtin()`.
  - `DataFrame.order_by()` for `DataFrame.sort()`
  - `DataFrame.orderBy()` for `DataFrame.sort()`
- Improved `DataFrame.cache_result()` to return a more accurate `Table` class instead of a `DataFrame` class.
- Added support to allow `session` as the first argument when calling `StoredProcedure`.

### Improvements

- Improved nested query generation by flattening queries when applicable.
  - This improvement could be enabled by setting `Session.sql_simplifier_enabled = True`.
  - `DataFrame.select()`, `DataFrame.with_column()`, `DataFrame.drop()` and other select-related APIs have more flattened SQLs.
  - `DataFrame.union()`, `DataFrame.union_all()`, `DataFrame.except_()`, `DataFrame.intersect()`, `DataFrame.union_by_name()` have flattened SQLs generated when multiple set operators are chained.
- Improved type annotations for async job APIs.

### Bug Fixes

- Fixed a bug in which `Table.update()`, `Table.delete()`, `Table.merge()` try to reference a temp table that does not exist.

## 0.10.0 (2022-09-16)

### New Features:

- Added experimental APIs for evaluating Snowpark dataframes with asynchronous queries:
  - Added keyword argument `block` to the following action APIs on Snowpark dataframes (which execute queries) to allow asynchronous evaluations:
    - `DataFrame.collect()`, `DataFrame.to_local_iterator()`, `DataFrame.to_pandas()`, `DataFrame.to_pandas_batches()`, `DataFrame.count()`, `DataFrame.first()`.
    - `DataFrameWriter.save_as_table()`, `DataFrameWriter.copy_into_location()`.
    - `Table.delete()`, `Table.update()`, `Table.merge()`.
  - Added method `DataFrame.collect_nowait()` to allow asynchronous evaluations.
  - Added class `AsyncJob` to retrieve results from asynchronously executed queries and check their status.
- Added support for `table_type` in `Session.write_pandas()`. You can now choose from these `table_type` options: `"temporary"`, `"temp"`, and `"transient"`.
- Added support for using Python structured data (`list`, `tuple` and `dict`) as literal values in Snowpark.
- Added keyword argument `execute_as` to `functions.sproc()` and `session.sproc.register()` to allow registering a stored procedure as a caller or owner.
- Added support for specifying a pre-configured file format when reading files from a stage in Snowflake.

### Improvements:

- Added support for displaying details of a Snowpark session.

### Bug Fixes:

- Fixed a bug in which `DataFrame.copy_into_table()` and `DataFrameWriter.save_as_table()` mistakenly created a new table if the table name is fully qualified, and the table already exists.

### Deprecations:

- Deprecated keyword argument `create_temp_table` in `Session.write_pandas()`.
- Deprecated invoking UDFs using arguments wrapped in a Python list or tuple. You can use variable-length arguments without a list or tuple.

### Dependency updates

- Updated ``snowflake-connector-python`` to 2.7.12.

## 0.9.0 (2022-08-30)

### New Features:

- Added support for displaying source code as comments in the generated scripts when registering UDFs.
  This feature is turned on by default. To turn it off, pass the new keyword argument `source_code_display` as `False` when calling `register()` or `@udf()`.
- Added support for calling table functions from `DataFrame.select()`, `DataFrame.with_column()` and `DataFrame.with_columns()` which now take parameters of type `table_function.TableFunctionCall` for columns.
- Added keyword argument `overwrite` to `session.write_pandas()` to allow overwriting contents of a Snowflake table with that of a Pandas DataFrame.
- Added keyword argument `column_order` to `df.write.save_as_table()` to specify the matching rules when inserting data into table in append mode.
- Added method `FileOperation.put_stream()` to upload local files to a stage via file stream.
- Added methods `TableFunctionCall.alias()` and `TableFunctionCall.as_()` to allow aliasing the names of columns that come from the output of table function joins.
- Added function `get_active_session()` in module `snowflake.snowpark.context` to get the current active Snowpark session.

### Bug Fixes:

- Fixed a bug in which batch insert should not raise an error when `statement_params` is not passed to the function.
- Fixed a bug in which column names should be quoted when `session.create_dataframe()` is called with dicts and a given schema.
- Fixed a bug in which creation of table should be skipped if the table already exists and is in append mode when calling `df.write.save_as_table()`.
- Fixed a bug in which third-party packages with underscores cannot be added when registering UDFs.

### Improvements:

- Improved function `function.uniform()` to infer the types of inputs `max_` and `min_` and cast the limits to `IntegerType` or `FloatType` correspondingly.

## 0.8.0 (2022-07-22)

### New Features:

- Added keyword only argument `statement_params` to the following methods to allow for specifying statement level parameters:
  - `collect`, `to_local_iterator`, `to_pandas`, `to_pandas_batches`,
    `count`, `copy_into_table`, `show`, `create_or_replace_view`, `create_or_replace_temp_view`, `first`, `cache_result`
    and `random_split` on class `snowflake.snowpark.Dateframe`.
  - `update`, `delete` and `merge` on class `snowflake.snowpark.Table`.
  - `save_as_table` and `copy_into_location` on class `snowflake.snowpark.DataFrameWriter`.
  - `approx_quantile`, `statement_params`, `cov` and `crosstab` on class `snowflake.snowpark.DataFrameStatFunctions`.
  - `register` and `register_from_file` on class `snowflake.snowpark.udf.UDFRegistration`.
  - `register` and `register_from_file` on class `snowflake.snowpark.udtf.UDTFRegistration`.
  - `register` and `register_from_file` on class `snowflake.snowpark.stored_procedure.StoredProcedureRegistration`.
  - `udf`, `udtf` and `sproc` in `snowflake.snowpark.functions`.
- Added support for `Column` as an input argument to `session.call()`.
- Added support for `table_type` in `df.write.save_as_table()`. You can now choose from these `table_type` options: `"temporary"`, `"temp"`, and `"transient"`.

### Improvements:

- Added validation of object name in `session.use_*` methods.
- Updated the query tag in SQL to escape it when it has special characters.
- Added a check to see if Anaconda terms are acknowledged when adding missing packages.

### Bug Fixes:

- Fixed the limited length of the string column in `session.create_dataframe()`.
- Fixed a bug in which `session.create_dataframe()` mistakenly converted 0 and `False` to `None` when the input data was only a list.
- Fixed a bug in which calling `session.create_dataframe()` using a large local dataset sometimes created a temp table twice.
- Aligned the definition of `function.trim()` with the SQL function definition.
- Fixed an issue where snowpark-python would hang when using the Python system-defined (built-in function) `sum` vs. the Snowpark `function.sum()`.

### Deprecations:

- Deprecated keyword argument `create_temp_table` in `df.write.save_as_table()`.

## 0.7.0 (2022-05-25)

### New Features:

- Added support for user-defined table functions (UDTFs).
  - Use function `snowflake.snowpark.functions.udtf()` to register a UDTF, or use it as a decorator to register the UDTF.
    - You can also use `Session.udtf.register()` to register a UDTF.
  - Use `Session.udtf.register_from_file()` to register a UDTF from a Python file.
- Updated APIs to query a table function, including both Snowflake built-in table functions and UDTFs.
  - Use function `snowflake.snowpark.functions.table_function()` to create a callable representing a table function and use it to call the table function in a query.
  - Alternatively, use function `snowflake.snowpark.functions.call_table_function()` to call a table function.
  - Added support for `over` clause that specifies `partition by` and `order by` when lateral joining a table function.
  - Updated `Session.table_function()` and `DataFrame.join_table_function()` to accept `TableFunctionCall` instances.

### Breaking Changes:

- When creating a function with `functions.udf()` and `functions.sproc()`, you can now specify an empty list for the `imports` or `packages` argument to indicate that no import or package is used for this UDF or stored procedure. Previously, specifying an empty list meant that the function would use session-level imports or packages.
- Improved the `__repr__` implementation of data types in `types.py`. The unused `type_name` property has been removed.
- Added a Snowpark-specific exception class for SQL errors. This replaces the previous `ProgrammingError` from the Python connector.

### Improvements:

- Added a lock to a UDF or UDTF when it is called for the first time per thread.
- Improved the error message for pickling errors that occurred during UDF creation.
- Included the query ID when logging the failed query.

### Bug Fixes:

- Fixed a bug in which non-integral data (such as timestamps) was occasionally converted to integer when calling `DataFrame.to_pandas()`.
- Fixed a bug in which `DataFrameReader.parquet()` failed to read a parquet file when its column contained spaces.
- Fixed a bug in which `DataFrame.copy_into_table()` failed when the dataframe is created by reading a file with inferred schemas.

### Deprecations

`Session.flatten()` and `DataFrame.flatten()`.

### Dependency Updates:

- Restricted the version of `cloudpickle` <= `2.0.0`.

## 0.6.0 (2022-04-27)

### New Features:

- Added support for vectorized UDFs with the input as a Pandas DataFrame or Pandas Series and the output as a Pandas Series. This improves the performance of UDFs in Snowpark.
- Added support for inferring the schema of a DataFrame by default when it is created by reading a Parquet, Avro, or ORC file in the stage.
- Added functions `current_session()`, `current_statement()`, `current_user()`, `current_version()`, `current_warehouse()`, `date_from_parts()`, `date_trunc()`, `dayname()`, `dayofmonth()`, `dayofweek()`, `dayofyear()`, `grouping()`, `grouping_id()`, `hour()`, `last_day()`, `minute()`, `next_day()`, `previous_day()`, `second()`, `month()`, `monthname()`, `quarter()`, `year()`, `current_database()`, `current_role()`, `current_schema()`, `current_schemas()`, `current_region()`, `current_avaliable_roles()`, `add_months()`, `any_value()`, `bitnot()`, `bitshiftleft()`, `bitshiftright()`, `convert_timezone()`, `uniform()`, `strtok_to_array()`, `sysdate()`, `time_from_parts()`,  `timestamp_from_parts()`, `timestamp_ltz_from_parts()`, `timestamp_ntz_from_parts()`, `timestamp_tz_from_parts()`, `weekofyear()`, `percentile_cont()` to `snowflake.snowflake.functions`.

### Breaking Changes:

- Expired deprecations:
  - Removed the following APIs that were deprecated in 0.4.0: `DataFrame.groupByGroupingSets()`, `DataFrame.naturalJoin()`, `DataFrame.joinTableFunction`, `DataFrame.withColumns()`, `Session.getImports()`, `Session.addImport()`, `Session.removeImport()`, `Session.clearImports()`, `Session.getSessionStage()`, `Session.getDefaultDatabase()`, `Session.getDefaultSchema()`, `Session.getCurrentDatabase()`, `Session.getCurrentSchema()`, `Session.getFullyQualifiedCurrentSchema()`.

### Improvements:

- Added support for creating an empty `DataFrame` with a specific schema using the `Session.create_dataframe()` method.
- Changed the logging level from `INFO` to `DEBUG` for several logs (e.g., the executed query) when evaluating a dataframe.
- Improved the error message when failing to create a UDF due to pickle errors.

### Bug Fixes:

- Removed pandas hard dependencies in the `Session.create_dataframe()` method.

### Dependency Updates:

- Added `typing-extension` as a new dependency with the version >= `4.1.0`.

## 0.5.0 (2022-03-22)

### New Features

- Added stored procedures API.
  - Added `Session.sproc` property and `sproc()` to `snowflake.snowpark.functions`, so you can register stored procedures.
  - Added `Session.call` to call stored procedures by name.
- Added `UDFRegistration.register_from_file()` to allow registering UDFs from Python source files or zip files directly.
- Added `UDFRegistration.describe()` to describe a UDF.
- Added `DataFrame.random_split()` to provide a way to randomly split a dataframe.
- Added functions `md5()`, `sha1()`, `sha2()`, `ascii()`, `initcap()`, `length()`, `lower()`, `lpad()`, `ltrim()`, `rpad()`, `rtrim()`, `repeat()`, `soundex()`, `regexp_count()`, `replace()`, `charindex()`, `collate()`, `collation()`, `insert()`, `left()`, `right()`, `endswith()` to `snowflake.snowpark.functions`.
- Allowed `call_udf()` to accept literal values.
- Provided a `distinct` keyword in `array_agg()`.

### Bug Fixes:

- Fixed an issue that caused `DataFrame.to_pandas()` to have a string column if `Column.cast(IntegerType())` was used.
- Fixed a bug in `DataFrame.describe()` when there is more than one string column.

## 0.4.0 (2022-02-15)

### New Features

- You can now specify which Anaconda packages to use when defining UDFs.
  - Added `add_packages()`, `get_packages()`, `clear_packages()`, and `remove_package()`, to class `Session`.
  - Added `add_requirements()` to `Session` so you can use a requirements file to specify which packages this session will use.
  - Added parameter `packages` to function `snowflake.snowpark.functions.udf()` and method `UserDefinedFunction.register()` to indicate UDF-level Anaconda package dependencies when creating a UDF.
  - Added parameter `imports` to `snowflake.snowpark.functions.udf()` and `UserDefinedFunction.register()` to specify UDF-level code imports.
- Added a parameter `session` to function `udf()` and `UserDefinedFunction.register()` so you can specify which session to use to create a UDF if you have multiple sessions.
- Added types `Geography` and `Variant` to `snowflake.snowpark.types` to be used as type hints for Geography and Variant data when defining a UDF.
- Added support for Geography geoJSON data.
- Added `Table`, a subclass of `DataFrame` for table operations:
  - Methods `update` and `delete` update and delete rows of a table in Snowflake.
  - Method `merge` merges data from a `DataFrame` to a `Table`.
  - Override method `DataFrame.sample()` with an additional parameter `seed`, which works on tables but not on view and sub-queries.
- Added `DataFrame.to_local_iterator()` and `DataFrame.to_pandas_batches()` to allow getting results from an iterator when the result set returned from the Snowflake database is too large.
- Added `DataFrame.cache_result()` for caching the operations performed on a `DataFrame` in a temporary table.
  Subsequent operations on the original `DataFrame` have no effect on the cached result `DataFrame`.
- Added property `DataFrame.queries` to get SQL queries that will be executed to evaluate the `DataFrame`.
- Added `Session.query_history()` as a context manager to track SQL queries executed on a session, including all SQL queries to evaluate `DataFrame`s created from a session. Both query ID and query text are recorded.
- You can now create a `Session` instance from an existing established `snowflake.connector.SnowflakeConnection`. Use parameter `connection` in `Session.builder.configs()`.
- Added `use_database()`, `use_schema()`, `use_warehouse()`, and `use_role()` to class `Session` to switch database/schema/warehouse/role after a session is created.
- Added `DataFrameWriter.copy_into_table()` to unload a `DataFrame` to stage files.
- Added `DataFrame.unpivot()`.
- Added `Column.within_group()` for sorting the rows by columns with some aggregation functions.
- Added functions `listagg()`, `mode()`, `div0()`, `acos()`, `asin()`, `atan()`, `atan2()`, `cos()`, `cosh()`, `sin()`, `sinh()`, `tan()`, `tanh()`, `degrees()`, `radians()`, `round()`, `trunc()`, and `factorial()` to `snowflake.snowflake.functions`.
- Added an optional argument `ignore_nulls` in function `lead()` and `lag()`.
- The `condition` parameter of function `when()` and `iff()` now accepts SQL expressions.

### Improvements

- All function and method names have been renamed to use the snake case naming style, which is more Pythonic. For convenience, some camel case names are kept as aliases to the snake case APIs. It is recommended to use the snake case APIs.
  - Deprecated these methods on class `Session` and replaced them with their snake case equivalents: `getImports()`, `addImports()`, `removeImport()`, `clearImports()`, `getSessionStage()`, `getDefaultSchema()`, `getDefaultSchema()`, `getCurrentDatabase()`, `getFullyQualifiedCurrentSchema()`.
  - Deprecated these methods on class `DataFrame` and replaced them with their snake case equivalents: `groupingByGroupingSets()`, `naturalJoin()`, `withColumns()`, `joinTableFunction()`.
- Property `DataFrame.columns` is now consistent with `DataFrame.schema.names` and the Snowflake database `Identifier Requirements`.
- `Column.__bool__()` now raises a `TypeError`. This will ban the use of logical operators `and`, `or`, `not` on `Column` object, for instance `col("a") > 1 and col("b") > 2` will raise the `TypeError`. Use `(col("a") > 1) & (col("b") > 2)` instead.
- Changed `PutResult` and `GetResult` to subclass `NamedTuple`.
- Fixed a bug which raised an error when the local path or stage location has a space or other special characters.
- Changed `DataFrame.describe()` so that non-numeric and non-string columns are ignored instead of raising an exception.

### Dependency updates

- Updated ``snowflake-connector-python`` to 2.7.4.

## 0.3.0 (2022-01-09)

### New Features

- Added `Column.isin()`, with an alias `Column.in_()`.
- Added `Column.try_cast()`, which is a special version of `cast()`. It tries to cast a string expression to other types and returns `null` if the cast is not possible.
- Added `Column.startswith()` and `Column.substr()` to process string columns.
- `Column.cast()` now also accepts a `str` value to indicate the cast type in addition to a `DataType` instance.
- Added `DataFrame.describe()` to summarize stats of a `DataFrame`.
- Added `DataFrame.explain()` to print the query plan of a `DataFrame`.
- `DataFrame.filter()` and `DataFrame.select_expr()` now accepts a sql expression.
- Added a new `bool` parameter `create_temp_table` to methods `DataFrame.saveAsTable()` and `Session.write_pandas()` to optionally create a temp table.
- Added `DataFrame.minus()` and `DataFrame.subtract()` as aliases to `DataFrame.except_()`.
- Added `regexp_replace()`, `concat()`, `concat_ws()`, `to_char()`, `current_timestamp()`, `current_date()`, `current_time()`, `months_between()`, `cast()`, `try_cast()`, `greatest()`, `least()`, and `hash()` to module `snowflake.snowpark.functions`.

### Bug Fixes

- Fixed an issue where `Session.createDataFrame(pandas_df)` and `Session.write_pandas(pandas_df)` raise an exception when the `Pandas DataFrame` has spaces in the column name.
- `DataFrame.copy_into_table()` sometimes prints an `error` level log entry while it actually works. It's fixed now.
- Fixed an API docs issue where some `DataFrame` APIs are missing from the docs.

### Dependency updates

- Update ``snowflake-connector-python`` to 2.7.2, which upgrades ``pyarrow`` dependency to 6.0.x. Refer to the [python connector 2.7.2 release notes](https://pypi.org/project/snowflake-connector-python/2.7.2/) for more details.

## 0.2.0 (2021-12-02)

### New Features

- Updated the `Session.createDataFrame()` method for creating a `DataFrame` from a Pandas DataFrame.
- Added the `Session.write_pandas()` method for writing a `Pandas DataFrame` to a table in Snowflake and getting a `Snowpark DataFrame` object back.
- Added new classes and methods for calling window functions.
- Added the new functions `cume_dist()`, to find the cumulative distribution of a value with regard to other values within a window partition,
  and `row_number()`, which returns a unique row number for each row within a window partition.
- Added functions for computing statistics for DataFrames in the `DataFrameStatFunctions` class.
- Added functions for handling missing values in a DataFrame in the `DataFrameNaFunctions` class.
- Added new methods `rollup()`, `cube()`, and `pivot()` to the `DataFrame` class.
- Added the `GroupingSets` class, which you can use with the DataFrame groupByGroupingSets method to perform a SQL GROUP BY GROUPING SETS.
- Added the new `FileOperation(session)`
  class that you can use to upload and download files to and from a stage.
- Added the `DataFrame.copy_into_table()`
  method for loading data from files in a stage into a table.
- In CASE expressions, the functions `when()` and `otherwise()`
  now accept Python types in addition to `Column` objects.
- When you register a UDF you can now optionally set the `replace` parameter to `True` to overwrite an existing UDF with the same name.

### Improvements

- UDFs are now compressed before they are uploaded to the server. This makes them about 10 times smaller, which can help
  when you are using large ML model files.
- When the size of a UDF is less than 8196 bytes, it will be uploaded as in-line code instead of uploaded to a stage.

### Bug Fixes

- Fixed an issue where the statement `df.select(when(col("a") == 1, 4).otherwise(col("a"))), [Row(4), Row(2), Row(3)]` raised an exception.
- Fixed an issue where `df.toPandas()` raised an exception when a DataFrame was created from large local data.

## 0.1.0 (2021-10-26)

Start of Private Preview<|MERGE_RESOLUTION|>--- conflicted
+++ resolved
@@ -7,10 +7,8 @@
 - Added support for an optional `date_part` argument in function `last_day`
 - `SessionBuilder.app_name` will set the query_tag after the session is created.
 - Added support for the following local testing functions:
-<<<<<<< HEAD
   - greatest
   - least
-=======
   - strip_null_value
   - upper
   - lower
@@ -20,7 +18,6 @@
 ### Improvements
 
 - Added cleanup logic at interpreter shutdown to close all active sessions.
->>>>>>> 8bd21d25
 
 ### Bug Fixes
 

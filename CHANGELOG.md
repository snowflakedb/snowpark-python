--- conflicted
+++ resolved
@@ -41,7 +41,14 @@
       - `st_symdifference`
       - `st_transform`
       - `st_union`
-<<<<<<< HEAD
+      - `st_union_agg`
+      - `st_within`
+      - `st_x`
+      - `st_xmax`
+      - `st_xmin`
+      - `st_y`
+      - `st_ymax`
+      - `st_ymin`
       - `st_geogfromgeohash`
       - `st_geogpointfromgeohash`
       - `st_geographyfromwkb`
@@ -50,16 +57,6 @@
       - `st_geometryfromwkt`
       - `try_to_geography`
       - `try_to_geometry`
-=======
-      - `st_union_agg`
-      - `st_within`
-      - `st_x`
-      - `st_xmax`
-      - `st_xmin`
-      - `st_y`
-      - `st_ymax`
-      - `st_ymin`
->>>>>>> ed43deca
 
 #### Bug Fixes
 

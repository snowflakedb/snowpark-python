# Release History

## 1.39.0 (YYYY-MM-DD)

### Snowpark Python API Updates

#### New Features

- Added a new datatype `YearMonthIntervalType` that allows users to create intervals for datetime operations.
- Added a new function `interval_year_month_from_parts` that allows users to easily create `YearMonthIntervalType` without using SQL.
- Added support for `FileOperation.list` to list files in a stage with metadata.
- Added support for `FileOperation.remove` to remove files in a stage.

#### Bug Fixes

#### Deprecations

#### Dependency Updates

#### Improvements

- Improved error message to list available columns when dataframe cannot resolve given column name.
- Added a new option `cacheResult` to `DataFrameReader.xml` that allows users to cache the result of the XML reader to a temporary table after calling `xml`. It helps improve performance when subsequent operations are performed on the same DataFrame.

### Snowpark pandas API Updates

#### New Features

#### Improvements
<<<<<<< HEAD
- Hybrid execution mode is now enabled by default. Certain operations on smaller data will now automatically execute in native pandas in-memory. Use `from modin.config import AutoSwitchBackend; AutoSwitchBackend.disable()` to turn this off and force all execution to occur in Snowflake.
=======
- Downgraded to level `logging.DEBUG - 1` the log message saying that the
  Snowpark `DataFrame` reference of an internal `DataFrameReference` object
  has changed.

>>>>>>> 54cad0e0
- Eliminate duplicate parameter check queries for casing status when retrieving the session.
- Retrieve dataframe row counts through object metadata to avoid a COUNT(\*) query (performance)

#### Dependency Updates

#### Bug Fixes

### Snowpark Local Testing Updates

#### New Features

- Added support to allow patching `functions.ai_complete`.

## 1.38.0 (2025-09-04)

### Snowpark Python API Updates

#### New Features

- Added support for the following AI-powered functions in `functions.py`:
  - `ai_extract`
  - `ai_parse_document`
  - `ai_transcribe`
- Added time travel support for querying historical data:
  - `Session.table()` now supports time travel parameters: `time_travel_mode`, `statement`, `offset`, `timestamp`, `timestamp_type`, and `stream`.
  - `DataFrameReader.table()` supports the same time travel parameters as direct arguments.
  - `DataFrameReader` supports time travel via option chaining (e.g., `session.read.option("time_travel_mode", "at").option("offset", -60).table("my_table")`).
- Added support for specifying the following parameters to `DataFrameWriter.copy_into_location` for validation and writing data to external locations:
    - `validation_mode`
    - `storage_integration`
    - `credentials`
    - `encryption`
- Added support for `Session.directory` and `Session.read.directory` to retrieve the list of all files on a stage with metadata.
- Added support for `DataFrameReader.jdbc`(PrPr) that allows ingesting external data source with jdbc driver.
- Added support for `FileOperation.copy_files` to copy files from a source location to an output stage.
- Added support for the following scalar functions in `functions.py`:
  - `all_user_names`
  - `bitand`
  - `bitand_agg`
  - `bitor`
  - `bitor_agg`
  - `bitxor`
  - `bitxor_agg`
  - `current_account_name`
  - `current_client`
  - `current_ip_address`
  - `current_role_type`
  - `current_organization_name`
  - `current_organization_user`
  - `current_secondary_roles`
  - `current_transaction`
  - `getbit`

#### Bug Fixes

- Fixed the repr of TimestampType to match the actual subtype it represents.
- Fixed a bug in `DataFrameReader.dbapi` that udtf ingestion does not work in stored procedure.
- Fixed a bug in schema inference that caused incorrect stage prefixes to be used.

#### Improvements

- Enhanced error handling in `DataFrameReader.dbapi` thread-based ingestion to prevent unnecessary operations, which improves resource efficiency.
- Bumped cloudpickle dependency to also support `cloudpickle==3.1.1` in addition to previous versions.
- Improved `DataFrameReader.dbapi` (PuPr) ingestion performance for PostgreSQL and MySQL by using server side cursor to fetch data.

### Snowpark pandas API Updates

#### New Features
- Completed support for `pd.read_snowflake()`, `pd.to_iceberg()`,
  `pd.to_pandas()`, `pd.to_snowpark()`, `pd.to_snowflake()`,
  `DataFrame.to_iceberg()`, `DataFrame.to_pandas()`, `DataFrame.to_snowpark()`,
  `DataFrame.to_snowflake()`, `Series.to_iceberg()`, `Series.to_pandas()`,
  `Series.to_snowpark()`, and `Series.to_snowflake()` on the "Pandas" and "Ray"
  backends. Previously, only some of these functions and methods were supported
  on the Pandas backend.
- Added support for `Index.get_level_values()`.

#### Improvements
- Set the default transfer limit in hybrid execution for data leaving Snowflake to 100k, which can be overridden with the SnowflakePandasTransferThreshold environment variable. This configuration is appropriate for scenarios with two available engines, "Pandas" and "Snowflake" on relational workloads.
- Improve import error message by adding `--upgrade` to `pip install "snowflake-snowpark-python[modin]"` in the error message.
- Reduce the telemetry messages from the modin client by pre-aggregating into 5 second windows and only keeping a narrow band of metrics which are useful for tracking hybrid execution and native pandas performance.
- Set the initial row count only when hybrid execution is enabled. This reduces the number of queries issued for many workloads.
- Add a new test parameter for integration tests to enable hybrid execution.

#### Bug Fixes
- Raised `NotImplementedError` instead of `AttributeError` on attempting to call
  Snowflake extension functions/methods `to_dynamic_table()`, `cache_result()`,
  `to_view()`, `create_or_replace_dynamic_table()`, and
  `create_or_replace_view()` on dataframes or series using the pandas or ray
  backends.

## 1.37.0 (2025-08-18)

### Snowpark Python API Updates

#### New Features

- Added support for the following `xpath` functions in `functions.py`:
  - `xpath`
  - `xpath_string`
  - `xpath_boolean`
  - `xpath_int`
  - `xpath_float`
  - `xpath_double`
  - `xpath_long`
  - `xpath_short`
- Added support for parameter `use_vectorized_scanner` in function `Session.write_arrow()`.
- Dataframe profiler adds the following information about each query: describe query time, execution time, and sql query text. To view this information, call session.dataframe_profiler.enable() and call get_execution_profile on a dataframe.
- Added support for `DataFrame.col_ilike`.
- Added support for non-blocking stored procedure calls that return `AsyncJob` objects.
  - Added `block: bool = True` parameter to `Session.call()`. When `block=False`, returns an `AsyncJob` instead of blocking until completion.
  - Added `block: bool = True` parameter to `StoredProcedure.__call__()` for async support across both named and anonymous stored procedures.
  - Added `Session.call_nowait()` that is equivalent to `Session.call(block=False)`.

#### Bug Fixes

- Fixed a bug in CTE optimization stage where `deepcopy` of internal plans would cause a memory spike when a dataframe is created locally using `session.create_dataframe()` using a large input data.
- Fixed a bug in `DataFrameReader.parquet` where the `ignore_case` option in the `infer_schema_options` was not respected.
- Fixed a bug that `to_pandas()` has different format of column name when query result format is set to 'JSON' and 'ARROW'.

#### Deprecations
- Deprecated `pkg_resources`.

#### Dependency Updates

- Added a dependency on `protobuf<6.32`

### Snowpark pandas API Updates

#### New Features

- Added support for efficient transfer of data between Snowflake and Ray with the `DataFrame.set_backend` method. The installed version of `modin` must be at least 0.35.0, and `ray` must be installed.

#### Improvements

#### Dependency Updates

- Updated the supported `modin` versions to >=0.34.0 and <0.36.0 (was previously >= 0.33.0 and <0.35.0).
- Added support for pandas 2.3 when the installed `modin` version is at least 0.35.0.

#### Bug Fixes

- Fixed an issue in hybrid execution mode (PrPr) where `pd.to_datetime` and `pd.to_timedelta` would unexpectedly raise `IndexError`.
- Fixed a bug where `pd.explain_switch` would raise `IndexError` or return `None` if called before any potential switch operations were performed.
- Fixed a bug where calling `pd.concat(axis=0)` on a dataframe with the default, positional index and a dataframe with a different index would produce invalid SQL.

## 1.36.0 (2025-08-05)

### Snowpark Python API Updates

#### New Features

- `Session.create_dataframe` now accepts keyword arguments that are forwarded to the internal call to `Session.write_pandas` or `Session.write_arrow` when creating a DataFrame from a pandas DataFrame or a pyarrow Table.
- Added new APIs for `AsyncJob`:
  - `AsyncJob.is_failed()` returns a `bool` indicating if a job has failed. Can be used in combination with `AsyncJob.is_done()` to determine if a job is finished and errored.
  - `AsyncJob.status()` returns a string representing the current query status (e.g., "RUNNING", "SUCCESS", "FAILED_WITH_ERROR") for detailed monitoring without calling `result()`.
- Added a dataframe profiler. To use, you can call get_execution_profile() on your desired dataframe. This profiler reports the queries executed to evaluate a dataframe, and statistics about each of the query operators. Currently an experimental feature
- Added support for the following functions in `functions.py`:
  - `ai_sentiment`
- Updated the interface for experimental feature `context.configure_development_features`. All development features are disabled by default unless explicitly enabled by the user.

### Snowpark pandas API Updates

#### New Features

#### Improvements
- Hybrid execution row estimate improvements and a reduction of eager calls.
- Add a new configuration variable to control transfer costs out of Snowflake when using hybrid execution.
- Added support for creating permanent and immutable UDFs/UDTFs with `DataFrame/Series/GroupBy.apply`, `map`, and `transform` by passing the `snowflake_udf_params` keyword argument. See documentation for details.
- Added support for mapping np.unique to DataFrame and Series inputs using pd.unique.

#### Bug Fixes

- Fixed an issue where Snowpark pandas plugin would unconditionally disable `AutoSwitchBackend` even when users had explicitly configured it via environment variables or programmatically.

## 1.35.0 (2025-07-24)

### Snowpark Python API Updates

#### New Features

- Added support for the following functions in `functions.py`:
  - `ai_embed`
  - `try_parse_json`

#### Bug Fixes

- Fixed a bug in `DataFrameReader.dbapi` (PrPr) that `dbapi` fail in python stored procedure with process exit with code 1.
- Fixed a bug in `DataFrameReader.dbapi` (PrPr) that `custom_schema` accept illegal schema.
- Fixed a bug in `DataFrameReader.dbapi` (PrPr) that `custom_schema` does not work when connecting to Postgres and Mysql.
- Fixed a bug in schema inference that would cause it to fail for external stages.

#### Improvements

- Improved `query` parameter in `DataFrameReader.dbapi` (PrPr) so that parentheses are not needed around the query.
- Improved error experience in `DataFrameReader.dbapi` (PrPr) when exception happen during inferring schema of target data source.


### Snowpark Local Testing Updates

#### New Features

- Added local testing support for reading files with `SnowflakeFile` using local file paths, the Snow URL semantic (snow://...), local testing framework stages, and Snowflake stages (@stage/file_path).

### Snowpark pandas API Updates

#### New Features

- Added support for `DataFrame.boxplot`.

#### Improvements

- Reduced the number of UDFs/UDTFs created by repeated calls to `apply` or `map` with the same arguments on Snowpark pandas objects.
- Added an example for reading a file from a stage in the docstring for `pd.read_excel`.
- Implemented more efficient data transfer between the Snowflake and Ray backends of Modin (requires modin>=0.35.0 to use).

#### Bug Fixes

- Added an upper bound to the row estimation when the cartesian product from an align or join results in a very large number. This mitigates a performance regression.
- Fix a `pd.read_excel` bug when reading files inside stage inner directory.

## 1.34.0 (2025-07-15)

### Snowpark Python API Updates

#### New Features

- Added a new option `TRY_CAST` to `DataFrameReader`. When `TRY_CAST` is True columns are wrapped in a `TRY_CAST` statement rather than a hard cast when loading data.
- Added a new option `USE_RELAXED_TYPES` to the `INFER_SCHEMA_OPTIONS` of `DataFrameReader`. When set to True this option casts all strings to max length strings and all numeric types to `DoubleType`.
- Added debuggability improvements to eagerly validate dataframe schema metadata. Enable it using `snowflake.snowpark.context.configure_development_features()`.
- Added a new function `snowflake.snowpark.dataframe.map_in_pandas` that allows users map a function across a dataframe. The mapping function takes an iterator of pandas dataframes as input and provides one as output.
- Added a ttl cache to describe queries. Repeated queries in a 15 second interval will use the cached value rather than requery Snowflake.
- Added a parameter `fetch_with_process` to `DataFrameReader.dbapi` (PrPr) to enable multiprocessing for parallel data fetching in local ingestion. By default, local ingestion uses multithreading. Multiprocessing may improve performance for CPU-bound tasks like Parquet file generation.
- Added a new function `snowflake.snowpark.functions.model` that allows users to call methods of a model.

#### Improvements

- Added support for row validation using XSD schema using `rowValidationXSDPath` option when reading XML files with a row tag using `rowTag` option.
- Improved SQL generation for `session.table().sample()` to generate a flat SQL statement.
- Added support for complex column expression as input for `functions.explode`.
- Added debuggability improvements to show which Python lines an SQL compilation error corresponds to. Enable it using `snowflake.snowpark.context.configure_development_features()`. This feature also depends on AST collection to be enabled in the session which can be done using `session.ast_enabled = True`.
- Set enforce_ordering=True when calling `to_snowpark_pandas()` from a snowpark dataframe containing DML/DDL queries instead of throwing a NotImplementedError.

#### Bug Fixes

- Fixed a bug caused by redundant validation when creating an iceberg table.
- Fixed a bug in `DataFrameReader.dbapi` (PrPr) where closing the cursor or connection could unexpectedly raise an error and terminate the program.
- Fixed ambiguous column errors when using table functions in `DataFrame.select()` that have output columns matching the input DataFrame's columns. This improvement works when dataframe columns are provided as `Column` objects.
- Fixed a bug where having a NULL in a column with DecimalTypes would cast the column to FloatTypes instead and lead to precision loss.

### Snowpark Local Testing Updates

#### Bug Fixes

- Fixed a bug when processing windowed functions that lead to incorrect indexing in results.
- When a scalar numeric is passed to fillna we will ignore non-numeric columns instead of producing an error.

### Snowpark pandas API Updates

#### New Features

- Added support for `DataFrame.to_excel` and `Series.to_excel`.
- Added support for `pd.read_feather`, `pd.read_orc`, and `pd.read_stata`.
- Added support for `pd.explain_switch()` to return debugging information on hybrid execution decisions.
- Support `pd.read_snowflake` when the global modin backend is `Pandas`.
- Added support for `pd.to_dynamic_table`, `pd.to_iceberg`, and `pd.to_view`.

#### Improvements

- Added modin telemetry on API calls and hybrid engine switches.
- Show more helpful error messages to Snowflake Notebook users when the `modin` or `pandas` version does not match our requirements.
- Added a data type guard to the cost functions for hybrid execution mode (PrPr) which checks for data type compatibility.
- Added automatic switching to the pandas backend in hybrid execution mode (PrPr) for many methods that are not directly implemented in Snowpark pandas.
- Set the 'type' and other standard fields for Snowpark pandas telemetry.

#### Dependency Updates

- Added tqdm and ipywidgets as dependencies so that progress bars appear when switching between modin backends.
- Updated the supported `modin` versions to >=0.33.0 and <0.35.0 (was previously >= 0.32.0 and <0.34.0).

#### Bug Fixes

- Fixed a bug in hybrid execution mode (PrPr) where certain Series operations would raise `TypeError: numpy.ndarray object is not callable`.
- Fixed a bug in hybrid execution mode (PrPr) where calling numpy operations like `np.where` on modin objects with the Pandas backend would raise an `AttributeError`. This fix requires `modin` version 0.34.0 or newer.
- Fixed issue in `df.melt` where the resulting values have an additional suffix applied.

## 1.33.0 (2025-06-19)

### Snowpark Python API Updates

#### New Features

- Added support for MySQL in `DataFrameWriter.dbapi` (PrPr) for both Parquet and UDTF-based ingestion.
- Added support for PostgreSQL in `DataFrameReader.dbapi` (PrPr) for both Parquet and UDTF-based ingestion.
- Added support for Databricks in `DataFrameWriter.dbapi` (PrPr) for UDTF-based ingestion.
- Added support to `DataFrameReader` to enable use of `PATTERN` when reading files with `INFER_SCHEMA` enabled.
- Added support for the following AI-powered functions in `functions.py`:
  - `ai_complete`
  - `ai_similarity`
  - `ai_summarize_agg` (originally `summarize_agg`)
  - different config options for `ai_classify`
- Added support for more options when reading XML files with a row tag using `rowTag` option:
  - Added support for removing namespace prefixes from col names using `ignoreNamespace` option.
  - Added support for specifying the prefix for the attribute column in the result table using `attributePrefix` option.
  - Added support for excluding attributes from the XML element using `excludeAttributes` option.
  - Added support for specifying the column name for the value when there are attributes in an element that has no child elements using `valueTag` option.
  - Added support for specifying the value to treat as a ``null`` value using `nullValue` option.
  - Added support for specifying the character encoding of the XML file using `charset` option.
  - Added support for ignoring surrounding whitespace in the XML element using `ignoreSurroundingWhitespace` option.
- Added support for parameter `return_dataframe` in `Session.call`, which can be used to set the return type of the functions to a `DataFrame` object.
- Added a new argument to `Dataframe.describe` called `strings_include_math_stats` that triggers `stddev` and `mean` to be calculated for String columns.
- Added support for retrieving `Edge.properties` when retrieving lineage from `DGQL` in `DataFrame.lineage.trace`.
- Added a parameter `table_exists` to `DataFrameWriter.save_as_table` that allows specifying if a table already exists. This allows skipping a table lookup that can be expensive.

#### Bug Fixes

- Fixed a bug in `DataFrameReader.dbapi` (PrPr) where the `create_connection` defined as local function was incompatible with multiprocessing.
- Fixed a bug in `DataFrameReader.dbapi` (PrPr) where databricks `TIMESTAMP` type was converted to Snowflake `TIMESTAMP_NTZ` type which should be `TIMESTAMP_LTZ` type.
- Fixed a bug in `DataFrameReader.json` where repeated reads with the same reader object would create incorrectly quoted columns.
- Fixed a bug in `DataFrame.to_pandas()` that would drop column names when converting a dataframe that did not originate from a select statement.
- Fixed a bug that `DataFrame.create_or_replace_dynamic_table` raises error when the dataframe contains a UDTF and `SELECT *` in UDTF not being parsed correctly.
- Fixed a bug where casted columns could not be used in the values-clause of in functions.

#### Improvements

- Improved the error message for `Session.write_pandas()` and `Session.create_dataframe()` when the input pandas DataFrame does not have a column.
- Improved `DataFrame.select` when the arguments contain a table function with output columns that collide with columns of current dataframe. With the improvement, if user provides non-colliding columns in `df.select("col1", "col2", table_func(...))` as string arguments, then the query generated by snowpark client will not raise ambiguous column error.
- Improved `DataFrameReader.dbapi` (PrPr) to use in-memory Parquet-based ingestion for better performance and security.
- Improved `DataFrameReader.dbapi` (PrPr) to use `MATCH_BY_COLUMN_NAME=CASE_SENSITIVE` in copy into table operation.

### Snowpark Local Testing Updates

#### New Features

- Added support for snow urls (snow://) in local file testing.

#### Bug Fixes

- Fixed a bug in `Column.isin` that would cause incorrect filtering on joined or previously filtered data.
- Fixed a bug in `snowflake.snowpark.functions.concat_ws` that would cause results to have an incorrect index.

### Snowpark pandas API Updates

#### Dependency Updates

- Updated `modin` dependency constraint from 0.32.0 to >=0.32.0, <0.34.0. The latest version tested with Snowpark pandas is `modin` 0.33.1.

#### New Features

- Added support for **Hybrid Execution (PrPr)**. By running `from modin.config import AutoSwitchBackend; AutoSwitchBackend.enable()`, Snowpark pandas will automatically choose whether to run certain pandas operations locally or on Snowflake. This feature is disabled by default.

#### Improvements

- Set the default value of the `index` parameter to `False` for `DataFrame.to_view`, `Series.to_view`, `DataFrame.to_dynamic_table`, and `Series.to_dynamic_table`.
- Added `iceberg_version` option to table creation functions.
- Reduced query count for many operations, including `insert`, `repr`, and `groupby`, that previously issued a query to retrieve the input data's size.

#### Bug Fixes

- Fixed a bug in `Series.where` when the `other` parameter is an unnamed `Series`.


## 1.32.0 (2025-05-15)

### Snowpark Python API Updates

#### Improvements

- Invoking snowflake system procedures does not invoke an additional `describe procedure` call to check the return type of the procedure.
- Added support for `Session.create_dataframe()` with the stage URL and FILE data type.
- Added support for different modes for dealing with corrupt XML records when reading an XML file using `session.read.option('mode', <mode>), option('rowTag', <tag_name>).xml(<stage_file_path>)`. Currently `PERMISSIVE`, `DROPMALFORMED` and `FAILFAST` are supported.
- Improved the error message of the XML reader when the specified row tag is not found in the file.
- Improved query generation for `Dataframe.drop` to use `SELECT * EXCLUDE ()` to exclude the dropped columns. To enable this feature, set `session.conf.set("use_simplified_query_generation", True)`.
- Added support for `VariantType` to `StructType.from_json`

#### Bug Fixes

- Fixed a bug in `DataFrameWriter.dbapi` (PrPr) that unicode or double-quoted column name in external database causes error because not quoted correctly.
- Fixed a bug where named fields in nested OBJECT data could cause errors when containing spaces.
- Fixed a bug duplicated `native_app_params` parameters in register udaf function.

### Snowpark Local Testing Updates

#### Bug Fixes

- Fixed a bug in `snowflake.snowpark.functions.rank` that would cause sort direction to not be respected.
- Fixed a bug in `snowflake.snowpark.functions.to_timestamp_*` that would cause incorrect results on filtered data.

### Snowpark pandas API Updates

#### New Features

- Added support for dict values in `Series.str.get`, `Series.str.slice`, and `Series.str.__getitem__` (`Series.str[...]`).
- Added support for `DataFrame.to_html`.
- Added support for `DataFrame.to_string` and `Series.to_string`.
- Added support for reading files from S3 buckets using `pd.read_csv`.
- Added `ENFORCE_EXISTING_FILE_FORMAT` option to the `DataFrameReader`, which allows to read a dataframe only based on an existing file format object when used together with `FORMAT_NAME`.

#### Improvements

- Make `iceberg_config` a required parameter for `DataFrame.to_iceberg` and `Series.to_iceberg`.

## 1.31.1 (2025-05-05)

### Snowpark Python API Updates

#### Bug Fixes

- Updated conda build configuration to deprecate Python 3.8 support, preventing installation in incompatible environments.

## 1.31.0 (2025-04-24)

### Snowpark Python API Updates

#### New Features

- Added support for `restricted caller` permission of `execute_as` argument in `StoredProcedure.register()`.
- Added support for non-select statement in `DataFrame.to_pandas()`.
- Added support for `artifact_repository` parameter to `Session.add_packages`, `Session.add_requirements`, `Session.get_packages`, `Session.remove_package`, and `Session.clear_packages`.
- Added support for reading an XML file using a row tag by `session.read.option('rowTag', <tag_name>).xml(<stage_file_path>)` (experimental).
  - Each XML record is extracted as a separate row.
  - Each field within that record becomes a separate column of type VARIANT, which can be further queried using dot notation, e.g., `col(a.b.c)`.
- Added updates to `DataFrameReader.dbapi` (PrPr):
  - Added `fetch_merge_count` parameter for optimizing performance by merging multiple fetched data into a single Parquet file.
  - Added support for Databricks.
  - Added support for ingestion with Snowflake UDTF.
- Added support for the following AI-powered functions in `functions.py` (Private Preview):
  - `prompt`
  - `ai_filter` (added support for `prompt()` function and image files, and changed the second argument name from `expr` to `file`)
  - `ai_classify`

#### Improvements

- Renamed the `relaxed_ordering` param into `enforce_ordering` for `DataFrame.to_snowpark_pandas`. Also the new default values is `enforce_ordering=False` which has the opposite effect of the previous default value, `relaxed_ordering=False`.
- Improved `DataFrameReader.dbapi` (PrPr) reading performance by setting the default `fetch_size` parameter value to 1000.
- Improve the error message for invalid identifier SQL error by suggesting the potentially matching identifiers.
- Reduced the number of describe queries issued when creating a DataFrame from a Snowflake table using `session.table`.
- Improved performance and accuracy of `DataFrameAnalyticsFunctions.time_series_agg()`.

#### Bug Fixes

- Fixed a bug in `DataFrame.group_by().pivot().agg` when the pivot column and aggregate column are the same.
- Fixed a bug in `DataFrameReader.dbapi` (PrPr) where a `TypeError` was raised when `create_connection` returned a connection object of an unsupported driver type.
- Fixed a bug where `df.limit(0)` call would not properly apply.
- Fixed a bug in `DataFrameWriter.save_as_table` that caused reserved names to throw errors when using append mode.

#### Deprecations

- Deprecated support for Python3.8.
- Deprecated argument `sliding_interval` in `DataFrameAnalyticsFunctions.time_series_agg()`.

### Snowpark Local Testing Updates

#### New Features

- Added support for Interval expression to `Window.range_between`.
- Added support for `array_construct` function.

#### Bug Fixes

- Fixed a bug in local testing where transient `__pycache__` directory was unintentionally copied during stored procedure execution via import.
- Fixed a bug in local testing that created incorrect result for `Column.like` calls.
- Fixed a bug in local testing that caused `Column.getItem` and `snowpark.snowflake.functions.get` to raise `IndexError` rather than return null.
- Fixed a bug in local testing where `df.limit(0)` call would not properly apply.
- Fixed a bug in local testing where a `Table.merge` into an empty table would cause an exception.

### Snowpark pandas API Updates

#### Dependency Updates

- Updated `modin` from 0.30.1 to 0.32.0.
- Added support for `numpy` 2.0 and above.

#### New Features

- Added support for `DataFrame.create_or_replace_view` and `Series.create_or_replace_view`.
- Added support for `DataFrame.create_or_replace_dynamic_table` and `Series.create_or_replace_dynamic_table`.
- Added support for `DataFrame.to_view` and `Series.to_view`.
- Added support for `DataFrame.to_dynamic_table` and `Series.to_dynamic_table`.
- Added support for `DataFrame.groupby.resample` for aggregations `max`, `mean`, `median`, `min`, and `sum`.
- Added support for reading stage files using:
  - `pd.read_excel`
  - `pd.read_html`
  - `pd.read_pickle`
  - `pd.read_sas`
  - `pd.read_xml`
- Added support for `DataFrame.to_iceberg` and `Series.to_iceberg`.
- Added support for dict values in `Series.str.len`.

#### Improvements

- Improve performance of `DataFrame.groupby.apply` and `Series.groupby.apply` by avoiding expensive pivot step.
- Added estimate for row count upper bound to `OrderedDataFrame` to enable better engine switching. This could potentially result in increased query counts.
- Renamed the `relaxed_ordering` param into `enforce_ordering` for `pd.read_snowflake`. Also the new default value is `enforce_ordering=False` which has the opposite effect of the previous default value, `relaxed_ordering=False`.

#### Bug Fixes

- Fixed a bug for `pd.read_snowflake` when reading iceberg tables and `enforce_ordering=True`.

## 1.30.0 (2025-03-27)

### Snowpark Python API Updates

#### New Features

- Added Support for relaxed consistency and ordering guarantees in `Dataframe.to_snowpark_pandas` by introducing the new parameter `relaxed_ordering`.
- `DataFrameReader.dbapi` (PrPr) now accepts a list of strings for the session_init_statement parameter, allowing multiple SQL statements to be executed during session initialization.

#### Improvements

- Improved query generation for `Dataframe.stat.sample_by` to generate a single flat query that scales well with large `fractions` dictionary compared to older method of creating a UNION ALL subquery for each key in `fractions`. To enable this feature, set `session.conf.set("use_simplified_query_generation", True)`.
- Improved performance of `DataFrameReader.dbapi` by enable vectorized option when copy parquet file into table.
- Improved query generation for `DataFrame.random_split` in the following ways. They can be enabled by setting `session.conf.set("use_simplified_query_generation", True)`:
  - Removed the need to `cache_result` in the internal implementation of the input dataframe resulting in a pure lazy dataframe operation.
  - The `seed` argument now behaves as expected with repeatable results across multiple calls and sessions.
- `DataFrame.fillna` and `DataFrame.replace` now both support fitting `int` and `float` into `Decimal` columns if `include_decimal` is set to True.
- Added documentation for the following UDF and stored procedure functions in `files.py` as a result of their General Availability.
  - `SnowflakeFile.write`
  - `SnowflakeFile.writelines`
  - `SnowflakeFile.writeable`
- Minor documentation changes for `SnowflakeFile` and `SnowflakeFile.open()`

#### Bug Fixes

- Fixed a bug for the following functions that raised errors `.cast()` is applied to their output
  - `from_json`
  - `size`

### Snowpark Local Testing Updates

#### Bug Fixes

- Fixed a bug in aggregation that caused empty groups to still produce rows.
- Fixed a bug in `Dataframe.except_` that would cause rows to be incorrectly dropped.
- Fixed a bug that caused `to_timestamp` to fail when casting filtered columns.

### Snowpark pandas API Updates

#### New Features

- Added support for list values in `Series.str.__getitem__` (`Series.str[...]`).
- Added support for `pd.Grouper` objects in group by operations. When `freq` is specified, the default values of the `sort`, `closed`, `label`, and `convention` arguments are supported; `origin` is supported when it is `start` or `start_day`.
- Added support for relaxed consistency and ordering guarantees in `pd.read_snowflake` for both named data sources (e.g., tables and views) and query data sources by introducing the new parameter `relaxed_ordering`.

#### Improvements

- Raise a warning whenever `QUOTED_IDENTIFIERS_IGNORE_CASE` is found to be set, ask user to unset it.
- Improved how a missing `index_label` in `DataFrame.to_snowflake` and `Series.to_snowflake` is handled when `index=True`. Instead of raising a `ValueError`, system-defined labels are used for the index columns.
- Improved error message for `groupby or DataFrame or Series.agg` when the function name is not supported.

## 1.29.1 (2025-03-12)

### Snowpark Python API Updates

#### Bug Fixes

- Fixed a bug in `DataFrameReader.dbapi` (PrPr) that prevents usage in stored procedure and snowbooks.

## 1.29.0 (2025-03-05)

### Snowpark Python API Updates

#### New Features

- Added support for the following AI-powered functions in `functions.py` (Private Preview):
  - `ai_filter`
  - `ai_agg`
  - `summarize_agg`
- Added support for the new FILE SQL type support, with the following related functions in `functions.py` (Private Preview):
  - `fl_get_content_type`
  - `fl_get_etag`
  - `fl_get_file_type`
  - `fl_get_last_modified`
  - `fl_get_relative_path`
  - `fl_get_scoped_file_url`
  - `fl_get_size`
  - `fl_get_stage`
  - `fl_get_stage_file_url`
  - `fl_is_audio`
  - `fl_is_compressed`
  - `fl_is_document`
  - `fl_is_image`
  - `fl_is_video`
- Added support for importing third-party packages from PyPi using Artifact Repository (Private Preview):
  - Use keyword arguments `artifact_repository` and `artifact_repository_packages` to specify your artifact repository and packages respectively when registering stored procedures or user defined functions.
  - Supported APIs are:
    - `Session.sproc.register`
    - `Session.udf.register`
    - `Session.udaf.register`
    - `Session.udtf.register`
    - `functions.sproc`
    - `functions.udf`
    - `functions.udaf`
    - `functions.udtf`
    - `functions.pandas_udf`
    - `functions.pandas_udtf`

#### Bug Fixes

- Fixed a bug where creating a Dataframe with large number of values raised `Unsupported feature 'SCOPED_TEMPORARY'.` error if thread-safe session was disabled.
- Fixed a bug where `df.describe` raised internal SQL execution error when the dataframe is created from reading a stage file and CTE optimization is enabled.
- Fixed a bug where `df.order_by(A).select(B).distinct()` would generate invalid SQL when simplified query generation was enabled using `session.conf.set("use_simplified_query_generation", True)`.
- Disabled simplified query generation by default.

#### Improvements

- Improved version validation warnings for `snowflake-snowpark-python` package compatibility when registering stored procedures. Now, warnings are only triggered if the major or minor version does not match, while bugfix version differences no longer generate warnings.
- Bumped cloudpickle dependency to also support `cloudpickle==3.0.0` in addition to previous versions.

### Snowpark Local Testing Updates

#### New Features

- Added support for literal values to `range_between` window function.

### Snowpark pandas API Updates

#### New Features

- Added support for list values in `Series.str.slice`.
- Added support for applying Snowflake Cortex functions `ClassifyText`, `Translate`, and `ExtractAnswer`.
- Added support for `Series.hist`.

#### Improvements

- Improved performance of `DataFrame.groupby.transform` and `Series.groupby.transform` by avoiding expensive pivot step.
- Improve error message for `pd.to_snowflake`, `DataFrame.to_snowflake`, and `Series.to_snowflake` when the table does not exist.
- Improve readability of docstring for the `if_exists` parameter in `pd.to_snowflake`, `DataFrame.to_snowflake`, and `Series.to_snowflake`.
- Improve error message for all pandas functions that use UDFs with Snowpark objects.

#### Bug Fixes

- Fixed a bug in `Series.rename_axis` where an `AttributeError` was being raised.
- Fixed a bug where `pd.get_dummies` didn't ignore NULL/NaN values by default.
- Fixed a bug where repeated calls to `pd.get_dummies` results in 'Duplicated column name error'.
- Fixed a bug in `pd.get_dummies` where passing list of columns generated incorrect column labels in output DataFrame.
- Update `pd.get_dummies` to return bool values instead of int.

## 1.28.0 (2025-02-20)

### Snowpark Python API Updates

#### New Features

- Added support for the following functions in `functions.py`
  - `normal`
  - `randn`
- Added support for `allow_missing_columns` parameter to `Dataframe.union_by_name` and `Dataframe.union_all_by_name`.

#### Improvements

- Improved query generation for `Dataframe.distinct` to generate `SELECT DISTINCT` instead of `SELECT` with `GROUP BY` all columns. To disable this feature, set `session.conf.set("use_simplified_query_generation", False)`.

#### Deprecations

- Deprecated Snowpark Python function `snowflake_cortex_summarize`. Users can install snowflake-ml-python and use the snowflake.cortex.summarize function instead.
- Deprecated Snowpark Python function `snowflake_cortex_sentiment`. Users can install snowflake-ml-python and use the snowflake.cortex.sentiment function instead.

#### Bug Fixes

- Fixed a bug where session-level query tag was overwritten by a stacktrace for dataframes that generate multiple queries. Now, the query tag will only be set to the stacktrace if `session.conf.set("collect_stacktrace_in_query_tag", True)`.
- Fixed a bug in `Session._write_pandas` where it was erroneously passing `use_logical_type` parameter to `Session._write_modin_pandas_helper` when writing a Snowpark pandas object.
- Fixed a bug in options sql generation that could cause multiple values to be formatted incorrectly.
- Fixed a bug in `Session.catalog` where empty strings for database or schema were not handled correctly and were generating erroneous sql statements.

#### Experimental Features

- Added support for writing pyarrow Tables to Snowflake tables.

### Snowpark pandas API Updates

#### New Features

- Added support for applying Snowflake Cortex functions `Summarize` and `Sentiment`.
- Added support for list values in `Series.str.get`.

#### Bug Fixes

- Fixed a bug in `apply` where kwargs were not being correctly passed into the applied function.

### Snowpark Local Testing Updates

#### New Features
- Added support for the following functions
    - `hour`
    - `minute`
- Added support for NULL_IF parameter to csv reader.
- Added support for `date_format`, `datetime_format`, and `timestamp_format` options when loading csvs.

#### Bug Fixes

- Fixed a bug in Dataframe.join that caused columns to have incorrect typing.
- Fixed a bug in when statements that caused incorrect results in the otherwise clause.


## 1.27.0 (2025-02-03)

### Snowpark Python API Updates

#### New Features

- Added support for the following functions in `functions.py`
  - `array_reverse`
  - `divnull`
  - `map_cat`
  - `map_contains_key`
  - `map_keys`
  - `nullifzero`
  - `snowflake_cortex_sentiment`
  - `acosh`
  - `asinh`
  - `atanh`
  - `bit_length`
  - `bitmap_bit_position`
  - `bitmap_bucket_number`
  - `bitmap_construct_agg`
  - `bitshiftright_unsigned`
  - `cbrt`
  - `equal_null`
  - `from_json`
  - `ifnull`
  - `localtimestamp`
  - `max_by`
  - `min_by`
  - `nth_value`
  - `nvl`
  - `octet_length`
  - `position`
  - `regr_avgx`
  - `regr_avgy`
  - `regr_count`
  - `regr_intercept`
  - `regr_r2`
  - `regr_slope`
  - `regr_sxx`
  - `regr_sxy`
  - `regr_syy`
  - `try_to_binary`
  - `base64`
  - `base64_decode_string`
  - `base64_encode`
  - `editdistance`
  - `hex`
  - `hex_encode`
  - `instr`
  - `log1p`
  - `log2`
  - `log10`
  - `percentile_approx`
  - `unbase64`
- Added support for `seed` argument in `DataFrame.stat.sample_by`. Note that it only supports a `Table` object, and will be ignored for a `DataFrame` object.
- Added support for specifying a schema string (including implicit struct syntax) when calling `DataFrame.create_dataframe`.
- Added support for `DataFrameWriter.insert_into/insertInto`. This method also supports local testing mode.
- Added support for `DataFrame.create_temp_view` to create a temporary view. It will fail if the view already exists.
- Added support for multiple columns in the functions `map_cat` and `map_concat`.
- Added an option `keep_column_order` for keeping original column order in `DataFrame.with_column` and `DataFrame.with_columns`.
- Added options to column casts that allow renaming or adding fields in StructType columns.
- Added support for `contains_null` parameter to ArrayType.
- Added support for creating a temporary view via `DataFrame.create_or_replace_temp_view` from a DataFrame created by reading a file from a stage.
- Added support for `value_contains_null` parameter to MapType.
- Added support for using `Column` object in `Column.in_` and `functions.in_`.
- Added `interactive` to telemetry that indicates whether the current environment is an interactive one.
- Allow `session.file.get` in a Native App to read file paths starting with `/` from the current version
- Added support for multiple aggregation functions after `DataFrame.pivot`.

#### Experimental Features

- Added `Catalog` class to manage snowflake objects. It can be accessed via `Session.catalog`.
  - `snowflake.core` is a dependency required for this feature.
- Allow user input schema when reading JSON file on stage.
- Added support for specifying a schema string (including implicit struct syntax) when calling `DataFrame.create_dataframe`.

#### Improvements

- Updated README.md to include instructions on how to verify package signatures using `cosign`.

#### Bug Fixes

- Fixed a bug in local testing mode that caused a column to contain None when it should contain 0.
- Fixed a bug in `StructField.from_json` that prevented TimestampTypes with `tzinfo` from being parsed correctly.
- Fixed a bug in function `date_format` that caused an error when the input column was date type or timestamp type.
- Fixed a bug in dataframe that null value can be inserted in a non-nullable column.
- Fixed a bug in `replace` and `lit` which raised type hint assertion error when passing `Column` expression objects.
- Fixed a bug in `pandas_udf` and `pandas_udtf` where `session` parameter was erroneously ignored.
- Fixed a bug that raised incorrect type conversion error for system function called through `session.call`.

### Snowpark pandas API Updates

#### New Features

- Added support for `Series.str.ljust` and `Series.str.rjust`.
- Added support for `Series.str.center`.
- Added support for `Series.str.pad`.
- Added support for applying Snowpark Python function `snowflake_cortex_sentiment`.
- Added support for `DataFrame.map`.
- Added support for `DataFrame.from_dict` and `DataFrame.from_records`.
- Added support for mixed case field names in struct type columns.
- Added support for `SeriesGroupBy.unique`
- Added support for `Series.dt.strftime` with the following directives:
  - %d: Day of the month as a zero-padded decimal number.
  - %m: Month as a zero-padded decimal number.
  - %Y: Year with century as a decimal number.
  - %H: Hour (24-hour clock) as a zero-padded decimal number.
  - %M: Minute as a zero-padded decimal number.
  - %S: Second as a zero-padded decimal number.
  - %f: Microsecond as a decimal number, zero-padded to 6 digits.
  - %j: Day of the year as a zero-padded decimal number.
  - %X: Locale’s appropriate time representation.
  - %%: A literal '%' character.
- Added support for `Series.between`.
- Added support for `include_groups=False` in `DataFrameGroupBy.apply`.
- Added support for `expand=True` in `Series.str.split`.
- Added support for `DataFrame.pop` and `Series.pop`.
- Added support for `first` and `last` in `DataFrameGroupBy.agg` and `SeriesGroupBy.agg`.
- Added support for `Index.drop_duplicates`.
- Added support for aggregations `"count"`, `"median"`, `np.median`,
  `"skew"`, `"std"`, `np.std` `"var"`, and `np.var` in
  `pd.pivot_table()`, `DataFrame.pivot_table()`, and `pd.crosstab()`.

#### Improvements
- Improve performance of `DataFrame.map`, `Series.apply` and `Series.map` methods by mapping numpy functions to snowpark functions if possible.
- Added documentation for `DataFrame.map`.
- Improve performance of `DataFrame.apply` by mapping numpy functions to snowpark functions if possible.
- Added documentation on the extent of Snowpark pandas interoperability with scikit-learn.
- Infer return type of functions in `Series.map`, `Series.apply` and `DataFrame.map` if type-hint is not provided.
- Added `call_count` to telemetry that counts method calls including interchange protocol calls.

## 1.26.0 (2024-12-05)

### Snowpark Python API Updates

#### New Features

- Added support for property `version` and class method `get_active_session` for `Session` class.
- Added new methods and variables to enhance data type handling and JSON serialization/deserialization:
  - To `DataType`, its derived classes, and `StructField`:
    - `type_name`: Returns the type name of the data.
    - `simple_string`: Provides a simple string representation of the data.
    - `json_value`: Returns the data as a JSON-compatible value.
    - `json`: Converts the data to a JSON string.
  - To `ArrayType`, `MapType`, `StructField`, `PandasSeriesType`, `PandasDataFrameType` and `StructType`:
    - `from_json`: Enables these types to be created from JSON data.
  - To `MapType`:
    - `keyType`: keys of the map
    - `valueType`: values of the map
- Added support for method `appName` in `SessionBuilder`.
- Added support for `include_nulls` argument in `DataFrame.unpivot`.
- Added support for following functions in `functions.py`:
  - `size` to get size of array, object, or map columns.
  - `collect_list` an alias of `array_agg`.
  - `substring` makes `len` argument optional.
- Added parameter `ast_enabled` to session for internal usage (default: `False`).

#### Improvements

- Added support for specifying the following to `DataFrame.create_or_replace_dynamic_table`:
  - `iceberg_config` A dictionary that can hold the following iceberg configuration options:
    - `external_volume`
    - `catalog`
    - `base_location`
    - `catalog_sync`
    - `storage_serialization_policy`
- Added support for nested data types to `DataFrame.print_schema`
- Added support for `level` parameter to `DataFrame.print_schema`
- Improved flexibility of `DataFrameReader` and `DataFrameWriter` API by adding support for the following:
  - Added `format` method to `DataFrameReader` and `DataFrameWriter` to specify file format when loading or unloading results.
  - Added `load` method to `DataFrameReader` to work in conjunction with `format`.
  - Added `save` method to `DataFrameWriter` to work in conjunction with `format`.
  - Added support to read keyword arguments to `options` method for `DataFrameReader` and `DataFrameWriter`.
- Relaxed the cloudpickle dependency for Python 3.11 to simplify build requirements. However, for Python 3.11, `cloudpickle==2.2.1` remains the only supported version.

#### Bug Fixes

- Removed warnings that dynamic pivot features were in private preview, because
  dynamic pivot is now generally available.
- Fixed a bug in `session.read.options` where `False` Boolean values were incorrectly parsed as `True` in the generated file format.

#### Dependency Updates

- Added a runtime dependency on `python-dateutil`.

### Snowpark pandas API Updates

#### New Features

- Added partial support for `Series.map` when `arg` is a pandas `Series` or a
  `collections.abc.Mapping`. No support for instances of `dict` that implement
  `__missing__` but are not instances of `collections.defaultdict`.
- Added support for `DataFrame.align` and `Series.align` for `axis=1` and `axis=None`.
- Added support for `pd.json_normalize`.
- Added support for `GroupBy.pct_change` with `axis=0`, `freq=None`, and `limit=None`.
- Added support for `DataFrameGroupBy.__iter__` and `SeriesGroupBy.__iter__`.
- Added support for `np.sqrt`, `np.trunc`, `np.floor`, numpy trig functions, `np.exp`, `np.abs`, `np.positive` and `np.negative`.
- Added partial support for the dataframe interchange protocol method
  `DataFrame.__dataframe__()`.

#### Bug Fixes

- Fixed a bug in `df.loc` where setting a single column from a series results in unexpected `None` values.

#### Improvements

- Use UNPIVOT INCLUDE NULLS for unpivot operations in pandas instead of sentinel values.
- Improved documentation for pd.read_excel.

## 1.25.0 (2024-11-14)

### Snowpark Python API Updates

#### New Features

- Added the following new functions in `snowflake.snowpark.dataframe`:
  - `map`
- Added support for passing parameter `include_error` to `Session.query_history` to record queries that have error during execution.

#### Improvements

- When target stage is not set in profiler, a default stage from `Session.get_session_stage` is used instead of raising `SnowparkSQLException`.
- Allowed lower case or mixed case input when calling `Session.stored_procedure_profiler.set_active_profiler`.
- Added distributed tracing using open telemetry APIs for action function in `DataFrame`:
  - `cache_result`
- Removed opentelemetry warning from logging.

#### Bug Fixes

- Fixed the pre-action and post-action query propagation when `In` expression were used in selects.
- Fixed a bug that raised error `AttributeError` while calling `Session.stored_procedure_profiler.get_output` when `Session.stored_procedure_profiler` is disabled.

#### Dependency Updates

- Added a dependency on `protobuf>=5.28` and `tzlocal` at runtime.
- Added a dependency on `protoc-wheel-0` for the development profile.
- Require `snowflake-connector-python>=3.12.0, <4.0.0` (was `>=3.10.0`).

### Snowpark pandas API Updates

#### Dependency Updates

- Updated `modin` from 0.28.1 to 0.30.1.
- Added support for all `pandas` 2.2.x versions.

#### New Features

- Added support for `Index.to_numpy`.
- Added support for `DataFrame.align` and `Series.align` for `axis=0`.
- Added support for `size` in `GroupBy.aggregate`, `DataFrame.aggregate`, and `Series.aggregate`.
- Added support for `snowflake.snowpark.functions.window`
- Added support for `pd.read_pickle` (Uses native pandas for processing).
- Added support for `pd.read_html` (Uses native pandas for processing).
- Added support for `pd.read_xml` (Uses native pandas for processing).
- Added support for aggregation functions `"size"` and `len` in `GroupBy.aggregate`, `DataFrame.aggregate`, and `Series.aggregate`.
- Added support for list values in `Series.str.len`.

#### Bug Fixes

- Fixed a bug where aggregating a single-column dataframe with a single callable function (e.g. `pd.DataFrame([0]).agg(np.mean)`) would fail to transpose the result.
- Fixed bugs where `DataFrame.dropna()` would:
  - Treat an empty `subset` (e.g. `[]`) as if it specified all columns instead of no columns.
  - Raise a `TypeError` for a scalar `subset` instead of filtering on just that column.
  - Raise a `ValueError` for a `subset` of type `pandas.Index` instead of filtering on the columns in the index.
- Disable creation of scoped read only table to mitigate Disable creation of scoped read only table to mitigate `TableNotFoundError` when using dynamic pivot in notebook environment.
- Fixed a bug when concat dataframe or series objects are coming from the same dataframe when axis = 1.

#### Improvements

- Improve np.where with scalar x value by eliminating unnecessary join and temp table creation.
- Improve get_dummies performance by flattening the pivot with join.
- Improve align performance when aligning on row position column by removing unnecessary window functions.



### Snowpark Local Testing Updates

#### New Features

- Added support for patching functions that are unavailable in the `snowflake.snowpark.functions` module.
- Added support for `snowflake.snowpark.functions.any_value`

#### Bug Fixes

- Fixed a bug where `Table.update` could not handle `VariantType`, `MapType`, and `ArrayType` data types.
- Fixed a bug where column aliases were incorrectly resolved in `DataFrame.join`, causing errors when selecting columns from a joined DataFrame.
- Fixed a bug where `Table.update` and `Table.merge` could fail if the target table's index was not the default `RangeIndex`.

## 1.24.0 (2024-10-28)

### Snowpark Python API Updates

#### New Features

- Updated `Session` class to be thread-safe. This allows concurrent DataFrame transformations, DataFrame actions, UDF and stored procedure registration, and concurrent file uploads when using the same `Session` object.
  - The feature is disabled by default and can be enabled by setting `FEATURE_THREAD_SAFE_PYTHON_SESSION` to `True` for account.
  - Updating session configurations, like changing database or schema, when multiple threads are using the session may lead to unexpected behavior.
  - When enabled, some internally created temporary table names returned from `DataFrame.queries` API are not deterministic, and may be different when DataFrame actions are executed. This does not affect explicit user-created temporary tables.
- Added support for 'Service' domain to `session.lineage.trace` API.
- Added support for `copy_grants` parameter when registering UDxF and stored procedures.
- Added support for the following methods in `DataFrameWriter` to support daisy-chaining:
  - `option`
  - `options`
  - `partition_by`
- Added support for `snowflake_cortex_summarize`.

#### Improvements

- Improved the following new capability for function `snowflake.snowpark.functions.array_remove` it is now possible to use in python.
- Disables sql simplification when sort is performed after limit.
  - Previously, `df.sort().limit()` and `df.limit().sort()` generates the same query with sort in front of limit. Now, `df.limit().sort()` will generate query that reads `df.limit().sort()`.
  - Improve performance of generated query for `df.limit().sort()`, because limit stops table scanning as soon as the number of records is satisfied.
- Added a client side error message for when an invalid stage location is passed to DataFrame read functions.

#### Bug Fixes

- Fixed a bug where the automatic cleanup of temporary tables could interfere with the results of async query execution.
- Fixed a bug in `DataFrame.analytics.time_series_agg` function to handle multiple data points in same sliding interval.
- Fixed a bug that created inconsistent casing in field names of structured objects in iceberg schemas.

#### Deprecations

- Deprecated warnings will be triggered when using snowpark-python with Python 3.8. For more details, please refer to https://docs.snowflake.com/en/developer-guide/python-runtime-support-policy.

### Snowpark pandas API Updates

#### New Features

- Added support for `np.subtract`, `np.multiply`, `np.divide`, and `np.true_divide`.
- Added support for tracking usages of `__array_ufunc__`.
- Added numpy compatibility support for `np.float_power`, `np.mod`, `np.remainder`, `np.greater`, `np.greater_equal`, `np.less`, `np.less_equal`, `np.not_equal`, and `np.equal`.
- Added numpy compatibility support for `np.log`, `np.log2`, and `np.log10`
- Added support for `DataFrameGroupBy.bfill`, `SeriesGroupBy.bfill`, `DataFrameGroupBy.ffill`, and `SeriesGroupBy.ffill`.
- Added support for `on` parameter with `Resampler`.
- Added support for timedelta inputs in `value_counts()`.
- Added support for applying Snowpark Python function `snowflake_cortex_summarize`.
- Added support for `DataFrame.attrs` and `Series.attrs`.
- Added support for `DataFrame.style`.
- Added numpy compatibility support for `np.full_like`

#### Improvements

- Improved generated SQL query for `head` and `iloc` when the row key is a slice.
- Improved error message when passing an unknown timezone to `tz_convert` and `tz_localize` in `Series`, `DataFrame`, `Series.dt`, and `DatetimeIndex`.
- Improved documentation for `tz_convert` and `tz_localize` in `Series`, `DataFrame`, `Series.dt`, and `DatetimeIndex` to specify the supported timezone formats.
- Added additional kwargs support for `df.apply` and `series.apply` ( as well as `map` and `applymap` ) when using snowpark functions. This allows for some position independent compatibility between apply and functions where the first argument is not a pandas object.
- Improved generated SQL query for `iloc` and `iat` when the row key is a scalar.
- Removed all joins in `iterrows`.
- Improved documentation for `Series.map` to reflect the unsupported features.
- Added support for `np.may_share_memory` which is used internally by many scikit-learn functions. This method will always return false when called with a Snowpark pandas object.

#### Bug Fixes

- Fixed a bug where `DataFrame` and `Series` `pct_change()` would raise `TypeError` when input contained timedelta columns.
- Fixed a bug where `replace()` would sometimes propagate `Timedelta` types incorrectly through `replace()`. Instead raise `NotImplementedError` for `replace()` on `Timedelta`.
- Fixed a bug where `DataFrame` and `Series` `round()` would raise `AssertionError` for `Timedelta` columns. Instead raise `NotImplementedError` for `round()` on `Timedelta`.
- Fixed a bug where `reindex` fails when the new index is a Series with non-overlapping types from the original index.
- Fixed a bug where calling `__getitem__` on a DataFrameGroupBy object always returned a DataFrameGroupBy object if `as_index=False`.
- Fixed a bug where inserting timedelta values into an existing column would silently convert the values to integers instead of raising `NotImplementedError`.
- Fixed a bug where `DataFrame.shift()` on axis=0 and axis=1 would fail to propagate timedelta types.
- `DataFrame.abs()`, `DataFrame.__neg__()`, `DataFrame.stack()`, and `DataFrame.unstack()` now raise `NotImplementedError` for timedelta inputs instead of failing to propagate timedelta types.

### Snowpark Local Testing Updates

#### Bug Fixes

- Fixed a bug where `DataFrame.alias` raises `KeyError` for input column name.
- Fixed a bug where `to_csv` on Snowflake stage fails when data contains empty strings.

## 1.23.0 (2024-10-09)

### Snowpark Python API Updates

#### New Features

- Added the following new functions in `snowflake.snowpark.functions`:
  - `make_interval`
- Added support for using Snowflake Interval constants with `Window.range_between()` when the order by column is TIMESTAMP or DATE type.
- Added support for file writes. This feature is currently in private preview.
- Added `thread_id` to `QueryRecord` to track the thread id submitting the query history.
- Added support for `Session.stored_procedure_profiler`.

#### Improvements

#### Bug Fixes

- Fixed a bug where registering a stored procedure or UDxF with type hints would give a warning `'NoneType' has no len() when trying to read default values from function`.

### Snowpark pandas API Updates

#### New Features

- Added support for `TimedeltaIndex.mean` method.
- Added support for some cases of aggregating `Timedelta` columns on `axis=0` with `agg` or `aggregate`.
- Added support for `by`, `left_by`, `right_by`, `left_index`, and `right_index` for `pd.merge_asof`.
- Added support for passing parameter `include_describe` to `Session.query_history`.
- Added support for `DatetimeIndex.mean` and `DatetimeIndex.std` methods.
- Added support for `Resampler.asfreq`, `Resampler.indices`, `Resampler.nunique`, and `Resampler.quantile`.
- Added support for `resample` frequency `W`, `ME`, `YE` with `closed = "left"`.
- Added support for `DataFrame.rolling.corr` and `Series.rolling.corr` for `pairwise = False` and int `window`.
- Added support for string time-based `window` and `min_periods = None` for `Rolling`.
- Added support for `DataFrameGroupBy.fillna` and `SeriesGroupBy.fillna`.
- Added support for constructing `Series` and `DataFrame` objects with the lazy `Index` object as `data`, `index`, and `columns` arguments.
- Added support for constructing `Series` and `DataFrame` objects with `index` and `column` values not present in `DataFrame`/`Series` `data`.
- Added support for `pd.read_sas` (Uses native pandas for processing).
- Added support for applying `rolling().count()` and `expanding().count()` to `Timedelta` series and columns.
- Added support for `tz` in both `pd.date_range` and `pd.bdate_range`.
- Added support for `Series.items`.
- Added support for `errors="ignore"` in `pd.to_datetime`.
- Added support for `DataFrame.tz_localize` and `Series.tz_localize`.
- Added support for `DataFrame.tz_convert` and `Series.tz_convert`.
- Added support for applying Snowpark Python functions (e.g., `sin`) in `Series.map`, `Series.apply`, `DataFrame.apply` and `DataFrame.applymap`.

#### Improvements

- Improved `to_pandas` to persist the original timezone offset for TIMESTAMP_TZ type.
- Improved `dtype` results for TIMESTAMP_TZ type to show correct timezone offset.
- Improved `dtype` results for TIMESTAMP_LTZ type to show correct timezone.
- Improved error message when passing non-bool value to `numeric_only` for groupby aggregations.
- Removed unnecessary warning about sort algorithm in `sort_values`.
- Use SCOPED object for internal create temp tables. The SCOPED objects will be stored sproc scoped if created within stored sproc, otherwise will be session scoped, and the object will be automatically cleaned at the end of the scope.
- Improved warning messages for operations that lead to materialization with inadvertent slowness.
- Removed unnecessary warning message about `convert_dtype` in `Series.apply`.

#### Bug Fixes

- Fixed a bug where an `Index` object created from a `Series`/`DataFrame` incorrectly updates the `Series`/`DataFrame`'s index name after an inplace update has been applied to the original `Series`/`DataFrame`.
- Suppressed an unhelpful `SettingWithCopyWarning` that sometimes appeared when printing `Timedelta` columns.
- Fixed `inplace` argument for `Series` objects derived from other `Series` objects.
- Fixed a bug where `Series.sort_values` failed if series name overlapped with index column name.
- Fixed a bug where transposing a dataframe would map `Timedelta` index levels to integer column levels.
- Fixed a bug where `Resampler` methods on timedelta columns would produce integer results.
- Fixed a bug where `pd.to_numeric()` would leave `Timedelta` inputs as `Timedelta` instead of converting them to integers.
- Fixed `loc` set when setting a single row, or multiple rows, of a DataFrame with a Series value.

### Snowpark Local Testing Updates

#### Bug Fixes

- Fixed a bug where nullable columns were annotated wrongly.
- Fixed a bug where the `date_add` and `date_sub` functions failed for `NULL` values.
- Fixed a bug where `equal_null` could fail inside a merge statement.
- Fixed a bug where `row_number` could fail inside a Window function.
- Fixed a bug where updates could fail when the source is the result of a join.


## 1.22.1 (2024-09-11)
This is a re-release of 1.22.0. Please refer to the 1.22.0 release notes for detailed release content.


## 1.22.0 (2024-09-10)

### Snowpark Python API Updates

### New Features

- Added the following new functions in `snowflake.snowpark.functions`:
  - `array_remove`
  - `ln`

#### Improvements

- Improved documentation for `Session.write_pandas` by making `use_logical_type` option more explicit.
- Added support for specifying the following to `DataFrameWriter.save_as_table`:
  - `enable_schema_evolution`
  - `data_retention_time`
  - `max_data_extension_time`
  - `change_tracking`
  - `copy_grants`
  - `iceberg_config` A dicitionary that can hold the following iceberg configuration options:
      - `external_volume`
      - `catalog`
      - `base_location`
      - `catalog_sync`
      - `storage_serialization_policy`
- Added support for specifying the following to `DataFrameWriter.copy_into_table`:
  - `iceberg_config` A dicitionary that can hold the following iceberg configuration options:
      - `external_volume`
      - `catalog`
      - `base_location`
      - `catalog_sync`
      - `storage_serialization_policy`
- Added support for specifying the following parameters to `DataFrame.create_or_replace_dynamic_table`:
  - `mode`
  - `refresh_mode`
  - `initialize`
  - `clustering_keys`
  - `is_transient`
  - `data_retention_time`
  - `max_data_extension_time`

#### Bug Fixes

- Fixed a bug in `session.read.csv` that caused an error when setting `PARSE_HEADER = True` in an externally defined file format.
- Fixed a bug in query generation from set operations that allowed generation of duplicate queries when children have common subqueries.
- Fixed a bug in `session.get_session_stage` that referenced a non-existing stage after switching database or schema.
- Fixed a bug where calling `DataFrame.to_snowpark_pandas` without explicitly initializing the Snowpark pandas plugin caused an error.
- Fixed a bug where using the `explode` function in dynamic table creation caused a SQL compilation error due to improper boolean type casting on the `outer` parameter.

### Snowpark Local Testing Updates

#### New Features

- Added support for type coercion when passing columns as input to UDF calls.
- Added support for `Index.identical`.

#### Bug Fixes

- Fixed a bug where the truncate mode in `DataFrameWriter.save_as_table` incorrectly handled DataFrames containing only a subset of columns from the existing table.
- Fixed a bug where function `to_timestamp` does not set the default timezone of the column datatype.

### Snowpark pandas API Updates

#### New Features

- Added limited support for the `Timedelta` type, including the following features. Snowpark pandas will raise `NotImplementedError` for unsupported `Timedelta` use cases.
  - supporting tracking the Timedelta type through `copy`, `cache_result`, `shift`, `sort_index`, `assign`, `bfill`, `ffill`, `fillna`, `compare`, `diff`, `drop`, `dropna`, `duplicated`, `empty`, `equals`, `insert`, `isin`, `isna`, `items`, `iterrows`, `join`, `len`, `mask`, `melt`, `merge`, `nlargest`, `nsmallest`, `to_pandas`.
  - converting non-timedelta to timedelta via `astype`.
  - `NotImplementedError` will be raised for the rest of methods that do not support `Timedelta`.
  - support for subtracting two timestamps to get a Timedelta.
  - support indexing with Timedelta data columns.
  - support for adding or subtracting timestamps and `Timedelta`.
  - support for binary arithmetic between two `Timedelta` values.
  - support for binary arithmetic and comparisons between `Timedelta` values and numeric values.
  - support for lazy `TimedeltaIndex`.
  - support for `pd.to_timedelta`.
  - support for `GroupBy` aggregations `min`, `max`, `mean`, `idxmax`, `idxmin`, `std`, `sum`, `median`, `count`, `any`, `all`, `size`, `nunique`, `head`, `tail`, `aggregate`.
  - support for `GroupBy` filtrations `first` and `last`.
  - support for `TimedeltaIndex` attributes: `days`, `seconds`, `microseconds` and `nanoseconds`.
  - support for `diff` with timestamp columns on `axis=0` and `axis=1`
  - support for `TimedeltaIndex` methods: `ceil`, `floor` and `round`.
  - support for `TimedeltaIndex.total_seconds` method.
- Added support for index's arithmetic and comparison operators.
- Added support for `Series.dt.round`.
- Added documentation pages for `DatetimeIndex`.
- Added support for `Index.name`, `Index.names`, `Index.rename`, and `Index.set_names`.
- Added support for `Index.__repr__`.
- Added support for `DatetimeIndex.month_name` and `DatetimeIndex.day_name`.
- Added support for `Series.dt.weekday`, `Series.dt.time`, and `DatetimeIndex.time`.
- Added support for `Index.min` and `Index.max`.
- Added support for `pd.merge_asof`.
- Added support for `Series.dt.normalize` and `DatetimeIndex.normalize`.
- Added support for `Index.is_boolean`, `Index.is_integer`, `Index.is_floating`, `Index.is_numeric`, and `Index.is_object`.
- Added support for `DatetimeIndex.round`, `DatetimeIndex.floor` and `DatetimeIndex.ceil`.
- Added support for `Series.dt.days_in_month` and `Series.dt.daysinmonth`.
- Added support for `DataFrameGroupBy.value_counts` and `SeriesGroupBy.value_counts`.
- Added support for `Series.is_monotonic_increasing` and `Series.is_monotonic_decreasing`.
- Added support for `Index.is_monotonic_increasing` and `Index.is_monotonic_decreasing`.
- Added support for `pd.crosstab`.
- Added support for `pd.bdate_range` and included business frequency support (B, BME, BMS, BQE, BQS, BYE, BYS) for both `pd.date_range` and `pd.bdate_range`.
- Added support for lazy `Index` objects  as `labels` in `DataFrame.reindex` and `Series.reindex`.
- Added support for `Series.dt.days`, `Series.dt.seconds`, `Series.dt.microseconds`, and `Series.dt.nanoseconds`.
- Added support for creating a `DatetimeIndex` from an `Index` of numeric or string type.
- Added support for string indexing with `Timedelta` objects.
- Added support for `Series.dt.total_seconds` method.
- Added support for `DataFrame.apply(axis=0)`.
- Added support for `Series.dt.tz_convert` and `Series.dt.tz_localize`.
- Added support for `DatetimeIndex.tz_convert` and `DatetimeIndex.tz_localize`.

#### Improvements

- Improve concat, join performance when operations are performed on series coming from the same dataframe by avoiding unnecessary joins.
- Refactored `quoted_identifier_to_snowflake_type` to avoid making metadata queries if the types have been cached locally.
- Improved `pd.to_datetime` to handle all local input cases.
- Create a lazy index from another lazy index without pulling data to client.
- Raised `NotImplementedError` for Index bitwise operators.
- Display a more clear error message when `Index.names` is set to a non-like-like object.
- Raise a warning whenever MultiIndex values are pulled in locally.
- Improve warning message for `pd.read_snowflake` include the creation reason when temp table creation is triggered.
- Improve performance for `DataFrame.set_index`, or setting `DataFrame.index` or `Series.index` by avoiding checks require eager evaluation. As a consequence, when the new index that does not match the current `Series`/`DataFrame` object length, a `ValueError` is no longer raised. Instead, when the `Series`/`DataFrame` object is longer than the provided index, the `Series`/`DataFrame`'s new index is filled with `NaN` values for the "extra" elements. Otherwise, the extra values in the provided index are ignored.
- Properly raise `NotImplementedError` when ambiguous/nonexistent are non-string in `ceil`/`floor`/`round`.

#### Bug Fixes

- Stopped ignoring nanoseconds in `pd.Timedelta` scalars.
- Fixed AssertionError in tree of binary operations.
- Fixed bug in `Series.dt.isocalendar` using a named Series
- Fixed `inplace` argument for Series objects derived from DataFrame columns.
- Fixed a bug where `Series.reindex` and `DataFrame.reindex` did not update the result index's name correctly.
- Fixed a bug where `Series.take` did not error when `axis=1` was specified.


## 1.21.1 (2024-09-05)

### Snowpark Python API Updates

#### Bug Fixes

- Fixed a bug where using `to_pandas_batches` with async jobs caused an error due to improper handling of waiting for asynchronous query completion.

## 1.21.0 (2024-08-19)

### Snowpark Python API Updates

#### New Features

- Added support for `snowflake.snowpark.testing.assert_dataframe_equal` that is a utility function to check the equality of two Snowpark DataFrames.

#### Improvements

- Added support server side string size limitations.
- Added support to create and invoke stored procedures, UDFs and UDTFs with optional arguments.
- Added support for column lineage in the DataFrame.lineage.trace API.
- Added support for passing `INFER_SCHEMA` options to `DataFrameReader` via `INFER_SCHEMA_OPTIONS`.
- Added support for passing `parameters` parameter to `Column.rlike` and `Column.regexp`.
- Added support for automatically cleaning up temporary tables created by `df.cache_result()` in the current session, when the DataFrame is no longer referenced (i.e., gets garbage collected). It is still an experimental feature not enabled by default, and can be enabled by setting `session.auto_clean_up_temp_table_enabled` to `True`.
- Added support for string literals to the `fmt` parameter of `snowflake.snowpark.functions.to_date`.
- Added support for system$reference function.

#### Bug Fixes

- Fixed a bug where SQL generated for selecting `*` column has an incorrect subquery.
- Fixed a bug in `DataFrame.to_pandas_batches` where the iterator could throw an error if certain transformation is made to the pandas dataframe due to wrong isolation level.
- Fixed a bug in `DataFrame.lineage.trace` to split the quoted feature view's name and version correctly.
- Fixed a bug in `Column.isin` that caused invalid sql generation when passed an empty list.
- Fixed a bug that fails to raise NotImplementedError while setting cell with list like item.

### Snowpark Local Testing Updates

#### New Features

- Added support for the following APIs:
  - snowflake.snowpark.functions
    - `rank`
    - `dense_rank`
    - `percent_rank`
    - `cume_dist`
    - `ntile`
    - `datediff`
    - `array_agg`
  - snowflake.snowpark.column.Column.within_group
- Added support for parsing flags in regex statements for mocked plans. This maintains parity with the `rlike` and `regexp` changes above.

#### Bug Fixes

- Fixed a bug where Window Functions LEAD and LAG do not handle option `ignore_nulls` properly.
- Fixed a bug where values were not populated into the result DataFrame during the insertion of table merge operation.

#### Improvements

- Fix pandas FutureWarning about integer indexing.

### Snowpark pandas API Updates

#### New Features

- Added support for `DataFrame.backfill`, `DataFrame.bfill`, `Series.backfill`, and `Series.bfill`.
- Added support for `DataFrame.compare` and `Series.compare` with default parameters.
- Added support for `Series.dt.microsecond` and `Series.dt.nanosecond`.
- Added support for `Index.is_unique` and `Index.has_duplicates`.
- Added support for `Index.equals`.
- Added support for `Index.value_counts`.
- Added support for `Series.dt.day_name` and `Series.dt.month_name`.
- Added support for indexing on Index, e.g., `df.index[:10]`.
- Added support for `DataFrame.unstack` and `Series.unstack`.
- Added support for `DataFrame.asfreq` and `Series.asfreq`.
- Added support for `Series.dt.is_month_start` and `Series.dt.is_month_end`.
- Added support for `Index.all` and `Index.any`.
- Added support for `Series.dt.is_year_start` and `Series.dt.is_year_end`.
- Added support for `Series.dt.is_quarter_start` and `Series.dt.is_quarter_end`.
- Added support for lazy `DatetimeIndex`.
- Added support for `Series.argmax` and `Series.argmin`.
- Added support for `Series.dt.is_leap_year`.
- Added support for `DataFrame.items`.
- Added support for `Series.dt.floor` and `Series.dt.ceil`.
- Added support for `Index.reindex`.
- Added support for `DatetimeIndex` properties: `year`, `month`, `day`, `hour`, `minute`, `second`, `microsecond`,
    `nanosecond`, `date`, `dayofyear`, `day_of_year`, `dayofweek`, `day_of_week`, `weekday`, `quarter`,
    `is_month_start`, `is_month_end`, `is_quarter_start`, `is_quarter_end`, `is_year_start`, `is_year_end`
    and `is_leap_year`.
- Added support for `Resampler.fillna` and `Resampler.bfill`.
- Added limited support for the `Timedelta` type, including creating `Timedelta` columns and `to_pandas`.
- Added support for `Index.argmax` and `Index.argmin`.

#### Improvements

- Removed the public preview warning message when importing Snowpark pandas.
- Removed unnecessary count query from `SnowflakeQueryCompiler.is_series_like` method.
- `Dataframe.columns` now returns native pandas Index object instead of Snowpark Index object.
- Refactor and introduce `query_compiler` argument in `Index` constructor to create `Index` from query compiler.
- `pd.to_datetime` now returns a DatetimeIndex object instead of a Series object.
- `pd.date_range` now returns a DatetimeIndex object instead of a Series object.

#### Bug Fixes

- Made passing an unsupported aggregation function to `pivot_table` raise `NotImplementedError` instead of `KeyError`.
- Removed axis labels and callable names from error messages and telemetry about unsupported aggregations.
- Fixed AssertionError in `Series.drop_duplicates` and `DataFrame.drop_duplicates` when called after `sort_values`.
- Fixed a bug in `Index.to_frame` where the result frame's column name may be wrong where name is unspecified.
- Fixed a bug where some Index docstrings are ignored.
- Fixed a bug in `Series.reset_index(drop=True)` where the result name may be wrong.
- Fixed a bug in `Groupby.first/last` ordering by the correct columns in the underlying window expression.

## 1.20.0 (2024-07-17)

### Snowpark Python API Updates

#### Improvements

- Added distributed tracing using open telemetry APIs for table stored procedure function in `DataFrame`:
  - `_execute_and_get_query_id`
- Added support for the `arrays_zip` function.
- Improves performance for binary column expression and `df._in` by avoiding unnecessary cast for numeric values. You can enable this optimization by setting `session.eliminate_numeric_sql_value_cast_enabled = True`.
- Improved error message for `write_pandas` when the target table does not exist and `auto_create_table=False`.
- Added open telemetry tracing on UDxF functions in Snowpark.
- Added open telemetry tracing on stored procedure registration in Snowpark.
- Added a new optional parameter called `format_json` to the `Session.SessionBuilder.app_name` function that sets the app name in the `Session.query_tag` in JSON format. By default, this parameter is set to `False`.

#### Bug Fixes
- Fixed a bug where SQL generated for `lag(x, 0)` was incorrect and failed with error message `argument 1 to function LAG needs to be constant, found 'SYSTEM$NULL_TO_FIXED(null)'`.

### Snowpark Local Testing Updates

#### New Features

- Added support for the following APIs:
  - snowflake.snowpark.functions
    - random
- Added new parameters to `patch` function when registering a mocked function:
  - `distinct` allows an alternate function to be specified for when a sql function should be distinct.
  - `pass_column_index` passes a named parameter `column_index` to the mocked function that contains the pandas.Index for the input data.
  - `pass_row_index` passes a named parameter `row_index` to the mocked function that is the 0 indexed row number the function is currently operating on.
  - `pass_input_data` passes a named parameter `input_data` to the mocked function that contains the entire input dataframe for the current expression.
  - Added support for the `column_order` parameter to method `DataFrameWriter.save_as_table`.


#### Bug Fixes
- Fixed a bug that caused DecimalType columns to be incorrectly truncated to integer precision when used in BinaryExpressions.

### Snowpark pandas API Updates

#### New Features
- Added support for `DataFrameGroupBy.all`, `SeriesGroupBy.all`, `DataFrameGroupBy.any`, and `SeriesGroupBy.any`.
- Added support for `DataFrame.nlargest`, `DataFrame.nsmallest`, `Series.nlargest` and `Series.nsmallest`.
- Added support for `replace` and `frac > 1` in `DataFrame.sample` and `Series.sample`.
- Added support for `read_excel` (Uses local pandas for processing)
- Added support for `Series.at`, `Series.iat`, `DataFrame.at`, and `DataFrame.iat`.
- Added support for `Series.dt.isocalendar`.
- Added support for `Series.case_when` except when condition or replacement is callable.
- Added documentation pages for `Index` and its APIs.
- Added support for `DataFrame.assign`.
- Added support for `DataFrame.stack`.
- Added support for `DataFrame.pivot` and `pd.pivot`.
- Added support for `DataFrame.to_csv` and `Series.to_csv`.
- Added partial support for `Series.str.translate` where the values in the `table` are single-codepoint strings.
- Added support for `DataFrame.corr`.
- Allow `df.plot()` and `series.plot()` to be called, materializing the data into the local client
- Added support for `DataFrameGroupBy` and `SeriesGroupBy` aggregations `first` and `last`
- Added support for `DataFrameGroupBy.get_group`.
- Added support for `limit` parameter when `method` parameter is used in `fillna`.
- Added partial support for `Series.str.translate` where the values in the `table` are single-codepoint strings.
- Added support for `DataFrame.corr`.
- Added support for `DataFrame.equals` and `Series.equals`.
- Added support for `DataFrame.reindex` and `Series.reindex`.
- Added support for `Index.astype`.
- Added support for `Index.unique` and `Index.nunique`.
- Added support for `Index.sort_values`.

#### Bug Fixes
- Fixed an issue when using np.where and df.where when the scalar 'other' is the literal 0.
- Fixed a bug regarding precision loss when converting to Snowpark pandas `DataFrame` or `Series` with `dtype=np.uint64`.
- Fixed bug where `values` is set to `index` when `index` and `columns` contain all columns in DataFrame during `pivot_table`.

#### Improvements
- Added support for `Index.copy()`
- Added support for Index APIs: `dtype`, `values`, `item()`, `tolist()`, `to_series()` and `to_frame()`
- Expand support for DataFrames with no rows in `pd.pivot_table` and `DataFrame.pivot_table`.
- Added support for `inplace` parameter in `DataFrame.sort_index` and `Series.sort_index`.


## 1.19.0 (2024-06-25)

### Snowpark Python API Updates

#### New Features

- Added support for `to_boolean` function.
- Added documentation pages for Index and its APIs.

#### Bug Fixes

- Fixed a bug where python stored procedure with table return type fails when run in a task.
- Fixed a bug where df.dropna fails due to `RecursionError: maximum recursion depth exceeded` when the DataFrame has more than 500 columns.
- Fixed a bug where `AsyncJob.result("no_result")` doesn't wait for the query to finish execution.


### Snowpark Local Testing Updates

#### New Features

- Added support for the `strict` parameter when registering UDFs and Stored Procedures.

#### Bug Fixes

- Fixed a bug in convert_timezone that made the setting the source_timezone parameter return an error.
- Fixed a bug where creating DataFrame with empty data of type `DateType` raises `AttributeError`.
- Fixed a bug that table merge fails when update clause exists but no update takes place.
- Fixed a bug in mock implementation of `to_char` that raises `IndexError` when incoming column has nonconsecutive row index.
- Fixed a bug in handling of `CaseExpr` expressions that raises `IndexError` when incoming column has nonconsecutive row index.
- Fixed a bug in implementation of `Column.like` that raises `IndexError` when incoming column has nonconsecutive row index.

#### Improvements

- Added support for type coercion in the implementation of DataFrame.replace, DataFrame.dropna and the mock function `iff`.

### Snowpark pandas API Updates

#### New Features

- Added partial support for `DataFrame.pct_change` and `Series.pct_change` without the `freq` and `limit` parameters.
- Added support for `Series.str.get`.
- Added support for `Series.dt.dayofweek`, `Series.dt.day_of_week`, `Series.dt.dayofyear`, and `Series.dt.day_of_year`.
- Added support for `Series.str.__getitem__` (`Series.str[...]`).
- Added support for `Series.str.lstrip` and `Series.str.rstrip`.
- Added support for `DataFrameGroupBy.size` and `SeriesGroupBy.size`.
- Added support for `DataFrame.expanding` and `Series.expanding` for aggregations `count`, `sum`, `min`, `max`, `mean`, `std`, `var`, and `sem` with `axis=0`.
- Added support for `DataFrame.rolling` and `Series.rolling` for aggregation `count` with `axis=0`.
- Added support for `Series.str.match`.
- Added support for `DataFrame.resample` and `Series.resample` for aggregations `size`, `first`, and `last`.
- Added support for `DataFrameGroupBy.all`, `SeriesGroupBy.all`, `DataFrameGroupBy.any`, and `SeriesGroupBy.any`.
- Added support for `DataFrame.nlargest`, `DataFrame.nsmallest`, `Series.nlargest` and `Series.nsmallest`.
- Added support for `replace` and `frac > 1` in `DataFrame.sample` and `Series.sample`.
- Added support for `read_excel` (Uses local pandas for processing)
- Added support for `Series.at`, `Series.iat`, `DataFrame.at`, and `DataFrame.iat`.
- Added support for `Series.dt.isocalendar`.
- Added support for `Series.case_when` except when condition or replacement is callable.
- Added documentation pages for `Index` and its APIs.
- Added support for `DataFrame.assign`.
- Added support for `DataFrame.stack`.
- Added support for `DataFrame.pivot` and `pd.pivot`.
- Added support for `DataFrame.to_csv` and `Series.to_csv`.
- Added support for `Index.T`.

#### Bug Fixes

- Fixed a bug that causes output of GroupBy.aggregate's columns to be ordered incorrectly.
- Fixed a bug where `DataFrame.describe` on a frame with duplicate columns of differing dtypes could cause an error or incorrect results.
- Fixed a bug in `DataFrame.rolling` and `Series.rolling` so `window=0` now throws `NotImplementedError` instead of `ValueError`

#### Improvements

- Added support for named aggregations in `DataFrame.aggregate` and `Series.aggregate` with `axis=0`.
- `pd.read_csv` reads using the native pandas CSV parser, then uploads data to snowflake using parquet. This enables most of the parameters supported by `read_csv` including date parsing and numeric conversions. Uploading via parquet is roughly twice as fast as uploading via CSV.
- Initial work to support an `pd.Index` directly in Snowpark pandas. Support for `pd.Index` as a first-class component of Snowpark pandas is coming soon.
- Added a lazy index constructor and support for `len`, `shape`, `size`, `empty`, `to_pandas()` and `names`. For `df.index`, Snowpark pandas creates a lazy index object.
- For `df.columns`, Snowpark pandas supports a non-lazy version of an `Index` since the data is already stored locally.

## 1.18.0 (2024-05-28)

### Snowpark Python API Updates

#### Improvements

- Improved error message to remind users set `{"infer_schema": True}` when reading csv file without specifying its schema.
- Improved error handling for `Session.create_dataframe` when called with more than 512 rows and using `format` or `pyformat` `paramstyle`.

### Snowpark pandas API Updates

#### New Features

- Added `DataFrame.cache_result` and `Series.cache_result` methods for users to persist DataFrames and Series to a temporary table lasting the duration of the session to improve latency of subsequent operations.

#### Bug Fixes

#### Improvements

- Added partial support for `DataFrame.pivot_table` with no `index` parameter, as well as for `margins` parameter.
- Updated the signature of `DataFrame.shift`/`Series.shift`/`DataFrameGroupBy.shift`/`SeriesGroupBy.shift` to match pandas 2.2.1. Snowpark pandas does not yet support the newly-added `suffix` argument, or sequence values of `periods`.
- Re-added support for `Series.str.split`.

#### Bug Fixes

- Fixed how we support mixed columns for string methods (`Series.str.*`).

### Snowpark Local Testing Updates

#### New Features

- Added support for the following DataFrameReader read options to file formats `csv` and `json`:
  - PURGE
  - PATTERN
  - INFER_SCHEMA with value being `False`
  - ENCODING with value being `UTF8`
- Added support for `DataFrame.analytics.moving_agg` and `DataFrame.analytics.cumulative_agg_agg`.
- Added support for `if_not_exists` parameter during UDF and stored procedure registration.

#### Bug Fixes

- Fixed a bug that when processing time format, fractional second part is not handled properly.
- Fixed a bug that caused function calls on `*` to fail.
- Fixed a bug that prevented creation of map and struct type objects.
- Fixed a bug that function `date_add` was unable to handle some numeric types.
- Fixed a bug that `TimestampType` casting resulted in incorrect data.
- Fixed a bug that caused `DecimalType` data to have incorrect precision in some cases.
- Fixed a bug where referencing missing table or view raises confusing `IndexError`.
- Fixed a bug that mocked function `to_timestamp_ntz` can not handle None data.
- Fixed a bug that mocked UDFs handles output data of None improperly.
- Fixed a bug where `DataFrame.with_column_renamed` ignores attributes from parent DataFrames after join operations.
- Fixed a bug that integer precision of large value gets lost when converted to pandas DataFrame.
- Fixed a bug that the schema of datetime object is wrong when create DataFrame from a pandas DataFrame.
- Fixed a bug in the implementation of `Column.equal_nan` where null data is handled incorrectly.
- Fixed a bug where `DataFrame.drop` ignore attributes from parent DataFrames after join operations.
- Fixed a bug in mocked function `date_part` where Column type is set wrong.
- Fixed a bug where `DataFrameWriter.save_as_table` does not raise exceptions when inserting null data into non-nullable columns.
- Fixed a bug in the implementation of `DataFrameWriter.save_as_table` where
  - Append or Truncate fails when incoming data has different schema than existing table.
  - Truncate fails when incoming data does not specify columns that are nullable.

#### Improvements

- Removed dependency check for `pyarrow` as it is not used.
- Improved target type coverage of `Column.cast`, adding support for casting to boolean and all integral types.
- Aligned error experience when calling UDFs and stored procedures.
- Added appropriate error messages for `is_permanent` and `anonymous` options in UDFs and stored procedures registration to make it more clear that those features are not yet supported.
- File read operation with unsupported options and values now raises `NotImplementedError` instead of warnings and unclear error information.

## 1.17.0 (2024-05-21)

### Snowpark Python API Updates

#### New Features

- Added support to add a comment on tables and views using the functions listed below:
  - `DataFrameWriter.save_as_table`
  - `DataFrame.create_or_replace_view`
  - `DataFrame.create_or_replace_temp_view`
  - `DataFrame.create_or_replace_dynamic_table`

#### Improvements

- Improved error message to remind users to set `{"infer_schema": True}` when reading CSV file without specifying its schema.

### Snowpark pandas API Updates

#### New Features

- Start of Public Preview of Snowpark pandas API. Refer to the [Snowpark pandas API Docs](https://docs.snowflake.com/developer-guide/snowpark/python/snowpark-pandas) for more details.

### Snowpark Local Testing Updates

#### New Features

- Added support for NumericType and VariantType data conversion in the mocked function `to_timestamp_ltz`, `to_timestamp_ntz`, `to_timestamp_tz` and `to_timestamp`.
- Added support for DecimalType, BinaryType, ArrayType, MapType, TimestampType, DateType and TimeType data conversion in the mocked function `to_char`.
- Added support for the following APIs:
  - snowflake.snowpark.functions:
    - to_varchar
  - snowflake.snowpark.DataFrame:
    - pivot
  - snowflake.snowpark.Session:
    - cancel_all
- Introduced a new exception class `snowflake.snowpark.mock.exceptions.SnowparkLocalTestingException`.
- Added support for casting to FloatType

#### Bug Fixes

- Fixed a bug that stored procedure and UDF should not remove imports already in the `sys.path` during the clean-up step.
- Fixed a bug that when processing datetime format, the fractional second part is not handled properly.
- Fixed a bug that on Windows platform that file operations was unable to properly handle file separator in directory name.
- Fixed a bug that on Windows platform that when reading a pandas dataframe, IntervalType column with integer data can not be processed.
- Fixed a bug that prevented users from being able to select multiple columns with the same alias.
- Fixed a bug that `Session.get_current_[schema|database|role|user|account|warehouse]` returns upper-cased identifiers when identifiers are quoted.
- Fixed a bug that function `substr` and `substring` can not handle 0-based `start_expr`.

#### Improvements

- Standardized the error experience by raising `SnowparkLocalTestingException` in error cases which is on par with `SnowparkSQLException` raised in non-local execution.
- Improved error experience of `Session.write_pandas` method that `NotImplementError` will be raised when called.
- Aligned error experience with reusing a closed session in non-local execution.

## 1.16.0 (2024-05-07)

### New Features

- Support stored procedure register with packages given as Python modules.
- Added snowflake.snowpark.Session.lineage.trace to explore data lineage of snowfake objects.
- Added support for structured type schema parsing.

### Bug Fixes

- Fixed a bug when inferring schema, single quotes are added to stage files already have single quotes.

### Local Testing Updates

#### New Features

- Added support for StringType, TimestampType and VariantType data conversion in the mocked function `to_date`.
- Added support for the following APIs:
  - snowflake.snowpark.functions
    - get
    - concat
    - concat_ws

#### Bug Fixes

- Fixed a bug that caused `NaT` and `NaN` values to not be recognized.
- Fixed a bug where, when inferring a schema, single quotes were added to stage files that already had single quotes.
- Fixed a bug where `DataFrameReader.csv` was unable to handle quoted values containing a delimiter.
- Fixed a bug that when there is `None` value in an arithmetic calculation, the output should remain `None` instead of `math.nan`.
- Fixed a bug in function `sum` and `covar_pop` that when there is `math.nan` in the data, the output should also be `math.nan`.
- Fixed a bug that stage operation can not handle directories.
- Fixed a bug that `DataFrame.to_pandas` should take Snowflake numeric types with precision 38 as `int64`.

## 1.15.0 (2024-04-24)

### New Features

- Added `truncate` save mode in `DataFrameWrite` to overwrite existing tables by truncating the underlying table instead of dropping it.
- Added telemetry to calculate query plan height and number of duplicate nodes during collect operations.
- Added the functions below to unload data from a `DataFrame` into one or more files in a stage:
  - `DataFrame.write.json`
  - `DataFrame.write.csv`
  - `DataFrame.write.parquet`
- Added distributed tracing using open telemetry APIs for action functions in `DataFrame` and `DataFrameWriter`:
  - snowflake.snowpark.DataFrame:
    - collect
    - collect_nowait
    - to_pandas
    - count
    - show
  - snowflake.snowpark.DataFrameWriter:
    - save_as_table
- Added support for snow:// URLs to `snowflake.snowpark.Session.file.get` and `snowflake.snowpark.Session.file.get_stream`
- Added support to register stored procedures and UDxFs with a `comment`.
- UDAF client support is ready for public preview. Please stay tuned for the Snowflake announcement of UDAF public preview.
- Added support for dynamic pivot.  This feature is currently in private preview.

### Improvements

- Improved the generated query performance for both compilation and execution by converting duplicate subqueries to Common Table Expressions (CTEs). It is still an experimental feature not enabled by default, and can be enabled by setting `session.cte_optimization_enabled` to `True`.

### Bug Fixes

- Fixed a bug where `statement_params` was not passed to query executions that register stored procedures and user defined functions.
- Fixed a bug causing `snowflake.snowpark.Session.file.get_stream` to fail for quoted stage locations.
- Fixed a bug that an internal type hint in `utils.py` might raise AttributeError in case the underlying module can not be found.

### Local Testing Updates

#### New Features

- Added support for registering UDFs and stored procedures.
- Added support for the following APIs:
  - snowflake.snowpark.Session:
    - file.put
    - file.put_stream
    - file.get
    - file.get_stream
    - read.json
    - add_import
    - remove_import
    - get_imports
    - clear_imports
    - add_packages
    - add_requirements
    - clear_packages
    - remove_package
    - udf.register
    - udf.register_from_file
    - sproc.register
    - sproc.register_from_file
  - snowflake.snowpark.functions
    - current_database
    - current_session
    - date_trunc
    - object_construct
    - object_construct_keep_null
    - pow
    - sqrt
    - udf
    - sproc
- Added support for StringType, TimestampType and VariantType data conversion in the mocked function `to_time`.

#### Bug Fixes

- Fixed a bug that null filled columns for constant functions.
- Fixed a bug that implementation of to_object, to_array and to_binary to better handle null inputs.
- Fixed a bug that timestamp data comparison can not handle year beyond 2262.
- Fixed a bug that `Session.builder.getOrCreate` should return the created mock session.

## 1.14.0 (2024-03-20)

### New Features

- Added support for creating vectorized UDTFs with `process` method.
- Added support for dataframe functions:
  - to_timestamp_ltz
  - to_timestamp_ntz
  - to_timestamp_tz
  - locate
- Added support for ASOF JOIN type.
- Added support for the following local testing APIs:
  - snowflake.snowpark.functions:
    - to_double
    - to_timestamp
    - to_timestamp_ltz
    - to_timestamp_ntz
    - to_timestamp_tz
    - greatest
    - least
    - convert_timezone
    - dateadd
    - date_part
  - snowflake.snowpark.Session:
    - get_current_account
    - get_current_warehouse
    - get_current_role
    - use_schema
    - use_warehouse
    - use_database
    - use_role

### Bug Fixes

- Fixed a bug in `SnowflakePlanBuilder` that `save_as_table` does not filter column that name start with '$' and follow by number correctly.
- Fixed a bug that statement parameters may have no effect when resolving imports and packages.
- Fixed bugs in local testing:
  - LEFT ANTI and LEFT SEMI joins drop rows with null values.
  - DataFrameReader.csv incorrectly parses data when the optional parameter `field_optionally_enclosed_by` is specified.
  - Column.regexp only considers the first entry when `pattern` is a `Column`.
  - Table.update raises `KeyError` when updating null values in the rows.
  - VARIANT columns raise errors at `DataFrame.collect`.
  - `count_distinct` does not work correctly when counting.
  - Null values in integer columns raise `TypeError`.

### Improvements

- Added telemetry to local testing.
- Improved the error message of `DataFrameReader` to raise `FileNotFound` error when reading a path that does not exist or when there are no files under the path.

## 1.13.0 (2024-02-26)

### New Features

- Added support for an optional `date_part` argument in function `last_day`.
- `SessionBuilder.app_name` will set the query_tag after the session is created.
- Added support for the following local testing functions:
  - current_timestamp
  - current_date
  - current_time
  - strip_null_value
  - upper
  - lower
  - length
  - initcap

### Improvements

- Added cleanup logic at interpreter shutdown to close all active sessions.
- Closing sessions within stored procedures now is a no-op logging a warning instead of raising an error.

### Bug Fixes

- Fixed a bug in `DataFrame.to_local_iterator` where the iterator could yield wrong results if another query is executed before the iterator finishes due to wrong isolation level. For details, please see #945.
- Fixed a bug that truncated table names in error messages while running a plan with local testing enabled.
- Fixed a bug that `Session.range` returns empty result when the range is large.

## 1.12.1 (2024-02-08)

### Improvements

- Use `split_blocks=True` by default during `to_pandas` conversion, for optimal memory allocation. This parameter is passed to `pyarrow.Table.to_pandas`, which enables `PyArrow` to split the memory allocation into smaller, more manageable blocks instead of allocating a single contiguous block. This results in better memory management when dealing with larger datasets.

### Bug Fixes

- Fixed a bug in `DataFrame.to_pandas` that caused an error when evaluating on a Dataframe with an `IntergerType` column with null values.

## 1.12.0 (2024-01-30)

### New Features

- Exposed `statement_params` in `StoredProcedure.__call__`.
- Added two optional arguments to `Session.add_import`.
  - `chunk_size`: The number of bytes to hash per chunk of the uploaded files.
  - `whole_file_hash`: By default only the first chunk of the uploaded import is hashed to save time. When this is set to True each uploaded file is fully hashed instead.
- Added parameters `external_access_integrations` and `secrets` when creating a UDAF from Snowpark Python to allow integration with external access.
- Added a new method `Session.append_query_tag`. Allows an additional tag to be added to the current query tag by appending it as a comma separated value.
- Added a new method `Session.update_query_tag`. Allows updates to a JSON encoded dictionary query tag.
- `SessionBuilder.getOrCreate` will now attempt to replace the singleton it returns when token expiration has been detected.
- Added support for new functions in `snowflake.snowpark.functions`:
  - `array_except`
  - `create_map`
  - `sign`/`signum`
- Added the following functions to `DataFrame.analytics`:
  - Added the `moving_agg` function in `DataFrame.analytics` to enable moving aggregations like sums and averages with multiple window sizes.
  - Added the `cummulative_agg` function in `DataFrame.analytics` to enable commulative aggregations like sums and averages on multiple columns.
  - Added the `compute_lag` and `compute_lead` functions in `DataFrame.analytics` for enabling lead and lag calculations on multiple columns.
  - Added the `time_series_agg` function in `DataFrame.analytics` to enable time series aggregations like sums and averages with multiple time windows.

### Bug Fixes

- Fixed a bug in `DataFrame.na.fill` that caused Boolean values to erroneously override integer values.
- Fixed a bug in `Session.create_dataframe` where the Snowpark DataFrames created using pandas DataFrames were not inferring the type for timestamp columns correctly. The behavior is as follows:
  - Earlier timestamp columns without a timezone would be converted to nanosecond epochs and inferred as `LongType()`, but will now be correctly maintained as timestamp values and be inferred as `TimestampType(TimestampTimeZone.NTZ)`.
  - Earlier timestamp columns with a timezone would be inferred as `TimestampType(TimestampTimeZone.NTZ)` and loose timezone information but will now be correctly inferred as `TimestampType(TimestampTimeZone.LTZ)` and timezone information is retained correctly.
  - Set session parameter `PYTHON_SNOWPARK_USE_LOGICAL_TYPE_FOR_CREATE_DATAFRAME` to revert back to old behavior. It is recommended that you update your code to align with correct behavior because the parameter will be removed in the future.
- Fixed a bug that `DataFrame.to_pandas` gets decimal type when scale is not 0, and creates an object dtype in `pandas`. Instead, we cast the value to a float64 type.
- Fixed bugs that wrongly flattened the generated SQL when one of the following happens:
  - `DataFrame.filter()` is called after `DataFrame.sort().limit()`.
  - `DataFrame.sort()` or `filter()` is called on a DataFrame that already has a window function or sequence-dependent data generator column.
    For instance, `df.select("a", seq1().alias("b")).select("a", "b").sort("a")` won't flatten the sort clause anymore.
  - a window or sequence-dependent data generator column is used after `DataFrame.limit()`. For instance, `df.limit(10).select(row_number().over())` won't flatten the limit and select in the generated SQL.
- Fixed a bug where aliasing a DataFrame column raised an error when the DataFame was copied from another DataFrame with an aliased column. For instance,

  ```python
  df = df.select(col("a").alias("b"))
  df = copy(df)
  df.select(col("b").alias("c"))  # threw an error. Now it's fixed.
  ```

- Fixed a bug in `Session.create_dataframe` that the non-nullable field in a schema is not respected for boolean type. Note that this fix is only effective when the user has the privilege to create a temp table.
- Fixed a bug in SQL simplifier where non-select statements in `session.sql` dropped a SQL query when used with `limit()`.
- Fixed a bug that raised an exception when session parameter `ERROR_ON_NONDETERMINISTIC_UPDATE` is true.

### Behavior Changes (API Compatible)

- When parsing data types during a `to_pandas` operation, we rely on GS precision value to fix precision issues for large integer values. This may affect users where a column that was earlier returned as `int8` gets returned as `int64`. Users can fix this by explicitly specifying precision values for their return column.
- Aligned behavior for `Session.call` in case of table stored procedures where running `Session.call` would not trigger stored procedure unless a `collect()` operation was performed.
- `StoredProcedureRegistration` will now automatically add `snowflake-snowpark-python` as a package dependency. The added dependency will be on the client's local version of the library and an error is thrown if the server cannot support that version.

## 1.11.1 (2023-12-07)

### Bug Fixes

- Fixed a bug that numpy should not be imported at the top level of mock module.
- Added support for these new functions in `snowflake.snowpark.functions`:
  - `from_utc_timestamp`
  - `to_utc_timestamp`

## 1.11.0 (2023-12-05)

### New Features

- Add the `conn_error` attribute to `SnowflakeSQLException` that stores the whole underlying exception from `snowflake-connector-python`.
- Added support for `RelationalGroupedDataframe.pivot()` to access `pivot` in the following pattern `Dataframe.group_by(...).pivot(...)`.
- Added experimental feature: Local Testing Mode, which allows you to create and operate on Snowpark Python DataFrames locally without connecting to a Snowflake account. You can use the local testing framework to test your DataFrame operations locally, on your development machine or in a CI (continuous integration) pipeline, before deploying code changes to your account.

- Added support for `arrays_to_object` new functions in `snowflake.snowpark.functions`.
- Added support for the vector data type.

### Dependency Updates

- Bumped cloudpickle dependency to work with `cloudpickle==2.2.1`
- Updated ``snowflake-connector-python`` to `3.4.0`.

### Bug Fixes

- DataFrame column names quoting check now supports newline characters.
- Fix a bug where a DataFrame generated by `session.read.with_metadata` creates inconsistent table when doing `df.write.save_as_table`.

## 1.10.0 (2023-11-03)

### New Features

- Added support for managing case sensitivity in `DataFrame.to_local_iterator()`.
- Added support for specifying vectorized UDTF's input column names by using the optional parameter `input_names` in `UDTFRegistration.register/register_file` and `functions.pandas_udtf`. By default, `RelationalGroupedDataFrame.applyInPandas` will infer the column names from current dataframe schema.
- Add `sql_error_code` and `raw_message` attributes to `SnowflakeSQLException` when it is caused by a SQL exception.

### Bug Fixes

- Fixed a bug in `DataFrame.to_pandas()` where converting snowpark dataframes to pandas dataframes was losing precision on integers with more than 19 digits.
- Fixed a bug that `session.add_packages` can not handle requirement specifier that contains project name with underscore and version.
- Fixed a bug in `DataFrame.limit()` when `offset` is used and the parent `DataFrame` uses `limit`. Now the `offset` won't impact the parent DataFrame's `limit`.
- Fixed a bug in `DataFrame.write.save_as_table` where dataframes created from read api could not save data into snowflake because of invalid column name `$1`.

### Behavior change

- Changed the behavior of `date_format`:
  - The `format` argument changed from optional to required.
  - The returned result changed from a date object to a date-formatted string.
- When a window function, or a sequence-dependent data generator (`normal`, `zipf`, `uniform`, `seq1`, `seq2`, `seq4`, `seq8`) function is used, the sort and filter operation will no longer be flattened when generating the query.

## 1.9.0 (2023-10-13)

### New Features

- Added support for the Python 3.11 runtime environment.

### Dependency updates

- Added back the dependency of `typing-extensions`.

### Bug Fixes

- Fixed a bug where imports from permanent stage locations were ignored for temporary stored procedures, UDTFs, UDFs, and UDAFs.
- Revert back to using CTAS (create table as select) statement for `Dataframe.writer.save_as_table` which does not need insert permission for writing tables.

### New Features
- Support `PythonObjJSONEncoder` json-serializable objects for `ARRAY` and `OBJECT` literals.

## 1.8.0 (2023-09-14)

### New Features

- Added support for VOLATILE/IMMUTABLE keyword when registering UDFs.
- Added support for specifying clustering keys when saving dataframes using `DataFrame.save_as_table`.
- Accept `Iterable` objects input for `schema` when creating dataframes using `Session.create_dataframe`.
- Added the property `DataFrame.session` to return a `Session` object.
- Added the property `Session.session_id` to return an integer that represents session ID.
- Added the property `Session.connection` to return a `SnowflakeConnection` object .

- Added support for creating a Snowpark session from a configuration file or environment variables.

### Dependency updates

- Updated ``snowflake-connector-python`` to 3.2.0.

### Bug Fixes

- Fixed a bug where automatic package upload would raise `ValueError` even when compatible package version were added in `session.add_packages`.
- Fixed a bug where table stored procedures were not registered correctly when using `register_from_file`.
- Fixed a bug where dataframe joins failed with `invalid_identifier` error.
- Fixed a bug where `DataFrame.copy` disables SQL simplfier for the returned copy.
- Fixed a bug where `session.sql().select()` would fail if any parameters are specified to `session.sql()`

## 1.7.0 (2023-08-28)

### New Features

- Added parameters `external_access_integrations` and `secrets` when creating a UDF, UDTF or Stored Procedure from Snowpark Python to allow integration with external access.
- Added support for these new functions in `snowflake.snowpark.functions`:
  - `array_flatten`
  - `flatten`
- Added support for `apply_in_pandas` in `snowflake.snowpark.relational_grouped_dataframe`.
- Added support for replicating your local Python environment on Snowflake via `Session.replicate_local_environment`.

### Bug Fixes

- Fixed a bug where `session.create_dataframe` fails to properly set nullable columns where nullability was affected by order or data was given.
- Fixed a bug where `DataFrame.select` could not identify and alias columns in presence of table functions when output columns of table function overlapped with columns in dataframe.

### Behavior Changes

- When creating stored procedures, UDFs, UDTFs, UDAFs with parameter `is_permanent=False` will now create temporary objects even when `stage_name` is provided. The default value of `is_permanent` is `False` which is why if this value is not explicitly set to `True` for permanent objects, users will notice a change in behavior.
- `types.StructField` now enquotes column identifier by default.

## 1.6.1 (2023-08-02)

### New Features

- Added support for these new functions in `snowflake.snowpark.functions`:
  - `array_sort`
  - `sort_array`
  - `array_min`
  - `array_max`
  - `explode_outer`
- Added support for pure Python packages specified via `Session.add_requirements` or `Session.add_packages`. They are now usable in stored procedures and UDFs even if packages are not present on the Snowflake Anaconda channel.
  - Added Session parameter `custom_packages_upload_enabled` and `custom_packages_force_upload_enabled` to enable the support for pure Python packages feature mentioned above. Both parameters default to `False`.
- Added support for specifying package requirements by passing a Conda environment yaml file to `Session.add_requirements`.
- Added support for asynchronous execution of multi-query dataframes that contain binding variables.
- Added support for renaming multiple columns in `DataFrame.rename`.
- Added support for Geometry datatypes.
- Added support for `params` in `session.sql()` in stored procedures.
- Added support for user-defined aggregate functions (UDAFs). This feature is currently in private preview.
- Added support for vectorized UDTFs (user-defined table functions). This feature is currently in public preview.
- Added support for Snowflake Timestamp variants (i.e., `TIMESTAMP_NTZ`, `TIMESTAMP_LTZ`, `TIMESTAMP_TZ`)
  - Added `TimestampTimezone` as an argument in `TimestampType` constructor.
  - Added type hints `NTZ`, `LTZ`, `TZ` and `Timestamp` to annotate functions when registering UDFs.

### Improvements

- Removed redundant dependency `typing-extensions`.
- `DataFrame.cache_result` now creates temp table fully qualified names under current database and current schema.

### Bug Fixes

- Fixed a bug where type check happens on pandas before it is imported.
- Fixed a bug when creating a UDF from `numpy.ufunc`.
- Fixed a bug where `DataFrame.union` was not generating the correct `Selectable.schema_query` when SQL simplifier is enabled.

### Behavior Changes

- `DataFrameWriter.save_as_table` now respects the `nullable` field of the schema provided by the user or the inferred schema based on data from user input.

### Dependency updates

- Updated ``snowflake-connector-python`` to 3.0.4.

## 1.5.1 (2023-06-20)

### New Features

- Added support for the Python 3.10 runtime environment.

## 1.5.0 (2023-06-09)

### Behavior Changes

- Aggregation results, from functions such as `DataFrame.agg` and `DataFrame.describe`, no longer strip away non-printing characters from column names.

### New Features

- Added support for the Python 3.9 runtime environment.
- Added support for new functions in `snowflake.snowpark.functions`:
  - `array_generate_range`
  - `array_unique_agg`
  - `collect_set`
  - `sequence`
- Added support for registering and calling stored procedures with `TABLE` return type.
- Added support for parameter `length` in `StringType()` to specify the maximum number of characters that can be stored by the column.
- Added the alias `functions.element_at()` for `functions.get()`.
- Added the alias `Column.contains` for `functions.contains`.
- Added experimental feature `DataFrame.alias`.
- Added support for querying metadata columns from stage when creating `DataFrame` using `DataFrameReader`.
- Added support for `StructType.add` to append more fields to existing `StructType` objects.
- Added support for parameter `execute_as` in `StoredProcedureRegistration.register_from_file()` to specify stored procedure caller rights.

### Bug Fixes

- Fixed a bug where the `Dataframe.join_table_function` did not run all of the necessary queries to set up the join table function when SQL simplifier was enabled.
- Fixed type hint declaration for custom types - `ColumnOrName`, `ColumnOrLiteralStr`, `ColumnOrSqlExpr`, `LiteralType` and `ColumnOrLiteral` that were breaking `mypy` checks.
- Fixed a bug where `DataFrameWriter.save_as_table` and `DataFrame.copy_into_table` failed to parse fully qualified table names.

## 1.4.0 (2023-04-24)

### New Features

- Added support for `session.getOrCreate`.
- Added support for alias `Column.getField`.
- Added support for new functions in `snowflake.snowpark.functions`:
  - `date_add` and `date_sub` to make add and subtract operations easier.
  - `daydiff`
  - `explode`
  - `array_distinct`.
  - `regexp_extract`.
  - `struct`.
  - `format_number`.
  - `bround`.
  - `substring_index`
- Added parameter `skip_upload_on_content_match` when creating UDFs, UDTFs and stored procedures using `register_from_file` to skip uploading files to a stage if the same version of the files are already on the stage.
- Added support for `DataFrameWriter.save_as_table` method to take table names that contain dots.
- Flattened generated SQL when `DataFrame.filter()` or `DataFrame.order_by()` is followed by a projection statement (e.g. `DataFrame.select()`, `DataFrame.with_column()`).
- Added support for creating dynamic tables _(in private preview)_ using `Dataframe.create_or_replace_dynamic_table`.
- Added an optional argument `params` in `session.sql()` to support binding variables. Note that this is not supported in stored procedures yet.

### Bug Fixes

- Fixed a bug in `strtok_to_array` where an exception was thrown when a delimiter was passed in.
- Fixed a bug in `session.add_import` where the module had the same namespace as other dependencies.

## 1.3.0 (2023-03-28)

### New Features

- Added support for `delimiters` parameter in `functions.initcap()`.
- Added support for `functions.hash()` to accept a variable number of input expressions.
- Added API `Session.RuntimeConfig` for getting/setting/checking the mutability of any runtime configuration.
- Added support managing case sensitivity in `Row` results from `DataFrame.collect` using `case_sensitive` parameter.
- Added API `Session.conf` for getting, setting or checking the mutability of any runtime configuration.
- Added support for managing case sensitivity in `Row` results from `DataFrame.collect` using `case_sensitive` parameter.
- Added indexer support for `snowflake.snowpark.types.StructType`.
- Added a keyword argument `log_on_exception` to `Dataframe.collect` and `Dataframe.collect_no_wait` to optionally disable error logging for SQL exceptions.

### Bug Fixes

- Fixed a bug where a DataFrame set operation(`DataFrame.substract`, `DataFrame.union`, etc.) being called after another DataFrame set operation and `DataFrame.select` or `DataFrame.with_column` throws an exception.
- Fixed a bug where chained sort statements are overwritten by the SQL simplifier.

### Improvements

- Simplified JOIN queries to use constant subquery aliases (`SNOWPARK_LEFT`, `SNOWPARK_RIGHT`) by default. Users can disable this at runtime with `session.conf.set('use_constant_subquery_alias', False)` to use randomly generated alias names instead.
- Allowed specifying statement parameters in `session.call()`.
- Enabled the uploading of large pandas DataFrames in stored procedures by defaulting to a chunk size of 100,000 rows.

## 1.2.0 (2023-03-02)

### New Features

- Added support for displaying source code as comments in the generated scripts when registering stored procedures. This
  is enabled by default, turn off by specifying `source_code_display=False` at registration.
- Added a parameter `if_not_exists` when creating a UDF, UDTF or Stored Procedure from Snowpark Python to ignore creating the specified function or procedure if it already exists.
- Accept integers when calling `snowflake.snowpark.functions.get` to extract value from array.
- Added `functions.reverse` in functions to open access to Snowflake built-in function
  [reverse](https://docs.snowflake.com/en/sql-reference/functions/reverse).
- Added parameter `require_scoped_url` in snowflake.snowflake.files.SnowflakeFile.open() `(in Private Preview)` to replace `is_owner_file` is marked for deprecation.

### Bug Fixes

- Fixed a bug that overwrote `paramstyle` to `qmark` when creating a Snowpark session.
- Fixed a bug where `df.join(..., how="cross")` fails with `SnowparkJoinException: (1112): Unsupported using join type 'Cross'`.
- Fixed a bug where querying a `DataFrame` column created from chained function calls used a wrong column name.

## 1.1.0 (2023-01-26)

### New Features:

- Added `asc`, `asc_nulls_first`, `asc_nulls_last`, `desc`, `desc_nulls_first`, `desc_nulls_last`, `date_part` and `unix_timestamp` in functions.
- Added the property `DataFrame.dtypes` to return a list of column name and data type pairs.
- Added the following aliases:
  - `functions.expr()` for `functions.sql_expr()`.
  - `functions.date_format()` for `functions.to_date()`.
  - `functions.monotonically_increasing_id()` for `functions.seq8()`
  - `functions.from_unixtime()` for `functions.to_timestamp()`

### Bug Fixes:

- Fixed a bug in SQL simplifier that didn’t handle Column alias and join well in some cases. See https://github.com/snowflakedb/snowpark-python/issues/658 for details.
- Fixed a bug in SQL simplifier that generated wrong column names for function calls, NaN and INF.

### Improvements

- The session parameter `PYTHON_SNOWPARK_USE_SQL_SIMPLIFIER` is `True` after Snowflake 7.3 was released. In snowpark-python, `session.sql_simplifier_enabled` reads the value of `PYTHON_SNOWPARK_USE_SQL_SIMPLIFIER` by default, meaning that the SQL simplfier is enabled by default after the Snowflake 7.3 release. To turn this off, set `PYTHON_SNOWPARK_USE_SQL_SIMPLIFIER` in Snowflake to `False` or run `session.sql_simplifier_enabled = False` from Snowpark. It is recommended to use the SQL simplifier because it helps to generate more concise SQL.

## 1.0.0 (2022-11-01)

### New Features

- Added `Session.generator()` to create a new `DataFrame` using the Generator table function.
- Added a parameter `secure` to the functions that create a secure UDF or UDTF.

## 0.12.0 (2022-10-14)

### New Features

- Added new APIs for async job:
  - `Session.create_async_job()` to create an `AsyncJob` instance from a query id.
  - `AsyncJob.result()` now accepts argument `result_type` to return the results in different formats.
  - `AsyncJob.to_df()` returns a `DataFrame` built from the result of this asynchronous job.
  - `AsyncJob.query()` returns the SQL text of the executed query.
- `DataFrame.agg()` and `RelationalGroupedDataFrame.agg()` now accept variable-length arguments.
- Added parameters `lsuffix` and `rsuffix` to `DataFram.join()` and `DataFrame.cross_join()` to conveniently rename overlapping columns.
- Added `Table.drop_table()` so you can drop the temp table after `DataFrame.cache_result()`. `Table` is also a context manager so you can use the `with` statement to drop the cache temp table after use.
- Added `Session.use_secondary_roles()`.
- Added functions `first_value()` and `last_value()`. (contributed by @chasleslr)
- Added `on` as an alias for `using_columns` and `how` as an alias for `join_type` in `DataFrame.join()`.

### Bug Fixes

- Fixed a bug in `Session.create_dataframe()` that raised an error when `schema` names had special characters.
- Fixed a bug in which options set in `Session.read.option()` were not passed to `DataFrame.copy_into_table()` as default values.
- Fixed a bug in which `DataFrame.copy_into_table()` raises an error when a copy option has single quotes in the value.

## 0.11.0 (2022-09-28)

### Behavior Changes

- `Session.add_packages()` now raises `ValueError` when the version of a package cannot be found in Snowflake Anaconda channel. Previously, `Session.add_packages()` succeeded, and a `SnowparkSQLException` exception was raised later in the UDF/SP registration step.

### New Features:

- Added method `FileOperation.get_stream()` to support downloading stage files as stream.
- Added support in `functions.ntiles()` to accept int argument.
- Added the following aliases:
  - `functions.call_function()` for `functions.call_builtin()`.
  - `functions.function()` for `functions.builtin()`.
  - `DataFrame.order_by()` for `DataFrame.sort()`
  - `DataFrame.orderBy()` for `DataFrame.sort()`
- Improved `DataFrame.cache_result()` to return a more accurate `Table` class instead of a `DataFrame` class.
- Added support to allow `session` as the first argument when calling `StoredProcedure`.

### Improvements

- Improved nested query generation by flattening queries when applicable.
  - This improvement could be enabled by setting `Session.sql_simplifier_enabled = True`.
  - `DataFrame.select()`, `DataFrame.with_column()`, `DataFrame.drop()` and other select-related APIs have more flattened SQLs.
  - `DataFrame.union()`, `DataFrame.union_all()`, `DataFrame.except_()`, `DataFrame.intersect()`, `DataFrame.union_by_name()` have flattened SQLs generated when multiple set operators are chained.
- Improved type annotations for async job APIs.

### Bug Fixes

- Fixed a bug in which `Table.update()`, `Table.delete()`, `Table.merge()` try to reference a temp table that does not exist.

## 0.10.0 (2022-09-16)

### New Features:

- Added experimental APIs for evaluating Snowpark dataframes with asynchronous queries:
  - Added keyword argument `block` to the following action APIs on Snowpark dataframes (which execute queries) to allow asynchronous evaluations:
    - `DataFrame.collect()`, `DataFrame.to_local_iterator()`, `DataFrame.to_pandas()`, `DataFrame.to_pandas_batches()`, `DataFrame.count()`, `DataFrame.first()`.
    - `DataFrameWriter.save_as_table()`, `DataFrameWriter.copy_into_location()`.
    - `Table.delete()`, `Table.update()`, `Table.merge()`.
  - Added method `DataFrame.collect_nowait()` to allow asynchronous evaluations.
  - Added class `AsyncJob` to retrieve results from asynchronously executed queries and check their status.
- Added support for `table_type` in `Session.write_pandas()`. You can now choose from these `table_type` options: `"temporary"`, `"temp"`, and `"transient"`.
- Added support for using Python structured data (`list`, `tuple` and `dict`) as literal values in Snowpark.
- Added keyword argument `execute_as` to `functions.sproc()` and `session.sproc.register()` to allow registering a stored procedure as a caller or owner.
- Added support for specifying a pre-configured file format when reading files from a stage in Snowflake.

### Improvements:

- Added support for displaying details of a Snowpark session.

### Bug Fixes:

- Fixed a bug in which `DataFrame.copy_into_table()` and `DataFrameWriter.save_as_table()` mistakenly created a new table if the table name is fully qualified, and the table already exists.

### Deprecations:

- Deprecated keyword argument `create_temp_table` in `Session.write_pandas()`.
- Deprecated invoking UDFs using arguments wrapped in a Python list or tuple. You can use variable-length arguments without a list or tuple.

### Dependency updates

- Updated ``snowflake-connector-python`` to 2.7.12.

## 0.9.0 (2022-08-30)

### New Features:

- Added support for displaying source code as comments in the generated scripts when registering UDFs.
  This feature is turned on by default. To turn it off, pass the new keyword argument `source_code_display` as `False` when calling `register()` or `@udf()`.
- Added support for calling table functions from `DataFrame.select()`, `DataFrame.with_column()` and `DataFrame.with_columns()` which now take parameters of type `table_function.TableFunctionCall` for columns.
- Added keyword argument `overwrite` to `session.write_pandas()` to allow overwriting contents of a Snowflake table with that of a pandas DataFrame.
- Added keyword argument `column_order` to `df.write.save_as_table()` to specify the matching rules when inserting data into table in append mode.
- Added method `FileOperation.put_stream()` to upload local files to a stage via file stream.
- Added methods `TableFunctionCall.alias()` and `TableFunctionCall.as_()` to allow aliasing the names of columns that come from the output of table function joins.
- Added function `get_active_session()` in module `snowflake.snowpark.context` to get the current active Snowpark session.

### Bug Fixes:

- Fixed a bug in which batch insert should not raise an error when `statement_params` is not passed to the function.
- Fixed a bug in which column names should be quoted when `session.create_dataframe()` is called with dicts and a given schema.
- Fixed a bug in which creation of table should be skipped if the table already exists and is in append mode when calling `df.write.save_as_table()`.
- Fixed a bug in which third-party packages with underscores cannot be added when registering UDFs.

### Improvements:

- Improved function `function.uniform()` to infer the types of inputs `max_` and `min_` and cast the limits to `IntegerType` or `FloatType` correspondingly.

## 0.8.0 (2022-07-22)

### New Features:

- Added keyword only argument `statement_params` to the following methods to allow for specifying statement level parameters:
  - `collect`, `to_local_iterator`, `to_pandas`, `to_pandas_batches`,
    `count`, `copy_into_table`, `show`, `create_or_replace_view`, `create_or_replace_temp_view`, `first`, `cache_result`
    and `random_split` on class `snowflake.snowpark.Dateframe`.
  - `update`, `delete` and `merge` on class `snowflake.snowpark.Table`.
  - `save_as_table` and `copy_into_location` on class `snowflake.snowpark.DataFrameWriter`.
  - `approx_quantile`, `statement_params`, `cov` and `crosstab` on class `snowflake.snowpark.DataFrameStatFunctions`.
  - `register` and `register_from_file` on class `snowflake.snowpark.udf.UDFRegistration`.
  - `register` and `register_from_file` on class `snowflake.snowpark.udtf.UDTFRegistration`.
  - `register` and `register_from_file` on class `snowflake.snowpark.stored_procedure.StoredProcedureRegistration`.
  - `udf`, `udtf` and `sproc` in `snowflake.snowpark.functions`.
- Added support for `Column` as an input argument to `session.call()`.
- Added support for `table_type` in `df.write.save_as_table()`. You can now choose from these `table_type` options: `"temporary"`, `"temp"`, and `"transient"`.

### Improvements:

- Added validation of object name in `session.use_*` methods.
- Updated the query tag in SQL to escape it when it has special characters.
- Added a check to see if Anaconda terms are acknowledged when adding missing packages.

### Bug Fixes:

- Fixed the limited length of the string column in `session.create_dataframe()`.
- Fixed a bug in which `session.create_dataframe()` mistakenly converted 0 and `False` to `None` when the input data was only a list.
- Fixed a bug in which calling `session.create_dataframe()` using a large local dataset sometimes created a temp table twice.
- Aligned the definition of `function.trim()` with the SQL function definition.
- Fixed an issue where snowpark-python would hang when using the Python system-defined (built-in function) `sum` vs. the Snowpark `function.sum()`.

### Deprecations:

- Deprecated keyword argument `create_temp_table` in `df.write.save_as_table()`.

## 0.7.0 (2022-05-25)

### New Features:

- Added support for user-defined table functions (UDTFs).
  - Use function `snowflake.snowpark.functions.udtf()` to register a UDTF, or use it as a decorator to register the UDTF.
    - You can also use `Session.udtf.register()` to register a UDTF.
  - Use `Session.udtf.register_from_file()` to register a UDTF from a Python file.
- Updated APIs to query a table function, including both Snowflake built-in table functions and UDTFs.
  - Use function `snowflake.snowpark.functions.table_function()` to create a callable representing a table function and use it to call the table function in a query.
  - Alternatively, use function `snowflake.snowpark.functions.call_table_function()` to call a table function.
  - Added support for `over` clause that specifies `partition by` and `order by` when lateral joining a table function.
  - Updated `Session.table_function()` and `DataFrame.join_table_function()` to accept `TableFunctionCall` instances.

### Breaking Changes:

- When creating a function with `functions.udf()` and `functions.sproc()`, you can now specify an empty list for the `imports` or `packages` argument to indicate that no import or package is used for this UDF or stored procedure. Previously, specifying an empty list meant that the function would use session-level imports or packages.
- Improved the `__repr__` implementation of data types in `types.py`. The unused `type_name` property has been removed.
- Added a Snowpark-specific exception class for SQL errors. This replaces the previous `ProgrammingError` from the Python connector.

### Improvements:

- Added a lock to a UDF or UDTF when it is called for the first time per thread.
- Improved the error message for pickling errors that occurred during UDF creation.
- Included the query ID when logging the failed query.

### Bug Fixes:

- Fixed a bug in which non-integral data (such as timestamps) was occasionally converted to integer when calling `DataFrame.to_pandas()`.
- Fixed a bug in which `DataFrameReader.parquet()` failed to read a parquet file when its column contained spaces.
- Fixed a bug in which `DataFrame.copy_into_table()` failed when the dataframe is created by reading a file with inferred schemas.

### Deprecations

`Session.flatten()` and `DataFrame.flatten()`.

### Dependency Updates:

- Restricted the version of `cloudpickle` <= `2.0.0`.

## 0.6.0 (2022-04-27)

### New Features:

- Added support for vectorized UDFs with the input as a pandas DataFrame or pandas Series and the output as a pandas Series. This improves the performance of UDFs in Snowpark.
- Added support for inferring the schema of a DataFrame by default when it is created by reading a Parquet, Avro, or ORC file in the stage.
- Added functions `current_session()`, `current_statement()`, `current_user()`, `current_version()`, `current_warehouse()`, `date_from_parts()`, `date_trunc()`, `dayname()`, `dayofmonth()`, `dayofweek()`, `dayofyear()`, `grouping()`, `grouping_id()`, `hour()`, `last_day()`, `minute()`, `next_day()`, `previous_day()`, `second()`, `month()`, `monthname()`, `quarter()`, `year()`, `current_database()`, `current_role()`, `current_schema()`, `current_schemas()`, `current_region()`, `current_avaliable_roles()`, `add_months()`, `any_value()`, `bitnot()`, `bitshiftleft()`, `bitshiftright()`, `convert_timezone()`, `uniform()`, `strtok_to_array()`, `sysdate()`, `time_from_parts()`,  `timestamp_from_parts()`, `timestamp_ltz_from_parts()`, `timestamp_ntz_from_parts()`, `timestamp_tz_from_parts()`, `weekofyear()`, `percentile_cont()` to `snowflake.snowflake.functions`.

### Breaking Changes:

- Expired deprecations:
  - Removed the following APIs that were deprecated in 0.4.0: `DataFrame.groupByGroupingSets()`, `DataFrame.naturalJoin()`, `DataFrame.joinTableFunction`, `DataFrame.withColumns()`, `Session.getImports()`, `Session.addImport()`, `Session.removeImport()`, `Session.clearImports()`, `Session.getSessionStage()`, `Session.getDefaultDatabase()`, `Session.getDefaultSchema()`, `Session.getCurrentDatabase()`, `Session.getCurrentSchema()`, `Session.getFullyQualifiedCurrentSchema()`.

### Improvements:

- Added support for creating an empty `DataFrame` with a specific schema using the `Session.create_dataframe()` method.
- Changed the logging level from `INFO` to `DEBUG` for several logs (e.g., the executed query) when evaluating a dataframe.
- Improved the error message when failing to create a UDF due to pickle errors.

### Bug Fixes:

- Removed pandas hard dependencies in the `Session.create_dataframe()` method.

### Dependency Updates:

- Added `typing-extension` as a new dependency with the version >= `4.1.0`.

## 0.5.0 (2022-03-22)

### New Features

- Added stored procedures API.
  - Added `Session.sproc` property and `sproc()` to `snowflake.snowpark.functions`, so you can register stored procedures.
  - Added `Session.call` to call stored procedures by name.
- Added `UDFRegistration.register_from_file()` to allow registering UDFs from Python source files or zip files directly.
- Added `UDFRegistration.describe()` to describe a UDF.
- Added `DataFrame.random_split()` to provide a way to randomly split a dataframe.
- Added functions `md5()`, `sha1()`, `sha2()`, `ascii()`, `initcap()`, `length()`, `lower()`, `lpad()`, `ltrim()`, `rpad()`, `rtrim()`, `repeat()`, `soundex()`, `regexp_count()`, `replace()`, `charindex()`, `collate()`, `collation()`, `insert()`, `left()`, `right()`, `endswith()` to `snowflake.snowpark.functions`.
- Allowed `call_udf()` to accept literal values.
- Provided a `distinct` keyword in `array_agg()`.

### Bug Fixes:

- Fixed an issue that caused `DataFrame.to_pandas()` to have a string column if `Column.cast(IntegerType())` was used.
- Fixed a bug in `DataFrame.describe()` when there is more than one string column.

## 0.4.0 (2022-02-15)

### New Features

- You can now specify which Anaconda packages to use when defining UDFs.
  - Added `add_packages()`, `get_packages()`, `clear_packages()`, and `remove_package()`, to class `Session`.
  - Added `add_requirements()` to `Session` so you can use a requirements file to specify which packages this session will use.
  - Added parameter `packages` to function `snowflake.snowpark.functions.udf()` and method `UserDefinedFunction.register()` to indicate UDF-level Anaconda package dependencies when creating a UDF.
  - Added parameter `imports` to `snowflake.snowpark.functions.udf()` and `UserDefinedFunction.register()` to specify UDF-level code imports.
- Added a parameter `session` to function `udf()` and `UserDefinedFunction.register()` so you can specify which session to use to create a UDF if you have multiple sessions.
- Added types `Geography` and `Variant` to `snowflake.snowpark.types` to be used as type hints for Geography and Variant data when defining a UDF.
- Added support for Geography geoJSON data.
- Added `Table`, a subclass of `DataFrame` for table operations:
  - Methods `update` and `delete` update and delete rows of a table in Snowflake.
  - Method `merge` merges data from a `DataFrame` to a `Table`.
  - Override method `DataFrame.sample()` with an additional parameter `seed`, which works on tables but not on view and sub-queries.
- Added `DataFrame.to_local_iterator()` and `DataFrame.to_pandas_batches()` to allow getting results from an iterator when the result set returned from the Snowflake database is too large.
- Added `DataFrame.cache_result()` for caching the operations performed on a `DataFrame` in a temporary table.
  Subsequent operations on the original `DataFrame` have no effect on the cached result `DataFrame`.
- Added property `DataFrame.queries` to get SQL queries that will be executed to evaluate the `DataFrame`.
- Added `Session.query_history()` as a context manager to track SQL queries executed on a session, including all SQL queries to evaluate `DataFrame`s created from a session. Both query ID and query text are recorded.
- You can now create a `Session` instance from an existing established `snowflake.connector.SnowflakeConnection`. Use parameter `connection` in `Session.builder.configs()`.
- Added `use_database()`, `use_schema()`, `use_warehouse()`, and `use_role()` to class `Session` to switch database/schema/warehouse/role after a session is created.
- Added `DataFrameWriter.copy_into_table()` to unload a `DataFrame` to stage files.
- Added `DataFrame.unpivot()`.
- Added `Column.within_group()` for sorting the rows by columns with some aggregation functions.
- Added functions `listagg()`, `mode()`, `div0()`, `acos()`, `asin()`, `atan()`, `atan2()`, `cos()`, `cosh()`, `sin()`, `sinh()`, `tan()`, `tanh()`, `degrees()`, `radians()`, `round()`, `trunc()`, and `factorial()` to `snowflake.snowflake.functions`.
- Added an optional argument `ignore_nulls` in function `lead()` and `lag()`.
- The `condition` parameter of function `when()` and `iff()` now accepts SQL expressions.

### Improvements

- All function and method names have been renamed to use the snake case naming style, which is more Pythonic. For convenience, some camel case names are kept as aliases to the snake case APIs. It is recommended to use the snake case APIs.
  - Deprecated these methods on class `Session` and replaced them with their snake case equivalents: `getImports()`, `addImports()`, `removeImport()`, `clearImports()`, `getSessionStage()`, `getDefaultSchema()`, `getDefaultSchema()`, `getCurrentDatabase()`, `getFullyQualifiedCurrentSchema()`.
  - Deprecated these methods on class `DataFrame` and replaced them with their snake case equivalents: `groupingByGroupingSets()`, `naturalJoin()`, `withColumns()`, `joinTableFunction()`.
- Property `DataFrame.columns` is now consistent with `DataFrame.schema.names` and the Snowflake database `Identifier Requirements`.
- `Column.__bool__()` now raises a `TypeError`. This will ban the use of logical operators `and`, `or`, `not` on `Column` object, for instance `col("a") > 1 and col("b") > 2` will raise the `TypeError`. Use `(col("a") > 1) & (col("b") > 2)` instead.
- Changed `PutResult` and `GetResult` to subclass `NamedTuple`.
- Fixed a bug which raised an error when the local path or stage location has a space or other special characters.
- Changed `DataFrame.describe()` so that non-numeric and non-string columns are ignored instead of raising an exception.

### Dependency updates

- Updated ``snowflake-connector-python`` to 2.7.4.

## 0.3.0 (2022-01-09)

### New Features

- Added `Column.isin()`, with an alias `Column.in_()`.
- Added `Column.try_cast()`, which is a special version of `cast()`. It tries to cast a string expression to other types and returns `null` if the cast is not possible.
- Added `Column.startswith()` and `Column.substr()` to process string columns.
- `Column.cast()` now also accepts a `str` value to indicate the cast type in addition to a `DataType` instance.
- Added `DataFrame.describe()` to summarize stats of a `DataFrame`.
- Added `DataFrame.explain()` to print the query plan of a `DataFrame`.
- `DataFrame.filter()` and `DataFrame.select_expr()` now accepts a sql expression.
- Added a new `bool` parameter `create_temp_table` to methods `DataFrame.saveAsTable()` and `Session.write_pandas()` to optionally create a temp table.
- Added `DataFrame.minus()` and `DataFrame.subtract()` as aliases to `DataFrame.except_()`.
- Added `regexp_replace()`, `concat()`, `concat_ws()`, `to_char()`, `current_timestamp()`, `current_date()`, `current_time()`, `months_between()`, `cast()`, `try_cast()`, `greatest()`, `least()`, and `hash()` to module `snowflake.snowpark.functions`.

### Bug Fixes

- Fixed an issue where `Session.createDataFrame(pandas_df)` and `Session.write_pandas(pandas_df)` raise an exception when the `pandas DataFrame` has spaces in the column name.
- `DataFrame.copy_into_table()` sometimes prints an `error` level log entry while it actually works. It's fixed now.
- Fixed an API docs issue where some `DataFrame` APIs are missing from the docs.

### Dependency updates

- Update ``snowflake-connector-python`` to 2.7.2, which upgrades ``pyarrow`` dependency to 6.0.x. Refer to the [python connector 2.7.2 release notes](https://pypi.org/project/snowflake-connector-python/2.7.2/) for more details.

## 0.2.0 (2021-12-02)

### New Features

- Updated the `Session.createDataFrame()` method for creating a `DataFrame` from a pandas DataFrame.
- Added the `Session.write_pandas()` method for writing a `pandas DataFrame` to a table in Snowflake and getting a `Snowpark DataFrame` object back.
- Added new classes and methods for calling window functions.
- Added the new functions `cume_dist()`, to find the cumulative distribution of a value with regard to other values within a window partition,
  and `row_number()`, which returns a unique row number for each row within a window partition.
- Added functions for computing statistics for DataFrames in the `DataFrameStatFunctions` class.
- Added functions for handling missing values in a DataFrame in the `DataFrameNaFunctions` class.
- Added new methods `rollup()`, `cube()`, and `pivot()` to the `DataFrame` class.
- Added the `GroupingSets` class, which you can use with the DataFrame groupByGroupingSets method to perform a SQL GROUP BY GROUPING SETS.
- Added the new `FileOperation(session)`
  class that you can use to upload and download files to and from a stage.
- Added the `DataFrame.copy_into_table()`
  method for loading data from files in a stage into a table.
- In CASE expressions, the functions `when()` and `otherwise()`
  now accept Python types in addition to `Column` objects.
- When you register a UDF you can now optionally set the `replace` parameter to `True` to overwrite an existing UDF with the same name.

### Improvements

- UDFs are now compressed before they are uploaded to the server. This makes them about 10 times smaller, which can help
  when you are using large ML model files.
- When the size of a UDF is less than 8196 bytes, it will be uploaded as in-line code instead of uploaded to a stage.

### Bug Fixes

- Fixed an issue where the statement `df.select(when(col("a") == 1, 4).otherwise(col("a"))), [Row(4), Row(2), Row(3)]` raised an exception.
- Fixed an issue where `df.toPandas()` raised an exception when a DataFrame was created from large local data.

## 0.1.0 (2021-10-26)

Start of Private Preview<|MERGE_RESOLUTION|>--- conflicted
+++ resolved
@@ -27,14 +27,11 @@
 #### New Features
 
 #### Improvements
-<<<<<<< HEAD
+
 - Hybrid execution mode is now enabled by default. Certain operations on smaller data will now automatically execute in native pandas in-memory. Use `from modin.config import AutoSwitchBackend; AutoSwitchBackend.disable()` to turn this off and force all execution to occur in Snowflake.
-=======
 - Downgraded to level `logging.DEBUG - 1` the log message saying that the
   Snowpark `DataFrame` reference of an internal `DataFrameReference` object
   has changed.
-
->>>>>>> 54cad0e0
 - Eliminate duplicate parameter check queries for casing status when retrieving the session.
 - Retrieve dataframe row counts through object metadata to avoid a COUNT(\*) query (performance)
 

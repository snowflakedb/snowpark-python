# Release History

## 1.8.0 (TBD)

### New Features

- Added support for VOLATILE/IMMUTABLE keyword when registering UDFs.
- Added support for specifying clustering keys when saving dataframes using `DataFrame.save_as_table`.
- Accept `Iterable` objects input for `schema` when creating dataframes using `Session.create_dataframe`.
<<<<<<< HEAD
- Added the property `DataFrame.session` to return a session object.
- Added the property `Session.session_id` to return an integer that represents session id.
- Added the property `Session.connection` to return a ServerConnection object .

=======
- Added support for creating a Snowpark session from a configuration file or environment variables.

### Dependency updates

- Updated ``snowflake-connector-python`` to 3.2.0.

### Bug Fixes

- Fixed a bug where automatic package upload would raise `ValueError` even when compatible package version were added in `session.add_packages`.
- Fixed a bug where table stored procedures were not registered correctly when using `register_from_file`.
- Fixed a bug where dataframe joins failed with `invalid_identifier` error.
- Fixed a bug where `DataFrame.copy` disables SQL simplfier for the returned copy.
- Fixed a bug where `session.sql().select()` would fail if any parameters are specified to `session.sql()`
>>>>>>> d212d69b

## 1.7.0 (2023-08-28)

### New Features

- Added parameters `external_access_integrations` and `secrets` when creating a UDF, UDTF or Stored Procedure from Snowpark Python to allow integration with external access.
- Added support for these new functions in `snowflake.snowpark.functions`:
  - `array_flatten`
  - `flatten`
- Added support for `apply_in_pandas` in `snowflake.snowpark.relational_grouped_dataframe`.
- Added support for replicating your local Python environment on Snowflake via `Session.replicate_local_environment`.

### Bug Fixes

- Fixed a bug where `session.create_dataframe` fails to properly set nullable columns where nullability was affected by order or data was given.
- Fixed a bug where `DataFrame.select` could not identify and alias columns in presence of table functions when output columns of table function overlapped with columns in dataframe.

### Behavior Changes

- When creating stored procedures, UDFs, UDTFs, UDAFs with parameter `is_permanent=False` will now create temporary objects even when `stage_name` is provided. The default value of `is_permanent` is `False` which is why if this value is not explicitly set to `True` for permanent objects, users will notice a change in behavior.
- `types.StructField` now enquotes column identifier by default.

## 1.6.1 (2023-08-02)

### New Features

- Added support for these new functions in `snowflake.snowpark.functions`:
  - `array_sort`
  - `sort_array`
  - `array_min`
  - `array_max`
  - `explode_outer`
- Added support for pure Python packages specified via `Session.add_requirements` or `Session.add_packages`. They are now usable in stored procedures and UDFs even if packages are not present on the Snowflake Anaconda channel.
  - Added Session parameter `custom_packages_upload_enabled` and `custom_packages_force_upload_enabled` to enable the support for pure Python packages feature mentioned above. Both parameters default to `False`.
- Added support for specifying package requirements by passing a Conda environment yaml file to `Session.add_requirements`.
- Added support for asynchronous execution of multi-query dataframes that contain binding variables.
- Added support for renaming multiple columns in `DataFrame.rename`.
- Added support for Geometry datatypes.
- Added support for `params` in `session.sql()` in stored procedures.
- Added support for user-defined aggregate functions (UDAFs). This feature is currently in private preview.
- Added support for vectorized UDTFs (user-defined table functions). This feature is currently in public preview.
- Added support for Snowflake Timestamp variants (i.e., `TIMESTAMP_NTZ`, `TIMESTAMP_LTZ`, `TIMESTAMP_TZ`)
  - Added `TimestampTimezone` as an argument in `TimestampType` constructor.
  - Added type hints `NTZ`, `LTZ`, `TZ` and `Timestamp` to annotate functions when registering UDFs.

### Improvements

- Removed redundant dependency `typing-extensions`.
- `DataFrame.cache_result` now creates temp table fully qualified names under current database and current schema.

### Bug Fixes

- Fixed a bug where type check happens on pandas before it is imported.
- Fixed a bug when creating a UDF from `numpy.ufunc`.
- Fixed a bug where `DataFrame.union` was not generating the correct `Selectable.schema_query` when SQL simplifier is enabled.

### Behavior Changes

- `DataFrameWriter.save_as_table` now respects the `nullable` field of the schema provided by the user or the inferred schema based on data from user input.

### Dependency updates

- Updated ``snowflake-connector-python`` to 3.0.4.

## 1.5.1 (2023-06-20)

### New Features

- Added support for the Python 3.10 runtime environment.

## 1.5.0 (2023-06-09)

### Behavior Changes

- Aggregation results, from functions such as `DataFrame.agg` and `DataFrame.describe`, no longer strip away non-printing characters from column names.

### New Features

- Added support for the Python 3.9 runtime environment.
- Added support for new functions in `snowflake.snowpark.functions`:
  - `array_generate_range`
  - `array_unique_agg`
  - `collect_set`
  - `sequence`
- Added support for registering and calling stored procedures with `TABLE` return type.
- Added support for parameter `length` in `StringType()` to specify the maximum number of characters that can be stored by the column.
- Added the alias `functions.element_at()` for `functions.get()`.
- Added the alias `Column.contains` for `functions.contains`.
- Added experimental feature `DataFrame.alias`.
- Added support for querying metadata columns from stage when creating `DataFrame` using `DataFrameReader`.
- Added support for `StructType.add` to append more fields to existing `StructType` objects.
- Added support for parameter `execute_as` in `StoredProcedureRegistration.register_from_file()` to specify stored procedure caller rights.

### Bug Fixes

- Fixed a bug where the `Dataframe.join_table_function` did not run all of the necessary queries to set up the join table function when SQL simplifier was enabled.
- Fixed type hint declaration for custom types - `ColumnOrName`, `ColumnOrLiteralStr`, `ColumnOrSqlExpr`, `LiteralType` and `ColumnOrLiteral` that were breaking `mypy` checks.
- Fixed a bug where `DataFrameWriter.save_as_table` and `DataFrame.copy_into_table` failed to parse fully qualified table names.

## 1.4.0 (2023-04-24)

### New Features

- Added support for `session.getOrCreate`.
- Added support for alias `Column.getField`.
- Added support for new functions in `snowflake.snowpark.functions`:
  - `date_add` and `date_sub` to make add and subtract operations easier.
  - `daydiff`
  - `explode`
  - `array_distinct`.
  - `regexp_extract`.
  - `struct`.
  - `format_number`.
  - `bround`.
  - `substring_index`
- Added parameter `skip_upload_on_content_match` when creating UDFs, UDTFs and stored procedures using `register_from_file` to skip uploading files to a stage if the same version of the files are already on the stage.
- Added support for `DataFrameWriter.save_as_table` method to take table names that contain dots.
- Flattened generated SQL when `DataFrame.filter()` or `DataFrame.order_by()` is followed by a projection statement (e.g. `DataFrame.select()`, `DataFrame.with_column()`).
- Added support for creating dynamic tables _(in private preview)_ using `Dataframe.create_or_replace_dynamic_table`.
- Added an optional argument `params` in `session.sql()` to support binding variables. Note that this is not supported in stored procedures yet.

### Bug Fixes

- Fixed a bug in `strtok_to_array` where an exception was thrown when a delimiter was passed in.
- Fixed a bug in `session.add_import` where the module had the same namespace as other dependencies.

## 1.3.0 (2023-03-28)

### New Features

- Added support for `delimiters` parameter in `functions.initcap()`.
- Added support for `functions.hash()` to accept a variable number of input expressions.
- Added API `Session.RuntimeConfig` for getting/setting/checking the mutability of any runtime configuration.
- Added support managing case sensitivity in `Row` results from `DataFrame.collect` using `case_sensitive` parameter.
- Added API `Session.conf` for getting, setting or checking the mutability of any runtime configuration.
- Added support for managing case sensitivity in `Row` results from `DataFrame.collect` using `case_sensitive` parameter.
- Added indexer support for `snowflake.snowpark.types.StructType`.
- Added a keyword argument `log_on_exception` to `Dataframe.collect` and `Dataframe.collect_no_wait` to optionally disable error logging for SQL exceptions.

### Bug Fixes

- Fixed a bug where a DataFrame set operation(`DataFrame.substract`, `DataFrame.union`, etc.) being called after another DataFrame set operation and `DataFrame.select` or `DataFrame.with_column` throws an exception.
- Fixed a bug where chained sort statements are overwritten by the SQL simplifier.

### Improvements

- Simplified JOIN queries to use constant subquery aliases (`SNOWPARK_LEFT`, `SNOWPARK_RIGHT`) by default. Users can disable this at runtime with `session.conf.set('use_constant_subquery_alias', False)` to use randomly generated alias names instead.
- Allowed specifying statement parameters in `session.call()`.
- Enabled the uploading of large pandas DataFrames in stored procedures by defaulting to a chunk size of 100,000 rows.

## 1.2.0 (2023-03-02)

### New Features

- Added support for displaying source code as comments in the generated scripts when registering stored procedures. This
  is enabled by default, turn off by specifying `source_code_display=False` at registration.
- Added a parameter `if_not_exists` when creating a UDF, UDTF or Stored Procedure from Snowpark Python to ignore creating the specified function or procedure if it already exists.
- Accept integers when calling `snowflake.snowpark.functions.get` to extract value from array.
- Added `functions.reverse` in functions to open access to Snowflake built-in function
  [reverse](https://docs.snowflake.com/en/sql-reference/functions/reverse).
- Added parameter `require_scoped_url` in snowflake.snowflake.files.SnowflakeFile.open() `(in Private Preview)` to replace `is_owner_file` is marked for deprecation.

### Bug Fixes

- Fixed a bug that overwrote `paramstyle` to `qmark` when creating a Snowpark session.
- Fixed a bug where `df.join(..., how="cross")` fails with `SnowparkJoinException: (1112): Unsupported using join type 'Cross'`.
- Fixed a bug where querying a `DataFrame` column created from chained function calls used a wrong column name.

## 1.1.0 (2023-01-26)

### New Features:

- Added `asc`, `asc_nulls_first`, `asc_nulls_last`, `desc`, `desc_nulls_first`, `desc_nulls_last`, `date_part` and `unix_timestamp` in functions.
- Added the property `DataFrame.dtypes` to return a list of column name and data type pairs.
- Added the following aliases:
  - `functions.expr()` for `functions.sql_expr()`.
  - `functions.date_format()` for `functions.to_date()`.
  - `functions.monotonically_increasing_id()` for `functions.seq8()`
  - `functions.from_unixtime()` for `functions.to_timestamp()`

### Bug Fixes:

- Fixed a bug in SQL simplifier that didn’t handle Column alias and join well in some cases. See https://github.com/snowflakedb/snowpark-python/issues/658 for details.
- Fixed a bug in SQL simplifier that generated wrong column names for function calls, NaN and INF.

### Improvements

- The session parameter `PYTHON_SNOWPARK_USE_SQL_SIMPLIFIER` is `True` after Snowflake 7.3 was released. In snowpark-python, `session.sql_simplifier_enabled` reads the value of `PYTHON_SNOWPARK_USE_SQL_SIMPLIFIER` by default, meaning that the SQL simplfier is enabled by default after the Snowflake 7.3 release. To turn this off, set `PYTHON_SNOWPARK_USE_SQL_SIMPLIFIER` in Snowflake to `False` or run `session.sql_simplifier_enabled = False` from Snowpark. It is recommended to use the SQL simplifier because it helps to generate more concise SQL.

## 1.0.0 (2022-11-01)

### New Features

- Added `Session.generator()` to create a new `DataFrame` using the Generator table function.
- Added a parameter `secure` to the functions that create a secure UDF or UDTF.

## 0.12.0 (2022-10-14)

### New Features

- Added new APIs for async job:
  - `Session.create_async_job()` to create an `AsyncJob` instance from a query id.
  - `AsyncJob.result()` now accepts argument `result_type` to return the results in different formats.
  - `AsyncJob.to_df()` returns a `DataFrame` built from the result of this asynchronous job.
  - `AsyncJob.query()` returns the SQL text of the executed query.
- `DataFrame.agg()` and `RelationalGroupedDataFrame.agg()` now accept variable-length arguments.
- Added parameters `lsuffix` and `rsuffix` to `DataFram.join()` and `DataFrame.cross_join()` to conveniently rename overlapping columns.
- Added `Table.drop_table()` so you can drop the temp table after `DataFrame.cache_result()`. `Table` is also a context manager so you can use the `with` statement to drop the cache temp table after use.
- Added `Session.use_secondary_roles()`.
- Added functions `first_value()` and `last_value()`. (contributed by @chasleslr)
- Added `on` as an alias for `using_columns` and `how` as an alias for `join_type` in `DataFrame.join()`.

### Bug Fixes

- Fixed a bug in `Session.create_dataframe()` that raised an error when `schema` names had special characters.
- Fixed a bug in which options set in `Session.read.option()` were not passed to `DataFrame.copy_into_table()` as default values.
- Fixed a bug in which `DataFrame.copy_into_table()` raises an error when a copy option has single quotes in the value.

## 0.11.0 (2022-09-28)

### Behavior Changes

- `Session.add_packages()` now raises `ValueError` when the version of a package cannot be found in Snowflake Anaconda channel. Previously, `Session.add_packages()` succeeded, and a `SnowparkSQLException` exception was raised later in the UDF/SP registration step.

### New Features:

- Added method `FileOperation.get_stream()` to support downloading stage files as stream.
- Added support in `functions.ntiles()` to accept int argument.
- Added the following aliases:
  - `functions.call_function()` for `functions.call_builtin()`.
  - `functions.function()` for `functions.builtin()`.
  - `DataFrame.order_by()` for `DataFrame.sort()`
  - `DataFrame.orderBy()` for `DataFrame.sort()`
- Improved `DataFrame.cache_result()` to return a more accurate `Table` class instead of a `DataFrame` class.
- Added support to allow `session` as the first argument when calling `StoredProcedure`.

### Improvements

- Improved nested query generation by flattening queries when applicable.
  - This improvement could be enabled by setting `Session.sql_simplifier_enabled = True`.
  - `DataFrame.select()`, `DataFrame.with_column()`, `DataFrame.drop()` and other select-related APIs have more flattened SQLs.
  - `DataFrame.union()`, `DataFrame.union_all()`, `DataFrame.except_()`, `DataFrame.intersect()`, `DataFrame.union_by_name()` have flattened SQLs generated when multiple set operators are chained.
- Improved type annotations for async job APIs.

### Bug Fixes

- Fixed a bug in which `Table.update()`, `Table.delete()`, `Table.merge()` try to reference a temp table that does not exist.

## 0.10.0 (2022-09-16)

### New Features:

- Added experimental APIs for evaluating Snowpark dataframes with asynchronous queries:
  - Added keyword argument `block` to the following action APIs on Snowpark dataframes (which execute queries) to allow asynchronous evaluations:
    - `DataFrame.collect()`, `DataFrame.to_local_iterator()`, `DataFrame.to_pandas()`, `DataFrame.to_pandas_batches()`, `DataFrame.count()`, `DataFrame.first()`.
    - `DataFrameWriter.save_as_table()`, `DataFrameWriter.copy_into_location()`.
    - `Table.delete()`, `Table.update()`, `Table.merge()`.
  - Added method `DataFrame.collect_nowait()` to allow asynchronous evaluations.
  - Added class `AsyncJob` to retrieve results from asynchronously executed queries and check their status.
- Added support for `table_type` in `Session.write_pandas()`. You can now choose from these `table_type` options: `"temporary"`, `"temp"`, and `"transient"`.
- Added support for using Python structured data (`list`, `tuple` and `dict`) as literal values in Snowpark.
- Added keyword argument `execute_as` to `functions.sproc()` and `session.sproc.register()` to allow registering a stored procedure as a caller or owner.
- Added support for specifying a pre-configured file format when reading files from a stage in Snowflake.

### Improvements:

- Added support for displaying details of a Snowpark session.

### Bug Fixes:

- Fixed a bug in which `DataFrame.copy_into_table()` and `DataFrameWriter.save_as_table()` mistakenly created a new table if the table name is fully qualified, and the table already exists.

### Deprecations:

- Deprecated keyword argument `create_temp_table` in `Session.write_pandas()`.
- Deprecated invoking UDFs using arguments wrapped in a Python list or tuple. You can use variable-length arguments without a list or tuple.

### Dependency updates

- Updated ``snowflake-connector-python`` to 2.7.12.

## 0.9.0 (2022-08-30)

### New Features:

- Added support for displaying source code as comments in the generated scripts when registering UDFs.
  This feature is turned on by default. To turn it off, pass the new keyword argument `source_code_display` as `False` when calling `register()` or `@udf()`.
- Added support for calling table functions from `DataFrame.select()`, `DataFrame.with_column()` and `DataFrame.with_columns()` which now take parameters of type `table_function.TableFunctionCall` for columns.
- Added keyword argument `overwrite` to `session.write_pandas()` to allow overwriting contents of a Snowflake table with that of a Pandas DataFrame.
- Added keyword argument `column_order` to `df.write.save_as_table()` to specify the matching rules when inserting data into table in append mode.
- Added method `FileOperation.put_stream()` to upload local files to a stage via file stream.
- Added methods `TableFunctionCall.alias()` and `TableFunctionCall.as_()` to allow aliasing the names of columns that come from the output of table function joins.
- Added function `get_active_session()` in module `snowflake.snowpark.context` to get the current active Snowpark session.

### Bug Fixes:

- Fixed a bug in which batch insert should not raise an error when `statement_params` is not passed to the function.
- Fixed a bug in which column names should be quoted when `session.create_dataframe()` is called with dicts and a given schema.
- Fixed a bug in which creation of table should be skipped if the table already exists and is in append mode when calling `df.write.save_as_table()`.
- Fixed a bug in which third-party packages with underscores cannot be added when registering UDFs.

### Improvements:

- Improved function `function.uniform()` to infer the types of inputs `max_` and `min_` and cast the limits to `IntegerType` or `FloatType` correspondingly.

## 0.8.0 (2022-07-22)

### New Features:

- Added keyword only argument `statement_params` to the following methods to allow for specifying statement level parameters:
  - `collect`, `to_local_iterator`, `to_pandas`, `to_pandas_batches`,
    `count`, `copy_into_table`, `show`, `create_or_replace_view`, `create_or_replace_temp_view`, `first`, `cache_result`
    and `random_split` on class `snowflake.snowpark.Dateframe`.
  - `update`, `delete` and `merge` on class `snowflake.snowpark.Table`.
  - `save_as_table` and `copy_into_location` on class `snowflake.snowpark.DataFrameWriter`.
  - `approx_quantile`, `statement_params`, `cov` and `crosstab` on class `snowflake.snowpark.DataFrameStatFunctions`.
  - `register` and `register_from_file` on class `snowflake.snowpark.udf.UDFRegistration`.
  - `register` and `register_from_file` on class `snowflake.snowpark.udtf.UDTFRegistration`.
  - `register` and `register_from_file` on class `snowflake.snowpark.stored_procedure.StoredProcedureRegistration`.
  - `udf`, `udtf` and `sproc` in `snowflake.snowpark.functions`.
- Added support for `Column` as an input argument to `session.call()`.
- Added support for `table_type` in `df.write.save_as_table()`. You can now choose from these `table_type` options: `"temporary"`, `"temp"`, and `"transient"`.

### Improvements:

- Added validation of object name in `session.use_*` methods.
- Updated the query tag in SQL to escape it when it has special characters.
- Added a check to see if Anaconda terms are acknowledged when adding missing packages.

### Bug Fixes:

- Fixed the limited length of the string column in `session.create_dataframe()`.
- Fixed a bug in which `session.create_dataframe()` mistakenly converted 0 and `False` to `None` when the input data was only a list.
- Fixed a bug in which calling `session.create_dataframe()` using a large local dataset sometimes created a temp table twice.
- Aligned the definition of `function.trim()` with the SQL function definition.
- Fixed an issue where snowpark-python would hang when using the Python system-defined (built-in function) `sum` vs. the Snowpark `function.sum()`.

### Deprecations:

- Deprecated keyword argument `create_temp_table` in `df.write.save_as_table()`.

## 0.7.0 (2022-05-25)

### New Features:

- Added support for user-defined table functions (UDTFs).
  - Use function `snowflake.snowpark.functions.udtf()` to register a UDTF, or use it as a decorator to register the UDTF.
    - You can also use `Session.udtf.register()` to register a UDTF.
  - Use `Session.udtf.register_from_file()` to register a UDTF from a Python file.
- Updated APIs to query a table function, including both Snowflake built-in table functions and UDTFs.
  - Use function `snowflake.snowpark.functions.table_function()` to create a callable representing a table function and use it to call the table function in a query.
  - Alternatively, use function `snowflake.snowpark.functions.call_table_function()` to call a table function.
  - Added support for `over` clause that specifies `partition by` and `order by` when lateral joining a table function.
  - Updated `Session.table_function()` and `DataFrame.join_table_function()` to accept `TableFunctionCall` instances.

### Breaking Changes:

- When creating a function with `functions.udf()` and `functions.sproc()`, you can now specify an empty list for the `imports` or `packages` argument to indicate that no import or package is used for this UDF or stored procedure. Previously, specifying an empty list meant that the function would use session-level imports or packages.
- Improved the `__repr__` implementation of data types in `types.py`. The unused `type_name` property has been removed.
- Added a Snowpark-specific exception class for SQL errors. This replaces the previous `ProgrammingError` from the Python connector.

### Improvements:

- Added a lock to a UDF or UDTF when it is called for the first time per thread.
- Improved the error message for pickling errors that occurred during UDF creation.
- Included the query ID when logging the failed query.

### Bug Fixes:

- Fixed a bug in which non-integral data (such as timestamps) was occasionally converted to integer when calling `DataFrame.to_pandas()`.
- Fixed a bug in which `DataFrameReader.parquet()` failed to read a parquet file when its column contained spaces.
- Fixed a bug in which `DataFrame.copy_into_table()` failed when the dataframe is created by reading a file with inferred schemas.

### Deprecations

`Session.flatten()` and `DataFrame.flatten()`.

### Dependency Updates:

- Restricted the version of `cloudpickle` <= `2.0.0`.

## 0.6.0 (2022-04-27)

### New Features:

- Added support for vectorized UDFs with the input as a Pandas DataFrame or Pandas Series and the output as a Pandas Series. This improves the performance of UDFs in Snowpark.
- Added support for inferring the schema of a DataFrame by default when it is created by reading a Parquet, Avro, or ORC file in the stage.
- Added functions `current_session()`, `current_statement()`, `current_user()`, `current_version()`, `current_warehouse()`, `date_from_parts()`, `date_trunc()`, `dayname()`, `dayofmonth()`, `dayofweek()`, `dayofyear()`, `grouping()`, `grouping_id()`, `hour()`, `last_day()`, `minute()`, `next_day()`, `previous_day()`, `second()`, `month()`, `monthname()`, `quarter()`, `year()`, `current_database()`, `current_role()`, `current_schema()`, `current_schemas()`, `current_region()`, `current_avaliable_roles()`, `add_months()`, `any_value()`, `bitnot()`, `bitshiftleft()`, `bitshiftright()`, `convert_timezone()`, `uniform()`, `strtok_to_array()`, `sysdate()`, `time_from_parts()`,  `timestamp_from_parts()`, `timestamp_ltz_from_parts()`, `timestamp_ntz_from_parts()`, `timestamp_tz_from_parts()`, `weekofyear()`, `percentile_cont()` to `snowflake.snowflake.functions`.

### Breaking Changes:

- Expired deprecations:
  - Removed the following APIs that were deprecated in 0.4.0: `DataFrame.groupByGroupingSets()`, `DataFrame.naturalJoin()`, `DataFrame.joinTableFunction`, `DataFrame.withColumns()`, `Session.getImports()`, `Session.addImport()`, `Session.removeImport()`, `Session.clearImports()`, `Session.getSessionStage()`, `Session.getDefaultDatabase()`, `Session.getDefaultSchema()`, `Session.getCurrentDatabase()`, `Session.getCurrentSchema()`, `Session.getFullyQualifiedCurrentSchema()`.

### Improvements:

- Added support for creating an empty `DataFrame` with a specific schema using the `Session.create_dataframe()` method.
- Changed the logging level from `INFO` to `DEBUG` for several logs (e.g., the executed query) when evaluating a dataframe.
- Improved the error message when failing to create a UDF due to pickle errors.

### Bug Fixes:

- Removed pandas hard dependencies in the `Session.create_dataframe()` method.

### Dependency Updates:

- Added `typing-extension` as a new dependency with the version >= `4.1.0`.

## 0.5.0 (2022-03-22)

### New Features

- Added stored procedures API.
  - Added `Session.sproc` property and `sproc()` to `snowflake.snowpark.functions`, so you can register stored procedures.
  - Added `Session.call` to call stored procedures by name.
- Added `UDFRegistration.register_from_file()` to allow registering UDFs from Python source files or zip files directly.
- Added `UDFRegistration.describe()` to describe a UDF.
- Added `DataFrame.random_split()` to provide a way to randomly split a dataframe.
- Added functions `md5()`, `sha1()`, `sha2()`, `ascii()`, `initcap()`, `length()`, `lower()`, `lpad()`, `ltrim()`, `rpad()`, `rtrim()`, `repeat()`, `soundex()`, `regexp_count()`, `replace()`, `charindex()`, `collate()`, `collation()`, `insert()`, `left()`, `right()`, `endswith()` to `snowflake.snowpark.functions`.
- Allowed `call_udf()` to accept literal values.
- Provided a `distinct` keyword in `array_agg()`.

### Bug Fixes:

- Fixed an issue that caused `DataFrame.to_pandas()` to have a string column if `Column.cast(IntegerType())` was used.
- Fixed a bug in `DataFrame.describe()` when there is more than one string column.

## 0.4.0 (2022-02-15)

### New Features

- You can now specify which Anaconda packages to use when defining UDFs.
  - Added `add_packages()`, `get_packages()`, `clear_packages()`, and `remove_package()`, to class `Session`.
  - Added `add_requirements()` to `Session` so you can use a requirements file to specify which packages this session will use.
  - Added parameter `packages` to function `snowflake.snowpark.functions.udf()` and method `UserDefinedFunction.register()` to indicate UDF-level Anaconda package dependencies when creating a UDF.
  - Added parameter `imports` to `snowflake.snowpark.functions.udf()` and `UserDefinedFunction.register()` to specify UDF-level code imports.
- Added a parameter `session` to function `udf()` and `UserDefinedFunction.register()` so you can specify which session to use to create a UDF if you have multiple sessions.
- Added types `Geography` and `Variant` to `snowflake.snowpark.types` to be used as type hints for Geography and Variant data when defining a UDF.
- Added support for Geography geoJSON data.
- Added `Table`, a subclass of `DataFrame` for table operations:
  - Methods `update` and `delete` update and delete rows of a table in Snowflake.
  - Method `merge` merges data from a `DataFrame` to a `Table`.
  - Override method `DataFrame.sample()` with an additional parameter `seed`, which works on tables but not on view and sub-queries.
- Added `DataFrame.to_local_iterator()` and `DataFrame.to_pandas_batches()` to allow getting results from an iterator when the result set returned from the Snowflake database is too large.
- Added `DataFrame.cache_result()` for caching the operations performed on a `DataFrame` in a temporary table.
  Subsequent operations on the original `DataFrame` have no effect on the cached result `DataFrame`.
- Added property `DataFrame.queries` to get SQL queries that will be executed to evaluate the `DataFrame`.
- Added `Session.query_history()` as a context manager to track SQL queries executed on a session, including all SQL queries to evaluate `DataFrame`s created from a session. Both query ID and query text are recorded.
- You can now create a `Session` instance from an existing established `snowflake.connector.SnowflakeConnection`. Use parameter `connection` in `Session.builder.configs()`.
- Added `use_database()`, `use_schema()`, `use_warehouse()`, and `use_role()` to class `Session` to switch database/schema/warehouse/role after a session is created.
- Added `DataFrameWriter.copy_into_table()` to unload a `DataFrame` to stage files.
- Added `DataFrame.unpivot()`.
- Added `Column.within_group()` for sorting the rows by columns with some aggregation functions.
- Added functions `listagg()`, `mode()`, `div0()`, `acos()`, `asin()`, `atan()`, `atan2()`, `cos()`, `cosh()`, `sin()`, `sinh()`, `tan()`, `tanh()`, `degrees()`, `radians()`, `round()`, `trunc()`, and `factorial()` to `snowflake.snowflake.functions`.
- Added an optional argument `ignore_nulls` in function `lead()` and `lag()`.
- The `condition` parameter of function `when()` and `iff()` now accepts SQL expressions.

### Improvements

- All function and method names have been renamed to use the snake case naming style, which is more Pythonic. For convenience, some camel case names are kept as aliases to the snake case APIs. It is recommended to use the snake case APIs.
  - Deprecated these methods on class `Session` and replaced them with their snake case equivalents: `getImports()`, `addImports()`, `removeImport()`, `clearImports()`, `getSessionStage()`, `getDefaultSchema()`, `getDefaultSchema()`, `getCurrentDatabase()`, `getFullyQualifiedCurrentSchema()`.
  - Deprecated these methods on class `DataFrame` and replaced them with their snake case equivalents: `groupingByGroupingSets()`, `naturalJoin()`, `withColumns()`, `joinTableFunction()`.
- Property `DataFrame.columns` is now consistent with `DataFrame.schema.names` and the Snowflake database `Identifier Requirements`.
- `Column.__bool__()` now raises a `TypeError`. This will ban the use of logical operators `and`, `or`, `not` on `Column` object, for instance `col("a") > 1 and col("b") > 2` will raise the `TypeError`. Use `(col("a") > 1) & (col("b") > 2)` instead.
- Changed `PutResult` and `GetResult` to subclass `NamedTuple`.
- Fixed a bug which raised an error when the local path or stage location has a space or other special characters.
- Changed `DataFrame.describe()` so that non-numeric and non-string columns are ignored instead of raising an exception.

### Dependency updates

- Updated ``snowflake-connector-python`` to 2.7.4.

## 0.3.0 (2022-01-09)

### New Features

- Added `Column.isin()`, with an alias `Column.in_()`.
- Added `Column.try_cast()`, which is a special version of `cast()`. It tries to cast a string expression to other types and returns `null` if the cast is not possible.
- Added `Column.startswith()` and `Column.substr()` to process string columns.
- `Column.cast()` now also accepts a `str` value to indicate the cast type in addition to a `DataType` instance.
- Added `DataFrame.describe()` to summarize stats of a `DataFrame`.
- Added `DataFrame.explain()` to print the query plan of a `DataFrame`.
- `DataFrame.filter()` and `DataFrame.select_expr()` now accepts a sql expression.
- Added a new `bool` parameter `create_temp_table` to methods `DataFrame.saveAsTable()` and `Session.write_pandas()` to optionally create a temp table.
- Added `DataFrame.minus()` and `DataFrame.subtract()` as aliases to `DataFrame.except_()`.
- Added `regexp_replace()`, `concat()`, `concat_ws()`, `to_char()`, `current_timestamp()`, `current_date()`, `current_time()`, `months_between()`, `cast()`, `try_cast()`, `greatest()`, `least()`, and `hash()` to module `snowflake.snowpark.functions`.

### Bug Fixes

- Fixed an issue where `Session.createDataFrame(pandas_df)` and `Session.write_pandas(pandas_df)` raise an exception when the `Pandas DataFrame` has spaces in the column name.
- `DataFrame.copy_into_table()` sometimes prints an `error` level log entry while it actually works. It's fixed now.
- Fixed an API docs issue where some `DataFrame` APIs are missing from the docs.

### Dependency updates

- Update ``snowflake-connector-python`` to 2.7.2, which upgrades ``pyarrow`` dependency to 6.0.x. Refer to the [python connector 2.7.2 release notes](https://pypi.org/project/snowflake-connector-python/2.7.2/) for more details.

## 0.2.0 (2021-12-02)

### New Features

- Updated the `Session.createDataFrame()` method for creating a `DataFrame` from a Pandas DataFrame.
- Added the `Session.write_pandas()` method for writing a `Pandas DataFrame` to a table in Snowflake and getting a `Snowpark DataFrame` object back.
- Added new classes and methods for calling window functions.
- Added the new functions `cume_dist()`, to find the cumulative distribution of a value with regard to other values within a window partition,
  and `row_number()`, which returns a unique row number for each row within a window partition.
- Added functions for computing statistics for DataFrames in the `DataFrameStatFunctions` class.
- Added functions for handling missing values in a DataFrame in the `DataFrameNaFunctions` class.
- Added new methods `rollup()`, `cube()`, and `pivot()` to the `DataFrame` class.
- Added the `GroupingSets` class, which you can use with the DataFrame groupByGroupingSets method to perform a SQL GROUP BY GROUPING SETS.
- Added the new `FileOperation(session)`
  class that you can use to upload and download files to and from a stage.
- Added the `DataFrame.copy_into_table()`
  method for loading data from files in a stage into a table.
- In CASE expressions, the functions `when()` and `otherwise()`
  now accept Python types in addition to `Column` objects.
- When you register a UDF you can now optionally set the `replace` parameter to `True` to overwrite an existing UDF with the same name.

### Improvements

- UDFs are now compressed before they are uploaded to the server. This makes them about 10 times smaller, which can help
  when you are using large ML model files.
- When the size of a UDF is less than 8196 bytes, it will be uploaded as in-line code instead of uploaded to a stage.

### Bug Fixes

- Fixed an issue where the statement `df.select(when(col("a") == 1, 4).otherwise(col("a"))), [Row(4), Row(2), Row(3)]` raised an exception.
- Fixed an issue where `df.toPandas()` raised an exception when a DataFrame was created from large local data.

## 0.1.0 (2021-10-26)

Start of Private Preview<|MERGE_RESOLUTION|>--- conflicted
+++ resolved
@@ -7,12 +7,10 @@
 - Added support for VOLATILE/IMMUTABLE keyword when registering UDFs.
 - Added support for specifying clustering keys when saving dataframes using `DataFrame.save_as_table`.
 - Accept `Iterable` objects input for `schema` when creating dataframes using `Session.create_dataframe`.
-<<<<<<< HEAD
 - Added the property `DataFrame.session` to return a session object.
 - Added the property `Session.session_id` to return an integer that represents session id.
 - Added the property `Session.connection` to return a ServerConnection object .
 
-=======
 - Added support for creating a Snowpark session from a configuration file or environment variables.
 
 ### Dependency updates
@@ -26,7 +24,6 @@
 - Fixed a bug where dataframe joins failed with `invalid_identifier` error.
 - Fixed a bug where `DataFrame.copy` disables SQL simplfier for the returned copy.
 - Fixed a bug where `session.sql().select()` would fail if any parameters are specified to `session.sql()`
->>>>>>> d212d69b
 
 ## 1.7.0 (2023-08-28)
 

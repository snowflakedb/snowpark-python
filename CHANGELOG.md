# Release History

## 1.17.0 (TBD)

### Improvements

- Improved error message to remind users set `{"infer_schema": True}` when reading csv file without specifying its schema.

### Local Testing Updates

#### New Features

- Added support for NumericType and VariantType data conversion in the mocked function `to_timestamp_ltz`, `to_timestamp_ntz`, `to_timestamp_tz` and `to_timestamp`.
- Added support for DecimalType, BinaryType, ArrayType, MapType, TimestampType, DateType and TimeType data conversion in the mocked function `to_char`.
- Added support for the following APIs:
  - snowflake.snowpark.functions:
    - to_varchar
  - snowflake.snowpark.DataFrame:
    - pivot
  - snowflake.snowpark.Session:
    - cancel_all
- Introduced a new exception class `snowflake.snowpark.mock.exceptions.SnowparkLocalTestingException`.
<<<<<<< HEAD
- Added support for the following DataFrameReader read options to file formats `csv` and `json`:
  - PURGE
  - PATTERN
  - INFER_SCHEMA with value being `False`
  - ENCODING with value being `UTF8`
=======
- Added support for casting to FloatType
>>>>>>> e7b28ba2

#### Bug Fixes

- Fixed a bug in DataFrameReader.csv unable to handle quoted values containing delimiter.
- Fixed a bug that when there is `None` value in arithmetic calculation, the output should remain `None` instead of `math.nan`.
- Fixed a bug in function `sum` and `covar_pop` that when there is `math.nan` in the data, the output should also be `math.nan`.
- Fixed a bug that stage operation can not handle directories.
- Fixed a bug that `DataFrame.to_pandas` should take Snowflake numeric types with precision 38 as `int64`.
- Fixed a bug that stored proc and udf should not remove imports already in the sys.path during the clean-up step.
- Fixed a bug that when processing datetime format, fractional second part is not handled properly.
- Fixed a bug that on Windows platform that file operations was unable to properly handle file separator in directory name.
- Fixed a bug that on Windows platform that when reading a pandas dataframe, IntervalType column with integer data can not be processed.
- Fixed a bug that `Session.get_current_[schema|database|role|user|account|warehouse]` returns upper-cased identifiers when identifiers are quoted.
- Fixed a bug that function `substr` and `substring` can not handle 0-based `start_expr`.

#### Breaking changes

- File read operation with unsupported options and values now raises `NotImplementedError` instead of warnings.

#### Improvements

- Standardized the error experience by raising `SnowparkLocalTestingException` in error cases which is on par with `SnowparkSQLException` raised in non-local execution.
- Improved error experience of `Session.write_pandas` method that `NotImplementError` will be raised when called.
- Aligned error experience with reusing a closed session in non-local execution.

## 1.16.0 (TBD)

### New Features

- Support stored procedure register with packages given as Python modules.
- Added snowflake.snowpark.Session.lineage.trace to explore data lineage of snowfake objects.
- Added support for structured type schema parsing.

### Local Testing Updates

#### New Features

- Added support for StringType, TimestampType and VariantType data conversion in the mocked function `to_date`.
- Added support for the following APIs:
  - snowflake.snowpark.functions
    - get
    - concat
    - concat_ws

#### Bug Fixes

- Fixed a bug that caused NaT and NaN values to not be recognized.
- Fixed a bug when inferring schema, single quotes are added to stage files already have single quotes.

## 1.15.0 (2024-04-24)

### New Features

- Added `truncate` save mode in `DataFrameWrite` to overwrite existing tables by truncating the underlying table instead of dropping it.
- Added telemetry to calculate query plan height and number of duplicate nodes during collect operations.
- Added the functions below to unload data from a `DataFrame` into one or more files in a stage:
  - `DataFrame.write.json`
  - `DataFrame.write.csv`
  - `DataFrame.write.parquet`
- Added distributed tracing using open telemetry APIs for action functions in `DataFrame` and `DataFrameWriter`:
  - snowflake.snowpark.DataFrame:
    - collect
    - collect_nowait
    - to_pandas
    - count
    - show
  - snowflake.snowpark.DataFrameWriter:
    - save_as_table
- Added support for snow:// URLs to `snowflake.snowpark.Session.file.get` and `snowflake.snowpark.Session.file.get_stream`
- Added support to register stored procedures and UDxFs with a `comment`.
- UDAF client support is ready for public preview. Please stay tuned for the Snowflake announcement of UDAF public preview.
- Added support for dynamic pivot.  This feature is currently in private preview.

### Improvements

- Improved the generated query performance for both compilation and execution by converting duplicate subqueries to Common Table Expressions (CTEs). It is still an experimental feature not enabled by default, and can be enabled by setting `session.cte_optimization_enabled` to `True`.

### Bug Fixes

- Fixed a bug where `statement_params` was not passed to query executions that register stored procedures and user defined functions.
- Fixed a bug causing `snowflake.snowpark.Session.file.get_stream` to fail for quoted stage locations.
- Fixed a bug that an internal type hint in `utils.py` might raise AttributeError in case the underlying module can not be found.

### Local Testing Updates

#### New Features

- Added support for registering UDFs and stored procedures.
- Added support for the following APIs:
  - snowflake.snowpark.Session:
    - file.put
    - file.put_stream
    - file.get
    - file.get_stream
    - read.json
    - add_import
    - remove_import
    - get_imports
    - clear_imports
    - add_packages
    - add_requirements
    - clear_packages
    - remove_package
    - udf.register
    - udf.register_from_file
    - sproc.register
    - sproc.register_from_file
  - snowflake.snowpark.functions
    - current_database
    - current_session
    - date_trunc
    - object_construct
    - object_construct_keep_null
    - pow
    - sqrt
    - udf
    - sproc
- Added support for StringType, TimestampType and VariantType data conversion in the mocked function `to_time`.

#### Bug Fixes

- Fixed a bug that null filled columns for constant functions.
- Fixed a bug that implementation of to_object, to_array and to_binary to better handle null inputs.
- Fixed a bug that timestamp data comparison can not handle year beyond 2262.
- Fixed a bug that `Session.builder.getOrCreate` should return the created mock session.

## 1.14.0 (2024-03-20)

### New Features

- Added support for creating vectorized UDTFs with `process` method.
- Added support for dataframe functions:
  - to_timestamp_ltz
  - to_timestamp_ntz
  - to_timestamp_tz
  - locate
- Added support for ASOF JOIN type.
- Added support for the following local testing APIs:
  - snowflake.snowpark.functions:
    - to_double
    - to_timestamp
    - to_timestamp_ltz
    - to_timestamp_ntz
    - to_timestamp_tz
    - greatest
    - least
    - convert_timezone
    - dateadd
    - date_part
  - snowflake.snowpark.Session:
    - get_current_account
    - get_current_warehouse
    - get_current_role
    - use_schema
    - use_warehouse
    - use_database
    - use_role

### Bug Fixes

- Fixed a bug in `SnowflakePlanBuilder` that `save_as_table` does not filter column that name start with '$' and follow by number correctly.
- Fixed a bug that statement parameters may have no effect when resolving imports and packages.
- Fixed bugs in local testing:
  - LEFT ANTI and LEFT SEMI joins drop rows with null values.
  - DataFrameReader.csv incorrectly parses data when the optional parameter `field_optionally_enclosed_by` is specified.
  - Column.regexp only considers the first entry when `pattern` is a `Column`.
  - Table.update raises `KeyError` when updating null values in the rows.
  - VARIANT columns raise errors at `DataFrame.collect`.
  - `count_distinct` does not work correctly when counting.
  - Null values in integer columns raise `TypeError`.

### Improvements

- Added telemetry to local testing.
- Improved the error message of `DataFrameReader` to raise `FileNotFound` error when reading a path that does not exist or when there are no files under the path.

## 1.13.0 (2024-02-26)

### New Features

- Added support for an optional `date_part` argument in function `last_day`.
- `SessionBuilder.app_name` will set the query_tag after the session is created.
- Added support for the following local testing functions:
  - current_timestamp
  - current_date
  - current_time
  - strip_null_value
  - upper
  - lower
  - length
  - initcap

### Improvements

- Added cleanup logic at interpreter shutdown to close all active sessions.
- Closing sessions within stored procedures now is a no-op logging a warning instead of raising an error.

### Bug Fixes

- Fixed a bug in `DataFrame.to_local_iterator` where the iterator could yield wrong results if another query is executed before the iterator finishes due to wrong isolation level. For details, please see #945.
- Fixed a bug that truncated table names in error messages while running a plan with local testing enabled.
- Fixed a bug that `Session.range` returns empty result when the range is large.

## 1.12.1 (2024-02-08)

### Improvements

- Use `split_blocks=True` by default during `to_pandas` conversion, for optimal memory allocation. This parameter is passed to `pyarrow.Table.to_pandas`, which enables `PyArrow` to split the memory allocation into smaller, more manageable blocks instead of allocating a single contiguous block. This results in better memory management when dealing with larger datasets.

### Bug Fixes

- Fixed a bug in `DataFrame.to_pandas` that caused an error when evaluating on a Dataframe with an `IntergerType` column with null values.

## 1.12.0 (2024-01-30)

### New Features

- Exposed `statement_params` in `StoredProcedure.__call__`.
- Added two optional arguments to `Session.add_import`.
  - `chunk_size`: The number of bytes to hash per chunk of the uploaded files.
  - `whole_file_hash`: By default only the first chunk of the uploaded import is hashed to save time. When this is set to True each uploaded file is fully hashed instead.
- Added parameters `external_access_integrations` and `secrets` when creating a UDAF from Snowpark Python to allow integration with external access.
- Added a new method `Session.append_query_tag`. Allows an additional tag to be added to the current query tag by appending it as a comma separated value.
- Added a new method `Session.update_query_tag`. Allows updates to a JSON encoded dictionary query tag.
- `SessionBuilder.getOrCreate` will now attempt to replace the singleton it returns when token expiration has been detected.
- Added support for new functions in `snowflake.snowpark.functions`:
  - `array_except`
  - `create_map`
  - `sign`/`signum`
- Added the following functions to `DataFrame.analytics`:
  - Added the `moving_agg` function in `DataFrame.analytics` to enable moving aggregations like sums and averages with multiple window sizes.
  - Added the `cummulative_agg` function in `DataFrame.analytics` to enable commulative aggregations like sums and averages on multiple columns.
  - Added the `compute_lag` and `compute_lead` functions in `DataFrame.analytics` for enabling lead and lag calculations on multiple columns.
  - Added the `time_series_agg` function in `DataFrame.analytics` to enable time series aggregations like sums and averages with multiple time windows.

### Bug Fixes

- Fixed a bug in `DataFrame.na.fill` that caused Boolean values to erroneously override integer values.
- Fixed a bug in `Session.create_dataframe` where the Snowpark DataFrames created using pandas DataFrames were not inferring the type for timestamp columns correctly. The behavior is as follows:
  - Earlier timestamp columns without a timezone would be converted to nanosecond epochs and inferred as `LongType()`, but will now be correctly maintained as timestamp values and be inferred as `TimestampType(TimestampTimeZone.NTZ)`.
  - Earlier timestamp columns with a timezone would be inferred as `TimestampType(TimestampTimeZone.NTZ)` and loose timezone information but will now be correctly inferred as `TimestampType(TimestampTimeZone.LTZ)` and timezone information is retained correctly.
  - Set session parameter `PYTHON_SNOWPARK_USE_LOGICAL_TYPE_FOR_CREATE_DATAFRAME` to revert back to old behavior. It is recommended that you update your code to align with correct behavior because the parameter will be removed in the future.
- Fixed a bug that `DataFrame.to_pandas` gets decimal type when scale is not 0, and creates an object dtype in `pandas`. Instead, we cast the value to a float64 type.
- Fixed bugs that wrongly flattened the generated SQL when one of the following happens:
  - `DataFrame.filter()` is called after `DataFrame.sort().limit()`.
  - `DataFrame.sort()` or `filter()` is called on a DataFrame that already has a window function or sequence-dependent data generator column.
    For instance, `df.select("a", seq1().alias("b")).select("a", "b").sort("a")` won't flatten the sort clause anymore.
  - a window or sequence-dependent data generator column is used after `DataFrame.limit()`. For instance, `df.limit(10).select(row_number().over())` won't flatten the limit and select in the generated SQL.
- Fixed a bug where aliasing a DataFrame column raised an error when the DataFame was copied from another DataFrame with an aliased column. For instance,

  ```python
  df = df.select(col("a").alias("b"))
  df = copy(df)
  df.select(col("b").alias("c"))  # threw an error. Now it's fixed.
  ```

- Fixed a bug in `Session.create_dataframe` that the non-nullable field in a schema is not respected for boolean type. Note that this fix is only effective when the user has the privilege to create a temp table.
- Fixed a bug in SQL simplifier where non-select statements in `session.sql` dropped a SQL query when used with `limit()`.
- Fixed a bug that raised an exception when session parameter `ERROR_ON_NONDETERMINISTIC_UPDATE` is true.

### Behavior Changes (API Compatible)

- When parsing data types during a `to_pandas` operation, we rely on GS precision value to fix precision issues for large integer values. This may affect users where a column that was earlier returned as `int8` gets returned as `int64`. Users can fix this by explicitly specifying precision values for their return column.
- Aligned behavior for `Session.call` in case of table stored procedures where running `Session.call` would not trigger stored procedure unless a `collect()` operation was performed.
- `StoredProcedureRegistration` will now automatically add `snowflake-snowpark-python` as a package dependency. The added dependency will be on the client's local version of the library and an error is thrown if the server cannot support that version.

## 1.11.1 (2023-12-07)

### Bug Fixes

- Fixed a bug that numpy should not be imported at the top level of mock module.
- Added support for these new functions in `snowflake.snowpark.functions`:
  - `from_utc_timestamp`
  - `to_utc_timestamp`

## 1.11.0 (2023-12-05)

### New Features

- Add the `conn_error` attribute to `SnowflakeSQLException` that stores the whole underlying exception from `snowflake-connector-python`.
- Added support for `RelationalGroupedDataframe.pivot()` to access `pivot` in the following pattern `Dataframe.group_by(...).pivot(...)`.
- Added experimental feature: Local Testing Mode, which allows you to create and operate on Snowpark Python DataFrames locally without connecting to a Snowflake account. You can use the local testing framework to test your DataFrame operations locally, on your development machine or in a CI (continuous integration) pipeline, before deploying code changes to your account.

- Added support for `arrays_to_object` new functions in `snowflake.snowpark.functions`.
- Added support for the vector data type.

### Dependency Updates

- Bumped cloudpickle dependency to work with `cloudpickle==2.2.1`
- Updated ``snowflake-connector-python`` to `3.4.0`.

### Bug Fixes

- DataFrame column names quoting check now supports newline characters.
- Fix a bug where a DataFrame generated by `session.read.with_metadata` creates inconsistent table when doing `df.write.save_as_table`.

## 1.10.0 (2023-11-03)

### New Features

- Added support for managing case sensitivity in `DataFrame.to_local_iterator()`.
- Added support for specifying vectorized UDTF's input column names by using the optional parameter `input_names` in `UDTFRegistration.register/register_file` and `functions.pandas_udtf`. By default, `RelationalGroupedDataFrame.applyInPandas` will infer the column names from current dataframe schema.
- Add `sql_error_code` and `raw_message` attributes to `SnowflakeSQLException` when it is caused by a SQL exception.

### Bug Fixes

- Fixed a bug in `DataFrame.to_pandas()` where converting snowpark dataframes to pandas dataframes was losing precision on integers with more than 19 digits.
- Fixed a bug that `session.add_packages` can not handle requirement specifier that contains project name with underscore and version.
- Fixed a bug in `DataFrame.limit()` when `offset` is used and the parent `DataFrame` uses `limit`. Now the `offset` won't impact the parent DataFrame's `limit`.
- Fixed a bug in `DataFrame.write.save_as_table` where dataframes created from read api could not save data into snowflake because of invalid column name `$1`.

### Behavior change

- Changed the behavior of `date_format`:
  - The `format` argument changed from optional to required.
  - The returned result changed from a date object to a date-formatted string.
- When a window function, or a sequence-dependent data generator (`normal`, `zipf`, `uniform`, `seq1`, `seq2`, `seq4`, `seq8`) function is used, the sort and filter operation will no longer be flattened when generating the query.

## 1.9.0 (2023-10-13)

### New Features

- Added support for the Python 3.11 runtime environment.

### Dependency updates

- Added back the dependency of `typing-extensions`.

### Bug Fixes

- Fixed a bug where imports from permanent stage locations were ignored for temporary stored procedures, UDTFs, UDFs, and UDAFs.
- Revert back to using CTAS (create table as select) statement for `Dataframe.writer.save_as_table` which does not need insert permission for writing tables.

### New Features
- Support `PythonObjJSONEncoder` json-serializable objects for `ARRAY` and `OBJECT` literals.

## 1.8.0 (2023-09-14)

### New Features

- Added support for VOLATILE/IMMUTABLE keyword when registering UDFs.
- Added support for specifying clustering keys when saving dataframes using `DataFrame.save_as_table`.
- Accept `Iterable` objects input for `schema` when creating dataframes using `Session.create_dataframe`.
- Added the property `DataFrame.session` to return a `Session` object.
- Added the property `Session.session_id` to return an integer that represents session ID.
- Added the property `Session.connection` to return a `SnowflakeConnection` object .

- Added support for creating a Snowpark session from a configuration file or environment variables.

### Dependency updates

- Updated ``snowflake-connector-python`` to 3.2.0.

### Bug Fixes

- Fixed a bug where automatic package upload would raise `ValueError` even when compatible package version were added in `session.add_packages`.
- Fixed a bug where table stored procedures were not registered correctly when using `register_from_file`.
- Fixed a bug where dataframe joins failed with `invalid_identifier` error.
- Fixed a bug where `DataFrame.copy` disables SQL simplfier for the returned copy.
- Fixed a bug where `session.sql().select()` would fail if any parameters are specified to `session.sql()`

## 1.7.0 (2023-08-28)

### New Features

- Added parameters `external_access_integrations` and `secrets` when creating a UDF, UDTF or Stored Procedure from Snowpark Python to allow integration with external access.
- Added support for these new functions in `snowflake.snowpark.functions`:
  - `array_flatten`
  - `flatten`
- Added support for `apply_in_pandas` in `snowflake.snowpark.relational_grouped_dataframe`.
- Added support for replicating your local Python environment on Snowflake via `Session.replicate_local_environment`.

### Bug Fixes

- Fixed a bug where `session.create_dataframe` fails to properly set nullable columns where nullability was affected by order or data was given.
- Fixed a bug where `DataFrame.select` could not identify and alias columns in presence of table functions when output columns of table function overlapped with columns in dataframe.

### Behavior Changes

- When creating stored procedures, UDFs, UDTFs, UDAFs with parameter `is_permanent=False` will now create temporary objects even when `stage_name` is provided. The default value of `is_permanent` is `False` which is why if this value is not explicitly set to `True` for permanent objects, users will notice a change in behavior.
- `types.StructField` now enquotes column identifier by default.

## 1.6.1 (2023-08-02)

### New Features

- Added support for these new functions in `snowflake.snowpark.functions`:
  - `array_sort`
  - `sort_array`
  - `array_min`
  - `array_max`
  - `explode_outer`
- Added support for pure Python packages specified via `Session.add_requirements` or `Session.add_packages`. They are now usable in stored procedures and UDFs even if packages are not present on the Snowflake Anaconda channel.
  - Added Session parameter `custom_packages_upload_enabled` and `custom_packages_force_upload_enabled` to enable the support for pure Python packages feature mentioned above. Both parameters default to `False`.
- Added support for specifying package requirements by passing a Conda environment yaml file to `Session.add_requirements`.
- Added support for asynchronous execution of multi-query dataframes that contain binding variables.
- Added support for renaming multiple columns in `DataFrame.rename`.
- Added support for Geometry datatypes.
- Added support for `params` in `session.sql()` in stored procedures.
- Added support for user-defined aggregate functions (UDAFs). This feature is currently in private preview.
- Added support for vectorized UDTFs (user-defined table functions). This feature is currently in public preview.
- Added support for Snowflake Timestamp variants (i.e., `TIMESTAMP_NTZ`, `TIMESTAMP_LTZ`, `TIMESTAMP_TZ`)
  - Added `TimestampTimezone` as an argument in `TimestampType` constructor.
  - Added type hints `NTZ`, `LTZ`, `TZ` and `Timestamp` to annotate functions when registering UDFs.

### Improvements

- Removed redundant dependency `typing-extensions`.
- `DataFrame.cache_result` now creates temp table fully qualified names under current database and current schema.

### Bug Fixes

- Fixed a bug where type check happens on pandas before it is imported.
- Fixed a bug when creating a UDF from `numpy.ufunc`.
- Fixed a bug where `DataFrame.union` was not generating the correct `Selectable.schema_query` when SQL simplifier is enabled.

### Behavior Changes

- `DataFrameWriter.save_as_table` now respects the `nullable` field of the schema provided by the user or the inferred schema based on data from user input.

### Dependency updates

- Updated ``snowflake-connector-python`` to 3.0.4.

## 1.5.1 (2023-06-20)

### New Features

- Added support for the Python 3.10 runtime environment.

## 1.5.0 (2023-06-09)

### Behavior Changes

- Aggregation results, from functions such as `DataFrame.agg` and `DataFrame.describe`, no longer strip away non-printing characters from column names.

### New Features

- Added support for the Python 3.9 runtime environment.
- Added support for new functions in `snowflake.snowpark.functions`:
  - `array_generate_range`
  - `array_unique_agg`
  - `collect_set`
  - `sequence`
- Added support for registering and calling stored procedures with `TABLE` return type.
- Added support for parameter `length` in `StringType()` to specify the maximum number of characters that can be stored by the column.
- Added the alias `functions.element_at()` for `functions.get()`.
- Added the alias `Column.contains` for `functions.contains`.
- Added experimental feature `DataFrame.alias`.
- Added support for querying metadata columns from stage when creating `DataFrame` using `DataFrameReader`.
- Added support for `StructType.add` to append more fields to existing `StructType` objects.
- Added support for parameter `execute_as` in `StoredProcedureRegistration.register_from_file()` to specify stored procedure caller rights.

### Bug Fixes

- Fixed a bug where the `Dataframe.join_table_function` did not run all of the necessary queries to set up the join table function when SQL simplifier was enabled.
- Fixed type hint declaration for custom types - `ColumnOrName`, `ColumnOrLiteralStr`, `ColumnOrSqlExpr`, `LiteralType` and `ColumnOrLiteral` that were breaking `mypy` checks.
- Fixed a bug where `DataFrameWriter.save_as_table` and `DataFrame.copy_into_table` failed to parse fully qualified table names.

## 1.4.0 (2023-04-24)

### New Features

- Added support for `session.getOrCreate`.
- Added support for alias `Column.getField`.
- Added support for new functions in `snowflake.snowpark.functions`:
  - `date_add` and `date_sub` to make add and subtract operations easier.
  - `daydiff`
  - `explode`
  - `array_distinct`.
  - `regexp_extract`.
  - `struct`.
  - `format_number`.
  - `bround`.
  - `substring_index`
- Added parameter `skip_upload_on_content_match` when creating UDFs, UDTFs and stored procedures using `register_from_file` to skip uploading files to a stage if the same version of the files are already on the stage.
- Added support for `DataFrameWriter.save_as_table` method to take table names that contain dots.
- Flattened generated SQL when `DataFrame.filter()` or `DataFrame.order_by()` is followed by a projection statement (e.g. `DataFrame.select()`, `DataFrame.with_column()`).
- Added support for creating dynamic tables _(in private preview)_ using `Dataframe.create_or_replace_dynamic_table`.
- Added an optional argument `params` in `session.sql()` to support binding variables. Note that this is not supported in stored procedures yet.

### Bug Fixes

- Fixed a bug in `strtok_to_array` where an exception was thrown when a delimiter was passed in.
- Fixed a bug in `session.add_import` where the module had the same namespace as other dependencies.

## 1.3.0 (2023-03-28)

### New Features

- Added support for `delimiters` parameter in `functions.initcap()`.
- Added support for `functions.hash()` to accept a variable number of input expressions.
- Added API `Session.RuntimeConfig` for getting/setting/checking the mutability of any runtime configuration.
- Added support managing case sensitivity in `Row` results from `DataFrame.collect` using `case_sensitive` parameter.
- Added API `Session.conf` for getting, setting or checking the mutability of any runtime configuration.
- Added support for managing case sensitivity in `Row` results from `DataFrame.collect` using `case_sensitive` parameter.
- Added indexer support for `snowflake.snowpark.types.StructType`.
- Added a keyword argument `log_on_exception` to `Dataframe.collect` and `Dataframe.collect_no_wait` to optionally disable error logging for SQL exceptions.

### Bug Fixes

- Fixed a bug where a DataFrame set operation(`DataFrame.substract`, `DataFrame.union`, etc.) being called after another DataFrame set operation and `DataFrame.select` or `DataFrame.with_column` throws an exception.
- Fixed a bug where chained sort statements are overwritten by the SQL simplifier.

### Improvements

- Simplified JOIN queries to use constant subquery aliases (`SNOWPARK_LEFT`, `SNOWPARK_RIGHT`) by default. Users can disable this at runtime with `session.conf.set('use_constant_subquery_alias', False)` to use randomly generated alias names instead.
- Allowed specifying statement parameters in `session.call()`.
- Enabled the uploading of large pandas DataFrames in stored procedures by defaulting to a chunk size of 100,000 rows.

## 1.2.0 (2023-03-02)

### New Features

- Added support for displaying source code as comments in the generated scripts when registering stored procedures. This
  is enabled by default, turn off by specifying `source_code_display=False` at registration.
- Added a parameter `if_not_exists` when creating a UDF, UDTF or Stored Procedure from Snowpark Python to ignore creating the specified function or procedure if it already exists.
- Accept integers when calling `snowflake.snowpark.functions.get` to extract value from array.
- Added `functions.reverse` in functions to open access to Snowflake built-in function
  [reverse](https://docs.snowflake.com/en/sql-reference/functions/reverse).
- Added parameter `require_scoped_url` in snowflake.snowflake.files.SnowflakeFile.open() `(in Private Preview)` to replace `is_owner_file` is marked for deprecation.

### Bug Fixes

- Fixed a bug that overwrote `paramstyle` to `qmark` when creating a Snowpark session.
- Fixed a bug where `df.join(..., how="cross")` fails with `SnowparkJoinException: (1112): Unsupported using join type 'Cross'`.
- Fixed a bug where querying a `DataFrame` column created from chained function calls used a wrong column name.

## 1.1.0 (2023-01-26)

### New Features:

- Added `asc`, `asc_nulls_first`, `asc_nulls_last`, `desc`, `desc_nulls_first`, `desc_nulls_last`, `date_part` and `unix_timestamp` in functions.
- Added the property `DataFrame.dtypes` to return a list of column name and data type pairs.
- Added the following aliases:
  - `functions.expr()` for `functions.sql_expr()`.
  - `functions.date_format()` for `functions.to_date()`.
  - `functions.monotonically_increasing_id()` for `functions.seq8()`
  - `functions.from_unixtime()` for `functions.to_timestamp()`

### Bug Fixes:

- Fixed a bug in SQL simplifier that didn’t handle Column alias and join well in some cases. See https://github.com/snowflakedb/snowpark-python/issues/658 for details.
- Fixed a bug in SQL simplifier that generated wrong column names for function calls, NaN and INF.

### Improvements

- The session parameter `PYTHON_SNOWPARK_USE_SQL_SIMPLIFIER` is `True` after Snowflake 7.3 was released. In snowpark-python, `session.sql_simplifier_enabled` reads the value of `PYTHON_SNOWPARK_USE_SQL_SIMPLIFIER` by default, meaning that the SQL simplfier is enabled by default after the Snowflake 7.3 release. To turn this off, set `PYTHON_SNOWPARK_USE_SQL_SIMPLIFIER` in Snowflake to `False` or run `session.sql_simplifier_enabled = False` from Snowpark. It is recommended to use the SQL simplifier because it helps to generate more concise SQL.

## 1.0.0 (2022-11-01)

### New Features

- Added `Session.generator()` to create a new `DataFrame` using the Generator table function.
- Added a parameter `secure` to the functions that create a secure UDF or UDTF.

## 0.12.0 (2022-10-14)

### New Features

- Added new APIs for async job:
  - `Session.create_async_job()` to create an `AsyncJob` instance from a query id.
  - `AsyncJob.result()` now accepts argument `result_type` to return the results in different formats.
  - `AsyncJob.to_df()` returns a `DataFrame` built from the result of this asynchronous job.
  - `AsyncJob.query()` returns the SQL text of the executed query.
- `DataFrame.agg()` and `RelationalGroupedDataFrame.agg()` now accept variable-length arguments.
- Added parameters `lsuffix` and `rsuffix` to `DataFram.join()` and `DataFrame.cross_join()` to conveniently rename overlapping columns.
- Added `Table.drop_table()` so you can drop the temp table after `DataFrame.cache_result()`. `Table` is also a context manager so you can use the `with` statement to drop the cache temp table after use.
- Added `Session.use_secondary_roles()`.
- Added functions `first_value()` and `last_value()`. (contributed by @chasleslr)
- Added `on` as an alias for `using_columns` and `how` as an alias for `join_type` in `DataFrame.join()`.

### Bug Fixes

- Fixed a bug in `Session.create_dataframe()` that raised an error when `schema` names had special characters.
- Fixed a bug in which options set in `Session.read.option()` were not passed to `DataFrame.copy_into_table()` as default values.
- Fixed a bug in which `DataFrame.copy_into_table()` raises an error when a copy option has single quotes in the value.

## 0.11.0 (2022-09-28)

### Behavior Changes

- `Session.add_packages()` now raises `ValueError` when the version of a package cannot be found in Snowflake Anaconda channel. Previously, `Session.add_packages()` succeeded, and a `SnowparkSQLException` exception was raised later in the UDF/SP registration step.

### New Features:

- Added method `FileOperation.get_stream()` to support downloading stage files as stream.
- Added support in `functions.ntiles()` to accept int argument.
- Added the following aliases:
  - `functions.call_function()` for `functions.call_builtin()`.
  - `functions.function()` for `functions.builtin()`.
  - `DataFrame.order_by()` for `DataFrame.sort()`
  - `DataFrame.orderBy()` for `DataFrame.sort()`
- Improved `DataFrame.cache_result()` to return a more accurate `Table` class instead of a `DataFrame` class.
- Added support to allow `session` as the first argument when calling `StoredProcedure`.

### Improvements

- Improved nested query generation by flattening queries when applicable.
  - This improvement could be enabled by setting `Session.sql_simplifier_enabled = True`.
  - `DataFrame.select()`, `DataFrame.with_column()`, `DataFrame.drop()` and other select-related APIs have more flattened SQLs.
  - `DataFrame.union()`, `DataFrame.union_all()`, `DataFrame.except_()`, `DataFrame.intersect()`, `DataFrame.union_by_name()` have flattened SQLs generated when multiple set operators are chained.
- Improved type annotations for async job APIs.

### Bug Fixes

- Fixed a bug in which `Table.update()`, `Table.delete()`, `Table.merge()` try to reference a temp table that does not exist.

## 0.10.0 (2022-09-16)

### New Features:

- Added experimental APIs for evaluating Snowpark dataframes with asynchronous queries:
  - Added keyword argument `block` to the following action APIs on Snowpark dataframes (which execute queries) to allow asynchronous evaluations:
    - `DataFrame.collect()`, `DataFrame.to_local_iterator()`, `DataFrame.to_pandas()`, `DataFrame.to_pandas_batches()`, `DataFrame.count()`, `DataFrame.first()`.
    - `DataFrameWriter.save_as_table()`, `DataFrameWriter.copy_into_location()`.
    - `Table.delete()`, `Table.update()`, `Table.merge()`.
  - Added method `DataFrame.collect_nowait()` to allow asynchronous evaluations.
  - Added class `AsyncJob` to retrieve results from asynchronously executed queries and check their status.
- Added support for `table_type` in `Session.write_pandas()`. You can now choose from these `table_type` options: `"temporary"`, `"temp"`, and `"transient"`.
- Added support for using Python structured data (`list`, `tuple` and `dict`) as literal values in Snowpark.
- Added keyword argument `execute_as` to `functions.sproc()` and `session.sproc.register()` to allow registering a stored procedure as a caller or owner.
- Added support for specifying a pre-configured file format when reading files from a stage in Snowflake.

### Improvements:

- Added support for displaying details of a Snowpark session.

### Bug Fixes:

- Fixed a bug in which `DataFrame.copy_into_table()` and `DataFrameWriter.save_as_table()` mistakenly created a new table if the table name is fully qualified, and the table already exists.

### Deprecations:

- Deprecated keyword argument `create_temp_table` in `Session.write_pandas()`.
- Deprecated invoking UDFs using arguments wrapped in a Python list or tuple. You can use variable-length arguments without a list or tuple.

### Dependency updates

- Updated ``snowflake-connector-python`` to 2.7.12.

## 0.9.0 (2022-08-30)

### New Features:

- Added support for displaying source code as comments in the generated scripts when registering UDFs.
  This feature is turned on by default. To turn it off, pass the new keyword argument `source_code_display` as `False` when calling `register()` or `@udf()`.
- Added support for calling table functions from `DataFrame.select()`, `DataFrame.with_column()` and `DataFrame.with_columns()` which now take parameters of type `table_function.TableFunctionCall` for columns.
- Added keyword argument `overwrite` to `session.write_pandas()` to allow overwriting contents of a Snowflake table with that of a pandas DataFrame.
- Added keyword argument `column_order` to `df.write.save_as_table()` to specify the matching rules when inserting data into table in append mode.
- Added method `FileOperation.put_stream()` to upload local files to a stage via file stream.
- Added methods `TableFunctionCall.alias()` and `TableFunctionCall.as_()` to allow aliasing the names of columns that come from the output of table function joins.
- Added function `get_active_session()` in module `snowflake.snowpark.context` to get the current active Snowpark session.

### Bug Fixes:

- Fixed a bug in which batch insert should not raise an error when `statement_params` is not passed to the function.
- Fixed a bug in which column names should be quoted when `session.create_dataframe()` is called with dicts and a given schema.
- Fixed a bug in which creation of table should be skipped if the table already exists and is in append mode when calling `df.write.save_as_table()`.
- Fixed a bug in which third-party packages with underscores cannot be added when registering UDFs.

### Improvements:

- Improved function `function.uniform()` to infer the types of inputs `max_` and `min_` and cast the limits to `IntegerType` or `FloatType` correspondingly.

## 0.8.0 (2022-07-22)

### New Features:

- Added keyword only argument `statement_params` to the following methods to allow for specifying statement level parameters:
  - `collect`, `to_local_iterator`, `to_pandas`, `to_pandas_batches`,
    `count`, `copy_into_table`, `show`, `create_or_replace_view`, `create_or_replace_temp_view`, `first`, `cache_result`
    and `random_split` on class `snowflake.snowpark.Dateframe`.
  - `update`, `delete` and `merge` on class `snowflake.snowpark.Table`.
  - `save_as_table` and `copy_into_location` on class `snowflake.snowpark.DataFrameWriter`.
  - `approx_quantile`, `statement_params`, `cov` and `crosstab` on class `snowflake.snowpark.DataFrameStatFunctions`.
  - `register` and `register_from_file` on class `snowflake.snowpark.udf.UDFRegistration`.
  - `register` and `register_from_file` on class `snowflake.snowpark.udtf.UDTFRegistration`.
  - `register` and `register_from_file` on class `snowflake.snowpark.stored_procedure.StoredProcedureRegistration`.
  - `udf`, `udtf` and `sproc` in `snowflake.snowpark.functions`.
- Added support for `Column` as an input argument to `session.call()`.
- Added support for `table_type` in `df.write.save_as_table()`. You can now choose from these `table_type` options: `"temporary"`, `"temp"`, and `"transient"`.

### Improvements:

- Added validation of object name in `session.use_*` methods.
- Updated the query tag in SQL to escape it when it has special characters.
- Added a check to see if Anaconda terms are acknowledged when adding missing packages.

### Bug Fixes:

- Fixed the limited length of the string column in `session.create_dataframe()`.
- Fixed a bug in which `session.create_dataframe()` mistakenly converted 0 and `False` to `None` when the input data was only a list.
- Fixed a bug in which calling `session.create_dataframe()` using a large local dataset sometimes created a temp table twice.
- Aligned the definition of `function.trim()` with the SQL function definition.
- Fixed an issue where snowpark-python would hang when using the Python system-defined (built-in function) `sum` vs. the Snowpark `function.sum()`.

### Deprecations:

- Deprecated keyword argument `create_temp_table` in `df.write.save_as_table()`.

## 0.7.0 (2022-05-25)

### New Features:

- Added support for user-defined table functions (UDTFs).
  - Use function `snowflake.snowpark.functions.udtf()` to register a UDTF, or use it as a decorator to register the UDTF.
    - You can also use `Session.udtf.register()` to register a UDTF.
  - Use `Session.udtf.register_from_file()` to register a UDTF from a Python file.
- Updated APIs to query a table function, including both Snowflake built-in table functions and UDTFs.
  - Use function `snowflake.snowpark.functions.table_function()` to create a callable representing a table function and use it to call the table function in a query.
  - Alternatively, use function `snowflake.snowpark.functions.call_table_function()` to call a table function.
  - Added support for `over` clause that specifies `partition by` and `order by` when lateral joining a table function.
  - Updated `Session.table_function()` and `DataFrame.join_table_function()` to accept `TableFunctionCall` instances.

### Breaking Changes:

- When creating a function with `functions.udf()` and `functions.sproc()`, you can now specify an empty list for the `imports` or `packages` argument to indicate that no import or package is used for this UDF or stored procedure. Previously, specifying an empty list meant that the function would use session-level imports or packages.
- Improved the `__repr__` implementation of data types in `types.py`. The unused `type_name` property has been removed.
- Added a Snowpark-specific exception class for SQL errors. This replaces the previous `ProgrammingError` from the Python connector.

### Improvements:

- Added a lock to a UDF or UDTF when it is called for the first time per thread.
- Improved the error message for pickling errors that occurred during UDF creation.
- Included the query ID when logging the failed query.

### Bug Fixes:

- Fixed a bug in which non-integral data (such as timestamps) was occasionally converted to integer when calling `DataFrame.to_pandas()`.
- Fixed a bug in which `DataFrameReader.parquet()` failed to read a parquet file when its column contained spaces.
- Fixed a bug in which `DataFrame.copy_into_table()` failed when the dataframe is created by reading a file with inferred schemas.

### Deprecations

`Session.flatten()` and `DataFrame.flatten()`.

### Dependency Updates:

- Restricted the version of `cloudpickle` <= `2.0.0`.

## 0.6.0 (2022-04-27)

### New Features:

- Added support for vectorized UDFs with the input as a pandas DataFrame or pandas Series and the output as a pandas Series. This improves the performance of UDFs in Snowpark.
- Added support for inferring the schema of a DataFrame by default when it is created by reading a Parquet, Avro, or ORC file in the stage.
- Added functions `current_session()`, `current_statement()`, `current_user()`, `current_version()`, `current_warehouse()`, `date_from_parts()`, `date_trunc()`, `dayname()`, `dayofmonth()`, `dayofweek()`, `dayofyear()`, `grouping()`, `grouping_id()`, `hour()`, `last_day()`, `minute()`, `next_day()`, `previous_day()`, `second()`, `month()`, `monthname()`, `quarter()`, `year()`, `current_database()`, `current_role()`, `current_schema()`, `current_schemas()`, `current_region()`, `current_avaliable_roles()`, `add_months()`, `any_value()`, `bitnot()`, `bitshiftleft()`, `bitshiftright()`, `convert_timezone()`, `uniform()`, `strtok_to_array()`, `sysdate()`, `time_from_parts()`,  `timestamp_from_parts()`, `timestamp_ltz_from_parts()`, `timestamp_ntz_from_parts()`, `timestamp_tz_from_parts()`, `weekofyear()`, `percentile_cont()` to `snowflake.snowflake.functions`.

### Breaking Changes:

- Expired deprecations:
  - Removed the following APIs that were deprecated in 0.4.0: `DataFrame.groupByGroupingSets()`, `DataFrame.naturalJoin()`, `DataFrame.joinTableFunction`, `DataFrame.withColumns()`, `Session.getImports()`, `Session.addImport()`, `Session.removeImport()`, `Session.clearImports()`, `Session.getSessionStage()`, `Session.getDefaultDatabase()`, `Session.getDefaultSchema()`, `Session.getCurrentDatabase()`, `Session.getCurrentSchema()`, `Session.getFullyQualifiedCurrentSchema()`.

### Improvements:

- Added support for creating an empty `DataFrame` with a specific schema using the `Session.create_dataframe()` method.
- Changed the logging level from `INFO` to `DEBUG` for several logs (e.g., the executed query) when evaluating a dataframe.
- Improved the error message when failing to create a UDF due to pickle errors.

### Bug Fixes:

- Removed pandas hard dependencies in the `Session.create_dataframe()` method.

### Dependency Updates:

- Added `typing-extension` as a new dependency with the version >= `4.1.0`.

## 0.5.0 (2022-03-22)

### New Features

- Added stored procedures API.
  - Added `Session.sproc` property and `sproc()` to `snowflake.snowpark.functions`, so you can register stored procedures.
  - Added `Session.call` to call stored procedures by name.
- Added `UDFRegistration.register_from_file()` to allow registering UDFs from Python source files or zip files directly.
- Added `UDFRegistration.describe()` to describe a UDF.
- Added `DataFrame.random_split()` to provide a way to randomly split a dataframe.
- Added functions `md5()`, `sha1()`, `sha2()`, `ascii()`, `initcap()`, `length()`, `lower()`, `lpad()`, `ltrim()`, `rpad()`, `rtrim()`, `repeat()`, `soundex()`, `regexp_count()`, `replace()`, `charindex()`, `collate()`, `collation()`, `insert()`, `left()`, `right()`, `endswith()` to `snowflake.snowpark.functions`.
- Allowed `call_udf()` to accept literal values.
- Provided a `distinct` keyword in `array_agg()`.

### Bug Fixes:

- Fixed an issue that caused `DataFrame.to_pandas()` to have a string column if `Column.cast(IntegerType())` was used.
- Fixed a bug in `DataFrame.describe()` when there is more than one string column.

## 0.4.0 (2022-02-15)

### New Features

- You can now specify which Anaconda packages to use when defining UDFs.
  - Added `add_packages()`, `get_packages()`, `clear_packages()`, and `remove_package()`, to class `Session`.
  - Added `add_requirements()` to `Session` so you can use a requirements file to specify which packages this session will use.
  - Added parameter `packages` to function `snowflake.snowpark.functions.udf()` and method `UserDefinedFunction.register()` to indicate UDF-level Anaconda package dependencies when creating a UDF.
  - Added parameter `imports` to `snowflake.snowpark.functions.udf()` and `UserDefinedFunction.register()` to specify UDF-level code imports.
- Added a parameter `session` to function `udf()` and `UserDefinedFunction.register()` so you can specify which session to use to create a UDF if you have multiple sessions.
- Added types `Geography` and `Variant` to `snowflake.snowpark.types` to be used as type hints for Geography and Variant data when defining a UDF.
- Added support for Geography geoJSON data.
- Added `Table`, a subclass of `DataFrame` for table operations:
  - Methods `update` and `delete` update and delete rows of a table in Snowflake.
  - Method `merge` merges data from a `DataFrame` to a `Table`.
  - Override method `DataFrame.sample()` with an additional parameter `seed`, which works on tables but not on view and sub-queries.
- Added `DataFrame.to_local_iterator()` and `DataFrame.to_pandas_batches()` to allow getting results from an iterator when the result set returned from the Snowflake database is too large.
- Added `DataFrame.cache_result()` for caching the operations performed on a `DataFrame` in a temporary table.
  Subsequent operations on the original `DataFrame` have no effect on the cached result `DataFrame`.
- Added property `DataFrame.queries` to get SQL queries that will be executed to evaluate the `DataFrame`.
- Added `Session.query_history()` as a context manager to track SQL queries executed on a session, including all SQL queries to evaluate `DataFrame`s created from a session. Both query ID and query text are recorded.
- You can now create a `Session` instance from an existing established `snowflake.connector.SnowflakeConnection`. Use parameter `connection` in `Session.builder.configs()`.
- Added `use_database()`, `use_schema()`, `use_warehouse()`, and `use_role()` to class `Session` to switch database/schema/warehouse/role after a session is created.
- Added `DataFrameWriter.copy_into_table()` to unload a `DataFrame` to stage files.
- Added `DataFrame.unpivot()`.
- Added `Column.within_group()` for sorting the rows by columns with some aggregation functions.
- Added functions `listagg()`, `mode()`, `div0()`, `acos()`, `asin()`, `atan()`, `atan2()`, `cos()`, `cosh()`, `sin()`, `sinh()`, `tan()`, `tanh()`, `degrees()`, `radians()`, `round()`, `trunc()`, and `factorial()` to `snowflake.snowflake.functions`.
- Added an optional argument `ignore_nulls` in function `lead()` and `lag()`.
- The `condition` parameter of function `when()` and `iff()` now accepts SQL expressions.

### Improvements

- All function and method names have been renamed to use the snake case naming style, which is more Pythonic. For convenience, some camel case names are kept as aliases to the snake case APIs. It is recommended to use the snake case APIs.
  - Deprecated these methods on class `Session` and replaced them with their snake case equivalents: `getImports()`, `addImports()`, `removeImport()`, `clearImports()`, `getSessionStage()`, `getDefaultSchema()`, `getDefaultSchema()`, `getCurrentDatabase()`, `getFullyQualifiedCurrentSchema()`.
  - Deprecated these methods on class `DataFrame` and replaced them with their snake case equivalents: `groupingByGroupingSets()`, `naturalJoin()`, `withColumns()`, `joinTableFunction()`.
- Property `DataFrame.columns` is now consistent with `DataFrame.schema.names` and the Snowflake database `Identifier Requirements`.
- `Column.__bool__()` now raises a `TypeError`. This will ban the use of logical operators `and`, `or`, `not` on `Column` object, for instance `col("a") > 1 and col("b") > 2` will raise the `TypeError`. Use `(col("a") > 1) & (col("b") > 2)` instead.
- Changed `PutResult` and `GetResult` to subclass `NamedTuple`.
- Fixed a bug which raised an error when the local path or stage location has a space or other special characters.
- Changed `DataFrame.describe()` so that non-numeric and non-string columns are ignored instead of raising an exception.

### Dependency updates

- Updated ``snowflake-connector-python`` to 2.7.4.

## 0.3.0 (2022-01-09)

### New Features

- Added `Column.isin()`, with an alias `Column.in_()`.
- Added `Column.try_cast()`, which is a special version of `cast()`. It tries to cast a string expression to other types and returns `null` if the cast is not possible.
- Added `Column.startswith()` and `Column.substr()` to process string columns.
- `Column.cast()` now also accepts a `str` value to indicate the cast type in addition to a `DataType` instance.
- Added `DataFrame.describe()` to summarize stats of a `DataFrame`.
- Added `DataFrame.explain()` to print the query plan of a `DataFrame`.
- `DataFrame.filter()` and `DataFrame.select_expr()` now accepts a sql expression.
- Added a new `bool` parameter `create_temp_table` to methods `DataFrame.saveAsTable()` and `Session.write_pandas()` to optionally create a temp table.
- Added `DataFrame.minus()` and `DataFrame.subtract()` as aliases to `DataFrame.except_()`.
- Added `regexp_replace()`, `concat()`, `concat_ws()`, `to_char()`, `current_timestamp()`, `current_date()`, `current_time()`, `months_between()`, `cast()`, `try_cast()`, `greatest()`, `least()`, and `hash()` to module `snowflake.snowpark.functions`.

### Bug Fixes

- Fixed an issue where `Session.createDataFrame(pandas_df)` and `Session.write_pandas(pandas_df)` raise an exception when the `pandas DataFrame` has spaces in the column name.
- `DataFrame.copy_into_table()` sometimes prints an `error` level log entry while it actually works. It's fixed now.
- Fixed an API docs issue where some `DataFrame` APIs are missing from the docs.

### Dependency updates

- Update ``snowflake-connector-python`` to 2.7.2, which upgrades ``pyarrow`` dependency to 6.0.x. Refer to the [python connector 2.7.2 release notes](https://pypi.org/project/snowflake-connector-python/2.7.2/) for more details.

## 0.2.0 (2021-12-02)

### New Features

- Updated the `Session.createDataFrame()` method for creating a `DataFrame` from a pandas DataFrame.
- Added the `Session.write_pandas()` method for writing a `pandas DataFrame` to a table in Snowflake and getting a `Snowpark DataFrame` object back.
- Added new classes and methods for calling window functions.
- Added the new functions `cume_dist()`, to find the cumulative distribution of a value with regard to other values within a window partition,
  and `row_number()`, which returns a unique row number for each row within a window partition.
- Added functions for computing statistics for DataFrames in the `DataFrameStatFunctions` class.
- Added functions for handling missing values in a DataFrame in the `DataFrameNaFunctions` class.
- Added new methods `rollup()`, `cube()`, and `pivot()` to the `DataFrame` class.
- Added the `GroupingSets` class, which you can use with the DataFrame groupByGroupingSets method to perform a SQL GROUP BY GROUPING SETS.
- Added the new `FileOperation(session)`
  class that you can use to upload and download files to and from a stage.
- Added the `DataFrame.copy_into_table()`
  method for loading data from files in a stage into a table.
- In CASE expressions, the functions `when()` and `otherwise()`
  now accept Python types in addition to `Column` objects.
- When you register a UDF you can now optionally set the `replace` parameter to `True` to overwrite an existing UDF with the same name.

### Improvements

- UDFs are now compressed before they are uploaded to the server. This makes them about 10 times smaller, which can help
  when you are using large ML model files.
- When the size of a UDF is less than 8196 bytes, it will be uploaded as in-line code instead of uploaded to a stage.

### Bug Fixes

- Fixed an issue where the statement `df.select(when(col("a") == 1, 4).otherwise(col("a"))), [Row(4), Row(2), Row(3)]` raised an exception.
- Fixed an issue where `df.toPandas()` raised an exception when a DataFrame was created from large local data.

## 0.1.0 (2021-10-26)

Start of Private Preview<|MERGE_RESOLUTION|>--- conflicted
+++ resolved
@@ -20,15 +20,12 @@
   - snowflake.snowpark.Session:
     - cancel_all
 - Introduced a new exception class `snowflake.snowpark.mock.exceptions.SnowparkLocalTestingException`.
-<<<<<<< HEAD
+- Added support for casting to FloatType
 - Added support for the following DataFrameReader read options to file formats `csv` and `json`:
   - PURGE
   - PATTERN
   - INFER_SCHEMA with value being `False`
   - ENCODING with value being `UTF8`
-=======
-- Added support for casting to FloatType
->>>>>>> e7b28ba2
 
 #### Bug Fixes
 

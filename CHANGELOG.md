# Release History
<<<<<<< HEAD
## 1.39.0 (YYYY-MM-DD)
### Snowpark Python API Updates
#### New Features
#### Bug Fixes
#### Deprecations
#### Dependency Updates
#### Improvements
### Snowpark pandas API Updates
#### New Features
#### Bug Fixes
#### Deprecations
#### Dependency Updates
#### Improvements
- Eliminate duplicate parameter check queries for casing status when retrieving the session.
- Provide a mechanism for skipping snowpark pandas integration tests when running in hybrid mode
- Retrieve dataframe row counts through object metadata to avoid a COUNT(*) query (performance)
=======
>>>>>>> f8598bd8

## 1.39.0 (YYYY-MM-DD)

### Snowpark Python API Updates

#### New Features

- Added a new datatype `YearMonthIntervalType` that allows users to create intervals for datetime operations.
- Added a new function `interval_year_month_from_parts` that allows users to easily create `YearMonthIntervalType` without using SQL.
- Added support for `FileOperation.list` to list files in a stage with metadata.
- Added support for `FileOperation.remove` to remove files in a stage.

#### Bug Fixes

#### Deprecations

#### Dependency Updates

#### Improvements

- Added a new option `cacheResult` to `DataFrameReader.xml` that allows users to cache the result of the XML reader to a temporary table after calling `xml`. It helps improve performance when subsequent operations are performed on the same DataFrame.

### Snowpark pandas API Updates

#### New Features

#### Improvements

- Eliminate duplicate parameter check queries for casing status when retrieving the session.
- Retrieve dataframe row counts through object metadata to avoid a COUNT(*) query (performance)

#### Dependency Updates

#### Bug Fixes

### Snowpark Local Testing Updates

#### New Features

- Added support to allow patching `functions.ai_complete`.

## 1.38.0 (2025-09-04)

### Snowpark Python API Updates

#### New Features

- Added support for the following AI-powered functions in `functions.py`:
  - `ai_extract`
  - `ai_parse_document`
  - `ai_transcribe`
- Added time travel support for querying historical data:
  - `Session.table()` now supports time travel parameters: `time_travel_mode`, `statement`, `offset`, `timestamp`, `timestamp_type`, and `stream`.
  - `DataFrameReader.table()` supports the same time travel parameters as direct arguments.
  - `DataFrameReader` supports time travel via option chaining (e.g., `session.read.option("time_travel_mode", "at").option("offset", -60).table("my_table")`).
- Added support for specifying the following parameters to `DataFrameWriter.copy_into_location` for validation and writing data to external locations:
    - `validation_mode`
    - `storage_integration`
    - `credentials`
    - `encryption`
- Added support for `Session.directory` and `Session.read.directory` to retrieve the list of all files on a stage with metadata.
- Added support for `DataFrameReader.jdbc`(PrPr) that allows ingesting external data source with jdbc driver.
- Added support for `FileOperation.copy_files` to copy files from a source location to an output stage.
- Added support for the following scalar functions in `functions.py`:
  - `all_user_names`
  - `bitand`
  - `bitand_agg`
  - `bitor`
  - `bitor_agg`
  - `bitxor`
  - `bitxor_agg`
  - `current_account_name`
  - `current_client`
  - `current_ip_address`
  - `current_role_type`
  - `current_organization_name`
  - `current_organization_user`
  - `current_secondary_roles`
  - `current_transaction`
  - `getbit`

#### Bug Fixes

- Fixed the repr of TimestampType to match the actual subtype it represents.
- Fixed a bug in `DataFrameReader.dbapi` that udtf ingestion does not work in stored procedure.
- Fixed a bug in schema inference that caused incorrect stage prefixes to be used.

#### Improvements

- Enhanced error handling in `DataFrameReader.dbapi` thread-based ingestion to prevent unnecessary operations, which improves resource efficiency.
- Bumped cloudpickle dependency to also support `cloudpickle==3.1.1` in addition to previous versions.
- Improved `DataFrameReader.dbapi` (PuPr) ingestion performance for PostgreSQL and MySQL by using server side cursor to fetch data.

### Snowpark pandas API Updates

#### New Features
- Completed support for `pd.read_snowflake()`, `pd.to_iceberg()`,
  `pd.to_pandas()`, `pd.to_snowpark()`, `pd.to_snowflake()`,
  `DataFrame.to_iceberg()`, `DataFrame.to_pandas()`, `DataFrame.to_snowpark()`,
  `DataFrame.to_snowflake()`, `Series.to_iceberg()`, `Series.to_pandas()`,
  `Series.to_snowpark()`, and `Series.to_snowflake()` on the "Pandas" and "Ray"
  backends. Previously, only some of these functions and methods were supported
  on the Pandas backend.
- Added support for `Index.get_level_values()`.

#### Improvements
- Set the default transfer limit in hybrid execution for data leaving Snowflake to 100k, which can be overridden with the SnowflakePandasTransferThreshold environment variable. This configuration is appropriate for scenarios with two available engines, "Pandas" and "Snowflake" on relational workloads.
- Improve import error message by adding `--upgrade` to `pip install "snowflake-snowpark-python[modin]"` in the error message.
- Reduce the telemetry messages from the modin client by pre-aggregating into 5 second windows and only keeping a narrow band of metrics which are useful for tracking hybrid execution and native pandas performance.
- Set the initial row count only when hybrid execution is enabled. This reduces the number of queries issued for many workloads.
- Add a new test parameter for integration tests to enable hybrid execution.

#### Bug Fixes
- Raised `NotImplementedError` instead of `AttributeError` on attempting to call
  Snowflake extension functions/methods `to_dynamic_table()`, `cache_result()`,
  `to_view()`, `create_or_replace_dynamic_table()`, and
  `create_or_replace_view()` on dataframes or series using the pandas or ray 
  backends.

## 1.37.0 (2025-08-18)

### Snowpark Python API Updates

#### New Features

- Added support for the following `xpath` functions in `functions.py`:
  - `xpath`
  - `xpath_string`
  - `xpath_boolean`
  - `xpath_int`
  - `xpath_float`
  - `xpath_double`
  - `xpath_long`
  - `xpath_short`
- Added support for parameter `use_vectorized_scanner` in function `Session.write_arrow()`.
- Dataframe profiler adds the following information about each query: describe query time, execution time, and sql query text. To view this information, call session.dataframe_profiler.enable() and call get_execution_profile on a dataframe.
- Added support for `DataFrame.col_ilike`.
- Added support for non-blocking stored procedure calls that return `AsyncJob` objects.
  - Added `block: bool = True` parameter to `Session.call()`. When `block=False`, returns an `AsyncJob` instead of blocking until completion.
  - Added `block: bool = True` parameter to `StoredProcedure.__call__()` for async support across both named and anonymous stored procedures.
  - Added `Session.call_nowait()` that is equivalent to `Session.call(block=False)`.

#### Bug Fixes

- Fixed a bug in CTE optimization stage where `deepcopy` of internal plans would cause a memory spike when a dataframe is created locally using `session.create_dataframe()` using a large input data.
- Fixed a bug in `DataFrameReader.parquet` where the `ignore_case` option in the `infer_schema_options` was not respected.
- Fixed a bug that `to_pandas()` has different format of column name when query result format is set to 'JSON' and 'ARROW'.

#### Deprecations
- Deprecated `pkg_resources`.

#### Dependency Updates

- Added a dependency on `protobuf<6.32`

### Snowpark pandas API Updates

#### New Features

- Added support for efficient transfer of data between Snowflake and Ray with the `DataFrame.set_backend` method. The installed version of `modin` must be at least 0.35.0, and `ray` must be installed.

#### Improvements

#### Dependency Updates

- Updated the supported `modin` versions to >=0.34.0 and <0.36.0 (was previously >= 0.33.0 and <0.35.0).
- Added support for pandas 2.3 when the installed `modin` version is at least 0.35.0.

#### Bug Fixes

- Fixed an issue in hybrid execution mode (PrPr) where `pd.to_datetime` and `pd.to_timedelta` would unexpectedly raise `IndexError`.
- Fixed a bug where `pd.explain_switch` would raise `IndexError` or return `None` if called before any potential switch operations were performed.
- Fixed a bug where calling `pd.concat(axis=0)` on a dataframe with the default, positional index and a dataframe with a different index would produce invalid SQL.

## 1.36.0 (2025-08-05)

### Snowpark Python API Updates

#### New Features

- `Session.create_dataframe` now accepts keyword arguments that are forwarded to the internal call to `Session.write_pandas` or `Session.write_arrow` when creating a DataFrame from a pandas DataFrame or a pyarrow Table.
- Added new APIs for `AsyncJob`:
  - `AsyncJob.is_failed()` returns a `bool` indicating if a job has failed. Can be used in combination with `AsyncJob.is_done()` to determine if a job is finished and errored.
  - `AsyncJob.status()` returns a string representing the current query status (e.g., "RUNNING", "SUCCESS", "FAILED_WITH_ERROR") for detailed monitoring without calling `result()`.
- Added a dataframe profiler. To use, you can call get_execution_profile() on your desired dataframe. This profiler reports the queries executed to evaluate a dataframe, and statistics about each of the query operators. Currently an experimental feature
- Added support for the following functions in `functions.py`:
  - `ai_sentiment`
- Updated the interface for experimental feature `context.configure_development_features`. All development features are disabled by default unless explicitly enabled by the user.

### Snowpark pandas API Updates

#### New Features

#### Improvements
- Hybrid execution row estimate improvements and a reduction of eager calls.
- Add a new configuration variable to control transfer costs out of Snowflake when using hybrid execution.
- Added support for creating permanent and immutable UDFs/UDTFs with `DataFrame/Series/GroupBy.apply`, `map`, and `transform` by passing the `snowflake_udf_params` keyword argument. See documentation for details.
- Added support for mapping np.unique to DataFrame and Series inputs using pd.unique.

#### Bug Fixes

- Fixed an issue where Snowpark pandas plugin would unconditionally disable `AutoSwitchBackend` even when users had explicitly configured it via environment variables or programmatically.

## 1.35.0 (2025-07-24)

### Snowpark Python API Updates

#### New Features

- Added support for the following functions in `functions.py`:
  - `ai_embed`
  - `try_parse_json`

#### Bug Fixes

- Fixed a bug in `DataFrameReader.dbapi` (PrPr) that `dbapi` fail in python stored procedure with process exit with code 1.
- Fixed a bug in `DataFrameReader.dbapi` (PrPr) that `custom_schema` accept illegal schema.
- Fixed a bug in `DataFrameReader.dbapi` (PrPr) that `custom_schema` does not work when connecting to Postgres and Mysql.
- Fixed a bug in schema inference that would cause it to fail for external stages.

#### Improvements

- Improved `query` parameter in `DataFrameReader.dbapi` (PrPr) so that parentheses are not needed around the query.
- Improved error experience in `DataFrameReader.dbapi` (PrPr) when exception happen during inferring schema of target data source.


### Snowpark Local Testing Updates

#### New Features

- Added local testing support for reading files with `SnowflakeFile` using local file paths, the Snow URL semantic (snow://...), local testing framework stages, and Snowflake stages (@stage/file_path).

### Snowpark pandas API Updates

#### New Features

- Added support for `DataFrame.boxplot`.

#### Improvements

- Reduced the number of UDFs/UDTFs created by repeated calls to `apply` or `map` with the same arguments on Snowpark pandas objects.
- Added an example for reading a file from a stage in the docstring for `pd.read_excel`.
- Implemented more efficient data transfer between the Snowflake and Ray backends of Modin (requires modin>=0.35.0 to use).

#### Bug Fixes

- Added an upper bound to the row estimation when the cartesian product from an align or join results in a very large number. This mitigates a performance regression.
- Fix a `pd.read_excel` bug when reading files inside stage inner directory.

## 1.34.0 (2025-07-15)

### Snowpark Python API Updates

#### New Features

- Added a new option `TRY_CAST` to `DataFrameReader`. When `TRY_CAST` is True columns are wrapped in a `TRY_CAST` statement rather than a hard cast when loading data.
- Added a new option `USE_RELAXED_TYPES` to the `INFER_SCHEMA_OPTIONS` of `DataFrameReader`. When set to True this option casts all strings to max length strings and all numeric types to `DoubleType`.
- Added debuggability improvements to eagerly validate dataframe schema metadata. Enable it using `snowflake.snowpark.context.configure_development_features()`.
- Added a new function `snowflake.snowpark.dataframe.map_in_pandas` that allows users map a function across a dataframe. The mapping function takes an iterator of pandas dataframes as input and provides one as output.
- Added a ttl cache to describe queries. Repeated queries in a 15 second interval will use the cached value rather than requery Snowflake.
- Added a parameter `fetch_with_process` to `DataFrameReader.dbapi` (PrPr) to enable multiprocessing for parallel data fetching in local ingestion. By default, local ingestion uses multithreading. Multiprocessing may improve performance for CPU-bound tasks like Parquet file generation.
- Added a new function `snowflake.snowpark.functions.model` that allows users to call methods of a model.

#### Improvements

- Added support for row validation using XSD schema using `rowValidationXSDPath` option when reading XML files with a row tag using `rowTag` option.
- Improved SQL generation for `session.table().sample()` to generate a flat SQL statement.
- Added support for complex column expression as input for `functions.explode`.
- Added debuggability improvements to show which Python lines an SQL compilation error corresponds to. Enable it using `snowflake.snowpark.context.configure_development_features()`. This feature also depends on AST collection to be enabled in the session which can be done using `session.ast_enabled = True`.
- Set enforce_ordering=True when calling `to_snowpark_pandas()` from a snowpark dataframe containing DML/DDL queries instead of throwing a NotImplementedError.

#### Bug Fixes

- Fixed a bug caused by redundant validation when creating an iceberg table.
- Fixed a bug in `DataFrameReader.dbapi` (PrPr) where closing the cursor or connection could unexpectedly raise an error and terminate the program.
- Fixed ambiguous column errors when using table functions in `DataFrame.select()` that have output columns matching the input DataFrame's columns. This improvement works when dataframe columns are provided as `Column` objects.
- Fixed a bug where having a NULL in a column with DecimalTypes would cast the column to FloatTypes instead and lead to precision loss.

### Snowpark Local Testing Updates

#### Bug Fixes

- Fixed a bug when processing windowed functions that lead to incorrect indexing in results.
- When a scalar numeric is passed to fillna we will ignore non-numeric columns instead of producing an error.

### Snowpark pandas API Updates

#### New Features

- Added support for `DataFrame.to_excel` and `Series.to_excel`.
- Added support for `pd.read_feather`, `pd.read_orc`, and `pd.read_stata`.
- Added support for `pd.explain_switch()` to return debugging information on hybrid execution decisions.
- Support `pd.read_snowflake` when the global modin backend is `Pandas`.
- Added support for `pd.to_dynamic_table`, `pd.to_iceberg`, and `pd.to_view`.

#### Improvements

- Added modin telemetry on API calls and hybrid engine switches.
- Show more helpful error messages to Snowflake Notebook users when the `modin` or `pandas` version does not match our requirements.
- Added a data type guard to the cost functions for hybrid execution mode (PrPr) which checks for data type compatibility.
- Added automatic switching to the pandas backend in hybrid execution mode (PrPr) for many methods that are not directly implemented in Snowpark pandas.
- Set the 'type' and other standard fields for Snowpark pandas telemetry.

#### Dependency Updates

- Added tqdm and ipywidgets as dependencies so that progress bars appear when switching between modin backends.
- Updated the supported `modin` versions to >=0.33.0 and <0.35.0 (was previously >= 0.32.0 and <0.34.0).

#### Bug Fixes

- Fixed a bug in hybrid execution mode (PrPr) where certain Series operations would raise `TypeError: numpy.ndarray object is not callable`.
- Fixed a bug in hybrid execution mode (PrPr) where calling numpy operations like `np.where` on modin objects with the Pandas backend would raise an `AttributeError`. This fix requires `modin` version 0.34.0 or newer.
- Fixed issue in `df.melt` where the resulting values have an additional suffix applied.

## 1.33.0 (2025-06-19)

### Snowpark Python API Updates

#### New Features

- Added support for MySQL in `DataFrameWriter.dbapi` (PrPr) for both Parquet and UDTF-based ingestion.
- Added support for PostgreSQL in `DataFrameReader.dbapi` (PrPr) for both Parquet and UDTF-based ingestion.
- Added support for Databricks in `DataFrameWriter.dbapi` (PrPr) for UDTF-based ingestion.
- Added support to `DataFrameReader` to enable use of `PATTERN` when reading files with `INFER_SCHEMA` enabled.
- Added support for the following AI-powered functions in `functions.py`:
  - `ai_complete`
  - `ai_similarity`
  - `ai_summarize_agg` (originally `summarize_agg`)
  - different config options for `ai_classify`
- Added support for more options when reading XML files with a row tag using `rowTag` option:
  - Added support for removing namespace prefixes from col names using `ignoreNamespace` option.
  - Added support for specifying the prefix for the attribute column in the result table using `attributePrefix` option.
  - Added support for excluding attributes from the XML element using `excludeAttributes` option.
  - Added support for specifying the column name for the value when there are attributes in an element that has no child elements using `valueTag` option.
  - Added support for specifying the value to treat as a ``null`` value using `nullValue` option.
  - Added support for specifying the character encoding of the XML file using `charset` option.
  - Added support for ignoring surrounding whitespace in the XML element using `ignoreSurroundingWhitespace` option.
- Added support for parameter `return_dataframe` in `Session.call`, which can be used to set the return type of the functions to a `DataFrame` object.
- Added a new argument to `Dataframe.describe` called `strings_include_math_stats` that triggers `stddev` and `mean` to be calculated for String columns.
- Added support for retrieving `Edge.properties` when retrieving lineage from `DGQL` in `DataFrame.lineage.trace`.
- Added a parameter `table_exists` to `DataFrameWriter.save_as_table` that allows specifying if a table already exists. This allows skipping a table lookup that can be expensive.

#### Bug Fixes

- Fixed a bug in `DataFrameReader.dbapi` (PrPr) where the `create_connection` defined as local function was incompatible with multiprocessing.
- Fixed a bug in `DataFrameReader.dbapi` (PrPr) where databricks `TIMESTAMP` type was converted to Snowflake `TIMESTAMP_NTZ` type which should be `TIMESTAMP_LTZ` type.
- Fixed a bug in `DataFrameReader.json` where repeated reads with the same reader object would create incorrectly quoted columns.
- Fixed a bug in `DataFrame.to_pandas()` that would drop column names when converting a dataframe that did not originate from a select statement.
- Fixed a bug that `DataFrame.create_or_replace_dynamic_table` raises error when the dataframe contains a UDTF and `SELECT *` in UDTF not being parsed correctly.
- Fixed a bug where casted columns could not be used in the values-clause of in functions.

#### Improvements

- Improved the error message for `Session.write_pandas()` and `Session.create_dataframe()` when the input pandas DataFrame does not have a column.
- Improved `DataFrame.select` when the arguments contain a table function with output columns that collide with columns of current dataframe. With the improvement, if user provides non-colliding columns in `df.select("col1", "col2", table_func(...))` as string arguments, then the query generated by snowpark client will not raise ambiguous column error.
- Improved `DataFrameReader.dbapi` (PrPr) to use in-memory Parquet-based ingestion for better performance and security.
- Improved `DataFrameReader.dbapi` (PrPr) to use `MATCH_BY_COLUMN_NAME=CASE_SENSITIVE` in copy into table operation.

### Snowpark Local Testing Updates

#### New Features

- Added support for snow urls (snow://) in local file testing.

#### Bug Fixes

- Fixed a bug in `Column.isin` that would cause incorrect filtering on joined or previously filtered data.
- Fixed a bug in `snowflake.snowpark.functions.concat_ws` that would cause results to have an incorrect index.

### Snowpark pandas API Updates

#### Dependency Updates

- Updated `modin` dependency constraint from 0.32.0 to >=0.32.0, <0.34.0. The latest version tested with Snowpark pandas is `modin` 0.33.1.

#### New Features

- Added support for **Hybrid Execution (PrPr)**. By running `from modin.config import AutoSwitchBackend; AutoSwitchBackend.enable()`, Snowpark pandas will automatically choose whether to run certain pandas operations locally or on Snowflake. This feature is disabled by default.

#### Improvements

- Set the default value of the `index` parameter to `False` for `DataFrame.to_view`, `Series.to_view`, `DataFrame.to_dynamic_table`, and `Series.to_dynamic_table`.
- Added `iceberg_version` option to table creation functions.
- Reduced query count for many operations, including `insert`, `repr`, and `groupby`, that previously issued a query to retrieve the input data's size.

#### Bug Fixes

- Fixed a bug in `Series.where` when the `other` parameter is an unnamed `Series`.


## 1.32.0 (2025-05-15)

### Snowpark Python API Updates

#### Improvements

- Invoking snowflake system procedures does not invoke an additional `describe procedure` call to check the return type of the procedure.
- Added support for `Session.create_dataframe()` with the stage URL and FILE data type.
- Added support for different modes for dealing with corrupt XML records when reading an XML file using `session.read.option('mode', <mode>), option('rowTag', <tag_name>).xml(<stage_file_path>)`. Currently `PERMISSIVE`, `DROPMALFORMED` and `FAILFAST` are supported.
- Improved the error message of the XML reader when the specified row tag is not found in the file.
- Improved query generation for `Dataframe.drop` to use `SELECT * EXCLUDE ()` to exclude the dropped columns. To enable this feature, set `session.conf.set("use_simplified_query_generation", True)`.
- Added support for `VariantType` to `StructType.from_json`

#### Bug Fixes

- Fixed a bug in `DataFrameWriter.dbapi` (PrPr) that unicode or double-quoted column name in external database causes error because not quoted correctly.
- Fixed a bug where named fields in nested OBJECT data could cause errors when containing spaces.
- Fixed a bug duplicated `native_app_params` parameters in register udaf function.

### Snowpark Local Testing Updates

#### Bug Fixes

- Fixed a bug in `snowflake.snowpark.functions.rank` that would cause sort direction to not be respected.
- Fixed a bug in `snowflake.snowpark.functions.to_timestamp_*` that would cause incorrect results on filtered data.

### Snowpark pandas API Updates

#### New Features

- Added support for dict values in `Series.str.get`, `Series.str.slice`, and `Series.str.__getitem__` (`Series.str[...]`).
- Added support for `DataFrame.to_html`.
- Added support for `DataFrame.to_string` and `Series.to_string`.
- Added support for reading files from S3 buckets using `pd.read_csv`.
- Added `ENFORCE_EXISTING_FILE_FORMAT` option to the `DataFrameReader`, which allows to read a dataframe only based on an existing file format object when used together with `FORMAT_NAME`.

#### Improvements

- Make `iceberg_config` a required parameter for `DataFrame.to_iceberg` and `Series.to_iceberg`.

## 1.31.1 (2025-05-05)

### Snowpark Python API Updates

#### Bug Fixes

- Updated conda build configuration to deprecate Python 3.8 support, preventing installation in incompatible environments.

## 1.31.0 (2025-04-24)

### Snowpark Python API Updates

#### New Features

- Added support for `restricted caller` permission of `execute_as` argument in `StoredProcedure.register()`.
- Added support for non-select statement in `DataFrame.to_pandas()`.
- Added support for `artifact_repository` parameter to `Session.add_packages`, `Session.add_requirements`, `Session.get_packages`, `Session.remove_package`, and `Session.clear_packages`.
- Added support for reading an XML file using a row tag by `session.read.option('rowTag', <tag_name>).xml(<stage_file_path>)` (experimental).
  - Each XML record is extracted as a separate row.
  - Each field within that record becomes a separate column of type VARIANT, which can be further queried using dot notation, e.g., `col(a.b.c)`.
- Added updates to `DataFrameReader.dbapi` (PrPr):
  - Added `fetch_merge_count` parameter for optimizing performance by merging multiple fetched data into a single Parquet file.
  - Added support for Databricks.
  - Added support for ingestion with Snowflake UDTF.
- Added support for the following AI-powered functions in `functions.py` (Private Preview):
  - `prompt`
  - `ai_filter` (added support for `prompt()` function and image files, and changed the second argument name from `expr` to `file`)
  - `ai_classify`

#### Improvements

- Renamed the `relaxed_ordering` param into `enforce_ordering` for `DataFrame.to_snowpark_pandas`. Also the new default values is `enforce_ordering=False` which has the opposite effect of the previous default value, `relaxed_ordering=False`.
- Improved `DataFrameReader.dbapi` (PrPr) reading performance by setting the default `fetch_size` parameter value to 1000.
- Improve the error message for invalid identifier SQL error by suggesting the potentially matching identifiers.
- Reduced the number of describe queries issued when creating a DataFrame from a Snowflake table using `session.table`.
- Improved performance and accuracy of `DataFrameAnalyticsFunctions.time_series_agg()`.

#### Bug Fixes

- Fixed a bug in `DataFrame.group_by().pivot().agg` when the pivot column and aggregate column are the same.
- Fixed a bug in `DataFrameReader.dbapi` (PrPr) where a `TypeError` was raised when `create_connection` returned a connection object of an unsupported driver type.
- Fixed a bug where `df.limit(0)` call would not properly apply.
- Fixed a bug in `DataFrameWriter.save_as_table` that caused reserved names to throw errors when using append mode.

#### Deprecations

- Deprecated support for Python3.8.
- Deprecated argument `sliding_interval` in `DataFrameAnalyticsFunctions.time_series_agg()`.

### Snowpark Local Testing Updates

#### New Features

- Added support for Interval expression to `Window.range_between`.
- Added support for `array_construct` function.

#### Bug Fixes

- Fixed a bug in local testing where transient `__pycache__` directory was unintentionally copied during stored procedure execution via import.
- Fixed a bug in local testing that created incorrect result for `Column.like` calls.
- Fixed a bug in local testing that caused `Column.getItem` and `snowpark.snowflake.functions.get` to raise `IndexError` rather than return null.
- Fixed a bug in local testing where `df.limit(0)` call would not properly apply.
- Fixed a bug in local testing where a `Table.merge` into an empty table would cause an exception.

### Snowpark pandas API Updates

#### Dependency Updates

- Updated `modin` from 0.30.1 to 0.32.0.
- Added support for `numpy` 2.0 and above.

#### New Features

- Added support for `DataFrame.create_or_replace_view` and `Series.create_or_replace_view`.
- Added support for `DataFrame.create_or_replace_dynamic_table` and `Series.create_or_replace_dynamic_table`.
- Added support for `DataFrame.to_view` and `Series.to_view`.
- Added support for `DataFrame.to_dynamic_table` and `Series.to_dynamic_table`.
- Added support for `DataFrame.groupby.resample` for aggregations `max`, `mean`, `median`, `min`, and `sum`.
- Added support for reading stage files using:
  - `pd.read_excel`
  - `pd.read_html`
  - `pd.read_pickle`
  - `pd.read_sas`
  - `pd.read_xml`
- Added support for `DataFrame.to_iceberg` and `Series.to_iceberg`.
- Added support for dict values in `Series.str.len`.

#### Improvements

- Improve performance of `DataFrame.groupby.apply` and `Series.groupby.apply` by avoiding expensive pivot step.
- Added estimate for row count upper bound to `OrderedDataFrame` to enable better engine switching. This could potentially result in increased query counts.
- Renamed the `relaxed_ordering` param into `enforce_ordering` for `pd.read_snowflake`. Also the new default value is `enforce_ordering=False` which has the opposite effect of the previous default value, `relaxed_ordering=False`.

#### Bug Fixes

- Fixed a bug for `pd.read_snowflake` when reading iceberg tables and `enforce_ordering=True`.

## 1.30.0 (2025-03-27)

### Snowpark Python API Updates

#### New Features

- Added Support for relaxed consistency and ordering guarantees in `Dataframe.to_snowpark_pandas` by introducing the new parameter `relaxed_ordering`.
- `DataFrameReader.dbapi` (PrPr) now accepts a list of strings for the session_init_statement parameter, allowing multiple SQL statements to be executed during session initialization.

#### Improvements

- Improved query generation for `Dataframe.stat.sample_by` to generate a single flat query that scales well with large `fractions` dictionary compared to older method of creating a UNION ALL subquery for each key in `fractions`. To enable this feature, set `session.conf.set("use_simplified_query_generation", True)`.
- Improved performance of `DataFrameReader.dbapi` by enable vectorized option when copy parquet file into table.
- Improved query generation for `DataFrame.random_split` in the following ways. They can be enabled by setting `session.conf.set("use_simplified_query_generation", True)`:
  - Removed the need to `cache_result` in the internal implementation of the input dataframe resulting in a pure lazy dataframe operation.
  - The `seed` argument now behaves as expected with repeatable results across multiple calls and sessions.
- `DataFrame.fillna` and `DataFrame.replace` now both support fitting `int` and `float` into `Decimal` columns if `include_decimal` is set to True.
- Added documentation for the following UDF and stored procedure functions in `files.py` as a result of their General Availability.
  - `SnowflakeFile.write`
  - `SnowflakeFile.writelines`
  - `SnowflakeFile.writeable`
- Minor documentation changes for `SnowflakeFile` and `SnowflakeFile.open()`

#### Bug Fixes

- Fixed a bug for the following functions that raised errors `.cast()` is applied to their output
  - `from_json`
  - `size`

### Snowpark Local Testing Updates

#### Bug Fixes

- Fixed a bug in aggregation that caused empty groups to still produce rows.
- Fixed a bug in `Dataframe.except_` that would cause rows to be incorrectly dropped.
- Fixed a bug that caused `to_timestamp` to fail when casting filtered columns.

### Snowpark pandas API Updates

#### New Features

- Added support for list values in `Series.str.__getitem__` (`Series.str[...]`).
- Added support for `pd.Grouper` objects in group by operations. When `freq` is specified, the default values of the `sort`, `closed`, `label`, and `convention` arguments are supported; `origin` is supported when it is `start` or `start_day`.
- Added support for relaxed consistency and ordering guarantees in `pd.read_snowflake` for both named data sources (e.g., tables and views) and query data sources by introducing the new parameter `relaxed_ordering`.

#### Improvements

- Raise a warning whenever `QUOTED_IDENTIFIERS_IGNORE_CASE` is found to be set, ask user to unset it.
- Improved how a missing `index_label` in `DataFrame.to_snowflake` and `Series.to_snowflake` is handled when `index=True`. Instead of raising a `ValueError`, system-defined labels are used for the index columns.
- Improved error message for `groupby or DataFrame or Series.agg` when the function name is not supported.

## 1.29.1 (2025-03-12)

### Snowpark Python API Updates

#### Bug Fixes

- Fixed a bug in `DataFrameReader.dbapi` (PrPr) that prevents usage in stored procedure and snowbooks.

## 1.29.0 (2025-03-05)

### Snowpark Python API Updates

#### New Features

- Added support for the following AI-powered functions in `functions.py` (Private Preview):
  - `ai_filter`
  - `ai_agg`
  - `summarize_agg`
- Added support for the new FILE SQL type support, with the following related functions in `functions.py` (Private Preview):
  - `fl_get_content_type`
  - `fl_get_etag`
  - `fl_get_file_type`
  - `fl_get_last_modified`
  - `fl_get_relative_path`
  - `fl_get_scoped_file_url`
  - `fl_get_size`
  - `fl_get_stage`
  - `fl_get_stage_file_url`
  - `fl_is_audio`
  - `fl_is_compressed`
  - `fl_is_document`
  - `fl_is_image`
  - `fl_is_video`
- Added support for importing third-party packages from PyPi using Artifact Repository (Private Preview):
  - Use keyword arguments `artifact_repository` and `artifact_repository_packages` to specify your artifact repository and packages respectively when registering stored procedures or user defined functions.
  - Supported APIs are:
    - `Session.sproc.register`
    - `Session.udf.register`
    - `Session.udaf.register`
    - `Session.udtf.register`
    - `functions.sproc`
    - `functions.udf`
    - `functions.udaf`
    - `functions.udtf`
    - `functions.pandas_udf`
    - `functions.pandas_udtf`

#### Bug Fixes

- Fixed a bug where creating a Dataframe with large number of values raised `Unsupported feature 'SCOPED_TEMPORARY'.` error if thread-safe session was disabled.
- Fixed a bug where `df.describe` raised internal SQL execution error when the dataframe is created from reading a stage file and CTE optimization is enabled.
- Fixed a bug where `df.order_by(A).select(B).distinct()` would generate invalid SQL when simplified query generation was enabled using `session.conf.set("use_simplified_query_generation", True)`.
- Disabled simplified query generation by default.

#### Improvements

- Improved version validation warnings for `snowflake-snowpark-python` package compatibility when registering stored procedures. Now, warnings are only triggered if the major or minor version does not match, while bugfix version differences no longer generate warnings.
- Bumped cloudpickle dependency to also support `cloudpickle==3.0.0` in addition to previous versions.

### Snowpark Local Testing Updates

#### New Features

- Added support for literal values to `range_between` window function.

### Snowpark pandas API Updates

#### New Features

- Added support for list values in `Series.str.slice`.
- Added support for applying Snowflake Cortex functions `ClassifyText`, `Translate`, and `ExtractAnswer`.
- Added support for `Series.hist`.

#### Improvements

- Improved performance of `DataFrame.groupby.transform` and `Series.groupby.transform` by avoiding expensive pivot step.
- Improve error message for `pd.to_snowflake`, `DataFrame.to_snowflake`, and `Series.to_snowflake` when the table does not exist.
- Improve readability of docstring for the `if_exists` parameter in `pd.to_snowflake`, `DataFrame.to_snowflake`, and `Series.to_snowflake`.
- Improve error message for all pandas functions that use UDFs with Snowpark objects.

#### Bug Fixes

- Fixed a bug in `Series.rename_axis` where an `AttributeError` was being raised.
- Fixed a bug where `pd.get_dummies` didn't ignore NULL/NaN values by default.
- Fixed a bug where repeated calls to `pd.get_dummies` results in 'Duplicated column name error'.
- Fixed a bug in `pd.get_dummies` where passing list of columns generated incorrect column labels in output DataFrame.
- Update `pd.get_dummies` to return bool values instead of int.

## 1.28.0 (2025-02-20)

### Snowpark Python API Updates

#### New Features

- Added support for the following functions in `functions.py`
  - `normal`
  - `randn`
- Added support for `allow_missing_columns` parameter to `Dataframe.union_by_name` and `Dataframe.union_all_by_name`.

#### Improvements

- Improved query generation for `Dataframe.distinct` to generate `SELECT DISTINCT` instead of `SELECT` with `GROUP BY` all columns. To disable this feature, set `session.conf.set("use_simplified_query_generation", False)`.

#### Deprecations

- Deprecated Snowpark Python function `snowflake_cortex_summarize`. Users can install snowflake-ml-python and use the snowflake.cortex.summarize function instead.
- Deprecated Snowpark Python function `snowflake_cortex_sentiment`. Users can install snowflake-ml-python and use the snowflake.cortex.sentiment function instead.

#### Bug Fixes

- Fixed a bug where session-level query tag was overwritten by a stacktrace for dataframes that generate multiple queries. Now, the query tag will only be set to the stacktrace if `session.conf.set("collect_stacktrace_in_query_tag", True)`.
- Fixed a bug in `Session._write_pandas` where it was erroneously passing `use_logical_type` parameter to `Session._write_modin_pandas_helper` when writing a Snowpark pandas object.
- Fixed a bug in options sql generation that could cause multiple values to be formatted incorrectly.
- Fixed a bug in `Session.catalog` where empty strings for database or schema were not handled correctly and were generating erroneous sql statements.

#### Experimental Features

- Added support for writing pyarrow Tables to Snowflake tables.

### Snowpark pandas API Updates

#### New Features

- Added support for applying Snowflake Cortex functions `Summarize` and `Sentiment`.
- Added support for list values in `Series.str.get`.

#### Bug Fixes

- Fixed a bug in `apply` where kwargs were not being correctly passed into the applied function.

### Snowpark Local Testing Updates

#### New Features
- Added support for the following functions
    - `hour`
    - `minute`
- Added support for NULL_IF parameter to csv reader.
- Added support for `date_format`, `datetime_format`, and `timestamp_format` options when loading csvs.

#### Bug Fixes

- Fixed a bug in Dataframe.join that caused columns to have incorrect typing.
- Fixed a bug in when statements that caused incorrect results in the otherwise clause.


## 1.27.0 (2025-02-03)

### Snowpark Python API Updates

#### New Features

- Added support for the following functions in `functions.py`
  - `array_reverse`
  - `divnull`
  - `map_cat`
  - `map_contains_key`
  - `map_keys`
  - `nullifzero`
  - `snowflake_cortex_sentiment`
  - `acosh`
  - `asinh`
  - `atanh`
  - `bit_length`
  - `bitmap_bit_position`
  - `bitmap_bucket_number`
  - `bitmap_construct_agg`
  - `bitshiftright_unsigned`
  - `cbrt`
  - `equal_null`
  - `from_json`
  - `ifnull`
  - `localtimestamp`
  - `max_by`
  - `min_by`
  - `nth_value`
  - `nvl`
  - `octet_length`
  - `position`
  - `regr_avgx`
  - `regr_avgy`
  - `regr_count`
  - `regr_intercept`
  - `regr_r2`
  - `regr_slope`
  - `regr_sxx`
  - `regr_sxy`
  - `regr_syy`
  - `try_to_binary`
  - `base64`
  - `base64_decode_string`
  - `base64_encode`
  - `editdistance`
  - `hex`
  - `hex_encode`
  - `instr`
  - `log1p`
  - `log2`
  - `log10`
  - `percentile_approx`
  - `unbase64`
- Added support for `seed` argument in `DataFrame.stat.sample_by`. Note that it only supports a `Table` object, and will be ignored for a `DataFrame` object.
- Added support for specifying a schema string (including implicit struct syntax) when calling `DataFrame.create_dataframe`.
- Added support for `DataFrameWriter.insert_into/insertInto`. This method also supports local testing mode.
- Added support for `DataFrame.create_temp_view` to create a temporary view. It will fail if the view already exists.
- Added support for multiple columns in the functions `map_cat` and `map_concat`.
- Added an option `keep_column_order` for keeping original column order in `DataFrame.with_column` and `DataFrame.with_columns`.
- Added options to column casts that allow renaming or adding fields in StructType columns.
- Added support for `contains_null` parameter to ArrayType.
- Added support for creating a temporary view via `DataFrame.create_or_replace_temp_view` from a DataFrame created by reading a file from a stage.
- Added support for `value_contains_null` parameter to MapType.
- Added support for using `Column` object in `Column.in_` and `functions.in_`.
- Added `interactive` to telemetry that indicates whether the current environment is an interactive one.
- Allow `session.file.get` in a Native App to read file paths starting with `/` from the current version
- Added support for multiple aggregation functions after `DataFrame.pivot`.

#### Experimental Features

- Added `Catalog` class to manage snowflake objects. It can be accessed via `Session.catalog`.
  - `snowflake.core` is a dependency required for this feature.
- Allow user input schema when reading JSON file on stage.
- Added support for specifying a schema string (including implicit struct syntax) when calling `DataFrame.create_dataframe`.

#### Improvements

- Updated README.md to include instructions on how to verify package signatures using `cosign`.

#### Bug Fixes

- Fixed a bug in local testing mode that caused a column to contain None when it should contain 0.
- Fixed a bug in `StructField.from_json` that prevented TimestampTypes with `tzinfo` from being parsed correctly.
- Fixed a bug in function `date_format` that caused an error when the input column was date type or timestamp type.
- Fixed a bug in dataframe that null value can be inserted in a non-nullable column.
- Fixed a bug in `replace` and `lit` which raised type hint assertion error when passing `Column` expression objects.
- Fixed a bug in `pandas_udf` and `pandas_udtf` where `session` parameter was erroneously ignored.
- Fixed a bug that raised incorrect type conversion error for system function called through `session.call`.

### Snowpark pandas API Updates

#### New Features

- Added support for `Series.str.ljust` and `Series.str.rjust`.
- Added support for `Series.str.center`.
- Added support for `Series.str.pad`.
- Added support for applying Snowpark Python function `snowflake_cortex_sentiment`.
- Added support for `DataFrame.map`.
- Added support for `DataFrame.from_dict` and `DataFrame.from_records`.
- Added support for mixed case field names in struct type columns.
- Added support for `SeriesGroupBy.unique`
- Added support for `Series.dt.strftime` with the following directives:
  - %d: Day of the month as a zero-padded decimal number.
  - %m: Month as a zero-padded decimal number.
  - %Y: Year with century as a decimal number.
  - %H: Hour (24-hour clock) as a zero-padded decimal number.
  - %M: Minute as a zero-padded decimal number.
  - %S: Second as a zero-padded decimal number.
  - %f: Microsecond as a decimal number, zero-padded to 6 digits.
  - %j: Day of the year as a zero-padded decimal number.
  - %X: Locale’s appropriate time representation.
  - %%: A literal '%' character.
- Added support for `Series.between`.
- Added support for `include_groups=False` in `DataFrameGroupBy.apply`.
- Added support for `expand=True` in `Series.str.split`.
- Added support for `DataFrame.pop` and `Series.pop`.
- Added support for `first` and `last` in `DataFrameGroupBy.agg` and `SeriesGroupBy.agg`.
- Added support for `Index.drop_duplicates`.
- Added support for aggregations `"count"`, `"median"`, `np.median`,
  `"skew"`, `"std"`, `np.std` `"var"`, and `np.var` in
  `pd.pivot_table()`, `DataFrame.pivot_table()`, and `pd.crosstab()`.

#### Improvements
- Improve performance of `DataFrame.map`, `Series.apply` and `Series.map` methods by mapping numpy functions to snowpark functions if possible.
- Added documentation for `DataFrame.map`.
- Improve performance of `DataFrame.apply` by mapping numpy functions to snowpark functions if possible.
- Added documentation on the extent of Snowpark pandas interoperability with scikit-learn.
- Infer return type of functions in `Series.map`, `Series.apply` and `DataFrame.map` if type-hint is not provided.
- Added `call_count` to telemetry that counts method calls including interchange protocol calls.

## 1.26.0 (2024-12-05)

### Snowpark Python API Updates

#### New Features

- Added support for property `version` and class method `get_active_session` for `Session` class.
- Added new methods and variables to enhance data type handling and JSON serialization/deserialization:
  - To `DataType`, its derived classes, and `StructField`:
    - `type_name`: Returns the type name of the data.
    - `simple_string`: Provides a simple string representation of the data.
    - `json_value`: Returns the data as a JSON-compatible value.
    - `json`: Converts the data to a JSON string.
  - To `ArrayType`, `MapType`, `StructField`, `PandasSeriesType`, `PandasDataFrameType` and `StructType`:
    - `from_json`: Enables these types to be created from JSON data.
  - To `MapType`:
    - `keyType`: keys of the map
    - `valueType`: values of the map
- Added support for method `appName` in `SessionBuilder`.
- Added support for `include_nulls` argument in `DataFrame.unpivot`.
- Added support for following functions in `functions.py`:
  - `size` to get size of array, object, or map columns.
  - `collect_list` an alias of `array_agg`.
  - `substring` makes `len` argument optional.
- Added parameter `ast_enabled` to session for internal usage (default: `False`).

#### Improvements

- Added support for specifying the following to `DataFrame.create_or_replace_dynamic_table`:
  - `iceberg_config` A dictionary that can hold the following iceberg configuration options:
    - `external_volume`
    - `catalog`
    - `base_location`
    - `catalog_sync`
    - `storage_serialization_policy`
- Added support for nested data types to `DataFrame.print_schema`
- Added support for `level` parameter to `DataFrame.print_schema`
- Improved flexibility of `DataFrameReader` and `DataFrameWriter` API by adding support for the following:
  - Added `format` method to `DataFrameReader` and `DataFrameWriter` to specify file format when loading or unloading results.
  - Added `load` method to `DataFrameReader` to work in conjunction with `format`.
  - Added `save` method to `DataFrameWriter` to work in conjunction with `format`.
  - Added support to read keyword arguments to `options` method for `DataFrameReader` and `DataFrameWriter`.
- Relaxed the cloudpickle dependency for Python 3.11 to simplify build requirements. However, for Python 3.11, `cloudpickle==2.2.1` remains the only supported version.

#### Bug Fixes

- Removed warnings that dynamic pivot features were in private preview, because
  dynamic pivot is now generally available.
- Fixed a bug in `session.read.options` where `False` Boolean values were incorrectly parsed as `True` in the generated file format.

#### Dependency Updates

- Added a runtime dependency on `python-dateutil`.

### Snowpark pandas API Updates

#### New Features

- Added partial support for `Series.map` when `arg` is a pandas `Series` or a
  `collections.abc.Mapping`. No support for instances of `dict` that implement
  `__missing__` but are not instances of `collections.defaultdict`.
- Added support for `DataFrame.align` and `Series.align` for `axis=1` and `axis=None`.
- Added support for `pd.json_normalize`.
- Added support for `GroupBy.pct_change` with `axis=0`, `freq=None`, and `limit=None`.
- Added support for `DataFrameGroupBy.__iter__` and `SeriesGroupBy.__iter__`.
- Added support for `np.sqrt`, `np.trunc`, `np.floor`, numpy trig functions, `np.exp`, `np.abs`, `np.positive` and `np.negative`.
- Added partial support for the dataframe interchange protocol method
  `DataFrame.__dataframe__()`.

#### Bug Fixes

- Fixed a bug in `df.loc` where setting a single column from a series results in unexpected `None` values.

#### Improvements

- Use UNPIVOT INCLUDE NULLS for unpivot operations in pandas instead of sentinel values.
- Improved documentation for pd.read_excel.

## 1.25.0 (2024-11-14)

### Snowpark Python API Updates

#### New Features

- Added the following new functions in `snowflake.snowpark.dataframe`:
  - `map`
- Added support for passing parameter `include_error` to `Session.query_history` to record queries that have error during execution.

#### Improvements

- When target stage is not set in profiler, a default stage from `Session.get_session_stage` is used instead of raising `SnowparkSQLException`.
- Allowed lower case or mixed case input when calling `Session.stored_procedure_profiler.set_active_profiler`.
- Added distributed tracing using open telemetry APIs for action function in `DataFrame`:
  - `cache_result`
- Removed opentelemetry warning from logging.

#### Bug Fixes

- Fixed the pre-action and post-action query propagation when `In` expression were used in selects.
- Fixed a bug that raised error `AttributeError` while calling `Session.stored_procedure_profiler.get_output` when `Session.stored_procedure_profiler` is disabled.

#### Dependency Updates

- Added a dependency on `protobuf>=5.28` and `tzlocal` at runtime.
- Added a dependency on `protoc-wheel-0` for the development profile.
- Require `snowflake-connector-python>=3.12.0, <4.0.0` (was `>=3.10.0`).

### Snowpark pandas API Updates

#### Dependency Updates

- Updated `modin` from 0.28.1 to 0.30.1.
- Added support for all `pandas` 2.2.x versions.

#### New Features

- Added support for `Index.to_numpy`.
- Added support for `DataFrame.align` and `Series.align` for `axis=0`.
- Added support for `size` in `GroupBy.aggregate`, `DataFrame.aggregate`, and `Series.aggregate`.
- Added support for `snowflake.snowpark.functions.window`
- Added support for `pd.read_pickle` (Uses native pandas for processing).
- Added support for `pd.read_html` (Uses native pandas for processing).
- Added support for `pd.read_xml` (Uses native pandas for processing).
- Added support for aggregation functions `"size"` and `len` in `GroupBy.aggregate`, `DataFrame.aggregate`, and `Series.aggregate`.
- Added support for list values in `Series.str.len`.

#### Bug Fixes

- Fixed a bug where aggregating a single-column dataframe with a single callable function (e.g. `pd.DataFrame([0]).agg(np.mean)`) would fail to transpose the result.
- Fixed bugs where `DataFrame.dropna()` would:
  - Treat an empty `subset` (e.g. `[]`) as if it specified all columns instead of no columns.
  - Raise a `TypeError` for a scalar `subset` instead of filtering on just that column.
  - Raise a `ValueError` for a `subset` of type `pandas.Index` instead of filtering on the columns in the index.
- Disable creation of scoped read only table to mitigate Disable creation of scoped read only table to mitigate `TableNotFoundError` when using dynamic pivot in notebook environment.
- Fixed a bug when concat dataframe or series objects are coming from the same dataframe when axis = 1.

#### Improvements

- Improve np.where with scalar x value by eliminating unnecessary join and temp table creation.
- Improve get_dummies performance by flattening the pivot with join.
- Improve align performance when aligning on row position column by removing unnecessary window functions.



### Snowpark Local Testing Updates

#### New Features

- Added support for patching functions that are unavailable in the `snowflake.snowpark.functions` module.
- Added support for `snowflake.snowpark.functions.any_value`

#### Bug Fixes

- Fixed a bug where `Table.update` could not handle `VariantType`, `MapType`, and `ArrayType` data types.
- Fixed a bug where column aliases were incorrectly resolved in `DataFrame.join`, causing errors when selecting columns from a joined DataFrame.
- Fixed a bug where `Table.update` and `Table.merge` could fail if the target table's index was not the default `RangeIndex`.

## 1.24.0 (2024-10-28)

### Snowpark Python API Updates

#### New Features

- Updated `Session` class to be thread-safe. This allows concurrent DataFrame transformations, DataFrame actions, UDF and stored procedure registration, and concurrent file uploads when using the same `Session` object.
  - The feature is disabled by default and can be enabled by setting `FEATURE_THREAD_SAFE_PYTHON_SESSION` to `True` for account.
  - Updating session configurations, like changing database or schema, when multiple threads are using the session may lead to unexpected behavior.
  - When enabled, some internally created temporary table names returned from `DataFrame.queries` API are not deterministic, and may be different when DataFrame actions are executed. This does not affect explicit user-created temporary tables.
- Added support for 'Service' domain to `session.lineage.trace` API.
- Added support for `copy_grants` parameter when registering UDxF and stored procedures.
- Added support for the following methods in `DataFrameWriter` to support daisy-chaining:
  - `option`
  - `options`
  - `partition_by`
- Added support for `snowflake_cortex_summarize`.

#### Improvements

- Improved the following new capability for function `snowflake.snowpark.functions.array_remove` it is now possible to use in python.
- Disables sql simplification when sort is performed after limit.
  - Previously, `df.sort().limit()` and `df.limit().sort()` generates the same query with sort in front of limit. Now, `df.limit().sort()` will generate query that reads `df.limit().sort()`.
  - Improve performance of generated query for `df.limit().sort()`, because limit stops table scanning as soon as the number of records is satisfied.
- Added a client side error message for when an invalid stage location is passed to DataFrame read functions.

#### Bug Fixes

- Fixed a bug where the automatic cleanup of temporary tables could interfere with the results of async query execution.
- Fixed a bug in `DataFrame.analytics.time_series_agg` function to handle multiple data points in same sliding interval.
- Fixed a bug that created inconsistent casing in field names of structured objects in iceberg schemas.

#### Deprecations

- Deprecated warnings will be triggered when using snowpark-python with Python 3.8. For more details, please refer to https://docs.snowflake.com/en/developer-guide/python-runtime-support-policy.

### Snowpark pandas API Updates

#### New Features

- Added support for `np.subtract`, `np.multiply`, `np.divide`, and `np.true_divide`.
- Added support for tracking usages of `__array_ufunc__`.
- Added numpy compatibility support for `np.float_power`, `np.mod`, `np.remainder`, `np.greater`, `np.greater_equal`, `np.less`, `np.less_equal`, `np.not_equal`, and `np.equal`.
- Added numpy compatibility support for `np.log`, `np.log2`, and `np.log10`
- Added support for `DataFrameGroupBy.bfill`, `SeriesGroupBy.bfill`, `DataFrameGroupBy.ffill`, and `SeriesGroupBy.ffill`.
- Added support for `on` parameter with `Resampler`.
- Added support for timedelta inputs in `value_counts()`.
- Added support for applying Snowpark Python function `snowflake_cortex_summarize`.
- Added support for `DataFrame.attrs` and `Series.attrs`.
- Added support for `DataFrame.style`.
- Added numpy compatibility support for `np.full_like`

#### Improvements

- Improved generated SQL query for `head` and `iloc` when the row key is a slice.
- Improved error message when passing an unknown timezone to `tz_convert` and `tz_localize` in `Series`, `DataFrame`, `Series.dt`, and `DatetimeIndex`.
- Improved documentation for `tz_convert` and `tz_localize` in `Series`, `DataFrame`, `Series.dt`, and `DatetimeIndex` to specify the supported timezone formats.
- Added additional kwargs support for `df.apply` and `series.apply` ( as well as `map` and `applymap` ) when using snowpark functions. This allows for some position independent compatibility between apply and functions where the first argument is not a pandas object.
- Improved generated SQL query for `iloc` and `iat` when the row key is a scalar.
- Removed all joins in `iterrows`.
- Improved documentation for `Series.map` to reflect the unsupported features.
- Added support for `np.may_share_memory` which is used internally by many scikit-learn functions. This method will always return false when called with a Snowpark pandas object.

#### Bug Fixes

- Fixed a bug where `DataFrame` and `Series` `pct_change()` would raise `TypeError` when input contained timedelta columns.
- Fixed a bug where `replace()` would sometimes propagate `Timedelta` types incorrectly through `replace()`. Instead raise `NotImplementedError` for `replace()` on `Timedelta`.
- Fixed a bug where `DataFrame` and `Series` `round()` would raise `AssertionError` for `Timedelta` columns. Instead raise `NotImplementedError` for `round()` on `Timedelta`.
- Fixed a bug where `reindex` fails when the new index is a Series with non-overlapping types from the original index.
- Fixed a bug where calling `__getitem__` on a DataFrameGroupBy object always returned a DataFrameGroupBy object if `as_index=False`.
- Fixed a bug where inserting timedelta values into an existing column would silently convert the values to integers instead of raising `NotImplementedError`.
- Fixed a bug where `DataFrame.shift()` on axis=0 and axis=1 would fail to propagate timedelta types.
- `DataFrame.abs()`, `DataFrame.__neg__()`, `DataFrame.stack()`, and `DataFrame.unstack()` now raise `NotImplementedError` for timedelta inputs instead of failing to propagate timedelta types.

### Snowpark Local Testing Updates

#### Bug Fixes

- Fixed a bug where `DataFrame.alias` raises `KeyError` for input column name.
- Fixed a bug where `to_csv` on Snowflake stage fails when data contains empty strings.

## 1.23.0 (2024-10-09)

### Snowpark Python API Updates

#### New Features

- Added the following new functions in `snowflake.snowpark.functions`:
  - `make_interval`
- Added support for using Snowflake Interval constants with `Window.range_between()` when the order by column is TIMESTAMP or DATE type.
- Added support for file writes. This feature is currently in private preview.
- Added `thread_id` to `QueryRecord` to track the thread id submitting the query history.
- Added support for `Session.stored_procedure_profiler`.

#### Improvements

#### Bug Fixes

- Fixed a bug where registering a stored procedure or UDxF with type hints would give a warning `'NoneType' has no len() when trying to read default values from function`.

### Snowpark pandas API Updates

#### New Features

- Added support for `TimedeltaIndex.mean` method.
- Added support for some cases of aggregating `Timedelta` columns on `axis=0` with `agg` or `aggregate`.
- Added support for `by`, `left_by`, `right_by`, `left_index`, and `right_index` for `pd.merge_asof`.
- Added support for passing parameter `include_describe` to `Session.query_history`.
- Added support for `DatetimeIndex.mean` and `DatetimeIndex.std` methods.
- Added support for `Resampler.asfreq`, `Resampler.indices`, `Resampler.nunique`, and `Resampler.quantile`.
- Added support for `resample` frequency `W`, `ME`, `YE` with `closed = "left"`.
- Added support for `DataFrame.rolling.corr` and `Series.rolling.corr` for `pairwise = False` and int `window`.
- Added support for string time-based `window` and `min_periods = None` for `Rolling`.
- Added support for `DataFrameGroupBy.fillna` and `SeriesGroupBy.fillna`.
- Added support for constructing `Series` and `DataFrame` objects with the lazy `Index` object as `data`, `index`, and `columns` arguments.
- Added support for constructing `Series` and `DataFrame` objects with `index` and `column` values not present in `DataFrame`/`Series` `data`.
- Added support for `pd.read_sas` (Uses native pandas for processing).
- Added support for applying `rolling().count()` and `expanding().count()` to `Timedelta` series and columns.
- Added support for `tz` in both `pd.date_range` and `pd.bdate_range`.
- Added support for `Series.items`.
- Added support for `errors="ignore"` in `pd.to_datetime`.
- Added support for `DataFrame.tz_localize` and `Series.tz_localize`.
- Added support for `DataFrame.tz_convert` and `Series.tz_convert`.
- Added support for applying Snowpark Python functions (e.g., `sin`) in `Series.map`, `Series.apply`, `DataFrame.apply` and `DataFrame.applymap`.

#### Improvements

- Improved `to_pandas` to persist the original timezone offset for TIMESTAMP_TZ type.
- Improved `dtype` results for TIMESTAMP_TZ type to show correct timezone offset.
- Improved `dtype` results for TIMESTAMP_LTZ type to show correct timezone.
- Improved error message when passing non-bool value to `numeric_only` for groupby aggregations.
- Removed unnecessary warning about sort algorithm in `sort_values`.
- Use SCOPED object for internal create temp tables. The SCOPED objects will be stored sproc scoped if created within stored sproc, otherwise will be session scoped, and the object will be automatically cleaned at the end of the scope.
- Improved warning messages for operations that lead to materialization with inadvertent slowness.
- Removed unnecessary warning message about `convert_dtype` in `Series.apply`.

#### Bug Fixes

- Fixed a bug where an `Index` object created from a `Series`/`DataFrame` incorrectly updates the `Series`/`DataFrame`'s index name after an inplace update has been applied to the original `Series`/`DataFrame`.
- Suppressed an unhelpful `SettingWithCopyWarning` that sometimes appeared when printing `Timedelta` columns.
- Fixed `inplace` argument for `Series` objects derived from other `Series` objects.
- Fixed a bug where `Series.sort_values` failed if series name overlapped with index column name.
- Fixed a bug where transposing a dataframe would map `Timedelta` index levels to integer column levels.
- Fixed a bug where `Resampler` methods on timedelta columns would produce integer results.
- Fixed a bug where `pd.to_numeric()` would leave `Timedelta` inputs as `Timedelta` instead of converting them to integers.
- Fixed `loc` set when setting a single row, or multiple rows, of a DataFrame with a Series value.

### Snowpark Local Testing Updates

#### Bug Fixes

- Fixed a bug where nullable columns were annotated wrongly.
- Fixed a bug where the `date_add` and `date_sub` functions failed for `NULL` values.
- Fixed a bug where `equal_null` could fail inside a merge statement.
- Fixed a bug where `row_number` could fail inside a Window function.
- Fixed a bug where updates could fail when the source is the result of a join.


## 1.22.1 (2024-09-11)
This is a re-release of 1.22.0. Please refer to the 1.22.0 release notes for detailed release content.


## 1.22.0 (2024-09-10)

### Snowpark Python API Updates

### New Features

- Added the following new functions in `snowflake.snowpark.functions`:
  - `array_remove`
  - `ln`

#### Improvements

- Improved documentation for `Session.write_pandas` by making `use_logical_type` option more explicit.
- Added support for specifying the following to `DataFrameWriter.save_as_table`:
  - `enable_schema_evolution`
  - `data_retention_time`
  - `max_data_extension_time`
  - `change_tracking`
  - `copy_grants`
  - `iceberg_config` A dicitionary that can hold the following iceberg configuration options:
      - `external_volume`
      - `catalog`
      - `base_location`
      - `catalog_sync`
      - `storage_serialization_policy`
- Added support for specifying the following to `DataFrameWriter.copy_into_table`:
  - `iceberg_config` A dicitionary that can hold the following iceberg configuration options:
      - `external_volume`
      - `catalog`
      - `base_location`
      - `catalog_sync`
      - `storage_serialization_policy`
- Added support for specifying the following parameters to `DataFrame.create_or_replace_dynamic_table`:
  - `mode`
  - `refresh_mode`
  - `initialize`
  - `clustering_keys`
  - `is_transient`
  - `data_retention_time`
  - `max_data_extension_time`

#### Bug Fixes

- Fixed a bug in `session.read.csv` that caused an error when setting `PARSE_HEADER = True` in an externally defined file format.
- Fixed a bug in query generation from set operations that allowed generation of duplicate queries when children have common subqueries.
- Fixed a bug in `session.get_session_stage` that referenced a non-existing stage after switching database or schema.
- Fixed a bug where calling `DataFrame.to_snowpark_pandas` without explicitly initializing the Snowpark pandas plugin caused an error.
- Fixed a bug where using the `explode` function in dynamic table creation caused a SQL compilation error due to improper boolean type casting on the `outer` parameter.

### Snowpark Local Testing Updates

#### New Features

- Added support for type coercion when passing columns as input to UDF calls.
- Added support for `Index.identical`.

#### Bug Fixes

- Fixed a bug where the truncate mode in `DataFrameWriter.save_as_table` incorrectly handled DataFrames containing only a subset of columns from the existing table.
- Fixed a bug where function `to_timestamp` does not set the default timezone of the column datatype.

### Snowpark pandas API Updates

#### New Features

- Added limited support for the `Timedelta` type, including the following features. Snowpark pandas will raise `NotImplementedError` for unsupported `Timedelta` use cases.
  - supporting tracking the Timedelta type through `copy`, `cache_result`, `shift`, `sort_index`, `assign`, `bfill`, `ffill`, `fillna`, `compare`, `diff`, `drop`, `dropna`, `duplicated`, `empty`, `equals`, `insert`, `isin`, `isna`, `items`, `iterrows`, `join`, `len`, `mask`, `melt`, `merge`, `nlargest`, `nsmallest`, `to_pandas`.
  - converting non-timedelta to timedelta via `astype`.
  - `NotImplementedError` will be raised for the rest of methods that do not support `Timedelta`.
  - support for subtracting two timestamps to get a Timedelta.
  - support indexing with Timedelta data columns.
  - support for adding or subtracting timestamps and `Timedelta`.
  - support for binary arithmetic between two `Timedelta` values.
  - support for binary arithmetic and comparisons between `Timedelta` values and numeric values.
  - support for lazy `TimedeltaIndex`.
  - support for `pd.to_timedelta`.
  - support for `GroupBy` aggregations `min`, `max`, `mean`, `idxmax`, `idxmin`, `std`, `sum`, `median`, `count`, `any`, `all`, `size`, `nunique`, `head`, `tail`, `aggregate`.
  - support for `GroupBy` filtrations `first` and `last`.
  - support for `TimedeltaIndex` attributes: `days`, `seconds`, `microseconds` and `nanoseconds`.
  - support for `diff` with timestamp columns on `axis=0` and `axis=1`
  - support for `TimedeltaIndex` methods: `ceil`, `floor` and `round`.
  - support for `TimedeltaIndex.total_seconds` method.
- Added support for index's arithmetic and comparison operators.
- Added support for `Series.dt.round`.
- Added documentation pages for `DatetimeIndex`.
- Added support for `Index.name`, `Index.names`, `Index.rename`, and `Index.set_names`.
- Added support for `Index.__repr__`.
- Added support for `DatetimeIndex.month_name` and `DatetimeIndex.day_name`.
- Added support for `Series.dt.weekday`, `Series.dt.time`, and `DatetimeIndex.time`.
- Added support for `Index.min` and `Index.max`.
- Added support for `pd.merge_asof`.
- Added support for `Series.dt.normalize` and `DatetimeIndex.normalize`.
- Added support for `Index.is_boolean`, `Index.is_integer`, `Index.is_floating`, `Index.is_numeric`, and `Index.is_object`.
- Added support for `DatetimeIndex.round`, `DatetimeIndex.floor` and `DatetimeIndex.ceil`.
- Added support for `Series.dt.days_in_month` and `Series.dt.daysinmonth`.
- Added support for `DataFrameGroupBy.value_counts` and `SeriesGroupBy.value_counts`.
- Added support for `Series.is_monotonic_increasing` and `Series.is_monotonic_decreasing`.
- Added support for `Index.is_monotonic_increasing` and `Index.is_monotonic_decreasing`.
- Added support for `pd.crosstab`.
- Added support for `pd.bdate_range` and included business frequency support (B, BME, BMS, BQE, BQS, BYE, BYS) for both `pd.date_range` and `pd.bdate_range`.
- Added support for lazy `Index` objects  as `labels` in `DataFrame.reindex` and `Series.reindex`.
- Added support for `Series.dt.days`, `Series.dt.seconds`, `Series.dt.microseconds`, and `Series.dt.nanoseconds`.
- Added support for creating a `DatetimeIndex` from an `Index` of numeric or string type.
- Added support for string indexing with `Timedelta` objects.
- Added support for `Series.dt.total_seconds` method.
- Added support for `DataFrame.apply(axis=0)`.
- Added support for `Series.dt.tz_convert` and `Series.dt.tz_localize`.
- Added support for `DatetimeIndex.tz_convert` and `DatetimeIndex.tz_localize`.

#### Improvements

- Improve concat, join performance when operations are performed on series coming from the same dataframe by avoiding unnecessary joins.
- Refactored `quoted_identifier_to_snowflake_type` to avoid making metadata queries if the types have been cached locally.
- Improved `pd.to_datetime` to handle all local input cases.
- Create a lazy index from another lazy index without pulling data to client.
- Raised `NotImplementedError` for Index bitwise operators.
- Display a more clear error message when `Index.names` is set to a non-like-like object.
- Raise a warning whenever MultiIndex values are pulled in locally.
- Improve warning message for `pd.read_snowflake` include the creation reason when temp table creation is triggered.
- Improve performance for `DataFrame.set_index`, or setting `DataFrame.index` or `Series.index` by avoiding checks require eager evaluation. As a consequence, when the new index that does not match the current `Series`/`DataFrame` object length, a `ValueError` is no longer raised. Instead, when the `Series`/`DataFrame` object is longer than the provided index, the `Series`/`DataFrame`'s new index is filled with `NaN` values for the "extra" elements. Otherwise, the extra values in the provided index are ignored.
- Properly raise `NotImplementedError` when ambiguous/nonexistent are non-string in `ceil`/`floor`/`round`.

#### Bug Fixes

- Stopped ignoring nanoseconds in `pd.Timedelta` scalars.
- Fixed AssertionError in tree of binary operations.
- Fixed bug in `Series.dt.isocalendar` using a named Series
- Fixed `inplace` argument for Series objects derived from DataFrame columns.
- Fixed a bug where `Series.reindex` and `DataFrame.reindex` did not update the result index's name correctly.
- Fixed a bug where `Series.take` did not error when `axis=1` was specified.


## 1.21.1 (2024-09-05)

### Snowpark Python API Updates

#### Bug Fixes

- Fixed a bug where using `to_pandas_batches` with async jobs caused an error due to improper handling of waiting for asynchronous query completion.

## 1.21.0 (2024-08-19)

### Snowpark Python API Updates

#### New Features

- Added support for `snowflake.snowpark.testing.assert_dataframe_equal` that is a utility function to check the equality of two Snowpark DataFrames.

#### Improvements

- Added support server side string size limitations.
- Added support to create and invoke stored procedures, UDFs and UDTFs with optional arguments.
- Added support for column lineage in the DataFrame.lineage.trace API.
- Added support for passing `INFER_SCHEMA` options to `DataFrameReader` via `INFER_SCHEMA_OPTIONS`.
- Added support for passing `parameters` parameter to `Column.rlike` and `Column.regexp`.
- Added support for automatically cleaning up temporary tables created by `df.cache_result()` in the current session, when the DataFrame is no longer referenced (i.e., gets garbage collected). It is still an experimental feature not enabled by default, and can be enabled by setting `session.auto_clean_up_temp_table_enabled` to `True`.
- Added support for string literals to the `fmt` parameter of `snowflake.snowpark.functions.to_date`.
- Added support for system$reference function.

#### Bug Fixes

- Fixed a bug where SQL generated for selecting `*` column has an incorrect subquery.
- Fixed a bug in `DataFrame.to_pandas_batches` where the iterator could throw an error if certain transformation is made to the pandas dataframe due to wrong isolation level.
- Fixed a bug in `DataFrame.lineage.trace` to split the quoted feature view's name and version correctly.
- Fixed a bug in `Column.isin` that caused invalid sql generation when passed an empty list.
- Fixed a bug that fails to raise NotImplementedError while setting cell with list like item.

### Snowpark Local Testing Updates

#### New Features

- Added support for the following APIs:
  - snowflake.snowpark.functions
    - `rank`
    - `dense_rank`
    - `percent_rank`
    - `cume_dist`
    - `ntile`
    - `datediff`
    - `array_agg`
  - snowflake.snowpark.column.Column.within_group
- Added support for parsing flags in regex statements for mocked plans. This maintains parity with the `rlike` and `regexp` changes above.

#### Bug Fixes

- Fixed a bug where Window Functions LEAD and LAG do not handle option `ignore_nulls` properly.
- Fixed a bug where values were not populated into the result DataFrame during the insertion of table merge operation.

#### Improvements

- Fix pandas FutureWarning about integer indexing.

### Snowpark pandas API Updates

#### New Features

- Added support for `DataFrame.backfill`, `DataFrame.bfill`, `Series.backfill`, and `Series.bfill`.
- Added support for `DataFrame.compare` and `Series.compare` with default parameters.
- Added support for `Series.dt.microsecond` and `Series.dt.nanosecond`.
- Added support for `Index.is_unique` and `Index.has_duplicates`.
- Added support for `Index.equals`.
- Added support for `Index.value_counts`.
- Added support for `Series.dt.day_name` and `Series.dt.month_name`.
- Added support for indexing on Index, e.g., `df.index[:10]`.
- Added support for `DataFrame.unstack` and `Series.unstack`.
- Added support for `DataFrame.asfreq` and `Series.asfreq`.
- Added support for `Series.dt.is_month_start` and `Series.dt.is_month_end`.
- Added support for `Index.all` and `Index.any`.
- Added support for `Series.dt.is_year_start` and `Series.dt.is_year_end`.
- Added support for `Series.dt.is_quarter_start` and `Series.dt.is_quarter_end`.
- Added support for lazy `DatetimeIndex`.
- Added support for `Series.argmax` and `Series.argmin`.
- Added support for `Series.dt.is_leap_year`.
- Added support for `DataFrame.items`.
- Added support for `Series.dt.floor` and `Series.dt.ceil`.
- Added support for `Index.reindex`.
- Added support for `DatetimeIndex` properties: `year`, `month`, `day`, `hour`, `minute`, `second`, `microsecond`,
    `nanosecond`, `date`, `dayofyear`, `day_of_year`, `dayofweek`, `day_of_week`, `weekday`, `quarter`,
    `is_month_start`, `is_month_end`, `is_quarter_start`, `is_quarter_end`, `is_year_start`, `is_year_end`
    and `is_leap_year`.
- Added support for `Resampler.fillna` and `Resampler.bfill`.
- Added limited support for the `Timedelta` type, including creating `Timedelta` columns and `to_pandas`.
- Added support for `Index.argmax` and `Index.argmin`.

#### Improvements

- Removed the public preview warning message when importing Snowpark pandas.
- Removed unnecessary count query from `SnowflakeQueryCompiler.is_series_like` method.
- `Dataframe.columns` now returns native pandas Index object instead of Snowpark Index object.
- Refactor and introduce `query_compiler` argument in `Index` constructor to create `Index` from query compiler.
- `pd.to_datetime` now returns a DatetimeIndex object instead of a Series object.
- `pd.date_range` now returns a DatetimeIndex object instead of a Series object.

#### Bug Fixes

- Made passing an unsupported aggregation function to `pivot_table` raise `NotImplementedError` instead of `KeyError`.
- Removed axis labels and callable names from error messages and telemetry about unsupported aggregations.
- Fixed AssertionError in `Series.drop_duplicates` and `DataFrame.drop_duplicates` when called after `sort_values`.
- Fixed a bug in `Index.to_frame` where the result frame's column name may be wrong where name is unspecified.
- Fixed a bug where some Index docstrings are ignored.
- Fixed a bug in `Series.reset_index(drop=True)` where the result name may be wrong.
- Fixed a bug in `Groupby.first/last` ordering by the correct columns in the underlying window expression.

## 1.20.0 (2024-07-17)

### Snowpark Python API Updates

#### Improvements

- Added distributed tracing using open telemetry APIs for table stored procedure function in `DataFrame`:
  - `_execute_and_get_query_id`
- Added support for the `arrays_zip` function.
- Improves performance for binary column expression and `df._in` by avoiding unnecessary cast for numeric values. You can enable this optimization by setting `session.eliminate_numeric_sql_value_cast_enabled = True`.
- Improved error message for `write_pandas` when the target table does not exist and `auto_create_table=False`.
- Added open telemetry tracing on UDxF functions in Snowpark.
- Added open telemetry tracing on stored procedure registration in Snowpark.
- Added a new optional parameter called `format_json` to the `Session.SessionBuilder.app_name` function that sets the app name in the `Session.query_tag` in JSON format. By default, this parameter is set to `False`.

#### Bug Fixes
- Fixed a bug where SQL generated for `lag(x, 0)` was incorrect and failed with error message `argument 1 to function LAG needs to be constant, found 'SYSTEM$NULL_TO_FIXED(null)'`.

### Snowpark Local Testing Updates

#### New Features

- Added support for the following APIs:
  - snowflake.snowpark.functions
    - random
- Added new parameters to `patch` function when registering a mocked function:
  - `distinct` allows an alternate function to be specified for when a sql function should be distinct.
  - `pass_column_index` passes a named parameter `column_index` to the mocked function that contains the pandas.Index for the input data.
  - `pass_row_index` passes a named parameter `row_index` to the mocked function that is the 0 indexed row number the function is currently operating on.
  - `pass_input_data` passes a named parameter `input_data` to the mocked function that contains the entire input dataframe for the current expression.
  - Added support for the `column_order` parameter to method `DataFrameWriter.save_as_table`.


#### Bug Fixes
- Fixed a bug that caused DecimalType columns to be incorrectly truncated to integer precision when used in BinaryExpressions.

### Snowpark pandas API Updates

#### New Features
- Added support for `DataFrameGroupBy.all`, `SeriesGroupBy.all`, `DataFrameGroupBy.any`, and `SeriesGroupBy.any`.
- Added support for `DataFrame.nlargest`, `DataFrame.nsmallest`, `Series.nlargest` and `Series.nsmallest`.
- Added support for `replace` and `frac > 1` in `DataFrame.sample` and `Series.sample`.
- Added support for `read_excel` (Uses local pandas for processing)
- Added support for `Series.at`, `Series.iat`, `DataFrame.at`, and `DataFrame.iat`.
- Added support for `Series.dt.isocalendar`.
- Added support for `Series.case_when` except when condition or replacement is callable.
- Added documentation pages for `Index` and its APIs.
- Added support for `DataFrame.assign`.
- Added support for `DataFrame.stack`.
- Added support for `DataFrame.pivot` and `pd.pivot`.
- Added support for `DataFrame.to_csv` and `Series.to_csv`.
- Added partial support for `Series.str.translate` where the values in the `table` are single-codepoint strings.
- Added support for `DataFrame.corr`.
- Allow `df.plot()` and `series.plot()` to be called, materializing the data into the local client
- Added support for `DataFrameGroupBy` and `SeriesGroupBy` aggregations `first` and `last`
- Added support for `DataFrameGroupBy.get_group`.
- Added support for `limit` parameter when `method` parameter is used in `fillna`.
- Added partial support for `Series.str.translate` where the values in the `table` are single-codepoint strings.
- Added support for `DataFrame.corr`.
- Added support for `DataFrame.equals` and `Series.equals`.
- Added support for `DataFrame.reindex` and `Series.reindex`.
- Added support for `Index.astype`.
- Added support for `Index.unique` and `Index.nunique`.
- Added support for `Index.sort_values`.

#### Bug Fixes
- Fixed an issue when using np.where and df.where when the scalar 'other' is the literal 0.
- Fixed a bug regarding precision loss when converting to Snowpark pandas `DataFrame` or `Series` with `dtype=np.uint64`.
- Fixed bug where `values` is set to `index` when `index` and `columns` contain all columns in DataFrame during `pivot_table`.

#### Improvements
- Added support for `Index.copy()`
- Added support for Index APIs: `dtype`, `values`, `item()`, `tolist()`, `to_series()` and `to_frame()`
- Expand support for DataFrames with no rows in `pd.pivot_table` and `DataFrame.pivot_table`.
- Added support for `inplace` parameter in `DataFrame.sort_index` and `Series.sort_index`.


## 1.19.0 (2024-06-25)

### Snowpark Python API Updates

#### New Features

- Added support for `to_boolean` function.
- Added documentation pages for Index and its APIs.

#### Bug Fixes

- Fixed a bug where python stored procedure with table return type fails when run in a task.
- Fixed a bug where df.dropna fails due to `RecursionError: maximum recursion depth exceeded` when the DataFrame has more than 500 columns.
- Fixed a bug where `AsyncJob.result("no_result")` doesn't wait for the query to finish execution.


### Snowpark Local Testing Updates

#### New Features

- Added support for the `strict` parameter when registering UDFs and Stored Procedures.

#### Bug Fixes

- Fixed a bug in convert_timezone that made the setting the source_timezone parameter return an error.
- Fixed a bug where creating DataFrame with empty data of type `DateType` raises `AttributeError`.
- Fixed a bug that table merge fails when update clause exists but no update takes place.
- Fixed a bug in mock implementation of `to_char` that raises `IndexError` when incoming column has nonconsecutive row index.
- Fixed a bug in handling of `CaseExpr` expressions that raises `IndexError` when incoming column has nonconsecutive row index.
- Fixed a bug in implementation of `Column.like` that raises `IndexError` when incoming column has nonconsecutive row index.

#### Improvements

- Added support for type coercion in the implementation of DataFrame.replace, DataFrame.dropna and the mock function `iff`.

### Snowpark pandas API Updates

#### New Features

- Added partial support for `DataFrame.pct_change` and `Series.pct_change` without the `freq` and `limit` parameters.
- Added support for `Series.str.get`.
- Added support for `Series.dt.dayofweek`, `Series.dt.day_of_week`, `Series.dt.dayofyear`, and `Series.dt.day_of_year`.
- Added support for `Series.str.__getitem__` (`Series.str[...]`).
- Added support for `Series.str.lstrip` and `Series.str.rstrip`.
- Added support for `DataFrameGroupBy.size` and `SeriesGroupBy.size`.
- Added support for `DataFrame.expanding` and `Series.expanding` for aggregations `count`, `sum`, `min`, `max`, `mean`, `std`, `var`, and `sem` with `axis=0`.
- Added support for `DataFrame.rolling` and `Series.rolling` for aggregation `count` with `axis=0`.
- Added support for `Series.str.match`.
- Added support for `DataFrame.resample` and `Series.resample` for aggregations `size`, `first`, and `last`.
- Added support for `DataFrameGroupBy.all`, `SeriesGroupBy.all`, `DataFrameGroupBy.any`, and `SeriesGroupBy.any`.
- Added support for `DataFrame.nlargest`, `DataFrame.nsmallest`, `Series.nlargest` and `Series.nsmallest`.
- Added support for `replace` and `frac > 1` in `DataFrame.sample` and `Series.sample`.
- Added support for `read_excel` (Uses local pandas for processing)
- Added support for `Series.at`, `Series.iat`, `DataFrame.at`, and `DataFrame.iat`.
- Added support for `Series.dt.isocalendar`.
- Added support for `Series.case_when` except when condition or replacement is callable.
- Added documentation pages for `Index` and its APIs.
- Added support for `DataFrame.assign`.
- Added support for `DataFrame.stack`.
- Added support for `DataFrame.pivot` and `pd.pivot`.
- Added support for `DataFrame.to_csv` and `Series.to_csv`.
- Added support for `Index.T`.

#### Bug Fixes

- Fixed a bug that causes output of GroupBy.aggregate's columns to be ordered incorrectly.
- Fixed a bug where `DataFrame.describe` on a frame with duplicate columns of differing dtypes could cause an error or incorrect results.
- Fixed a bug in `DataFrame.rolling` and `Series.rolling` so `window=0` now throws `NotImplementedError` instead of `ValueError`

#### Improvements

- Added support for named aggregations in `DataFrame.aggregate` and `Series.aggregate` with `axis=0`.
- `pd.read_csv` reads using the native pandas CSV parser, then uploads data to snowflake using parquet. This enables most of the parameters supported by `read_csv` including date parsing and numeric conversions. Uploading via parquet is roughly twice as fast as uploading via CSV.
- Initial work to support an `pd.Index` directly in Snowpark pandas. Support for `pd.Index` as a first-class component of Snowpark pandas is coming soon.
- Added a lazy index constructor and support for `len`, `shape`, `size`, `empty`, `to_pandas()` and `names`. For `df.index`, Snowpark pandas creates a lazy index object.
- For `df.columns`, Snowpark pandas supports a non-lazy version of an `Index` since the data is already stored locally.

## 1.18.0 (2024-05-28)

### Snowpark Python API Updates

#### Improvements

- Improved error message to remind users set `{"infer_schema": True}` when reading csv file without specifying its schema.
- Improved error handling for `Session.create_dataframe` when called with more than 512 rows and using `format` or `pyformat` `paramstyle`.

### Snowpark pandas API Updates

#### New Features

- Added `DataFrame.cache_result` and `Series.cache_result` methods for users to persist DataFrames and Series to a temporary table lasting the duration of the session to improve latency of subsequent operations.

#### Bug Fixes

#### Improvements

- Added partial support for `DataFrame.pivot_table` with no `index` parameter, as well as for `margins` parameter.
- Updated the signature of `DataFrame.shift`/`Series.shift`/`DataFrameGroupBy.shift`/`SeriesGroupBy.shift` to match pandas 2.2.1. Snowpark pandas does not yet support the newly-added `suffix` argument, or sequence values of `periods`.
- Re-added support for `Series.str.split`.

#### Bug Fixes

- Fixed how we support mixed columns for string methods (`Series.str.*`).

### Snowpark Local Testing Updates

#### New Features

- Added support for the following DataFrameReader read options to file formats `csv` and `json`:
  - PURGE
  - PATTERN
  - INFER_SCHEMA with value being `False`
  - ENCODING with value being `UTF8`
- Added support for `DataFrame.analytics.moving_agg` and `DataFrame.analytics.cumulative_agg_agg`.
- Added support for `if_not_exists` parameter during UDF and stored procedure registration.

#### Bug Fixes

- Fixed a bug that when processing time format, fractional second part is not handled properly.
- Fixed a bug that caused function calls on `*` to fail.
- Fixed a bug that prevented creation of map and struct type objects.
- Fixed a bug that function `date_add` was unable to handle some numeric types.
- Fixed a bug that `TimestampType` casting resulted in incorrect data.
- Fixed a bug that caused `DecimalType` data to have incorrect precision in some cases.
- Fixed a bug where referencing missing table or view raises confusing `IndexError`.
- Fixed a bug that mocked function `to_timestamp_ntz` can not handle None data.
- Fixed a bug that mocked UDFs handles output data of None improperly.
- Fixed a bug where `DataFrame.with_column_renamed` ignores attributes from parent DataFrames after join operations.
- Fixed a bug that integer precision of large value gets lost when converted to pandas DataFrame.
- Fixed a bug that the schema of datetime object is wrong when create DataFrame from a pandas DataFrame.
- Fixed a bug in the implementation of `Column.equal_nan` where null data is handled incorrectly.
- Fixed a bug where `DataFrame.drop` ignore attributes from parent DataFrames after join operations.
- Fixed a bug in mocked function `date_part` where Column type is set wrong.
- Fixed a bug where `DataFrameWriter.save_as_table` does not raise exceptions when inserting null data into non-nullable columns.
- Fixed a bug in the implementation of `DataFrameWriter.save_as_table` where
  - Append or Truncate fails when incoming data has different schema than existing table.
  - Truncate fails when incoming data does not specify columns that are nullable.

#### Improvements

- Removed dependency check for `pyarrow` as it is not used.
- Improved target type coverage of `Column.cast`, adding support for casting to boolean and all integral types.
- Aligned error experience when calling UDFs and stored procedures.
- Added appropriate error messages for `is_permanent` and `anonymous` options in UDFs and stored procedures registration to make it more clear that those features are not yet supported.
- File read operation with unsupported options and values now raises `NotImplementedError` instead of warnings and unclear error information.

## 1.17.0 (2024-05-21)

### Snowpark Python API Updates

#### New Features

- Added support to add a comment on tables and views using the functions listed below:
  - `DataFrameWriter.save_as_table`
  - `DataFrame.create_or_replace_view`
  - `DataFrame.create_or_replace_temp_view`
  - `DataFrame.create_or_replace_dynamic_table`

#### Improvements

- Improved error message to remind users to set `{"infer_schema": True}` when reading CSV file without specifying its schema.

### Snowpark pandas API Updates

#### New Features

- Start of Public Preview of Snowpark pandas API. Refer to the [Snowpark pandas API Docs](https://docs.snowflake.com/developer-guide/snowpark/python/snowpark-pandas) for more details.

### Snowpark Local Testing Updates

#### New Features

- Added support for NumericType and VariantType data conversion in the mocked function `to_timestamp_ltz`, `to_timestamp_ntz`, `to_timestamp_tz` and `to_timestamp`.
- Added support for DecimalType, BinaryType, ArrayType, MapType, TimestampType, DateType and TimeType data conversion in the mocked function `to_char`.
- Added support for the following APIs:
  - snowflake.snowpark.functions:
    - to_varchar
  - snowflake.snowpark.DataFrame:
    - pivot
  - snowflake.snowpark.Session:
    - cancel_all
- Introduced a new exception class `snowflake.snowpark.mock.exceptions.SnowparkLocalTestingException`.
- Added support for casting to FloatType

#### Bug Fixes

- Fixed a bug that stored procedure and UDF should not remove imports already in the `sys.path` during the clean-up step.
- Fixed a bug that when processing datetime format, the fractional second part is not handled properly.
- Fixed a bug that on Windows platform that file operations was unable to properly handle file separator in directory name.
- Fixed a bug that on Windows platform that when reading a pandas dataframe, IntervalType column with integer data can not be processed.
- Fixed a bug that prevented users from being able to select multiple columns with the same alias.
- Fixed a bug that `Session.get_current_[schema|database|role|user|account|warehouse]` returns upper-cased identifiers when identifiers are quoted.
- Fixed a bug that function `substr` and `substring` can not handle 0-based `start_expr`.

#### Improvements

- Standardized the error experience by raising `SnowparkLocalTestingException` in error cases which is on par with `SnowparkSQLException` raised in non-local execution.
- Improved error experience of `Session.write_pandas` method that `NotImplementError` will be raised when called.
- Aligned error experience with reusing a closed session in non-local execution.

## 1.16.0 (2024-05-07)

### New Features

- Support stored procedure register with packages given as Python modules.
- Added snowflake.snowpark.Session.lineage.trace to explore data lineage of snowfake objects.
- Added support for structured type schema parsing.

### Bug Fixes

- Fixed a bug when inferring schema, single quotes are added to stage files already have single quotes.

### Local Testing Updates

#### New Features

- Added support for StringType, TimestampType and VariantType data conversion in the mocked function `to_date`.
- Added support for the following APIs:
  - snowflake.snowpark.functions
    - get
    - concat
    - concat_ws

#### Bug Fixes

- Fixed a bug that caused `NaT` and `NaN` values to not be recognized.
- Fixed a bug where, when inferring a schema, single quotes were added to stage files that already had single quotes.
- Fixed a bug where `DataFrameReader.csv` was unable to handle quoted values containing a delimiter.
- Fixed a bug that when there is `None` value in an arithmetic calculation, the output should remain `None` instead of `math.nan`.
- Fixed a bug in function `sum` and `covar_pop` that when there is `math.nan` in the data, the output should also be `math.nan`.
- Fixed a bug that stage operation can not handle directories.
- Fixed a bug that `DataFrame.to_pandas` should take Snowflake numeric types with precision 38 as `int64`.

## 1.15.0 (2024-04-24)

### New Features

- Added `truncate` save mode in `DataFrameWrite` to overwrite existing tables by truncating the underlying table instead of dropping it.
- Added telemetry to calculate query plan height and number of duplicate nodes during collect operations.
- Added the functions below to unload data from a `DataFrame` into one or more files in a stage:
  - `DataFrame.write.json`
  - `DataFrame.write.csv`
  - `DataFrame.write.parquet`
- Added distributed tracing using open telemetry APIs for action functions in `DataFrame` and `DataFrameWriter`:
  - snowflake.snowpark.DataFrame:
    - collect
    - collect_nowait
    - to_pandas
    - count
    - show
  - snowflake.snowpark.DataFrameWriter:
    - save_as_table
- Added support for snow:// URLs to `snowflake.snowpark.Session.file.get` and `snowflake.snowpark.Session.file.get_stream`
- Added support to register stored procedures and UDxFs with a `comment`.
- UDAF client support is ready for public preview. Please stay tuned for the Snowflake announcement of UDAF public preview.
- Added support for dynamic pivot.  This feature is currently in private preview.

### Improvements

- Improved the generated query performance for both compilation and execution by converting duplicate subqueries to Common Table Expressions (CTEs). It is still an experimental feature not enabled by default, and can be enabled by setting `session.cte_optimization_enabled` to `True`.

### Bug Fixes

- Fixed a bug where `statement_params` was not passed to query executions that register stored procedures and user defined functions.
- Fixed a bug causing `snowflake.snowpark.Session.file.get_stream` to fail for quoted stage locations.
- Fixed a bug that an internal type hint in `utils.py` might raise AttributeError in case the underlying module can not be found.

### Local Testing Updates

#### New Features

- Added support for registering UDFs and stored procedures.
- Added support for the following APIs:
  - snowflake.snowpark.Session:
    - file.put
    - file.put_stream
    - file.get
    - file.get_stream
    - read.json
    - add_import
    - remove_import
    - get_imports
    - clear_imports
    - add_packages
    - add_requirements
    - clear_packages
    - remove_package
    - udf.register
    - udf.register_from_file
    - sproc.register
    - sproc.register_from_file
  - snowflake.snowpark.functions
    - current_database
    - current_session
    - date_trunc
    - object_construct
    - object_construct_keep_null
    - pow
    - sqrt
    - udf
    - sproc
- Added support for StringType, TimestampType and VariantType data conversion in the mocked function `to_time`.

#### Bug Fixes

- Fixed a bug that null filled columns for constant functions.
- Fixed a bug that implementation of to_object, to_array and to_binary to better handle null inputs.
- Fixed a bug that timestamp data comparison can not handle year beyond 2262.
- Fixed a bug that `Session.builder.getOrCreate` should return the created mock session.

## 1.14.0 (2024-03-20)

### New Features

- Added support for creating vectorized UDTFs with `process` method.
- Added support for dataframe functions:
  - to_timestamp_ltz
  - to_timestamp_ntz
  - to_timestamp_tz
  - locate
- Added support for ASOF JOIN type.
- Added support for the following local testing APIs:
  - snowflake.snowpark.functions:
    - to_double
    - to_timestamp
    - to_timestamp_ltz
    - to_timestamp_ntz
    - to_timestamp_tz
    - greatest
    - least
    - convert_timezone
    - dateadd
    - date_part
  - snowflake.snowpark.Session:
    - get_current_account
    - get_current_warehouse
    - get_current_role
    - use_schema
    - use_warehouse
    - use_database
    - use_role

### Bug Fixes

- Fixed a bug in `SnowflakePlanBuilder` that `save_as_table` does not filter column that name start with '$' and follow by number correctly.
- Fixed a bug that statement parameters may have no effect when resolving imports and packages.
- Fixed bugs in local testing:
  - LEFT ANTI and LEFT SEMI joins drop rows with null values.
  - DataFrameReader.csv incorrectly parses data when the optional parameter `field_optionally_enclosed_by` is specified.
  - Column.regexp only considers the first entry when `pattern` is a `Column`.
  - Table.update raises `KeyError` when updating null values in the rows.
  - VARIANT columns raise errors at `DataFrame.collect`.
  - `count_distinct` does not work correctly when counting.
  - Null values in integer columns raise `TypeError`.

### Improvements

- Added telemetry to local testing.
- Improved the error message of `DataFrameReader` to raise `FileNotFound` error when reading a path that does not exist or when there are no files under the path.

## 1.13.0 (2024-02-26)

### New Features

- Added support for an optional `date_part` argument in function `last_day`.
- `SessionBuilder.app_name` will set the query_tag after the session is created.
- Added support for the following local testing functions:
  - current_timestamp
  - current_date
  - current_time
  - strip_null_value
  - upper
  - lower
  - length
  - initcap

### Improvements

- Added cleanup logic at interpreter shutdown to close all active sessions.
- Closing sessions within stored procedures now is a no-op logging a warning instead of raising an error.

### Bug Fixes

- Fixed a bug in `DataFrame.to_local_iterator` where the iterator could yield wrong results if another query is executed before the iterator finishes due to wrong isolation level. For details, please see #945.
- Fixed a bug that truncated table names in error messages while running a plan with local testing enabled.
- Fixed a bug that `Session.range` returns empty result when the range is large.

## 1.12.1 (2024-02-08)

### Improvements

- Use `split_blocks=True` by default during `to_pandas` conversion, for optimal memory allocation. This parameter is passed to `pyarrow.Table.to_pandas`, which enables `PyArrow` to split the memory allocation into smaller, more manageable blocks instead of allocating a single contiguous block. This results in better memory management when dealing with larger datasets.

### Bug Fixes

- Fixed a bug in `DataFrame.to_pandas` that caused an error when evaluating on a Dataframe with an `IntergerType` column with null values.

## 1.12.0 (2024-01-30)

### New Features

- Exposed `statement_params` in `StoredProcedure.__call__`.
- Added two optional arguments to `Session.add_import`.
  - `chunk_size`: The number of bytes to hash per chunk of the uploaded files.
  - `whole_file_hash`: By default only the first chunk of the uploaded import is hashed to save time. When this is set to True each uploaded file is fully hashed instead.
- Added parameters `external_access_integrations` and `secrets` when creating a UDAF from Snowpark Python to allow integration with external access.
- Added a new method `Session.append_query_tag`. Allows an additional tag to be added to the current query tag by appending it as a comma separated value.
- Added a new method `Session.update_query_tag`. Allows updates to a JSON encoded dictionary query tag.
- `SessionBuilder.getOrCreate` will now attempt to replace the singleton it returns when token expiration has been detected.
- Added support for new functions in `snowflake.snowpark.functions`:
  - `array_except`
  - `create_map`
  - `sign`/`signum`
- Added the following functions to `DataFrame.analytics`:
  - Added the `moving_agg` function in `DataFrame.analytics` to enable moving aggregations like sums and averages with multiple window sizes.
  - Added the `cummulative_agg` function in `DataFrame.analytics` to enable commulative aggregations like sums and averages on multiple columns.
  - Added the `compute_lag` and `compute_lead` functions in `DataFrame.analytics` for enabling lead and lag calculations on multiple columns.
  - Added the `time_series_agg` function in `DataFrame.analytics` to enable time series aggregations like sums and averages with multiple time windows.

### Bug Fixes

- Fixed a bug in `DataFrame.na.fill` that caused Boolean values to erroneously override integer values.
- Fixed a bug in `Session.create_dataframe` where the Snowpark DataFrames created using pandas DataFrames were not inferring the type for timestamp columns correctly. The behavior is as follows:
  - Earlier timestamp columns without a timezone would be converted to nanosecond epochs and inferred as `LongType()`, but will now be correctly maintained as timestamp values and be inferred as `TimestampType(TimestampTimeZone.NTZ)`.
  - Earlier timestamp columns with a timezone would be inferred as `TimestampType(TimestampTimeZone.NTZ)` and loose timezone information but will now be correctly inferred as `TimestampType(TimestampTimeZone.LTZ)` and timezone information is retained correctly.
  - Set session parameter `PYTHON_SNOWPARK_USE_LOGICAL_TYPE_FOR_CREATE_DATAFRAME` to revert back to old behavior. It is recommended that you update your code to align with correct behavior because the parameter will be removed in the future.
- Fixed a bug that `DataFrame.to_pandas` gets decimal type when scale is not 0, and creates an object dtype in `pandas`. Instead, we cast the value to a float64 type.
- Fixed bugs that wrongly flattened the generated SQL when one of the following happens:
  - `DataFrame.filter()` is called after `DataFrame.sort().limit()`.
  - `DataFrame.sort()` or `filter()` is called on a DataFrame that already has a window function or sequence-dependent data generator column.
    For instance, `df.select("a", seq1().alias("b")).select("a", "b").sort("a")` won't flatten the sort clause anymore.
  - a window or sequence-dependent data generator column is used after `DataFrame.limit()`. For instance, `df.limit(10).select(row_number().over())` won't flatten the limit and select in the generated SQL.
- Fixed a bug where aliasing a DataFrame column raised an error when the DataFame was copied from another DataFrame with an aliased column. For instance,

  ```python
  df = df.select(col("a").alias("b"))
  df = copy(df)
  df.select(col("b").alias("c"))  # threw an error. Now it's fixed.
  ```

- Fixed a bug in `Session.create_dataframe` that the non-nullable field in a schema is not respected for boolean type. Note that this fix is only effective when the user has the privilege to create a temp table.
- Fixed a bug in SQL simplifier where non-select statements in `session.sql` dropped a SQL query when used with `limit()`.
- Fixed a bug that raised an exception when session parameter `ERROR_ON_NONDETERMINISTIC_UPDATE` is true.

### Behavior Changes (API Compatible)

- When parsing data types during a `to_pandas` operation, we rely on GS precision value to fix precision issues for large integer values. This may affect users where a column that was earlier returned as `int8` gets returned as `int64`. Users can fix this by explicitly specifying precision values for their return column.
- Aligned behavior for `Session.call` in case of table stored procedures where running `Session.call` would not trigger stored procedure unless a `collect()` operation was performed.
- `StoredProcedureRegistration` will now automatically add `snowflake-snowpark-python` as a package dependency. The added dependency will be on the client's local version of the library and an error is thrown if the server cannot support that version.

## 1.11.1 (2023-12-07)

### Bug Fixes

- Fixed a bug that numpy should not be imported at the top level of mock module.
- Added support for these new functions in `snowflake.snowpark.functions`:
  - `from_utc_timestamp`
  - `to_utc_timestamp`

## 1.11.0 (2023-12-05)

### New Features

- Add the `conn_error` attribute to `SnowflakeSQLException` that stores the whole underlying exception from `snowflake-connector-python`.
- Added support for `RelationalGroupedDataframe.pivot()` to access `pivot` in the following pattern `Dataframe.group_by(...).pivot(...)`.
- Added experimental feature: Local Testing Mode, which allows you to create and operate on Snowpark Python DataFrames locally without connecting to a Snowflake account. You can use the local testing framework to test your DataFrame operations locally, on your development machine or in a CI (continuous integration) pipeline, before deploying code changes to your account.

- Added support for `arrays_to_object` new functions in `snowflake.snowpark.functions`.
- Added support for the vector data type.

### Dependency Updates

- Bumped cloudpickle dependency to work with `cloudpickle==2.2.1`
- Updated ``snowflake-connector-python`` to `3.4.0`.

### Bug Fixes

- DataFrame column names quoting check now supports newline characters.
- Fix a bug where a DataFrame generated by `session.read.with_metadata` creates inconsistent table when doing `df.write.save_as_table`.

## 1.10.0 (2023-11-03)

### New Features

- Added support for managing case sensitivity in `DataFrame.to_local_iterator()`.
- Added support for specifying vectorized UDTF's input column names by using the optional parameter `input_names` in `UDTFRegistration.register/register_file` and `functions.pandas_udtf`. By default, `RelationalGroupedDataFrame.applyInPandas` will infer the column names from current dataframe schema.
- Add `sql_error_code` and `raw_message` attributes to `SnowflakeSQLException` when it is caused by a SQL exception.

### Bug Fixes

- Fixed a bug in `DataFrame.to_pandas()` where converting snowpark dataframes to pandas dataframes was losing precision on integers with more than 19 digits.
- Fixed a bug that `session.add_packages` can not handle requirement specifier that contains project name with underscore and version.
- Fixed a bug in `DataFrame.limit()` when `offset` is used and the parent `DataFrame` uses `limit`. Now the `offset` won't impact the parent DataFrame's `limit`.
- Fixed a bug in `DataFrame.write.save_as_table` where dataframes created from read api could not save data into snowflake because of invalid column name `$1`.

### Behavior change

- Changed the behavior of `date_format`:
  - The `format` argument changed from optional to required.
  - The returned result changed from a date object to a date-formatted string.
- When a window function, or a sequence-dependent data generator (`normal`, `zipf`, `uniform`, `seq1`, `seq2`, `seq4`, `seq8`) function is used, the sort and filter operation will no longer be flattened when generating the query.

## 1.9.0 (2023-10-13)

### New Features

- Added support for the Python 3.11 runtime environment.

### Dependency updates

- Added back the dependency of `typing-extensions`.

### Bug Fixes

- Fixed a bug where imports from permanent stage locations were ignored for temporary stored procedures, UDTFs, UDFs, and UDAFs.
- Revert back to using CTAS (create table as select) statement for `Dataframe.writer.save_as_table` which does not need insert permission for writing tables.

### New Features
- Support `PythonObjJSONEncoder` json-serializable objects for `ARRAY` and `OBJECT` literals.

## 1.8.0 (2023-09-14)

### New Features

- Added support for VOLATILE/IMMUTABLE keyword when registering UDFs.
- Added support for specifying clustering keys when saving dataframes using `DataFrame.save_as_table`.
- Accept `Iterable` objects input for `schema` when creating dataframes using `Session.create_dataframe`.
- Added the property `DataFrame.session` to return a `Session` object.
- Added the property `Session.session_id` to return an integer that represents session ID.
- Added the property `Session.connection` to return a `SnowflakeConnection` object .

- Added support for creating a Snowpark session from a configuration file or environment variables.

### Dependency updates

- Updated ``snowflake-connector-python`` to 3.2.0.

### Bug Fixes

- Fixed a bug where automatic package upload would raise `ValueError` even when compatible package version were added in `session.add_packages`.
- Fixed a bug where table stored procedures were not registered correctly when using `register_from_file`.
- Fixed a bug where dataframe joins failed with `invalid_identifier` error.
- Fixed a bug where `DataFrame.copy` disables SQL simplfier for the returned copy.
- Fixed a bug where `session.sql().select()` would fail if any parameters are specified to `session.sql()`

## 1.7.0 (2023-08-28)

### New Features

- Added parameters `external_access_integrations` and `secrets` when creating a UDF, UDTF or Stored Procedure from Snowpark Python to allow integration with external access.
- Added support for these new functions in `snowflake.snowpark.functions`:
  - `array_flatten`
  - `flatten`
- Added support for `apply_in_pandas` in `snowflake.snowpark.relational_grouped_dataframe`.
- Added support for replicating your local Python environment on Snowflake via `Session.replicate_local_environment`.

### Bug Fixes

- Fixed a bug where `session.create_dataframe` fails to properly set nullable columns where nullability was affected by order or data was given.
- Fixed a bug where `DataFrame.select` could not identify and alias columns in presence of table functions when output columns of table function overlapped with columns in dataframe.

### Behavior Changes

- When creating stored procedures, UDFs, UDTFs, UDAFs with parameter `is_permanent=False` will now create temporary objects even when `stage_name` is provided. The default value of `is_permanent` is `False` which is why if this value is not explicitly set to `True` for permanent objects, users will notice a change in behavior.
- `types.StructField` now enquotes column identifier by default.

## 1.6.1 (2023-08-02)

### New Features

- Added support for these new functions in `snowflake.snowpark.functions`:
  - `array_sort`
  - `sort_array`
  - `array_min`
  - `array_max`
  - `explode_outer`
- Added support for pure Python packages specified via `Session.add_requirements` or `Session.add_packages`. They are now usable in stored procedures and UDFs even if packages are not present on the Snowflake Anaconda channel.
  - Added Session parameter `custom_packages_upload_enabled` and `custom_packages_force_upload_enabled` to enable the support for pure Python packages feature mentioned above. Both parameters default to `False`.
- Added support for specifying package requirements by passing a Conda environment yaml file to `Session.add_requirements`.
- Added support for asynchronous execution of multi-query dataframes that contain binding variables.
- Added support for renaming multiple columns in `DataFrame.rename`.
- Added support for Geometry datatypes.
- Added support for `params` in `session.sql()` in stored procedures.
- Added support for user-defined aggregate functions (UDAFs). This feature is currently in private preview.
- Added support for vectorized UDTFs (user-defined table functions). This feature is currently in public preview.
- Added support for Snowflake Timestamp variants (i.e., `TIMESTAMP_NTZ`, `TIMESTAMP_LTZ`, `TIMESTAMP_TZ`)
  - Added `TimestampTimezone` as an argument in `TimestampType` constructor.
  - Added type hints `NTZ`, `LTZ`, `TZ` and `Timestamp` to annotate functions when registering UDFs.

### Improvements

- Removed redundant dependency `typing-extensions`.
- `DataFrame.cache_result` now creates temp table fully qualified names under current database and current schema.

### Bug Fixes

- Fixed a bug where type check happens on pandas before it is imported.
- Fixed a bug when creating a UDF from `numpy.ufunc`.
- Fixed a bug where `DataFrame.union` was not generating the correct `Selectable.schema_query` when SQL simplifier is enabled.

### Behavior Changes

- `DataFrameWriter.save_as_table` now respects the `nullable` field of the schema provided by the user or the inferred schema based on data from user input.

### Dependency updates

- Updated ``snowflake-connector-python`` to 3.0.4.

## 1.5.1 (2023-06-20)

### New Features

- Added support for the Python 3.10 runtime environment.

## 1.5.0 (2023-06-09)

### Behavior Changes

- Aggregation results, from functions such as `DataFrame.agg` and `DataFrame.describe`, no longer strip away non-printing characters from column names.

### New Features

- Added support for the Python 3.9 runtime environment.
- Added support for new functions in `snowflake.snowpark.functions`:
  - `array_generate_range`
  - `array_unique_agg`
  - `collect_set`
  - `sequence`
- Added support for registering and calling stored procedures with `TABLE` return type.
- Added support for parameter `length` in `StringType()` to specify the maximum number of characters that can be stored by the column.
- Added the alias `functions.element_at()` for `functions.get()`.
- Added the alias `Column.contains` for `functions.contains`.
- Added experimental feature `DataFrame.alias`.
- Added support for querying metadata columns from stage when creating `DataFrame` using `DataFrameReader`.
- Added support for `StructType.add` to append more fields to existing `StructType` objects.
- Added support for parameter `execute_as` in `StoredProcedureRegistration.register_from_file()` to specify stored procedure caller rights.

### Bug Fixes

- Fixed a bug where the `Dataframe.join_table_function` did not run all of the necessary queries to set up the join table function when SQL simplifier was enabled.
- Fixed type hint declaration for custom types - `ColumnOrName`, `ColumnOrLiteralStr`, `ColumnOrSqlExpr`, `LiteralType` and `ColumnOrLiteral` that were breaking `mypy` checks.
- Fixed a bug where `DataFrameWriter.save_as_table` and `DataFrame.copy_into_table` failed to parse fully qualified table names.

## 1.4.0 (2023-04-24)

### New Features

- Added support for `session.getOrCreate`.
- Added support for alias `Column.getField`.
- Added support for new functions in `snowflake.snowpark.functions`:
  - `date_add` and `date_sub` to make add and subtract operations easier.
  - `daydiff`
  - `explode`
  - `array_distinct`.
  - `regexp_extract`.
  - `struct`.
  - `format_number`.
  - `bround`.
  - `substring_index`
- Added parameter `skip_upload_on_content_match` when creating UDFs, UDTFs and stored procedures using `register_from_file` to skip uploading files to a stage if the same version of the files are already on the stage.
- Added support for `DataFrameWriter.save_as_table` method to take table names that contain dots.
- Flattened generated SQL when `DataFrame.filter()` or `DataFrame.order_by()` is followed by a projection statement (e.g. `DataFrame.select()`, `DataFrame.with_column()`).
- Added support for creating dynamic tables _(in private preview)_ using `Dataframe.create_or_replace_dynamic_table`.
- Added an optional argument `params` in `session.sql()` to support binding variables. Note that this is not supported in stored procedures yet.

### Bug Fixes

- Fixed a bug in `strtok_to_array` where an exception was thrown when a delimiter was passed in.
- Fixed a bug in `session.add_import` where the module had the same namespace as other dependencies.

## 1.3.0 (2023-03-28)

### New Features

- Added support for `delimiters` parameter in `functions.initcap()`.
- Added support for `functions.hash()` to accept a variable number of input expressions.
- Added API `Session.RuntimeConfig` for getting/setting/checking the mutability of any runtime configuration.
- Added support managing case sensitivity in `Row` results from `DataFrame.collect` using `case_sensitive` parameter.
- Added API `Session.conf` for getting, setting or checking the mutability of any runtime configuration.
- Added support for managing case sensitivity in `Row` results from `DataFrame.collect` using `case_sensitive` parameter.
- Added indexer support for `snowflake.snowpark.types.StructType`.
- Added a keyword argument `log_on_exception` to `Dataframe.collect` and `Dataframe.collect_no_wait` to optionally disable error logging for SQL exceptions.

### Bug Fixes

- Fixed a bug where a DataFrame set operation(`DataFrame.substract`, `DataFrame.union`, etc.) being called after another DataFrame set operation and `DataFrame.select` or `DataFrame.with_column` throws an exception.
- Fixed a bug where chained sort statements are overwritten by the SQL simplifier.

### Improvements

- Simplified JOIN queries to use constant subquery aliases (`SNOWPARK_LEFT`, `SNOWPARK_RIGHT`) by default. Users can disable this at runtime with `session.conf.set('use_constant_subquery_alias', False)` to use randomly generated alias names instead.
- Allowed specifying statement parameters in `session.call()`.
- Enabled the uploading of large pandas DataFrames in stored procedures by defaulting to a chunk size of 100,000 rows.

## 1.2.0 (2023-03-02)

### New Features

- Added support for displaying source code as comments in the generated scripts when registering stored procedures. This
  is enabled by default, turn off by specifying `source_code_display=False` at registration.
- Added a parameter `if_not_exists` when creating a UDF, UDTF or Stored Procedure from Snowpark Python to ignore creating the specified function or procedure if it already exists.
- Accept integers when calling `snowflake.snowpark.functions.get` to extract value from array.
- Added `functions.reverse` in functions to open access to Snowflake built-in function
  [reverse](https://docs.snowflake.com/en/sql-reference/functions/reverse).
- Added parameter `require_scoped_url` in snowflake.snowflake.files.SnowflakeFile.open() `(in Private Preview)` to replace `is_owner_file` is marked for deprecation.

### Bug Fixes

- Fixed a bug that overwrote `paramstyle` to `qmark` when creating a Snowpark session.
- Fixed a bug where `df.join(..., how="cross")` fails with `SnowparkJoinException: (1112): Unsupported using join type 'Cross'`.
- Fixed a bug where querying a `DataFrame` column created from chained function calls used a wrong column name.

## 1.1.0 (2023-01-26)

### New Features:

- Added `asc`, `asc_nulls_first`, `asc_nulls_last`, `desc`, `desc_nulls_first`, `desc_nulls_last`, `date_part` and `unix_timestamp` in functions.
- Added the property `DataFrame.dtypes` to return a list of column name and data type pairs.
- Added the following aliases:
  - `functions.expr()` for `functions.sql_expr()`.
  - `functions.date_format()` for `functions.to_date()`.
  - `functions.monotonically_increasing_id()` for `functions.seq8()`
  - `functions.from_unixtime()` for `functions.to_timestamp()`

### Bug Fixes:

- Fixed a bug in SQL simplifier that didn’t handle Column alias and join well in some cases. See https://github.com/snowflakedb/snowpark-python/issues/658 for details.
- Fixed a bug in SQL simplifier that generated wrong column names for function calls, NaN and INF.

### Improvements

- The session parameter `PYTHON_SNOWPARK_USE_SQL_SIMPLIFIER` is `True` after Snowflake 7.3 was released. In snowpark-python, `session.sql_simplifier_enabled` reads the value of `PYTHON_SNOWPARK_USE_SQL_SIMPLIFIER` by default, meaning that the SQL simplfier is enabled by default after the Snowflake 7.3 release. To turn this off, set `PYTHON_SNOWPARK_USE_SQL_SIMPLIFIER` in Snowflake to `False` or run `session.sql_simplifier_enabled = False` from Snowpark. It is recommended to use the SQL simplifier because it helps to generate more concise SQL.

## 1.0.0 (2022-11-01)

### New Features

- Added `Session.generator()` to create a new `DataFrame` using the Generator table function.
- Added a parameter `secure` to the functions that create a secure UDF or UDTF.

## 0.12.0 (2022-10-14)

### New Features

- Added new APIs for async job:
  - `Session.create_async_job()` to create an `AsyncJob` instance from a query id.
  - `AsyncJob.result()` now accepts argument `result_type` to return the results in different formats.
  - `AsyncJob.to_df()` returns a `DataFrame` built from the result of this asynchronous job.
  - `AsyncJob.query()` returns the SQL text of the executed query.
- `DataFrame.agg()` and `RelationalGroupedDataFrame.agg()` now accept variable-length arguments.
- Added parameters `lsuffix` and `rsuffix` to `DataFram.join()` and `DataFrame.cross_join()` to conveniently rename overlapping columns.
- Added `Table.drop_table()` so you can drop the temp table after `DataFrame.cache_result()`. `Table` is also a context manager so you can use the `with` statement to drop the cache temp table after use.
- Added `Session.use_secondary_roles()`.
- Added functions `first_value()` and `last_value()`. (contributed by @chasleslr)
- Added `on` as an alias for `using_columns` and `how` as an alias for `join_type` in `DataFrame.join()`.

### Bug Fixes

- Fixed a bug in `Session.create_dataframe()` that raised an error when `schema` names had special characters.
- Fixed a bug in which options set in `Session.read.option()` were not passed to `DataFrame.copy_into_table()` as default values.
- Fixed a bug in which `DataFrame.copy_into_table()` raises an error when a copy option has single quotes in the value.

## 0.11.0 (2022-09-28)

### Behavior Changes

- `Session.add_packages()` now raises `ValueError` when the version of a package cannot be found in Snowflake Anaconda channel. Previously, `Session.add_packages()` succeeded, and a `SnowparkSQLException` exception was raised later in the UDF/SP registration step.

### New Features:

- Added method `FileOperation.get_stream()` to support downloading stage files as stream.
- Added support in `functions.ntiles()` to accept int argument.
- Added the following aliases:
  - `functions.call_function()` for `functions.call_builtin()`.
  - `functions.function()` for `functions.builtin()`.
  - `DataFrame.order_by()` for `DataFrame.sort()`
  - `DataFrame.orderBy()` for `DataFrame.sort()`
- Improved `DataFrame.cache_result()` to return a more accurate `Table` class instead of a `DataFrame` class.
- Added support to allow `session` as the first argument when calling `StoredProcedure`.

### Improvements

- Improved nested query generation by flattening queries when applicable.
  - This improvement could be enabled by setting `Session.sql_simplifier_enabled = True`.
  - `DataFrame.select()`, `DataFrame.with_column()`, `DataFrame.drop()` and other select-related APIs have more flattened SQLs.
  - `DataFrame.union()`, `DataFrame.union_all()`, `DataFrame.except_()`, `DataFrame.intersect()`, `DataFrame.union_by_name()` have flattened SQLs generated when multiple set operators are chained.
- Improved type annotations for async job APIs.

### Bug Fixes

- Fixed a bug in which `Table.update()`, `Table.delete()`, `Table.merge()` try to reference a temp table that does not exist.

## 0.10.0 (2022-09-16)

### New Features:

- Added experimental APIs for evaluating Snowpark dataframes with asynchronous queries:
  - Added keyword argument `block` to the following action APIs on Snowpark dataframes (which execute queries) to allow asynchronous evaluations:
    - `DataFrame.collect()`, `DataFrame.to_local_iterator()`, `DataFrame.to_pandas()`, `DataFrame.to_pandas_batches()`, `DataFrame.count()`, `DataFrame.first()`.
    - `DataFrameWriter.save_as_table()`, `DataFrameWriter.copy_into_location()`.
    - `Table.delete()`, `Table.update()`, `Table.merge()`.
  - Added method `DataFrame.collect_nowait()` to allow asynchronous evaluations.
  - Added class `AsyncJob` to retrieve results from asynchronously executed queries and check their status.
- Added support for `table_type` in `Session.write_pandas()`. You can now choose from these `table_type` options: `"temporary"`, `"temp"`, and `"transient"`.
- Added support for using Python structured data (`list`, `tuple` and `dict`) as literal values in Snowpark.
- Added keyword argument `execute_as` to `functions.sproc()` and `session.sproc.register()` to allow registering a stored procedure as a caller or owner.
- Added support for specifying a pre-configured file format when reading files from a stage in Snowflake.

### Improvements:

- Added support for displaying details of a Snowpark session.

### Bug Fixes:

- Fixed a bug in which `DataFrame.copy_into_table()` and `DataFrameWriter.save_as_table()` mistakenly created a new table if the table name is fully qualified, and the table already exists.

### Deprecations:

- Deprecated keyword argument `create_temp_table` in `Session.write_pandas()`.
- Deprecated invoking UDFs using arguments wrapped in a Python list or tuple. You can use variable-length arguments without a list or tuple.

### Dependency updates

- Updated ``snowflake-connector-python`` to 2.7.12.

## 0.9.0 (2022-08-30)

### New Features:

- Added support for displaying source code as comments in the generated scripts when registering UDFs.
  This feature is turned on by default. To turn it off, pass the new keyword argument `source_code_display` as `False` when calling `register()` or `@udf()`.
- Added support for calling table functions from `DataFrame.select()`, `DataFrame.with_column()` and `DataFrame.with_columns()` which now take parameters of type `table_function.TableFunctionCall` for columns.
- Added keyword argument `overwrite` to `session.write_pandas()` to allow overwriting contents of a Snowflake table with that of a pandas DataFrame.
- Added keyword argument `column_order` to `df.write.save_as_table()` to specify the matching rules when inserting data into table in append mode.
- Added method `FileOperation.put_stream()` to upload local files to a stage via file stream.
- Added methods `TableFunctionCall.alias()` and `TableFunctionCall.as_()` to allow aliasing the names of columns that come from the output of table function joins.
- Added function `get_active_session()` in module `snowflake.snowpark.context` to get the current active Snowpark session.

### Bug Fixes:

- Fixed a bug in which batch insert should not raise an error when `statement_params` is not passed to the function.
- Fixed a bug in which column names should be quoted when `session.create_dataframe()` is called with dicts and a given schema.
- Fixed a bug in which creation of table should be skipped if the table already exists and is in append mode when calling `df.write.save_as_table()`.
- Fixed a bug in which third-party packages with underscores cannot be added when registering UDFs.

### Improvements:

- Improved function `function.uniform()` to infer the types of inputs `max_` and `min_` and cast the limits to `IntegerType` or `FloatType` correspondingly.

## 0.8.0 (2022-07-22)

### New Features:

- Added keyword only argument `statement_params` to the following methods to allow for specifying statement level parameters:
  - `collect`, `to_local_iterator`, `to_pandas`, `to_pandas_batches`,
    `count`, `copy_into_table`, `show`, `create_or_replace_view`, `create_or_replace_temp_view`, `first`, `cache_result`
    and `random_split` on class `snowflake.snowpark.Dateframe`.
  - `update`, `delete` and `merge` on class `snowflake.snowpark.Table`.
  - `save_as_table` and `copy_into_location` on class `snowflake.snowpark.DataFrameWriter`.
  - `approx_quantile`, `statement_params`, `cov` and `crosstab` on class `snowflake.snowpark.DataFrameStatFunctions`.
  - `register` and `register_from_file` on class `snowflake.snowpark.udf.UDFRegistration`.
  - `register` and `register_from_file` on class `snowflake.snowpark.udtf.UDTFRegistration`.
  - `register` and `register_from_file` on class `snowflake.snowpark.stored_procedure.StoredProcedureRegistration`.
  - `udf`, `udtf` and `sproc` in `snowflake.snowpark.functions`.
- Added support for `Column` as an input argument to `session.call()`.
- Added support for `table_type` in `df.write.save_as_table()`. You can now choose from these `table_type` options: `"temporary"`, `"temp"`, and `"transient"`.

### Improvements:

- Added validation of object name in `session.use_*` methods.
- Updated the query tag in SQL to escape it when it has special characters.
- Added a check to see if Anaconda terms are acknowledged when adding missing packages.

### Bug Fixes:

- Fixed the limited length of the string column in `session.create_dataframe()`.
- Fixed a bug in which `session.create_dataframe()` mistakenly converted 0 and `False` to `None` when the input data was only a list.
- Fixed a bug in which calling `session.create_dataframe()` using a large local dataset sometimes created a temp table twice.
- Aligned the definition of `function.trim()` with the SQL function definition.
- Fixed an issue where snowpark-python would hang when using the Python system-defined (built-in function) `sum` vs. the Snowpark `function.sum()`.

### Deprecations:

- Deprecated keyword argument `create_temp_table` in `df.write.save_as_table()`.

## 0.7.0 (2022-05-25)

### New Features:

- Added support for user-defined table functions (UDTFs).
  - Use function `snowflake.snowpark.functions.udtf()` to register a UDTF, or use it as a decorator to register the UDTF.
    - You can also use `Session.udtf.register()` to register a UDTF.
  - Use `Session.udtf.register_from_file()` to register a UDTF from a Python file.
- Updated APIs to query a table function, including both Snowflake built-in table functions and UDTFs.
  - Use function `snowflake.snowpark.functions.table_function()` to create a callable representing a table function and use it to call the table function in a query.
  - Alternatively, use function `snowflake.snowpark.functions.call_table_function()` to call a table function.
  - Added support for `over` clause that specifies `partition by` and `order by` when lateral joining a table function.
  - Updated `Session.table_function()` and `DataFrame.join_table_function()` to accept `TableFunctionCall` instances.

### Breaking Changes:

- When creating a function with `functions.udf()` and `functions.sproc()`, you can now specify an empty list for the `imports` or `packages` argument to indicate that no import or package is used for this UDF or stored procedure. Previously, specifying an empty list meant that the function would use session-level imports or packages.
- Improved the `__repr__` implementation of data types in `types.py`. The unused `type_name` property has been removed.
- Added a Snowpark-specific exception class for SQL errors. This replaces the previous `ProgrammingError` from the Python connector.

### Improvements:

- Added a lock to a UDF or UDTF when it is called for the first time per thread.
- Improved the error message for pickling errors that occurred during UDF creation.
- Included the query ID when logging the failed query.

### Bug Fixes:

- Fixed a bug in which non-integral data (such as timestamps) was occasionally converted to integer when calling `DataFrame.to_pandas()`.
- Fixed a bug in which `DataFrameReader.parquet()` failed to read a parquet file when its column contained spaces.
- Fixed a bug in which `DataFrame.copy_into_table()` failed when the dataframe is created by reading a file with inferred schemas.

### Deprecations

`Session.flatten()` and `DataFrame.flatten()`.

### Dependency Updates:

- Restricted the version of `cloudpickle` <= `2.0.0`.

## 0.6.0 (2022-04-27)

### New Features:

- Added support for vectorized UDFs with the input as a pandas DataFrame or pandas Series and the output as a pandas Series. This improves the performance of UDFs in Snowpark.
- Added support for inferring the schema of a DataFrame by default when it is created by reading a Parquet, Avro, or ORC file in the stage.
- Added functions `current_session()`, `current_statement()`, `current_user()`, `current_version()`, `current_warehouse()`, `date_from_parts()`, `date_trunc()`, `dayname()`, `dayofmonth()`, `dayofweek()`, `dayofyear()`, `grouping()`, `grouping_id()`, `hour()`, `last_day()`, `minute()`, `next_day()`, `previous_day()`, `second()`, `month()`, `monthname()`, `quarter()`, `year()`, `current_database()`, `current_role()`, `current_schema()`, `current_schemas()`, `current_region()`, `current_avaliable_roles()`, `add_months()`, `any_value()`, `bitnot()`, `bitshiftleft()`, `bitshiftright()`, `convert_timezone()`, `uniform()`, `strtok_to_array()`, `sysdate()`, `time_from_parts()`,  `timestamp_from_parts()`, `timestamp_ltz_from_parts()`, `timestamp_ntz_from_parts()`, `timestamp_tz_from_parts()`, `weekofyear()`, `percentile_cont()` to `snowflake.snowflake.functions`.

### Breaking Changes:

- Expired deprecations:
  - Removed the following APIs that were deprecated in 0.4.0: `DataFrame.groupByGroupingSets()`, `DataFrame.naturalJoin()`, `DataFrame.joinTableFunction`, `DataFrame.withColumns()`, `Session.getImports()`, `Session.addImport()`, `Session.removeImport()`, `Session.clearImports()`, `Session.getSessionStage()`, `Session.getDefaultDatabase()`, `Session.getDefaultSchema()`, `Session.getCurrentDatabase()`, `Session.getCurrentSchema()`, `Session.getFullyQualifiedCurrentSchema()`.

### Improvements:

- Added support for creating an empty `DataFrame` with a specific schema using the `Session.create_dataframe()` method.
- Changed the logging level from `INFO` to `DEBUG` for several logs (e.g., the executed query) when evaluating a dataframe.
- Improved the error message when failing to create a UDF due to pickle errors.

### Bug Fixes:

- Removed pandas hard dependencies in the `Session.create_dataframe()` method.

### Dependency Updates:

- Added `typing-extension` as a new dependency with the version >= `4.1.0`.

## 0.5.0 (2022-03-22)

### New Features

- Added stored procedures API.
  - Added `Session.sproc` property and `sproc()` to `snowflake.snowpark.functions`, so you can register stored procedures.
  - Added `Session.call` to call stored procedures by name.
- Added `UDFRegistration.register_from_file()` to allow registering UDFs from Python source files or zip files directly.
- Added `UDFRegistration.describe()` to describe a UDF.
- Added `DataFrame.random_split()` to provide a way to randomly split a dataframe.
- Added functions `md5()`, `sha1()`, `sha2()`, `ascii()`, `initcap()`, `length()`, `lower()`, `lpad()`, `ltrim()`, `rpad()`, `rtrim()`, `repeat()`, `soundex()`, `regexp_count()`, `replace()`, `charindex()`, `collate()`, `collation()`, `insert()`, `left()`, `right()`, `endswith()` to `snowflake.snowpark.functions`.
- Allowed `call_udf()` to accept literal values.
- Provided a `distinct` keyword in `array_agg()`.

### Bug Fixes:

- Fixed an issue that caused `DataFrame.to_pandas()` to have a string column if `Column.cast(IntegerType())` was used.
- Fixed a bug in `DataFrame.describe()` when there is more than one string column.

## 0.4.0 (2022-02-15)

### New Features

- You can now specify which Anaconda packages to use when defining UDFs.
  - Added `add_packages()`, `get_packages()`, `clear_packages()`, and `remove_package()`, to class `Session`.
  - Added `add_requirements()` to `Session` so you can use a requirements file to specify which packages this session will use.
  - Added parameter `packages` to function `snowflake.snowpark.functions.udf()` and method `UserDefinedFunction.register()` to indicate UDF-level Anaconda package dependencies when creating a UDF.
  - Added parameter `imports` to `snowflake.snowpark.functions.udf()` and `UserDefinedFunction.register()` to specify UDF-level code imports.
- Added a parameter `session` to function `udf()` and `UserDefinedFunction.register()` so you can specify which session to use to create a UDF if you have multiple sessions.
- Added types `Geography` and `Variant` to `snowflake.snowpark.types` to be used as type hints for Geography and Variant data when defining a UDF.
- Added support for Geography geoJSON data.
- Added `Table`, a subclass of `DataFrame` for table operations:
  - Methods `update` and `delete` update and delete rows of a table in Snowflake.
  - Method `merge` merges data from a `DataFrame` to a `Table`.
  - Override method `DataFrame.sample()` with an additional parameter `seed`, which works on tables but not on view and sub-queries.
- Added `DataFrame.to_local_iterator()` and `DataFrame.to_pandas_batches()` to allow getting results from an iterator when the result set returned from the Snowflake database is too large.
- Added `DataFrame.cache_result()` for caching the operations performed on a `DataFrame` in a temporary table.
  Subsequent operations on the original `DataFrame` have no effect on the cached result `DataFrame`.
- Added property `DataFrame.queries` to get SQL queries that will be executed to evaluate the `DataFrame`.
- Added `Session.query_history()` as a context manager to track SQL queries executed on a session, including all SQL queries to evaluate `DataFrame`s created from a session. Both query ID and query text are recorded.
- You can now create a `Session` instance from an existing established `snowflake.connector.SnowflakeConnection`. Use parameter `connection` in `Session.builder.configs()`.
- Added `use_database()`, `use_schema()`, `use_warehouse()`, and `use_role()` to class `Session` to switch database/schema/warehouse/role after a session is created.
- Added `DataFrameWriter.copy_into_table()` to unload a `DataFrame` to stage files.
- Added `DataFrame.unpivot()`.
- Added `Column.within_group()` for sorting the rows by columns with some aggregation functions.
- Added functions `listagg()`, `mode()`, `div0()`, `acos()`, `asin()`, `atan()`, `atan2()`, `cos()`, `cosh()`, `sin()`, `sinh()`, `tan()`, `tanh()`, `degrees()`, `radians()`, `round()`, `trunc()`, and `factorial()` to `snowflake.snowflake.functions`.
- Added an optional argument `ignore_nulls` in function `lead()` and `lag()`.
- The `condition` parameter of function `when()` and `iff()` now accepts SQL expressions.

### Improvements

- All function and method names have been renamed to use the snake case naming style, which is more Pythonic. For convenience, some camel case names are kept as aliases to the snake case APIs. It is recommended to use the snake case APIs.
  - Deprecated these methods on class `Session` and replaced them with their snake case equivalents: `getImports()`, `addImports()`, `removeImport()`, `clearImports()`, `getSessionStage()`, `getDefaultSchema()`, `getDefaultSchema()`, `getCurrentDatabase()`, `getFullyQualifiedCurrentSchema()`.
  - Deprecated these methods on class `DataFrame` and replaced them with their snake case equivalents: `groupingByGroupingSets()`, `naturalJoin()`, `withColumns()`, `joinTableFunction()`.
- Property `DataFrame.columns` is now consistent with `DataFrame.schema.names` and the Snowflake database `Identifier Requirements`.
- `Column.__bool__()` now raises a `TypeError`. This will ban the use of logical operators `and`, `or`, `not` on `Column` object, for instance `col("a") > 1 and col("b") > 2` will raise the `TypeError`. Use `(col("a") > 1) & (col("b") > 2)` instead.
- Changed `PutResult` and `GetResult` to subclass `NamedTuple`.
- Fixed a bug which raised an error when the local path or stage location has a space or other special characters.
- Changed `DataFrame.describe()` so that non-numeric and non-string columns are ignored instead of raising an exception.

### Dependency updates

- Updated ``snowflake-connector-python`` to 2.7.4.

## 0.3.0 (2022-01-09)

### New Features

- Added `Column.isin()`, with an alias `Column.in_()`.
- Added `Column.try_cast()`, which is a special version of `cast()`. It tries to cast a string expression to other types and returns `null` if the cast is not possible.
- Added `Column.startswith()` and `Column.substr()` to process string columns.
- `Column.cast()` now also accepts a `str` value to indicate the cast type in addition to a `DataType` instance.
- Added `DataFrame.describe()` to summarize stats of a `DataFrame`.
- Added `DataFrame.explain()` to print the query plan of a `DataFrame`.
- `DataFrame.filter()` and `DataFrame.select_expr()` now accepts a sql expression.
- Added a new `bool` parameter `create_temp_table` to methods `DataFrame.saveAsTable()` and `Session.write_pandas()` to optionally create a temp table.
- Added `DataFrame.minus()` and `DataFrame.subtract()` as aliases to `DataFrame.except_()`.
- Added `regexp_replace()`, `concat()`, `concat_ws()`, `to_char()`, `current_timestamp()`, `current_date()`, `current_time()`, `months_between()`, `cast()`, `try_cast()`, `greatest()`, `least()`, and `hash()` to module `snowflake.snowpark.functions`.

### Bug Fixes

- Fixed an issue where `Session.createDataFrame(pandas_df)` and `Session.write_pandas(pandas_df)` raise an exception when the `pandas DataFrame` has spaces in the column name.
- `DataFrame.copy_into_table()` sometimes prints an `error` level log entry while it actually works. It's fixed now.
- Fixed an API docs issue where some `DataFrame` APIs are missing from the docs.

### Dependency updates

- Update ``snowflake-connector-python`` to 2.7.2, which upgrades ``pyarrow`` dependency to 6.0.x. Refer to the [python connector 2.7.2 release notes](https://pypi.org/project/snowflake-connector-python/2.7.2/) for more details.

## 0.2.0 (2021-12-02)

### New Features

- Updated the `Session.createDataFrame()` method for creating a `DataFrame` from a pandas DataFrame.
- Added the `Session.write_pandas()` method for writing a `pandas DataFrame` to a table in Snowflake and getting a `Snowpark DataFrame` object back.
- Added new classes and methods for calling window functions.
- Added the new functions `cume_dist()`, to find the cumulative distribution of a value with regard to other values within a window partition,
  and `row_number()`, which returns a unique row number for each row within a window partition.
- Added functions for computing statistics for DataFrames in the `DataFrameStatFunctions` class.
- Added functions for handling missing values in a DataFrame in the `DataFrameNaFunctions` class.
- Added new methods `rollup()`, `cube()`, and `pivot()` to the `DataFrame` class.
- Added the `GroupingSets` class, which you can use with the DataFrame groupByGroupingSets method to perform a SQL GROUP BY GROUPING SETS.
- Added the new `FileOperation(session)`
  class that you can use to upload and download files to and from a stage.
- Added the `DataFrame.copy_into_table()`
  method for loading data from files in a stage into a table.
- In CASE expressions, the functions `when()` and `otherwise()`
  now accept Python types in addition to `Column` objects.
- When you register a UDF you can now optionally set the `replace` parameter to `True` to overwrite an existing UDF with the same name.

### Improvements

- UDFs are now compressed before they are uploaded to the server. This makes them about 10 times smaller, which can help
  when you are using large ML model files.
- When the size of a UDF is less than 8196 bytes, it will be uploaded as in-line code instead of uploaded to a stage.

### Bug Fixes

- Fixed an issue where the statement `df.select(when(col("a") == 1, 4).otherwise(col("a"))), [Row(4), Row(2), Row(3)]` raised an exception.
- Fixed an issue where `df.toPandas()` raised an exception when a DataFrame was created from large local data.

## 0.1.0 (2021-10-26)

Start of Private Preview<|MERGE_RESOLUTION|>--- conflicted
+++ resolved
@@ -1,23 +1,4 @@
 # Release History
-<<<<<<< HEAD
-## 1.39.0 (YYYY-MM-DD)
-### Snowpark Python API Updates
-#### New Features
-#### Bug Fixes
-#### Deprecations
-#### Dependency Updates
-#### Improvements
-### Snowpark pandas API Updates
-#### New Features
-#### Bug Fixes
-#### Deprecations
-#### Dependency Updates
-#### Improvements
-- Eliminate duplicate parameter check queries for casing status when retrieving the session.
-- Provide a mechanism for skipping snowpark pandas integration tests when running in hybrid mode
-- Retrieve dataframe row counts through object metadata to avoid a COUNT(*) query (performance)
-=======
->>>>>>> f8598bd8
 
 ## 1.39.0 (YYYY-MM-DD)
 
@@ -48,6 +29,7 @@
 
 - Eliminate duplicate parameter check queries for casing status when retrieving the session.
 - Retrieve dataframe row counts through object metadata to avoid a COUNT(*) query (performance)
+- Provide a mechanism for skipping snowpark pandas integration tests when running in hybrid mode
 
 #### Dependency Updates
 

# Release History

## 1.6.0 (TBD)

## New Features

- Added support for new functions in `snowflake.snowpark.functions`:
  - `array_sort`
  - `sort_array`
  - `array_min`
  - `array_max`
<<<<<<< HEAD
  - `explode_outer`
=======
- Added support for pure Python packages specified via `Session.add_requirements` or `Session.add_packages`, now usable in stored procedures and UDFs even if packages are not present on the Snowflake Anaconda channel.
>>>>>>> 7bd257ff
- Added support for async execution of multi-query dataframe containing binding variables.
- Added support for renaming multiple columns in `DataFrame.rename`.
- Added support for Geometry datatypes.

### Improvements

- Removed redundant dependency `typing-extensions`.

### Bug Fixes

- Fixed a bug where type check happens on pandas before it is imported
- Fixed a bug when creating a UDF from numpy.ufunc

### Behavior Changes

- `DataFrameWriter.save_as_table` now respects `nullable` field of for schema provided by the user, or inferred schema based on data from user input.

### Dependency updates

- Updated ``snowflake-connector-python`` to 3.0.4.

## 1.5.1 (2023-06-20)

### New Features

- Added support for the Python 3.10 runtime environment.

## 1.5.0 (2023-06-09)

### Behavior Changes

- Aggregation results, from functions such as `DataFrame.agg` and `DataFrame.describe`, no longer strip away non-printing characters from column names.

### New Features

- Added support for the Python 3.9 runtime environment.
- Added support for new functions in `snowflake.snowpark.functions`:
  - `array_generate_range`
  - `array_unique_agg`
  - `collect_set`
  - `sequence`
- Added support for registering and calling stored procedures with `TABLE` return type.
- Added support for parameter `length` in `StringType()` to specify the maximum number of characters that can be stored by the column.
- Added the alias `functions.element_at()` for `functions.get()`.
- Added the alias `Column.contains` for `functions.contains`.
- Added experimental feature `DataFrame.alias`.
- Added support for querying metadata columns from stage when creating `DataFrame` using `DataFrameReader`.
- Added support for `StructType.add` to append more fields to existing `StructType` objects.
- Added support for parameter `execute_as` in `StoredProcedureRegistration.register_from_file()` to specify stored procedure caller rights.

### Bug Fixes

- Fixed a bug where the `Dataframe.join_table_function` did not run all of the necessary queries to set up the join table function when SQL simplifier was enabled.
- Fixed type hint declaration for custom types - `ColumnOrName`, `ColumnOrLiteralStr`, `ColumnOrSqlExpr`, `LiteralType` and `ColumnOrLiteral` that were breaking `mypy` checks.
- Fixed a bug where `DataFrameWriter.save_as_table` and `DataFrame.copy_into_table` failed to parse fully qualified table names.

## 1.4.0 (2023-04-24)

### New Features

- Added support for `session.getOrCreate`.
- Added support for alias `Column.getField`.
- Added support for new functions in `snowflake.snowpark.functions`:
  - `date_add` and `date_sub` to make add and subtract operations easier.
  - `daydiff`
  - `explode`
  - `array_distinct`.
  - `regexp_extract`.
  - `struct`.
  - `format_number`.
  - `bround`.
  - `substring_index`
- Added parameter `skip_upload_on_content_match` when creating UDFs, UDTFs and stored procedures using `register_from_file` to skip uploading files to a stage if the same version of the files are already on the stage.
- Added support for `DataFrameWriter.save_as_table` method to take table names that contain dots.
- Flattened generated SQL when `DataFrame.filter()` or `DataFrame.order_by()` is followed by a projection statement (e.g. `DataFrame.select()`, `DataFrame.with_column()`).
- Added support for creating dynamic tables _(in private preview)_ using `Dataframe.create_or_replace_dynamic_table`.
- Added an optional argument `params` in `session.sql()` to support binding variables. Note that this is not supported in stored procedures yet.

### Bug Fixes

- Fixed a bug in `strtok_to_array` where an exception was thrown when a delimiter was passed in.
- Fixed a bug in `session.add_import` where the module had the same namespace as other dependencies.

## 1.3.0 (2023-03-28)

### New Features

- Added support for `delimiters` parameter in `functions.initcap()`.
- Added support for `functions.hash()` to accept a variable number of input expressions.
- Added API `Session.RuntimeConfig` for getting/setting/checking the mutability of any runtime configuration.
- Added support managing case sensitivity in `Row` results from `DataFrame.collect` using `case_sensitive` parameter.
- Added API `Session.conf` for getting, setting or checking the mutability of any runtime configuration.
- Added support for managing case sensitivity in `Row` results from `DataFrame.collect` using `case_sensitive` parameter.
- Added indexer support for `snowflake.snowpark.types.StructType`.
- Added a keyword argument `log_on_exception` to `Dataframe.collect` and `Dataframe.collect_no_wait` to optionally disable error logging for SQL exceptions.

### Bug Fixes

- Fixed a bug where a DataFrame set operation(`DataFrame.substract`, `DataFrame.union`, etc.) being called after another DataFrame set operation and `DataFrame.select` or `DataFrame.with_column` throws an exception.
- Fixed a bug where chained sort statements are overwritten by the SQL simplifier.

### Improvements

- Simplified JOIN queries to use constant subquery aliases (`SNOWPARK_LEFT`, `SNOWPARK_RIGHT`) by default. Users can disable this at runtime with `session.conf.set('use_constant_subquery_alias', False)` to use randomly generated alias names instead.
- Allowed specifying statement parameters in `session.call()`.
- Enabled the uploading of large pandas DataFrames in stored procedures by defaulting to a chunk size of 100,000 rows.

## 1.2.0 (2023-03-02)

### New Features

- Added support for displaying source code as comments in the generated scripts when registering stored procedures. This
  is enabled by default, turn off by specifying `source_code_display=False` at registration.
- Added a parameter `if_not_exists` when creating a UDF, UDTF or Stored Procedure from Snowpark Python to ignore creating the specified function or procedure if it already exists.
- Accept integers when calling `snowflake.snowpark.functions.get` to extract value from array.
- Added `functions.reverse` in functions to open access to Snowflake built-in function
  [reverse](https://docs.snowflake.com/en/sql-reference/functions/reverse).
- Added parameter `require_scoped_url` in snowflake.snowflake.files.SnowflakeFile.open() `(in Private Preview)` to replace `is_owner_file` is marked for deprecation.

### Bug Fixes

- Fixed a bug that overwrote `paramstyle` to `qmark` when creating a Snowpark session.
- Fixed a bug where `df.join(..., how="cross")` fails with `SnowparkJoinException: (1112): Unsupported using join type 'Cross'`.
- Fixed a bug where querying a `DataFrame` column created from chained function calls used a wrong column name.

## 1.1.0 (2023-01-26)

### New Features:

- Added `asc`, `asc_nulls_first`, `asc_nulls_last`, `desc`, `desc_nulls_first`, `desc_nulls_last`, `date_part` and `unix_timestamp` in functions.
- Added the property `DataFrame.dtypes` to return a list of column name and data type pairs.
- Added the following aliases:
  - `functions.expr()` for `functions.sql_expr()`.
  - `functions.date_format()` for `functions.to_date()`.
  - `functions.monotonically_increasing_id()` for `functions.seq8()`
  - `functions.from_unixtime()` for `functions.to_timestamp()`

### Bug Fixes:

- Fixed a bug in SQL simplifier that didn’t handle Column alias and join well in some cases. See https://github.com/snowflakedb/snowpark-python/issues/658 for details.
- Fixed a bug in SQL simplifier that generated wrong column names for function calls, NaN and INF.

### Improvements

- The session parameter `PYTHON_SNOWPARK_USE_SQL_SIMPLIFIER` is `True` after Snowflake 7.3 was released. In snowpark-python, `session.sql_simplifier_enabled` reads the value of `PYTHON_SNOWPARK_USE_SQL_SIMPLIFIER` by default, meaning that the SQL simplfier is enabled by default after the Snowflake 7.3 release. To turn this off, set `PYTHON_SNOWPARK_USE_SQL_SIMPLIFIER` in Snowflake to `False` or run `session.sql_simplifier_enabled = False` from Snowpark. It is recommended to use the SQL simplifier because it helps to generate more concise SQL.

## 1.0.0 (2022-11-01)

### New Features

- Added `Session.generator()` to create a new `DataFrame` using the Generator table function.
- Added a parameter `secure` to the functions that create a secure UDF or UDTF.

## 0.12.0 (2022-10-14)

### New Features

- Added new APIs for async job:
  - `Session.create_async_job()` to create an `AsyncJob` instance from a query id.
  - `AsyncJob.result()` now accepts argument `result_type` to return the results in different formats.
  - `AsyncJob.to_df()` returns a `DataFrame` built from the result of this asynchronous job.
  - `AsyncJob.query()` returns the SQL text of the executed query.
- `DataFrame.agg()` and `RelationalGroupedDataFrame.agg()` now accept variable-length arguments.
- Added parameters `lsuffix` and `rsuffix` to `DataFram.join()` and `DataFrame.cross_join()` to conveniently rename overlapping columns.
- Added `Table.drop_table()` so you can drop the temp table after `DataFrame.cache_result()`. `Table` is also a context manager so you can use the `with` statement to drop the cache temp table after use.
- Added `Session.use_secondary_roles()`.
- Added functions `first_value()` and `last_value()`. (contributed by @chasleslr)
- Added `on` as an alias for `using_columns` and `how` as an alias for `join_type` in `DataFrame.join()`.

### Bug Fixes

- Fixed a bug in `Session.create_dataframe()` that raised an error when `schema` names had special characters.
- Fixed a bug in which options set in `Session.read.option()` were not passed to `DataFrame.copy_into_table()` as default values.
- Fixed a bug in which `DataFrame.copy_into_table()` raises an error when a copy option has single quotes in the value.

## 0.11.0 (2022-09-28)

### Behavior Changes

- `Session.add_packages()` now raises `ValueError` when the version of a package cannot be found in Snowflake Anaconda channel. Previously, `Session.add_packages()` succeeded, and a `SnowparkSQLException` exception was raised later in the UDF/SP registration step.

### New Features:

- Added method `FileOperation.get_stream()` to support downloading stage files as stream.
- Added support in `functions.ntiles()` to accept int argument.
- Added the following aliases:
  - `functions.call_function()` for `functions.call_builtin()`.
  - `functions.function()` for `functions.builtin()`.
  - `DataFrame.order_by()` for `DataFrame.sort()`
  - `DataFrame.orderBy()` for `DataFrame.sort()`
- Improved `DataFrame.cache_result()` to return a more accurate `Table` class instead of a `DataFrame` class.
- Added support to allow `session` as the first argument when calling `StoredProcedure`.

### Improvements

- Improved nested query generation by flattening queries when applicable.
  - This improvement could be enabled by setting `Session.sql_simplifier_enabled = True`.
  - `DataFrame.select()`, `DataFrame.with_column()`, `DataFrame.drop()` and other select-related APIs have more flattened SQLs.
  - `DataFrame.union()`, `DataFrame.union_all()`, `DataFrame.except_()`, `DataFrame.intersect()`, `DataFrame.union_by_name()` have flattened SQLs generated when multiple set operators are chained.
- Improved type annotations for async job APIs.

### Bug Fixes

- Fixed a bug in which `Table.update()`, `Table.delete()`, `Table.merge()` try to reference a temp table that does not exist.

## 0.10.0 (2022-09-16)

### New Features:

- Added experimental APIs for evaluating Snowpark dataframes with asynchronous queries:
  - Added keyword argument `block` to the following action APIs on Snowpark dataframes (which execute queries) to allow asynchronous evaluations:
    - `DataFrame.collect()`, `DataFrame.to_local_iterator()`, `DataFrame.to_pandas()`, `DataFrame.to_pandas_batches()`, `DataFrame.count()`, `DataFrame.first()`.
    - `DataFrameWriter.save_as_table()`, `DataFrameWriter.copy_into_location()`.
    - `Table.delete()`, `Table.update()`, `Table.merge()`.
  - Added method `DataFrame.collect_nowait()` to allow asynchronous evaluations.
  - Added class `AsyncJob` to retrieve results from asynchronously executed queries and check their status.
- Added support for `table_type` in `Session.write_pandas()`. You can now choose from these `table_type` options: `"temporary"`, `"temp"`, and `"transient"`.
- Added support for using Python structured data (`list`, `tuple` and `dict`) as literal values in Snowpark.
- Added keyword argument `execute_as` to `functions.sproc()` and `session.sproc.register()` to allow registering a stored procedure as a caller or owner.
- Added support for specifying a pre-configured file format when reading files from a stage in Snowflake.

### Improvements:

- Added support for displaying details of a Snowpark session.

### Bug Fixes:

- Fixed a bug in which `DataFrame.copy_into_table()` and `DataFrameWriter.save_as_table()` mistakenly created a new table if the table name is fully qualified, and the table already exists.

### Deprecations:

- Deprecated keyword argument `create_temp_table` in `Session.write_pandas()`.
- Deprecated invoking UDFs using arguments wrapped in a Python list or tuple. You can use variable-length arguments without a list or tuple.

### Dependency updates

- Updated ``snowflake-connector-python`` to 2.7.12.

## 0.9.0 (2022-08-30)

### New Features:

- Added support for displaying source code as comments in the generated scripts when registering UDFs.
  This feature is turned on by default. To turn it off, pass the new keyword argument `source_code_display` as `False` when calling `register()` or `@udf()`.
- Added support for calling table functions from `DataFrame.select()`, `DataFrame.with_column()` and `DataFrame.with_columns()` which now take parameters of type `table_function.TableFunctionCall` for columns.
- Added keyword argument `overwrite` to `session.write_pandas()` to allow overwriting contents of a Snowflake table with that of a Pandas DataFrame.
- Added keyword argument `column_order` to `df.write.save_as_table()` to specify the matching rules when inserting data into table in append mode.
- Added method `FileOperation.put_stream()` to upload local files to a stage via file stream.
- Added methods `TableFunctionCall.alias()` and `TableFunctionCall.as_()` to allow aliasing the names of columns that come from the output of table function joins.
- Added function `get_active_session()` in module `snowflake.snowpark.context` to get the current active Snowpark session.

### Bug Fixes:

- Fixed a bug in which batch insert should not raise an error when `statement_params` is not passed to the function.
- Fixed a bug in which column names should be quoted when `session.create_dataframe()` is called with dicts and a given schema.
- Fixed a bug in which creation of table should be skipped if the table already exists and is in append mode when calling `df.write.save_as_table()`.
- Fixed a bug in which third-party packages with underscores cannot be added when registering UDFs.

### Improvements:

- Improved function `function.uniform()` to infer the types of inputs `max_` and `min_` and cast the limits to `IntegerType` or `FloatType` correspondingly.

## 0.8.0 (2022-07-22)

### New Features:

- Added keyword only argument `statement_params` to the following methods to allow for specifying statement level parameters:
  - `collect`, `to_local_iterator`, `to_pandas`, `to_pandas_batches`,
    `count`, `copy_into_table`, `show`, `create_or_replace_view`, `create_or_replace_temp_view`, `first`, `cache_result`
    and `random_split` on class `snowflake.snowpark.Dateframe`.
  - `update`, `delete` and `merge` on class `snowflake.snowpark.Table`.
  - `save_as_table` and `copy_into_location` on class `snowflake.snowpark.DataFrameWriter`.
  - `approx_quantile`, `statement_params`, `cov` and `crosstab` on class `snowflake.snowpark.DataFrameStatFunctions`.
  - `register` and `register_from_file` on class `snowflake.snowpark.udf.UDFRegistration`.
  - `register` and `register_from_file` on class `snowflake.snowpark.udtf.UDTFRegistration`.
  - `register` and `register_from_file` on class `snowflake.snowpark.stored_procedure.StoredProcedureRegistration`.
  - `udf`, `udtf` and `sproc` in `snowflake.snowpark.functions`.
- Added support for `Column` as an input argument to `session.call()`.
- Added support for `table_type` in `df.write.save_as_table()`. You can now choose from these `table_type` options: `"temporary"`, `"temp"`, and `"transient"`.

### Improvements:

- Added validation of object name in `session.use_*` methods.
- Updated the query tag in SQL to escape it when it has special characters.
- Added a check to see if Anaconda terms are acknowledged when adding missing packages.

### Bug Fixes:

- Fixed the limited length of the string column in `session.create_dataframe()`.
- Fixed a bug in which `session.create_dataframe()` mistakenly converted 0 and `False` to `None` when the input data was only a list.
- Fixed a bug in which calling `session.create_dataframe()` using a large local dataset sometimes created a temp table twice.
- Aligned the definition of `function.trim()` with the SQL function definition.
- Fixed an issue where snowpark-python would hang when using the Python system-defined (built-in function) `sum` vs. the Snowpark `function.sum()`.

### Deprecations:

- Deprecated keyword argument `create_temp_table` in `df.write.save_as_table()`.

## 0.7.0 (2022-05-25)

### New Features:

- Added support for user-defined table functions (UDTFs).
  - Use function `snowflake.snowpark.functions.udtf()` to register a UDTF, or use it as a decorator to register the UDTF.
    - You can also use `Session.udtf.register()` to register a UDTF.
  - Use `Session.udtf.register_from_file()` to register a UDTF from a Python file.
- Updated APIs to query a table function, including both Snowflake built-in table functions and UDTFs.
  - Use function `snowflake.snowpark.functions.table_function()` to create a callable representing a table function and use it to call the table function in a query.
  - Alternatively, use function `snowflake.snowpark.functions.call_table_function()` to call a table function.
  - Added support for `over` clause that specifies `partition by` and `order by` when lateral joining a table function.
  - Updated `Session.table_function()` and `DataFrame.join_table_function()` to accept `TableFunctionCall` instances.

### Breaking Changes:

- When creating a function with `functions.udf()` and `functions.sproc()`, you can now specify an empty list for the `imports` or `packages` argument to indicate that no import or package is used for this UDF or stored procedure. Previously, specifying an empty list meant that the function would use session-level imports or packages.
- Improved the `__repr__` implementation of data types in `types.py`. The unused `type_name` property has been removed.
- Added a Snowpark-specific exception class for SQL errors. This replaces the previous `ProgrammingError` from the Python connector.

### Improvements:

- Added a lock to a UDF or UDTF when it is called for the first time per thread.
- Improved the error message for pickling errors that occurred during UDF creation.
- Included the query ID when logging the failed query.

### Bug Fixes:

- Fixed a bug in which non-integral data (such as timestamps) was occasionally converted to integer when calling `DataFrame.to_pandas()`.
- Fixed a bug in which `DataFrameReader.parquet()` failed to read a parquet file when its column contained spaces.
- Fixed a bug in which `DataFrame.copy_into_table()` failed when the dataframe is created by reading a file with inferred schemas.

### Deprecations

`Session.flatten()` and `DataFrame.flatten()`.

### Dependency Updates:

- Restricted the version of `cloudpickle` <= `2.0.0`.

## 0.6.0 (2022-04-27)

### New Features:

- Added support for vectorized UDFs with the input as a Pandas DataFrame or Pandas Series and the output as a Pandas Series. This improves the performance of UDFs in Snowpark.
- Added support for inferring the schema of a DataFrame by default when it is created by reading a Parquet, Avro, or ORC file in the stage.
- Added functions `current_session()`, `current_statement()`, `current_user()`, `current_version()`, `current_warehouse()`, `date_from_parts()`, `date_trunc()`, `dayname()`, `dayofmonth()`, `dayofweek()`, `dayofyear()`, `grouping()`, `grouping_id()`, `hour()`, `last_day()`, `minute()`, `next_day()`, `previous_day()`, `second()`, `month()`, `monthname()`, `quarter()`, `year()`, `current_database()`, `current_role()`, `current_schema()`, `current_schemas()`, `current_region()`, `current_avaliable_roles()`, `add_months()`, `any_value()`, `bitnot()`, `bitshiftleft()`, `bitshiftright()`, `convert_timezone()`, `uniform()`, `strtok_to_array()`, `sysdate()`, `time_from_parts()`,  `timestamp_from_parts()`, `timestamp_ltz_from_parts()`, `timestamp_ntz_from_parts()`, `timestamp_tz_from_parts()`, `weekofyear()`, `percentile_cont()` to `snowflake.snowflake.functions`.

### Breaking Changes:

- Expired deprecations:
  - Removed the following APIs that were deprecated in 0.4.0: `DataFrame.groupByGroupingSets()`, `DataFrame.naturalJoin()`, `DataFrame.joinTableFunction`, `DataFrame.withColumns()`, `Session.getImports()`, `Session.addImport()`, `Session.removeImport()`, `Session.clearImports()`, `Session.getSessionStage()`, `Session.getDefaultDatabase()`, `Session.getDefaultSchema()`, `Session.getCurrentDatabase()`, `Session.getCurrentSchema()`, `Session.getFullyQualifiedCurrentSchema()`.

### Improvements:

- Added support for creating an empty `DataFrame` with a specific schema using the `Session.create_dataframe()` method.
- Changed the logging level from `INFO` to `DEBUG` for several logs (e.g., the executed query) when evaluating a dataframe.
- Improved the error message when failing to create a UDF due to pickle errors.

### Bug Fixes:

- Removed pandas hard dependencies in the `Session.create_dataframe()` method.

### Dependency Updates:

- Added `typing-extension` as a new dependency with the version >= `4.1.0`.

## 0.5.0 (2022-03-22)

### New Features

- Added stored procedures API.
  - Added `Session.sproc` property and `sproc()` to `snowflake.snowpark.functions`, so you can register stored procedures.
  - Added `Session.call` to call stored procedures by name.
- Added `UDFRegistration.register_from_file()` to allow registering UDFs from Python source files or zip files directly.
- Added `UDFRegistration.describe()` to describe a UDF.
- Added `DataFrame.random_split()` to provide a way to randomly split a dataframe.
- Added functions `md5()`, `sha1()`, `sha2()`, `ascii()`, `initcap()`, `length()`, `lower()`, `lpad()`, `ltrim()`, `rpad()`, `rtrim()`, `repeat()`, `soundex()`, `regexp_count()`, `replace()`, `charindex()`, `collate()`, `collation()`, `insert()`, `left()`, `right()`, `endswith()` to `snowflake.snowpark.functions`.
- Allowed `call_udf()` to accept literal values.
- Provided a `distinct` keyword in `array_agg()`.

### Bug Fixes:

- Fixed an issue that caused `DataFrame.to_pandas()` to have a string column if `Column.cast(IntegerType())` was used.
- Fixed a bug in `DataFrame.describe()` when there is more than one string column.

## 0.4.0 (2022-02-15)

### New Features

- You can now specify which Anaconda packages to use when defining UDFs.
  - Added `add_packages()`, `get_packages()`, `clear_packages()`, and `remove_package()`, to class `Session`.
  - Added `add_requirements()` to `Session` so you can use a requirements file to specify which packages this session will use.
  - Added parameter `packages` to function `snowflake.snowpark.functions.udf()` and method `UserDefinedFunction.register()` to indicate UDF-level Anaconda package dependencies when creating a UDF.
  - Added parameter `imports` to `snowflake.snowpark.functions.udf()` and `UserDefinedFunction.register()` to specify UDF-level code imports.
- Added a parameter `session` to function `udf()` and `UserDefinedFunction.register()` so you can specify which session to use to create a UDF if you have multiple sessions.
- Added types `Geography` and `Variant` to `snowflake.snowpark.types` to be used as type hints for Geography and Variant data when defining a UDF.
- Added support for Geography geoJSON data.
- Added `Table`, a subclass of `DataFrame` for table operations:
  - Methods `update` and `delete` update and delete rows of a table in Snowflake.
  - Method `merge` merges data from a `DataFrame` to a `Table`.
  - Override method `DataFrame.sample()` with an additional parameter `seed`, which works on tables but not on view and sub-queries.
- Added `DataFrame.to_local_iterator()` and `DataFrame.to_pandas_batches()` to allow getting results from an iterator when the result set returned from the Snowflake database is too large.
- Added `DataFrame.cache_result()` for caching the operations performed on a `DataFrame` in a temporary table.
  Subsequent operations on the original `DataFrame` have no effect on the cached result `DataFrame`.
- Added property `DataFrame.queries` to get SQL queries that will be executed to evaluate the `DataFrame`.
- Added `Session.query_history()` as a context manager to track SQL queries executed on a session, including all SQL queries to evaluate `DataFrame`s created from a session. Both query ID and query text are recorded.
- You can now create a `Session` instance from an existing established `snowflake.connector.SnowflakeConnection`. Use parameter `connection` in `Session.builder.configs()`.
- Added `use_database()`, `use_schema()`, `use_warehouse()`, and `use_role()` to class `Session` to switch database/schema/warehouse/role after a session is created.
- Added `DataFrameWriter.copy_into_table()` to unload a `DataFrame` to stage files.
- Added `DataFrame.unpivot()`.
- Added `Column.within_group()` for sorting the rows by columns with some aggregation functions.
- Added functions `listagg()`, `mode()`, `div0()`, `acos()`, `asin()`, `atan()`, `atan2()`, `cos()`, `cosh()`, `sin()`, `sinh()`, `tan()`, `tanh()`, `degrees()`, `radians()`, `round()`, `trunc()`, and `factorial()` to `snowflake.snowflake.functions`.
- Added an optional argument `ignore_nulls` in function `lead()` and `lag()`.
- The `condition` parameter of function `when()` and `iff()` now accepts SQL expressions.

### Improvements

- All function and method names have been renamed to use the snake case naming style, which is more Pythonic. For convenience, some camel case names are kept as aliases to the snake case APIs. It is recommended to use the snake case APIs.
  - Deprecated these methods on class `Session` and replaced them with their snake case equivalents: `getImports()`, `addImports()`, `removeImport()`, `clearImports()`, `getSessionStage()`, `getDefaultSchema()`, `getDefaultSchema()`, `getCurrentDatabase()`, `getFullyQualifiedCurrentSchema()`.
  - Deprecated these methods on class `DataFrame` and replaced them with their snake case equivalents: `groupingByGroupingSets()`, `naturalJoin()`, `withColumns()`, `joinTableFunction()`.
- Property `DataFrame.columns` is now consistent with `DataFrame.schema.names` and the Snowflake database `Identifier Requirements`.
- `Column.__bool__()` now raises a `TypeError`. This will ban the use of logical operators `and`, `or`, `not` on `Column` object, for instance `col("a") > 1 and col("b") > 2` will raise the `TypeError`. Use `(col("a") > 1) & (col("b") > 2)` instead.
- Changed `PutResult` and `GetResult` to subclass `NamedTuple`.
- Fixed a bug which raised an error when the local path or stage location has a space or other special characters.
- Changed `DataFrame.describe()` so that non-numeric and non-string columns are ignored instead of raising an exception.

### Dependency updates

- Updated ``snowflake-connector-python`` to 2.7.4.

## 0.3.0 (2022-01-09)

### New Features

- Added `Column.isin()`, with an alias `Column.in_()`.
- Added `Column.try_cast()`, which is a special version of `cast()`. It tries to cast a string expression to other types and returns `null` if the cast is not possible.
- Added `Column.startswith()` and `Column.substr()` to process string columns.
- `Column.cast()` now also accepts a `str` value to indicate the cast type in addition to a `DataType` instance.
- Added `DataFrame.describe()` to summarize stats of a `DataFrame`.
- Added `DataFrame.explain()` to print the query plan of a `DataFrame`.
- `DataFrame.filter()` and `DataFrame.select_expr()` now accepts a sql expression.
- Added a new `bool` parameter `create_temp_table` to methods `DataFrame.saveAsTable()` and `Session.write_pandas()` to optionally create a temp table.
- Added `DataFrame.minus()` and `DataFrame.subtract()` as aliases to `DataFrame.except_()`.
- Added `regexp_replace()`, `concat()`, `concat_ws()`, `to_char()`, `current_timestamp()`, `current_date()`, `current_time()`, `months_between()`, `cast()`, `try_cast()`, `greatest()`, `least()`, and `hash()` to module `snowflake.snowpark.functions`.

### Bug Fixes

- Fixed an issue where `Session.createDataFrame(pandas_df)` and `Session.write_pandas(pandas_df)` raise an exception when the `Pandas DataFrame` has spaces in the column name.
- `DataFrame.copy_into_table()` sometimes prints an `error` level log entry while it actually works. It's fixed now.
- Fixed an API docs issue where some `DataFrame` APIs are missing from the docs.

### Dependency updates

- Update ``snowflake-connector-python`` to 2.7.2, which upgrades ``pyarrow`` dependency to 6.0.x. Refer to the [python connector 2.7.2 release notes](https://pypi.org/project/snowflake-connector-python/2.7.2/) for more details.

## 0.2.0 (2021-12-02)

### New Features

- Updated the `Session.createDataFrame()` method for creating a `DataFrame` from a Pandas DataFrame.
- Added the `Session.write_pandas()` method for writing a `Pandas DataFrame` to a table in Snowflake and getting a `Snowpark DataFrame` object back.
- Added new classes and methods for calling window functions.
- Added the new functions `cume_dist()`, to find the cumulative distribution of a value with regard to other values within a window partition,
  and `row_number()`, which returns a unique row number for each row within a window partition.
- Added functions for computing statistics for DataFrames in the `DataFrameStatFunctions` class.
- Added functions for handling missing values in a DataFrame in the `DataFrameNaFunctions` class.
- Added new methods `rollup()`, `cube()`, and `pivot()` to the `DataFrame` class.
- Added the `GroupingSets` class, which you can use with the DataFrame groupByGroupingSets method to perform a SQL GROUP BY GROUPING SETS.
- Added the new `FileOperation(session)`
  class that you can use to upload and download files to and from a stage.
- Added the `DataFrame.copy_into_table()`
  method for loading data from files in a stage into a table.
- In CASE expressions, the functions `when()` and `otherwise()`
  now accept Python types in addition to `Column` objects.
- When you register a UDF you can now optionally set the `replace` parameter to `True` to overwrite an existing UDF with the same name.

### Improvements

- UDFs are now compressed before they are uploaded to the server. This makes them about 10 times smaller, which can help
  when you are using large ML model files.
- When the size of a UDF is less than 8196 bytes, it will be uploaded as in-line code instead of uploaded to a stage.

### Bug Fixes

- Fixed an issue where the statement `df.select(when(col("a") == 1, 4).otherwise(col("a"))), [Row(4), Row(2), Row(3)]` raised an exception.
- Fixed an issue where `df.toPandas()` raised an exception when a DataFrame was created from large local data.

## 0.1.0 (2021-10-26)

Start of Private Preview<|MERGE_RESOLUTION|>--- conflicted
+++ resolved
@@ -2,18 +2,15 @@
 
 ## 1.6.0 (TBD)
 
-## New Features
+### New Features
 
 - Added support for new functions in `snowflake.snowpark.functions`:
   - `array_sort`
   - `sort_array`
   - `array_min`
   - `array_max`
-<<<<<<< HEAD
   - `explode_outer`
-=======
 - Added support for pure Python packages specified via `Session.add_requirements` or `Session.add_packages`, now usable in stored procedures and UDFs even if packages are not present on the Snowflake Anaconda channel.
->>>>>>> 7bd257ff
 - Added support for async execution of multi-query dataframe containing binding variables.
 - Added support for renaming multiple columns in `DataFrame.rename`.
 - Added support for Geometry datatypes.

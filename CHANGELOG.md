--- conflicted
+++ resolved
@@ -52,12 +52,8 @@
 
 - Added limited support for the `Timedelta` type, including the following features. Snowpark pandas will raise `NotImplementedError` for unsupported `Timedelta` use cases.
   - supporting tracking the Timedelta type through `copy`, `cache_result`, `shift`, `sort_index`.
-<<<<<<< HEAD
   - converting non-timedelta to timedelta via `astype`.
   - `NotImplementedError` will be raised for the rest of methods that do not support `Timedelta`.
-=======
-  - converting non-timedelta to timedelta via `astype`. 
->>>>>>> 6227571f
   - support for subtracting two timestamps to get a Timedelta.
   - support indexing with Timedelta data columns.
   - support for adding or subtracting timestamps and `Timedelta`.

# Release History

## 1.21.0 (TBD)

### Snowpark Python API Updates

#### Improvements
- Added support server side string size limitations.

#### Bug Fixes
- Fixed a bug where SQL generated for selecting `*` column has an incorrect subquery.

### Snowpark Local Testing Updates
#### New Features

- Added support for the following APIs:
  - snowflake.snowpark.functions
    - rank
    - dense_rank
    - percent_rank
    - cume_dist
    - ntile
    - datediff

### Snowpark pandas API Updates

#### New Features
- Added support for `DataFrame.backfill`, `DataFrame.bfill`, `Series.backfill`, and `Series.bfill`.
- Added support for `DataFrame.compare` and `Series.compare` with default parameters.

#### Improvements
- Removed the public preview warning message upon importing Snowpark pandas.

#### Bug Fixes
- Made passing an unsupported aggregation function to `pivot_table` raise `NotImplementedError` instead of `KeyError`.
- Removed axis labels and callable names from error messages and telemetry about unsupported aggregations.

## 1.20.0 (2024-07-17)

### Snowpark Python API Updates

#### Improvements

- Added distributed tracing using open telemetry APIs for table stored procedure function in `DataFrame`:
  - `_execute_and_get_query_id`
- Added support for the `arrays_zip` function.
- Improves performance for binary column expression and `df._in` by avoiding unnecessary cast for numeric values. You can enable this optimization by setting `session.eliminate_numeric_sql_value_cast_enabled = True`.
- Improved error message for `write_pandas` when the target table does not exist and `auto_create_table=False`.
- Added open telemetry tracing on UDxF functions in Snowpark.
- Added open telemetry tracing on stored procedure registration in Snowpark.
- Added a new optional parameter called `format_json` to the `Session.SessionBuilder.app_name` function that sets the app name in the `Session.query_tag` in JSON format. By default, this parameter is set to `False`.

#### Bug Fixes
- Fixed a bug where SQL generated for `lag(x, 0)` was incorrect and failed with error message `argument 1 to function LAG needs to be constant, found 'SYSTEM$NULL_TO_FIXED(null)'`.

### Snowpark Local Testing Updates

#### New Features

- Added support for the following APIs:
  - snowflake.snowpark.functions
    - random
- Added new parameters to `patch` function when registering a mocked function:
  - `distinct` allows an alternate function to be specified for when a sql function should be distinct.
  - `pass_column_index` passes a named parameter `column_index` to the mocked function that contains the pandas.Index for the input data.
  - `pass_row_index` passes a named parameter `row_index` to the mocked function that is the 0 indexed row number the function is currently operating on.
  - `pass_input_data` passes a named parameter `input_data` to the mocked function that contains the entire input dataframe for the current expression.
  - Added support for the `column_order` parameter to method `DataFrameWriter.save_as_table`.


#### Bug Fixes
- Fixed a bug that caused DecimalType columns to be incorrectly truncated to integer precision when used in BinaryExpressions.

### Snowpark pandas API Updates

#### New Features
- Added support for `DataFrameGroupBy.all`, `SeriesGroupBy.all`, `DataFrameGroupBy.any`, and `SeriesGroupBy.any`.
- Added support for `DataFrame.nlargest`, `DataFrame.nsmallest`, `Series.nlargest` and `Series.nsmallest`.
- Added support for `replace` and `frac > 1` in `DataFrame.sample` and `Series.sample`.
- Added support for `read_excel` (Uses local pandas for processing)
- Added support for `Series.at`, `Series.iat`, `DataFrame.at`, and `DataFrame.iat`.
- Added support for `Series.dt.isocalendar`.
- Added support for `Series.case_when` except when condition or replacement is callable.
- Added documentation pages for `Index` and its APIs.
- Added support for `DataFrame.assign`.
- Added support for `DataFrame.stack`.
- Added support for `DataFrame.pivot` and `pd.pivot`.
- Added support for `DataFrame.to_csv` and `Series.to_csv`.
- Added partial support for `Series.str.translate` where the values in the `table` are single-codepoint strings.
- Added support for `DataFrame.corr`.
- Allow `df.plot()` and `series.plot()` to be called, materializing the data into the local client
- Added support for `DataFrameGroupBy` and `SeriesGroupBy` aggregations `first` and `last`
- Added support for `DataFrameGroupBy.get_group`.
- Added support for `limit` parameter when `method` parameter is used in `fillna`.
- Added partial support for `Series.str.translate` where the values in the `table` are single-codepoint strings.
- Added support for `DataFrame.corr`.
- Added support for `DataFrame.equals` and `Series.equals`.
- Added support for `DataFrame.reindex` and `Series.reindex`.
- Added support for `Index.astype`.
- Added support for `Index.unique` and `Index.nunique`.
- Added support for `Index.sort_values`.

#### Bug Fixes
- Fixed an issue when using np.where and df.where when the scalar 'other' is the literal 0.
- Fixed a bug regarding precision loss when converting to Snowpark pandas `DataFrame` or `Series` with `dtype=np.uint64`.
- Fixed bug where `values` is set to `index` when `index` and `columns` contain all columns in DataFrame during `pivot_table`.

#### Improvements
- Added support for `Index.copy()`
- Added support for Index APIs: `dtype`, `values`, `item()`, `tolist()`, `to_series()` and `to_frame()`
- Expand support for DataFrames with no rows in `pd.pivot_table` and `DataFrame.pivot_table`.
- Added support for `inplace` parameter in `DataFrame.sort_index` and `Series.sort_index`.


## 1.19.0 (2024-06-25)

### Snowpark Python API Updates

#### New Features

- Added support for `to_boolean` function.
- Added documentation pages for Index and its APIs.

#### Bug Fixes

- Fixed a bug where python stored procedure with table return type fails when run in a task.
- Fixed a bug where df.dropna fails due to `RecursionError: maximum recursion depth exceeded` when the DataFrame has more than 500 columns.
- Fixed a bug where `AsyncJob.result("no_result")` doesn't wait for the query to finish execution.


### Snowpark Local Testing Updates

#### New Features

- Added support for the `strict` parameter when registering UDFs and Stored Procedures.

#### Bug Fixes

- Fixed a bug in convert_timezone that made the setting the source_timezone parameter return an error.
- Fixed a bug where creating DataFrame with empty data of type `DateType` raises `AttributeError`.
- Fixed a bug that table merge fails when update clause exists but no update takes place.
- Fixed a bug in mock implementation of `to_char` that raises `IndexError` when incoming column has nonconsecutive row index.
- Fixed a bug in handling of `CaseExpr` expressions that raises `IndexError` when incoming column has nonconsecutive row index.
- Fixed a bug in implementation of `Column.like` that raises `IndexError` when incoming column has nonconsecutive row index.

#### Improvements

- Added support for type coercion in the implementation of DataFrame.replace, DataFrame.dropna and the mock function `iff`.

### Snowpark pandas API Updates

#### New Features

- Added partial support for `DataFrame.pct_change` and `Series.pct_change` without the `freq` and `limit` parameters.
- Added support for `Series.str.get`.
- Added support for `Series.dt.dayofweek`, `Series.dt.day_of_week`, `Series.dt.dayofyear`, and `Series.dt.day_of_year`.
- Added support for `Series.str.__getitem__` (`Series.str[...]`).
- Added support for `Series.str.lstrip` and `Series.str.rstrip`.
- Added support for `DataFrameGroupBy.size` and `SeriesGroupBy.size`.
- Added support for `DataFrame.expanding` and `Series.expanding` for aggregations `count`, `sum`, `min`, `max`, `mean`, `std`, `var`, and `sem` with `axis=0`.
- Added support for `DataFrame.rolling` and `Series.rolling` for aggregation `count` with `axis=0`.
- Added support for `Series.str.match`.
- Added support for `DataFrame.resample` and `Series.resample` for aggregations `size`, `first`, and `last`.
- Added support for `DataFrameGroupBy.all`, `SeriesGroupBy.all`, `DataFrameGroupBy.any`, and `SeriesGroupBy.any`.
- Added support for `DataFrame.nlargest`, `DataFrame.nsmallest`, `Series.nlargest` and `Series.nsmallest`.
- Added support for `replace` and `frac > 1` in `DataFrame.sample` and `Series.sample`.
- Added support for `read_excel` (Uses local pandas for processing)
- Added support for `Series.at`, `Series.iat`, `DataFrame.at`, and `DataFrame.iat`.
- Added support for `Series.dt.isocalendar`.
- Added support for `Series.case_when` except when condition or replacement is callable.
- Added documentation pages for `Index` and its APIs.
- Added support for `DataFrame.assign`.
- Added support for `DataFrame.stack`.
- Added support for `DataFrame.pivot` and `pd.pivot`.
- Added support for `DataFrame.to_csv` and `Series.to_csv`.
<<<<<<< HEAD
- Added support for `DataFrame.unstack` and `Series.unstack`.
=======
- Added support for `Index.T`.
>>>>>>> c5c80043

#### Bug Fixes

- Fixed a bug that causes output of GroupBy.aggregate's columns to be ordered incorrectly.
- Fixed a bug where `DataFrame.describe` on a frame with duplicate columns of differing dtypes could cause an error or incorrect results.
- Fixed a bug in `DataFrame.rolling` and `Series.rolling` so `window=0` now throws `NotImplementedError` instead of `ValueError`

#### Improvements

- Added support for named aggregations in `DataFrame.aggregate` and `Series.aggregate` with `axis=0`.
- `pd.read_csv` reads using the native pandas CSV parser, then uploads data to snowflake using parquet. This enables most of the parameters supported by `read_csv` including date parsing and numeric conversions. Uploading via parquet is roughly twice as fast as uploading via CSV.
- Initial work to support an `pd.Index` directly in Snowpark pandas. Support for `pd.Index` as a first-class component of Snowpark pandas is coming soon.
- Added a lazy index constructor and support for `len`, `shape`, `size`, `empty`, `to_pandas()` and `names`. For `df.index`, Snowpark pandas creates a lazy index object.
- For `df.columns`, Snowpark pandas supports a non-lazy version of an `Index` since the data is already stored locally.

## 1.18.0 (2024-05-28)

### Snowpark Python API Updates

#### Improvements

- Improved error message to remind users set `{"infer_schema": True}` when reading csv file without specifying its schema.
- Improved error handling for `Session.create_dataframe` when called with more than 512 rows and using `format` or `pyformat` `paramstyle`.

### Snowpark pandas API Updates

#### New Features

- Added `DataFrame.cache_result` and `Series.cache_result` methods for users to persist DataFrames and Series to a temporary table lasting the duration of the session to improve latency of subsequent operations.

#### Bug Fixes

#### Improvements

- Added partial support for `DataFrame.pivot_table` with no `index` parameter, as well as for `margins` parameter.
- Updated the signature of `DataFrame.shift`/`Series.shift`/`DataFrameGroupBy.shift`/`SeriesGroupBy.shift` to match pandas 2.2.1. Snowpark pandas does not yet support the newly-added `suffix` argument, or sequence values of `periods`.
- Re-added support for `Series.str.split`.

#### Bug Fixes

- Fixed how we support mixed columns for string methods (`Series.str.*`).

### Snowpark Local Testing Updates

#### New Features

- Added support for the following DataFrameReader read options to file formats `csv` and `json`:
  - PURGE
  - PATTERN
  - INFER_SCHEMA with value being `False`
  - ENCODING with value being `UTF8`
- Added support for `DataFrame.analytics.moving_agg` and `DataFrame.analytics.cumulative_agg_agg`.
- Added support for `if_not_exists` parameter during UDF and stored procedure registration.

#### Bug Fixes

- Fixed a bug that when processing time format, fractional second part is not handled properly.
- Fixed a bug that caused function calls on `*` to fail.
- Fixed a bug that prevented creation of map and struct type objects.
- Fixed a bug that function `date_add` was unable to handle some numeric types.
- Fixed a bug that `TimestampType` casting resulted in incorrect data.
- Fixed a bug that caused `DecimalType` data to have incorrect precision in some cases.
- Fixed a bug where referencing missing table or view raises confusing `IndexError`.
- Fixed a bug that mocked function `to_timestamp_ntz` can not handle None data.
- Fixed a bug that mocked UDFs handles output data of None improperly.
- Fixed a bug where `DataFrame.with_column_renamed` ignores attributes from parent DataFrames after join operations.
- Fixed a bug that integer precision of large value gets lost when converted to pandas DataFrame.
- Fixed a bug that the schema of datetime object is wrong when create DataFrame from a pandas DataFrame.
- Fixed a bug in the implementation of `Column.equal_nan` where null data is handled incorrectly.
- Fixed a bug where `DataFrame.drop` ignore attributes from parent DataFrames after join operations.
- Fixed a bug in mocked function `date_part` where Column type is set wrong.
- Fixed a bug where `DataFrameWriter.save_as_table` does not raise exceptions when inserting null data into non-nullable columns.
- Fixed a bug in the implementation of `DataFrameWriter.save_as_table` where
  - Append or Truncate fails when incoming data has different schema than existing table.
  - Truncate fails when incoming data does not specify columns that are nullable.

#### Improvements

- Removed dependency check for `pyarrow` as it is not used.
- Improved target type coverage of `Column.cast`, adding support for casting to boolean and all integral types.
- Aligned error experience when calling UDFs and stored procedures.
- Added appropriate error messages for `is_permanent` and `anonymous` options in UDFs and stored procedures registration to make it more clear that those features are not yet supported.
- File read operation with unsupported options and values now raises `NotImplementedError` instead of warnings and unclear error information.

## 1.17.0 (2024-05-21)

### Snowpark Python API Updates

#### New Features

- Added support to add a comment on tables and views using the functions listed below:
  - `DataFrameWriter.save_as_table`
  - `DataFrame.create_or_replace_view`
  - `DataFrame.create_or_replace_temp_view`
  - `DataFrame.create_or_replace_dynamic_table`

#### Improvements

- Improved error message to remind users to set `{"infer_schema": True}` when reading CSV file without specifying its schema.

### Snowpark pandas API Updates

#### New Features

- Start of Public Preview of Snowpark pandas API. Refer to the [Snowpark pandas API Docs](https://docs.snowflake.com/developer-guide/snowpark/python/snowpark-pandas) for more details.

### Snowpark Local Testing Updates

#### New Features

- Added support for NumericType and VariantType data conversion in the mocked function `to_timestamp_ltz`, `to_timestamp_ntz`, `to_timestamp_tz` and `to_timestamp`.
- Added support for DecimalType, BinaryType, ArrayType, MapType, TimestampType, DateType and TimeType data conversion in the mocked function `to_char`.
- Added support for the following APIs:
  - snowflake.snowpark.functions:
    - to_varchar
  - snowflake.snowpark.DataFrame:
    - pivot
  - snowflake.snowpark.Session:
    - cancel_all
- Introduced a new exception class `snowflake.snowpark.mock.exceptions.SnowparkLocalTestingException`.
- Added support for casting to FloatType

#### Bug Fixes

- Fixed a bug that stored procedure and UDF should not remove imports already in the `sys.path` during the clean-up step.
- Fixed a bug that when processing datetime format, the fractional second part is not handled properly.
- Fixed a bug that on Windows platform that file operations was unable to properly handle file separator in directory name.
- Fixed a bug that on Windows platform that when reading a pandas dataframe, IntervalType column with integer data can not be processed.
- Fixed a bug that prevented users from being able to select multiple columns with the same alias.
- Fixed a bug that `Session.get_current_[schema|database|role|user|account|warehouse]` returns upper-cased identifiers when identifiers are quoted.
- Fixed a bug that function `substr` and `substring` can not handle 0-based `start_expr`.

#### Improvements

- Standardized the error experience by raising `SnowparkLocalTestingException` in error cases which is on par with `SnowparkSQLException` raised in non-local execution.
- Improved error experience of `Session.write_pandas` method that `NotImplementError` will be raised when called.
- Aligned error experience with reusing a closed session in non-local execution.

## 1.16.0 (2024-05-07)

### New Features

- Support stored procedure register with packages given as Python modules.
- Added snowflake.snowpark.Session.lineage.trace to explore data lineage of snowfake objects.
- Added support for structured type schema parsing.

### Bug Fixes

- Fixed a bug when inferring schema, single quotes are added to stage files already have single quotes.

### Local Testing Updates

#### New Features

- Added support for StringType, TimestampType and VariantType data conversion in the mocked function `to_date`.
- Added support for the following APIs:
  - snowflake.snowpark.functions
    - get
    - concat
    - concat_ws

#### Bug Fixes

- Fixed a bug that caused `NaT` and `NaN` values to not be recognized.
- Fixed a bug where, when inferring a schema, single quotes were added to stage files that already had single quotes.
- Fixed a bug where `DataFrameReader.csv` was unable to handle quoted values containing a delimiter.
- Fixed a bug that when there is `None` value in an arithmetic calculation, the output should remain `None` instead of `math.nan`.
- Fixed a bug in function `sum` and `covar_pop` that when there is `math.nan` in the data, the output should also be `math.nan`.
- Fixed a bug that stage operation can not handle directories.
- Fixed a bug that `DataFrame.to_pandas` should take Snowflake numeric types with precision 38 as `int64`.

## 1.15.0 (2024-04-24)

### New Features

- Added `truncate` save mode in `DataFrameWrite` to overwrite existing tables by truncating the underlying table instead of dropping it.
- Added telemetry to calculate query plan height and number of duplicate nodes during collect operations.
- Added the functions below to unload data from a `DataFrame` into one or more files in a stage:
  - `DataFrame.write.json`
  - `DataFrame.write.csv`
  - `DataFrame.write.parquet`
- Added distributed tracing using open telemetry APIs for action functions in `DataFrame` and `DataFrameWriter`:
  - snowflake.snowpark.DataFrame:
    - collect
    - collect_nowait
    - to_pandas
    - count
    - show
  - snowflake.snowpark.DataFrameWriter:
    - save_as_table
- Added support for snow:// URLs to `snowflake.snowpark.Session.file.get` and `snowflake.snowpark.Session.file.get_stream`
- Added support to register stored procedures and UDxFs with a `comment`.
- UDAF client support is ready for public preview. Please stay tuned for the Snowflake announcement of UDAF public preview.
- Added support for dynamic pivot.  This feature is currently in private preview.

### Improvements

- Improved the generated query performance for both compilation and execution by converting duplicate subqueries to Common Table Expressions (CTEs). It is still an experimental feature not enabled by default, and can be enabled by setting `session.cte_optimization_enabled` to `True`.

### Bug Fixes

- Fixed a bug where `statement_params` was not passed to query executions that register stored procedures and user defined functions.
- Fixed a bug causing `snowflake.snowpark.Session.file.get_stream` to fail for quoted stage locations.
- Fixed a bug that an internal type hint in `utils.py` might raise AttributeError in case the underlying module can not be found.

### Local Testing Updates

#### New Features

- Added support for registering UDFs and stored procedures.
- Added support for the following APIs:
  - snowflake.snowpark.Session:
    - file.put
    - file.put_stream
    - file.get
    - file.get_stream
    - read.json
    - add_import
    - remove_import
    - get_imports
    - clear_imports
    - add_packages
    - add_requirements
    - clear_packages
    - remove_package
    - udf.register
    - udf.register_from_file
    - sproc.register
    - sproc.register_from_file
  - snowflake.snowpark.functions
    - current_database
    - current_session
    - date_trunc
    - object_construct
    - object_construct_keep_null
    - pow
    - sqrt
    - udf
    - sproc
- Added support for StringType, TimestampType and VariantType data conversion in the mocked function `to_time`.

#### Bug Fixes

- Fixed a bug that null filled columns for constant functions.
- Fixed a bug that implementation of to_object, to_array and to_binary to better handle null inputs.
- Fixed a bug that timestamp data comparison can not handle year beyond 2262.
- Fixed a bug that `Session.builder.getOrCreate` should return the created mock session.

## 1.14.0 (2024-03-20)

### New Features

- Added support for creating vectorized UDTFs with `process` method.
- Added support for dataframe functions:
  - to_timestamp_ltz
  - to_timestamp_ntz
  - to_timestamp_tz
  - locate
- Added support for ASOF JOIN type.
- Added support for the following local testing APIs:
  - snowflake.snowpark.functions:
    - to_double
    - to_timestamp
    - to_timestamp_ltz
    - to_timestamp_ntz
    - to_timestamp_tz
    - greatest
    - least
    - convert_timezone
    - dateadd
    - date_part
  - snowflake.snowpark.Session:
    - get_current_account
    - get_current_warehouse
    - get_current_role
    - use_schema
    - use_warehouse
    - use_database
    - use_role

### Bug Fixes

- Fixed a bug in `SnowflakePlanBuilder` that `save_as_table` does not filter column that name start with '$' and follow by number correctly.
- Fixed a bug that statement parameters may have no effect when resolving imports and packages.
- Fixed bugs in local testing:
  - LEFT ANTI and LEFT SEMI joins drop rows with null values.
  - DataFrameReader.csv incorrectly parses data when the optional parameter `field_optionally_enclosed_by` is specified.
  - Column.regexp only considers the first entry when `pattern` is a `Column`.
  - Table.update raises `KeyError` when updating null values in the rows.
  - VARIANT columns raise errors at `DataFrame.collect`.
  - `count_distinct` does not work correctly when counting.
  - Null values in integer columns raise `TypeError`.

### Improvements

- Added telemetry to local testing.
- Improved the error message of `DataFrameReader` to raise `FileNotFound` error when reading a path that does not exist or when there are no files under the path.

## 1.13.0 (2024-02-26)

### New Features

- Added support for an optional `date_part` argument in function `last_day`.
- `SessionBuilder.app_name` will set the query_tag after the session is created.
- Added support for the following local testing functions:
  - current_timestamp
  - current_date
  - current_time
  - strip_null_value
  - upper
  - lower
  - length
  - initcap

### Improvements

- Added cleanup logic at interpreter shutdown to close all active sessions.
- Closing sessions within stored procedures now is a no-op logging a warning instead of raising an error.

### Bug Fixes

- Fixed a bug in `DataFrame.to_local_iterator` where the iterator could yield wrong results if another query is executed before the iterator finishes due to wrong isolation level. For details, please see #945.
- Fixed a bug that truncated table names in error messages while running a plan with local testing enabled.
- Fixed a bug that `Session.range` returns empty result when the range is large.

## 1.12.1 (2024-02-08)

### Improvements

- Use `split_blocks=True` by default during `to_pandas` conversion, for optimal memory allocation. This parameter is passed to `pyarrow.Table.to_pandas`, which enables `PyArrow` to split the memory allocation into smaller, more manageable blocks instead of allocating a single contiguous block. This results in better memory management when dealing with larger datasets.

### Bug Fixes

- Fixed a bug in `DataFrame.to_pandas` that caused an error when evaluating on a Dataframe with an `IntergerType` column with null values.

## 1.12.0 (2024-01-30)

### New Features

- Exposed `statement_params` in `StoredProcedure.__call__`.
- Added two optional arguments to `Session.add_import`.
  - `chunk_size`: The number of bytes to hash per chunk of the uploaded files.
  - `whole_file_hash`: By default only the first chunk of the uploaded import is hashed to save time. When this is set to True each uploaded file is fully hashed instead.
- Added parameters `external_access_integrations` and `secrets` when creating a UDAF from Snowpark Python to allow integration with external access.
- Added a new method `Session.append_query_tag`. Allows an additional tag to be added to the current query tag by appending it as a comma separated value.
- Added a new method `Session.update_query_tag`. Allows updates to a JSON encoded dictionary query tag.
- `SessionBuilder.getOrCreate` will now attempt to replace the singleton it returns when token expiration has been detected.
- Added support for new functions in `snowflake.snowpark.functions`:
  - `array_except`
  - `create_map`
  - `sign`/`signum`
- Added the following functions to `DataFrame.analytics`:
  - Added the `moving_agg` function in `DataFrame.analytics` to enable moving aggregations like sums and averages with multiple window sizes.
  - Added the `cummulative_agg` function in `DataFrame.analytics` to enable commulative aggregations like sums and averages on multiple columns.
  - Added the `compute_lag` and `compute_lead` functions in `DataFrame.analytics` for enabling lead and lag calculations on multiple columns.
  - Added the `time_series_agg` function in `DataFrame.analytics` to enable time series aggregations like sums and averages with multiple time windows.

### Bug Fixes

- Fixed a bug in `DataFrame.na.fill` that caused Boolean values to erroneously override integer values.
- Fixed a bug in `Session.create_dataframe` where the Snowpark DataFrames created using pandas DataFrames were not inferring the type for timestamp columns correctly. The behavior is as follows:
  - Earlier timestamp columns without a timezone would be converted to nanosecond epochs and inferred as `LongType()`, but will now be correctly maintained as timestamp values and be inferred as `TimestampType(TimestampTimeZone.NTZ)`.
  - Earlier timestamp columns with a timezone would be inferred as `TimestampType(TimestampTimeZone.NTZ)` and loose timezone information but will now be correctly inferred as `TimestampType(TimestampTimeZone.LTZ)` and timezone information is retained correctly.
  - Set session parameter `PYTHON_SNOWPARK_USE_LOGICAL_TYPE_FOR_CREATE_DATAFRAME` to revert back to old behavior. It is recommended that you update your code to align with correct behavior because the parameter will be removed in the future.
- Fixed a bug that `DataFrame.to_pandas` gets decimal type when scale is not 0, and creates an object dtype in `pandas`. Instead, we cast the value to a float64 type.
- Fixed bugs that wrongly flattened the generated SQL when one of the following happens:
  - `DataFrame.filter()` is called after `DataFrame.sort().limit()`.
  - `DataFrame.sort()` or `filter()` is called on a DataFrame that already has a window function or sequence-dependent data generator column.
    For instance, `df.select("a", seq1().alias("b")).select("a", "b").sort("a")` won't flatten the sort clause anymore.
  - a window or sequence-dependent data generator column is used after `DataFrame.limit()`. For instance, `df.limit(10).select(row_number().over())` won't flatten the limit and select in the generated SQL.
- Fixed a bug where aliasing a DataFrame column raised an error when the DataFame was copied from another DataFrame with an aliased column. For instance,

  ```python
  df = df.select(col("a").alias("b"))
  df = copy(df)
  df.select(col("b").alias("c"))  # threw an error. Now it's fixed.
  ```

- Fixed a bug in `Session.create_dataframe` that the non-nullable field in a schema is not respected for boolean type. Note that this fix is only effective when the user has the privilege to create a temp table.
- Fixed a bug in SQL simplifier where non-select statements in `session.sql` dropped a SQL query when used with `limit()`.
- Fixed a bug that raised an exception when session parameter `ERROR_ON_NONDETERMINISTIC_UPDATE` is true.

### Behavior Changes (API Compatible)

- When parsing data types during a `to_pandas` operation, we rely on GS precision value to fix precision issues for large integer values. This may affect users where a column that was earlier returned as `int8` gets returned as `int64`. Users can fix this by explicitly specifying precision values for their return column.
- Aligned behavior for `Session.call` in case of table stored procedures where running `Session.call` would not trigger stored procedure unless a `collect()` operation was performed.
- `StoredProcedureRegistration` will now automatically add `snowflake-snowpark-python` as a package dependency. The added dependency will be on the client's local version of the library and an error is thrown if the server cannot support that version.

## 1.11.1 (2023-12-07)

### Bug Fixes

- Fixed a bug that numpy should not be imported at the top level of mock module.
- Added support for these new functions in `snowflake.snowpark.functions`:
  - `from_utc_timestamp`
  - `to_utc_timestamp`

## 1.11.0 (2023-12-05)

### New Features

- Add the `conn_error` attribute to `SnowflakeSQLException` that stores the whole underlying exception from `snowflake-connector-python`.
- Added support for `RelationalGroupedDataframe.pivot()` to access `pivot` in the following pattern `Dataframe.group_by(...).pivot(...)`.
- Added experimental feature: Local Testing Mode, which allows you to create and operate on Snowpark Python DataFrames locally without connecting to a Snowflake account. You can use the local testing framework to test your DataFrame operations locally, on your development machine or in a CI (continuous integration) pipeline, before deploying code changes to your account.

- Added support for `arrays_to_object` new functions in `snowflake.snowpark.functions`.
- Added support for the vector data type.

### Dependency Updates

- Bumped cloudpickle dependency to work with `cloudpickle==2.2.1`
- Updated ``snowflake-connector-python`` to `3.4.0`.

### Bug Fixes

- DataFrame column names quoting check now supports newline characters.
- Fix a bug where a DataFrame generated by `session.read.with_metadata` creates inconsistent table when doing `df.write.save_as_table`.

## 1.10.0 (2023-11-03)

### New Features

- Added support for managing case sensitivity in `DataFrame.to_local_iterator()`.
- Added support for specifying vectorized UDTF's input column names by using the optional parameter `input_names` in `UDTFRegistration.register/register_file` and `functions.pandas_udtf`. By default, `RelationalGroupedDataFrame.applyInPandas` will infer the column names from current dataframe schema.
- Add `sql_error_code` and `raw_message` attributes to `SnowflakeSQLException` when it is caused by a SQL exception.

### Bug Fixes

- Fixed a bug in `DataFrame.to_pandas()` where converting snowpark dataframes to pandas dataframes was losing precision on integers with more than 19 digits.
- Fixed a bug that `session.add_packages` can not handle requirement specifier that contains project name with underscore and version.
- Fixed a bug in `DataFrame.limit()` when `offset` is used and the parent `DataFrame` uses `limit`. Now the `offset` won't impact the parent DataFrame's `limit`.
- Fixed a bug in `DataFrame.write.save_as_table` where dataframes created from read api could not save data into snowflake because of invalid column name `$1`.

### Behavior change

- Changed the behavior of `date_format`:
  - The `format` argument changed from optional to required.
  - The returned result changed from a date object to a date-formatted string.
- When a window function, or a sequence-dependent data generator (`normal`, `zipf`, `uniform`, `seq1`, `seq2`, `seq4`, `seq8`) function is used, the sort and filter operation will no longer be flattened when generating the query.

## 1.9.0 (2023-10-13)

### New Features

- Added support for the Python 3.11 runtime environment.

### Dependency updates

- Added back the dependency of `typing-extensions`.

### Bug Fixes

- Fixed a bug where imports from permanent stage locations were ignored for temporary stored procedures, UDTFs, UDFs, and UDAFs.
- Revert back to using CTAS (create table as select) statement for `Dataframe.writer.save_as_table` which does not need insert permission for writing tables.

### New Features
- Support `PythonObjJSONEncoder` json-serializable objects for `ARRAY` and `OBJECT` literals.

## 1.8.0 (2023-09-14)

### New Features

- Added support for VOLATILE/IMMUTABLE keyword when registering UDFs.
- Added support for specifying clustering keys when saving dataframes using `DataFrame.save_as_table`.
- Accept `Iterable` objects input for `schema` when creating dataframes using `Session.create_dataframe`.
- Added the property `DataFrame.session` to return a `Session` object.
- Added the property `Session.session_id` to return an integer that represents session ID.
- Added the property `Session.connection` to return a `SnowflakeConnection` object .

- Added support for creating a Snowpark session from a configuration file or environment variables.

### Dependency updates

- Updated ``snowflake-connector-python`` to 3.2.0.

### Bug Fixes

- Fixed a bug where automatic package upload would raise `ValueError` even when compatible package version were added in `session.add_packages`.
- Fixed a bug where table stored procedures were not registered correctly when using `register_from_file`.
- Fixed a bug where dataframe joins failed with `invalid_identifier` error.
- Fixed a bug where `DataFrame.copy` disables SQL simplfier for the returned copy.
- Fixed a bug where `session.sql().select()` would fail if any parameters are specified to `session.sql()`

## 1.7.0 (2023-08-28)

### New Features

- Added parameters `external_access_integrations` and `secrets` when creating a UDF, UDTF or Stored Procedure from Snowpark Python to allow integration with external access.
- Added support for these new functions in `snowflake.snowpark.functions`:
  - `array_flatten`
  - `flatten`
- Added support for `apply_in_pandas` in `snowflake.snowpark.relational_grouped_dataframe`.
- Added support for replicating your local Python environment on Snowflake via `Session.replicate_local_environment`.

### Bug Fixes

- Fixed a bug where `session.create_dataframe` fails to properly set nullable columns where nullability was affected by order or data was given.
- Fixed a bug where `DataFrame.select` could not identify and alias columns in presence of table functions when output columns of table function overlapped with columns in dataframe.

### Behavior Changes

- When creating stored procedures, UDFs, UDTFs, UDAFs with parameter `is_permanent=False` will now create temporary objects even when `stage_name` is provided. The default value of `is_permanent` is `False` which is why if this value is not explicitly set to `True` for permanent objects, users will notice a change in behavior.
- `types.StructField` now enquotes column identifier by default.

## 1.6.1 (2023-08-02)

### New Features

- Added support for these new functions in `snowflake.snowpark.functions`:
  - `array_sort`
  - `sort_array`
  - `array_min`
  - `array_max`
  - `explode_outer`
- Added support for pure Python packages specified via `Session.add_requirements` or `Session.add_packages`. They are now usable in stored procedures and UDFs even if packages are not present on the Snowflake Anaconda channel.
  - Added Session parameter `custom_packages_upload_enabled` and `custom_packages_force_upload_enabled` to enable the support for pure Python packages feature mentioned above. Both parameters default to `False`.
- Added support for specifying package requirements by passing a Conda environment yaml file to `Session.add_requirements`.
- Added support for asynchronous execution of multi-query dataframes that contain binding variables.
- Added support for renaming multiple columns in `DataFrame.rename`.
- Added support for Geometry datatypes.
- Added support for `params` in `session.sql()` in stored procedures.
- Added support for user-defined aggregate functions (UDAFs). This feature is currently in private preview.
- Added support for vectorized UDTFs (user-defined table functions). This feature is currently in public preview.
- Added support for Snowflake Timestamp variants (i.e., `TIMESTAMP_NTZ`, `TIMESTAMP_LTZ`, `TIMESTAMP_TZ`)
  - Added `TimestampTimezone` as an argument in `TimestampType` constructor.
  - Added type hints `NTZ`, `LTZ`, `TZ` and `Timestamp` to annotate functions when registering UDFs.

### Improvements

- Removed redundant dependency `typing-extensions`.
- `DataFrame.cache_result` now creates temp table fully qualified names under current database and current schema.

### Bug Fixes

- Fixed a bug where type check happens on pandas before it is imported.
- Fixed a bug when creating a UDF from `numpy.ufunc`.
- Fixed a bug where `DataFrame.union` was not generating the correct `Selectable.schema_query` when SQL simplifier is enabled.

### Behavior Changes

- `DataFrameWriter.save_as_table` now respects the `nullable` field of the schema provided by the user or the inferred schema based on data from user input.

### Dependency updates

- Updated ``snowflake-connector-python`` to 3.0.4.

## 1.5.1 (2023-06-20)

### New Features

- Added support for the Python 3.10 runtime environment.

## 1.5.0 (2023-06-09)

### Behavior Changes

- Aggregation results, from functions such as `DataFrame.agg` and `DataFrame.describe`, no longer strip away non-printing characters from column names.

### New Features

- Added support for the Python 3.9 runtime environment.
- Added support for new functions in `snowflake.snowpark.functions`:
  - `array_generate_range`
  - `array_unique_agg`
  - `collect_set`
  - `sequence`
- Added support for registering and calling stored procedures with `TABLE` return type.
- Added support for parameter `length` in `StringType()` to specify the maximum number of characters that can be stored by the column.
- Added the alias `functions.element_at()` for `functions.get()`.
- Added the alias `Column.contains` for `functions.contains`.
- Added experimental feature `DataFrame.alias`.
- Added support for querying metadata columns from stage when creating `DataFrame` using `DataFrameReader`.
- Added support for `StructType.add` to append more fields to existing `StructType` objects.
- Added support for parameter `execute_as` in `StoredProcedureRegistration.register_from_file()` to specify stored procedure caller rights.

### Bug Fixes

- Fixed a bug where the `Dataframe.join_table_function` did not run all of the necessary queries to set up the join table function when SQL simplifier was enabled.
- Fixed type hint declaration for custom types - `ColumnOrName`, `ColumnOrLiteralStr`, `ColumnOrSqlExpr`, `LiteralType` and `ColumnOrLiteral` that were breaking `mypy` checks.
- Fixed a bug where `DataFrameWriter.save_as_table` and `DataFrame.copy_into_table` failed to parse fully qualified table names.

## 1.4.0 (2023-04-24)

### New Features

- Added support for `session.getOrCreate`.
- Added support for alias `Column.getField`.
- Added support for new functions in `snowflake.snowpark.functions`:
  - `date_add` and `date_sub` to make add and subtract operations easier.
  - `daydiff`
  - `explode`
  - `array_distinct`.
  - `regexp_extract`.
  - `struct`.
  - `format_number`.
  - `bround`.
  - `substring_index`
- Added parameter `skip_upload_on_content_match` when creating UDFs, UDTFs and stored procedures using `register_from_file` to skip uploading files to a stage if the same version of the files are already on the stage.
- Added support for `DataFrameWriter.save_as_table` method to take table names that contain dots.
- Flattened generated SQL when `DataFrame.filter()` or `DataFrame.order_by()` is followed by a projection statement (e.g. `DataFrame.select()`, `DataFrame.with_column()`).
- Added support for creating dynamic tables _(in private preview)_ using `Dataframe.create_or_replace_dynamic_table`.
- Added an optional argument `params` in `session.sql()` to support binding variables. Note that this is not supported in stored procedures yet.

### Bug Fixes

- Fixed a bug in `strtok_to_array` where an exception was thrown when a delimiter was passed in.
- Fixed a bug in `session.add_import` where the module had the same namespace as other dependencies.

## 1.3.0 (2023-03-28)

### New Features

- Added support for `delimiters` parameter in `functions.initcap()`.
- Added support for `functions.hash()` to accept a variable number of input expressions.
- Added API `Session.RuntimeConfig` for getting/setting/checking the mutability of any runtime configuration.
- Added support managing case sensitivity in `Row` results from `DataFrame.collect` using `case_sensitive` parameter.
- Added API `Session.conf` for getting, setting or checking the mutability of any runtime configuration.
- Added support for managing case sensitivity in `Row` results from `DataFrame.collect` using `case_sensitive` parameter.
- Added indexer support for `snowflake.snowpark.types.StructType`.
- Added a keyword argument `log_on_exception` to `Dataframe.collect` and `Dataframe.collect_no_wait` to optionally disable error logging for SQL exceptions.

### Bug Fixes

- Fixed a bug where a DataFrame set operation(`DataFrame.substract`, `DataFrame.union`, etc.) being called after another DataFrame set operation and `DataFrame.select` or `DataFrame.with_column` throws an exception.
- Fixed a bug where chained sort statements are overwritten by the SQL simplifier.

### Improvements

- Simplified JOIN queries to use constant subquery aliases (`SNOWPARK_LEFT`, `SNOWPARK_RIGHT`) by default. Users can disable this at runtime with `session.conf.set('use_constant_subquery_alias', False)` to use randomly generated alias names instead.
- Allowed specifying statement parameters in `session.call()`.
- Enabled the uploading of large pandas DataFrames in stored procedures by defaulting to a chunk size of 100,000 rows.

## 1.2.0 (2023-03-02)

### New Features

- Added support for displaying source code as comments in the generated scripts when registering stored procedures. This
  is enabled by default, turn off by specifying `source_code_display=False` at registration.
- Added a parameter `if_not_exists` when creating a UDF, UDTF or Stored Procedure from Snowpark Python to ignore creating the specified function or procedure if it already exists.
- Accept integers when calling `snowflake.snowpark.functions.get` to extract value from array.
- Added `functions.reverse` in functions to open access to Snowflake built-in function
  [reverse](https://docs.snowflake.com/en/sql-reference/functions/reverse).
- Added parameter `require_scoped_url` in snowflake.snowflake.files.SnowflakeFile.open() `(in Private Preview)` to replace `is_owner_file` is marked for deprecation.

### Bug Fixes

- Fixed a bug that overwrote `paramstyle` to `qmark` when creating a Snowpark session.
- Fixed a bug where `df.join(..., how="cross")` fails with `SnowparkJoinException: (1112): Unsupported using join type 'Cross'`.
- Fixed a bug where querying a `DataFrame` column created from chained function calls used a wrong column name.

## 1.1.0 (2023-01-26)

### New Features:

- Added `asc`, `asc_nulls_first`, `asc_nulls_last`, `desc`, `desc_nulls_first`, `desc_nulls_last`, `date_part` and `unix_timestamp` in functions.
- Added the property `DataFrame.dtypes` to return a list of column name and data type pairs.
- Added the following aliases:
  - `functions.expr()` for `functions.sql_expr()`.
  - `functions.date_format()` for `functions.to_date()`.
  - `functions.monotonically_increasing_id()` for `functions.seq8()`
  - `functions.from_unixtime()` for `functions.to_timestamp()`

### Bug Fixes:

- Fixed a bug in SQL simplifier that didn’t handle Column alias and join well in some cases. See https://github.com/snowflakedb/snowpark-python/issues/658 for details.
- Fixed a bug in SQL simplifier that generated wrong column names for function calls, NaN and INF.

### Improvements

- The session parameter `PYTHON_SNOWPARK_USE_SQL_SIMPLIFIER` is `True` after Snowflake 7.3 was released. In snowpark-python, `session.sql_simplifier_enabled` reads the value of `PYTHON_SNOWPARK_USE_SQL_SIMPLIFIER` by default, meaning that the SQL simplfier is enabled by default after the Snowflake 7.3 release. To turn this off, set `PYTHON_SNOWPARK_USE_SQL_SIMPLIFIER` in Snowflake to `False` or run `session.sql_simplifier_enabled = False` from Snowpark. It is recommended to use the SQL simplifier because it helps to generate more concise SQL.

## 1.0.0 (2022-11-01)

### New Features

- Added `Session.generator()` to create a new `DataFrame` using the Generator table function.
- Added a parameter `secure` to the functions that create a secure UDF or UDTF.

## 0.12.0 (2022-10-14)

### New Features

- Added new APIs for async job:
  - `Session.create_async_job()` to create an `AsyncJob` instance from a query id.
  - `AsyncJob.result()` now accepts argument `result_type` to return the results in different formats.
  - `AsyncJob.to_df()` returns a `DataFrame` built from the result of this asynchronous job.
  - `AsyncJob.query()` returns the SQL text of the executed query.
- `DataFrame.agg()` and `RelationalGroupedDataFrame.agg()` now accept variable-length arguments.
- Added parameters `lsuffix` and `rsuffix` to `DataFram.join()` and `DataFrame.cross_join()` to conveniently rename overlapping columns.
- Added `Table.drop_table()` so you can drop the temp table after `DataFrame.cache_result()`. `Table` is also a context manager so you can use the `with` statement to drop the cache temp table after use.
- Added `Session.use_secondary_roles()`.
- Added functions `first_value()` and `last_value()`. (contributed by @chasleslr)
- Added `on` as an alias for `using_columns` and `how` as an alias for `join_type` in `DataFrame.join()`.

### Bug Fixes

- Fixed a bug in `Session.create_dataframe()` that raised an error when `schema` names had special characters.
- Fixed a bug in which options set in `Session.read.option()` were not passed to `DataFrame.copy_into_table()` as default values.
- Fixed a bug in which `DataFrame.copy_into_table()` raises an error when a copy option has single quotes in the value.

## 0.11.0 (2022-09-28)

### Behavior Changes

- `Session.add_packages()` now raises `ValueError` when the version of a package cannot be found in Snowflake Anaconda channel. Previously, `Session.add_packages()` succeeded, and a `SnowparkSQLException` exception was raised later in the UDF/SP registration step.

### New Features:

- Added method `FileOperation.get_stream()` to support downloading stage files as stream.
- Added support in `functions.ntiles()` to accept int argument.
- Added the following aliases:
  - `functions.call_function()` for `functions.call_builtin()`.
  - `functions.function()` for `functions.builtin()`.
  - `DataFrame.order_by()` for `DataFrame.sort()`
  - `DataFrame.orderBy()` for `DataFrame.sort()`
- Improved `DataFrame.cache_result()` to return a more accurate `Table` class instead of a `DataFrame` class.
- Added support to allow `session` as the first argument when calling `StoredProcedure`.

### Improvements

- Improved nested query generation by flattening queries when applicable.
  - This improvement could be enabled by setting `Session.sql_simplifier_enabled = True`.
  - `DataFrame.select()`, `DataFrame.with_column()`, `DataFrame.drop()` and other select-related APIs have more flattened SQLs.
  - `DataFrame.union()`, `DataFrame.union_all()`, `DataFrame.except_()`, `DataFrame.intersect()`, `DataFrame.union_by_name()` have flattened SQLs generated when multiple set operators are chained.
- Improved type annotations for async job APIs.

### Bug Fixes

- Fixed a bug in which `Table.update()`, `Table.delete()`, `Table.merge()` try to reference a temp table that does not exist.

## 0.10.0 (2022-09-16)

### New Features:

- Added experimental APIs for evaluating Snowpark dataframes with asynchronous queries:
  - Added keyword argument `block` to the following action APIs on Snowpark dataframes (which execute queries) to allow asynchronous evaluations:
    - `DataFrame.collect()`, `DataFrame.to_local_iterator()`, `DataFrame.to_pandas()`, `DataFrame.to_pandas_batches()`, `DataFrame.count()`, `DataFrame.first()`.
    - `DataFrameWriter.save_as_table()`, `DataFrameWriter.copy_into_location()`.
    - `Table.delete()`, `Table.update()`, `Table.merge()`.
  - Added method `DataFrame.collect_nowait()` to allow asynchronous evaluations.
  - Added class `AsyncJob` to retrieve results from asynchronously executed queries and check their status.
- Added support for `table_type` in `Session.write_pandas()`. You can now choose from these `table_type` options: `"temporary"`, `"temp"`, and `"transient"`.
- Added support for using Python structured data (`list`, `tuple` and `dict`) as literal values in Snowpark.
- Added keyword argument `execute_as` to `functions.sproc()` and `session.sproc.register()` to allow registering a stored procedure as a caller or owner.
- Added support for specifying a pre-configured file format when reading files from a stage in Snowflake.

### Improvements:

- Added support for displaying details of a Snowpark session.

### Bug Fixes:

- Fixed a bug in which `DataFrame.copy_into_table()` and `DataFrameWriter.save_as_table()` mistakenly created a new table if the table name is fully qualified, and the table already exists.

### Deprecations:

- Deprecated keyword argument `create_temp_table` in `Session.write_pandas()`.
- Deprecated invoking UDFs using arguments wrapped in a Python list or tuple. You can use variable-length arguments without a list or tuple.

### Dependency updates

- Updated ``snowflake-connector-python`` to 2.7.12.

## 0.9.0 (2022-08-30)

### New Features:

- Added support for displaying source code as comments in the generated scripts when registering UDFs.
  This feature is turned on by default. To turn it off, pass the new keyword argument `source_code_display` as `False` when calling `register()` or `@udf()`.
- Added support for calling table functions from `DataFrame.select()`, `DataFrame.with_column()` and `DataFrame.with_columns()` which now take parameters of type `table_function.TableFunctionCall` for columns.
- Added keyword argument `overwrite` to `session.write_pandas()` to allow overwriting contents of a Snowflake table with that of a pandas DataFrame.
- Added keyword argument `column_order` to `df.write.save_as_table()` to specify the matching rules when inserting data into table in append mode.
- Added method `FileOperation.put_stream()` to upload local files to a stage via file stream.
- Added methods `TableFunctionCall.alias()` and `TableFunctionCall.as_()` to allow aliasing the names of columns that come from the output of table function joins.
- Added function `get_active_session()` in module `snowflake.snowpark.context` to get the current active Snowpark session.

### Bug Fixes:

- Fixed a bug in which batch insert should not raise an error when `statement_params` is not passed to the function.
- Fixed a bug in which column names should be quoted when `session.create_dataframe()` is called with dicts and a given schema.
- Fixed a bug in which creation of table should be skipped if the table already exists and is in append mode when calling `df.write.save_as_table()`.
- Fixed a bug in which third-party packages with underscores cannot be added when registering UDFs.

### Improvements:

- Improved function `function.uniform()` to infer the types of inputs `max_` and `min_` and cast the limits to `IntegerType` or `FloatType` correspondingly.

## 0.8.0 (2022-07-22)

### New Features:

- Added keyword only argument `statement_params` to the following methods to allow for specifying statement level parameters:
  - `collect`, `to_local_iterator`, `to_pandas`, `to_pandas_batches`,
    `count`, `copy_into_table`, `show`, `create_or_replace_view`, `create_or_replace_temp_view`, `first`, `cache_result`
    and `random_split` on class `snowflake.snowpark.Dateframe`.
  - `update`, `delete` and `merge` on class `snowflake.snowpark.Table`.
  - `save_as_table` and `copy_into_location` on class `snowflake.snowpark.DataFrameWriter`.
  - `approx_quantile`, `statement_params`, `cov` and `crosstab` on class `snowflake.snowpark.DataFrameStatFunctions`.
  - `register` and `register_from_file` on class `snowflake.snowpark.udf.UDFRegistration`.
  - `register` and `register_from_file` on class `snowflake.snowpark.udtf.UDTFRegistration`.
  - `register` and `register_from_file` on class `snowflake.snowpark.stored_procedure.StoredProcedureRegistration`.
  - `udf`, `udtf` and `sproc` in `snowflake.snowpark.functions`.
- Added support for `Column` as an input argument to `session.call()`.
- Added support for `table_type` in `df.write.save_as_table()`. You can now choose from these `table_type` options: `"temporary"`, `"temp"`, and `"transient"`.

### Improvements:

- Added validation of object name in `session.use_*` methods.
- Updated the query tag in SQL to escape it when it has special characters.
- Added a check to see if Anaconda terms are acknowledged when adding missing packages.

### Bug Fixes:

- Fixed the limited length of the string column in `session.create_dataframe()`.
- Fixed a bug in which `session.create_dataframe()` mistakenly converted 0 and `False` to `None` when the input data was only a list.
- Fixed a bug in which calling `session.create_dataframe()` using a large local dataset sometimes created a temp table twice.
- Aligned the definition of `function.trim()` with the SQL function definition.
- Fixed an issue where snowpark-python would hang when using the Python system-defined (built-in function) `sum` vs. the Snowpark `function.sum()`.

### Deprecations:

- Deprecated keyword argument `create_temp_table` in `df.write.save_as_table()`.

## 0.7.0 (2022-05-25)

### New Features:

- Added support for user-defined table functions (UDTFs).
  - Use function `snowflake.snowpark.functions.udtf()` to register a UDTF, or use it as a decorator to register the UDTF.
    - You can also use `Session.udtf.register()` to register a UDTF.
  - Use `Session.udtf.register_from_file()` to register a UDTF from a Python file.
- Updated APIs to query a table function, including both Snowflake built-in table functions and UDTFs.
  - Use function `snowflake.snowpark.functions.table_function()` to create a callable representing a table function and use it to call the table function in a query.
  - Alternatively, use function `snowflake.snowpark.functions.call_table_function()` to call a table function.
  - Added support for `over` clause that specifies `partition by` and `order by` when lateral joining a table function.
  - Updated `Session.table_function()` and `DataFrame.join_table_function()` to accept `TableFunctionCall` instances.

### Breaking Changes:

- When creating a function with `functions.udf()` and `functions.sproc()`, you can now specify an empty list for the `imports` or `packages` argument to indicate that no import or package is used for this UDF or stored procedure. Previously, specifying an empty list meant that the function would use session-level imports or packages.
- Improved the `__repr__` implementation of data types in `types.py`. The unused `type_name` property has been removed.
- Added a Snowpark-specific exception class for SQL errors. This replaces the previous `ProgrammingError` from the Python connector.

### Improvements:

- Added a lock to a UDF or UDTF when it is called for the first time per thread.
- Improved the error message for pickling errors that occurred during UDF creation.
- Included the query ID when logging the failed query.

### Bug Fixes:

- Fixed a bug in which non-integral data (such as timestamps) was occasionally converted to integer when calling `DataFrame.to_pandas()`.
- Fixed a bug in which `DataFrameReader.parquet()` failed to read a parquet file when its column contained spaces.
- Fixed a bug in which `DataFrame.copy_into_table()` failed when the dataframe is created by reading a file with inferred schemas.

### Deprecations

`Session.flatten()` and `DataFrame.flatten()`.

### Dependency Updates:

- Restricted the version of `cloudpickle` <= `2.0.0`.

## 0.6.0 (2022-04-27)

### New Features:

- Added support for vectorized UDFs with the input as a pandas DataFrame or pandas Series and the output as a pandas Series. This improves the performance of UDFs in Snowpark.
- Added support for inferring the schema of a DataFrame by default when it is created by reading a Parquet, Avro, or ORC file in the stage.
- Added functions `current_session()`, `current_statement()`, `current_user()`, `current_version()`, `current_warehouse()`, `date_from_parts()`, `date_trunc()`, `dayname()`, `dayofmonth()`, `dayofweek()`, `dayofyear()`, `grouping()`, `grouping_id()`, `hour()`, `last_day()`, `minute()`, `next_day()`, `previous_day()`, `second()`, `month()`, `monthname()`, `quarter()`, `year()`, `current_database()`, `current_role()`, `current_schema()`, `current_schemas()`, `current_region()`, `current_avaliable_roles()`, `add_months()`, `any_value()`, `bitnot()`, `bitshiftleft()`, `bitshiftright()`, `convert_timezone()`, `uniform()`, `strtok_to_array()`, `sysdate()`, `time_from_parts()`,  `timestamp_from_parts()`, `timestamp_ltz_from_parts()`, `timestamp_ntz_from_parts()`, `timestamp_tz_from_parts()`, `weekofyear()`, `percentile_cont()` to `snowflake.snowflake.functions`.

### Breaking Changes:

- Expired deprecations:
  - Removed the following APIs that were deprecated in 0.4.0: `DataFrame.groupByGroupingSets()`, `DataFrame.naturalJoin()`, `DataFrame.joinTableFunction`, `DataFrame.withColumns()`, `Session.getImports()`, `Session.addImport()`, `Session.removeImport()`, `Session.clearImports()`, `Session.getSessionStage()`, `Session.getDefaultDatabase()`, `Session.getDefaultSchema()`, `Session.getCurrentDatabase()`, `Session.getCurrentSchema()`, `Session.getFullyQualifiedCurrentSchema()`.

### Improvements:

- Added support for creating an empty `DataFrame` with a specific schema using the `Session.create_dataframe()` method.
- Changed the logging level from `INFO` to `DEBUG` for several logs (e.g., the executed query) when evaluating a dataframe.
- Improved the error message when failing to create a UDF due to pickle errors.

### Bug Fixes:

- Removed pandas hard dependencies in the `Session.create_dataframe()` method.

### Dependency Updates:

- Added `typing-extension` as a new dependency with the version >= `4.1.0`.

## 0.5.0 (2022-03-22)

### New Features

- Added stored procedures API.
  - Added `Session.sproc` property and `sproc()` to `snowflake.snowpark.functions`, so you can register stored procedures.
  - Added `Session.call` to call stored procedures by name.
- Added `UDFRegistration.register_from_file()` to allow registering UDFs from Python source files or zip files directly.
- Added `UDFRegistration.describe()` to describe a UDF.
- Added `DataFrame.random_split()` to provide a way to randomly split a dataframe.
- Added functions `md5()`, `sha1()`, `sha2()`, `ascii()`, `initcap()`, `length()`, `lower()`, `lpad()`, `ltrim()`, `rpad()`, `rtrim()`, `repeat()`, `soundex()`, `regexp_count()`, `replace()`, `charindex()`, `collate()`, `collation()`, `insert()`, `left()`, `right()`, `endswith()` to `snowflake.snowpark.functions`.
- Allowed `call_udf()` to accept literal values.
- Provided a `distinct` keyword in `array_agg()`.

### Bug Fixes:

- Fixed an issue that caused `DataFrame.to_pandas()` to have a string column if `Column.cast(IntegerType())` was used.
- Fixed a bug in `DataFrame.describe()` when there is more than one string column.

## 0.4.0 (2022-02-15)

### New Features

- You can now specify which Anaconda packages to use when defining UDFs.
  - Added `add_packages()`, `get_packages()`, `clear_packages()`, and `remove_package()`, to class `Session`.
  - Added `add_requirements()` to `Session` so you can use a requirements file to specify which packages this session will use.
  - Added parameter `packages` to function `snowflake.snowpark.functions.udf()` and method `UserDefinedFunction.register()` to indicate UDF-level Anaconda package dependencies when creating a UDF.
  - Added parameter `imports` to `snowflake.snowpark.functions.udf()` and `UserDefinedFunction.register()` to specify UDF-level code imports.
- Added a parameter `session` to function `udf()` and `UserDefinedFunction.register()` so you can specify which session to use to create a UDF if you have multiple sessions.
- Added types `Geography` and `Variant` to `snowflake.snowpark.types` to be used as type hints for Geography and Variant data when defining a UDF.
- Added support for Geography geoJSON data.
- Added `Table`, a subclass of `DataFrame` for table operations:
  - Methods `update` and `delete` update and delete rows of a table in Snowflake.
  - Method `merge` merges data from a `DataFrame` to a `Table`.
  - Override method `DataFrame.sample()` with an additional parameter `seed`, which works on tables but not on view and sub-queries.
- Added `DataFrame.to_local_iterator()` and `DataFrame.to_pandas_batches()` to allow getting results from an iterator when the result set returned from the Snowflake database is too large.
- Added `DataFrame.cache_result()` for caching the operations performed on a `DataFrame` in a temporary table.
  Subsequent operations on the original `DataFrame` have no effect on the cached result `DataFrame`.
- Added property `DataFrame.queries` to get SQL queries that will be executed to evaluate the `DataFrame`.
- Added `Session.query_history()` as a context manager to track SQL queries executed on a session, including all SQL queries to evaluate `DataFrame`s created from a session. Both query ID and query text are recorded.
- You can now create a `Session` instance from an existing established `snowflake.connector.SnowflakeConnection`. Use parameter `connection` in `Session.builder.configs()`.
- Added `use_database()`, `use_schema()`, `use_warehouse()`, and `use_role()` to class `Session` to switch database/schema/warehouse/role after a session is created.
- Added `DataFrameWriter.copy_into_table()` to unload a `DataFrame` to stage files.
- Added `DataFrame.unpivot()`.
- Added `Column.within_group()` for sorting the rows by columns with some aggregation functions.
- Added functions `listagg()`, `mode()`, `div0()`, `acos()`, `asin()`, `atan()`, `atan2()`, `cos()`, `cosh()`, `sin()`, `sinh()`, `tan()`, `tanh()`, `degrees()`, `radians()`, `round()`, `trunc()`, and `factorial()` to `snowflake.snowflake.functions`.
- Added an optional argument `ignore_nulls` in function `lead()` and `lag()`.
- The `condition` parameter of function `when()` and `iff()` now accepts SQL expressions.

### Improvements

- All function and method names have been renamed to use the snake case naming style, which is more Pythonic. For convenience, some camel case names are kept as aliases to the snake case APIs. It is recommended to use the snake case APIs.
  - Deprecated these methods on class `Session` and replaced them with their snake case equivalents: `getImports()`, `addImports()`, `removeImport()`, `clearImports()`, `getSessionStage()`, `getDefaultSchema()`, `getDefaultSchema()`, `getCurrentDatabase()`, `getFullyQualifiedCurrentSchema()`.
  - Deprecated these methods on class `DataFrame` and replaced them with their snake case equivalents: `groupingByGroupingSets()`, `naturalJoin()`, `withColumns()`, `joinTableFunction()`.
- Property `DataFrame.columns` is now consistent with `DataFrame.schema.names` and the Snowflake database `Identifier Requirements`.
- `Column.__bool__()` now raises a `TypeError`. This will ban the use of logical operators `and`, `or`, `not` on `Column` object, for instance `col("a") > 1 and col("b") > 2` will raise the `TypeError`. Use `(col("a") > 1) & (col("b") > 2)` instead.
- Changed `PutResult` and `GetResult` to subclass `NamedTuple`.
- Fixed a bug which raised an error when the local path or stage location has a space or other special characters.
- Changed `DataFrame.describe()` so that non-numeric and non-string columns are ignored instead of raising an exception.

### Dependency updates

- Updated ``snowflake-connector-python`` to 2.7.4.

## 0.3.0 (2022-01-09)

### New Features

- Added `Column.isin()`, with an alias `Column.in_()`.
- Added `Column.try_cast()`, which is a special version of `cast()`. It tries to cast a string expression to other types and returns `null` if the cast is not possible.
- Added `Column.startswith()` and `Column.substr()` to process string columns.
- `Column.cast()` now also accepts a `str` value to indicate the cast type in addition to a `DataType` instance.
- Added `DataFrame.describe()` to summarize stats of a `DataFrame`.
- Added `DataFrame.explain()` to print the query plan of a `DataFrame`.
- `DataFrame.filter()` and `DataFrame.select_expr()` now accepts a sql expression.
- Added a new `bool` parameter `create_temp_table` to methods `DataFrame.saveAsTable()` and `Session.write_pandas()` to optionally create a temp table.
- Added `DataFrame.minus()` and `DataFrame.subtract()` as aliases to `DataFrame.except_()`.
- Added `regexp_replace()`, `concat()`, `concat_ws()`, `to_char()`, `current_timestamp()`, `current_date()`, `current_time()`, `months_between()`, `cast()`, `try_cast()`, `greatest()`, `least()`, and `hash()` to module `snowflake.snowpark.functions`.

### Bug Fixes

- Fixed an issue where `Session.createDataFrame(pandas_df)` and `Session.write_pandas(pandas_df)` raise an exception when the `pandas DataFrame` has spaces in the column name.
- `DataFrame.copy_into_table()` sometimes prints an `error` level log entry while it actually works. It's fixed now.
- Fixed an API docs issue where some `DataFrame` APIs are missing from the docs.

### Dependency updates

- Update ``snowflake-connector-python`` to 2.7.2, which upgrades ``pyarrow`` dependency to 6.0.x. Refer to the [python connector 2.7.2 release notes](https://pypi.org/project/snowflake-connector-python/2.7.2/) for more details.

## 0.2.0 (2021-12-02)

### New Features

- Updated the `Session.createDataFrame()` method for creating a `DataFrame` from a pandas DataFrame.
- Added the `Session.write_pandas()` method for writing a `pandas DataFrame` to a table in Snowflake and getting a `Snowpark DataFrame` object back.
- Added new classes and methods for calling window functions.
- Added the new functions `cume_dist()`, to find the cumulative distribution of a value with regard to other values within a window partition,
  and `row_number()`, which returns a unique row number for each row within a window partition.
- Added functions for computing statistics for DataFrames in the `DataFrameStatFunctions` class.
- Added functions for handling missing values in a DataFrame in the `DataFrameNaFunctions` class.
- Added new methods `rollup()`, `cube()`, and `pivot()` to the `DataFrame` class.
- Added the `GroupingSets` class, which you can use with the DataFrame groupByGroupingSets method to perform a SQL GROUP BY GROUPING SETS.
- Added the new `FileOperation(session)`
  class that you can use to upload and download files to and from a stage.
- Added the `DataFrame.copy_into_table()`
  method for loading data from files in a stage into a table.
- In CASE expressions, the functions `when()` and `otherwise()`
  now accept Python types in addition to `Column` objects.
- When you register a UDF you can now optionally set the `replace` parameter to `True` to overwrite an existing UDF with the same name.

### Improvements

- UDFs are now compressed before they are uploaded to the server. This makes them about 10 times smaller, which can help
  when you are using large ML model files.
- When the size of a UDF is less than 8196 bytes, it will be uploaded as in-line code instead of uploaded to a stage.

### Bug Fixes

- Fixed an issue where the statement `df.select(when(col("a") == 1, 4).otherwise(col("a"))), [Row(4), Row(2), Row(3)]` raised an exception.
- Fixed an issue where `df.toPandas()` raised an exception when a DataFrame was created from large local data.

## 0.1.0 (2021-10-26)

Start of Private Preview<|MERGE_RESOLUTION|>--- conflicted
+++ resolved
@@ -27,6 +27,7 @@
 #### New Features
 - Added support for `DataFrame.backfill`, `DataFrame.bfill`, `Series.backfill`, and `Series.bfill`.
 - Added support for `DataFrame.compare` and `Series.compare` with default parameters.
+- Added support for `DataFrame.unstack` and `Series.unstack`.
 
 #### Improvements
 - Removed the public preview warning message upon importing Snowpark pandas.
@@ -173,11 +174,7 @@
 - Added support for `DataFrame.stack`.
 - Added support for `DataFrame.pivot` and `pd.pivot`.
 - Added support for `DataFrame.to_csv` and `Series.to_csv`.
-<<<<<<< HEAD
-- Added support for `DataFrame.unstack` and `Series.unstack`.
-=======
 - Added support for `Index.T`.
->>>>>>> c5c80043
 
 #### Bug Fixes
 

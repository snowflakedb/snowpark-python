# Release History

## 1.41.0 (YYYY-MM-DD)

### Snowpark Python API Updates

#### New Features

- Added a new function `service` in `snowflake.snowpark.functions` that allows users to create a callable representing a Snowpark Container Services (SPCS) service.
- Added `connection_parameters` parameter to `DataFrameReader.dbapi()` (PuPr) method to allow passing keyword arguments to the `create_connection` callable.
- Added support for `Session.begin_transaction`, `Session.commit` and `Session.rollback`.
- Added support for the following functions in `functions.py`:
    - Geospatial functions:
      - `st_interpolate`
      - `st_intersection`
      - `st_intersection_agg`
      - `st_intersects`
      - `st_isvalid`
      - `st_length`
      - `st_makegeompoint`
      - `st_makeline`
      - `st_makepolygon`
      - `st_makepolygonoriented`
      - `st_disjoint`
      - `st_distance`
      - `st_dwithin`
      - `st_endpoint`
      - `st_envelope`
      - `st_geohash`
      - `st_geomfromgeohash`
      - `st_geompointfromgeohash`
      - `st_hausdorffdistance`
      - `st_makepoint`
<<<<<<< HEAD
      - `st_union_agg`
      - `st_within`
      - `st_x`
      - `st_xmax`
      - `st_xmin`
      - `st_y`
      - `st_ymax`
      - `st_ymin`
=======
      - `st_npoints`
      - `st_perimeter`
      - `st_pointn`
      - `st_setsrid`
      - `st_simplify`
      - `st_srid`
      - `st_startpoint`
      - `st_symdifference`
      - `st_transform`
      - `st_union`
>>>>>>> 8512154a

#### Bug Fixes

- Added a fix for floating point precision discrepancies in `interval_day_time_from_parts`.
- Fixed a bug where writing Snowpark pandas dataframes on the pandas backend with a column multiindex to Snowflake with `to_snowflake` would raise `KeyError`.
- Fixed a bug that `DataFrameReader.dbapi` (PuPr) is not compatible with oracledb 3.4.0. 

### Snowpark pandas API Updates

#### Improvements

- Improved performance of `Series.to_snowflake` and `pd.to_snowflake(series)` for large data by uploading data via a parquet file. You can control the dataset size at which Snowpark pandas switches to parquet with the variable `modin.config.PandasToSnowflakeParquetThresholdBytes`.
- Set `cte_optimization_enabled` to True for all Snowpark pandas sessions.
- Add support for `isna`, `isnull`, `notna`, `notnull` in faster pandas.
- Add support for `str.contains`, `str.startswith`, `str.endswith`, and `str.slice` in faster pandas.
- Add support for `sort_values` in faster pandas.

## 1.40.0 (2025-10-02)

### Snowpark Python API Updates

#### New Features

- Added a new module `snowflake.snowpark.secrets` that provides Python wrappers for accessing Snowflake Secrets within Python UDFs and stored procedures that execute inside Snowflake.
  - `get_generic_secret_string`
  - `get_oauth_access_token`
  - `get_secret_type`
  - `get_username_password`
  - `get_cloud_provider_token`

- Added support for the following scalar functions in `functions.py`:
    - Conditional expression functions:
      - `booland`
      - `boolnot`
      - `boolor`
      - `boolxor`
      - `boolor_agg`
      - `decode`
      - `greatest_ignore_nulls`
      - `least_ignore_nulls`
      - `nullif`
      - `nvl2`
      - `regr_valx`
      
    - Semi-structured and structured date functions:
      - `array_remove_at`
      - `as_boolean`
      - `map_delete`
      - `map_insert`
      - `map_pick`
      - `map_size`

    - String & binary functions:
      - `chr`
      - `hex_decode_binary`
      
    - Numeric functions:
      - `div0null`

    - Differential privacy functions:
      - `dp_interval_high`
      - `dp_interval_low`
      
    - Context functions:
      - `last_query_id`
      - `last_transaction`

    - Geospatial functions:
      - `h3_cell_to_boundary`
      - `h3_cell_to_children`
      - `h3_cell_to_children_string`
      - `h3_cell_to_parent`
      - `h3_cell_to_point`
      - `h3_compact_cells`
      - `h3_compact_cells_strings`
      - `h3_coverage`
      - `h3_coverage_strings`
      - `h3_get_resolution`
      - `h3_grid_disk`
      - `h3_grid_distance`
      - `h3_int_to_string`
      - `h3_polygon_to_cells`
      - `h3_polygon_to_cells_strings`
      - `h3_string_to_int`
      - `h3_try_grid_path`
      - `h3_try_polygon_to_cells`
      - `h3_try_polygon_to_cells_strings`
      - `h3_uncompact_cells`
      - `h3_uncompact_cells_strings`
      - `haversine`
      - `h3_grid_path`
      - `h3_is_pentagon`
      - `h3_is_valid_cell`
      - `h3_latlng_to_cell`
      - `h3_latlng_to_cell_string`
      - `h3_point_to_cell`
      - `h3_point_to_cell_string`
      - `h3_try_coverage`
      - `h3_try_coverage_strings`
      - `h3_try_grid_distance`
      - `st_area`
      - `st_asewkb`
      - `st_asewkt`
      - `st_asgeojson`
      - `st_aswkb`
      - `st_aswkt`
      - `st_azimuth`
      - `st_buffer`
      - `st_centroid`
      - `st_collect`
      - `st_contains`
      - `st_coveredby`
      - `st_covers`
      - `st_difference`
      - `st_dimension`

#### Bug Fixes

- Fixed a bug that `DataFrame.limit()` fail if there is parameter binding in the executed SQL when used in non-stored-procedure/udxf environment.
- Added an experimental fix for a bug in schema query generation that could cause invalid sql to be generated when using nested structured types.
- Fixed multiple bugs in `DataFrameReader.dbapi` (PuPr):
  - Fixed UDTF ingestion failure with `pyodbc` driver caused by unprocessed row data.
  - Fixed SQL Server query input failure due to incorrect select query generation.
  - Fixed UDTF ingestion not preserving column nullability in the output schema.
  - Fixed an issue that caused the program to hang during multithreaded Parquet based ingestion when a data fetching error occurred.
  - Fixed a bug in schema parsing when custom schema strings used upper-cased data type names (NUMERIC, NUMBER, DECIMAL, VARCHAR, STRING, TEXT).
- Fixed a bug in `Session.create_dataframe` where schema string parsing failed when using upper-cased data type names (e.g., NUMERIC, NUMBER, DECIMAL, VARCHAR, STRING, TEXT).

#### Improvements

- Improved `DataFrameReader.dbapi`(PuPr) that dbapi will not retry on non-retryable error such as SQL syntax error on external data source query.
- Removed unnecessary warnings about local package version mismatch when using `session.read.option('rowTag', <tag_name>).xml(<stage_file_path>)` or `xpath` functions.
- Improved `DataFrameReader.dbapi` (PuPr) reading performance by setting the default `fetch_size` parameter value to 100000.
- Improved error message for XSD validation failure when reading XML files using `session.read.option('rowValidationXSDPath', <xsd_path>).xml(<stage_file_path>)`.

### Snowpark pandas API Updates

#### Dependency Updates

- Updated the supported `modin` versions to >=0.36.0 and <0.38.0 (was previously >= 0.35.0 and <0.37.0).

#### New Features
- Added support for `DataFrame.query` for dataframes with single-level indexes.
- Added support for `DataFrameGroupby.__len__` and `SeriesGroupBy.__len__`.

#### Improvements

- Hybrid execution mode is now enabled by default. Certain operations on smaller data will now automatically execute in native pandas in-memory. Use `from modin.config import AutoSwitchBackend; AutoSwitchBackend.disable()` to turn this off and force all execution to occur in Snowflake.
- Added a session parameter `pandas_hybrid_execution_enabled` to enable/disable hybrid execution as an alternative to using `AutoSwitchBackend`.
- Removed an unnecessary `SHOW OBJECTS` query issued from `read_snowflake` under certain conditions.
- When hybrid execution is enabled, `pd.merge`, `pd.concat`, `DataFrame.merge`, and `DataFrame.join` may now move arguments to backends other than those among the function arguments.
- Improved performance of `DataFrame.to_snowflake` and `pd.to_snowflake(dataframe)` for large data by uploading data via a parquet file. You can control the dataset size at which Snowpark pandas switches to parquet with the variable `modin.config.PandasToSnowflakeParquetThresholdBytes`.
- Improved performance of `Series.to_snowflake` and `pd.to_snowflake(series)` for large data by uploading data via a parquet file. You can control the dataset size at which Snowpark pandas switches to parquet with the variable `modin.config.PandasToSnowflakeParquetThresholdBytes`.
- Set `cte_optimization_enabled` to True for all Snowpark pandas sessions.
- Add support for `isin` in faster pandas.

## 1.39.1 (2025-09-25)

### Snowpark Python API Updates

#### Bug Fixes


- Added an experimental fix for a bug in schema query generation that could cause invalid sql to be generated when using nested structured types.


## 1.39.0 (2025-09-17)

### Snowpark Python API Updates

#### New Features

- Added support for unstructured data engineering in Snowpark, powered by Snowflake AISQL and Cortex functions:
  - `DataFrame.ai.complete`: Generate per-row LLM completions from prompts built over columns and files.
  - `DataFrame.ai.filter`: Keep rows where an AI classifier returns TRUE for the given predicate.
  - `DataFrame.ai.agg`: Reduce a text column into one result using a natural-language task description.
  - `RelationalGroupedDataFrame.ai_agg`: Perform the same natural-language aggregation per group.
  - `DataFrame.ai.classify`: Assign single or multiple labels from given categories to text or images.
  - `DataFrame.ai.similarity`: Compute cosine-based similarity scores between two columns via embeddings.
  - `DataFrame.ai.sentiment`: Extract overall and aspect-level sentiment from text into JSON.
  - `DataFrame.ai.embed`: Generate VECTOR embeddings for text or images using configurable models.
  - `DataFrame.ai.summarize_agg`: Aggregate and produce a single comprehensive summary over many rows.
  - `DataFrame.ai.transcribe`: Transcribe audio files to text with optional timestamps and speaker labels.
  - `DataFrame.ai.parse_document`: OCR/layout-parse documents or images into structured JSON.
  - `DataFrame.ai.extract`: Pull structured fields from text or files using a response schema.
  - `DataFrame.ai.count_tokens`: Estimate token usage for a given model and input text per row.
  - `DataFrame.ai.split_text_markdown_header`: Split Markdown into hierarchical header-aware chunks.
  - `DataFrame.ai.split_text_recursive_character`: Split text into size-bounded chunks using recursive separators.
  - `DataFrameReader.file`: Create a DataFrame containing all files from a stage as FILE data type for downstream unstructured data processing.
- Added a new datatype `YearMonthIntervalType` that allows users to create intervals for datetime operations.
- Added a new function `interval_year_month_from_parts` that allows users to easily create `YearMonthIntervalType` without using SQL.
- Added a new datatype `DayTimeIntervalType` that allows users to create intervals for datetime operations.
- Added a new function `interval_day_time_from_parts` that allows users to easily create `DayTimeIntervalType` without using SQL.
- Added support for `FileOperation.list` to list files in a stage with metadata.
- Added support for `FileOperation.remove` to remove files in a stage.
- Added an option to specify `copy_grants` for the following `DataFrame` APIs:
  - `create_or_replace_view`
  - `create_or_replace_temp_view`
  - `create_or_replace_dynamic_table`
- Added a new function `snowflake.snowpark.functions.vectorized` that allows users to mark a function as vectorized UDF.
- Added support for parameter `use_vectorized_scanner` in function `Session.write_pandas()`.
- Added support for parameter `session_init_statement` in udtf ingestion of `DataFrameReader.jdbc`(PrPr).
- Added support for the following scalar functions in `functions.py`:
  - `getdate`
  - `getvariable`
  - `invoker_role`
  - `invoker_share`
  - `is_application_role_in_session`
  - `is_database_role_in_session`
  - `is_granted_to_invoker_role`
  - `is_role_in_session`
  - `localtime`
  - `systimestamp`

#### Bug Fixes

- Fixed a bug that `query_timeout` does not work in udtf ingestion of `DataFrameReader.jdbc`(PrPr).

#### Deprecations

- Deprecated warnings will be triggered when using snowpark-python with Python 3.9. For more details, please refer to https://docs.snowflake.com/en/developer-guide/python-runtime-support-policy.

#### Dependency Updates

#### Improvements

- Unsupported types in `DataFrameReader.dbapi`(PuPr) are ingested as `StringType` now.
- Improved error message to list available columns when dataframe cannot resolve given column name.
- Added a new option `cacheResult` to `DataFrameReader.xml` that allows users to cache the result of the XML reader to a temporary table after calling `xml`. It helps improve performance when subsequent operations are performed on the same DataFrame.

### Snowpark pandas API Updates
- Added support for `DataFrame.eval()` for dataframes with single-level indexes.

#### New Features

#### Improvements

- Downgraded to level `logging.DEBUG - 1` the log message saying that the
  Snowpark `DataFrame` reference of an internal `DataFrameReference` object
  has changed.
- Eliminate duplicate parameter check queries for casing status when retrieving the session.
- Retrieve dataframe row counts through object metadata to avoid a COUNT(\*) query (performance)
- Added support for applying Snowflake Cortex function `Complete`.
- Introduce faster pandas: Improved performance by deferring row position computation. 
  - The following operations are currently supported and can benefit from the optimization: `read_snowflake`, `repr`, `loc`, `reset_index`, `merge`, and binary operations.
  - If a lazy object (e.g., DataFrame or Series) depends on a mix of supported and unsupported operations, the optimization will not be used.
- Updated the error message for when Snowpark pandas is referenced within apply.
- Added a session parameter `dummy_row_pos_optimization_enabled` to enable/disable dummy row position optimization in faster pandas.

#### Dependency Updates

- Updated the supported `modin` versions to >=0.35.0 and <0.37.0 (was previously >= 0.34.0 and <0.36.0).

#### Bug Fixes

- Fixed an issue with drop_duplicates where the same data source could be read multiple times in the same query but in a different order each time, resulting in missing rows in the final result. The fix ensures that the data source is read only once.
- Fixed a bug with hybrid execution mode where an `AssertionError` was unexpectedly raised by certain indexing operations.

### Snowpark Local Testing Updates

#### New Features

- Added support to allow patching `functions.ai_complete`.

## 1.38.0 (2025-09-04)

### Snowpark Python API Updates

#### New Features

- Added support for the following AI-powered functions in `functions.py`:
  - `ai_extract`
  - `ai_parse_document`
  - `ai_transcribe`
- Added time travel support for querying historical data:
  - `Session.table()` now supports time travel parameters: `time_travel_mode`, `statement`, `offset`, `timestamp`, `timestamp_type`, and `stream`.
  - `DataFrameReader.table()` supports the same time travel parameters as direct arguments.
  - `DataFrameReader` supports time travel via option chaining (e.g., `session.read.option("time_travel_mode", "at").option("offset", -60).table("my_table")`).
- Added support for specifying the following parameters to `DataFrameWriter.copy_into_location` for validation and writing data to external locations:
    - `validation_mode`
    - `storage_integration`
    - `credentials`
    - `encryption`
- Added support for `Session.directory` and `Session.read.directory` to retrieve the list of all files on a stage with metadata.
- Added support for `DataFrameReader.jdbc`(PrPr) that allows ingesting external data source with jdbc driver.
- Added support for `FileOperation.copy_files` to copy files from a source location to an output stage.
- Added support for the following scalar functions in `functions.py`:
  - `all_user_names`
  - `bitand`
  - `bitand_agg`
  - `bitor`
  - `bitor_agg`
  - `bitxor`
  - `bitxor_agg`
  - `current_account_name`
  - `current_client`
  - `current_ip_address`
  - `current_role_type`
  - `current_organization_name`
  - `current_organization_user`
  - `current_secondary_roles`
  - `current_transaction`
  - `getbit`

#### Bug Fixes

- Fixed the repr of TimestampType to match the actual subtype it represents.
- Fixed a bug in `DataFrameReader.dbapi` that udtf ingestion does not work in stored procedure.
- Fixed a bug in schema inference that caused incorrect stage prefixes to be used.

#### Improvements

- Enhanced error handling in `DataFrameReader.dbapi` thread-based ingestion to prevent unnecessary operations, which improves resource efficiency.
- Bumped cloudpickle dependency to also support `cloudpickle==3.1.1` in addition to previous versions.
- Improved `DataFrameReader.dbapi` (PuPr) ingestion performance for PostgreSQL and MySQL by using server side cursor to fetch data.

### Snowpark pandas API Updates

#### New Features
- Completed support for `pd.read_snowflake()`, `pd.to_iceberg()`,
  `pd.to_pandas()`, `pd.to_snowpark()`, `pd.to_snowflake()`,
  `DataFrame.to_iceberg()`, `DataFrame.to_pandas()`, `DataFrame.to_snowpark()`,
  `DataFrame.to_snowflake()`, `Series.to_iceberg()`, `Series.to_pandas()`,
  `Series.to_snowpark()`, and `Series.to_snowflake()` on the "Pandas" and "Ray"
  backends. Previously, only some of these functions and methods were supported
  on the Pandas backend.
- Added support for `Index.get_level_values()`.

#### Improvements
- Set the default transfer limit in hybrid execution for data leaving Snowflake to 100k, which can be overridden with the SnowflakePandasTransferThreshold environment variable. This configuration is appropriate for scenarios with two available engines, "Pandas" and "Snowflake" on relational workloads.
- Improve import error message by adding `--upgrade` to `pip install "snowflake-snowpark-python[modin]"` in the error message.
- Reduce the telemetry messages from the modin client by pre-aggregating into 5 second windows and only keeping a narrow band of metrics which are useful for tracking hybrid execution and native pandas performance.
- Set the initial row count only when hybrid execution is enabled. This reduces the number of queries issued for many workloads.
- Add a new test parameter for integration tests to enable hybrid execution.

#### Bug Fixes
- Raised `NotImplementedError` instead of `AttributeError` on attempting to call
  Snowflake extension functions/methods `to_dynamic_table()`, `cache_result()`,
  `to_view()`, `create_or_replace_dynamic_table()`, and
  `create_or_replace_view()` on dataframes or series using the pandas or ray
  backends.

## 1.37.0 (2025-08-18)

### Snowpark Python API Updates

#### New Features

- Added support for the following `xpath` functions in `functions.py`:
  - `xpath`
  - `xpath_string`
  - `xpath_boolean`
  - `xpath_int`
  - `xpath_float`
  - `xpath_double`
  - `xpath_long`
  - `xpath_short`
- Added support for parameter `use_vectorized_scanner` in function `Session.write_arrow()`.
- Dataframe profiler adds the following information about each query: describe query time, execution time, and sql query text. To view this information, call session.dataframe_profiler.enable() and call get_execution_profile on a dataframe.
- Added support for `DataFrame.col_ilike`.
- Added support for non-blocking stored procedure calls that return `AsyncJob` objects.
  - Added `block: bool = True` parameter to `Session.call()`. When `block=False`, returns an `AsyncJob` instead of blocking until completion.
  - Added `block: bool = True` parameter to `StoredProcedure.__call__()` for async support across both named and anonymous stored procedures.
  - Added `Session.call_nowait()` that is equivalent to `Session.call(block=False)`.

#### Bug Fixes

- Fixed a bug in CTE optimization stage where `deepcopy` of internal plans would cause a memory spike when a dataframe is created locally using `session.create_dataframe()` using a large input data.
- Fixed a bug in `DataFrameReader.parquet` where the `ignore_case` option in the `infer_schema_options` was not respected.
- Fixed a bug that `to_pandas()` has different format of column name when query result format is set to 'JSON' and 'ARROW'.

#### Deprecations
- Deprecated `pkg_resources`.

#### Dependency Updates

- Added a dependency on `protobuf<6.32`

### Snowpark pandas API Updates

#### New Features

- Added support for efficient transfer of data between Snowflake and Ray with the `DataFrame.set_backend` method. The installed version of `modin` must be at least 0.35.0, and `ray` must be installed.

#### Improvements

#### Dependency Updates

- Updated the supported `modin` versions to >=0.34.0 and <0.36.0 (was previously >= 0.33.0 and <0.35.0).
- Added support for pandas 2.3 when the installed `modin` version is at least 0.35.0.

#### Bug Fixes

- Fixed an issue in hybrid execution mode (PrPr) where `pd.to_datetime` and `pd.to_timedelta` would unexpectedly raise `IndexError`.
- Fixed a bug where `pd.explain_switch` would raise `IndexError` or return `None` if called before any potential switch operations were performed.
- Fixed a bug where calling `pd.concat(axis=0)` on a dataframe with the default, positional index and a dataframe with a different index would produce invalid SQL.

## 1.36.0 (2025-08-05)

### Snowpark Python API Updates

#### New Features

- `Session.create_dataframe` now accepts keyword arguments that are forwarded to the internal call to `Session.write_pandas` or `Session.write_arrow` when creating a DataFrame from a pandas DataFrame or a pyarrow Table.
- Added new APIs for `AsyncJob`:
  - `AsyncJob.is_failed()` returns a `bool` indicating if a job has failed. Can be used in combination with `AsyncJob.is_done()` to determine if a job is finished and errored.
  - `AsyncJob.status()` returns a string representing the current query status (e.g., "RUNNING", "SUCCESS", "FAILED_WITH_ERROR") for detailed monitoring without calling `result()`.
- Added a dataframe profiler. To use, you can call get_execution_profile() on your desired dataframe. This profiler reports the queries executed to evaluate a dataframe, and statistics about each of the query operators. Currently an experimental feature
- Added support for the following functions in `functions.py`:
  - `ai_sentiment`
- Updated the interface for experimental feature `context.configure_development_features`. All development features are disabled by default unless explicitly enabled by the user.

### Snowpark pandas API Updates

#### New Features

#### Improvements
- Hybrid execution row estimate improvements and a reduction of eager calls.
- Add a new configuration variable to control transfer costs out of Snowflake when using hybrid execution.
- Added support for creating permanent and immutable UDFs/UDTFs with `DataFrame/Series/GroupBy.apply`, `map`, and `transform` by passing the `snowflake_udf_params` keyword argument. See documentation for details.
- Added support for mapping np.unique to DataFrame and Series inputs using pd.unique.

#### Bug Fixes

- Fixed an issue where Snowpark pandas plugin would unconditionally disable `AutoSwitchBackend` even when users had explicitly configured it via environment variables or programmatically.

## 1.35.0 (2025-07-24)

### Snowpark Python API Updates

#### New Features

- Added support for the following functions in `functions.py`:
  - `ai_embed`
  - `try_parse_json`

#### Bug Fixes

- Fixed a bug in `DataFrameReader.dbapi` (PrPr) that `dbapi` fail in python stored procedure with process exit with code 1.
- Fixed a bug in `DataFrameReader.dbapi` (PrPr) that `custom_schema` accept illegal schema.
- Fixed a bug in `DataFrameReader.dbapi` (PrPr) that `custom_schema` does not work when connecting to Postgres and Mysql.
- Fixed a bug in schema inference that would cause it to fail for external stages.

#### Improvements

- Improved `query` parameter in `DataFrameReader.dbapi` (PrPr) so that parentheses are not needed around the query.
- Improved error experience in `DataFrameReader.dbapi` (PrPr) when exception happen during inferring schema of target data source.


### Snowpark Local Testing Updates

#### New Features

- Added local testing support for reading files with `SnowflakeFile` using local file paths, the Snow URL semantic (snow://...), local testing framework stages, and Snowflake stages (@stage/file_path).

### Snowpark pandas API Updates

#### New Features

- Added support for `DataFrame.boxplot`.

#### Improvements

- Reduced the number of UDFs/UDTFs created by repeated calls to `apply` or `map` with the same arguments on Snowpark pandas objects.
- Added an example for reading a file from a stage in the docstring for `pd.read_excel`.
- Implemented more efficient data transfer between the Snowflake and Ray backends of Modin (requires modin>=0.35.0 to use).

#### Bug Fixes

- Added an upper bound to the row estimation when the cartesian product from an align or join results in a very large number. This mitigates a performance regression.
- Fix a `pd.read_excel` bug when reading files inside stage inner directory.

## 1.34.0 (2025-07-15)

### Snowpark Python API Updates

#### New Features

- Added a new option `TRY_CAST` to `DataFrameReader`. When `TRY_CAST` is True columns are wrapped in a `TRY_CAST` statement rather than a hard cast when loading data.
- Added a new option `USE_RELAXED_TYPES` to the `INFER_SCHEMA_OPTIONS` of `DataFrameReader`. When set to True this option casts all strings to max length strings and all numeric types to `DoubleType`.
- Added debuggability improvements to eagerly validate dataframe schema metadata. Enable it using `snowflake.snowpark.context.configure_development_features()`.
- Added a new function `snowflake.snowpark.dataframe.map_in_pandas` that allows users map a function across a dataframe. The mapping function takes an iterator of pandas dataframes as input and provides one as output.
- Added a ttl cache to describe queries. Repeated queries in a 15 second interval will use the cached value rather than requery Snowflake.
- Added a parameter `fetch_with_process` to `DataFrameReader.dbapi` (PrPr) to enable multiprocessing for parallel data fetching in local ingestion. By default, local ingestion uses multithreading. Multiprocessing may improve performance for CPU-bound tasks like Parquet file generation.
- Added a new function `snowflake.snowpark.functions.model` that allows users to call methods of a model.

#### Improvements

- Added support for row validation using XSD schema using `rowValidationXSDPath` option when reading XML files with a row tag using `rowTag` option.
- Improved SQL generation for `session.table().sample()` to generate a flat SQL statement.
- Added support for complex column expression as input for `functions.explode`.
- Added debuggability improvements to show which Python lines an SQL compilation error corresponds to. Enable it using `snowflake.snowpark.context.configure_development_features()`. This feature also depends on AST collection to be enabled in the session which can be done using `session.ast_enabled = True`.
- Set enforce_ordering=True when calling `to_snowpark_pandas()` from a snowpark dataframe containing DML/DDL queries instead of throwing a NotImplementedError.

#### Bug Fixes

- Fixed a bug caused by redundant validation when creating an iceberg table.
- Fixed a bug in `DataFrameReader.dbapi` (PrPr) where closing the cursor or connection could unexpectedly raise an error and terminate the program.
- Fixed ambiguous column errors when using table functions in `DataFrame.select()` that have output columns matching the input DataFrame's columns. This improvement works when dataframe columns are provided as `Column` objects.
- Fixed a bug where having a NULL in a column with DecimalTypes would cast the column to FloatTypes instead and lead to precision loss.

### Snowpark Local Testing Updates

#### Bug Fixes

- Fixed a bug when processing windowed functions that lead to incorrect indexing in results.
- When a scalar numeric is passed to fillna we will ignore non-numeric columns instead of producing an error.

### Snowpark pandas API Updates

#### New Features

- Added support for `DataFrame.to_excel` and `Series.to_excel`.
- Added support for `pd.read_feather`, `pd.read_orc`, and `pd.read_stata`.
- Added support for `pd.explain_switch()` to return debugging information on hybrid execution decisions.
- Support `pd.read_snowflake` when the global modin backend is `Pandas`.
- Added support for `pd.to_dynamic_table`, `pd.to_iceberg`, and `pd.to_view`.

#### Improvements

- Added modin telemetry on API calls and hybrid engine switches.
- Show more helpful error messages to Snowflake Notebook users when the `modin` or `pandas` version does not match our requirements.
- Added a data type guard to the cost functions for hybrid execution mode (PrPr) which checks for data type compatibility.
- Added automatic switching to the pandas backend in hybrid execution mode (PrPr) for many methods that are not directly implemented in Snowpark pandas.
- Set the 'type' and other standard fields for Snowpark pandas telemetry.

#### Dependency Updates

- Added tqdm and ipywidgets as dependencies so that progress bars appear when switching between modin backends.
- Updated the supported `modin` versions to >=0.33.0 and <0.35.0 (was previously >= 0.32.0 and <0.34.0).

#### Bug Fixes

- Fixed a bug in hybrid execution mode (PrPr) where certain Series operations would raise `TypeError: numpy.ndarray object is not callable`.
- Fixed a bug in hybrid execution mode (PrPr) where calling numpy operations like `np.where` on modin objects with the Pandas backend would raise an `AttributeError`. This fix requires `modin` version 0.34.0 or newer.
- Fixed issue in `df.melt` where the resulting values have an additional suffix applied.

## 1.33.0 (2025-06-19)

### Snowpark Python API Updates

#### New Features

- Added support for MySQL in `DataFrameWriter.dbapi` (PrPr) for both Parquet and UDTF-based ingestion.
- Added support for PostgreSQL in `DataFrameReader.dbapi` (PrPr) for both Parquet and UDTF-based ingestion.
- Added support for Databricks in `DataFrameWriter.dbapi` (PrPr) for UDTF-based ingestion.
- Added support to `DataFrameReader` to enable use of `PATTERN` when reading files with `INFER_SCHEMA` enabled.
- Added support for the following AI-powered functions in `functions.py`:
  - `ai_complete`
  - `ai_similarity`
  - `ai_summarize_agg` (originally `summarize_agg`)
  - different config options for `ai_classify`
- Added support for more options when reading XML files with a row tag using `rowTag` option:
  - Added support for removing namespace prefixes from col names using `ignoreNamespace` option.
  - Added support for specifying the prefix for the attribute column in the result table using `attributePrefix` option.
  - Added support for excluding attributes from the XML element using `excludeAttributes` option.
  - Added support for specifying the column name for the value when there are attributes in an element that has no child elements using `valueTag` option.
  - Added support for specifying the value to treat as a ``null`` value using `nullValue` option.
  - Added support for specifying the character encoding of the XML file using `charset` option.
  - Added support for ignoring surrounding whitespace in the XML element using `ignoreSurroundingWhitespace` option.
- Added support for parameter `return_dataframe` in `Session.call`, which can be used to set the return type of the functions to a `DataFrame` object.
- Added a new argument to `Dataframe.describe` called `strings_include_math_stats` that triggers `stddev` and `mean` to be calculated for String columns.
- Added support for retrieving `Edge.properties` when retrieving lineage from `DGQL` in `DataFrame.lineage.trace`.
- Added a parameter `table_exists` to `DataFrameWriter.save_as_table` that allows specifying if a table already exists. This allows skipping a table lookup that can be expensive.

#### Bug Fixes

- Fixed a bug in `DataFrameReader.dbapi` (PrPr) where the `create_connection` defined as local function was incompatible with multiprocessing.
- Fixed a bug in `DataFrameReader.dbapi` (PrPr) where databricks `TIMESTAMP` type was converted to Snowflake `TIMESTAMP_NTZ` type which should be `TIMESTAMP_LTZ` type.
- Fixed a bug in `DataFrameReader.json` where repeated reads with the same reader object would create incorrectly quoted columns.
- Fixed a bug in `DataFrame.to_pandas()` that would drop column names when converting a dataframe that did not originate from a select statement.
- Fixed a bug that `DataFrame.create_or_replace_dynamic_table` raises error when the dataframe contains a UDTF and `SELECT *` in UDTF not being parsed correctly.
- Fixed a bug where casted columns could not be used in the values-clause of in functions.

#### Improvements

- Improved the error message for `Session.write_pandas()` and `Session.create_dataframe()` when the input pandas DataFrame does not have a column.
- Improved `DataFrame.select` when the arguments contain a table function with output columns that collide with columns of current dataframe. With the improvement, if user provides non-colliding columns in `df.select("col1", "col2", table_func(...))` as string arguments, then the query generated by snowpark client will not raise ambiguous column error.
- Improved `DataFrameReader.dbapi` (PrPr) to use in-memory Parquet-based ingestion for better performance and security.
- Improved `DataFrameReader.dbapi` (PrPr) to use `MATCH_BY_COLUMN_NAME=CASE_SENSITIVE` in copy into table operation.

### Snowpark Local Testing Updates

#### New Features

- Added support for snow urls (snow://) in local file testing.

#### Bug Fixes

- Fixed a bug in `Column.isin` that would cause incorrect filtering on joined or previously filtered data.
- Fixed a bug in `snowflake.snowpark.functions.concat_ws` that would cause results to have an incorrect index.

### Snowpark pandas API Updates

#### Dependency Updates

- Updated `modin` dependency constraint from 0.32.0 to >=0.32.0, <0.34.0. The latest version tested with Snowpark pandas is `modin` 0.33.1.

#### New Features

- Added support for **Hybrid Execution (PrPr)**. By running `from modin.config import AutoSwitchBackend; AutoSwitchBackend.enable()`, Snowpark pandas will automatically choose whether to run certain pandas operations locally or on Snowflake. This feature is disabled by default.

#### Improvements

- Set the default value of the `index` parameter to `False` for `DataFrame.to_view`, `Series.to_view`, `DataFrame.to_dynamic_table`, and `Series.to_dynamic_table`.
- Added `iceberg_version` option to table creation functions.
- Reduced query count for many operations, including `insert`, `repr`, and `groupby`, that previously issued a query to retrieve the input data's size.

#### Bug Fixes

- Fixed a bug in `Series.where` when the `other` parameter is an unnamed `Series`.


## 1.32.0 (2025-05-15)

### Snowpark Python API Updates

#### Improvements

- Invoking snowflake system procedures does not invoke an additional `describe procedure` call to check the return type of the procedure.
- Added support for `Session.create_dataframe()` with the stage URL and FILE data type.
- Added support for different modes for dealing with corrupt XML records when reading an XML file using `session.read.option('mode', <mode>), option('rowTag', <tag_name>).xml(<stage_file_path>)`. Currently `PERMISSIVE`, `DROPMALFORMED` and `FAILFAST` are supported.
- Improved the error message of the XML reader when the specified row tag is not found in the file.
- Improved query generation for `Dataframe.drop` to use `SELECT * EXCLUDE ()` to exclude the dropped columns. To enable this feature, set `session.conf.set("use_simplified_query_generation", True)`.
- Added support for `VariantType` to `StructType.from_json`

#### Bug Fixes

- Fixed a bug in `DataFrameWriter.dbapi` (PrPr) that unicode or double-quoted column name in external database causes error because not quoted correctly.
- Fixed a bug where named fields in nested OBJECT data could cause errors when containing spaces.
- Fixed a bug duplicated `native_app_params` parameters in register udaf function.

### Snowpark Local Testing Updates

#### Bug Fixes

- Fixed a bug in `snowflake.snowpark.functions.rank` that would cause sort direction to not be respected.
- Fixed a bug in `snowflake.snowpark.functions.to_timestamp_*` that would cause incorrect results on filtered data.

### Snowpark pandas API Updates

#### New Features

- Added support for dict values in `Series.str.get`, `Series.str.slice`, and `Series.str.__getitem__` (`Series.str[...]`).
- Added support for `DataFrame.to_html`.
- Added support for `DataFrame.to_string` and `Series.to_string`.
- Added support for reading files from S3 buckets using `pd.read_csv`.
- Added `ENFORCE_EXISTING_FILE_FORMAT` option to the `DataFrameReader`, which allows to read a dataframe only based on an existing file format object when used together with `FORMAT_NAME`.

#### Improvements

- Make `iceberg_config` a required parameter for `DataFrame.to_iceberg` and `Series.to_iceberg`.

## 1.31.1 (2025-05-05)

### Snowpark Python API Updates

#### Bug Fixes

- Updated conda build configuration to deprecate Python 3.8 support, preventing installation in incompatible environments.

## 1.31.0 (2025-04-24)

### Snowpark Python API Updates

#### New Features

- Added support for `restricted caller` permission of `execute_as` argument in `StoredProcedure.register()`.
- Added support for non-select statement in `DataFrame.to_pandas()`.
- Added support for `artifact_repository` parameter to `Session.add_packages`, `Session.add_requirements`, `Session.get_packages`, `Session.remove_package`, and `Session.clear_packages`.
- Added support for reading an XML file using a row tag by `session.read.option('rowTag', <tag_name>).xml(<stage_file_path>)` (experimental).
  - Each XML record is extracted as a separate row.
  - Each field within that record becomes a separate column of type VARIANT, which can be further queried using dot notation, e.g., `col(a.b.c)`.
- Added updates to `DataFrameReader.dbapi` (PrPr):
  - Added `fetch_merge_count` parameter for optimizing performance by merging multiple fetched data into a single Parquet file.
  - Added support for Databricks.
  - Added support for ingestion with Snowflake UDTF.
- Added support for the following AI-powered functions in `functions.py` (Private Preview):
  - `prompt`
  - `ai_filter` (added support for `prompt()` function and image files, and changed the second argument name from `expr` to `file`)
  - `ai_classify`

#### Improvements

- Renamed the `relaxed_ordering` param into `enforce_ordering` for `DataFrame.to_snowpark_pandas`. Also the new default values is `enforce_ordering=False` which has the opposite effect of the previous default value, `relaxed_ordering=False`.
- Improved `DataFrameReader.dbapi` (PrPr) reading performance by setting the default `fetch_size` parameter value to 1000.
- Improve the error message for invalid identifier SQL error by suggesting the potentially matching identifiers.
- Reduced the number of describe queries issued when creating a DataFrame from a Snowflake table using `session.table`.
- Improved performance and accuracy of `DataFrameAnalyticsFunctions.time_series_agg()`.

#### Bug Fixes

- Fixed a bug in `DataFrame.group_by().pivot().agg` when the pivot column and aggregate column are the same.
- Fixed a bug in `DataFrameReader.dbapi` (PrPr) where a `TypeError` was raised when `create_connection` returned a connection object of an unsupported driver type.
- Fixed a bug where `df.limit(0)` call would not properly apply.
- Fixed a bug in `DataFrameWriter.save_as_table` that caused reserved names to throw errors when using append mode.

#### Deprecations

- Deprecated support for Python3.8.
- Deprecated argument `sliding_interval` in `DataFrameAnalyticsFunctions.time_series_agg()`.

### Snowpark Local Testing Updates

#### New Features

- Added support for Interval expression to `Window.range_between`.
- Added support for `array_construct` function.

#### Bug Fixes

- Fixed a bug in local testing where transient `__pycache__` directory was unintentionally copied during stored procedure execution via import.
- Fixed a bug in local testing that created incorrect result for `Column.like` calls.
- Fixed a bug in local testing that caused `Column.getItem` and `snowpark.snowflake.functions.get` to raise `IndexError` rather than return null.
- Fixed a bug in local testing where `df.limit(0)` call would not properly apply.
- Fixed a bug in local testing where a `Table.merge` into an empty table would cause an exception.

### Snowpark pandas API Updates

#### Dependency Updates

- Updated `modin` from 0.30.1 to 0.32.0.
- Added support for `numpy` 2.0 and above.

#### New Features

- Added support for `DataFrame.create_or_replace_view` and `Series.create_or_replace_view`.
- Added support for `DataFrame.create_or_replace_dynamic_table` and `Series.create_or_replace_dynamic_table`.
- Added support for `DataFrame.to_view` and `Series.to_view`.
- Added support for `DataFrame.to_dynamic_table` and `Series.to_dynamic_table`.
- Added support for `DataFrame.groupby.resample` for aggregations `max`, `mean`, `median`, `min`, and `sum`.
- Added support for reading stage files using:
  - `pd.read_excel`
  - `pd.read_html`
  - `pd.read_pickle`
  - `pd.read_sas`
  - `pd.read_xml`
- Added support for `DataFrame.to_iceberg` and `Series.to_iceberg`.
- Added support for dict values in `Series.str.len`.

#### Improvements

- Improve performance of `DataFrame.groupby.apply` and `Series.groupby.apply` by avoiding expensive pivot step.
- Added estimate for row count upper bound to `OrderedDataFrame` to enable better engine switching. This could potentially result in increased query counts.
- Renamed the `relaxed_ordering` param into `enforce_ordering` for `pd.read_snowflake`. Also the new default value is `enforce_ordering=False` which has the opposite effect of the previous default value, `relaxed_ordering=False`.

#### Bug Fixes

- Fixed a bug for `pd.read_snowflake` when reading iceberg tables and `enforce_ordering=True`.

## 1.30.0 (2025-03-27)

### Snowpark Python API Updates

#### New Features

- Added Support for relaxed consistency and ordering guarantees in `Dataframe.to_snowpark_pandas` by introducing the new parameter `relaxed_ordering`.
- `DataFrameReader.dbapi` (PrPr) now accepts a list of strings for the session_init_statement parameter, allowing multiple SQL statements to be executed during session initialization.

#### Improvements

- Improved query generation for `Dataframe.stat.sample_by` to generate a single flat query that scales well with large `fractions` dictionary compared to older method of creating a UNION ALL subquery for each key in `fractions`. To enable this feature, set `session.conf.set("use_simplified_query_generation", True)`.
- Improved performance of `DataFrameReader.dbapi` by enable vectorized option when copy parquet file into table.
- Improved query generation for `DataFrame.random_split` in the following ways. They can be enabled by setting `session.conf.set("use_simplified_query_generation", True)`:
  - Removed the need to `cache_result` in the internal implementation of the input dataframe resulting in a pure lazy dataframe operation.
  - The `seed` argument now behaves as expected with repeatable results across multiple calls and sessions.
- `DataFrame.fillna` and `DataFrame.replace` now both support fitting `int` and `float` into `Decimal` columns if `include_decimal` is set to True.
- Added documentation for the following UDF and stored procedure functions in `files.py` as a result of their General Availability.
  - `SnowflakeFile.write`
  - `SnowflakeFile.writelines`
  - `SnowflakeFile.writeable`
- Minor documentation changes for `SnowflakeFile` and `SnowflakeFile.open()`

#### Bug Fixes

- Fixed a bug for the following functions that raised errors `.cast()` is applied to their output
  - `from_json`
  - `size`

### Snowpark Local Testing Updates

#### Bug Fixes

- Fixed a bug in aggregation that caused empty groups to still produce rows.
- Fixed a bug in `Dataframe.except_` that would cause rows to be incorrectly dropped.
- Fixed a bug that caused `to_timestamp` to fail when casting filtered columns.

### Snowpark pandas API Updates

#### New Features

- Added support for list values in `Series.str.__getitem__` (`Series.str[...]`).
- Added support for `pd.Grouper` objects in group by operations. When `freq` is specified, the default values of the `sort`, `closed`, `label`, and `convention` arguments are supported; `origin` is supported when it is `start` or `start_day`.
- Added support for relaxed consistency and ordering guarantees in `pd.read_snowflake` for both named data sources (e.g., tables and views) and query data sources by introducing the new parameter `relaxed_ordering`.

#### Improvements

- Raise a warning whenever `QUOTED_IDENTIFIERS_IGNORE_CASE` is found to be set, ask user to unset it.
- Improved how a missing `index_label` in `DataFrame.to_snowflake` and `Series.to_snowflake` is handled when `index=True`. Instead of raising a `ValueError`, system-defined labels are used for the index columns.
- Improved error message for `groupby or DataFrame or Series.agg` when the function name is not supported.

## 1.29.1 (2025-03-12)

### Snowpark Python API Updates

#### Bug Fixes

- Fixed a bug in `DataFrameReader.dbapi` (PrPr) that prevents usage in stored procedure and snowbooks.

## 1.29.0 (2025-03-05)

### Snowpark Python API Updates

#### New Features

- Added support for the following AI-powered functions in `functions.py` (Private Preview):
  - `ai_filter`
  - `ai_agg`
  - `summarize_agg`
- Added support for the new FILE SQL type support, with the following related functions in `functions.py` (Private Preview):
  - `fl_get_content_type`
  - `fl_get_etag`
  - `fl_get_file_type`
  - `fl_get_last_modified`
  - `fl_get_relative_path`
  - `fl_get_scoped_file_url`
  - `fl_get_size`
  - `fl_get_stage`
  - `fl_get_stage_file_url`
  - `fl_is_audio`
  - `fl_is_compressed`
  - `fl_is_document`
  - `fl_is_image`
  - `fl_is_video`
- Added support for importing third-party packages from PyPi using Artifact Repository (Private Preview):
  - Use keyword arguments `artifact_repository` and `artifact_repository_packages` to specify your artifact repository and packages respectively when registering stored procedures or user defined functions.
  - Supported APIs are:
    - `Session.sproc.register`
    - `Session.udf.register`
    - `Session.udaf.register`
    - `Session.udtf.register`
    - `functions.sproc`
    - `functions.udf`
    - `functions.udaf`
    - `functions.udtf`
    - `functions.pandas_udf`
    - `functions.pandas_udtf`

#### Bug Fixes

- Fixed a bug where creating a Dataframe with large number of values raised `Unsupported feature 'SCOPED_TEMPORARY'.` error if thread-safe session was disabled.
- Fixed a bug where `df.describe` raised internal SQL execution error when the dataframe is created from reading a stage file and CTE optimization is enabled.
- Fixed a bug where `df.order_by(A).select(B).distinct()` would generate invalid SQL when simplified query generation was enabled using `session.conf.set("use_simplified_query_generation", True)`.
- Disabled simplified query generation by default.

#### Improvements

- Improved version validation warnings for `snowflake-snowpark-python` package compatibility when registering stored procedures. Now, warnings are only triggered if the major or minor version does not match, while bugfix version differences no longer generate warnings.
- Bumped cloudpickle dependency to also support `cloudpickle==3.0.0` in addition to previous versions.

### Snowpark Local Testing Updates

#### New Features

- Added support for literal values to `range_between` window function.

### Snowpark pandas API Updates

#### New Features

- Added support for list values in `Series.str.slice`.
- Added support for applying Snowflake Cortex functions `ClassifyText`, `Translate`, and `ExtractAnswer`.
- Added support for `Series.hist`.

#### Improvements

- Improved performance of `DataFrame.groupby.transform` and `Series.groupby.transform` by avoiding expensive pivot step.
- Improve error message for `pd.to_snowflake`, `DataFrame.to_snowflake`, and `Series.to_snowflake` when the table does not exist.
- Improve readability of docstring for the `if_exists` parameter in `pd.to_snowflake`, `DataFrame.to_snowflake`, and `Series.to_snowflake`.
- Improve error message for all pandas functions that use UDFs with Snowpark objects.

#### Bug Fixes

- Fixed a bug in `Series.rename_axis` where an `AttributeError` was being raised.
- Fixed a bug where `pd.get_dummies` didn't ignore NULL/NaN values by default.
- Fixed a bug where repeated calls to `pd.get_dummies` results in 'Duplicated column name error'.
- Fixed a bug in `pd.get_dummies` where passing list of columns generated incorrect column labels in output DataFrame.
- Update `pd.get_dummies` to return bool values instead of int.

## 1.28.0 (2025-02-20)

### Snowpark Python API Updates

#### New Features

- Added support for the following functions in `functions.py`
  - `normal`
  - `randn`
- Added support for `allow_missing_columns` parameter to `Dataframe.union_by_name` and `Dataframe.union_all_by_name`.

#### Improvements

- Improved query generation for `Dataframe.distinct` to generate `SELECT DISTINCT` instead of `SELECT` with `GROUP BY` all columns. To disable this feature, set `session.conf.set("use_simplified_query_generation", False)`.

#### Deprecations

- Deprecated Snowpark Python function `snowflake_cortex_summarize`. Users can install snowflake-ml-python and use the snowflake.cortex.summarize function instead.
- Deprecated Snowpark Python function `snowflake_cortex_sentiment`. Users can install snowflake-ml-python and use the snowflake.cortex.sentiment function instead.

#### Bug Fixes

- Fixed a bug where session-level query tag was overwritten by a stacktrace for dataframes that generate multiple queries. Now, the query tag will only be set to the stacktrace if `session.conf.set("collect_stacktrace_in_query_tag", True)`.
- Fixed a bug in `Session._write_pandas` where it was erroneously passing `use_logical_type` parameter to `Session._write_modin_pandas_helper` when writing a Snowpark pandas object.
- Fixed a bug in options sql generation that could cause multiple values to be formatted incorrectly.
- Fixed a bug in `Session.catalog` where empty strings for database or schema were not handled correctly and were generating erroneous sql statements.

#### Experimental Features

- Added support for writing pyarrow Tables to Snowflake tables.

### Snowpark pandas API Updates

#### New Features

- Added support for applying Snowflake Cortex functions `Summarize` and `Sentiment`.
- Added support for list values in `Series.str.get`.

#### Bug Fixes

- Fixed a bug in `apply` where kwargs were not being correctly passed into the applied function.

### Snowpark Local Testing Updates

#### New Features
- Added support for the following functions
    - `hour`
    - `minute`
- Added support for NULL_IF parameter to csv reader.
- Added support for `date_format`, `datetime_format`, and `timestamp_format` options when loading csvs.

#### Bug Fixes

- Fixed a bug in Dataframe.join that caused columns to have incorrect typing.
- Fixed a bug in when statements that caused incorrect results in the otherwise clause.


## 1.27.0 (2025-02-03)

### Snowpark Python API Updates

#### New Features

- Added support for the following functions in `functions.py`
  - `array_reverse`
  - `divnull`
  - `map_cat`
  - `map_contains_key`
  - `map_keys`
  - `nullifzero`
  - `snowflake_cortex_sentiment`
  - `acosh`
  - `asinh`
  - `atanh`
  - `bit_length`
  - `bitmap_bit_position`
  - `bitmap_bucket_number`
  - `bitmap_construct_agg`
  - `bitshiftright_unsigned`
  - `cbrt`
  - `equal_null`
  - `from_json`
  - `ifnull`
  - `localtimestamp`
  - `max_by`
  - `min_by`
  - `nth_value`
  - `nvl`
  - `octet_length`
  - `position`
  - `regr_avgx`
  - `regr_avgy`
  - `regr_count`
  - `regr_intercept`
  - `regr_r2`
  - `regr_slope`
  - `regr_sxx`
  - `regr_sxy`
  - `regr_syy`
  - `try_to_binary`
  - `base64`
  - `base64_decode_string`
  - `base64_encode`
  - `editdistance`
  - `hex`
  - `hex_encode`
  - `instr`
  - `log1p`
  - `log2`
  - `log10`
  - `percentile_approx`
  - `unbase64`
- Added support for `seed` argument in `DataFrame.stat.sample_by`. Note that it only supports a `Table` object, and will be ignored for a `DataFrame` object.
- Added support for specifying a schema string (including implicit struct syntax) when calling `DataFrame.create_dataframe`.
- Added support for `DataFrameWriter.insert_into/insertInto`. This method also supports local testing mode.
- Added support for `DataFrame.create_temp_view` to create a temporary view. It will fail if the view already exists.
- Added support for multiple columns in the functions `map_cat` and `map_concat`.
- Added an option `keep_column_order` for keeping original column order in `DataFrame.with_column` and `DataFrame.with_columns`.
- Added options to column casts that allow renaming or adding fields in StructType columns.
- Added support for `contains_null` parameter to ArrayType.
- Added support for creating a temporary view via `DataFrame.create_or_replace_temp_view` from a DataFrame created by reading a file from a stage.
- Added support for `value_contains_null` parameter to MapType.
- Added support for using `Column` object in `Column.in_` and `functions.in_`.
- Added `interactive` to telemetry that indicates whether the current environment is an interactive one.
- Allow `session.file.get` in a Native App to read file paths starting with `/` from the current version
- Added support for multiple aggregation functions after `DataFrame.pivot`.

#### Experimental Features

- Added `Catalog` class to manage snowflake objects. It can be accessed via `Session.catalog`.
  - `snowflake.core` is a dependency required for this feature.
- Allow user input schema when reading JSON file on stage.
- Added support for specifying a schema string (including implicit struct syntax) when calling `DataFrame.create_dataframe`.

#### Improvements

- Updated README.md to include instructions on how to verify package signatures using `cosign`.

#### Bug Fixes

- Fixed a bug in local testing mode that caused a column to contain None when it should contain 0.
- Fixed a bug in `StructField.from_json` that prevented TimestampTypes with `tzinfo` from being parsed correctly.
- Fixed a bug in function `date_format` that caused an error when the input column was date type or timestamp type.
- Fixed a bug in dataframe that null value can be inserted in a non-nullable column.
- Fixed a bug in `replace` and `lit` which raised type hint assertion error when passing `Column` expression objects.
- Fixed a bug in `pandas_udf` and `pandas_udtf` where `session` parameter was erroneously ignored.
- Fixed a bug that raised incorrect type conversion error for system function called through `session.call`.

### Snowpark pandas API Updates

#### New Features

- Added support for `Series.str.ljust` and `Series.str.rjust`.
- Added support for `Series.str.center`.
- Added support for `Series.str.pad`.
- Added support for applying Snowpark Python function `snowflake_cortex_sentiment`.
- Added support for `DataFrame.map`.
- Added support for `DataFrame.from_dict` and `DataFrame.from_records`.
- Added support for mixed case field names in struct type columns.
- Added support for `SeriesGroupBy.unique`
- Added support for `Series.dt.strftime` with the following directives:
  - %d: Day of the month as a zero-padded decimal number.
  - %m: Month as a zero-padded decimal number.
  - %Y: Year with century as a decimal number.
  - %H: Hour (24-hour clock) as a zero-padded decimal number.
  - %M: Minute as a zero-padded decimal number.
  - %S: Second as a zero-padded decimal number.
  - %f: Microsecond as a decimal number, zero-padded to 6 digits.
  - %j: Day of the year as a zero-padded decimal number.
  - %X: Locale’s appropriate time representation.
  - %%: A literal '%' character.
- Added support for `Series.between`.
- Added support for `include_groups=False` in `DataFrameGroupBy.apply`.
- Added support for `expand=True` in `Series.str.split`.
- Added support for `DataFrame.pop` and `Series.pop`.
- Added support for `first` and `last` in `DataFrameGroupBy.agg` and `SeriesGroupBy.agg`.
- Added support for `Index.drop_duplicates`.
- Added support for aggregations `"count"`, `"median"`, `np.median`,
  `"skew"`, `"std"`, `np.std` `"var"`, and `np.var` in
  `pd.pivot_table()`, `DataFrame.pivot_table()`, and `pd.crosstab()`.

#### Improvements
- Improve performance of `DataFrame.map`, `Series.apply` and `Series.map` methods by mapping numpy functions to snowpark functions if possible.
- Added documentation for `DataFrame.map`.
- Improve performance of `DataFrame.apply` by mapping numpy functions to snowpark functions if possible.
- Added documentation on the extent of Snowpark pandas interoperability with scikit-learn.
- Infer return type of functions in `Series.map`, `Series.apply` and `DataFrame.map` if type-hint is not provided.
- Added `call_count` to telemetry that counts method calls including interchange protocol calls.

## 1.26.0 (2024-12-05)

### Snowpark Python API Updates

#### New Features

- Added support for property `version` and class method `get_active_session` for `Session` class.
- Added new methods and variables to enhance data type handling and JSON serialization/deserialization:
  - To `DataType`, its derived classes, and `StructField`:
    - `type_name`: Returns the type name of the data.
    - `simple_string`: Provides a simple string representation of the data.
    - `json_value`: Returns the data as a JSON-compatible value.
    - `json`: Converts the data to a JSON string.
  - To `ArrayType`, `MapType`, `StructField`, `PandasSeriesType`, `PandasDataFrameType` and `StructType`:
    - `from_json`: Enables these types to be created from JSON data.
  - To `MapType`:
    - `keyType`: keys of the map
    - `valueType`: values of the map
- Added support for method `appName` in `SessionBuilder`.
- Added support for `include_nulls` argument in `DataFrame.unpivot`.
- Added support for following functions in `functions.py`:
  - `size` to get size of array, object, or map columns.
  - `collect_list` an alias of `array_agg`.
  - `substring` makes `len` argument optional.
- Added parameter `ast_enabled` to session for internal usage (default: `False`).

#### Improvements

- Added support for specifying the following to `DataFrame.create_or_replace_dynamic_table`:
  - `iceberg_config` A dictionary that can hold the following iceberg configuration options:
    - `external_volume`
    - `catalog`
    - `base_location`
    - `catalog_sync`
    - `storage_serialization_policy`
- Added support for nested data types to `DataFrame.print_schema`
- Added support for `level` parameter to `DataFrame.print_schema`
- Improved flexibility of `DataFrameReader` and `DataFrameWriter` API by adding support for the following:
  - Added `format` method to `DataFrameReader` and `DataFrameWriter` to specify file format when loading or unloading results.
  - Added `load` method to `DataFrameReader` to work in conjunction with `format`.
  - Added `save` method to `DataFrameWriter` to work in conjunction with `format`.
  - Added support to read keyword arguments to `options` method for `DataFrameReader` and `DataFrameWriter`.
- Relaxed the cloudpickle dependency for Python 3.11 to simplify build requirements. However, for Python 3.11, `cloudpickle==2.2.1` remains the only supported version.

#### Bug Fixes

- Removed warnings that dynamic pivot features were in private preview, because
  dynamic pivot is now generally available.
- Fixed a bug in `session.read.options` where `False` Boolean values were incorrectly parsed as `True` in the generated file format.

#### Dependency Updates

- Added a runtime dependency on `python-dateutil`.

### Snowpark pandas API Updates

#### New Features

- Added partial support for `Series.map` when `arg` is a pandas `Series` or a
  `collections.abc.Mapping`. No support for instances of `dict` that implement
  `__missing__` but are not instances of `collections.defaultdict`.
- Added support for `DataFrame.align` and `Series.align` for `axis=1` and `axis=None`.
- Added support for `pd.json_normalize`.
- Added support for `GroupBy.pct_change` with `axis=0`, `freq=None`, and `limit=None`.
- Added support for `DataFrameGroupBy.__iter__` and `SeriesGroupBy.__iter__`.
- Added support for `np.sqrt`, `np.trunc`, `np.floor`, numpy trig functions, `np.exp`, `np.abs`, `np.positive` and `np.negative`.
- Added partial support for the dataframe interchange protocol method
  `DataFrame.__dataframe__()`.

#### Bug Fixes

- Fixed a bug in `df.loc` where setting a single column from a series results in unexpected `None` values.

#### Improvements

- Use UNPIVOT INCLUDE NULLS for unpivot operations in pandas instead of sentinel values.
- Improved documentation for pd.read_excel.

## 1.25.0 (2024-11-14)

### Snowpark Python API Updates

#### New Features

- Added the following new functions in `snowflake.snowpark.dataframe`:
  - `map`
- Added support for passing parameter `include_error` to `Session.query_history` to record queries that have error during execution.

#### Improvements

- When target stage is not set in profiler, a default stage from `Session.get_session_stage` is used instead of raising `SnowparkSQLException`.
- Allowed lower case or mixed case input when calling `Session.stored_procedure_profiler.set_active_profiler`.
- Added distributed tracing using open telemetry APIs for action function in `DataFrame`:
  - `cache_result`
- Removed opentelemetry warning from logging.

#### Bug Fixes

- Fixed the pre-action and post-action query propagation when `In` expression were used in selects.
- Fixed a bug that raised error `AttributeError` while calling `Session.stored_procedure_profiler.get_output` when `Session.stored_procedure_profiler` is disabled.

#### Dependency Updates

- Added a dependency on `protobuf>=5.28` and `tzlocal` at runtime.
- Added a dependency on `protoc-wheel-0` for the development profile.
- Require `snowflake-connector-python>=3.12.0, <4.0.0` (was `>=3.10.0`).

### Snowpark pandas API Updates

#### Dependency Updates

- Updated `modin` from 0.28.1 to 0.30.1.
- Added support for all `pandas` 2.2.x versions.

#### New Features

- Added support for `Index.to_numpy`.
- Added support for `DataFrame.align` and `Series.align` for `axis=0`.
- Added support for `size` in `GroupBy.aggregate`, `DataFrame.aggregate`, and `Series.aggregate`.
- Added support for `snowflake.snowpark.functions.window`
- Added support for `pd.read_pickle` (Uses native pandas for processing).
- Added support for `pd.read_html` (Uses native pandas for processing).
- Added support for `pd.read_xml` (Uses native pandas for processing).
- Added support for aggregation functions `"size"` and `len` in `GroupBy.aggregate`, `DataFrame.aggregate`, and `Series.aggregate`.
- Added support for list values in `Series.str.len`.

#### Bug Fixes

- Fixed a bug where aggregating a single-column dataframe with a single callable function (e.g. `pd.DataFrame([0]).agg(np.mean)`) would fail to transpose the result.
- Fixed bugs where `DataFrame.dropna()` would:
  - Treat an empty `subset` (e.g. `[]`) as if it specified all columns instead of no columns.
  - Raise a `TypeError` for a scalar `subset` instead of filtering on just that column.
  - Raise a `ValueError` for a `subset` of type `pandas.Index` instead of filtering on the columns in the index.
- Disable creation of scoped read only table to mitigate Disable creation of scoped read only table to mitigate `TableNotFoundError` when using dynamic pivot in notebook environment.
- Fixed a bug when concat dataframe or series objects are coming from the same dataframe when axis = 1.

#### Improvements

- Improve np.where with scalar x value by eliminating unnecessary join and temp table creation.
- Improve get_dummies performance by flattening the pivot with join.
- Improve align performance when aligning on row position column by removing unnecessary window functions.



### Snowpark Local Testing Updates

#### New Features

- Added support for patching functions that are unavailable in the `snowflake.snowpark.functions` module.
- Added support for `snowflake.snowpark.functions.any_value`

#### Bug Fixes

- Fixed a bug where `Table.update` could not handle `VariantType`, `MapType`, and `ArrayType` data types.
- Fixed a bug where column aliases were incorrectly resolved in `DataFrame.join`, causing errors when selecting columns from a joined DataFrame.
- Fixed a bug where `Table.update` and `Table.merge` could fail if the target table's index was not the default `RangeIndex`.

## 1.24.0 (2024-10-28)

### Snowpark Python API Updates

#### New Features

- Updated `Session` class to be thread-safe. This allows concurrent DataFrame transformations, DataFrame actions, UDF and stored procedure registration, and concurrent file uploads when using the same `Session` object.
  - The feature is disabled by default and can be enabled by setting `FEATURE_THREAD_SAFE_PYTHON_SESSION` to `True` for account.
  - Updating session configurations, like changing database or schema, when multiple threads are using the session may lead to unexpected behavior.
  - When enabled, some internally created temporary table names returned from `DataFrame.queries` API are not deterministic, and may be different when DataFrame actions are executed. This does not affect explicit user-created temporary tables.
- Added support for 'Service' domain to `session.lineage.trace` API.
- Added support for `copy_grants` parameter when registering UDxF and stored procedures.
- Added support for the following methods in `DataFrameWriter` to support daisy-chaining:
  - `option`
  - `options`
  - `partition_by`
- Added support for `snowflake_cortex_summarize`.

#### Improvements

- Improved the following new capability for function `snowflake.snowpark.functions.array_remove` it is now possible to use in python.
- Disables sql simplification when sort is performed after limit.
  - Previously, `df.sort().limit()` and `df.limit().sort()` generates the same query with sort in front of limit. Now, `df.limit().sort()` will generate query that reads `df.limit().sort()`.
  - Improve performance of generated query for `df.limit().sort()`, because limit stops table scanning as soon as the number of records is satisfied.
- Added a client side error message for when an invalid stage location is passed to DataFrame read functions.

#### Bug Fixes

- Fixed a bug where the automatic cleanup of temporary tables could interfere with the results of async query execution.
- Fixed a bug in `DataFrame.analytics.time_series_agg` function to handle multiple data points in same sliding interval.
- Fixed a bug that created inconsistent casing in field names of structured objects in iceberg schemas.

#### Deprecations

- Deprecated warnings will be triggered when using snowpark-python with Python 3.8. For more details, please refer to https://docs.snowflake.com/en/developer-guide/python-runtime-support-policy.

### Snowpark pandas API Updates

#### New Features

- Added support for `np.subtract`, `np.multiply`, `np.divide`, and `np.true_divide`.
- Added support for tracking usages of `__array_ufunc__`.
- Added numpy compatibility support for `np.float_power`, `np.mod`, `np.remainder`, `np.greater`, `np.greater_equal`, `np.less`, `np.less_equal`, `np.not_equal`, and `np.equal`.
- Added numpy compatibility support for `np.log`, `np.log2`, and `np.log10`
- Added support for `DataFrameGroupBy.bfill`, `SeriesGroupBy.bfill`, `DataFrameGroupBy.ffill`, and `SeriesGroupBy.ffill`.
- Added support for `on` parameter with `Resampler`.
- Added support for timedelta inputs in `value_counts()`.
- Added support for applying Snowpark Python function `snowflake_cortex_summarize`.
- Added support for `DataFrame.attrs` and `Series.attrs`.
- Added support for `DataFrame.style`.
- Added numpy compatibility support for `np.full_like`

#### Improvements

- Improved generated SQL query for `head` and `iloc` when the row key is a slice.
- Improved error message when passing an unknown timezone to `tz_convert` and `tz_localize` in `Series`, `DataFrame`, `Series.dt`, and `DatetimeIndex`.
- Improved documentation for `tz_convert` and `tz_localize` in `Series`, `DataFrame`, `Series.dt`, and `DatetimeIndex` to specify the supported timezone formats.
- Added additional kwargs support for `df.apply` and `series.apply` ( as well as `map` and `applymap` ) when using snowpark functions. This allows for some position independent compatibility between apply and functions where the first argument is not a pandas object.
- Improved generated SQL query for `iloc` and `iat` when the row key is a scalar.
- Removed all joins in `iterrows`.
- Improved documentation for `Series.map` to reflect the unsupported features.
- Added support for `np.may_share_memory` which is used internally by many scikit-learn functions. This method will always return false when called with a Snowpark pandas object.

#### Bug Fixes

- Fixed a bug where `DataFrame` and `Series` `pct_change()` would raise `TypeError` when input contained timedelta columns.
- Fixed a bug where `replace()` would sometimes propagate `Timedelta` types incorrectly through `replace()`. Instead raise `NotImplementedError` for `replace()` on `Timedelta`.
- Fixed a bug where `DataFrame` and `Series` `round()` would raise `AssertionError` for `Timedelta` columns. Instead raise `NotImplementedError` for `round()` on `Timedelta`.
- Fixed a bug where `reindex` fails when the new index is a Series with non-overlapping types from the original index.
- Fixed a bug where calling `__getitem__` on a DataFrameGroupBy object always returned a DataFrameGroupBy object if `as_index=False`.
- Fixed a bug where inserting timedelta values into an existing column would silently convert the values to integers instead of raising `NotImplementedError`.
- Fixed a bug where `DataFrame.shift()` on axis=0 and axis=1 would fail to propagate timedelta types.
- `DataFrame.abs()`, `DataFrame.__neg__()`, `DataFrame.stack()`, and `DataFrame.unstack()` now raise `NotImplementedError` for timedelta inputs instead of failing to propagate timedelta types.

### Snowpark Local Testing Updates

#### Bug Fixes

- Fixed a bug where `DataFrame.alias` raises `KeyError` for input column name.
- Fixed a bug where `to_csv` on Snowflake stage fails when data contains empty strings.

## 1.23.0 (2024-10-09)

### Snowpark Python API Updates

#### New Features

- Added the following new functions in `snowflake.snowpark.functions`:
  - `make_interval`
- Added support for using Snowflake Interval constants with `Window.range_between()` when the order by column is TIMESTAMP or DATE type.
- Added support for file writes. This feature is currently in private preview.
- Added `thread_id` to `QueryRecord` to track the thread id submitting the query history.
- Added support for `Session.stored_procedure_profiler`.

#### Improvements

#### Bug Fixes

- Fixed a bug where registering a stored procedure or UDxF with type hints would give a warning `'NoneType' has no len() when trying to read default values from function`.

### Snowpark pandas API Updates

#### New Features

- Added support for `TimedeltaIndex.mean` method.
- Added support for some cases of aggregating `Timedelta` columns on `axis=0` with `agg` or `aggregate`.
- Added support for `by`, `left_by`, `right_by`, `left_index`, and `right_index` for `pd.merge_asof`.
- Added support for passing parameter `include_describe` to `Session.query_history`.
- Added support for `DatetimeIndex.mean` and `DatetimeIndex.std` methods.
- Added support for `Resampler.asfreq`, `Resampler.indices`, `Resampler.nunique`, and `Resampler.quantile`.
- Added support for `resample` frequency `W`, `ME`, `YE` with `closed = "left"`.
- Added support for `DataFrame.rolling.corr` and `Series.rolling.corr` for `pairwise = False` and int `window`.
- Added support for string time-based `window` and `min_periods = None` for `Rolling`.
- Added support for `DataFrameGroupBy.fillna` and `SeriesGroupBy.fillna`.
- Added support for constructing `Series` and `DataFrame` objects with the lazy `Index` object as `data`, `index`, and `columns` arguments.
- Added support for constructing `Series` and `DataFrame` objects with `index` and `column` values not present in `DataFrame`/`Series` `data`.
- Added support for `pd.read_sas` (Uses native pandas for processing).
- Added support for applying `rolling().count()` and `expanding().count()` to `Timedelta` series and columns.
- Added support for `tz` in both `pd.date_range` and `pd.bdate_range`.
- Added support for `Series.items`.
- Added support for `errors="ignore"` in `pd.to_datetime`.
- Added support for `DataFrame.tz_localize` and `Series.tz_localize`.
- Added support for `DataFrame.tz_convert` and `Series.tz_convert`.
- Added support for applying Snowpark Python functions (e.g., `sin`) in `Series.map`, `Series.apply`, `DataFrame.apply` and `DataFrame.applymap`.

#### Improvements

- Improved `to_pandas` to persist the original timezone offset for TIMESTAMP_TZ type.
- Improved `dtype` results for TIMESTAMP_TZ type to show correct timezone offset.
- Improved `dtype` results for TIMESTAMP_LTZ type to show correct timezone.
- Improved error message when passing non-bool value to `numeric_only` for groupby aggregations.
- Removed unnecessary warning about sort algorithm in `sort_values`.
- Use SCOPED object for internal create temp tables. The SCOPED objects will be stored sproc scoped if created within stored sproc, otherwise will be session scoped, and the object will be automatically cleaned at the end of the scope.
- Improved warning messages for operations that lead to materialization with inadvertent slowness.
- Removed unnecessary warning message about `convert_dtype` in `Series.apply`.

#### Bug Fixes

- Fixed a bug where an `Index` object created from a `Series`/`DataFrame` incorrectly updates the `Series`/`DataFrame`'s index name after an inplace update has been applied to the original `Series`/`DataFrame`.
- Suppressed an unhelpful `SettingWithCopyWarning` that sometimes appeared when printing `Timedelta` columns.
- Fixed `inplace` argument for `Series` objects derived from other `Series` objects.
- Fixed a bug where `Series.sort_values` failed if series name overlapped with index column name.
- Fixed a bug where transposing a dataframe would map `Timedelta` index levels to integer column levels.
- Fixed a bug where `Resampler` methods on timedelta columns would produce integer results.
- Fixed a bug where `pd.to_numeric()` would leave `Timedelta` inputs as `Timedelta` instead of converting them to integers.
- Fixed `loc` set when setting a single row, or multiple rows, of a DataFrame with a Series value.

### Snowpark Local Testing Updates

#### Bug Fixes

- Fixed a bug where nullable columns were annotated wrongly.
- Fixed a bug where the `date_add` and `date_sub` functions failed for `NULL` values.
- Fixed a bug where `equal_null` could fail inside a merge statement.
- Fixed a bug where `row_number` could fail inside a Window function.
- Fixed a bug where updates could fail when the source is the result of a join.


## 1.22.1 (2024-09-11)
This is a re-release of 1.22.0. Please refer to the 1.22.0 release notes for detailed release content.


## 1.22.0 (2024-09-10)

### Snowpark Python API Updates

### New Features

- Added the following new functions in `snowflake.snowpark.functions`:
  - `array_remove`
  - `ln`

#### Improvements

- Improved documentation for `Session.write_pandas` by making `use_logical_type` option more explicit.
- Added support for specifying the following to `DataFrameWriter.save_as_table`:
  - `enable_schema_evolution`
  - `data_retention_time`
  - `max_data_extension_time`
  - `change_tracking`
  - `copy_grants`
  - `iceberg_config` A dicitionary that can hold the following iceberg configuration options:
      - `external_volume`
      - `catalog`
      - `base_location`
      - `catalog_sync`
      - `storage_serialization_policy`
- Added support for specifying the following to `DataFrameWriter.copy_into_table`:
  - `iceberg_config` A dicitionary that can hold the following iceberg configuration options:
      - `external_volume`
      - `catalog`
      - `base_location`
      - `catalog_sync`
      - `storage_serialization_policy`
- Added support for specifying the following parameters to `DataFrame.create_or_replace_dynamic_table`:
  - `mode`
  - `refresh_mode`
  - `initialize`
  - `clustering_keys`
  - `is_transient`
  - `data_retention_time`
  - `max_data_extension_time`

#### Bug Fixes

- Fixed a bug in `session.read.csv` that caused an error when setting `PARSE_HEADER = True` in an externally defined file format.
- Fixed a bug in query generation from set operations that allowed generation of duplicate queries when children have common subqueries.
- Fixed a bug in `session.get_session_stage` that referenced a non-existing stage after switching database or schema.
- Fixed a bug where calling `DataFrame.to_snowpark_pandas` without explicitly initializing the Snowpark pandas plugin caused an error.
- Fixed a bug where using the `explode` function in dynamic table creation caused a SQL compilation error due to improper boolean type casting on the `outer` parameter.

### Snowpark Local Testing Updates

#### New Features

- Added support for type coercion when passing columns as input to UDF calls.
- Added support for `Index.identical`.

#### Bug Fixes

- Fixed a bug where the truncate mode in `DataFrameWriter.save_as_table` incorrectly handled DataFrames containing only a subset of columns from the existing table.
- Fixed a bug where function `to_timestamp` does not set the default timezone of the column datatype.

### Snowpark pandas API Updates

#### New Features

- Added limited support for the `Timedelta` type, including the following features. Snowpark pandas will raise `NotImplementedError` for unsupported `Timedelta` use cases.
  - supporting tracking the Timedelta type through `copy`, `cache_result`, `shift`, `sort_index`, `assign`, `bfill`, `ffill`, `fillna`, `compare`, `diff`, `drop`, `dropna`, `duplicated`, `empty`, `equals`, `insert`, `isin`, `isna`, `items`, `iterrows`, `join`, `len`, `mask`, `melt`, `merge`, `nlargest`, `nsmallest`, `to_pandas`.
  - converting non-timedelta to timedelta via `astype`.
  - `NotImplementedError` will be raised for the rest of methods that do not support `Timedelta`.
  - support for subtracting two timestamps to get a Timedelta.
  - support indexing with Timedelta data columns.
  - support for adding or subtracting timestamps and `Timedelta`.
  - support for binary arithmetic between two `Timedelta` values.
  - support for binary arithmetic and comparisons between `Timedelta` values and numeric values.
  - support for lazy `TimedeltaIndex`.
  - support for `pd.to_timedelta`.
  - support for `GroupBy` aggregations `min`, `max`, `mean`, `idxmax`, `idxmin`, `std`, `sum`, `median`, `count`, `any`, `all`, `size`, `nunique`, `head`, `tail`, `aggregate`.
  - support for `GroupBy` filtrations `first` and `last`.
  - support for `TimedeltaIndex` attributes: `days`, `seconds`, `microseconds` and `nanoseconds`.
  - support for `diff` with timestamp columns on `axis=0` and `axis=1`
  - support for `TimedeltaIndex` methods: `ceil`, `floor` and `round`.
  - support for `TimedeltaIndex.total_seconds` method.
- Added support for index's arithmetic and comparison operators.
- Added support for `Series.dt.round`.
- Added documentation pages for `DatetimeIndex`.
- Added support for `Index.name`, `Index.names`, `Index.rename`, and `Index.set_names`.
- Added support for `Index.__repr__`.
- Added support for `DatetimeIndex.month_name` and `DatetimeIndex.day_name`.
- Added support for `Series.dt.weekday`, `Series.dt.time`, and `DatetimeIndex.time`.
- Added support for `Index.min` and `Index.max`.
- Added support for `pd.merge_asof`.
- Added support for `Series.dt.normalize` and `DatetimeIndex.normalize`.
- Added support for `Index.is_boolean`, `Index.is_integer`, `Index.is_floating`, `Index.is_numeric`, and `Index.is_object`.
- Added support for `DatetimeIndex.round`, `DatetimeIndex.floor` and `DatetimeIndex.ceil`.
- Added support for `Series.dt.days_in_month` and `Series.dt.daysinmonth`.
- Added support for `DataFrameGroupBy.value_counts` and `SeriesGroupBy.value_counts`.
- Added support for `Series.is_monotonic_increasing` and `Series.is_monotonic_decreasing`.
- Added support for `Index.is_monotonic_increasing` and `Index.is_monotonic_decreasing`.
- Added support for `pd.crosstab`.
- Added support for `pd.bdate_range` and included business frequency support (B, BME, BMS, BQE, BQS, BYE, BYS) for both `pd.date_range` and `pd.bdate_range`.
- Added support for lazy `Index` objects  as `labels` in `DataFrame.reindex` and `Series.reindex`.
- Added support for `Series.dt.days`, `Series.dt.seconds`, `Series.dt.microseconds`, and `Series.dt.nanoseconds`.
- Added support for creating a `DatetimeIndex` from an `Index` of numeric or string type.
- Added support for string indexing with `Timedelta` objects.
- Added support for `Series.dt.total_seconds` method.
- Added support for `DataFrame.apply(axis=0)`.
- Added support for `Series.dt.tz_convert` and `Series.dt.tz_localize`.
- Added support for `DatetimeIndex.tz_convert` and `DatetimeIndex.tz_localize`.

#### Improvements

- Improve concat, join performance when operations are performed on series coming from the same dataframe by avoiding unnecessary joins.
- Refactored `quoted_identifier_to_snowflake_type` to avoid making metadata queries if the types have been cached locally.
- Improved `pd.to_datetime` to handle all local input cases.
- Create a lazy index from another lazy index without pulling data to client.
- Raised `NotImplementedError` for Index bitwise operators.
- Display a more clear error message when `Index.names` is set to a non-like-like object.
- Raise a warning whenever MultiIndex values are pulled in locally.
- Improve warning message for `pd.read_snowflake` include the creation reason when temp table creation is triggered.
- Improve performance for `DataFrame.set_index`, or setting `DataFrame.index` or `Series.index` by avoiding checks require eager evaluation. As a consequence, when the new index that does not match the current `Series`/`DataFrame` object length, a `ValueError` is no longer raised. Instead, when the `Series`/`DataFrame` object is longer than the provided index, the `Series`/`DataFrame`'s new index is filled with `NaN` values for the "extra" elements. Otherwise, the extra values in the provided index are ignored.
- Properly raise `NotImplementedError` when ambiguous/nonexistent are non-string in `ceil`/`floor`/`round`.

#### Bug Fixes

- Stopped ignoring nanoseconds in `pd.Timedelta` scalars.
- Fixed AssertionError in tree of binary operations.
- Fixed bug in `Series.dt.isocalendar` using a named Series
- Fixed `inplace` argument for Series objects derived from DataFrame columns.
- Fixed a bug where `Series.reindex` and `DataFrame.reindex` did not update the result index's name correctly.
- Fixed a bug where `Series.take` did not error when `axis=1` was specified.


## 1.21.1 (2024-09-05)

### Snowpark Python API Updates

#### Bug Fixes

- Fixed a bug where using `to_pandas_batches` with async jobs caused an error due to improper handling of waiting for asynchronous query completion.

## 1.21.0 (2024-08-19)

### Snowpark Python API Updates

#### New Features

- Added support for `snowflake.snowpark.testing.assert_dataframe_equal` that is a utility function to check the equality of two Snowpark DataFrames.

#### Improvements

- Added support server side string size limitations.
- Added support to create and invoke stored procedures, UDFs and UDTFs with optional arguments.
- Added support for column lineage in the DataFrame.lineage.trace API.
- Added support for passing `INFER_SCHEMA` options to `DataFrameReader` via `INFER_SCHEMA_OPTIONS`.
- Added support for passing `parameters` parameter to `Column.rlike` and `Column.regexp`.
- Added support for automatically cleaning up temporary tables created by `df.cache_result()` in the current session, when the DataFrame is no longer referenced (i.e., gets garbage collected). It is still an experimental feature not enabled by default, and can be enabled by setting `session.auto_clean_up_temp_table_enabled` to `True`.
- Added support for string literals to the `fmt` parameter of `snowflake.snowpark.functions.to_date`.
- Added support for system$reference function.

#### Bug Fixes

- Fixed a bug where SQL generated for selecting `*` column has an incorrect subquery.
- Fixed a bug in `DataFrame.to_pandas_batches` where the iterator could throw an error if certain transformation is made to the pandas dataframe due to wrong isolation level.
- Fixed a bug in `DataFrame.lineage.trace` to split the quoted feature view's name and version correctly.
- Fixed a bug in `Column.isin` that caused invalid sql generation when passed an empty list.
- Fixed a bug that fails to raise NotImplementedError while setting cell with list like item.

### Snowpark Local Testing Updates

#### New Features

- Added support for the following APIs:
  - snowflake.snowpark.functions
    - `rank`
    - `dense_rank`
    - `percent_rank`
    - `cume_dist`
    - `ntile`
    - `datediff`
    - `array_agg`
  - snowflake.snowpark.column.Column.within_group
- Added support for parsing flags in regex statements for mocked plans. This maintains parity with the `rlike` and `regexp` changes above.

#### Bug Fixes

- Fixed a bug where Window Functions LEAD and LAG do not handle option `ignore_nulls` properly.
- Fixed a bug where values were not populated into the result DataFrame during the insertion of table merge operation.

#### Improvements

- Fix pandas FutureWarning about integer indexing.

### Snowpark pandas API Updates

#### New Features

- Added support for `DataFrame.backfill`, `DataFrame.bfill`, `Series.backfill`, and `Series.bfill`.
- Added support for `DataFrame.compare` and `Series.compare` with default parameters.
- Added support for `Series.dt.microsecond` and `Series.dt.nanosecond`.
- Added support for `Index.is_unique` and `Index.has_duplicates`.
- Added support for `Index.equals`.
- Added support for `Index.value_counts`.
- Added support for `Series.dt.day_name` and `Series.dt.month_name`.
- Added support for indexing on Index, e.g., `df.index[:10]`.
- Added support for `DataFrame.unstack` and `Series.unstack`.
- Added support for `DataFrame.asfreq` and `Series.asfreq`.
- Added support for `Series.dt.is_month_start` and `Series.dt.is_month_end`.
- Added support for `Index.all` and `Index.any`.
- Added support for `Series.dt.is_year_start` and `Series.dt.is_year_end`.
- Added support for `Series.dt.is_quarter_start` and `Series.dt.is_quarter_end`.
- Added support for lazy `DatetimeIndex`.
- Added support for `Series.argmax` and `Series.argmin`.
- Added support for `Series.dt.is_leap_year`.
- Added support for `DataFrame.items`.
- Added support for `Series.dt.floor` and `Series.dt.ceil`.
- Added support for `Index.reindex`.
- Added support for `DatetimeIndex` properties: `year`, `month`, `day`, `hour`, `minute`, `second`, `microsecond`,
    `nanosecond`, `date`, `dayofyear`, `day_of_year`, `dayofweek`, `day_of_week`, `weekday`, `quarter`,
    `is_month_start`, `is_month_end`, `is_quarter_start`, `is_quarter_end`, `is_year_start`, `is_year_end`
    and `is_leap_year`.
- Added support for `Resampler.fillna` and `Resampler.bfill`.
- Added limited support for the `Timedelta` type, including creating `Timedelta` columns and `to_pandas`.
- Added support for `Index.argmax` and `Index.argmin`.

#### Improvements

- Removed the public preview warning message when importing Snowpark pandas.
- Removed unnecessary count query from `SnowflakeQueryCompiler.is_series_like` method.
- `Dataframe.columns` now returns native pandas Index object instead of Snowpark Index object.
- Refactor and introduce `query_compiler` argument in `Index` constructor to create `Index` from query compiler.
- `pd.to_datetime` now returns a DatetimeIndex object instead of a Series object.
- `pd.date_range` now returns a DatetimeIndex object instead of a Series object.

#### Bug Fixes

- Made passing an unsupported aggregation function to `pivot_table` raise `NotImplementedError` instead of `KeyError`.
- Removed axis labels and callable names from error messages and telemetry about unsupported aggregations.
- Fixed AssertionError in `Series.drop_duplicates` and `DataFrame.drop_duplicates` when called after `sort_values`.
- Fixed a bug in `Index.to_frame` where the result frame's column name may be wrong where name is unspecified.
- Fixed a bug where some Index docstrings are ignored.
- Fixed a bug in `Series.reset_index(drop=True)` where the result name may be wrong.
- Fixed a bug in `Groupby.first/last` ordering by the correct columns in the underlying window expression.

## 1.20.0 (2024-07-17)

### Snowpark Python API Updates

#### Improvements

- Added distributed tracing using open telemetry APIs for table stored procedure function in `DataFrame`:
  - `_execute_and_get_query_id`
- Added support for the `arrays_zip` function.
- Improves performance for binary column expression and `df._in` by avoiding unnecessary cast for numeric values. You can enable this optimization by setting `session.eliminate_numeric_sql_value_cast_enabled = True`.
- Improved error message for `write_pandas` when the target table does not exist and `auto_create_table=False`.
- Added open telemetry tracing on UDxF functions in Snowpark.
- Added open telemetry tracing on stored procedure registration in Snowpark.
- Added a new optional parameter called `format_json` to the `Session.SessionBuilder.app_name` function that sets the app name in the `Session.query_tag` in JSON format. By default, this parameter is set to `False`.

#### Bug Fixes
- Fixed a bug where SQL generated for `lag(x, 0)` was incorrect and failed with error message `argument 1 to function LAG needs to be constant, found 'SYSTEM$NULL_TO_FIXED(null)'`.

### Snowpark Local Testing Updates

#### New Features

- Added support for the following APIs:
  - snowflake.snowpark.functions
    - random
- Added new parameters to `patch` function when registering a mocked function:
  - `distinct` allows an alternate function to be specified for when a sql function should be distinct.
  - `pass_column_index` passes a named parameter `column_index` to the mocked function that contains the pandas.Index for the input data.
  - `pass_row_index` passes a named parameter `row_index` to the mocked function that is the 0 indexed row number the function is currently operating on.
  - `pass_input_data` passes a named parameter `input_data` to the mocked function that contains the entire input dataframe for the current expression.
  - Added support for the `column_order` parameter to method `DataFrameWriter.save_as_table`.


#### Bug Fixes
- Fixed a bug that caused DecimalType columns to be incorrectly truncated to integer precision when used in BinaryExpressions.

### Snowpark pandas API Updates

#### New Features
- Added support for `DataFrameGroupBy.all`, `SeriesGroupBy.all`, `DataFrameGroupBy.any`, and `SeriesGroupBy.any`.
- Added support for `DataFrame.nlargest`, `DataFrame.nsmallest`, `Series.nlargest` and `Series.nsmallest`.
- Added support for `replace` and `frac > 1` in `DataFrame.sample` and `Series.sample`.
- Added support for `read_excel` (Uses local pandas for processing)
- Added support for `Series.at`, `Series.iat`, `DataFrame.at`, and `DataFrame.iat`.
- Added support for `Series.dt.isocalendar`.
- Added support for `Series.case_when` except when condition or replacement is callable.
- Added documentation pages for `Index` and its APIs.
- Added support for `DataFrame.assign`.
- Added support for `DataFrame.stack`.
- Added support for `DataFrame.pivot` and `pd.pivot`.
- Added support for `DataFrame.to_csv` and `Series.to_csv`.
- Added partial support for `Series.str.translate` where the values in the `table` are single-codepoint strings.
- Added support for `DataFrame.corr`.
- Allow `df.plot()` and `series.plot()` to be called, materializing the data into the local client
- Added support for `DataFrameGroupBy` and `SeriesGroupBy` aggregations `first` and `last`
- Added support for `DataFrameGroupBy.get_group`.
- Added support for `limit` parameter when `method` parameter is used in `fillna`.
- Added partial support for `Series.str.translate` where the values in the `table` are single-codepoint strings.
- Added support for `DataFrame.corr`.
- Added support for `DataFrame.equals` and `Series.equals`.
- Added support for `DataFrame.reindex` and `Series.reindex`.
- Added support for `Index.astype`.
- Added support for `Index.unique` and `Index.nunique`.
- Added support for `Index.sort_values`.

#### Bug Fixes
- Fixed an issue when using np.where and df.where when the scalar 'other' is the literal 0.
- Fixed a bug regarding precision loss when converting to Snowpark pandas `DataFrame` or `Series` with `dtype=np.uint64`.
- Fixed bug where `values` is set to `index` when `index` and `columns` contain all columns in DataFrame during `pivot_table`.

#### Improvements
- Added support for `Index.copy()`
- Added support for Index APIs: `dtype`, `values`, `item()`, `tolist()`, `to_series()` and `to_frame()`
- Expand support for DataFrames with no rows in `pd.pivot_table` and `DataFrame.pivot_table`.
- Added support for `inplace` parameter in `DataFrame.sort_index` and `Series.sort_index`.


## 1.19.0 (2024-06-25)

### Snowpark Python API Updates

#### New Features

- Added support for `to_boolean` function.
- Added documentation pages for Index and its APIs.

#### Bug Fixes

- Fixed a bug where python stored procedure with table return type fails when run in a task.
- Fixed a bug where df.dropna fails due to `RecursionError: maximum recursion depth exceeded` when the DataFrame has more than 500 columns.
- Fixed a bug where `AsyncJob.result("no_result")` doesn't wait for the query to finish execution.


### Snowpark Local Testing Updates

#### New Features

- Added support for the `strict` parameter when registering UDFs and Stored Procedures.

#### Bug Fixes

- Fixed a bug in convert_timezone that made the setting the source_timezone parameter return an error.
- Fixed a bug where creating DataFrame with empty data of type `DateType` raises `AttributeError`.
- Fixed a bug that table merge fails when update clause exists but no update takes place.
- Fixed a bug in mock implementation of `to_char` that raises `IndexError` when incoming column has nonconsecutive row index.
- Fixed a bug in handling of `CaseExpr` expressions that raises `IndexError` when incoming column has nonconsecutive row index.
- Fixed a bug in implementation of `Column.like` that raises `IndexError` when incoming column has nonconsecutive row index.

#### Improvements

- Added support for type coercion in the implementation of DataFrame.replace, DataFrame.dropna and the mock function `iff`.

### Snowpark pandas API Updates

#### New Features

- Added partial support for `DataFrame.pct_change` and `Series.pct_change` without the `freq` and `limit` parameters.
- Added support for `Series.str.get`.
- Added support for `Series.dt.dayofweek`, `Series.dt.day_of_week`, `Series.dt.dayofyear`, and `Series.dt.day_of_year`.
- Added support for `Series.str.__getitem__` (`Series.str[...]`).
- Added support for `Series.str.lstrip` and `Series.str.rstrip`.
- Added support for `DataFrameGroupBy.size` and `SeriesGroupBy.size`.
- Added support for `DataFrame.expanding` and `Series.expanding` for aggregations `count`, `sum`, `min`, `max`, `mean`, `std`, `var`, and `sem` with `axis=0`.
- Added support for `DataFrame.rolling` and `Series.rolling` for aggregation `count` with `axis=0`.
- Added support for `Series.str.match`.
- Added support for `DataFrame.resample` and `Series.resample` for aggregations `size`, `first`, and `last`.
- Added support for `DataFrameGroupBy.all`, `SeriesGroupBy.all`, `DataFrameGroupBy.any`, and `SeriesGroupBy.any`.
- Added support for `DataFrame.nlargest`, `DataFrame.nsmallest`, `Series.nlargest` and `Series.nsmallest`.
- Added support for `replace` and `frac > 1` in `DataFrame.sample` and `Series.sample`.
- Added support for `read_excel` (Uses local pandas for processing)
- Added support for `Series.at`, `Series.iat`, `DataFrame.at`, and `DataFrame.iat`.
- Added support for `Series.dt.isocalendar`.
- Added support for `Series.case_when` except when condition or replacement is callable.
- Added documentation pages for `Index` and its APIs.
- Added support for `DataFrame.assign`.
- Added support for `DataFrame.stack`.
- Added support for `DataFrame.pivot` and `pd.pivot`.
- Added support for `DataFrame.to_csv` and `Series.to_csv`.
- Added support for `Index.T`.

#### Bug Fixes

- Fixed a bug that causes output of GroupBy.aggregate's columns to be ordered incorrectly.
- Fixed a bug where `DataFrame.describe` on a frame with duplicate columns of differing dtypes could cause an error or incorrect results.
- Fixed a bug in `DataFrame.rolling` and `Series.rolling` so `window=0` now throws `NotImplementedError` instead of `ValueError`

#### Improvements

- Added support for named aggregations in `DataFrame.aggregate` and `Series.aggregate` with `axis=0`.
- `pd.read_csv` reads using the native pandas CSV parser, then uploads data to snowflake using parquet. This enables most of the parameters supported by `read_csv` including date parsing and numeric conversions. Uploading via parquet is roughly twice as fast as uploading via CSV.
- Initial work to support an `pd.Index` directly in Snowpark pandas. Support for `pd.Index` as a first-class component of Snowpark pandas is coming soon.
- Added a lazy index constructor and support for `len`, `shape`, `size`, `empty`, `to_pandas()` and `names`. For `df.index`, Snowpark pandas creates a lazy index object.
- For `df.columns`, Snowpark pandas supports a non-lazy version of an `Index` since the data is already stored locally.

## 1.18.0 (2024-05-28)

### Snowpark Python API Updates

#### Improvements

- Improved error message to remind users set `{"infer_schema": True}` when reading csv file without specifying its schema.
- Improved error handling for `Session.create_dataframe` when called with more than 512 rows and using `format` or `pyformat` `paramstyle`.

### Snowpark pandas API Updates

#### New Features

- Added `DataFrame.cache_result` and `Series.cache_result` methods for users to persist DataFrames and Series to a temporary table lasting the duration of the session to improve latency of subsequent operations.

#### Bug Fixes

#### Improvements

- Added partial support for `DataFrame.pivot_table` with no `index` parameter, as well as for `margins` parameter.
- Updated the signature of `DataFrame.shift`/`Series.shift`/`DataFrameGroupBy.shift`/`SeriesGroupBy.shift` to match pandas 2.2.1. Snowpark pandas does not yet support the newly-added `suffix` argument, or sequence values of `periods`.
- Re-added support for `Series.str.split`.

#### Bug Fixes

- Fixed how we support mixed columns for string methods (`Series.str.*`).

### Snowpark Local Testing Updates

#### New Features

- Added support for the following DataFrameReader read options to file formats `csv` and `json`:
  - PURGE
  - PATTERN
  - INFER_SCHEMA with value being `False`
  - ENCODING with value being `UTF8`
- Added support for `DataFrame.analytics.moving_agg` and `DataFrame.analytics.cumulative_agg_agg`.
- Added support for `if_not_exists` parameter during UDF and stored procedure registration.

#### Bug Fixes

- Fixed a bug that when processing time format, fractional second part is not handled properly.
- Fixed a bug that caused function calls on `*` to fail.
- Fixed a bug that prevented creation of map and struct type objects.
- Fixed a bug that function `date_add` was unable to handle some numeric types.
- Fixed a bug that `TimestampType` casting resulted in incorrect data.
- Fixed a bug that caused `DecimalType` data to have incorrect precision in some cases.
- Fixed a bug where referencing missing table or view raises confusing `IndexError`.
- Fixed a bug that mocked function `to_timestamp_ntz` can not handle None data.
- Fixed a bug that mocked UDFs handles output data of None improperly.
- Fixed a bug where `DataFrame.with_column_renamed` ignores attributes from parent DataFrames after join operations.
- Fixed a bug that integer precision of large value gets lost when converted to pandas DataFrame.
- Fixed a bug that the schema of datetime object is wrong when create DataFrame from a pandas DataFrame.
- Fixed a bug in the implementation of `Column.equal_nan` where null data is handled incorrectly.
- Fixed a bug where `DataFrame.drop` ignore attributes from parent DataFrames after join operations.
- Fixed a bug in mocked function `date_part` where Column type is set wrong.
- Fixed a bug where `DataFrameWriter.save_as_table` does not raise exceptions when inserting null data into non-nullable columns.
- Fixed a bug in the implementation of `DataFrameWriter.save_as_table` where
  - Append or Truncate fails when incoming data has different schema than existing table.
  - Truncate fails when incoming data does not specify columns that are nullable.

#### Improvements

- Removed dependency check for `pyarrow` as it is not used.
- Improved target type coverage of `Column.cast`, adding support for casting to boolean and all integral types.
- Aligned error experience when calling UDFs and stored procedures.
- Added appropriate error messages for `is_permanent` and `anonymous` options in UDFs and stored procedures registration to make it more clear that those features are not yet supported.
- File read operation with unsupported options and values now raises `NotImplementedError` instead of warnings and unclear error information.

## 1.17.0 (2024-05-21)

### Snowpark Python API Updates

#### New Features

- Added support to add a comment on tables and views using the functions listed below:
  - `DataFrameWriter.save_as_table`
  - `DataFrame.create_or_replace_view`
  - `DataFrame.create_or_replace_temp_view`
  - `DataFrame.create_or_replace_dynamic_table`

#### Improvements

- Improved error message to remind users to set `{"infer_schema": True}` when reading CSV file without specifying its schema.

### Snowpark pandas API Updates

#### New Features

- Start of Public Preview of Snowpark pandas API. Refer to the [Snowpark pandas API Docs](https://docs.snowflake.com/developer-guide/snowpark/python/snowpark-pandas) for more details.

### Snowpark Local Testing Updates

#### New Features

- Added support for NumericType and VariantType data conversion in the mocked function `to_timestamp_ltz`, `to_timestamp_ntz`, `to_timestamp_tz` and `to_timestamp`.
- Added support for DecimalType, BinaryType, ArrayType, MapType, TimestampType, DateType and TimeType data conversion in the mocked function `to_char`.
- Added support for the following APIs:
  - snowflake.snowpark.functions:
    - to_varchar
  - snowflake.snowpark.DataFrame:
    - pivot
  - snowflake.snowpark.Session:
    - cancel_all
- Introduced a new exception class `snowflake.snowpark.mock.exceptions.SnowparkLocalTestingException`.
- Added support for casting to FloatType

#### Bug Fixes

- Fixed a bug that stored procedure and UDF should not remove imports already in the `sys.path` during the clean-up step.
- Fixed a bug that when processing datetime format, the fractional second part is not handled properly.
- Fixed a bug that on Windows platform that file operations was unable to properly handle file separator in directory name.
- Fixed a bug that on Windows platform that when reading a pandas dataframe, IntervalType column with integer data can not be processed.
- Fixed a bug that prevented users from being able to select multiple columns with the same alias.
- Fixed a bug that `Session.get_current_[schema|database|role|user|account|warehouse]` returns upper-cased identifiers when identifiers are quoted.
- Fixed a bug that function `substr` and `substring` can not handle 0-based `start_expr`.

#### Improvements

- Standardized the error experience by raising `SnowparkLocalTestingException` in error cases which is on par with `SnowparkSQLException` raised in non-local execution.
- Improved error experience of `Session.write_pandas` method that `NotImplementError` will be raised when called.
- Aligned error experience with reusing a closed session in non-local execution.

## 1.16.0 (2024-05-07)

### New Features

- Support stored procedure register with packages given as Python modules.
- Added snowflake.snowpark.Session.lineage.trace to explore data lineage of snowfake objects.
- Added support for structured type schema parsing.

### Bug Fixes

- Fixed a bug when inferring schema, single quotes are added to stage files already have single quotes.

### Local Testing Updates

#### New Features

- Added support for StringType, TimestampType and VariantType data conversion in the mocked function `to_date`.
- Added support for the following APIs:
  - snowflake.snowpark.functions
    - get
    - concat
    - concat_ws

#### Bug Fixes

- Fixed a bug that caused `NaT` and `NaN` values to not be recognized.
- Fixed a bug where, when inferring a schema, single quotes were added to stage files that already had single quotes.
- Fixed a bug where `DataFrameReader.csv` was unable to handle quoted values containing a delimiter.
- Fixed a bug that when there is `None` value in an arithmetic calculation, the output should remain `None` instead of `math.nan`.
- Fixed a bug in function `sum` and `covar_pop` that when there is `math.nan` in the data, the output should also be `math.nan`.
- Fixed a bug that stage operation can not handle directories.
- Fixed a bug that `DataFrame.to_pandas` should take Snowflake numeric types with precision 38 as `int64`.

## 1.15.0 (2024-04-24)

### New Features

- Added `truncate` save mode in `DataFrameWrite` to overwrite existing tables by truncating the underlying table instead of dropping it.
- Added telemetry to calculate query plan height and number of duplicate nodes during collect operations.
- Added the functions below to unload data from a `DataFrame` into one or more files in a stage:
  - `DataFrame.write.json`
  - `DataFrame.write.csv`
  - `DataFrame.write.parquet`
- Added distributed tracing using open telemetry APIs for action functions in `DataFrame` and `DataFrameWriter`:
  - snowflake.snowpark.DataFrame:
    - collect
    - collect_nowait
    - to_pandas
    - count
    - show
  - snowflake.snowpark.DataFrameWriter:
    - save_as_table
- Added support for snow:// URLs to `snowflake.snowpark.Session.file.get` and `snowflake.snowpark.Session.file.get_stream`
- Added support to register stored procedures and UDxFs with a `comment`.
- UDAF client support is ready for public preview. Please stay tuned for the Snowflake announcement of UDAF public preview.
- Added support for dynamic pivot.  This feature is currently in private preview.

### Improvements

- Improved the generated query performance for both compilation and execution by converting duplicate subqueries to Common Table Expressions (CTEs). It is still an experimental feature not enabled by default, and can be enabled by setting `session.cte_optimization_enabled` to `True`.

### Bug Fixes

- Fixed a bug where `statement_params` was not passed to query executions that register stored procedures and user defined functions.
- Fixed a bug causing `snowflake.snowpark.Session.file.get_stream` to fail for quoted stage locations.
- Fixed a bug that an internal type hint in `utils.py` might raise AttributeError in case the underlying module can not be found.

### Local Testing Updates

#### New Features

- Added support for registering UDFs and stored procedures.
- Added support for the following APIs:
  - snowflake.snowpark.Session:
    - file.put
    - file.put_stream
    - file.get
    - file.get_stream
    - read.json
    - add_import
    - remove_import
    - get_imports
    - clear_imports
    - add_packages
    - add_requirements
    - clear_packages
    - remove_package
    - udf.register
    - udf.register_from_file
    - sproc.register
    - sproc.register_from_file
  - snowflake.snowpark.functions
    - current_database
    - current_session
    - date_trunc
    - object_construct
    - object_construct_keep_null
    - pow
    - sqrt
    - udf
    - sproc
- Added support for StringType, TimestampType and VariantType data conversion in the mocked function `to_time`.

#### Bug Fixes

- Fixed a bug that null filled columns for constant functions.
- Fixed a bug that implementation of to_object, to_array and to_binary to better handle null inputs.
- Fixed a bug that timestamp data comparison can not handle year beyond 2262.
- Fixed a bug that `Session.builder.getOrCreate` should return the created mock session.

## 1.14.0 (2024-03-20)

### New Features

- Added support for creating vectorized UDTFs with `process` method.
- Added support for dataframe functions:
  - to_timestamp_ltz
  - to_timestamp_ntz
  - to_timestamp_tz
  - locate
- Added support for ASOF JOIN type.
- Added support for the following local testing APIs:
  - snowflake.snowpark.functions:
    - to_double
    - to_timestamp
    - to_timestamp_ltz
    - to_timestamp_ntz
    - to_timestamp_tz
    - greatest
    - least
    - convert_timezone
    - dateadd
    - date_part
  - snowflake.snowpark.Session:
    - get_current_account
    - get_current_warehouse
    - get_current_role
    - use_schema
    - use_warehouse
    - use_database
    - use_role

### Bug Fixes

- Fixed a bug in `SnowflakePlanBuilder` that `save_as_table` does not filter column that name start with '$' and follow by number correctly.
- Fixed a bug that statement parameters may have no effect when resolving imports and packages.
- Fixed bugs in local testing:
  - LEFT ANTI and LEFT SEMI joins drop rows with null values.
  - DataFrameReader.csv incorrectly parses data when the optional parameter `field_optionally_enclosed_by` is specified.
  - Column.regexp only considers the first entry when `pattern` is a `Column`.
  - Table.update raises `KeyError` when updating null values in the rows.
  - VARIANT columns raise errors at `DataFrame.collect`.
  - `count_distinct` does not work correctly when counting.
  - Null values in integer columns raise `TypeError`.

### Improvements

- Added telemetry to local testing.
- Improved the error message of `DataFrameReader` to raise `FileNotFound` error when reading a path that does not exist or when there are no files under the path.

## 1.13.0 (2024-02-26)

### New Features

- Added support for an optional `date_part` argument in function `last_day`.
- `SessionBuilder.app_name` will set the query_tag after the session is created.
- Added support for the following local testing functions:
  - current_timestamp
  - current_date
  - current_time
  - strip_null_value
  - upper
  - lower
  - length
  - initcap

### Improvements

- Added cleanup logic at interpreter shutdown to close all active sessions.
- Closing sessions within stored procedures now is a no-op logging a warning instead of raising an error.

### Bug Fixes

- Fixed a bug in `DataFrame.to_local_iterator` where the iterator could yield wrong results if another query is executed before the iterator finishes due to wrong isolation level. For details, please see #945.
- Fixed a bug that truncated table names in error messages while running a plan with local testing enabled.
- Fixed a bug that `Session.range` returns empty result when the range is large.

## 1.12.1 (2024-02-08)

### Improvements

- Use `split_blocks=True` by default during `to_pandas` conversion, for optimal memory allocation. This parameter is passed to `pyarrow.Table.to_pandas`, which enables `PyArrow` to split the memory allocation into smaller, more manageable blocks instead of allocating a single contiguous block. This results in better memory management when dealing with larger datasets.

### Bug Fixes

- Fixed a bug in `DataFrame.to_pandas` that caused an error when evaluating on a Dataframe with an `IntergerType` column with null values.

## 1.12.0 (2024-01-30)

### New Features

- Exposed `statement_params` in `StoredProcedure.__call__`.
- Added two optional arguments to `Session.add_import`.
  - `chunk_size`: The number of bytes to hash per chunk of the uploaded files.
  - `whole_file_hash`: By default only the first chunk of the uploaded import is hashed to save time. When this is set to True each uploaded file is fully hashed instead.
- Added parameters `external_access_integrations` and `secrets` when creating a UDAF from Snowpark Python to allow integration with external access.
- Added a new method `Session.append_query_tag`. Allows an additional tag to be added to the current query tag by appending it as a comma separated value.
- Added a new method `Session.update_query_tag`. Allows updates to a JSON encoded dictionary query tag.
- `SessionBuilder.getOrCreate` will now attempt to replace the singleton it returns when token expiration has been detected.
- Added support for new functions in `snowflake.snowpark.functions`:
  - `array_except`
  - `create_map`
  - `sign`/`signum`
- Added the following functions to `DataFrame.analytics`:
  - Added the `moving_agg` function in `DataFrame.analytics` to enable moving aggregations like sums and averages with multiple window sizes.
  - Added the `cummulative_agg` function in `DataFrame.analytics` to enable commulative aggregations like sums and averages on multiple columns.
  - Added the `compute_lag` and `compute_lead` functions in `DataFrame.analytics` for enabling lead and lag calculations on multiple columns.
  - Added the `time_series_agg` function in `DataFrame.analytics` to enable time series aggregations like sums and averages with multiple time windows.

### Bug Fixes

- Fixed a bug in `DataFrame.na.fill` that caused Boolean values to erroneously override integer values.
- Fixed a bug in `Session.create_dataframe` where the Snowpark DataFrames created using pandas DataFrames were not inferring the type for timestamp columns correctly. The behavior is as follows:
  - Earlier timestamp columns without a timezone would be converted to nanosecond epochs and inferred as `LongType()`, but will now be correctly maintained as timestamp values and be inferred as `TimestampType(TimestampTimeZone.NTZ)`.
  - Earlier timestamp columns with a timezone would be inferred as `TimestampType(TimestampTimeZone.NTZ)` and loose timezone information but will now be correctly inferred as `TimestampType(TimestampTimeZone.LTZ)` and timezone information is retained correctly.
  - Set session parameter `PYTHON_SNOWPARK_USE_LOGICAL_TYPE_FOR_CREATE_DATAFRAME` to revert back to old behavior. It is recommended that you update your code to align with correct behavior because the parameter will be removed in the future.
- Fixed a bug that `DataFrame.to_pandas` gets decimal type when scale is not 0, and creates an object dtype in `pandas`. Instead, we cast the value to a float64 type.
- Fixed bugs that wrongly flattened the generated SQL when one of the following happens:
  - `DataFrame.filter()` is called after `DataFrame.sort().limit()`.
  - `DataFrame.sort()` or `filter()` is called on a DataFrame that already has a window function or sequence-dependent data generator column.
    For instance, `df.select("a", seq1().alias("b")).select("a", "b").sort("a")` won't flatten the sort clause anymore.
  - a window or sequence-dependent data generator column is used after `DataFrame.limit()`. For instance, `df.limit(10).select(row_number().over())` won't flatten the limit and select in the generated SQL.
- Fixed a bug where aliasing a DataFrame column raised an error when the DataFame was copied from another DataFrame with an aliased column. For instance,

  ```python
  df = df.select(col("a").alias("b"))
  df = copy(df)
  df.select(col("b").alias("c"))  # threw an error. Now it's fixed.
  ```

- Fixed a bug in `Session.create_dataframe` that the non-nullable field in a schema is not respected for boolean type. Note that this fix is only effective when the user has the privilege to create a temp table.
- Fixed a bug in SQL simplifier where non-select statements in `session.sql` dropped a SQL query when used with `limit()`.
- Fixed a bug that raised an exception when session parameter `ERROR_ON_NONDETERMINISTIC_UPDATE` is true.

### Behavior Changes (API Compatible)

- When parsing data types during a `to_pandas` operation, we rely on GS precision value to fix precision issues for large integer values. This may affect users where a column that was earlier returned as `int8` gets returned as `int64`. Users can fix this by explicitly specifying precision values for their return column.
- Aligned behavior for `Session.call` in case of table stored procedures where running `Session.call` would not trigger stored procedure unless a `collect()` operation was performed.
- `StoredProcedureRegistration` will now automatically add `snowflake-snowpark-python` as a package dependency. The added dependency will be on the client's local version of the library and an error is thrown if the server cannot support that version.

## 1.11.1 (2023-12-07)

### Bug Fixes

- Fixed a bug that numpy should not be imported at the top level of mock module.
- Added support for these new functions in `snowflake.snowpark.functions`:
  - `from_utc_timestamp`
  - `to_utc_timestamp`

## 1.11.0 (2023-12-05)

### New Features

- Add the `conn_error` attribute to `SnowflakeSQLException` that stores the whole underlying exception from `snowflake-connector-python`.
- Added support for `RelationalGroupedDataframe.pivot()` to access `pivot` in the following pattern `Dataframe.group_by(...).pivot(...)`.
- Added experimental feature: Local Testing Mode, which allows you to create and operate on Snowpark Python DataFrames locally without connecting to a Snowflake account. You can use the local testing framework to test your DataFrame operations locally, on your development machine or in a CI (continuous integration) pipeline, before deploying code changes to your account.

- Added support for `arrays_to_object` new functions in `snowflake.snowpark.functions`.
- Added support for the vector data type.

### Dependency Updates

- Bumped cloudpickle dependency to work with `cloudpickle==2.2.1`
- Updated ``snowflake-connector-python`` to `3.4.0`.

### Bug Fixes

- DataFrame column names quoting check now supports newline characters.
- Fix a bug where a DataFrame generated by `session.read.with_metadata` creates inconsistent table when doing `df.write.save_as_table`.

## 1.10.0 (2023-11-03)

### New Features

- Added support for managing case sensitivity in `DataFrame.to_local_iterator()`.
- Added support for specifying vectorized UDTF's input column names by using the optional parameter `input_names` in `UDTFRegistration.register/register_file` and `functions.pandas_udtf`. By default, `RelationalGroupedDataFrame.applyInPandas` will infer the column names from current dataframe schema.
- Add `sql_error_code` and `raw_message` attributes to `SnowflakeSQLException` when it is caused by a SQL exception.

### Bug Fixes

- Fixed a bug in `DataFrame.to_pandas()` where converting snowpark dataframes to pandas dataframes was losing precision on integers with more than 19 digits.
- Fixed a bug that `session.add_packages` can not handle requirement specifier that contains project name with underscore and version.
- Fixed a bug in `DataFrame.limit()` when `offset` is used and the parent `DataFrame` uses `limit`. Now the `offset` won't impact the parent DataFrame's `limit`.
- Fixed a bug in `DataFrame.write.save_as_table` where dataframes created from read api could not save data into snowflake because of invalid column name `$1`.

### Behavior change

- Changed the behavior of `date_format`:
  - The `format` argument changed from optional to required.
  - The returned result changed from a date object to a date-formatted string.
- When a window function, or a sequence-dependent data generator (`normal`, `zipf`, `uniform`, `seq1`, `seq2`, `seq4`, `seq8`) function is used, the sort and filter operation will no longer be flattened when generating the query.

## 1.9.0 (2023-10-13)

### New Features

- Added support for the Python 3.11 runtime environment.

### Dependency updates

- Added back the dependency of `typing-extensions`.

### Bug Fixes

- Fixed a bug where imports from permanent stage locations were ignored for temporary stored procedures, UDTFs, UDFs, and UDAFs.
- Revert back to using CTAS (create table as select) statement for `Dataframe.writer.save_as_table` which does not need insert permission for writing tables.

### New Features
- Support `PythonObjJSONEncoder` json-serializable objects for `ARRAY` and `OBJECT` literals.

## 1.8.0 (2023-09-14)

### New Features

- Added support for VOLATILE/IMMUTABLE keyword when registering UDFs.
- Added support for specifying clustering keys when saving dataframes using `DataFrame.save_as_table`.
- Accept `Iterable` objects input for `schema` when creating dataframes using `Session.create_dataframe`.
- Added the property `DataFrame.session` to return a `Session` object.
- Added the property `Session.session_id` to return an integer that represents session ID.
- Added the property `Session.connection` to return a `SnowflakeConnection` object .

- Added support for creating a Snowpark session from a configuration file or environment variables.

### Dependency updates

- Updated ``snowflake-connector-python`` to 3.2.0.

### Bug Fixes

- Fixed a bug where automatic package upload would raise `ValueError` even when compatible package version were added in `session.add_packages`.
- Fixed a bug where table stored procedures were not registered correctly when using `register_from_file`.
- Fixed a bug where dataframe joins failed with `invalid_identifier` error.
- Fixed a bug where `DataFrame.copy` disables SQL simplfier for the returned copy.
- Fixed a bug where `session.sql().select()` would fail if any parameters are specified to `session.sql()`

## 1.7.0 (2023-08-28)

### New Features

- Added parameters `external_access_integrations` and `secrets` when creating a UDF, UDTF or Stored Procedure from Snowpark Python to allow integration with external access.
- Added support for these new functions in `snowflake.snowpark.functions`:
  - `array_flatten`
  - `flatten`
- Added support for `apply_in_pandas` in `snowflake.snowpark.relational_grouped_dataframe`.
- Added support for replicating your local Python environment on Snowflake via `Session.replicate_local_environment`.

### Bug Fixes

- Fixed a bug where `session.create_dataframe` fails to properly set nullable columns where nullability was affected by order or data was given.
- Fixed a bug where `DataFrame.select` could not identify and alias columns in presence of table functions when output columns of table function overlapped with columns in dataframe.

### Behavior Changes

- When creating stored procedures, UDFs, UDTFs, UDAFs with parameter `is_permanent=False` will now create temporary objects even when `stage_name` is provided. The default value of `is_permanent` is `False` which is why if this value is not explicitly set to `True` for permanent objects, users will notice a change in behavior.
- `types.StructField` now enquotes column identifier by default.

## 1.6.1 (2023-08-02)

### New Features

- Added support for these new functions in `snowflake.snowpark.functions`:
  - `array_sort`
  - `sort_array`
  - `array_min`
  - `array_max`
  - `explode_outer`
- Added support for pure Python packages specified via `Session.add_requirements` or `Session.add_packages`. They are now usable in stored procedures and UDFs even if packages are not present on the Snowflake Anaconda channel.
  - Added Session parameter `custom_packages_upload_enabled` and `custom_packages_force_upload_enabled` to enable the support for pure Python packages feature mentioned above. Both parameters default to `False`.
- Added support for specifying package requirements by passing a Conda environment yaml file to `Session.add_requirements`.
- Added support for asynchronous execution of multi-query dataframes that contain binding variables.
- Added support for renaming multiple columns in `DataFrame.rename`.
- Added support for Geometry datatypes.
- Added support for `params` in `session.sql()` in stored procedures.
- Added support for user-defined aggregate functions (UDAFs). This feature is currently in private preview.
- Added support for vectorized UDTFs (user-defined table functions). This feature is currently in public preview.
- Added support for Snowflake Timestamp variants (i.e., `TIMESTAMP_NTZ`, `TIMESTAMP_LTZ`, `TIMESTAMP_TZ`)
  - Added `TimestampTimezone` as an argument in `TimestampType` constructor.
  - Added type hints `NTZ`, `LTZ`, `TZ` and `Timestamp` to annotate functions when registering UDFs.

### Improvements

- Removed redundant dependency `typing-extensions`.
- `DataFrame.cache_result` now creates temp table fully qualified names under current database and current schema.

### Bug Fixes

- Fixed a bug where type check happens on pandas before it is imported.
- Fixed a bug when creating a UDF from `numpy.ufunc`.
- Fixed a bug where `DataFrame.union` was not generating the correct `Selectable.schema_query` when SQL simplifier is enabled.

### Behavior Changes

- `DataFrameWriter.save_as_table` now respects the `nullable` field of the schema provided by the user or the inferred schema based on data from user input.

### Dependency updates

- Updated ``snowflake-connector-python`` to 3.0.4.

## 1.5.1 (2023-06-20)

### New Features

- Added support for the Python 3.10 runtime environment.

## 1.5.0 (2023-06-09)

### Behavior Changes

- Aggregation results, from functions such as `DataFrame.agg` and `DataFrame.describe`, no longer strip away non-printing characters from column names.

### New Features

- Added support for the Python 3.9 runtime environment.
- Added support for new functions in `snowflake.snowpark.functions`:
  - `array_generate_range`
  - `array_unique_agg`
  - `collect_set`
  - `sequence`
- Added support for registering and calling stored procedures with `TABLE` return type.
- Added support for parameter `length` in `StringType()` to specify the maximum number of characters that can be stored by the column.
- Added the alias `functions.element_at()` for `functions.get()`.
- Added the alias `Column.contains` for `functions.contains`.
- Added experimental feature `DataFrame.alias`.
- Added support for querying metadata columns from stage when creating `DataFrame` using `DataFrameReader`.
- Added support for `StructType.add` to append more fields to existing `StructType` objects.
- Added support for parameter `execute_as` in `StoredProcedureRegistration.register_from_file()` to specify stored procedure caller rights.

### Bug Fixes

- Fixed a bug where the `Dataframe.join_table_function` did not run all of the necessary queries to set up the join table function when SQL simplifier was enabled.
- Fixed type hint declaration for custom types - `ColumnOrName`, `ColumnOrLiteralStr`, `ColumnOrSqlExpr`, `LiteralType` and `ColumnOrLiteral` that were breaking `mypy` checks.
- Fixed a bug where `DataFrameWriter.save_as_table` and `DataFrame.copy_into_table` failed to parse fully qualified table names.

## 1.4.0 (2023-04-24)

### New Features

- Added support for `session.getOrCreate`.
- Added support for alias `Column.getField`.
- Added support for new functions in `snowflake.snowpark.functions`:
  - `date_add` and `date_sub` to make add and subtract operations easier.
  - `daydiff`
  - `explode`
  - `array_distinct`.
  - `regexp_extract`.
  - `struct`.
  - `format_number`.
  - `bround`.
  - `substring_index`
- Added parameter `skip_upload_on_content_match` when creating UDFs, UDTFs and stored procedures using `register_from_file` to skip uploading files to a stage if the same version of the files are already on the stage.
- Added support for `DataFrameWriter.save_as_table` method to take table names that contain dots.
- Flattened generated SQL when `DataFrame.filter()` or `DataFrame.order_by()` is followed by a projection statement (e.g. `DataFrame.select()`, `DataFrame.with_column()`).
- Added support for creating dynamic tables _(in private preview)_ using `Dataframe.create_or_replace_dynamic_table`.
- Added an optional argument `params` in `session.sql()` to support binding variables. Note that this is not supported in stored procedures yet.

### Bug Fixes

- Fixed a bug in `strtok_to_array` where an exception was thrown when a delimiter was passed in.
- Fixed a bug in `session.add_import` where the module had the same namespace as other dependencies.

## 1.3.0 (2023-03-28)

### New Features

- Added support for `delimiters` parameter in `functions.initcap()`.
- Added support for `functions.hash()` to accept a variable number of input expressions.
- Added API `Session.RuntimeConfig` for getting/setting/checking the mutability of any runtime configuration.
- Added support managing case sensitivity in `Row` results from `DataFrame.collect` using `case_sensitive` parameter.
- Added API `Session.conf` for getting, setting or checking the mutability of any runtime configuration.
- Added support for managing case sensitivity in `Row` results from `DataFrame.collect` using `case_sensitive` parameter.
- Added indexer support for `snowflake.snowpark.types.StructType`.
- Added a keyword argument `log_on_exception` to `Dataframe.collect` and `Dataframe.collect_no_wait` to optionally disable error logging for SQL exceptions.

### Bug Fixes

- Fixed a bug where a DataFrame set operation(`DataFrame.substract`, `DataFrame.union`, etc.) being called after another DataFrame set operation and `DataFrame.select` or `DataFrame.with_column` throws an exception.
- Fixed a bug where chained sort statements are overwritten by the SQL simplifier.

### Improvements

- Simplified JOIN queries to use constant subquery aliases (`SNOWPARK_LEFT`, `SNOWPARK_RIGHT`) by default. Users can disable this at runtime with `session.conf.set('use_constant_subquery_alias', False)` to use randomly generated alias names instead.
- Allowed specifying statement parameters in `session.call()`.
- Enabled the uploading of large pandas DataFrames in stored procedures by defaulting to a chunk size of 100,000 rows.

## 1.2.0 (2023-03-02)

### New Features

- Added support for displaying source code as comments in the generated scripts when registering stored procedures. This
  is enabled by default, turn off by specifying `source_code_display=False` at registration.
- Added a parameter `if_not_exists` when creating a UDF, UDTF or Stored Procedure from Snowpark Python to ignore creating the specified function or procedure if it already exists.
- Accept integers when calling `snowflake.snowpark.functions.get` to extract value from array.
- Added `functions.reverse` in functions to open access to Snowflake built-in function
  [reverse](https://docs.snowflake.com/en/sql-reference/functions/reverse).
- Added parameter `require_scoped_url` in snowflake.snowflake.files.SnowflakeFile.open() `(in Private Preview)` to replace `is_owner_file` is marked for deprecation.

### Bug Fixes

- Fixed a bug that overwrote `paramstyle` to `qmark` when creating a Snowpark session.
- Fixed a bug where `df.join(..., how="cross")` fails with `SnowparkJoinException: (1112): Unsupported using join type 'Cross'`.
- Fixed a bug where querying a `DataFrame` column created from chained function calls used a wrong column name.

## 1.1.0 (2023-01-26)

### New Features:

- Added `asc`, `asc_nulls_first`, `asc_nulls_last`, `desc`, `desc_nulls_first`, `desc_nulls_last`, `date_part` and `unix_timestamp` in functions.
- Added the property `DataFrame.dtypes` to return a list of column name and data type pairs.
- Added the following aliases:
  - `functions.expr()` for `functions.sql_expr()`.
  - `functions.date_format()` for `functions.to_date()`.
  - `functions.monotonically_increasing_id()` for `functions.seq8()`
  - `functions.from_unixtime()` for `functions.to_timestamp()`

### Bug Fixes:

- Fixed a bug in SQL simplifier that didn’t handle Column alias and join well in some cases. See https://github.com/snowflakedb/snowpark-python/issues/658 for details.
- Fixed a bug in SQL simplifier that generated wrong column names for function calls, NaN and INF.

### Improvements

- The session parameter `PYTHON_SNOWPARK_USE_SQL_SIMPLIFIER` is `True` after Snowflake 7.3 was released. In snowpark-python, `session.sql_simplifier_enabled` reads the value of `PYTHON_SNOWPARK_USE_SQL_SIMPLIFIER` by default, meaning that the SQL simplfier is enabled by default after the Snowflake 7.3 release. To turn this off, set `PYTHON_SNOWPARK_USE_SQL_SIMPLIFIER` in Snowflake to `False` or run `session.sql_simplifier_enabled = False` from Snowpark. It is recommended to use the SQL simplifier because it helps to generate more concise SQL.

## 1.0.0 (2022-11-01)

### New Features

- Added `Session.generator()` to create a new `DataFrame` using the Generator table function.
- Added a parameter `secure` to the functions that create a secure UDF or UDTF.

## 0.12.0 (2022-10-14)

### New Features

- Added new APIs for async job:
  - `Session.create_async_job()` to create an `AsyncJob` instance from a query id.
  - `AsyncJob.result()` now accepts argument `result_type` to return the results in different formats.
  - `AsyncJob.to_df()` returns a `DataFrame` built from the result of this asynchronous job.
  - `AsyncJob.query()` returns the SQL text of the executed query.
- `DataFrame.agg()` and `RelationalGroupedDataFrame.agg()` now accept variable-length arguments.
- Added parameters `lsuffix` and `rsuffix` to `DataFram.join()` and `DataFrame.cross_join()` to conveniently rename overlapping columns.
- Added `Table.drop_table()` so you can drop the temp table after `DataFrame.cache_result()`. `Table` is also a context manager so you can use the `with` statement to drop the cache temp table after use.
- Added `Session.use_secondary_roles()`.
- Added functions `first_value()` and `last_value()`. (contributed by @chasleslr)
- Added `on` as an alias for `using_columns` and `how` as an alias for `join_type` in `DataFrame.join()`.

### Bug Fixes

- Fixed a bug in `Session.create_dataframe()` that raised an error when `schema` names had special characters.
- Fixed a bug in which options set in `Session.read.option()` were not passed to `DataFrame.copy_into_table()` as default values.
- Fixed a bug in which `DataFrame.copy_into_table()` raises an error when a copy option has single quotes in the value.

## 0.11.0 (2022-09-28)

### Behavior Changes

- `Session.add_packages()` now raises `ValueError` when the version of a package cannot be found in Snowflake Anaconda channel. Previously, `Session.add_packages()` succeeded, and a `SnowparkSQLException` exception was raised later in the UDF/SP registration step.

### New Features:

- Added method `FileOperation.get_stream()` to support downloading stage files as stream.
- Added support in `functions.ntiles()` to accept int argument.
- Added the following aliases:
  - `functions.call_function()` for `functions.call_builtin()`.
  - `functions.function()` for `functions.builtin()`.
  - `DataFrame.order_by()` for `DataFrame.sort()`
  - `DataFrame.orderBy()` for `DataFrame.sort()`
- Improved `DataFrame.cache_result()` to return a more accurate `Table` class instead of a `DataFrame` class.
- Added support to allow `session` as the first argument when calling `StoredProcedure`.

### Improvements

- Improved nested query generation by flattening queries when applicable.
  - This improvement could be enabled by setting `Session.sql_simplifier_enabled = True`.
  - `DataFrame.select()`, `DataFrame.with_column()`, `DataFrame.drop()` and other select-related APIs have more flattened SQLs.
  - `DataFrame.union()`, `DataFrame.union_all()`, `DataFrame.except_()`, `DataFrame.intersect()`, `DataFrame.union_by_name()` have flattened SQLs generated when multiple set operators are chained.
- Improved type annotations for async job APIs.

### Bug Fixes

- Fixed a bug in which `Table.update()`, `Table.delete()`, `Table.merge()` try to reference a temp table that does not exist.

## 0.10.0 (2022-09-16)

### New Features:

- Added experimental APIs for evaluating Snowpark dataframes with asynchronous queries:
  - Added keyword argument `block` to the following action APIs on Snowpark dataframes (which execute queries) to allow asynchronous evaluations:
    - `DataFrame.collect()`, `DataFrame.to_local_iterator()`, `DataFrame.to_pandas()`, `DataFrame.to_pandas_batches()`, `DataFrame.count()`, `DataFrame.first()`.
    - `DataFrameWriter.save_as_table()`, `DataFrameWriter.copy_into_location()`.
    - `Table.delete()`, `Table.update()`, `Table.merge()`.
  - Added method `DataFrame.collect_nowait()` to allow asynchronous evaluations.
  - Added class `AsyncJob` to retrieve results from asynchronously executed queries and check their status.
- Added support for `table_type` in `Session.write_pandas()`. You can now choose from these `table_type` options: `"temporary"`, `"temp"`, and `"transient"`.
- Added support for using Python structured data (`list`, `tuple` and `dict`) as literal values in Snowpark.
- Added keyword argument `execute_as` to `functions.sproc()` and `session.sproc.register()` to allow registering a stored procedure as a caller or owner.
- Added support for specifying a pre-configured file format when reading files from a stage in Snowflake.

### Improvements:

- Added support for displaying details of a Snowpark session.

### Bug Fixes:

- Fixed a bug in which `DataFrame.copy_into_table()` and `DataFrameWriter.save_as_table()` mistakenly created a new table if the table name is fully qualified, and the table already exists.

### Deprecations:

- Deprecated keyword argument `create_temp_table` in `Session.write_pandas()`.
- Deprecated invoking UDFs using arguments wrapped in a Python list or tuple. You can use variable-length arguments without a list or tuple.

### Dependency updates

- Updated ``snowflake-connector-python`` to 2.7.12.

## 0.9.0 (2022-08-30)

### New Features:

- Added support for displaying source code as comments in the generated scripts when registering UDFs.
  This feature is turned on by default. To turn it off, pass the new keyword argument `source_code_display` as `False` when calling `register()` or `@udf()`.
- Added support for calling table functions from `DataFrame.select()`, `DataFrame.with_column()` and `DataFrame.with_columns()` which now take parameters of type `table_function.TableFunctionCall` for columns.
- Added keyword argument `overwrite` to `session.write_pandas()` to allow overwriting contents of a Snowflake table with that of a pandas DataFrame.
- Added keyword argument `column_order` to `df.write.save_as_table()` to specify the matching rules when inserting data into table in append mode.
- Added method `FileOperation.put_stream()` to upload local files to a stage via file stream.
- Added methods `TableFunctionCall.alias()` and `TableFunctionCall.as_()` to allow aliasing the names of columns that come from the output of table function joins.
- Added function `get_active_session()` in module `snowflake.snowpark.context` to get the current active Snowpark session.

### Bug Fixes:

- Fixed a bug in which batch insert should not raise an error when `statement_params` is not passed to the function.
- Fixed a bug in which column names should be quoted when `session.create_dataframe()` is called with dicts and a given schema.
- Fixed a bug in which creation of table should be skipped if the table already exists and is in append mode when calling `df.write.save_as_table()`.
- Fixed a bug in which third-party packages with underscores cannot be added when registering UDFs.

### Improvements:

- Improved function `function.uniform()` to infer the types of inputs `max_` and `min_` and cast the limits to `IntegerType` or `FloatType` correspondingly.

## 0.8.0 (2022-07-22)

### New Features:

- Added keyword only argument `statement_params` to the following methods to allow for specifying statement level parameters:
  - `collect`, `to_local_iterator`, `to_pandas`, `to_pandas_batches`,
    `count`, `copy_into_table`, `show`, `create_or_replace_view`, `create_or_replace_temp_view`, `first`, `cache_result`
    and `random_split` on class `snowflake.snowpark.Dateframe`.
  - `update`, `delete` and `merge` on class `snowflake.snowpark.Table`.
  - `save_as_table` and `copy_into_location` on class `snowflake.snowpark.DataFrameWriter`.
  - `approx_quantile`, `statement_params`, `cov` and `crosstab` on class `snowflake.snowpark.DataFrameStatFunctions`.
  - `register` and `register_from_file` on class `snowflake.snowpark.udf.UDFRegistration`.
  - `register` and `register_from_file` on class `snowflake.snowpark.udtf.UDTFRegistration`.
  - `register` and `register_from_file` on class `snowflake.snowpark.stored_procedure.StoredProcedureRegistration`.
  - `udf`, `udtf` and `sproc` in `snowflake.snowpark.functions`.
- Added support for `Column` as an input argument to `session.call()`.
- Added support for `table_type` in `df.write.save_as_table()`. You can now choose from these `table_type` options: `"temporary"`, `"temp"`, and `"transient"`.

### Improvements:

- Added validation of object name in `session.use_*` methods.
- Updated the query tag in SQL to escape it when it has special characters.
- Added a check to see if Anaconda terms are acknowledged when adding missing packages.

### Bug Fixes:

- Fixed the limited length of the string column in `session.create_dataframe()`.
- Fixed a bug in which `session.create_dataframe()` mistakenly converted 0 and `False` to `None` when the input data was only a list.
- Fixed a bug in which calling `session.create_dataframe()` using a large local dataset sometimes created a temp table twice.
- Aligned the definition of `function.trim()` with the SQL function definition.
- Fixed an issue where snowpark-python would hang when using the Python system-defined (built-in function) `sum` vs. the Snowpark `function.sum()`.

### Deprecations:

- Deprecated keyword argument `create_temp_table` in `df.write.save_as_table()`.

## 0.7.0 (2022-05-25)

### New Features:

- Added support for user-defined table functions (UDTFs).
  - Use function `snowflake.snowpark.functions.udtf()` to register a UDTF, or use it as a decorator to register the UDTF.
    - You can also use `Session.udtf.register()` to register a UDTF.
  - Use `Session.udtf.register_from_file()` to register a UDTF from a Python file.
- Updated APIs to query a table function, including both Snowflake built-in table functions and UDTFs.
  - Use function `snowflake.snowpark.functions.table_function()` to create a callable representing a table function and use it to call the table function in a query.
  - Alternatively, use function `snowflake.snowpark.functions.call_table_function()` to call a table function.
  - Added support for `over` clause that specifies `partition by` and `order by` when lateral joining a table function.
  - Updated `Session.table_function()` and `DataFrame.join_table_function()` to accept `TableFunctionCall` instances.

### Breaking Changes:

- When creating a function with `functions.udf()` and `functions.sproc()`, you can now specify an empty list for the `imports` or `packages` argument to indicate that no import or package is used for this UDF or stored procedure. Previously, specifying an empty list meant that the function would use session-level imports or packages.
- Improved the `__repr__` implementation of data types in `types.py`. The unused `type_name` property has been removed.
- Added a Snowpark-specific exception class for SQL errors. This replaces the previous `ProgrammingError` from the Python connector.

### Improvements:

- Added a lock to a UDF or UDTF when it is called for the first time per thread.
- Improved the error message for pickling errors that occurred during UDF creation.
- Included the query ID when logging the failed query.

### Bug Fixes:

- Fixed a bug in which non-integral data (such as timestamps) was occasionally converted to integer when calling `DataFrame.to_pandas()`.
- Fixed a bug in which `DataFrameReader.parquet()` failed to read a parquet file when its column contained spaces.
- Fixed a bug in which `DataFrame.copy_into_table()` failed when the dataframe is created by reading a file with inferred schemas.

### Deprecations

`Session.flatten()` and `DataFrame.flatten()`.

### Dependency Updates:

- Restricted the version of `cloudpickle` <= `2.0.0`.

## 0.6.0 (2022-04-27)

### New Features:

- Added support for vectorized UDFs with the input as a pandas DataFrame or pandas Series and the output as a pandas Series. This improves the performance of UDFs in Snowpark.
- Added support for inferring the schema of a DataFrame by default when it is created by reading a Parquet, Avro, or ORC file in the stage.
- Added functions `current_session()`, `current_statement()`, `current_user()`, `current_version()`, `current_warehouse()`, `date_from_parts()`, `date_trunc()`, `dayname()`, `dayofmonth()`, `dayofweek()`, `dayofyear()`, `grouping()`, `grouping_id()`, `hour()`, `last_day()`, `minute()`, `next_day()`, `previous_day()`, `second()`, `month()`, `monthname()`, `quarter()`, `year()`, `current_database()`, `current_role()`, `current_schema()`, `current_schemas()`, `current_region()`, `current_avaliable_roles()`, `add_months()`, `any_value()`, `bitnot()`, `bitshiftleft()`, `bitshiftright()`, `convert_timezone()`, `uniform()`, `strtok_to_array()`, `sysdate()`, `time_from_parts()`,  `timestamp_from_parts()`, `timestamp_ltz_from_parts()`, `timestamp_ntz_from_parts()`, `timestamp_tz_from_parts()`, `weekofyear()`, `percentile_cont()` to `snowflake.snowflake.functions`.

### Breaking Changes:

- Expired deprecations:
  - Removed the following APIs that were deprecated in 0.4.0: `DataFrame.groupByGroupingSets()`, `DataFrame.naturalJoin()`, `DataFrame.joinTableFunction`, `DataFrame.withColumns()`, `Session.getImports()`, `Session.addImport()`, `Session.removeImport()`, `Session.clearImports()`, `Session.getSessionStage()`, `Session.getDefaultDatabase()`, `Session.getDefaultSchema()`, `Session.getCurrentDatabase()`, `Session.getCurrentSchema()`, `Session.getFullyQualifiedCurrentSchema()`.

### Improvements:

- Added support for creating an empty `DataFrame` with a specific schema using the `Session.create_dataframe()` method.
- Changed the logging level from `INFO` to `DEBUG` for several logs (e.g., the executed query) when evaluating a dataframe.
- Improved the error message when failing to create a UDF due to pickle errors.

### Bug Fixes:

- Removed pandas hard dependencies in the `Session.create_dataframe()` method.

### Dependency Updates:

- Added `typing-extension` as a new dependency with the version >= `4.1.0`.

## 0.5.0 (2022-03-22)

### New Features

- Added stored procedures API.
  - Added `Session.sproc` property and `sproc()` to `snowflake.snowpark.functions`, so you can register stored procedures.
  - Added `Session.call` to call stored procedures by name.
- Added `UDFRegistration.register_from_file()` to allow registering UDFs from Python source files or zip files directly.
- Added `UDFRegistration.describe()` to describe a UDF.
- Added `DataFrame.random_split()` to provide a way to randomly split a dataframe.
- Added functions `md5()`, `sha1()`, `sha2()`, `ascii()`, `initcap()`, `length()`, `lower()`, `lpad()`, `ltrim()`, `rpad()`, `rtrim()`, `repeat()`, `soundex()`, `regexp_count()`, `replace()`, `charindex()`, `collate()`, `collation()`, `insert()`, `left()`, `right()`, `endswith()` to `snowflake.snowpark.functions`.
- Allowed `call_udf()` to accept literal values.
- Provided a `distinct` keyword in `array_agg()`.

### Bug Fixes:

- Fixed an issue that caused `DataFrame.to_pandas()` to have a string column if `Column.cast(IntegerType())` was used.
- Fixed a bug in `DataFrame.describe()` when there is more than one string column.

## 0.4.0 (2022-02-15)

### New Features

- You can now specify which Anaconda packages to use when defining UDFs.
  - Added `add_packages()`, `get_packages()`, `clear_packages()`, and `remove_package()`, to class `Session`.
  - Added `add_requirements()` to `Session` so you can use a requirements file to specify which packages this session will use.
  - Added parameter `packages` to function `snowflake.snowpark.functions.udf()` and method `UserDefinedFunction.register()` to indicate UDF-level Anaconda package dependencies when creating a UDF.
  - Added parameter `imports` to `snowflake.snowpark.functions.udf()` and `UserDefinedFunction.register()` to specify UDF-level code imports.
- Added a parameter `session` to function `udf()` and `UserDefinedFunction.register()` so you can specify which session to use to create a UDF if you have multiple sessions.
- Added types `Geography` and `Variant` to `snowflake.snowpark.types` to be used as type hints for Geography and Variant data when defining a UDF.
- Added support for Geography geoJSON data.
- Added `Table`, a subclass of `DataFrame` for table operations:
  - Methods `update` and `delete` update and delete rows of a table in Snowflake.
  - Method `merge` merges data from a `DataFrame` to a `Table`.
  - Override method `DataFrame.sample()` with an additional parameter `seed`, which works on tables but not on view and sub-queries.
- Added `DataFrame.to_local_iterator()` and `DataFrame.to_pandas_batches()` to allow getting results from an iterator when the result set returned from the Snowflake database is too large.
- Added `DataFrame.cache_result()` for caching the operations performed on a `DataFrame` in a temporary table.
  Subsequent operations on the original `DataFrame` have no effect on the cached result `DataFrame`.
- Added property `DataFrame.queries` to get SQL queries that will be executed to evaluate the `DataFrame`.
- Added `Session.query_history()` as a context manager to track SQL queries executed on a session, including all SQL queries to evaluate `DataFrame`s created from a session. Both query ID and query text are recorded.
- You can now create a `Session` instance from an existing established `snowflake.connector.SnowflakeConnection`. Use parameter `connection` in `Session.builder.configs()`.
- Added `use_database()`, `use_schema()`, `use_warehouse()`, and `use_role()` to class `Session` to switch database/schema/warehouse/role after a session is created.
- Added `DataFrameWriter.copy_into_table()` to unload a `DataFrame` to stage files.
- Added `DataFrame.unpivot()`.
- Added `Column.within_group()` for sorting the rows by columns with some aggregation functions.
- Added functions `listagg()`, `mode()`, `div0()`, `acos()`, `asin()`, `atan()`, `atan2()`, `cos()`, `cosh()`, `sin()`, `sinh()`, `tan()`, `tanh()`, `degrees()`, `radians()`, `round()`, `trunc()`, and `factorial()` to `snowflake.snowflake.functions`.
- Added an optional argument `ignore_nulls` in function `lead()` and `lag()`.
- The `condition` parameter of function `when()` and `iff()` now accepts SQL expressions.

### Improvements

- All function and method names have been renamed to use the snake case naming style, which is more Pythonic. For convenience, some camel case names are kept as aliases to the snake case APIs. It is recommended to use the snake case APIs.
  - Deprecated these methods on class `Session` and replaced them with their snake case equivalents: `getImports()`, `addImports()`, `removeImport()`, `clearImports()`, `getSessionStage()`, `getDefaultSchema()`, `getDefaultSchema()`, `getCurrentDatabase()`, `getFullyQualifiedCurrentSchema()`.
  - Deprecated these methods on class `DataFrame` and replaced them with their snake case equivalents: `groupingByGroupingSets()`, `naturalJoin()`, `withColumns()`, `joinTableFunction()`.
- Property `DataFrame.columns` is now consistent with `DataFrame.schema.names` and the Snowflake database `Identifier Requirements`.
- `Column.__bool__()` now raises a `TypeError`. This will ban the use of logical operators `and`, `or`, `not` on `Column` object, for instance `col("a") > 1 and col("b") > 2` will raise the `TypeError`. Use `(col("a") > 1) & (col("b") > 2)` instead.
- Changed `PutResult` and `GetResult` to subclass `NamedTuple`.
- Fixed a bug which raised an error when the local path or stage location has a space or other special characters.
- Changed `DataFrame.describe()` so that non-numeric and non-string columns are ignored instead of raising an exception.

### Dependency updates

- Updated ``snowflake-connector-python`` to 2.7.4.

## 0.3.0 (2022-01-09)

### New Features

- Added `Column.isin()`, with an alias `Column.in_()`.
- Added `Column.try_cast()`, which is a special version of `cast()`. It tries to cast a string expression to other types and returns `null` if the cast is not possible.
- Added `Column.startswith()` and `Column.substr()` to process string columns.
- `Column.cast()` now also accepts a `str` value to indicate the cast type in addition to a `DataType` instance.
- Added `DataFrame.describe()` to summarize stats of a `DataFrame`.
- Added `DataFrame.explain()` to print the query plan of a `DataFrame`.
- `DataFrame.filter()` and `DataFrame.select_expr()` now accepts a sql expression.
- Added a new `bool` parameter `create_temp_table` to methods `DataFrame.saveAsTable()` and `Session.write_pandas()` to optionally create a temp table.
- Added `DataFrame.minus()` and `DataFrame.subtract()` as aliases to `DataFrame.except_()`.
- Added `regexp_replace()`, `concat()`, `concat_ws()`, `to_char()`, `current_timestamp()`, `current_date()`, `current_time()`, `months_between()`, `cast()`, `try_cast()`, `greatest()`, `least()`, and `hash()` to module `snowflake.snowpark.functions`.

### Bug Fixes

- Fixed an issue where `Session.createDataFrame(pandas_df)` and `Session.write_pandas(pandas_df)` raise an exception when the `pandas DataFrame` has spaces in the column name.
- `DataFrame.copy_into_table()` sometimes prints an `error` level log entry while it actually works. It's fixed now.
- Fixed an API docs issue where some `DataFrame` APIs are missing from the docs.

### Dependency updates

- Update ``snowflake-connector-python`` to 2.7.2, which upgrades ``pyarrow`` dependency to 6.0.x. Refer to the [python connector 2.7.2 release notes](https://pypi.org/project/snowflake-connector-python/2.7.2/) for more details.

## 0.2.0 (2021-12-02)

### New Features

- Updated the `Session.createDataFrame()` method for creating a `DataFrame` from a pandas DataFrame.
- Added the `Session.write_pandas()` method for writing a `pandas DataFrame` to a table in Snowflake and getting a `Snowpark DataFrame` object back.
- Added new classes and methods for calling window functions.
- Added the new functions `cume_dist()`, to find the cumulative distribution of a value with regard to other values within a window partition,
  and `row_number()`, which returns a unique row number for each row within a window partition.
- Added functions for computing statistics for DataFrames in the `DataFrameStatFunctions` class.
- Added functions for handling missing values in a DataFrame in the `DataFrameNaFunctions` class.
- Added new methods `rollup()`, `cube()`, and `pivot()` to the `DataFrame` class.
- Added the `GroupingSets` class, which you can use with the DataFrame groupByGroupingSets method to perform a SQL GROUP BY GROUPING SETS.
- Added the new `FileOperation(session)`
  class that you can use to upload and download files to and from a stage.
- Added the `DataFrame.copy_into_table()`
  method for loading data from files in a stage into a table.
- In CASE expressions, the functions `when()` and `otherwise()`
  now accept Python types in addition to `Column` objects.
- When you register a UDF you can now optionally set the `replace` parameter to `True` to overwrite an existing UDF with the same name.

### Improvements

- UDFs are now compressed before they are uploaded to the server. This makes them about 10 times smaller, which can help
  when you are using large ML model files.
- When the size of a UDF is less than 8196 bytes, it will be uploaded as in-line code instead of uploaded to a stage.

### Bug Fixes

- Fixed an issue where the statement `df.select(when(col("a") == 1, 4).otherwise(col("a"))), [Row(4), Row(2), Row(3)]` raised an exception.
- Fixed an issue where `df.toPandas()` raised an exception when a DataFrame was created from large local data.

## 0.1.0 (2021-10-26)

Start of Private Preview<|MERGE_RESOLUTION|>--- conflicted
+++ resolved
@@ -31,16 +31,6 @@
       - `st_geompointfromgeohash`
       - `st_hausdorffdistance`
       - `st_makepoint`
-<<<<<<< HEAD
-      - `st_union_agg`
-      - `st_within`
-      - `st_x`
-      - `st_xmax`
-      - `st_xmin`
-      - `st_y`
-      - `st_ymax`
-      - `st_ymin`
-=======
       - `st_npoints`
       - `st_perimeter`
       - `st_pointn`
@@ -51,7 +41,14 @@
       - `st_symdifference`
       - `st_transform`
       - `st_union`
->>>>>>> 8512154a
+      - `st_union_agg`
+      - `st_within`
+      - `st_x`
+      - `st_xmax`
+      - `st_xmin`
+      - `st_y`
+      - `st_ymax`
+      - `st_ymin`
 
 #### Bug Fixes
 

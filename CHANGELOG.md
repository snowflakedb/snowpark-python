--- conflicted
+++ resolved
@@ -26,23 +26,16 @@
     - ntile
     - datediff
 
-<<<<<<< HEAD
+#### Bug Fixes
+- Fixed a bug that Window Functions LEAD and LAG do not handle option `ignore_nulls` properly.
+- Fixed a bug where values were not populated into the result DataFrame during the insertion of table merge operation.
+
 ### Snowpark pandas API Updates
-
 ### Dependency Updates
 
 - Updated `modin` from 0.28.1 to 0.30.1.
 - Added support for `pandas` 2.2.2.
 
-#### New Features
-- Added support for `Index.is_unique` and `Index.has_duplicates`.
-=======
-#### Bug Fixes
-- Fixed a bug that Window Functions LEAD and LAG do not handle option `ignore_nulls` properly.
-- Fixed a bug where values were not populated into the result DataFrame during the insertion of table merge operation.
->>>>>>> 57b315c0
-
-### Snowpark pandas API Updates
 #### New Features
 - Added support for `DataFrame.backfill`, `DataFrame.bfill`, `Series.backfill`, and `Series.bfill`.
 - Added support for `DataFrame.compare` and `Series.compare` with default parameters.

# Release History

## 1.21.0 (TBD)

### Snowpark Python API Updates

#### New Features
- Added support for `snowflake.snowpark.testing.assert_dataframe_equal` that is a util function to check the equality of two Snowpark DataFrames.

#### Improvements

- Added support server side string size limitations.
- Added support to create and invoke stored procedures, UDFs and UDTFs with optional arguments.
- Added support for column lineage in the DataFrame.lineage.trace API.
- Added support for passing `INFER_SCHEMA` options to `DataFrameReader` via `INFER_SCHEMA_OPTIONS`.
- Added support for passing `parameters` parameter to `Column.rlike` and `Column.regexp`.
- Added support for automatically cleaning up temporary tables created by `df.cache_result()` in the current session, when the DataFrame is no longer referenced (i.e., gets garbage collected). It is still an experimental feature not enabled by default, and can be enabled by setting `session.auto_clean_up_temp_table_enabled` to `True`.
- Added support for string literals to the `fmt` parameter of `snowflake.snowpark.functions.to_date`.

#### Bug Fixes

- Fixed a bug where SQL generated for selecting `*` column has an incorrect subquery.
- Fixed a bug in `DataFrame.to_pandas_batches` where the iterator could throw an error if certain transformation is made to the pandas dataframe due to wrong isolation level.
- Fixed a bug in `DataFrame.lineage.trace` to split the quoted feature view's name and version correctly.
- Fixed a bug in `Column.isin` that caused invalid sql generation when passed an empty list.
- Fixed a bug that fails to raise NotImplementedError while setting cell with list like item.

### Snowpark Local Testing Updates

#### New Features
- Added support for the following APIs:
  - snowflake.snowpark.functions
    - rank
    - dense_rank
    - percent_rank
    - cume_dist
    - ntile
    - datediff
- Added support parsing regex flags in REGEX statements for mocked plans. This maintains parity with the `rlike` and `regexp` changes above.

#### Bug Fixes
- Fixed a bug that Window Functions LEAD and LAG do not handle option `ignore_nulls` properly.
- Fixed a bug where values were not populated into the result DataFrame during the insertion of table merge operation.

#### Improvements
- Fix pandas FutureWarning about integer indexing.

### Snowpark pandas API Updates
#### New Features
- Added support for `DataFrame.backfill`, `DataFrame.bfill`, `Series.backfill`, and `Series.bfill`.
- Added support for `DataFrame.compare` and `Series.compare` with default parameters.
<<<<<<< HEAD
- Added support for `Index.reindex`.
=======
- Added support for `Series.dt.microsecond` and `Series.dt.nanosecond`.
- Added support for `Index.is_unique` and `Index.has_duplicates`.
- Added support for `Index.equals`.
- Added support for `Index.value_counts`.
- Added support for `Series.dt.day_name` and `Series.dt.month_name`.
- Added support for indexing on Index, e.g., `df.index[:10]`.
- Added support for `DataFrame.unstack` and `Series.unstack`.
- Added support for `DataFrame.asfreq` and `Series.asfreq`.
- Added support for `Series.dt.is_month_start` and `Series.dt.is_month_end`.
- Added support for `Index.all` and `Index.any`.
- Added support for `Series.dt.is_year_start` and `Series.dt.is_year_end`.
- Added support for `Series.dt.is_quarter_start` and `Series.dt.is_quarter_end`.
- Added support for lazy `DatetimeIndex`.
- Added support for `Series.argmax` and `Series.argmin`.
- Added support for `Series.dt.is_leap_year`.
- Added support for `DataFrame.items`.
- Added support for `Series.dt.floor` and `Series.dt.ceil`.
>>>>>>> 8219a05c

#### Improvements
- Removed the public preview warning message upon importing Snowpark pandas.
- Removed unnecessary count query from `SnowflakeQueryCompiler.is_series_like` method.

#### Bug Fixes
- Made passing an unsupported aggregation function to `pivot_table` raise `NotImplementedError` instead of `KeyError`.
- Removed axis labels and callable names from error messages and telemetry about unsupported aggregations.
- Fixed AssertionError in `Series.drop_duplicates` and `DataFrame.drop_duplicates` when called after `sort_values`.
- Fixed a bug in `Index.to_frame` where the result frame's column name may be wrong where name is unspecified.  
- Fixed a bug where some Index docstrings are ignored. 

### Behavior change
- `Dataframe.columns` now returns native pandas Index object instead of Snowpark Index object.
- Refactor and introduce `query_compiler` argument in `Index` constructor to create `Index` from query compiler.
- `pd.to_datetime` now returns a DatetimeIndex object instead of a Series object.
- `pd.date_range` now returns a DatetimeIndex object instead of a Series object.

## 1.20.0 (2024-07-17)

### Snowpark Python API Updates

#### Improvements

- Added distributed tracing using open telemetry APIs for table stored procedure function in `DataFrame`:
  - `_execute_and_get_query_id`
- Added support for the `arrays_zip` function.
- Improves performance for binary column expression and `df._in` by avoiding unnecessary cast for numeric values. You can enable this optimization by setting `session.eliminate_numeric_sql_value_cast_enabled = True`.
- Improved error message for `write_pandas` when the target table does not exist and `auto_create_table=False`.
- Added open telemetry tracing on UDxF functions in Snowpark.
- Added open telemetry tracing on stored procedure registration in Snowpark.
- Added a new optional parameter called `format_json` to the `Session.SessionBuilder.app_name` function that sets the app name in the `Session.query_tag` in JSON format. By default, this parameter is set to `False`.

#### Bug Fixes
- Fixed a bug where SQL generated for `lag(x, 0)` was incorrect and failed with error message `argument 1 to function LAG needs to be constant, found 'SYSTEM$NULL_TO_FIXED(null)'`.

### Snowpark Local Testing Updates

#### New Features

- Added support for the following APIs:
  - snowflake.snowpark.functions
    - random
- Added new parameters to `patch` function when registering a mocked function:
  - `distinct` allows an alternate function to be specified for when a sql function should be distinct.
  - `pass_column_index` passes a named parameter `column_index` to the mocked function that contains the pandas.Index for the input data.
  - `pass_row_index` passes a named parameter `row_index` to the mocked function that is the 0 indexed row number the function is currently operating on.
  - `pass_input_data` passes a named parameter `input_data` to the mocked function that contains the entire input dataframe for the current expression.
  - Added support for the `column_order` parameter to method `DataFrameWriter.save_as_table`.


#### Bug Fixes
- Fixed a bug that caused DecimalType columns to be incorrectly truncated to integer precision when used in BinaryExpressions.

### Snowpark pandas API Updates

#### New Features
- Added support for `DataFrameGroupBy.all`, `SeriesGroupBy.all`, `DataFrameGroupBy.any`, and `SeriesGroupBy.any`.
- Added support for `DataFrame.nlargest`, `DataFrame.nsmallest`, `Series.nlargest` and `Series.nsmallest`.
- Added support for `replace` and `frac > 1` in `DataFrame.sample` and `Series.sample`.
- Added support for `read_excel` (Uses local pandas for processing)
- Added support for `Series.at`, `Series.iat`, `DataFrame.at`, and `DataFrame.iat`.
- Added support for `Series.dt.isocalendar`.
- Added support for `Series.case_when` except when condition or replacement is callable.
- Added documentation pages for `Index` and its APIs.
- Added support for `DataFrame.assign`.
- Added support for `DataFrame.stack`.
- Added support for `DataFrame.pivot` and `pd.pivot`.
- Added support for `DataFrame.to_csv` and `Series.to_csv`.
- Added partial support for `Series.str.translate` where the values in the `table` are single-codepoint strings.
- Added support for `DataFrame.corr`.
- Allow `df.plot()` and `series.plot()` to be called, materializing the data into the local client
- Added support for `DataFrameGroupBy` and `SeriesGroupBy` aggregations `first` and `last`
- Added support for `DataFrameGroupBy.get_group`.
- Added support for `limit` parameter when `method` parameter is used in `fillna`.
- Added partial support for `Series.str.translate` where the values in the `table` are single-codepoint strings.
- Added support for `DataFrame.corr`.
- Added support for `DataFrame.equals` and `Series.equals`.
- Added support for `DataFrame.reindex` and `Series.reindex`.
- Added support for `Index.astype`.
- Added support for `Index.unique` and `Index.nunique`.
- Added support for `Index.sort_values`.

#### Bug Fixes
- Fixed an issue when using np.where and df.where when the scalar 'other' is the literal 0.
- Fixed a bug regarding precision loss when converting to Snowpark pandas `DataFrame` or `Series` with `dtype=np.uint64`.
- Fixed bug where `values` is set to `index` when `index` and `columns` contain all columns in DataFrame during `pivot_table`.

#### Improvements
- Added support for `Index.copy()`
- Added support for Index APIs: `dtype`, `values`, `item()`, `tolist()`, `to_series()` and `to_frame()`
- Expand support for DataFrames with no rows in `pd.pivot_table` and `DataFrame.pivot_table`.
- Added support for `inplace` parameter in `DataFrame.sort_index` and `Series.sort_index`.


## 1.19.0 (2024-06-25)

### Snowpark Python API Updates

#### New Features

- Added support for `to_boolean` function.
- Added documentation pages for Index and its APIs.

#### Bug Fixes

- Fixed a bug where python stored procedure with table return type fails when run in a task.
- Fixed a bug where df.dropna fails due to `RecursionError: maximum recursion depth exceeded` when the DataFrame has more than 500 columns.
- Fixed a bug where `AsyncJob.result("no_result")` doesn't wait for the query to finish execution.


### Snowpark Local Testing Updates

#### New Features

- Added support for the `strict` parameter when registering UDFs and Stored Procedures.

#### Bug Fixes

- Fixed a bug in convert_timezone that made the setting the source_timezone parameter return an error.
- Fixed a bug where creating DataFrame with empty data of type `DateType` raises `AttributeError`.
- Fixed a bug that table merge fails when update clause exists but no update takes place.
- Fixed a bug in mock implementation of `to_char` that raises `IndexError` when incoming column has nonconsecutive row index.
- Fixed a bug in handling of `CaseExpr` expressions that raises `IndexError` when incoming column has nonconsecutive row index.
- Fixed a bug in implementation of `Column.like` that raises `IndexError` when incoming column has nonconsecutive row index.

#### Improvements

- Added support for type coercion in the implementation of DataFrame.replace, DataFrame.dropna and the mock function `iff`.

### Snowpark pandas API Updates

#### New Features

- Added partial support for `DataFrame.pct_change` and `Series.pct_change` without the `freq` and `limit` parameters.
- Added support for `Series.str.get`.
- Added support for `Series.dt.dayofweek`, `Series.dt.day_of_week`, `Series.dt.dayofyear`, and `Series.dt.day_of_year`.
- Added support for `Series.str.__getitem__` (`Series.str[...]`).
- Added support for `Series.str.lstrip` and `Series.str.rstrip`.
- Added support for `DataFrameGroupBy.size` and `SeriesGroupBy.size`.
- Added support for `DataFrame.expanding` and `Series.expanding` for aggregations `count`, `sum`, `min`, `max`, `mean`, `std`, `var`, and `sem` with `axis=0`.
- Added support for `DataFrame.rolling` and `Series.rolling` for aggregation `count` with `axis=0`.
- Added support for `Series.str.match`.
- Added support for `DataFrame.resample` and `Series.resample` for aggregations `size`, `first`, and `last`.
- Added support for `DataFrameGroupBy.all`, `SeriesGroupBy.all`, `DataFrameGroupBy.any`, and `SeriesGroupBy.any`.
- Added support for `DataFrame.nlargest`, `DataFrame.nsmallest`, `Series.nlargest` and `Series.nsmallest`.
- Added support for `replace` and `frac > 1` in `DataFrame.sample` and `Series.sample`.
- Added support for `read_excel` (Uses local pandas for processing)
- Added support for `Series.at`, `Series.iat`, `DataFrame.at`, and `DataFrame.iat`.
- Added support for `Series.dt.isocalendar`.
- Added support for `Series.case_when` except when condition or replacement is callable.
- Added documentation pages for `Index` and its APIs.
- Added support for `DataFrame.assign`.
- Added support for `DataFrame.stack`.
- Added support for `DataFrame.pivot` and `pd.pivot`.
- Added support for `DataFrame.to_csv` and `Series.to_csv`.
- Added support for `Index.T`.

#### Bug Fixes

- Fixed a bug that causes output of GroupBy.aggregate's columns to be ordered incorrectly.
- Fixed a bug where `DataFrame.describe` on a frame with duplicate columns of differing dtypes could cause an error or incorrect results.
- Fixed a bug in `DataFrame.rolling` and `Series.rolling` so `window=0` now throws `NotImplementedError` instead of `ValueError`

#### Improvements

- Added support for named aggregations in `DataFrame.aggregate` and `Series.aggregate` with `axis=0`.
- `pd.read_csv` reads using the native pandas CSV parser, then uploads data to snowflake using parquet. This enables most of the parameters supported by `read_csv` including date parsing and numeric conversions. Uploading via parquet is roughly twice as fast as uploading via CSV.
- Initial work to support an `pd.Index` directly in Snowpark pandas. Support for `pd.Index` as a first-class component of Snowpark pandas is coming soon.
- Added a lazy index constructor and support for `len`, `shape`, `size`, `empty`, `to_pandas()` and `names`. For `df.index`, Snowpark pandas creates a lazy index object.
- For `df.columns`, Snowpark pandas supports a non-lazy version of an `Index` since the data is already stored locally.

## 1.18.0 (2024-05-28)

### Snowpark Python API Updates

#### Improvements

- Improved error message to remind users set `{"infer_schema": True}` when reading csv file without specifying its schema.
- Improved error handling for `Session.create_dataframe` when called with more than 512 rows and using `format` or `pyformat` `paramstyle`.

### Snowpark pandas API Updates

#### New Features

- Added `DataFrame.cache_result` and `Series.cache_result` methods for users to persist DataFrames and Series to a temporary table lasting the duration of the session to improve latency of subsequent operations.

#### Bug Fixes

#### Improvements

- Added partial support for `DataFrame.pivot_table` with no `index` parameter, as well as for `margins` parameter.
- Updated the signature of `DataFrame.shift`/`Series.shift`/`DataFrameGroupBy.shift`/`SeriesGroupBy.shift` to match pandas 2.2.1. Snowpark pandas does not yet support the newly-added `suffix` argument, or sequence values of `periods`.
- Re-added support for `Series.str.split`.

#### Bug Fixes

- Fixed how we support mixed columns for string methods (`Series.str.*`).

### Snowpark Local Testing Updates

#### New Features

- Added support for the following DataFrameReader read options to file formats `csv` and `json`:
  - PURGE
  - PATTERN
  - INFER_SCHEMA with value being `False`
  - ENCODING with value being `UTF8`
- Added support for `DataFrame.analytics.moving_agg` and `DataFrame.analytics.cumulative_agg_agg`.
- Added support for `if_not_exists` parameter during UDF and stored procedure registration.

#### Bug Fixes

- Fixed a bug that when processing time format, fractional second part is not handled properly.
- Fixed a bug that caused function calls on `*` to fail.
- Fixed a bug that prevented creation of map and struct type objects.
- Fixed a bug that function `date_add` was unable to handle some numeric types.
- Fixed a bug that `TimestampType` casting resulted in incorrect data.
- Fixed a bug that caused `DecimalType` data to have incorrect precision in some cases.
- Fixed a bug where referencing missing table or view raises confusing `IndexError`.
- Fixed a bug that mocked function `to_timestamp_ntz` can not handle None data.
- Fixed a bug that mocked UDFs handles output data of None improperly.
- Fixed a bug where `DataFrame.with_column_renamed` ignores attributes from parent DataFrames after join operations.
- Fixed a bug that integer precision of large value gets lost when converted to pandas DataFrame.
- Fixed a bug that the schema of datetime object is wrong when create DataFrame from a pandas DataFrame.
- Fixed a bug in the implementation of `Column.equal_nan` where null data is handled incorrectly.
- Fixed a bug where `DataFrame.drop` ignore attributes from parent DataFrames after join operations.
- Fixed a bug in mocked function `date_part` where Column type is set wrong.
- Fixed a bug where `DataFrameWriter.save_as_table` does not raise exceptions when inserting null data into non-nullable columns.
- Fixed a bug in the implementation of `DataFrameWriter.save_as_table` where
  - Append or Truncate fails when incoming data has different schema than existing table.
  - Truncate fails when incoming data does not specify columns that are nullable.

#### Improvements

- Removed dependency check for `pyarrow` as it is not used.
- Improved target type coverage of `Column.cast`, adding support for casting to boolean and all integral types.
- Aligned error experience when calling UDFs and stored procedures.
- Added appropriate error messages for `is_permanent` and `anonymous` options in UDFs and stored procedures registration to make it more clear that those features are not yet supported.
- File read operation with unsupported options and values now raises `NotImplementedError` instead of warnings and unclear error information.

## 1.17.0 (2024-05-21)

### Snowpark Python API Updates

#### New Features

- Added support to add a comment on tables and views using the functions listed below:
  - `DataFrameWriter.save_as_table`
  - `DataFrame.create_or_replace_view`
  - `DataFrame.create_or_replace_temp_view`
  - `DataFrame.create_or_replace_dynamic_table`

#### Improvements

- Improved error message to remind users to set `{"infer_schema": True}` when reading CSV file without specifying its schema.

### Snowpark pandas API Updates

#### New Features

- Start of Public Preview of Snowpark pandas API. Refer to the [Snowpark pandas API Docs](https://docs.snowflake.com/developer-guide/snowpark/python/snowpark-pandas) for more details.

### Snowpark Local Testing Updates

#### New Features

- Added support for NumericType and VariantType data conversion in the mocked function `to_timestamp_ltz`, `to_timestamp_ntz`, `to_timestamp_tz` and `to_timestamp`.
- Added support for DecimalType, BinaryType, ArrayType, MapType, TimestampType, DateType and TimeType data conversion in the mocked function `to_char`.
- Added support for the following APIs:
  - snowflake.snowpark.functions:
    - to_varchar
  - snowflake.snowpark.DataFrame:
    - pivot
  - snowflake.snowpark.Session:
    - cancel_all
- Introduced a new exception class `snowflake.snowpark.mock.exceptions.SnowparkLocalTestingException`.
- Added support for casting to FloatType

#### Bug Fixes

- Fixed a bug that stored procedure and UDF should not remove imports already in the `sys.path` during the clean-up step.
- Fixed a bug that when processing datetime format, the fractional second part is not handled properly.
- Fixed a bug that on Windows platform that file operations was unable to properly handle file separator in directory name.
- Fixed a bug that on Windows platform that when reading a pandas dataframe, IntervalType column with integer data can not be processed.
- Fixed a bug that prevented users from being able to select multiple columns with the same alias.
- Fixed a bug that `Session.get_current_[schema|database|role|user|account|warehouse]` returns upper-cased identifiers when identifiers are quoted.
- Fixed a bug that function `substr` and `substring` can not handle 0-based `start_expr`.

#### Improvements

- Standardized the error experience by raising `SnowparkLocalTestingException` in error cases which is on par with `SnowparkSQLException` raised in non-local execution.
- Improved error experience of `Session.write_pandas` method that `NotImplementError` will be raised when called.
- Aligned error experience with reusing a closed session in non-local execution.

## 1.16.0 (2024-05-07)

### New Features

- Support stored procedure register with packages given as Python modules.
- Added snowflake.snowpark.Session.lineage.trace to explore data lineage of snowfake objects.
- Added support for structured type schema parsing.

### Bug Fixes

- Fixed a bug when inferring schema, single quotes are added to stage files already have single quotes.

### Local Testing Updates

#### New Features

- Added support for StringType, TimestampType and VariantType data conversion in the mocked function `to_date`.
- Added support for the following APIs:
  - snowflake.snowpark.functions
    - get
    - concat
    - concat_ws

#### Bug Fixes

- Fixed a bug that caused `NaT` and `NaN` values to not be recognized.
- Fixed a bug where, when inferring a schema, single quotes were added to stage files that already had single quotes.
- Fixed a bug where `DataFrameReader.csv` was unable to handle quoted values containing a delimiter.
- Fixed a bug that when there is `None` value in an arithmetic calculation, the output should remain `None` instead of `math.nan`.
- Fixed a bug in function `sum` and `covar_pop` that when there is `math.nan` in the data, the output should also be `math.nan`.
- Fixed a bug that stage operation can not handle directories.
- Fixed a bug that `DataFrame.to_pandas` should take Snowflake numeric types with precision 38 as `int64`.

## 1.15.0 (2024-04-24)

### New Features

- Added `truncate` save mode in `DataFrameWrite` to overwrite existing tables by truncating the underlying table instead of dropping it.
- Added telemetry to calculate query plan height and number of duplicate nodes during collect operations.
- Added the functions below to unload data from a `DataFrame` into one or more files in a stage:
  - `DataFrame.write.json`
  - `DataFrame.write.csv`
  - `DataFrame.write.parquet`
- Added distributed tracing using open telemetry APIs for action functions in `DataFrame` and `DataFrameWriter`:
  - snowflake.snowpark.DataFrame:
    - collect
    - collect_nowait
    - to_pandas
    - count
    - show
  - snowflake.snowpark.DataFrameWriter:
    - save_as_table
- Added support for snow:// URLs to `snowflake.snowpark.Session.file.get` and `snowflake.snowpark.Session.file.get_stream`
- Added support to register stored procedures and UDxFs with a `comment`.
- UDAF client support is ready for public preview. Please stay tuned for the Snowflake announcement of UDAF public preview.
- Added support for dynamic pivot.  This feature is currently in private preview.

### Improvements

- Improved the generated query performance for both compilation and execution by converting duplicate subqueries to Common Table Expressions (CTEs). It is still an experimental feature not enabled by default, and can be enabled by setting `session.cte_optimization_enabled` to `True`.

### Bug Fixes

- Fixed a bug where `statement_params` was not passed to query executions that register stored procedures and user defined functions.
- Fixed a bug causing `snowflake.snowpark.Session.file.get_stream` to fail for quoted stage locations.
- Fixed a bug that an internal type hint in `utils.py` might raise AttributeError in case the underlying module can not be found.

### Local Testing Updates

#### New Features

- Added support for registering UDFs and stored procedures.
- Added support for the following APIs:
  - snowflake.snowpark.Session:
    - file.put
    - file.put_stream
    - file.get
    - file.get_stream
    - read.json
    - add_import
    - remove_import
    - get_imports
    - clear_imports
    - add_packages
    - add_requirements
    - clear_packages
    - remove_package
    - udf.register
    - udf.register_from_file
    - sproc.register
    - sproc.register_from_file
  - snowflake.snowpark.functions
    - current_database
    - current_session
    - date_trunc
    - object_construct
    - object_construct_keep_null
    - pow
    - sqrt
    - udf
    - sproc
- Added support for StringType, TimestampType and VariantType data conversion in the mocked function `to_time`.

#### Bug Fixes

- Fixed a bug that null filled columns for constant functions.
- Fixed a bug that implementation of to_object, to_array and to_binary to better handle null inputs.
- Fixed a bug that timestamp data comparison can not handle year beyond 2262.
- Fixed a bug that `Session.builder.getOrCreate` should return the created mock session.

## 1.14.0 (2024-03-20)

### New Features

- Added support for creating vectorized UDTFs with `process` method.
- Added support for dataframe functions:
  - to_timestamp_ltz
  - to_timestamp_ntz
  - to_timestamp_tz
  - locate
- Added support for ASOF JOIN type.
- Added support for the following local testing APIs:
  - snowflake.snowpark.functions:
    - to_double
    - to_timestamp
    - to_timestamp_ltz
    - to_timestamp_ntz
    - to_timestamp_tz
    - greatest
    - least
    - convert_timezone
    - dateadd
    - date_part
  - snowflake.snowpark.Session:
    - get_current_account
    - get_current_warehouse
    - get_current_role
    - use_schema
    - use_warehouse
    - use_database
    - use_role

### Bug Fixes

- Fixed a bug in `SnowflakePlanBuilder` that `save_as_table` does not filter column that name start with '$' and follow by number correctly.
- Fixed a bug that statement parameters may have no effect when resolving imports and packages.
- Fixed bugs in local testing:
  - LEFT ANTI and LEFT SEMI joins drop rows with null values.
  - DataFrameReader.csv incorrectly parses data when the optional parameter `field_optionally_enclosed_by` is specified.
  - Column.regexp only considers the first entry when `pattern` is a `Column`.
  - Table.update raises `KeyError` when updating null values in the rows.
  - VARIANT columns raise errors at `DataFrame.collect`.
  - `count_distinct` does not work correctly when counting.
  - Null values in integer columns raise `TypeError`.

### Improvements

- Added telemetry to local testing.
- Improved the error message of `DataFrameReader` to raise `FileNotFound` error when reading a path that does not exist or when there are no files under the path.

## 1.13.0 (2024-02-26)

### New Features

- Added support for an optional `date_part` argument in function `last_day`.
- `SessionBuilder.app_name` will set the query_tag after the session is created.
- Added support for the following local testing functions:
  - current_timestamp
  - current_date
  - current_time
  - strip_null_value
  - upper
  - lower
  - length
  - initcap

### Improvements

- Added cleanup logic at interpreter shutdown to close all active sessions.
- Closing sessions within stored procedures now is a no-op logging a warning instead of raising an error.

### Bug Fixes

- Fixed a bug in `DataFrame.to_local_iterator` where the iterator could yield wrong results if another query is executed before the iterator finishes due to wrong isolation level. For details, please see #945.
- Fixed a bug that truncated table names in error messages while running a plan with local testing enabled.
- Fixed a bug that `Session.range` returns empty result when the range is large.

## 1.12.1 (2024-02-08)

### Improvements

- Use `split_blocks=True` by default during `to_pandas` conversion, for optimal memory allocation. This parameter is passed to `pyarrow.Table.to_pandas`, which enables `PyArrow` to split the memory allocation into smaller, more manageable blocks instead of allocating a single contiguous block. This results in better memory management when dealing with larger datasets.

### Bug Fixes

- Fixed a bug in `DataFrame.to_pandas` that caused an error when evaluating on a Dataframe with an `IntergerType` column with null values.

## 1.12.0 (2024-01-30)

### New Features

- Exposed `statement_params` in `StoredProcedure.__call__`.
- Added two optional arguments to `Session.add_import`.
  - `chunk_size`: The number of bytes to hash per chunk of the uploaded files.
  - `whole_file_hash`: By default only the first chunk of the uploaded import is hashed to save time. When this is set to True each uploaded file is fully hashed instead.
- Added parameters `external_access_integrations` and `secrets` when creating a UDAF from Snowpark Python to allow integration with external access.
- Added a new method `Session.append_query_tag`. Allows an additional tag to be added to the current query tag by appending it as a comma separated value.
- Added a new method `Session.update_query_tag`. Allows updates to a JSON encoded dictionary query tag.
- `SessionBuilder.getOrCreate` will now attempt to replace the singleton it returns when token expiration has been detected.
- Added support for new functions in `snowflake.snowpark.functions`:
  - `array_except`
  - `create_map`
  - `sign`/`signum`
- Added the following functions to `DataFrame.analytics`:
  - Added the `moving_agg` function in `DataFrame.analytics` to enable moving aggregations like sums and averages with multiple window sizes.
  - Added the `cummulative_agg` function in `DataFrame.analytics` to enable commulative aggregations like sums and averages on multiple columns.
  - Added the `compute_lag` and `compute_lead` functions in `DataFrame.analytics` for enabling lead and lag calculations on multiple columns.
  - Added the `time_series_agg` function in `DataFrame.analytics` to enable time series aggregations like sums and averages with multiple time windows.

### Bug Fixes

- Fixed a bug in `DataFrame.na.fill` that caused Boolean values to erroneously override integer values.
- Fixed a bug in `Session.create_dataframe` where the Snowpark DataFrames created using pandas DataFrames were not inferring the type for timestamp columns correctly. The behavior is as follows:
  - Earlier timestamp columns without a timezone would be converted to nanosecond epochs and inferred as `LongType()`, but will now be correctly maintained as timestamp values and be inferred as `TimestampType(TimestampTimeZone.NTZ)`.
  - Earlier timestamp columns with a timezone would be inferred as `TimestampType(TimestampTimeZone.NTZ)` and loose timezone information but will now be correctly inferred as `TimestampType(TimestampTimeZone.LTZ)` and timezone information is retained correctly.
  - Set session parameter `PYTHON_SNOWPARK_USE_LOGICAL_TYPE_FOR_CREATE_DATAFRAME` to revert back to old behavior. It is recommended that you update your code to align with correct behavior because the parameter will be removed in the future.
- Fixed a bug that `DataFrame.to_pandas` gets decimal type when scale is not 0, and creates an object dtype in `pandas`. Instead, we cast the value to a float64 type.
- Fixed bugs that wrongly flattened the generated SQL when one of the following happens:
  - `DataFrame.filter()` is called after `DataFrame.sort().limit()`.
  - `DataFrame.sort()` or `filter()` is called on a DataFrame that already has a window function or sequence-dependent data generator column.
    For instance, `df.select("a", seq1().alias("b")).select("a", "b").sort("a")` won't flatten the sort clause anymore.
  - a window or sequence-dependent data generator column is used after `DataFrame.limit()`. For instance, `df.limit(10).select(row_number().over())` won't flatten the limit and select in the generated SQL.
- Fixed a bug where aliasing a DataFrame column raised an error when the DataFame was copied from another DataFrame with an aliased column. For instance,

  ```python
  df = df.select(col("a").alias("b"))
  df = copy(df)
  df.select(col("b").alias("c"))  # threw an error. Now it's fixed.
  ```

- Fixed a bug in `Session.create_dataframe` that the non-nullable field in a schema is not respected for boolean type. Note that this fix is only effective when the user has the privilege to create a temp table.
- Fixed a bug in SQL simplifier where non-select statements in `session.sql` dropped a SQL query when used with `limit()`.
- Fixed a bug that raised an exception when session parameter `ERROR_ON_NONDETERMINISTIC_UPDATE` is true.

### Behavior Changes (API Compatible)

- When parsing data types during a `to_pandas` operation, we rely on GS precision value to fix precision issues for large integer values. This may affect users where a column that was earlier returned as `int8` gets returned as `int64`. Users can fix this by explicitly specifying precision values for their return column.
- Aligned behavior for `Session.call` in case of table stored procedures where running `Session.call` would not trigger stored procedure unless a `collect()` operation was performed.
- `StoredProcedureRegistration` will now automatically add `snowflake-snowpark-python` as a package dependency. The added dependency will be on the client's local version of the library and an error is thrown if the server cannot support that version.

## 1.11.1 (2023-12-07)

### Bug Fixes

- Fixed a bug that numpy should not be imported at the top level of mock module.
- Added support for these new functions in `snowflake.snowpark.functions`:
  - `from_utc_timestamp`
  - `to_utc_timestamp`

## 1.11.0 (2023-12-05)

### New Features

- Add the `conn_error` attribute to `SnowflakeSQLException` that stores the whole underlying exception from `snowflake-connector-python`.
- Added support for `RelationalGroupedDataframe.pivot()` to access `pivot` in the following pattern `Dataframe.group_by(...).pivot(...)`.
- Added experimental feature: Local Testing Mode, which allows you to create and operate on Snowpark Python DataFrames locally without connecting to a Snowflake account. You can use the local testing framework to test your DataFrame operations locally, on your development machine or in a CI (continuous integration) pipeline, before deploying code changes to your account.

- Added support for `arrays_to_object` new functions in `snowflake.snowpark.functions`.
- Added support for the vector data type.

### Dependency Updates

- Bumped cloudpickle dependency to work with `cloudpickle==2.2.1`
- Updated ``snowflake-connector-python`` to `3.4.0`.

### Bug Fixes

- DataFrame column names quoting check now supports newline characters.
- Fix a bug where a DataFrame generated by `session.read.with_metadata` creates inconsistent table when doing `df.write.save_as_table`.

## 1.10.0 (2023-11-03)

### New Features

- Added support for managing case sensitivity in `DataFrame.to_local_iterator()`.
- Added support for specifying vectorized UDTF's input column names by using the optional parameter `input_names` in `UDTFRegistration.register/register_file` and `functions.pandas_udtf`. By default, `RelationalGroupedDataFrame.applyInPandas` will infer the column names from current dataframe schema.
- Add `sql_error_code` and `raw_message` attributes to `SnowflakeSQLException` when it is caused by a SQL exception.

### Bug Fixes

- Fixed a bug in `DataFrame.to_pandas()` where converting snowpark dataframes to pandas dataframes was losing precision on integers with more than 19 digits.
- Fixed a bug that `session.add_packages` can not handle requirement specifier that contains project name with underscore and version.
- Fixed a bug in `DataFrame.limit()` when `offset` is used and the parent `DataFrame` uses `limit`. Now the `offset` won't impact the parent DataFrame's `limit`.
- Fixed a bug in `DataFrame.write.save_as_table` where dataframes created from read api could not save data into snowflake because of invalid column name `$1`.

### Behavior change

- Changed the behavior of `date_format`:
  - The `format` argument changed from optional to required.
  - The returned result changed from a date object to a date-formatted string.
- When a window function, or a sequence-dependent data generator (`normal`, `zipf`, `uniform`, `seq1`, `seq2`, `seq4`, `seq8`) function is used, the sort and filter operation will no longer be flattened when generating the query.

## 1.9.0 (2023-10-13)

### New Features

- Added support for the Python 3.11 runtime environment.

### Dependency updates

- Added back the dependency of `typing-extensions`.

### Bug Fixes

- Fixed a bug where imports from permanent stage locations were ignored for temporary stored procedures, UDTFs, UDFs, and UDAFs.
- Revert back to using CTAS (create table as select) statement for `Dataframe.writer.save_as_table` which does not need insert permission for writing tables.

### New Features
- Support `PythonObjJSONEncoder` json-serializable objects for `ARRAY` and `OBJECT` literals.

## 1.8.0 (2023-09-14)

### New Features

- Added support for VOLATILE/IMMUTABLE keyword when registering UDFs.
- Added support for specifying clustering keys when saving dataframes using `DataFrame.save_as_table`.
- Accept `Iterable` objects input for `schema` when creating dataframes using `Session.create_dataframe`.
- Added the property `DataFrame.session` to return a `Session` object.
- Added the property `Session.session_id` to return an integer that represents session ID.
- Added the property `Session.connection` to return a `SnowflakeConnection` object .

- Added support for creating a Snowpark session from a configuration file or environment variables.

### Dependency updates

- Updated ``snowflake-connector-python`` to 3.2.0.

### Bug Fixes

- Fixed a bug where automatic package upload would raise `ValueError` even when compatible package version were added in `session.add_packages`.
- Fixed a bug where table stored procedures were not registered correctly when using `register_from_file`.
- Fixed a bug where dataframe joins failed with `invalid_identifier` error.
- Fixed a bug where `DataFrame.copy` disables SQL simplfier for the returned copy.
- Fixed a bug where `session.sql().select()` would fail if any parameters are specified to `session.sql()`

## 1.7.0 (2023-08-28)

### New Features

- Added parameters `external_access_integrations` and `secrets` when creating a UDF, UDTF or Stored Procedure from Snowpark Python to allow integration with external access.
- Added support for these new functions in `snowflake.snowpark.functions`:
  - `array_flatten`
  - `flatten`
- Added support for `apply_in_pandas` in `snowflake.snowpark.relational_grouped_dataframe`.
- Added support for replicating your local Python environment on Snowflake via `Session.replicate_local_environment`.

### Bug Fixes

- Fixed a bug where `session.create_dataframe` fails to properly set nullable columns where nullability was affected by order or data was given.
- Fixed a bug where `DataFrame.select` could not identify and alias columns in presence of table functions when output columns of table function overlapped with columns in dataframe.

### Behavior Changes

- When creating stored procedures, UDFs, UDTFs, UDAFs with parameter `is_permanent=False` will now create temporary objects even when `stage_name` is provided. The default value of `is_permanent` is `False` which is why if this value is not explicitly set to `True` for permanent objects, users will notice a change in behavior.
- `types.StructField` now enquotes column identifier by default.

## 1.6.1 (2023-08-02)

### New Features

- Added support for these new functions in `snowflake.snowpark.functions`:
  - `array_sort`
  - `sort_array`
  - `array_min`
  - `array_max`
  - `explode_outer`
- Added support for pure Python packages specified via `Session.add_requirements` or `Session.add_packages`. They are now usable in stored procedures and UDFs even if packages are not present on the Snowflake Anaconda channel.
  - Added Session parameter `custom_packages_upload_enabled` and `custom_packages_force_upload_enabled` to enable the support for pure Python packages feature mentioned above. Both parameters default to `False`.
- Added support for specifying package requirements by passing a Conda environment yaml file to `Session.add_requirements`.
- Added support for asynchronous execution of multi-query dataframes that contain binding variables.
- Added support for renaming multiple columns in `DataFrame.rename`.
- Added support for Geometry datatypes.
- Added support for `params` in `session.sql()` in stored procedures.
- Added support for user-defined aggregate functions (UDAFs). This feature is currently in private preview.
- Added support for vectorized UDTFs (user-defined table functions). This feature is currently in public preview.
- Added support for Snowflake Timestamp variants (i.e., `TIMESTAMP_NTZ`, `TIMESTAMP_LTZ`, `TIMESTAMP_TZ`)
  - Added `TimestampTimezone` as an argument in `TimestampType` constructor.
  - Added type hints `NTZ`, `LTZ`, `TZ` and `Timestamp` to annotate functions when registering UDFs.

### Improvements

- Removed redundant dependency `typing-extensions`.
- `DataFrame.cache_result` now creates temp table fully qualified names under current database and current schema.

### Bug Fixes

- Fixed a bug where type check happens on pandas before it is imported.
- Fixed a bug when creating a UDF from `numpy.ufunc`.
- Fixed a bug where `DataFrame.union` was not generating the correct `Selectable.schema_query` when SQL simplifier is enabled.

### Behavior Changes

- `DataFrameWriter.save_as_table` now respects the `nullable` field of the schema provided by the user or the inferred schema based on data from user input.

### Dependency updates

- Updated ``snowflake-connector-python`` to 3.0.4.

## 1.5.1 (2023-06-20)

### New Features

- Added support for the Python 3.10 runtime environment.

## 1.5.0 (2023-06-09)

### Behavior Changes

- Aggregation results, from functions such as `DataFrame.agg` and `DataFrame.describe`, no longer strip away non-printing characters from column names.

### New Features

- Added support for the Python 3.9 runtime environment.
- Added support for new functions in `snowflake.snowpark.functions`:
  - `array_generate_range`
  - `array_unique_agg`
  - `collect_set`
  - `sequence`
- Added support for registering and calling stored procedures with `TABLE` return type.
- Added support for parameter `length` in `StringType()` to specify the maximum number of characters that can be stored by the column.
- Added the alias `functions.element_at()` for `functions.get()`.
- Added the alias `Column.contains` for `functions.contains`.
- Added experimental feature `DataFrame.alias`.
- Added support for querying metadata columns from stage when creating `DataFrame` using `DataFrameReader`.
- Added support for `StructType.add` to append more fields to existing `StructType` objects.
- Added support for parameter `execute_as` in `StoredProcedureRegistration.register_from_file()` to specify stored procedure caller rights.

### Bug Fixes

- Fixed a bug where the `Dataframe.join_table_function` did not run all of the necessary queries to set up the join table function when SQL simplifier was enabled.
- Fixed type hint declaration for custom types - `ColumnOrName`, `ColumnOrLiteralStr`, `ColumnOrSqlExpr`, `LiteralType` and `ColumnOrLiteral` that were breaking `mypy` checks.
- Fixed a bug where `DataFrameWriter.save_as_table` and `DataFrame.copy_into_table` failed to parse fully qualified table names.

## 1.4.0 (2023-04-24)

### New Features

- Added support for `session.getOrCreate`.
- Added support for alias `Column.getField`.
- Added support for new functions in `snowflake.snowpark.functions`:
  - `date_add` and `date_sub` to make add and subtract operations easier.
  - `daydiff`
  - `explode`
  - `array_distinct`.
  - `regexp_extract`.
  - `struct`.
  - `format_number`.
  - `bround`.
  - `substring_index`
- Added parameter `skip_upload_on_content_match` when creating UDFs, UDTFs and stored procedures using `register_from_file` to skip uploading files to a stage if the same version of the files are already on the stage.
- Added support for `DataFrameWriter.save_as_table` method to take table names that contain dots.
- Flattened generated SQL when `DataFrame.filter()` or `DataFrame.order_by()` is followed by a projection statement (e.g. `DataFrame.select()`, `DataFrame.with_column()`).
- Added support for creating dynamic tables _(in private preview)_ using `Dataframe.create_or_replace_dynamic_table`.
- Added an optional argument `params` in `session.sql()` to support binding variables. Note that this is not supported in stored procedures yet.

### Bug Fixes

- Fixed a bug in `strtok_to_array` where an exception was thrown when a delimiter was passed in.
- Fixed a bug in `session.add_import` where the module had the same namespace as other dependencies.

## 1.3.0 (2023-03-28)

### New Features

- Added support for `delimiters` parameter in `functions.initcap()`.
- Added support for `functions.hash()` to accept a variable number of input expressions.
- Added API `Session.RuntimeConfig` for getting/setting/checking the mutability of any runtime configuration.
- Added support managing case sensitivity in `Row` results from `DataFrame.collect` using `case_sensitive` parameter.
- Added API `Session.conf` for getting, setting or checking the mutability of any runtime configuration.
- Added support for managing case sensitivity in `Row` results from `DataFrame.collect` using `case_sensitive` parameter.
- Added indexer support for `snowflake.snowpark.types.StructType`.
- Added a keyword argument `log_on_exception` to `Dataframe.collect` and `Dataframe.collect_no_wait` to optionally disable error logging for SQL exceptions.

### Bug Fixes

- Fixed a bug where a DataFrame set operation(`DataFrame.substract`, `DataFrame.union`, etc.) being called after another DataFrame set operation and `DataFrame.select` or `DataFrame.with_column` throws an exception.
- Fixed a bug where chained sort statements are overwritten by the SQL simplifier.

### Improvements

- Simplified JOIN queries to use constant subquery aliases (`SNOWPARK_LEFT`, `SNOWPARK_RIGHT`) by default. Users can disable this at runtime with `session.conf.set('use_constant_subquery_alias', False)` to use randomly generated alias names instead.
- Allowed specifying statement parameters in `session.call()`.
- Enabled the uploading of large pandas DataFrames in stored procedures by defaulting to a chunk size of 100,000 rows.

## 1.2.0 (2023-03-02)

### New Features

- Added support for displaying source code as comments in the generated scripts when registering stored procedures. This
  is enabled by default, turn off by specifying `source_code_display=False` at registration.
- Added a parameter `if_not_exists` when creating a UDF, UDTF or Stored Procedure from Snowpark Python to ignore creating the specified function or procedure if it already exists.
- Accept integers when calling `snowflake.snowpark.functions.get` to extract value from array.
- Added `functions.reverse` in functions to open access to Snowflake built-in function
  [reverse](https://docs.snowflake.com/en/sql-reference/functions/reverse).
- Added parameter `require_scoped_url` in snowflake.snowflake.files.SnowflakeFile.open() `(in Private Preview)` to replace `is_owner_file` is marked for deprecation.

### Bug Fixes

- Fixed a bug that overwrote `paramstyle` to `qmark` when creating a Snowpark session.
- Fixed a bug where `df.join(..., how="cross")` fails with `SnowparkJoinException: (1112): Unsupported using join type 'Cross'`.
- Fixed a bug where querying a `DataFrame` column created from chained function calls used a wrong column name.

## 1.1.0 (2023-01-26)

### New Features:

- Added `asc`, `asc_nulls_first`, `asc_nulls_last`, `desc`, `desc_nulls_first`, `desc_nulls_last`, `date_part` and `unix_timestamp` in functions.
- Added the property `DataFrame.dtypes` to return a list of column name and data type pairs.
- Added the following aliases:
  - `functions.expr()` for `functions.sql_expr()`.
  - `functions.date_format()` for `functions.to_date()`.
  - `functions.monotonically_increasing_id()` for `functions.seq8()`
  - `functions.from_unixtime()` for `functions.to_timestamp()`

### Bug Fixes:

- Fixed a bug in SQL simplifier that didn’t handle Column alias and join well in some cases. See https://github.com/snowflakedb/snowpark-python/issues/658 for details.
- Fixed a bug in SQL simplifier that generated wrong column names for function calls, NaN and INF.

### Improvements

- The session parameter `PYTHON_SNOWPARK_USE_SQL_SIMPLIFIER` is `True` after Snowflake 7.3 was released. In snowpark-python, `session.sql_simplifier_enabled` reads the value of `PYTHON_SNOWPARK_USE_SQL_SIMPLIFIER` by default, meaning that the SQL simplfier is enabled by default after the Snowflake 7.3 release. To turn this off, set `PYTHON_SNOWPARK_USE_SQL_SIMPLIFIER` in Snowflake to `False` or run `session.sql_simplifier_enabled = False` from Snowpark. It is recommended to use the SQL simplifier because it helps to generate more concise SQL.

## 1.0.0 (2022-11-01)

### New Features

- Added `Session.generator()` to create a new `DataFrame` using the Generator table function.
- Added a parameter `secure` to the functions that create a secure UDF or UDTF.

## 0.12.0 (2022-10-14)

### New Features

- Added new APIs for async job:
  - `Session.create_async_job()` to create an `AsyncJob` instance from a query id.
  - `AsyncJob.result()` now accepts argument `result_type` to return the results in different formats.
  - `AsyncJob.to_df()` returns a `DataFrame` built from the result of this asynchronous job.
  - `AsyncJob.query()` returns the SQL text of the executed query.
- `DataFrame.agg()` and `RelationalGroupedDataFrame.agg()` now accept variable-length arguments.
- Added parameters `lsuffix` and `rsuffix` to `DataFram.join()` and `DataFrame.cross_join()` to conveniently rename overlapping columns.
- Added `Table.drop_table()` so you can drop the temp table after `DataFrame.cache_result()`. `Table` is also a context manager so you can use the `with` statement to drop the cache temp table after use.
- Added `Session.use_secondary_roles()`.
- Added functions `first_value()` and `last_value()`. (contributed by @chasleslr)
- Added `on` as an alias for `using_columns` and `how` as an alias for `join_type` in `DataFrame.join()`.

### Bug Fixes

- Fixed a bug in `Session.create_dataframe()` that raised an error when `schema` names had special characters.
- Fixed a bug in which options set in `Session.read.option()` were not passed to `DataFrame.copy_into_table()` as default values.
- Fixed a bug in which `DataFrame.copy_into_table()` raises an error when a copy option has single quotes in the value.

## 0.11.0 (2022-09-28)

### Behavior Changes

- `Session.add_packages()` now raises `ValueError` when the version of a package cannot be found in Snowflake Anaconda channel. Previously, `Session.add_packages()` succeeded, and a `SnowparkSQLException` exception was raised later in the UDF/SP registration step.

### New Features:

- Added method `FileOperation.get_stream()` to support downloading stage files as stream.
- Added support in `functions.ntiles()` to accept int argument.
- Added the following aliases:
  - `functions.call_function()` for `functions.call_builtin()`.
  - `functions.function()` for `functions.builtin()`.
  - `DataFrame.order_by()` for `DataFrame.sort()`
  - `DataFrame.orderBy()` for `DataFrame.sort()`
- Improved `DataFrame.cache_result()` to return a more accurate `Table` class instead of a `DataFrame` class.
- Added support to allow `session` as the first argument when calling `StoredProcedure`.

### Improvements

- Improved nested query generation by flattening queries when applicable.
  - This improvement could be enabled by setting `Session.sql_simplifier_enabled = True`.
  - `DataFrame.select()`, `DataFrame.with_column()`, `DataFrame.drop()` and other select-related APIs have more flattened SQLs.
  - `DataFrame.union()`, `DataFrame.union_all()`, `DataFrame.except_()`, `DataFrame.intersect()`, `DataFrame.union_by_name()` have flattened SQLs generated when multiple set operators are chained.
- Improved type annotations for async job APIs.

### Bug Fixes

- Fixed a bug in which `Table.update()`, `Table.delete()`, `Table.merge()` try to reference a temp table that does not exist.

## 0.10.0 (2022-09-16)

### New Features:

- Added experimental APIs for evaluating Snowpark dataframes with asynchronous queries:
  - Added keyword argument `block` to the following action APIs on Snowpark dataframes (which execute queries) to allow asynchronous evaluations:
    - `DataFrame.collect()`, `DataFrame.to_local_iterator()`, `DataFrame.to_pandas()`, `DataFrame.to_pandas_batches()`, `DataFrame.count()`, `DataFrame.first()`.
    - `DataFrameWriter.save_as_table()`, `DataFrameWriter.copy_into_location()`.
    - `Table.delete()`, `Table.update()`, `Table.merge()`.
  - Added method `DataFrame.collect_nowait()` to allow asynchronous evaluations.
  - Added class `AsyncJob` to retrieve results from asynchronously executed queries and check their status.
- Added support for `table_type` in `Session.write_pandas()`. You can now choose from these `table_type` options: `"temporary"`, `"temp"`, and `"transient"`.
- Added support for using Python structured data (`list`, `tuple` and `dict`) as literal values in Snowpark.
- Added keyword argument `execute_as` to `functions.sproc()` and `session.sproc.register()` to allow registering a stored procedure as a caller or owner.
- Added support for specifying a pre-configured file format when reading files from a stage in Snowflake.

### Improvements:

- Added support for displaying details of a Snowpark session.

### Bug Fixes:

- Fixed a bug in which `DataFrame.copy_into_table()` and `DataFrameWriter.save_as_table()` mistakenly created a new table if the table name is fully qualified, and the table already exists.

### Deprecations:

- Deprecated keyword argument `create_temp_table` in `Session.write_pandas()`.
- Deprecated invoking UDFs using arguments wrapped in a Python list or tuple. You can use variable-length arguments without a list or tuple.

### Dependency updates

- Updated ``snowflake-connector-python`` to 2.7.12.

## 0.9.0 (2022-08-30)

### New Features:

- Added support for displaying source code as comments in the generated scripts when registering UDFs.
  This feature is turned on by default. To turn it off, pass the new keyword argument `source_code_display` as `False` when calling `register()` or `@udf()`.
- Added support for calling table functions from `DataFrame.select()`, `DataFrame.with_column()` and `DataFrame.with_columns()` which now take parameters of type `table_function.TableFunctionCall` for columns.
- Added keyword argument `overwrite` to `session.write_pandas()` to allow overwriting contents of a Snowflake table with that of a pandas DataFrame.
- Added keyword argument `column_order` to `df.write.save_as_table()` to specify the matching rules when inserting data into table in append mode.
- Added method `FileOperation.put_stream()` to upload local files to a stage via file stream.
- Added methods `TableFunctionCall.alias()` and `TableFunctionCall.as_()` to allow aliasing the names of columns that come from the output of table function joins.
- Added function `get_active_session()` in module `snowflake.snowpark.context` to get the current active Snowpark session.

### Bug Fixes:

- Fixed a bug in which batch insert should not raise an error when `statement_params` is not passed to the function.
- Fixed a bug in which column names should be quoted when `session.create_dataframe()` is called with dicts and a given schema.
- Fixed a bug in which creation of table should be skipped if the table already exists and is in append mode when calling `df.write.save_as_table()`.
- Fixed a bug in which third-party packages with underscores cannot be added when registering UDFs.

### Improvements:

- Improved function `function.uniform()` to infer the types of inputs `max_` and `min_` and cast the limits to `IntegerType` or `FloatType` correspondingly.

## 0.8.0 (2022-07-22)

### New Features:

- Added keyword only argument `statement_params` to the following methods to allow for specifying statement level parameters:
  - `collect`, `to_local_iterator`, `to_pandas`, `to_pandas_batches`,
    `count`, `copy_into_table`, `show`, `create_or_replace_view`, `create_or_replace_temp_view`, `first`, `cache_result`
    and `random_split` on class `snowflake.snowpark.Dateframe`.
  - `update`, `delete` and `merge` on class `snowflake.snowpark.Table`.
  - `save_as_table` and `copy_into_location` on class `snowflake.snowpark.DataFrameWriter`.
  - `approx_quantile`, `statement_params`, `cov` and `crosstab` on class `snowflake.snowpark.DataFrameStatFunctions`.
  - `register` and `register_from_file` on class `snowflake.snowpark.udf.UDFRegistration`.
  - `register` and `register_from_file` on class `snowflake.snowpark.udtf.UDTFRegistration`.
  - `register` and `register_from_file` on class `snowflake.snowpark.stored_procedure.StoredProcedureRegistration`.
  - `udf`, `udtf` and `sproc` in `snowflake.snowpark.functions`.
- Added support for `Column` as an input argument to `session.call()`.
- Added support for `table_type` in `df.write.save_as_table()`. You can now choose from these `table_type` options: `"temporary"`, `"temp"`, and `"transient"`.

### Improvements:

- Added validation of object name in `session.use_*` methods.
- Updated the query tag in SQL to escape it when it has special characters.
- Added a check to see if Anaconda terms are acknowledged when adding missing packages.

### Bug Fixes:

- Fixed the limited length of the string column in `session.create_dataframe()`.
- Fixed a bug in which `session.create_dataframe()` mistakenly converted 0 and `False` to `None` when the input data was only a list.
- Fixed a bug in which calling `session.create_dataframe()` using a large local dataset sometimes created a temp table twice.
- Aligned the definition of `function.trim()` with the SQL function definition.
- Fixed an issue where snowpark-python would hang when using the Python system-defined (built-in function) `sum` vs. the Snowpark `function.sum()`.

### Deprecations:

- Deprecated keyword argument `create_temp_table` in `df.write.save_as_table()`.

## 0.7.0 (2022-05-25)

### New Features:

- Added support for user-defined table functions (UDTFs).
  - Use function `snowflake.snowpark.functions.udtf()` to register a UDTF, or use it as a decorator to register the UDTF.
    - You can also use `Session.udtf.register()` to register a UDTF.
  - Use `Session.udtf.register_from_file()` to register a UDTF from a Python file.
- Updated APIs to query a table function, including both Snowflake built-in table functions and UDTFs.
  - Use function `snowflake.snowpark.functions.table_function()` to create a callable representing a table function and use it to call the table function in a query.
  - Alternatively, use function `snowflake.snowpark.functions.call_table_function()` to call a table function.
  - Added support for `over` clause that specifies `partition by` and `order by` when lateral joining a table function.
  - Updated `Session.table_function()` and `DataFrame.join_table_function()` to accept `TableFunctionCall` instances.

### Breaking Changes:

- When creating a function with `functions.udf()` and `functions.sproc()`, you can now specify an empty list for the `imports` or `packages` argument to indicate that no import or package is used for this UDF or stored procedure. Previously, specifying an empty list meant that the function would use session-level imports or packages.
- Improved the `__repr__` implementation of data types in `types.py`. The unused `type_name` property has been removed.
- Added a Snowpark-specific exception class for SQL errors. This replaces the previous `ProgrammingError` from the Python connector.

### Improvements:

- Added a lock to a UDF or UDTF when it is called for the first time per thread.
- Improved the error message for pickling errors that occurred during UDF creation.
- Included the query ID when logging the failed query.

### Bug Fixes:

- Fixed a bug in which non-integral data (such as timestamps) was occasionally converted to integer when calling `DataFrame.to_pandas()`.
- Fixed a bug in which `DataFrameReader.parquet()` failed to read a parquet file when its column contained spaces.
- Fixed a bug in which `DataFrame.copy_into_table()` failed when the dataframe is created by reading a file with inferred schemas.

### Deprecations

`Session.flatten()` and `DataFrame.flatten()`.

### Dependency Updates:

- Restricted the version of `cloudpickle` <= `2.0.0`.

## 0.6.0 (2022-04-27)

### New Features:

- Added support for vectorized UDFs with the input as a pandas DataFrame or pandas Series and the output as a pandas Series. This improves the performance of UDFs in Snowpark.
- Added support for inferring the schema of a DataFrame by default when it is created by reading a Parquet, Avro, or ORC file in the stage.
- Added functions `current_session()`, `current_statement()`, `current_user()`, `current_version()`, `current_warehouse()`, `date_from_parts()`, `date_trunc()`, `dayname()`, `dayofmonth()`, `dayofweek()`, `dayofyear()`, `grouping()`, `grouping_id()`, `hour()`, `last_day()`, `minute()`, `next_day()`, `previous_day()`, `second()`, `month()`, `monthname()`, `quarter()`, `year()`, `current_database()`, `current_role()`, `current_schema()`, `current_schemas()`, `current_region()`, `current_avaliable_roles()`, `add_months()`, `any_value()`, `bitnot()`, `bitshiftleft()`, `bitshiftright()`, `convert_timezone()`, `uniform()`, `strtok_to_array()`, `sysdate()`, `time_from_parts()`,  `timestamp_from_parts()`, `timestamp_ltz_from_parts()`, `timestamp_ntz_from_parts()`, `timestamp_tz_from_parts()`, `weekofyear()`, `percentile_cont()` to `snowflake.snowflake.functions`.

### Breaking Changes:

- Expired deprecations:
  - Removed the following APIs that were deprecated in 0.4.0: `DataFrame.groupByGroupingSets()`, `DataFrame.naturalJoin()`, `DataFrame.joinTableFunction`, `DataFrame.withColumns()`, `Session.getImports()`, `Session.addImport()`, `Session.removeImport()`, `Session.clearImports()`, `Session.getSessionStage()`, `Session.getDefaultDatabase()`, `Session.getDefaultSchema()`, `Session.getCurrentDatabase()`, `Session.getCurrentSchema()`, `Session.getFullyQualifiedCurrentSchema()`.

### Improvements:

- Added support for creating an empty `DataFrame` with a specific schema using the `Session.create_dataframe()` method.
- Changed the logging level from `INFO` to `DEBUG` for several logs (e.g., the executed query) when evaluating a dataframe.
- Improved the error message when failing to create a UDF due to pickle errors.

### Bug Fixes:

- Removed pandas hard dependencies in the `Session.create_dataframe()` method.

### Dependency Updates:

- Added `typing-extension` as a new dependency with the version >= `4.1.0`.

## 0.5.0 (2022-03-22)

### New Features

- Added stored procedures API.
  - Added `Session.sproc` property and `sproc()` to `snowflake.snowpark.functions`, so you can register stored procedures.
  - Added `Session.call` to call stored procedures by name.
- Added `UDFRegistration.register_from_file()` to allow registering UDFs from Python source files or zip files directly.
- Added `UDFRegistration.describe()` to describe a UDF.
- Added `DataFrame.random_split()` to provide a way to randomly split a dataframe.
- Added functions `md5()`, `sha1()`, `sha2()`, `ascii()`, `initcap()`, `length()`, `lower()`, `lpad()`, `ltrim()`, `rpad()`, `rtrim()`, `repeat()`, `soundex()`, `regexp_count()`, `replace()`, `charindex()`, `collate()`, `collation()`, `insert()`, `left()`, `right()`, `endswith()` to `snowflake.snowpark.functions`.
- Allowed `call_udf()` to accept literal values.
- Provided a `distinct` keyword in `array_agg()`.

### Bug Fixes:

- Fixed an issue that caused `DataFrame.to_pandas()` to have a string column if `Column.cast(IntegerType())` was used.
- Fixed a bug in `DataFrame.describe()` when there is more than one string column.

## 0.4.0 (2022-02-15)

### New Features

- You can now specify which Anaconda packages to use when defining UDFs.
  - Added `add_packages()`, `get_packages()`, `clear_packages()`, and `remove_package()`, to class `Session`.
  - Added `add_requirements()` to `Session` so you can use a requirements file to specify which packages this session will use.
  - Added parameter `packages` to function `snowflake.snowpark.functions.udf()` and method `UserDefinedFunction.register()` to indicate UDF-level Anaconda package dependencies when creating a UDF.
  - Added parameter `imports` to `snowflake.snowpark.functions.udf()` and `UserDefinedFunction.register()` to specify UDF-level code imports.
- Added a parameter `session` to function `udf()` and `UserDefinedFunction.register()` so you can specify which session to use to create a UDF if you have multiple sessions.
- Added types `Geography` and `Variant` to `snowflake.snowpark.types` to be used as type hints for Geography and Variant data when defining a UDF.
- Added support for Geography geoJSON data.
- Added `Table`, a subclass of `DataFrame` for table operations:
  - Methods `update` and `delete` update and delete rows of a table in Snowflake.
  - Method `merge` merges data from a `DataFrame` to a `Table`.
  - Override method `DataFrame.sample()` with an additional parameter `seed`, which works on tables but not on view and sub-queries.
- Added `DataFrame.to_local_iterator()` and `DataFrame.to_pandas_batches()` to allow getting results from an iterator when the result set returned from the Snowflake database is too large.
- Added `DataFrame.cache_result()` for caching the operations performed on a `DataFrame` in a temporary table.
  Subsequent operations on the original `DataFrame` have no effect on the cached result `DataFrame`.
- Added property `DataFrame.queries` to get SQL queries that will be executed to evaluate the `DataFrame`.
- Added `Session.query_history()` as a context manager to track SQL queries executed on a session, including all SQL queries to evaluate `DataFrame`s created from a session. Both query ID and query text are recorded.
- You can now create a `Session` instance from an existing established `snowflake.connector.SnowflakeConnection`. Use parameter `connection` in `Session.builder.configs()`.
- Added `use_database()`, `use_schema()`, `use_warehouse()`, and `use_role()` to class `Session` to switch database/schema/warehouse/role after a session is created.
- Added `DataFrameWriter.copy_into_table()` to unload a `DataFrame` to stage files.
- Added `DataFrame.unpivot()`.
- Added `Column.within_group()` for sorting the rows by columns with some aggregation functions.
- Added functions `listagg()`, `mode()`, `div0()`, `acos()`, `asin()`, `atan()`, `atan2()`, `cos()`, `cosh()`, `sin()`, `sinh()`, `tan()`, `tanh()`, `degrees()`, `radians()`, `round()`, `trunc()`, and `factorial()` to `snowflake.snowflake.functions`.
- Added an optional argument `ignore_nulls` in function `lead()` and `lag()`.
- The `condition` parameter of function `when()` and `iff()` now accepts SQL expressions.

### Improvements

- All function and method names have been renamed to use the snake case naming style, which is more Pythonic. For convenience, some camel case names are kept as aliases to the snake case APIs. It is recommended to use the snake case APIs.
  - Deprecated these methods on class `Session` and replaced them with their snake case equivalents: `getImports()`, `addImports()`, `removeImport()`, `clearImports()`, `getSessionStage()`, `getDefaultSchema()`, `getDefaultSchema()`, `getCurrentDatabase()`, `getFullyQualifiedCurrentSchema()`.
  - Deprecated these methods on class `DataFrame` and replaced them with their snake case equivalents: `groupingByGroupingSets()`, `naturalJoin()`, `withColumns()`, `joinTableFunction()`.
- Property `DataFrame.columns` is now consistent with `DataFrame.schema.names` and the Snowflake database `Identifier Requirements`.
- `Column.__bool__()` now raises a `TypeError`. This will ban the use of logical operators `and`, `or`, `not` on `Column` object, for instance `col("a") > 1 and col("b") > 2` will raise the `TypeError`. Use `(col("a") > 1) & (col("b") > 2)` instead.
- Changed `PutResult` and `GetResult` to subclass `NamedTuple`.
- Fixed a bug which raised an error when the local path or stage location has a space or other special characters.
- Changed `DataFrame.describe()` so that non-numeric and non-string columns are ignored instead of raising an exception.

### Dependency updates

- Updated ``snowflake-connector-python`` to 2.7.4.

## 0.3.0 (2022-01-09)

### New Features

- Added `Column.isin()`, with an alias `Column.in_()`.
- Added `Column.try_cast()`, which is a special version of `cast()`. It tries to cast a string expression to other types and returns `null` if the cast is not possible.
- Added `Column.startswith()` and `Column.substr()` to process string columns.
- `Column.cast()` now also accepts a `str` value to indicate the cast type in addition to a `DataType` instance.
- Added `DataFrame.describe()` to summarize stats of a `DataFrame`.
- Added `DataFrame.explain()` to print the query plan of a `DataFrame`.
- `DataFrame.filter()` and `DataFrame.select_expr()` now accepts a sql expression.
- Added a new `bool` parameter `create_temp_table` to methods `DataFrame.saveAsTable()` and `Session.write_pandas()` to optionally create a temp table.
- Added `DataFrame.minus()` and `DataFrame.subtract()` as aliases to `DataFrame.except_()`.
- Added `regexp_replace()`, `concat()`, `concat_ws()`, `to_char()`, `current_timestamp()`, `current_date()`, `current_time()`, `months_between()`, `cast()`, `try_cast()`, `greatest()`, `least()`, and `hash()` to module `snowflake.snowpark.functions`.

### Bug Fixes

- Fixed an issue where `Session.createDataFrame(pandas_df)` and `Session.write_pandas(pandas_df)` raise an exception when the `pandas DataFrame` has spaces in the column name.
- `DataFrame.copy_into_table()` sometimes prints an `error` level log entry while it actually works. It's fixed now.
- Fixed an API docs issue where some `DataFrame` APIs are missing from the docs.

### Dependency updates

- Update ``snowflake-connector-python`` to 2.7.2, which upgrades ``pyarrow`` dependency to 6.0.x. Refer to the [python connector 2.7.2 release notes](https://pypi.org/project/snowflake-connector-python/2.7.2/) for more details.

## 0.2.0 (2021-12-02)

### New Features

- Updated the `Session.createDataFrame()` method for creating a `DataFrame` from a pandas DataFrame.
- Added the `Session.write_pandas()` method for writing a `pandas DataFrame` to a table in Snowflake and getting a `Snowpark DataFrame` object back.
- Added new classes and methods for calling window functions.
- Added the new functions `cume_dist()`, to find the cumulative distribution of a value with regard to other values within a window partition,
  and `row_number()`, which returns a unique row number for each row within a window partition.
- Added functions for computing statistics for DataFrames in the `DataFrameStatFunctions` class.
- Added functions for handling missing values in a DataFrame in the `DataFrameNaFunctions` class.
- Added new methods `rollup()`, `cube()`, and `pivot()` to the `DataFrame` class.
- Added the `GroupingSets` class, which you can use with the DataFrame groupByGroupingSets method to perform a SQL GROUP BY GROUPING SETS.
- Added the new `FileOperation(session)`
  class that you can use to upload and download files to and from a stage.
- Added the `DataFrame.copy_into_table()`
  method for loading data from files in a stage into a table.
- In CASE expressions, the functions `when()` and `otherwise()`
  now accept Python types in addition to `Column` objects.
- When you register a UDF you can now optionally set the `replace` parameter to `True` to overwrite an existing UDF with the same name.

### Improvements

- UDFs are now compressed before they are uploaded to the server. This makes them about 10 times smaller, which can help
  when you are using large ML model files.
- When the size of a UDF is less than 8196 bytes, it will be uploaded as in-line code instead of uploaded to a stage.

### Bug Fixes

- Fixed an issue where the statement `df.select(when(col("a") == 1, 4).otherwise(col("a"))), [Row(4), Row(2), Row(3)]` raised an exception.
- Fixed an issue where `df.toPandas()` raised an exception when a DataFrame was created from large local data.

## 0.1.0 (2021-10-26)

Start of Private Preview<|MERGE_RESOLUTION|>--- conflicted
+++ resolved
@@ -49,9 +49,6 @@
 #### New Features
 - Added support for `DataFrame.backfill`, `DataFrame.bfill`, `Series.backfill`, and `Series.bfill`.
 - Added support for `DataFrame.compare` and `Series.compare` with default parameters.
-<<<<<<< HEAD
-- Added support for `Index.reindex`.
-=======
 - Added support for `Series.dt.microsecond` and `Series.dt.nanosecond`.
 - Added support for `Index.is_unique` and `Index.has_duplicates`.
 - Added support for `Index.equals`.
@@ -69,7 +66,7 @@
 - Added support for `Series.dt.is_leap_year`.
 - Added support for `DataFrame.items`.
 - Added support for `Series.dt.floor` and `Series.dt.ceil`.
->>>>>>> 8219a05c
+- Added support for `Index.reindex`.
 
 #### Improvements
 - Removed the public preview warning message upon importing Snowpark pandas.

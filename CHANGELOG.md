--- conflicted
+++ resolved
@@ -6,11 +6,8 @@
 
 #### New Features
 
-<<<<<<< HEAD
+- Added Support for relaxed consistency and ordering guarantees in `Dataframe.to_snowpark_pandas` by introducing the new parameter `relaxed_ordering`.
 - `DataFrameReader.dbapi` (PrPr) now accepts a list of strings for the session_init_statement parameter, allowing multiple SQL statements to be executed during session initialization.
-=======
-- Added Support for relaxed consistency and ordering guarantees in `Dataframe.to_snowpark_pandas` by introducing the new parameter `relaxed_ordering`.
->>>>>>> 8ea20532
 
 #### Improvements
 

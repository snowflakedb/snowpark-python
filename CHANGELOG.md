--- conflicted
+++ resolved
@@ -27,18 +27,14 @@
 #### New Features
 
 #### Improvements
-<<<<<<< HEAD
-- Set the default transfer limit in hybrid execution for data leaving Snowflake to 100k, which can be overridden with the SnowflakePandasTransferThreshold environment variable. This configuration is appropriate for scenarios with two available engines, "Pandas" and "Snowflake" on relational workloads.
-- Updated the error message for when Snowpark pandas is referenced within apply.
-=======
 
 - Hybrid execution mode is now enabled by default. Certain operations on smaller data will now automatically execute in native pandas in-memory. Use `from modin.config import AutoSwitchBackend; AutoSwitchBackend.disable()` to turn this off and force all execution to occur in Snowflake.
 - Downgraded to level `logging.DEBUG - 1` the log message saying that the
   Snowpark `DataFrame` reference of an internal `DataFrameReference` object
   has changed.
 - Eliminate duplicate parameter check queries for casing status when retrieving the session.
-- Retrieve dataframe row counts through object metadata to avoid a COUNT(\*) query (performance)
->>>>>>> e6583e42
+- Retrieve dataframe row counts through object metadata to avoid a COUNT(\*) query (performance).
+- Updated the error message for when Snowpark pandas is referenced within apply.
 
 #### Dependency Updates
 

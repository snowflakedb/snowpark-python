--- conflicted
+++ resolved
@@ -10,14 +10,11 @@
 
 #### New Features
 - Added support for `DataFrame.backfill`, `DataFrame.bfill`, `Series.backfill`, and `Series.bfill`.
-<<<<<<< HEAD
+- Added support for `DataFrame.compare` and `Series.compare` with default parameters.
 - Added support for `Index.value_counts`.
-=======
-- Added support for `DataFrame.compare` and `Series.compare` with default parameters.
 
 #### Improvements
 - Removed the public preview warning message upon importing Snowpark pandas.
->>>>>>> 48148c6a
 
 
 ## 1.20.0 (2024-07-17)

# Release History

## 1.18.0 (TBD)

### Snowpark Python API Updates

#### New Features

#### Improvements

### Snowpark pandas API Updates

#### New Features

<<<<<<< HEAD
- Added `DataFrame.cache_result` and `Series.cache_result` methods for users to persist DataFrames' and Series' to a temporary table lasting the duration of the session to improve latency of subsequent operations.
=======
- Added support for `if_not_exists` parameter during udf and sproc registration.

#### Improvements

- Added partial support for `DataFrame.pivot_table` with no `index` parameter, as well as for `margins` parameter.
- Added appropriate error messages for is_permanent/anonymous udf/sproc registration to make it more clear that those features are not yet supported.
>>>>>>> ece13104

### Snowpark Local Testing Updates

#### Breaking changes

- File read operation with unsupported options and values now raises `NotImplementedError` instead of warnings.

### New Features

- Added support for the following DataFrameReader read options to file formats `csv` and `json`:
  - PURGE
  - PATTERN
  - INFER_SCHEMA with value being `False`
  - ENCODING with value being `UTF8`

#### Bug Fixes

- Fixed a bug that when processing time format, fractional second part is not handled properly.
- Fixed a bug that caused DecimalType data to have incorrect precision in some cases.
- Fixed a bug where referencing missing table or view raises confusing `IndexError`.

#### Improvements

- Improved error experience of `DataFrameAnalyticsFunctions.moving_agg` and `DataFrameAnalyticsFunctions.cumulative_agg` methods that `NotImplementError` will be raised when called.

## 1.17.0 (2024-05-21)

### Snowpark Python API Updates

#### New Features

- Added support to add a comment on tables and views using the functions listed below:
  - `DataFrameWriter.save_as_table`
  - `DataFrame.create_or_replace_view`
  - `DataFrame.create_or_replace_temp_view`
  - `DataFrame.create_or_replace_dynamic_table`

#### Improvements

- Improved error message to remind users to set `{"infer_schema": True}` when reading CSV file without specifying its schema.

### Snowpark pandas API Updates

#### New Features

- Start of Public Preview of Snowpark pandas API. Refer to the [Snowpark pandas API Docs](https://docs.snowflake.com/LIMITEDACCESS/snowpark-pandas) for more details.

### Snowpark Local Testing Updates

#### New Features

- Added support for NumericType and VariantType data conversion in the mocked function `to_timestamp_ltz`, `to_timestamp_ntz`, `to_timestamp_tz` and `to_timestamp`.
- Added support for DecimalType, BinaryType, ArrayType, MapType, TimestampType, DateType and TimeType data conversion in the mocked function `to_char`.
- Added support for the following APIs:
  - snowflake.snowpark.functions:
    - to_varchar
  - snowflake.snowpark.DataFrame:
    - pivot
  - snowflake.snowpark.Session:
    - cancel_all
- Introduced a new exception class `snowflake.snowpark.mock.exceptions.SnowparkLocalTestingException`.
- Added support for casting to FloatType

#### Bug Fixes

- Fixed a bug that stored procedure and UDF should not remove imports already in the `sys.path` during the clean-up step.
- Fixed a bug that when processing datetime format, the fractional second part is not handled properly.
- Fixed a bug that on Windows platform that file operations was unable to properly handle file separator in directory name.
- Fixed a bug that on Windows platform that when reading a pandas dataframe, IntervalType column with integer data can not be processed.
- Fixed a bug that prevented users from being able to select multiple columns with the same alias.
- Fixed a bug that `Session.get_current_[schema|database|role|user|account|warehouse]` returns upper-cased identifiers when identifiers are quoted.
- Fixed a bug that function `substr` and `substring` can not handle 0-based `start_expr`.

#### Improvements

- Standardized the error experience by raising `SnowparkLocalTestingException` in error cases which is on par with `SnowparkSQLException` raised in non-local execution.
- Improved error experience of `Session.write_pandas` method that `NotImplementError` will be raised when called.
- Aligned error experience with reusing a closed session in non-local execution.

## 1.16.0 (2024-05-07)

### New Features

- Support stored procedure register with packages given as Python modules.
- Added snowflake.snowpark.Session.lineage.trace to explore data lineage of snowfake objects.
- Added support for structured type schema parsing.

### Bug Fixes

- Fixed a bug when inferring schema, single quotes are added to stage files already have single quotes.

### Local Testing Updates

#### New Features

- Added support for StringType, TimestampType and VariantType data conversion in the mocked function `to_date`.
- Added support for the following APIs:
  - snowflake.snowpark.functions
    - get
    - concat
    - concat_ws

#### Bug Fixes

- Fixed a bug that caused `NaT` and `NaN` values to not be recognized.
- Fixed a bug where, when inferring a schema, single quotes were added to stage files that already had single quotes.
- Fixed a bug where `DataFrameReader.csv` was unable to handle quoted values containing a delimiter.
- Fixed a bug that when there is `None` value in an arithmetic calculation, the output should remain `None` instead of `math.nan`.
- Fixed a bug in function `sum` and `covar_pop` that when there is `math.nan` in the data, the output should also be `math.nan`.
- Fixed a bug that stage operation can not handle directories.
- Fixed a bug that `DataFrame.to_pandas` should take Snowflake numeric types with precision 38 as `int64`.

## 1.15.0 (2024-04-24)

### New Features

- Added `truncate` save mode in `DataFrameWrite` to overwrite existing tables by truncating the underlying table instead of dropping it.
- Added telemetry to calculate query plan height and number of duplicate nodes during collect operations.
- Added the functions below to unload data from a `DataFrame` into one or more files in a stage:
  - `DataFrame.write.json`
  - `DataFrame.write.csv`
  - `DataFrame.write.parquet`
- Added distributed tracing using open telemetry APIs for action functions in `DataFrame` and `DataFrameWriter`:
  - snowflake.snowpark.DataFrame:
    - collect
    - collect_nowait
    - to_pandas
    - count
    - show
  - snowflake.snowpark.DataFrameWriter:
    - save_as_table
- Added support for snow:// URLs to `snowflake.snowpark.Session.file.get` and `snowflake.snowpark.Session.file.get_stream`
- Added support to register stored procedures and UDxFs with a `comment`.
- UDAF client support is ready for public preview. Please stay tuned for the Snowflake announcement of UDAF public preview.
- Added support for dynamic pivot.  This feature is currently in private preview.

### Improvements

- Improved the generated query performance for both compilation and execution by converting duplicate subqueries to Common Table Expressions (CTEs). It is still an experimental feature not enabled by default, and can be enabled by setting `session.cte_optimization_enabled` to `True`.

### Bug Fixes

- Fixed a bug where `statement_params` was not passed to query executions that register stored procedures and user defined functions.
- Fixed a bug causing `snowflake.snowpark.Session.file.get_stream` to fail for quoted stage locations.
- Fixed a bug that an internal type hint in `utils.py` might raise AttributeError in case the underlying module can not be found.

### Local Testing Updates

#### New Features

- Added support for registering UDFs and stored procedures.
- Added support for the following APIs:
  - snowflake.snowpark.Session:
    - file.put
    - file.put_stream
    - file.get
    - file.get_stream
    - read.json
    - add_import
    - remove_import
    - get_imports
    - clear_imports
    - add_packages
    - add_requirements
    - clear_packages
    - remove_package
    - udf.register
    - udf.register_from_file
    - sproc.register
    - sproc.register_from_file
  - snowflake.snowpark.functions
    - current_database
    - current_session
    - date_trunc
    - object_construct
    - object_construct_keep_null
    - pow
    - sqrt
    - udf
    - sproc
- Added support for StringType, TimestampType and VariantType data conversion in the mocked function `to_time`.

#### Bug Fixes

- Fixed a bug that null filled columns for constant functions.
- Fixed a bug that implementation of to_object, to_array and to_binary to better handle null inputs.
- Fixed a bug that timestamp data comparison can not handle year beyond 2262.
- Fixed a bug that `Session.builder.getOrCreate` should return the created mock session.

## 1.14.0 (2024-03-20)

### New Features

- Added support for creating vectorized UDTFs with `process` method.
- Added support for dataframe functions:
  - to_timestamp_ltz
  - to_timestamp_ntz
  - to_timestamp_tz
  - locate
- Added support for ASOF JOIN type.
- Added support for the following local testing APIs:
  - snowflake.snowpark.functions:
    - to_double
    - to_timestamp
    - to_timestamp_ltz
    - to_timestamp_ntz
    - to_timestamp_tz
    - greatest
    - least
    - convert_timezone
    - dateadd
    - date_part
  - snowflake.snowpark.Session:
    - get_current_account
    - get_current_warehouse
    - get_current_role
    - use_schema
    - use_warehouse
    - use_database
    - use_role

### Bug Fixes

- Fixed a bug in `SnowflakePlanBuilder` that `save_as_table` does not filter column that name start with '$' and follow by number correctly.
- Fixed a bug that statement parameters may have no effect when resolving imports and packages.
- Fixed bugs in local testing:
  - LEFT ANTI and LEFT SEMI joins drop rows with null values.
  - DataFrameReader.csv incorrectly parses data when the optional parameter `field_optionally_enclosed_by` is specified.
  - Column.regexp only considers the first entry when `pattern` is a `Column`.
  - Table.update raises `KeyError` when updating null values in the rows.
  - VARIANT columns raise errors at `DataFrame.collect`.
  - `count_distinct` does not work correctly when counting.
  - Null values in integer columns raise `TypeError`.

### Improvements

- Added telemetry to local testing.
- Improved the error message of `DataFrameReader` to raise `FileNotFound` error when reading a path that does not exist or when there are no files under the path.

## 1.13.0 (2024-02-26)

### New Features

- Added support for an optional `date_part` argument in function `last_day`.
- `SessionBuilder.app_name` will set the query_tag after the session is created.
- Added support for the following local testing functions:
  - current_timestamp
  - current_date
  - current_time
  - strip_null_value
  - upper
  - lower
  - length
  - initcap

### Improvements

- Added cleanup logic at interpreter shutdown to close all active sessions.
- Closing sessions within stored procedures now is a no-op logging a warning instead of raising an error.

### Bug Fixes

- Fixed a bug in `DataFrame.to_local_iterator` where the iterator could yield wrong results if another query is executed before the iterator finishes due to wrong isolation level. For details, please see #945.
- Fixed a bug that truncated table names in error messages while running a plan with local testing enabled.
- Fixed a bug that `Session.range` returns empty result when the range is large.

## 1.12.1 (2024-02-08)

### Improvements

- Use `split_blocks=True` by default during `to_pandas` conversion, for optimal memory allocation. This parameter is passed to `pyarrow.Table.to_pandas`, which enables `PyArrow` to split the memory allocation into smaller, more manageable blocks instead of allocating a single contiguous block. This results in better memory management when dealing with larger datasets.

### Bug Fixes

- Fixed a bug in `DataFrame.to_pandas` that caused an error when evaluating on a Dataframe with an `IntergerType` column with null values.

## 1.12.0 (2024-01-30)

### New Features

- Exposed `statement_params` in `StoredProcedure.__call__`.
- Added two optional arguments to `Session.add_import`.
  - `chunk_size`: The number of bytes to hash per chunk of the uploaded files.
  - `whole_file_hash`: By default only the first chunk of the uploaded import is hashed to save time. When this is set to True each uploaded file is fully hashed instead.
- Added parameters `external_access_integrations` and `secrets` when creating a UDAF from Snowpark Python to allow integration with external access.
- Added a new method `Session.append_query_tag`. Allows an additional tag to be added to the current query tag by appending it as a comma separated value.
- Added a new method `Session.update_query_tag`. Allows updates to a JSON encoded dictionary query tag.
- `SessionBuilder.getOrCreate` will now attempt to replace the singleton it returns when token expiration has been detected.
- Added support for new functions in `snowflake.snowpark.functions`:
  - `array_except`
  - `create_map`
  - `sign`/`signum`
- Added the following functions to `DataFrame.analytics`:
  - Added the `moving_agg` function in `DataFrame.analytics` to enable moving aggregations like sums and averages with multiple window sizes.
  - Added the `cummulative_agg` function in `DataFrame.analytics` to enable commulative aggregations like sums and averages on multiple columns.
  - Added the `compute_lag` and `compute_lead` functions in `DataFrame.analytics` for enabling lead and lag calculations on multiple columns.
  - Added the `time_series_agg` function in `DataFrame.analytics` to enable time series aggregations like sums and averages with multiple time windows.

### Bug Fixes

- Fixed a bug in `DataFrame.na.fill` that caused Boolean values to erroneously override integer values.
- Fixed a bug in `Session.create_dataframe` where the Snowpark DataFrames created using pandas DataFrames were not inferring the type for timestamp columns correctly. The behavior is as follows:
  - Earlier timestamp columns without a timezone would be converted to nanosecond epochs and inferred as `LongType()`, but will now be correctly maintained as timestamp values and be inferred as `TimestampType(TimestampTimeZone.NTZ)`.
  - Earlier timestamp columns with a timezone would be inferred as `TimestampType(TimestampTimeZone.NTZ)` and loose timezone information but will now be correctly inferred as `TimestampType(TimestampTimeZone.LTZ)` and timezone information is retained correctly.
  - Set session parameter `PYTHON_SNOWPARK_USE_LOGICAL_TYPE_FOR_CREATE_DATAFRAME` to revert back to old behavior. It is recommended that you update your code to align with correct behavior because the parameter will be removed in the future.
- Fixed a bug that `DataFrame.to_pandas` gets decimal type when scale is not 0, and creates an object dtype in `pandas`. Instead, we cast the value to a float64 type.
- Fixed bugs that wrongly flattened the generated SQL when one of the following happens:
  - `DataFrame.filter()` is called after `DataFrame.sort().limit()`.
  - `DataFrame.sort()` or `filter()` is called on a DataFrame that already has a window function or sequence-dependent data generator column.
    For instance, `df.select("a", seq1().alias("b")).select("a", "b").sort("a")` won't flatten the sort clause anymore.
  - a window or sequence-dependent data generator column is used after `DataFrame.limit()`. For instance, `df.limit(10).select(row_number().over())` won't flatten the limit and select in the generated SQL.
- Fixed a bug where aliasing a DataFrame column raised an error when the DataFame was copied from another DataFrame with an aliased column. For instance,

  ```python
  df = df.select(col("a").alias("b"))
  df = copy(df)
  df.select(col("b").alias("c"))  # threw an error. Now it's fixed.
  ```

- Fixed a bug in `Session.create_dataframe` that the non-nullable field in a schema is not respected for boolean type. Note that this fix is only effective when the user has the privilege to create a temp table.
- Fixed a bug in SQL simplifier where non-select statements in `session.sql` dropped a SQL query when used with `limit()`.
- Fixed a bug that raised an exception when session parameter `ERROR_ON_NONDETERMINISTIC_UPDATE` is true.

### Behavior Changes (API Compatible)

- When parsing data types during a `to_pandas` operation, we rely on GS precision value to fix precision issues for large integer values. This may affect users where a column that was earlier returned as `int8` gets returned as `int64`. Users can fix this by explicitly specifying precision values for their return column.
- Aligned behavior for `Session.call` in case of table stored procedures where running `Session.call` would not trigger stored procedure unless a `collect()` operation was performed.
- `StoredProcedureRegistration` will now automatically add `snowflake-snowpark-python` as a package dependency. The added dependency will be on the client's local version of the library and an error is thrown if the server cannot support that version.

## 1.11.1 (2023-12-07)

### Bug Fixes

- Fixed a bug that numpy should not be imported at the top level of mock module.
- Added support for these new functions in `snowflake.snowpark.functions`:
  - `from_utc_timestamp`
  - `to_utc_timestamp`

## 1.11.0 (2023-12-05)

### New Features

- Add the `conn_error` attribute to `SnowflakeSQLException` that stores the whole underlying exception from `snowflake-connector-python`.
- Added support for `RelationalGroupedDataframe.pivot()` to access `pivot` in the following pattern `Dataframe.group_by(...).pivot(...)`.
- Added experimental feature: Local Testing Mode, which allows you to create and operate on Snowpark Python DataFrames locally without connecting to a Snowflake account. You can use the local testing framework to test your DataFrame operations locally, on your development machine or in a CI (continuous integration) pipeline, before deploying code changes to your account.

- Added support for `arrays_to_object` new functions in `snowflake.snowpark.functions`.
- Added support for the vector data type.

### Dependency Updates

- Bumped cloudpickle dependency to work with `cloudpickle==2.2.1`
- Updated ``snowflake-connector-python`` to `3.4.0`.

### Bug Fixes

- DataFrame column names quoting check now supports newline characters.
- Fix a bug where a DataFrame generated by `session.read.with_metadata` creates inconsistent table when doing `df.write.save_as_table`.

## 1.10.0 (2023-11-03)

### New Features

- Added support for managing case sensitivity in `DataFrame.to_local_iterator()`.
- Added support for specifying vectorized UDTF's input column names by using the optional parameter `input_names` in `UDTFRegistration.register/register_file` and `functions.pandas_udtf`. By default, `RelationalGroupedDataFrame.applyInPandas` will infer the column names from current dataframe schema.
- Add `sql_error_code` and `raw_message` attributes to `SnowflakeSQLException` when it is caused by a SQL exception.

### Bug Fixes

- Fixed a bug in `DataFrame.to_pandas()` where converting snowpark dataframes to pandas dataframes was losing precision on integers with more than 19 digits.
- Fixed a bug that `session.add_packages` can not handle requirement specifier that contains project name with underscore and version.
- Fixed a bug in `DataFrame.limit()` when `offset` is used and the parent `DataFrame` uses `limit`. Now the `offset` won't impact the parent DataFrame's `limit`.
- Fixed a bug in `DataFrame.write.save_as_table` where dataframes created from read api could not save data into snowflake because of invalid column name `$1`.

### Behavior change

- Changed the behavior of `date_format`:
  - The `format` argument changed from optional to required.
  - The returned result changed from a date object to a date-formatted string.
- When a window function, or a sequence-dependent data generator (`normal`, `zipf`, `uniform`, `seq1`, `seq2`, `seq4`, `seq8`) function is used, the sort and filter operation will no longer be flattened when generating the query.

## 1.9.0 (2023-10-13)

### New Features

- Added support for the Python 3.11 runtime environment.

### Dependency updates

- Added back the dependency of `typing-extensions`.

### Bug Fixes

- Fixed a bug where imports from permanent stage locations were ignored for temporary stored procedures, UDTFs, UDFs, and UDAFs.
- Revert back to using CTAS (create table as select) statement for `Dataframe.writer.save_as_table` which does not need insert permission for writing tables.

### New Features
- Support `PythonObjJSONEncoder` json-serializable objects for `ARRAY` and `OBJECT` literals.

## 1.8.0 (2023-09-14)

### New Features

- Added support for VOLATILE/IMMUTABLE keyword when registering UDFs.
- Added support for specifying clustering keys when saving dataframes using `DataFrame.save_as_table`.
- Accept `Iterable` objects input for `schema` when creating dataframes using `Session.create_dataframe`.
- Added the property `DataFrame.session` to return a `Session` object.
- Added the property `Session.session_id` to return an integer that represents session ID.
- Added the property `Session.connection` to return a `SnowflakeConnection` object .

- Added support for creating a Snowpark session from a configuration file or environment variables.

### Dependency updates

- Updated ``snowflake-connector-python`` to 3.2.0.

### Bug Fixes

- Fixed a bug where automatic package upload would raise `ValueError` even when compatible package version were added in `session.add_packages`.
- Fixed a bug where table stored procedures were not registered correctly when using `register_from_file`.
- Fixed a bug where dataframe joins failed with `invalid_identifier` error.
- Fixed a bug where `DataFrame.copy` disables SQL simplfier for the returned copy.
- Fixed a bug where `session.sql().select()` would fail if any parameters are specified to `session.sql()`

## 1.7.0 (2023-08-28)

### New Features

- Added parameters `external_access_integrations` and `secrets` when creating a UDF, UDTF or Stored Procedure from Snowpark Python to allow integration with external access.
- Added support for these new functions in `snowflake.snowpark.functions`:
  - `array_flatten`
  - `flatten`
- Added support for `apply_in_pandas` in `snowflake.snowpark.relational_grouped_dataframe`.
- Added support for replicating your local Python environment on Snowflake via `Session.replicate_local_environment`.

### Bug Fixes

- Fixed a bug where `session.create_dataframe` fails to properly set nullable columns where nullability was affected by order or data was given.
- Fixed a bug where `DataFrame.select` could not identify and alias columns in presence of table functions when output columns of table function overlapped with columns in dataframe.

### Behavior Changes

- When creating stored procedures, UDFs, UDTFs, UDAFs with parameter `is_permanent=False` will now create temporary objects even when `stage_name` is provided. The default value of `is_permanent` is `False` which is why if this value is not explicitly set to `True` for permanent objects, users will notice a change in behavior.
- `types.StructField` now enquotes column identifier by default.

## 1.6.1 (2023-08-02)

### New Features

- Added support for these new functions in `snowflake.snowpark.functions`:
  - `array_sort`
  - `sort_array`
  - `array_min`
  - `array_max`
  - `explode_outer`
- Added support for pure Python packages specified via `Session.add_requirements` or `Session.add_packages`. They are now usable in stored procedures and UDFs even if packages are not present on the Snowflake Anaconda channel.
  - Added Session parameter `custom_packages_upload_enabled` and `custom_packages_force_upload_enabled` to enable the support for pure Python packages feature mentioned above. Both parameters default to `False`.
- Added support for specifying package requirements by passing a Conda environment yaml file to `Session.add_requirements`.
- Added support for asynchronous execution of multi-query dataframes that contain binding variables.
- Added support for renaming multiple columns in `DataFrame.rename`.
- Added support for Geometry datatypes.
- Added support for `params` in `session.sql()` in stored procedures.
- Added support for user-defined aggregate functions (UDAFs). This feature is currently in private preview.
- Added support for vectorized UDTFs (user-defined table functions). This feature is currently in public preview.
- Added support for Snowflake Timestamp variants (i.e., `TIMESTAMP_NTZ`, `TIMESTAMP_LTZ`, `TIMESTAMP_TZ`)
  - Added `TimestampTimezone` as an argument in `TimestampType` constructor.
  - Added type hints `NTZ`, `LTZ`, `TZ` and `Timestamp` to annotate functions when registering UDFs.

### Improvements

- Removed redundant dependency `typing-extensions`.
- `DataFrame.cache_result` now creates temp table fully qualified names under current database and current schema.

### Bug Fixes

- Fixed a bug where type check happens on pandas before it is imported.
- Fixed a bug when creating a UDF from `numpy.ufunc`.
- Fixed a bug where `DataFrame.union` was not generating the correct `Selectable.schema_query` when SQL simplifier is enabled.

### Behavior Changes

- `DataFrameWriter.save_as_table` now respects the `nullable` field of the schema provided by the user or the inferred schema based on data from user input.

### Dependency updates

- Updated ``snowflake-connector-python`` to 3.0.4.

## 1.5.1 (2023-06-20)

### New Features

- Added support for the Python 3.10 runtime environment.

## 1.5.0 (2023-06-09)

### Behavior Changes

- Aggregation results, from functions such as `DataFrame.agg` and `DataFrame.describe`, no longer strip away non-printing characters from column names.

### New Features

- Added support for the Python 3.9 runtime environment.
- Added support for new functions in `snowflake.snowpark.functions`:
  - `array_generate_range`
  - `array_unique_agg`
  - `collect_set`
  - `sequence`
- Added support for registering and calling stored procedures with `TABLE` return type.
- Added support for parameter `length` in `StringType()` to specify the maximum number of characters that can be stored by the column.
- Added the alias `functions.element_at()` for `functions.get()`.
- Added the alias `Column.contains` for `functions.contains`.
- Added experimental feature `DataFrame.alias`.
- Added support for querying metadata columns from stage when creating `DataFrame` using `DataFrameReader`.
- Added support for `StructType.add` to append more fields to existing `StructType` objects.
- Added support for parameter `execute_as` in `StoredProcedureRegistration.register_from_file()` to specify stored procedure caller rights.

### Bug Fixes

- Fixed a bug where the `Dataframe.join_table_function` did not run all of the necessary queries to set up the join table function when SQL simplifier was enabled.
- Fixed type hint declaration for custom types - `ColumnOrName`, `ColumnOrLiteralStr`, `ColumnOrSqlExpr`, `LiteralType` and `ColumnOrLiteral` that were breaking `mypy` checks.
- Fixed a bug where `DataFrameWriter.save_as_table` and `DataFrame.copy_into_table` failed to parse fully qualified table names.

## 1.4.0 (2023-04-24)

### New Features

- Added support for `session.getOrCreate`.
- Added support for alias `Column.getField`.
- Added support for new functions in `snowflake.snowpark.functions`:
  - `date_add` and `date_sub` to make add and subtract operations easier.
  - `daydiff`
  - `explode`
  - `array_distinct`.
  - `regexp_extract`.
  - `struct`.
  - `format_number`.
  - `bround`.
  - `substring_index`
- Added parameter `skip_upload_on_content_match` when creating UDFs, UDTFs and stored procedures using `register_from_file` to skip uploading files to a stage if the same version of the files are already on the stage.
- Added support for `DataFrameWriter.save_as_table` method to take table names that contain dots.
- Flattened generated SQL when `DataFrame.filter()` or `DataFrame.order_by()` is followed by a projection statement (e.g. `DataFrame.select()`, `DataFrame.with_column()`).
- Added support for creating dynamic tables _(in private preview)_ using `Dataframe.create_or_replace_dynamic_table`.
- Added an optional argument `params` in `session.sql()` to support binding variables. Note that this is not supported in stored procedures yet.

### Bug Fixes

- Fixed a bug in `strtok_to_array` where an exception was thrown when a delimiter was passed in.
- Fixed a bug in `session.add_import` where the module had the same namespace as other dependencies.

## 1.3.0 (2023-03-28)

### New Features

- Added support for `delimiters` parameter in `functions.initcap()`.
- Added support for `functions.hash()` to accept a variable number of input expressions.
- Added API `Session.RuntimeConfig` for getting/setting/checking the mutability of any runtime configuration.
- Added support managing case sensitivity in `Row` results from `DataFrame.collect` using `case_sensitive` parameter.
- Added API `Session.conf` for getting, setting or checking the mutability of any runtime configuration.
- Added support for managing case sensitivity in `Row` results from `DataFrame.collect` using `case_sensitive` parameter.
- Added indexer support for `snowflake.snowpark.types.StructType`.
- Added a keyword argument `log_on_exception` to `Dataframe.collect` and `Dataframe.collect_no_wait` to optionally disable error logging for SQL exceptions.

### Bug Fixes

- Fixed a bug where a DataFrame set operation(`DataFrame.substract`, `DataFrame.union`, etc.) being called after another DataFrame set operation and `DataFrame.select` or `DataFrame.with_column` throws an exception.
- Fixed a bug where chained sort statements are overwritten by the SQL simplifier.

### Improvements

- Simplified JOIN queries to use constant subquery aliases (`SNOWPARK_LEFT`, `SNOWPARK_RIGHT`) by default. Users can disable this at runtime with `session.conf.set('use_constant_subquery_alias', False)` to use randomly generated alias names instead.
- Allowed specifying statement parameters in `session.call()`.
- Enabled the uploading of large pandas DataFrames in stored procedures by defaulting to a chunk size of 100,000 rows.

## 1.2.0 (2023-03-02)

### New Features

- Added support for displaying source code as comments in the generated scripts when registering stored procedures. This
  is enabled by default, turn off by specifying `source_code_display=False` at registration.
- Added a parameter `if_not_exists` when creating a UDF, UDTF or Stored Procedure from Snowpark Python to ignore creating the specified function or procedure if it already exists.
- Accept integers when calling `snowflake.snowpark.functions.get` to extract value from array.
- Added `functions.reverse` in functions to open access to Snowflake built-in function
  [reverse](https://docs.snowflake.com/en/sql-reference/functions/reverse).
- Added parameter `require_scoped_url` in snowflake.snowflake.files.SnowflakeFile.open() `(in Private Preview)` to replace `is_owner_file` is marked for deprecation.

### Bug Fixes

- Fixed a bug that overwrote `paramstyle` to `qmark` when creating a Snowpark session.
- Fixed a bug where `df.join(..., how="cross")` fails with `SnowparkJoinException: (1112): Unsupported using join type 'Cross'`.
- Fixed a bug where querying a `DataFrame` column created from chained function calls used a wrong column name.

## 1.1.0 (2023-01-26)

### New Features:

- Added `asc`, `asc_nulls_first`, `asc_nulls_last`, `desc`, `desc_nulls_first`, `desc_nulls_last`, `date_part` and `unix_timestamp` in functions.
- Added the property `DataFrame.dtypes` to return a list of column name and data type pairs.
- Added the following aliases:
  - `functions.expr()` for `functions.sql_expr()`.
  - `functions.date_format()` for `functions.to_date()`.
  - `functions.monotonically_increasing_id()` for `functions.seq8()`
  - `functions.from_unixtime()` for `functions.to_timestamp()`

### Bug Fixes:

- Fixed a bug in SQL simplifier that didn’t handle Column alias and join well in some cases. See https://github.com/snowflakedb/snowpark-python/issues/658 for details.
- Fixed a bug in SQL simplifier that generated wrong column names for function calls, NaN and INF.

### Improvements

- The session parameter `PYTHON_SNOWPARK_USE_SQL_SIMPLIFIER` is `True` after Snowflake 7.3 was released. In snowpark-python, `session.sql_simplifier_enabled` reads the value of `PYTHON_SNOWPARK_USE_SQL_SIMPLIFIER` by default, meaning that the SQL simplfier is enabled by default after the Snowflake 7.3 release. To turn this off, set `PYTHON_SNOWPARK_USE_SQL_SIMPLIFIER` in Snowflake to `False` or run `session.sql_simplifier_enabled = False` from Snowpark. It is recommended to use the SQL simplifier because it helps to generate more concise SQL.

## 1.0.0 (2022-11-01)

### New Features

- Added `Session.generator()` to create a new `DataFrame` using the Generator table function.
- Added a parameter `secure` to the functions that create a secure UDF or UDTF.

## 0.12.0 (2022-10-14)

### New Features

- Added new APIs for async job:
  - `Session.create_async_job()` to create an `AsyncJob` instance from a query id.
  - `AsyncJob.result()` now accepts argument `result_type` to return the results in different formats.
  - `AsyncJob.to_df()` returns a `DataFrame` built from the result of this asynchronous job.
  - `AsyncJob.query()` returns the SQL text of the executed query.
- `DataFrame.agg()` and `RelationalGroupedDataFrame.agg()` now accept variable-length arguments.
- Added parameters `lsuffix` and `rsuffix` to `DataFram.join()` and `DataFrame.cross_join()` to conveniently rename overlapping columns.
- Added `Table.drop_table()` so you can drop the temp table after `DataFrame.cache_result()`. `Table` is also a context manager so you can use the `with` statement to drop the cache temp table after use.
- Added `Session.use_secondary_roles()`.
- Added functions `first_value()` and `last_value()`. (contributed by @chasleslr)
- Added `on` as an alias for `using_columns` and `how` as an alias for `join_type` in `DataFrame.join()`.

### Bug Fixes

- Fixed a bug in `Session.create_dataframe()` that raised an error when `schema` names had special characters.
- Fixed a bug in which options set in `Session.read.option()` were not passed to `DataFrame.copy_into_table()` as default values.
- Fixed a bug in which `DataFrame.copy_into_table()` raises an error when a copy option has single quotes in the value.

## 0.11.0 (2022-09-28)

### Behavior Changes

- `Session.add_packages()` now raises `ValueError` when the version of a package cannot be found in Snowflake Anaconda channel. Previously, `Session.add_packages()` succeeded, and a `SnowparkSQLException` exception was raised later in the UDF/SP registration step.

### New Features:

- Added method `FileOperation.get_stream()` to support downloading stage files as stream.
- Added support in `functions.ntiles()` to accept int argument.
- Added the following aliases:
  - `functions.call_function()` for `functions.call_builtin()`.
  - `functions.function()` for `functions.builtin()`.
  - `DataFrame.order_by()` for `DataFrame.sort()`
  - `DataFrame.orderBy()` for `DataFrame.sort()`
- Improved `DataFrame.cache_result()` to return a more accurate `Table` class instead of a `DataFrame` class.
- Added support to allow `session` as the first argument when calling `StoredProcedure`.

### Improvements

- Improved nested query generation by flattening queries when applicable.
  - This improvement could be enabled by setting `Session.sql_simplifier_enabled = True`.
  - `DataFrame.select()`, `DataFrame.with_column()`, `DataFrame.drop()` and other select-related APIs have more flattened SQLs.
  - `DataFrame.union()`, `DataFrame.union_all()`, `DataFrame.except_()`, `DataFrame.intersect()`, `DataFrame.union_by_name()` have flattened SQLs generated when multiple set operators are chained.
- Improved type annotations for async job APIs.

### Bug Fixes

- Fixed a bug in which `Table.update()`, `Table.delete()`, `Table.merge()` try to reference a temp table that does not exist.

## 0.10.0 (2022-09-16)

### New Features:

- Added experimental APIs for evaluating Snowpark dataframes with asynchronous queries:
  - Added keyword argument `block` to the following action APIs on Snowpark dataframes (which execute queries) to allow asynchronous evaluations:
    - `DataFrame.collect()`, `DataFrame.to_local_iterator()`, `DataFrame.to_pandas()`, `DataFrame.to_pandas_batches()`, `DataFrame.count()`, `DataFrame.first()`.
    - `DataFrameWriter.save_as_table()`, `DataFrameWriter.copy_into_location()`.
    - `Table.delete()`, `Table.update()`, `Table.merge()`.
  - Added method `DataFrame.collect_nowait()` to allow asynchronous evaluations.
  - Added class `AsyncJob` to retrieve results from asynchronously executed queries and check their status.
- Added support for `table_type` in `Session.write_pandas()`. You can now choose from these `table_type` options: `"temporary"`, `"temp"`, and `"transient"`.
- Added support for using Python structured data (`list`, `tuple` and `dict`) as literal values in Snowpark.
- Added keyword argument `execute_as` to `functions.sproc()` and `session.sproc.register()` to allow registering a stored procedure as a caller or owner.
- Added support for specifying a pre-configured file format when reading files from a stage in Snowflake.

### Improvements:

- Added support for displaying details of a Snowpark session.

### Bug Fixes:

- Fixed a bug in which `DataFrame.copy_into_table()` and `DataFrameWriter.save_as_table()` mistakenly created a new table if the table name is fully qualified, and the table already exists.

### Deprecations:

- Deprecated keyword argument `create_temp_table` in `Session.write_pandas()`.
- Deprecated invoking UDFs using arguments wrapped in a Python list or tuple. You can use variable-length arguments without a list or tuple.

### Dependency updates

- Updated ``snowflake-connector-python`` to 2.7.12.

## 0.9.0 (2022-08-30)

### New Features:

- Added support for displaying source code as comments in the generated scripts when registering UDFs.
  This feature is turned on by default. To turn it off, pass the new keyword argument `source_code_display` as `False` when calling `register()` or `@udf()`.
- Added support for calling table functions from `DataFrame.select()`, `DataFrame.with_column()` and `DataFrame.with_columns()` which now take parameters of type `table_function.TableFunctionCall` for columns.
- Added keyword argument `overwrite` to `session.write_pandas()` to allow overwriting contents of a Snowflake table with that of a pandas DataFrame.
- Added keyword argument `column_order` to `df.write.save_as_table()` to specify the matching rules when inserting data into table in append mode.
- Added method `FileOperation.put_stream()` to upload local files to a stage via file stream.
- Added methods `TableFunctionCall.alias()` and `TableFunctionCall.as_()` to allow aliasing the names of columns that come from the output of table function joins.
- Added function `get_active_session()` in module `snowflake.snowpark.context` to get the current active Snowpark session.

### Bug Fixes:

- Fixed a bug in which batch insert should not raise an error when `statement_params` is not passed to the function.
- Fixed a bug in which column names should be quoted when `session.create_dataframe()` is called with dicts and a given schema.
- Fixed a bug in which creation of table should be skipped if the table already exists and is in append mode when calling `df.write.save_as_table()`.
- Fixed a bug in which third-party packages with underscores cannot be added when registering UDFs.

### Improvements:

- Improved function `function.uniform()` to infer the types of inputs `max_` and `min_` and cast the limits to `IntegerType` or `FloatType` correspondingly.

## 0.8.0 (2022-07-22)

### New Features:

- Added keyword only argument `statement_params` to the following methods to allow for specifying statement level parameters:
  - `collect`, `to_local_iterator`, `to_pandas`, `to_pandas_batches`,
    `count`, `copy_into_table`, `show`, `create_or_replace_view`, `create_or_replace_temp_view`, `first`, `cache_result`
    and `random_split` on class `snowflake.snowpark.Dateframe`.
  - `update`, `delete` and `merge` on class `snowflake.snowpark.Table`.
  - `save_as_table` and `copy_into_location` on class `snowflake.snowpark.DataFrameWriter`.
  - `approx_quantile`, `statement_params`, `cov` and `crosstab` on class `snowflake.snowpark.DataFrameStatFunctions`.
  - `register` and `register_from_file` on class `snowflake.snowpark.udf.UDFRegistration`.
  - `register` and `register_from_file` on class `snowflake.snowpark.udtf.UDTFRegistration`.
  - `register` and `register_from_file` on class `snowflake.snowpark.stored_procedure.StoredProcedureRegistration`.
  - `udf`, `udtf` and `sproc` in `snowflake.snowpark.functions`.
- Added support for `Column` as an input argument to `session.call()`.
- Added support for `table_type` in `df.write.save_as_table()`. You can now choose from these `table_type` options: `"temporary"`, `"temp"`, and `"transient"`.

### Improvements:

- Added validation of object name in `session.use_*` methods.
- Updated the query tag in SQL to escape it when it has special characters.
- Added a check to see if Anaconda terms are acknowledged when adding missing packages.

### Bug Fixes:

- Fixed the limited length of the string column in `session.create_dataframe()`.
- Fixed a bug in which `session.create_dataframe()` mistakenly converted 0 and `False` to `None` when the input data was only a list.
- Fixed a bug in which calling `session.create_dataframe()` using a large local dataset sometimes created a temp table twice.
- Aligned the definition of `function.trim()` with the SQL function definition.
- Fixed an issue where snowpark-python would hang when using the Python system-defined (built-in function) `sum` vs. the Snowpark `function.sum()`.

### Deprecations:

- Deprecated keyword argument `create_temp_table` in `df.write.save_as_table()`.

## 0.7.0 (2022-05-25)

### New Features:

- Added support for user-defined table functions (UDTFs).
  - Use function `snowflake.snowpark.functions.udtf()` to register a UDTF, or use it as a decorator to register the UDTF.
    - You can also use `Session.udtf.register()` to register a UDTF.
  - Use `Session.udtf.register_from_file()` to register a UDTF from a Python file.
- Updated APIs to query a table function, including both Snowflake built-in table functions and UDTFs.
  - Use function `snowflake.snowpark.functions.table_function()` to create a callable representing a table function and use it to call the table function in a query.
  - Alternatively, use function `snowflake.snowpark.functions.call_table_function()` to call a table function.
  - Added support for `over` clause that specifies `partition by` and `order by` when lateral joining a table function.
  - Updated `Session.table_function()` and `DataFrame.join_table_function()` to accept `TableFunctionCall` instances.

### Breaking Changes:

- When creating a function with `functions.udf()` and `functions.sproc()`, you can now specify an empty list for the `imports` or `packages` argument to indicate that no import or package is used for this UDF or stored procedure. Previously, specifying an empty list meant that the function would use session-level imports or packages.
- Improved the `__repr__` implementation of data types in `types.py`. The unused `type_name` property has been removed.
- Added a Snowpark-specific exception class for SQL errors. This replaces the previous `ProgrammingError` from the Python connector.

### Improvements:

- Added a lock to a UDF or UDTF when it is called for the first time per thread.
- Improved the error message for pickling errors that occurred during UDF creation.
- Included the query ID when logging the failed query.

### Bug Fixes:

- Fixed a bug in which non-integral data (such as timestamps) was occasionally converted to integer when calling `DataFrame.to_pandas()`.
- Fixed a bug in which `DataFrameReader.parquet()` failed to read a parquet file when its column contained spaces.
- Fixed a bug in which `DataFrame.copy_into_table()` failed when the dataframe is created by reading a file with inferred schemas.

### Deprecations

`Session.flatten()` and `DataFrame.flatten()`.

### Dependency Updates:

- Restricted the version of `cloudpickle` <= `2.0.0`.

## 0.6.0 (2022-04-27)

### New Features:

- Added support for vectorized UDFs with the input as a pandas DataFrame or pandas Series and the output as a pandas Series. This improves the performance of UDFs in Snowpark.
- Added support for inferring the schema of a DataFrame by default when it is created by reading a Parquet, Avro, or ORC file in the stage.
- Added functions `current_session()`, `current_statement()`, `current_user()`, `current_version()`, `current_warehouse()`, `date_from_parts()`, `date_trunc()`, `dayname()`, `dayofmonth()`, `dayofweek()`, `dayofyear()`, `grouping()`, `grouping_id()`, `hour()`, `last_day()`, `minute()`, `next_day()`, `previous_day()`, `second()`, `month()`, `monthname()`, `quarter()`, `year()`, `current_database()`, `current_role()`, `current_schema()`, `current_schemas()`, `current_region()`, `current_avaliable_roles()`, `add_months()`, `any_value()`, `bitnot()`, `bitshiftleft()`, `bitshiftright()`, `convert_timezone()`, `uniform()`, `strtok_to_array()`, `sysdate()`, `time_from_parts()`,  `timestamp_from_parts()`, `timestamp_ltz_from_parts()`, `timestamp_ntz_from_parts()`, `timestamp_tz_from_parts()`, `weekofyear()`, `percentile_cont()` to `snowflake.snowflake.functions`.

### Breaking Changes:

- Expired deprecations:
  - Removed the following APIs that were deprecated in 0.4.0: `DataFrame.groupByGroupingSets()`, `DataFrame.naturalJoin()`, `DataFrame.joinTableFunction`, `DataFrame.withColumns()`, `Session.getImports()`, `Session.addImport()`, `Session.removeImport()`, `Session.clearImports()`, `Session.getSessionStage()`, `Session.getDefaultDatabase()`, `Session.getDefaultSchema()`, `Session.getCurrentDatabase()`, `Session.getCurrentSchema()`, `Session.getFullyQualifiedCurrentSchema()`.

### Improvements:

- Added support for creating an empty `DataFrame` with a specific schema using the `Session.create_dataframe()` method.
- Changed the logging level from `INFO` to `DEBUG` for several logs (e.g., the executed query) when evaluating a dataframe.
- Improved the error message when failing to create a UDF due to pickle errors.

### Bug Fixes:

- Removed pandas hard dependencies in the `Session.create_dataframe()` method.

### Dependency Updates:

- Added `typing-extension` as a new dependency with the version >= `4.1.0`.

## 0.5.0 (2022-03-22)

### New Features

- Added stored procedures API.
  - Added `Session.sproc` property and `sproc()` to `snowflake.snowpark.functions`, so you can register stored procedures.
  - Added `Session.call` to call stored procedures by name.
- Added `UDFRegistration.register_from_file()` to allow registering UDFs from Python source files or zip files directly.
- Added `UDFRegistration.describe()` to describe a UDF.
- Added `DataFrame.random_split()` to provide a way to randomly split a dataframe.
- Added functions `md5()`, `sha1()`, `sha2()`, `ascii()`, `initcap()`, `length()`, `lower()`, `lpad()`, `ltrim()`, `rpad()`, `rtrim()`, `repeat()`, `soundex()`, `regexp_count()`, `replace()`, `charindex()`, `collate()`, `collation()`, `insert()`, `left()`, `right()`, `endswith()` to `snowflake.snowpark.functions`.
- Allowed `call_udf()` to accept literal values.
- Provided a `distinct` keyword in `array_agg()`.

### Bug Fixes:

- Fixed an issue that caused `DataFrame.to_pandas()` to have a string column if `Column.cast(IntegerType())` was used.
- Fixed a bug in `DataFrame.describe()` when there is more than one string column.

## 0.4.0 (2022-02-15)

### New Features

- You can now specify which Anaconda packages to use when defining UDFs.
  - Added `add_packages()`, `get_packages()`, `clear_packages()`, and `remove_package()`, to class `Session`.
  - Added `add_requirements()` to `Session` so you can use a requirements file to specify which packages this session will use.
  - Added parameter `packages` to function `snowflake.snowpark.functions.udf()` and method `UserDefinedFunction.register()` to indicate UDF-level Anaconda package dependencies when creating a UDF.
  - Added parameter `imports` to `snowflake.snowpark.functions.udf()` and `UserDefinedFunction.register()` to specify UDF-level code imports.
- Added a parameter `session` to function `udf()` and `UserDefinedFunction.register()` so you can specify which session to use to create a UDF if you have multiple sessions.
- Added types `Geography` and `Variant` to `snowflake.snowpark.types` to be used as type hints for Geography and Variant data when defining a UDF.
- Added support for Geography geoJSON data.
- Added `Table`, a subclass of `DataFrame` for table operations:
  - Methods `update` and `delete` update and delete rows of a table in Snowflake.
  - Method `merge` merges data from a `DataFrame` to a `Table`.
  - Override method `DataFrame.sample()` with an additional parameter `seed`, which works on tables but not on view and sub-queries.
- Added `DataFrame.to_local_iterator()` and `DataFrame.to_pandas_batches()` to allow getting results from an iterator when the result set returned from the Snowflake database is too large.
- Added `DataFrame.cache_result()` for caching the operations performed on a `DataFrame` in a temporary table.
  Subsequent operations on the original `DataFrame` have no effect on the cached result `DataFrame`.
- Added property `DataFrame.queries` to get SQL queries that will be executed to evaluate the `DataFrame`.
- Added `Session.query_history()` as a context manager to track SQL queries executed on a session, including all SQL queries to evaluate `DataFrame`s created from a session. Both query ID and query text are recorded.
- You can now create a `Session` instance from an existing established `snowflake.connector.SnowflakeConnection`. Use parameter `connection` in `Session.builder.configs()`.
- Added `use_database()`, `use_schema()`, `use_warehouse()`, and `use_role()` to class `Session` to switch database/schema/warehouse/role after a session is created.
- Added `DataFrameWriter.copy_into_table()` to unload a `DataFrame` to stage files.
- Added `DataFrame.unpivot()`.
- Added `Column.within_group()` for sorting the rows by columns with some aggregation functions.
- Added functions `listagg()`, `mode()`, `div0()`, `acos()`, `asin()`, `atan()`, `atan2()`, `cos()`, `cosh()`, `sin()`, `sinh()`, `tan()`, `tanh()`, `degrees()`, `radians()`, `round()`, `trunc()`, and `factorial()` to `snowflake.snowflake.functions`.
- Added an optional argument `ignore_nulls` in function `lead()` and `lag()`.
- The `condition` parameter of function `when()` and `iff()` now accepts SQL expressions.

### Improvements

- All function and method names have been renamed to use the snake case naming style, which is more Pythonic. For convenience, some camel case names are kept as aliases to the snake case APIs. It is recommended to use the snake case APIs.
  - Deprecated these methods on class `Session` and replaced them with their snake case equivalents: `getImports()`, `addImports()`, `removeImport()`, `clearImports()`, `getSessionStage()`, `getDefaultSchema()`, `getDefaultSchema()`, `getCurrentDatabase()`, `getFullyQualifiedCurrentSchema()`.
  - Deprecated these methods on class `DataFrame` and replaced them with their snake case equivalents: `groupingByGroupingSets()`, `naturalJoin()`, `withColumns()`, `joinTableFunction()`.
- Property `DataFrame.columns` is now consistent with `DataFrame.schema.names` and the Snowflake database `Identifier Requirements`.
- `Column.__bool__()` now raises a `TypeError`. This will ban the use of logical operators `and`, `or`, `not` on `Column` object, for instance `col("a") > 1 and col("b") > 2` will raise the `TypeError`. Use `(col("a") > 1) & (col("b") > 2)` instead.
- Changed `PutResult` and `GetResult` to subclass `NamedTuple`.
- Fixed a bug which raised an error when the local path or stage location has a space or other special characters.
- Changed `DataFrame.describe()` so that non-numeric and non-string columns are ignored instead of raising an exception.

### Dependency updates

- Updated ``snowflake-connector-python`` to 2.7.4.

## 0.3.0 (2022-01-09)

### New Features

- Added `Column.isin()`, with an alias `Column.in_()`.
- Added `Column.try_cast()`, which is a special version of `cast()`. It tries to cast a string expression to other types and returns `null` if the cast is not possible.
- Added `Column.startswith()` and `Column.substr()` to process string columns.
- `Column.cast()` now also accepts a `str` value to indicate the cast type in addition to a `DataType` instance.
- Added `DataFrame.describe()` to summarize stats of a `DataFrame`.
- Added `DataFrame.explain()` to print the query plan of a `DataFrame`.
- `DataFrame.filter()` and `DataFrame.select_expr()` now accepts a sql expression.
- Added a new `bool` parameter `create_temp_table` to methods `DataFrame.saveAsTable()` and `Session.write_pandas()` to optionally create a temp table.
- Added `DataFrame.minus()` and `DataFrame.subtract()` as aliases to `DataFrame.except_()`.
- Added `regexp_replace()`, `concat()`, `concat_ws()`, `to_char()`, `current_timestamp()`, `current_date()`, `current_time()`, `months_between()`, `cast()`, `try_cast()`, `greatest()`, `least()`, and `hash()` to module `snowflake.snowpark.functions`.

### Bug Fixes

- Fixed an issue where `Session.createDataFrame(pandas_df)` and `Session.write_pandas(pandas_df)` raise an exception when the `pandas DataFrame` has spaces in the column name.
- `DataFrame.copy_into_table()` sometimes prints an `error` level log entry while it actually works. It's fixed now.
- Fixed an API docs issue where some `DataFrame` APIs are missing from the docs.

### Dependency updates

- Update ``snowflake-connector-python`` to 2.7.2, which upgrades ``pyarrow`` dependency to 6.0.x. Refer to the [python connector 2.7.2 release notes](https://pypi.org/project/snowflake-connector-python/2.7.2/) for more details.

## 0.2.0 (2021-12-02)

### New Features

- Updated the `Session.createDataFrame()` method for creating a `DataFrame` from a pandas DataFrame.
- Added the `Session.write_pandas()` method for writing a `pandas DataFrame` to a table in Snowflake and getting a `Snowpark DataFrame` object back.
- Added new classes and methods for calling window functions.
- Added the new functions `cume_dist()`, to find the cumulative distribution of a value with regard to other values within a window partition,
  and `row_number()`, which returns a unique row number for each row within a window partition.
- Added functions for computing statistics for DataFrames in the `DataFrameStatFunctions` class.
- Added functions for handling missing values in a DataFrame in the `DataFrameNaFunctions` class.
- Added new methods `rollup()`, `cube()`, and `pivot()` to the `DataFrame` class.
- Added the `GroupingSets` class, which you can use with the DataFrame groupByGroupingSets method to perform a SQL GROUP BY GROUPING SETS.
- Added the new `FileOperation(session)`
  class that you can use to upload and download files to and from a stage.
- Added the `DataFrame.copy_into_table()`
  method for loading data from files in a stage into a table.
- In CASE expressions, the functions `when()` and `otherwise()`
  now accept Python types in addition to `Column` objects.
- When you register a UDF you can now optionally set the `replace` parameter to `True` to overwrite an existing UDF with the same name.

### Improvements

- UDFs are now compressed before they are uploaded to the server. This makes them about 10 times smaller, which can help
  when you are using large ML model files.
- When the size of a UDF is less than 8196 bytes, it will be uploaded as in-line code instead of uploaded to a stage.

### Bug Fixes

- Fixed an issue where the statement `df.select(when(col("a") == 1, 4).otherwise(col("a"))), [Row(4), Row(2), Row(3)]` raised an exception.
- Fixed an issue where `df.toPandas()` raised an exception when a DataFrame was created from large local data.

## 0.1.0 (2021-10-26)

Start of Private Preview<|MERGE_RESOLUTION|>--- conflicted
+++ resolved
@@ -12,16 +12,13 @@
 
 #### New Features
 
-<<<<<<< HEAD
+- Added support for `if_not_exists` parameter during udf and sproc registration.
 - Added `DataFrame.cache_result` and `Series.cache_result` methods for users to persist DataFrames' and Series' to a temporary table lasting the duration of the session to improve latency of subsequent operations.
-=======
-- Added support for `if_not_exists` parameter during udf and sproc registration.
 
 #### Improvements
 
 - Added partial support for `DataFrame.pivot_table` with no `index` parameter, as well as for `margins` parameter.
 - Added appropriate error messages for is_permanent/anonymous udf/sproc registration to make it more clear that those features are not yet supported.
->>>>>>> ece13104
 
 ### Snowpark Local Testing Updates
 

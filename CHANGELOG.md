--- conflicted
+++ resolved
@@ -69,18 +69,11 @@
 - Fixed bug where `values` is set to `index` when `index` and `columns` contain all columns in DataFrame during `pivot_table`.
 
 #### Improvements
-<<<<<<< HEAD
-- Make importing Snowpark pandas automatically create a Snowpark session in stored procedures.
-
-### Snowpark Local Testing Updates
-
-### New Features
-=======
 - Added support for `Index.copy()`
 - Added support for Index APIs: `dtype`, `values`, `item()`, `tolist()`, `to_series()` and `to_frame()`
 - Expand support for DataFrames with no rows in `pd.pivot_table` and `DataFrame.pivot_table`.
 - Added support for `inplace` parameter in `DataFrame.sort_index` and `Series.sort_index`.
->>>>>>> 0dfd1492
+- Made importing Snowpark pandas automatically create a Snowpark session in stored procedures.
 
 
 ## 1.19.0 (2024-06-25)

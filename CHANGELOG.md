# Release History

## 1.15.0 (TBD)

### New Features

- Added support for the following local testing APIs:
  - snowflake.snowpark.Session:
    - file.put
    - file.put_stream
    - file.get
    - file.get_stream
<<<<<<< HEAD
    - object_construct
=======
    - add_import
    - clear_imports
    - udf.register
    - udf.register_from_file
>>>>>>> fb605c54
  - snowflake.snowpark.functions
    - udf
- Added the function `DataFrame.write.csv` to unload data from a ``DataFrame`` into one or more CSV files in a stage.

### Bug Fixes

- Fixed a bug in local testing that null filled columns for constant functions.

## 1.14.0 (2024-03-20)

### New Features

- Added support for creating vectorized UDTFs with `process` method.
- Added support for dataframe functions:
  - to_timestamp_ltz
  - to_timestamp_ntz
  - to_timestamp_tz
  - locate
- Added support for ASOF JOIN type.
- Added support for the following local testing APIs:
  - snowflake.snowpark.functions:
    - to_double
    - to_timestamp
    - to_timestamp_ltz
    - to_timestamp_ntz
    - to_timestamp_tz
    - greatest
    - least
    - convert_timezone
    - dateadd
    - date_part
  - snowflake.snowpark.Session:
    - get_current_account
    - get_current_warehouse
    - get_current_role
    - use_schema
    - use_warehouse
    - use_database
    - use_role

### Bug Fixes

- Fixed a bug in `SnowflakePlanBuilder` that `save_as_table` does not filter column that name start with '$' and follow by number correctly.
- Fixed a bug that statement parameters may have no effect when resolving imports and packages.
- Fixed bugs in local testing:
  - LEFT ANTI and LEFT SEMI joins drop rows with null values.
  - DataFrameReader.csv incorrectly parses data when the optional parameter `field_optionally_enclosed_by` is specified.
  - Column.regexp only considers the first entry when `pattern` is a `Column`.
  - Table.update raises `KeyError` when updating null values in the rows.
  - VARIANT columns raise errors at `DataFrame.collect`.
  - `count_distinct` does not work correctly when counting.
  - Null values in integer columns raise `TypeError`.

### Improvements

- Added telemetry to local testing.
- Improved the error message of `DataFrameReader` to raise `FileNotFound` error when reading a path that does not exist or when there are no files under the path.

## 1.13.0 (2024-02-26)

### New Features

- Added support for an optional `date_part` argument in function `last_day`.
- `SessionBuilder.app_name` will set the query_tag after the session is created.
- Added support for the following local testing functions:
  - current_timestamp
  - current_date
  - current_time
  - strip_null_value
  - upper
  - lower
  - length
  - initcap

### Improvements

- Added cleanup logic at interpreter shutdown to close all active sessions.
- Closing sessions within stored procedures now is a no-op logging a warning instead of raising an error.

### Bug Fixes

- Fixed a bug in `DataFrame.to_local_iterator` where the iterator could yield wrong results if another query is executed before the iterator finishes due to wrong isolation level. For details, please see #945.
- Fixed a bug that truncated table names in error messages while running a plan with local testing enabled.
- Fixed a bug that `Session.range` returns empty result when the range is large.

## 1.12.1 (2024-02-08)

### Improvements

- Use `split_blocks=True` by default during `to_pandas` conversion, for optimal memory allocation. This parameter is passed to `pyarrow.Table.to_pandas`, which enables `PyArrow` to split the memory allocation into smaller, more manageable blocks instead of allocating a single contiguous block. This results in better memory management when dealing with larger datasets.

### Bug Fixes

- Fixed a bug in `DataFrame.to_pandas` that caused an error when evaluating on a Dataframe with an `IntergerType` column with null values.

## 1.12.0 (2024-01-30)

### New Features

- Exposed `statement_params` in `StoredProcedure.__call__`.
- Added two optional arguments to `Session.add_import`.
  - `chunk_size`: The number of bytes to hash per chunk of the uploaded files.
  - `whole_file_hash`: By default only the first chunk of the uploaded import is hashed to save time. When this is set to True each uploaded file is fully hashed instead.
- Added parameters `external_access_integrations` and `secrets` when creating a UDAF from Snowpark Python to allow integration with external access.
- Added a new method `Session.append_query_tag`. Allows an additional tag to be added to the current query tag by appending it as a comma separated value.
- Added a new method `Session.update_query_tag`. Allows updates to a JSON encoded dictionary query tag.
- `SessionBuilder.getOrCreate` will now attempt to replace the singleton it returns when token expiration has been detected.
- Added support for new functions in `snowflake.snowpark.functions`:
  - `array_except`
  - `create_map`
  - `sign`/`signum`
- Added the following functions to `DataFrame.analytics`:
  - Added the `moving_agg` function in `DataFrame.analytics` to enable moving aggregations like sums and averages with multiple window sizes.
  - Added the `cummulative_agg` function in `DataFrame.analytics` to enable commulative aggregations like sums and averages on multiple columns.
  - Added the `compute_lag` and `compute_lead` functions in `DataFrame.analytics` for enabling lead and lag calculations on multiple columns.
  - Added the `time_series_agg` function in `DataFrame.analytics` to enable time series aggregations like sums and averages with multiple time windows.

### Bug Fixes

- Fixed a bug in `DataFrame.na.fill` that caused Boolean values to erroneously override integer values.
- Fixed a bug in `Session.create_dataframe` where the Snowpark DataFrames created using pandas DataFrames were not inferring the type for timestamp columns correctly. The behavior is as follows:
  - Earlier timestamp columns without a timezone would be converted to nanosecond epochs and inferred as `LongType()`, but will now be correctly maintained as timestamp values and be inferred as `TimestampType(TimestampTimeZone.NTZ)`.
  - Earlier timestamp columns with a timezone would be inferred as `TimestampType(TimestampTimeZone.NTZ)` and loose timezone information but will now be correctly inferred as `TimestampType(TimestampTimeZone.LTZ)` and timezone information is retained correctly.
  - Set session parameter `PYTHON_SNOWPARK_USE_LOGICAL_TYPE_FOR_CREATE_DATAFRAME` to revert back to old behavior. It is recommended that you update your code to align with correct behavior because the parameter will be removed in the future.
- Fixed a bug that `DataFrame.to_pandas` gets decimal type when scale is not 0, and creates an object dtype in `pandas`. Instead, we cast the value to a float64 type.
- Fixed bugs that wrongly flattened the generated SQL when one of the following happens:
  - `DataFrame.filter()` is called after `DataFrame.sort().limit()`.
  - `DataFrame.sort()` or `filter()` is called on a DataFrame that already has a window function or sequence-dependent data generator column.
    For instance, `df.select("a", seq1().alias("b")).select("a", "b").sort("a")` won't flatten the sort clause anymore.
  - a window or sequence-dependent data generator column is used after `DataFrame.limit()`. For instance, `df.limit(10).select(row_number().over())` won't flatten the limit and select in the generated SQL.
- Fixed a bug where aliasing a DataFrame column raised an error when the DataFame was copied from another DataFrame with an aliased column. For instance,

  ```python
  df = df.select(col("a").alias("b"))
  df = copy(df)
  df.select(col("b").alias("c"))  # threw an error. Now it's fixed.
  ```

- Fixed a bug in `Session.create_dataframe` that the non-nullable field in a schema is not respected for boolean type. Note that this fix is only effective when the user has the privilege to create a temp table.
- Fixed a bug in SQL simplifier where non-select statements in `session.sql` dropped a SQL query when used with `limit()`.
- Fixed a bug that raised an exception when session parameter `ERROR_ON_NONDETERMINISTIC_UPDATE` is true.

### Behavior Changes (API Compatible)

- When parsing data types during a `to_pandas` operation, we rely on GS precision value to fix precision issues for large integer values. This may affect users where a column that was earlier returned as `int8` gets returned as `int64`. Users can fix this by explicitly specifying precision values for their return column.
- Aligned behavior for `Session.call` in case of table stored procedures where running `Session.call` would not trigger stored procedure unless a `collect()` operation was performed.
- `StoredProcedureRegistration` will now automatically add `snowflake-snowpark-python` as a package dependency. The added dependency will be on the client's local version of the library and an error is thrown if the server cannot support that version.

## 1.11.1 (2023-12-07)

### Bug Fixes

- Fixed a bug that numpy should not be imported at the top level of mock module.
- Added support for these new functions in `snowflake.snowpark.functions`:
  - `from_utc_timestamp`
  - `to_utc_timestamp`

## 1.11.0 (2023-12-05)

### New Features

- Add the `conn_error` attribute to `SnowflakeSQLException` that stores the whole underlying exception from `snowflake-connector-python`.
- Added support for `RelationalGroupedDataframe.pivot()` to access `pivot` in the following pattern `Dataframe.group_by(...).pivot(...)`.
- Added experimental feature: Local Testing Mode, which allows you to create and operate on Snowpark Python DataFrames locally without connecting to a Snowflake account. You can use the local testing framework to test your DataFrame operations locally, on your development machine or in a CI (continuous integration) pipeline, before deploying code changes to your account.

- Added support for `arrays_to_object` new functions in `snowflake.snowpark.functions`.
- Added support for the vector data type.

### Dependency Updates

- Bumped cloudpickle dependency to work with `cloudpickle==2.2.1`
- Updated ``snowflake-connector-python`` to `3.4.0`.

### Bug Fixes

- DataFrame column names quoting check now supports newline characters.
- Fix a bug where a DataFrame generated by `session.read.with_metadata` creates inconsistent table when doing `df.write.save_as_table`.

## 1.10.0 (2023-11-03)

### New Features

- Added support for managing case sensitivity in `DataFrame.to_local_iterator()`.
- Added support for specifying vectorized UDTF's input column names by using the optional parameter `input_names` in `UDTFRegistration.register/register_file` and `functions.pandas_udtf`. By default, `RelationalGroupedDataFrame.applyInPandas` will infer the column names from current dataframe schema.
- Add `sql_error_code` and `raw_message` attributes to `SnowflakeSQLException` when it is caused by a SQL exception.

### Bug Fixes

- Fixed a bug in `DataFrame.to_pandas()` where converting snowpark dataframes to pandas dataframes was losing precision on integers with more than 19 digits.
- Fixed a bug that `session.add_packages` can not handle requirement specifier that contains project name with underscore and version.
- Fixed a bug in `DataFrame.limit()` when `offset` is used and the parent `DataFrame` uses `limit`. Now the `offset` won't impact the parent DataFrame's `limit`.
- Fixed a bug in `DataFrame.write.save_as_table` where dataframes created from read api could not save data into snowflake because of invalid column name `$1`.

### Behavior change

- Changed the behavior of `date_format`:
  - The `format` argument changed from optional to required.
  - The returned result changed from a date object to a date-formatted string.
- When a window function, or a sequence-dependent data generator (`normal`, `zipf`, `uniform`, `seq1`, `seq2`, `seq4`, `seq8`) function is used, the sort and filter operation will no longer be flattened when generating the query.

## 1.9.0 (2023-10-13)

### New Features

- Added support for the Python 3.11 runtime environment.

### Dependency updates

- Added back the dependency of `typing-extensions`.

### Bug Fixes

- Fixed a bug where imports from permanent stage locations were ignored for temporary stored procedures, UDTFs, UDFs, and UDAFs.
- Revert back to using CTAS (create table as select) statement for `Dataframe.writer.save_as_table` which does not need insert permission for writing tables.

### New Features
- Support `PythonObjJSONEncoder` json-serializable objects for `ARRAY` and `OBJECT` literals.

## 1.8.0 (2023-09-14)

### New Features

- Added support for VOLATILE/IMMUTABLE keyword when registering UDFs.
- Added support for specifying clustering keys when saving dataframes using `DataFrame.save_as_table`.
- Accept `Iterable` objects input for `schema` when creating dataframes using `Session.create_dataframe`.
- Added the property `DataFrame.session` to return a `Session` object.
- Added the property `Session.session_id` to return an integer that represents session ID.
- Added the property `Session.connection` to return a `SnowflakeConnection` object .

- Added support for creating a Snowpark session from a configuration file or environment variables.

### Dependency updates

- Updated ``snowflake-connector-python`` to 3.2.0.

### Bug Fixes

- Fixed a bug where automatic package upload would raise `ValueError` even when compatible package version were added in `session.add_packages`.
- Fixed a bug where table stored procedures were not registered correctly when using `register_from_file`.
- Fixed a bug where dataframe joins failed with `invalid_identifier` error.
- Fixed a bug where `DataFrame.copy` disables SQL simplfier for the returned copy.
- Fixed a bug where `session.sql().select()` would fail if any parameters are specified to `session.sql()`

## 1.7.0 (2023-08-28)

### New Features

- Added parameters `external_access_integrations` and `secrets` when creating a UDF, UDTF or Stored Procedure from Snowpark Python to allow integration with external access.
- Added support for these new functions in `snowflake.snowpark.functions`:
  - `array_flatten`
  - `flatten`
- Added support for `apply_in_pandas` in `snowflake.snowpark.relational_grouped_dataframe`.
- Added support for replicating your local Python environment on Snowflake via `Session.replicate_local_environment`.

### Bug Fixes

- Fixed a bug where `session.create_dataframe` fails to properly set nullable columns where nullability was affected by order or data was given.
- Fixed a bug where `DataFrame.select` could not identify and alias columns in presence of table functions when output columns of table function overlapped with columns in dataframe.

### Behavior Changes

- When creating stored procedures, UDFs, UDTFs, UDAFs with parameter `is_permanent=False` will now create temporary objects even when `stage_name` is provided. The default value of `is_permanent` is `False` which is why if this value is not explicitly set to `True` for permanent objects, users will notice a change in behavior.
- `types.StructField` now enquotes column identifier by default.

## 1.6.1 (2023-08-02)

### New Features

- Added support for these new functions in `snowflake.snowpark.functions`:
  - `array_sort`
  - `sort_array`
  - `array_min`
  - `array_max`
  - `explode_outer`
- Added support for pure Python packages specified via `Session.add_requirements` or `Session.add_packages`. They are now usable in stored procedures and UDFs even if packages are not present on the Snowflake Anaconda channel.
  - Added Session parameter `custom_packages_upload_enabled` and `custom_packages_force_upload_enabled` to enable the support for pure Python packages feature mentioned above. Both parameters default to `False`.
- Added support for specifying package requirements by passing a Conda environment yaml file to `Session.add_requirements`.
- Added support for asynchronous execution of multi-query dataframes that contain binding variables.
- Added support for renaming multiple columns in `DataFrame.rename`.
- Added support for Geometry datatypes.
- Added support for `params` in `session.sql()` in stored procedures.
- Added support for user-defined aggregate functions (UDAFs). This feature is currently in private preview.
- Added support for vectorized UDTFs (user-defined table functions). This feature is currently in public preview.
- Added support for Snowflake Timestamp variants (i.e., `TIMESTAMP_NTZ`, `TIMESTAMP_LTZ`, `TIMESTAMP_TZ`)
  - Added `TimestampTimezone` as an argument in `TimestampType` constructor.
  - Added type hints `NTZ`, `LTZ`, `TZ` and `Timestamp` to annotate functions when registering UDFs.

### Improvements

- Removed redundant dependency `typing-extensions`.
- `DataFrame.cache_result` now creates temp table fully qualified names under current database and current schema.

### Bug Fixes

- Fixed a bug where type check happens on pandas before it is imported.
- Fixed a bug when creating a UDF from `numpy.ufunc`.
- Fixed a bug where `DataFrame.union` was not generating the correct `Selectable.schema_query` when SQL simplifier is enabled.

### Behavior Changes

- `DataFrameWriter.save_as_table` now respects the `nullable` field of the schema provided by the user or the inferred schema based on data from user input.

### Dependency updates

- Updated ``snowflake-connector-python`` to 3.0.4.

## 1.5.1 (2023-06-20)

### New Features

- Added support for the Python 3.10 runtime environment.

## 1.5.0 (2023-06-09)

### Behavior Changes

- Aggregation results, from functions such as `DataFrame.agg` and `DataFrame.describe`, no longer strip away non-printing characters from column names.

### New Features

- Added support for the Python 3.9 runtime environment.
- Added support for new functions in `snowflake.snowpark.functions`:
  - `array_generate_range`
  - `array_unique_agg`
  - `collect_set`
  - `sequence`
- Added support for registering and calling stored procedures with `TABLE` return type.
- Added support for parameter `length` in `StringType()` to specify the maximum number of characters that can be stored by the column.
- Added the alias `functions.element_at()` for `functions.get()`.
- Added the alias `Column.contains` for `functions.contains`.
- Added experimental feature `DataFrame.alias`.
- Added support for querying metadata columns from stage when creating `DataFrame` using `DataFrameReader`.
- Added support for `StructType.add` to append more fields to existing `StructType` objects.
- Added support for parameter `execute_as` in `StoredProcedureRegistration.register_from_file()` to specify stored procedure caller rights.

### Bug Fixes

- Fixed a bug where the `Dataframe.join_table_function` did not run all of the necessary queries to set up the join table function when SQL simplifier was enabled.
- Fixed type hint declaration for custom types - `ColumnOrName`, `ColumnOrLiteralStr`, `ColumnOrSqlExpr`, `LiteralType` and `ColumnOrLiteral` that were breaking `mypy` checks.
- Fixed a bug where `DataFrameWriter.save_as_table` and `DataFrame.copy_into_table` failed to parse fully qualified table names.

## 1.4.0 (2023-04-24)

### New Features

- Added support for `session.getOrCreate`.
- Added support for alias `Column.getField`.
- Added support for new functions in `snowflake.snowpark.functions`:
  - `date_add` and `date_sub` to make add and subtract operations easier.
  - `daydiff`
  - `explode`
  - `array_distinct`.
  - `regexp_extract`.
  - `struct`.
  - `format_number`.
  - `bround`.
  - `substring_index`
- Added parameter `skip_upload_on_content_match` when creating UDFs, UDTFs and stored procedures using `register_from_file` to skip uploading files to a stage if the same version of the files are already on the stage.
- Added support for `DataFrameWriter.save_as_table` method to take table names that contain dots.
- Flattened generated SQL when `DataFrame.filter()` or `DataFrame.order_by()` is followed by a projection statement (e.g. `DataFrame.select()`, `DataFrame.with_column()`).
- Added support for creating dynamic tables _(in private preview)_ using `Dataframe.create_or_replace_dynamic_table`.
- Added an optional argument `params` in `session.sql()` to support binding variables. Note that this is not supported in stored procedures yet.

### Bug Fixes

- Fixed a bug in `strtok_to_array` where an exception was thrown when a delimiter was passed in.
- Fixed a bug in `session.add_import` where the module had the same namespace as other dependencies.

## 1.3.0 (2023-03-28)

### New Features

- Added support for `delimiters` parameter in `functions.initcap()`.
- Added support for `functions.hash()` to accept a variable number of input expressions.
- Added API `Session.RuntimeConfig` for getting/setting/checking the mutability of any runtime configuration.
- Added support managing case sensitivity in `Row` results from `DataFrame.collect` using `case_sensitive` parameter.
- Added API `Session.conf` for getting, setting or checking the mutability of any runtime configuration.
- Added support for managing case sensitivity in `Row` results from `DataFrame.collect` using `case_sensitive` parameter.
- Added indexer support for `snowflake.snowpark.types.StructType`.
- Added a keyword argument `log_on_exception` to `Dataframe.collect` and `Dataframe.collect_no_wait` to optionally disable error logging for SQL exceptions.

### Bug Fixes

- Fixed a bug where a DataFrame set operation(`DataFrame.substract`, `DataFrame.union`, etc.) being called after another DataFrame set operation and `DataFrame.select` or `DataFrame.with_column` throws an exception.
- Fixed a bug where chained sort statements are overwritten by the SQL simplifier.

### Improvements

- Simplified JOIN queries to use constant subquery aliases (`SNOWPARK_LEFT`, `SNOWPARK_RIGHT`) by default. Users can disable this at runtime with `session.conf.set('use_constant_subquery_alias', False)` to use randomly generated alias names instead.
- Allowed specifying statement parameters in `session.call()`.
- Enabled the uploading of large pandas DataFrames in stored procedures by defaulting to a chunk size of 100,000 rows.

## 1.2.0 (2023-03-02)

### New Features

- Added support for displaying source code as comments in the generated scripts when registering stored procedures. This
  is enabled by default, turn off by specifying `source_code_display=False` at registration.
- Added a parameter `if_not_exists` when creating a UDF, UDTF or Stored Procedure from Snowpark Python to ignore creating the specified function or procedure if it already exists.
- Accept integers when calling `snowflake.snowpark.functions.get` to extract value from array.
- Added `functions.reverse` in functions to open access to Snowflake built-in function
  [reverse](https://docs.snowflake.com/en/sql-reference/functions/reverse).
- Added parameter `require_scoped_url` in snowflake.snowflake.files.SnowflakeFile.open() `(in Private Preview)` to replace `is_owner_file` is marked for deprecation.

### Bug Fixes

- Fixed a bug that overwrote `paramstyle` to `qmark` when creating a Snowpark session.
- Fixed a bug where `df.join(..., how="cross")` fails with `SnowparkJoinException: (1112): Unsupported using join type 'Cross'`.
- Fixed a bug where querying a `DataFrame` column created from chained function calls used a wrong column name.

## 1.1.0 (2023-01-26)

### New Features:

- Added `asc`, `asc_nulls_first`, `asc_nulls_last`, `desc`, `desc_nulls_first`, `desc_nulls_last`, `date_part` and `unix_timestamp` in functions.
- Added the property `DataFrame.dtypes` to return a list of column name and data type pairs.
- Added the following aliases:
  - `functions.expr()` for `functions.sql_expr()`.
  - `functions.date_format()` for `functions.to_date()`.
  - `functions.monotonically_increasing_id()` for `functions.seq8()`
  - `functions.from_unixtime()` for `functions.to_timestamp()`

### Bug Fixes:

- Fixed a bug in SQL simplifier that didn’t handle Column alias and join well in some cases. See https://github.com/snowflakedb/snowpark-python/issues/658 for details.
- Fixed a bug in SQL simplifier that generated wrong column names for function calls, NaN and INF.

### Improvements

- The session parameter `PYTHON_SNOWPARK_USE_SQL_SIMPLIFIER` is `True` after Snowflake 7.3 was released. In snowpark-python, `session.sql_simplifier_enabled` reads the value of `PYTHON_SNOWPARK_USE_SQL_SIMPLIFIER` by default, meaning that the SQL simplfier is enabled by default after the Snowflake 7.3 release. To turn this off, set `PYTHON_SNOWPARK_USE_SQL_SIMPLIFIER` in Snowflake to `False` or run `session.sql_simplifier_enabled = False` from Snowpark. It is recommended to use the SQL simplifier because it helps to generate more concise SQL.

## 1.0.0 (2022-11-01)

### New Features

- Added `Session.generator()` to create a new `DataFrame` using the Generator table function.
- Added a parameter `secure` to the functions that create a secure UDF or UDTF.

## 0.12.0 (2022-10-14)

### New Features

- Added new APIs for async job:
  - `Session.create_async_job()` to create an `AsyncJob` instance from a query id.
  - `AsyncJob.result()` now accepts argument `result_type` to return the results in different formats.
  - `AsyncJob.to_df()` returns a `DataFrame` built from the result of this asynchronous job.
  - `AsyncJob.query()` returns the SQL text of the executed query.
- `DataFrame.agg()` and `RelationalGroupedDataFrame.agg()` now accept variable-length arguments.
- Added parameters `lsuffix` and `rsuffix` to `DataFram.join()` and `DataFrame.cross_join()` to conveniently rename overlapping columns.
- Added `Table.drop_table()` so you can drop the temp table after `DataFrame.cache_result()`. `Table` is also a context manager so you can use the `with` statement to drop the cache temp table after use.
- Added `Session.use_secondary_roles()`.
- Added functions `first_value()` and `last_value()`. (contributed by @chasleslr)
- Added `on` as an alias for `using_columns` and `how` as an alias for `join_type` in `DataFrame.join()`.

### Bug Fixes

- Fixed a bug in `Session.create_dataframe()` that raised an error when `schema` names had special characters.
- Fixed a bug in which options set in `Session.read.option()` were not passed to `DataFrame.copy_into_table()` as default values.
- Fixed a bug in which `DataFrame.copy_into_table()` raises an error when a copy option has single quotes in the value.

## 0.11.0 (2022-09-28)

### Behavior Changes

- `Session.add_packages()` now raises `ValueError` when the version of a package cannot be found in Snowflake Anaconda channel. Previously, `Session.add_packages()` succeeded, and a `SnowparkSQLException` exception was raised later in the UDF/SP registration step.

### New Features:

- Added method `FileOperation.get_stream()` to support downloading stage files as stream.
- Added support in `functions.ntiles()` to accept int argument.
- Added the following aliases:
  - `functions.call_function()` for `functions.call_builtin()`.
  - `functions.function()` for `functions.builtin()`.
  - `DataFrame.order_by()` for `DataFrame.sort()`
  - `DataFrame.orderBy()` for `DataFrame.sort()`
- Improved `DataFrame.cache_result()` to return a more accurate `Table` class instead of a `DataFrame` class.
- Added support to allow `session` as the first argument when calling `StoredProcedure`.

### Improvements

- Improved nested query generation by flattening queries when applicable.
  - This improvement could be enabled by setting `Session.sql_simplifier_enabled = True`.
  - `DataFrame.select()`, `DataFrame.with_column()`, `DataFrame.drop()` and other select-related APIs have more flattened SQLs.
  - `DataFrame.union()`, `DataFrame.union_all()`, `DataFrame.except_()`, `DataFrame.intersect()`, `DataFrame.union_by_name()` have flattened SQLs generated when multiple set operators are chained.
- Improved type annotations for async job APIs.

### Bug Fixes

- Fixed a bug in which `Table.update()`, `Table.delete()`, `Table.merge()` try to reference a temp table that does not exist.

## 0.10.0 (2022-09-16)

### New Features:

- Added experimental APIs for evaluating Snowpark dataframes with asynchronous queries:
  - Added keyword argument `block` to the following action APIs on Snowpark dataframes (which execute queries) to allow asynchronous evaluations:
    - `DataFrame.collect()`, `DataFrame.to_local_iterator()`, `DataFrame.to_pandas()`, `DataFrame.to_pandas_batches()`, `DataFrame.count()`, `DataFrame.first()`.
    - `DataFrameWriter.save_as_table()`, `DataFrameWriter.copy_into_location()`.
    - `Table.delete()`, `Table.update()`, `Table.merge()`.
  - Added method `DataFrame.collect_nowait()` to allow asynchronous evaluations.
  - Added class `AsyncJob` to retrieve results from asynchronously executed queries and check their status.
- Added support for `table_type` in `Session.write_pandas()`. You can now choose from these `table_type` options: `"temporary"`, `"temp"`, and `"transient"`.
- Added support for using Python structured data (`list`, `tuple` and `dict`) as literal values in Snowpark.
- Added keyword argument `execute_as` to `functions.sproc()` and `session.sproc.register()` to allow registering a stored procedure as a caller or owner.
- Added support for specifying a pre-configured file format when reading files from a stage in Snowflake.

### Improvements:

- Added support for displaying details of a Snowpark session.

### Bug Fixes:

- Fixed a bug in which `DataFrame.copy_into_table()` and `DataFrameWriter.save_as_table()` mistakenly created a new table if the table name is fully qualified, and the table already exists.

### Deprecations:

- Deprecated keyword argument `create_temp_table` in `Session.write_pandas()`.
- Deprecated invoking UDFs using arguments wrapped in a Python list or tuple. You can use variable-length arguments without a list or tuple.

### Dependency updates

- Updated ``snowflake-connector-python`` to 2.7.12.

## 0.9.0 (2022-08-30)

### New Features:

- Added support for displaying source code as comments in the generated scripts when registering UDFs.
  This feature is turned on by default. To turn it off, pass the new keyword argument `source_code_display` as `False` when calling `register()` or `@udf()`.
- Added support for calling table functions from `DataFrame.select()`, `DataFrame.with_column()` and `DataFrame.with_columns()` which now take parameters of type `table_function.TableFunctionCall` for columns.
- Added keyword argument `overwrite` to `session.write_pandas()` to allow overwriting contents of a Snowflake table with that of a pandas DataFrame.
- Added keyword argument `column_order` to `df.write.save_as_table()` to specify the matching rules when inserting data into table in append mode.
- Added method `FileOperation.put_stream()` to upload local files to a stage via file stream.
- Added methods `TableFunctionCall.alias()` and `TableFunctionCall.as_()` to allow aliasing the names of columns that come from the output of table function joins.
- Added function `get_active_session()` in module `snowflake.snowpark.context` to get the current active Snowpark session.

### Bug Fixes:

- Fixed a bug in which batch insert should not raise an error when `statement_params` is not passed to the function.
- Fixed a bug in which column names should be quoted when `session.create_dataframe()` is called with dicts and a given schema.
- Fixed a bug in which creation of table should be skipped if the table already exists and is in append mode when calling `df.write.save_as_table()`.
- Fixed a bug in which third-party packages with underscores cannot be added when registering UDFs.

### Improvements:

- Improved function `function.uniform()` to infer the types of inputs `max_` and `min_` and cast the limits to `IntegerType` or `FloatType` correspondingly.

## 0.8.0 (2022-07-22)

### New Features:

- Added keyword only argument `statement_params` to the following methods to allow for specifying statement level parameters:
  - `collect`, `to_local_iterator`, `to_pandas`, `to_pandas_batches`,
    `count`, `copy_into_table`, `show`, `create_or_replace_view`, `create_or_replace_temp_view`, `first`, `cache_result`
    and `random_split` on class `snowflake.snowpark.Dateframe`.
  - `update`, `delete` and `merge` on class `snowflake.snowpark.Table`.
  - `save_as_table` and `copy_into_location` on class `snowflake.snowpark.DataFrameWriter`.
  - `approx_quantile`, `statement_params`, `cov` and `crosstab` on class `snowflake.snowpark.DataFrameStatFunctions`.
  - `register` and `register_from_file` on class `snowflake.snowpark.udf.UDFRegistration`.
  - `register` and `register_from_file` on class `snowflake.snowpark.udtf.UDTFRegistration`.
  - `register` and `register_from_file` on class `snowflake.snowpark.stored_procedure.StoredProcedureRegistration`.
  - `udf`, `udtf` and `sproc` in `snowflake.snowpark.functions`.
- Added support for `Column` as an input argument to `session.call()`.
- Added support for `table_type` in `df.write.save_as_table()`. You can now choose from these `table_type` options: `"temporary"`, `"temp"`, and `"transient"`.

### Improvements:

- Added validation of object name in `session.use_*` methods.
- Updated the query tag in SQL to escape it when it has special characters.
- Added a check to see if Anaconda terms are acknowledged when adding missing packages.

### Bug Fixes:

- Fixed the limited length of the string column in `session.create_dataframe()`.
- Fixed a bug in which `session.create_dataframe()` mistakenly converted 0 and `False` to `None` when the input data was only a list.
- Fixed a bug in which calling `session.create_dataframe()` using a large local dataset sometimes created a temp table twice.
- Aligned the definition of `function.trim()` with the SQL function definition.
- Fixed an issue where snowpark-python would hang when using the Python system-defined (built-in function) `sum` vs. the Snowpark `function.sum()`.

### Deprecations:

- Deprecated keyword argument `create_temp_table` in `df.write.save_as_table()`.

## 0.7.0 (2022-05-25)

### New Features:

- Added support for user-defined table functions (UDTFs).
  - Use function `snowflake.snowpark.functions.udtf()` to register a UDTF, or use it as a decorator to register the UDTF.
    - You can also use `Session.udtf.register()` to register a UDTF.
  - Use `Session.udtf.register_from_file()` to register a UDTF from a Python file.
- Updated APIs to query a table function, including both Snowflake built-in table functions and UDTFs.
  - Use function `snowflake.snowpark.functions.table_function()` to create a callable representing a table function and use it to call the table function in a query.
  - Alternatively, use function `snowflake.snowpark.functions.call_table_function()` to call a table function.
  - Added support for `over` clause that specifies `partition by` and `order by` when lateral joining a table function.
  - Updated `Session.table_function()` and `DataFrame.join_table_function()` to accept `TableFunctionCall` instances.

### Breaking Changes:

- When creating a function with `functions.udf()` and `functions.sproc()`, you can now specify an empty list for the `imports` or `packages` argument to indicate that no import or package is used for this UDF or stored procedure. Previously, specifying an empty list meant that the function would use session-level imports or packages.
- Improved the `__repr__` implementation of data types in `types.py`. The unused `type_name` property has been removed.
- Added a Snowpark-specific exception class for SQL errors. This replaces the previous `ProgrammingError` from the Python connector.

### Improvements:

- Added a lock to a UDF or UDTF when it is called for the first time per thread.
- Improved the error message for pickling errors that occurred during UDF creation.
- Included the query ID when logging the failed query.

### Bug Fixes:

- Fixed a bug in which non-integral data (such as timestamps) was occasionally converted to integer when calling `DataFrame.to_pandas()`.
- Fixed a bug in which `DataFrameReader.parquet()` failed to read a parquet file when its column contained spaces.
- Fixed a bug in which `DataFrame.copy_into_table()` failed when the dataframe is created by reading a file with inferred schemas.

### Deprecations

`Session.flatten()` and `DataFrame.flatten()`.

### Dependency Updates:

- Restricted the version of `cloudpickle` <= `2.0.0`.

## 0.6.0 (2022-04-27)

### New Features:

- Added support for vectorized UDFs with the input as a pandas DataFrame or pandas Series and the output as a pandas Series. This improves the performance of UDFs in Snowpark.
- Added support for inferring the schema of a DataFrame by default when it is created by reading a Parquet, Avro, or ORC file in the stage.
- Added functions `current_session()`, `current_statement()`, `current_user()`, `current_version()`, `current_warehouse()`, `date_from_parts()`, `date_trunc()`, `dayname()`, `dayofmonth()`, `dayofweek()`, `dayofyear()`, `grouping()`, `grouping_id()`, `hour()`, `last_day()`, `minute()`, `next_day()`, `previous_day()`, `second()`, `month()`, `monthname()`, `quarter()`, `year()`, `current_database()`, `current_role()`, `current_schema()`, `current_schemas()`, `current_region()`, `current_avaliable_roles()`, `add_months()`, `any_value()`, `bitnot()`, `bitshiftleft()`, `bitshiftright()`, `convert_timezone()`, `uniform()`, `strtok_to_array()`, `sysdate()`, `time_from_parts()`,  `timestamp_from_parts()`, `timestamp_ltz_from_parts()`, `timestamp_ntz_from_parts()`, `timestamp_tz_from_parts()`, `weekofyear()`, `percentile_cont()` to `snowflake.snowflake.functions`.

### Breaking Changes:

- Expired deprecations:
  - Removed the following APIs that were deprecated in 0.4.0: `DataFrame.groupByGroupingSets()`, `DataFrame.naturalJoin()`, `DataFrame.joinTableFunction`, `DataFrame.withColumns()`, `Session.getImports()`, `Session.addImport()`, `Session.removeImport()`, `Session.clearImports()`, `Session.getSessionStage()`, `Session.getDefaultDatabase()`, `Session.getDefaultSchema()`, `Session.getCurrentDatabase()`, `Session.getCurrentSchema()`, `Session.getFullyQualifiedCurrentSchema()`.

### Improvements:

- Added support for creating an empty `DataFrame` with a specific schema using the `Session.create_dataframe()` method.
- Changed the logging level from `INFO` to `DEBUG` for several logs (e.g., the executed query) when evaluating a dataframe.
- Improved the error message when failing to create a UDF due to pickle errors.

### Bug Fixes:

- Removed pandas hard dependencies in the `Session.create_dataframe()` method.

### Dependency Updates:

- Added `typing-extension` as a new dependency with the version >= `4.1.0`.

## 0.5.0 (2022-03-22)

### New Features

- Added stored procedures API.
  - Added `Session.sproc` property and `sproc()` to `snowflake.snowpark.functions`, so you can register stored procedures.
  - Added `Session.call` to call stored procedures by name.
- Added `UDFRegistration.register_from_file()` to allow registering UDFs from Python source files or zip files directly.
- Added `UDFRegistration.describe()` to describe a UDF.
- Added `DataFrame.random_split()` to provide a way to randomly split a dataframe.
- Added functions `md5()`, `sha1()`, `sha2()`, `ascii()`, `initcap()`, `length()`, `lower()`, `lpad()`, `ltrim()`, `rpad()`, `rtrim()`, `repeat()`, `soundex()`, `regexp_count()`, `replace()`, `charindex()`, `collate()`, `collation()`, `insert()`, `left()`, `right()`, `endswith()` to `snowflake.snowpark.functions`.
- Allowed `call_udf()` to accept literal values.
- Provided a `distinct` keyword in `array_agg()`.

### Bug Fixes:

- Fixed an issue that caused `DataFrame.to_pandas()` to have a string column if `Column.cast(IntegerType())` was used.
- Fixed a bug in `DataFrame.describe()` when there is more than one string column.

## 0.4.0 (2022-02-15)

### New Features

- You can now specify which Anaconda packages to use when defining UDFs.
  - Added `add_packages()`, `get_packages()`, `clear_packages()`, and `remove_package()`, to class `Session`.
  - Added `add_requirements()` to `Session` so you can use a requirements file to specify which packages this session will use.
  - Added parameter `packages` to function `snowflake.snowpark.functions.udf()` and method `UserDefinedFunction.register()` to indicate UDF-level Anaconda package dependencies when creating a UDF.
  - Added parameter `imports` to `snowflake.snowpark.functions.udf()` and `UserDefinedFunction.register()` to specify UDF-level code imports.
- Added a parameter `session` to function `udf()` and `UserDefinedFunction.register()` so you can specify which session to use to create a UDF if you have multiple sessions.
- Added types `Geography` and `Variant` to `snowflake.snowpark.types` to be used as type hints for Geography and Variant data when defining a UDF.
- Added support for Geography geoJSON data.
- Added `Table`, a subclass of `DataFrame` for table operations:
  - Methods `update` and `delete` update and delete rows of a table in Snowflake.
  - Method `merge` merges data from a `DataFrame` to a `Table`.
  - Override method `DataFrame.sample()` with an additional parameter `seed`, which works on tables but not on view and sub-queries.
- Added `DataFrame.to_local_iterator()` and `DataFrame.to_pandas_batches()` to allow getting results from an iterator when the result set returned from the Snowflake database is too large.
- Added `DataFrame.cache_result()` for caching the operations performed on a `DataFrame` in a temporary table.
  Subsequent operations on the original `DataFrame` have no effect on the cached result `DataFrame`.
- Added property `DataFrame.queries` to get SQL queries that will be executed to evaluate the `DataFrame`.
- Added `Session.query_history()` as a context manager to track SQL queries executed on a session, including all SQL queries to evaluate `DataFrame`s created from a session. Both query ID and query text are recorded.
- You can now create a `Session` instance from an existing established `snowflake.connector.SnowflakeConnection`. Use parameter `connection` in `Session.builder.configs()`.
- Added `use_database()`, `use_schema()`, `use_warehouse()`, and `use_role()` to class `Session` to switch database/schema/warehouse/role after a session is created.
- Added `DataFrameWriter.copy_into_table()` to unload a `DataFrame` to stage files.
- Added `DataFrame.unpivot()`.
- Added `Column.within_group()` for sorting the rows by columns with some aggregation functions.
- Added functions `listagg()`, `mode()`, `div0()`, `acos()`, `asin()`, `atan()`, `atan2()`, `cos()`, `cosh()`, `sin()`, `sinh()`, `tan()`, `tanh()`, `degrees()`, `radians()`, `round()`, `trunc()`, and `factorial()` to `snowflake.snowflake.functions`.
- Added an optional argument `ignore_nulls` in function `lead()` and `lag()`.
- The `condition` parameter of function `when()` and `iff()` now accepts SQL expressions.

### Improvements

- All function and method names have been renamed to use the snake case naming style, which is more Pythonic. For convenience, some camel case names are kept as aliases to the snake case APIs. It is recommended to use the snake case APIs.
  - Deprecated these methods on class `Session` and replaced them with their snake case equivalents: `getImports()`, `addImports()`, `removeImport()`, `clearImports()`, `getSessionStage()`, `getDefaultSchema()`, `getDefaultSchema()`, `getCurrentDatabase()`, `getFullyQualifiedCurrentSchema()`.
  - Deprecated these methods on class `DataFrame` and replaced them with their snake case equivalents: `groupingByGroupingSets()`, `naturalJoin()`, `withColumns()`, `joinTableFunction()`.
- Property `DataFrame.columns` is now consistent with `DataFrame.schema.names` and the Snowflake database `Identifier Requirements`.
- `Column.__bool__()` now raises a `TypeError`. This will ban the use of logical operators `and`, `or`, `not` on `Column` object, for instance `col("a") > 1 and col("b") > 2` will raise the `TypeError`. Use `(col("a") > 1) & (col("b") > 2)` instead.
- Changed `PutResult` and `GetResult` to subclass `NamedTuple`.
- Fixed a bug which raised an error when the local path or stage location has a space or other special characters.
- Changed `DataFrame.describe()` so that non-numeric and non-string columns are ignored instead of raising an exception.

### Dependency updates

- Updated ``snowflake-connector-python`` to 2.7.4.

## 0.3.0 (2022-01-09)

### New Features

- Added `Column.isin()`, with an alias `Column.in_()`.
- Added `Column.try_cast()`, which is a special version of `cast()`. It tries to cast a string expression to other types and returns `null` if the cast is not possible.
- Added `Column.startswith()` and `Column.substr()` to process string columns.
- `Column.cast()` now also accepts a `str` value to indicate the cast type in addition to a `DataType` instance.
- Added `DataFrame.describe()` to summarize stats of a `DataFrame`.
- Added `DataFrame.explain()` to print the query plan of a `DataFrame`.
- `DataFrame.filter()` and `DataFrame.select_expr()` now accepts a sql expression.
- Added a new `bool` parameter `create_temp_table` to methods `DataFrame.saveAsTable()` and `Session.write_pandas()` to optionally create a temp table.
- Added `DataFrame.minus()` and `DataFrame.subtract()` as aliases to `DataFrame.except_()`.
- Added `regexp_replace()`, `concat()`, `concat_ws()`, `to_char()`, `current_timestamp()`, `current_date()`, `current_time()`, `months_between()`, `cast()`, `try_cast()`, `greatest()`, `least()`, and `hash()` to module `snowflake.snowpark.functions`.

### Bug Fixes

- Fixed an issue where `Session.createDataFrame(pandas_df)` and `Session.write_pandas(pandas_df)` raise an exception when the `pandas DataFrame` has spaces in the column name.
- `DataFrame.copy_into_table()` sometimes prints an `error` level log entry while it actually works. It's fixed now.
- Fixed an API docs issue where some `DataFrame` APIs are missing from the docs.

### Dependency updates

- Update ``snowflake-connector-python`` to 2.7.2, which upgrades ``pyarrow`` dependency to 6.0.x. Refer to the [python connector 2.7.2 release notes](https://pypi.org/project/snowflake-connector-python/2.7.2/) for more details.

## 0.2.0 (2021-12-02)

### New Features

- Updated the `Session.createDataFrame()` method for creating a `DataFrame` from a pandas DataFrame.
- Added the `Session.write_pandas()` method for writing a `pandas DataFrame` to a table in Snowflake and getting a `Snowpark DataFrame` object back.
- Added new classes and methods for calling window functions.
- Added the new functions `cume_dist()`, to find the cumulative distribution of a value with regard to other values within a window partition,
  and `row_number()`, which returns a unique row number for each row within a window partition.
- Added functions for computing statistics for DataFrames in the `DataFrameStatFunctions` class.
- Added functions for handling missing values in a DataFrame in the `DataFrameNaFunctions` class.
- Added new methods `rollup()`, `cube()`, and `pivot()` to the `DataFrame` class.
- Added the `GroupingSets` class, which you can use with the DataFrame groupByGroupingSets method to perform a SQL GROUP BY GROUPING SETS.
- Added the new `FileOperation(session)`
  class that you can use to upload and download files to and from a stage.
- Added the `DataFrame.copy_into_table()`
  method for loading data from files in a stage into a table.
- In CASE expressions, the functions `when()` and `otherwise()`
  now accept Python types in addition to `Column` objects.
- When you register a UDF you can now optionally set the `replace` parameter to `True` to overwrite an existing UDF with the same name.

### Improvements

- UDFs are now compressed before they are uploaded to the server. This makes them about 10 times smaller, which can help
  when you are using large ML model files.
- When the size of a UDF is less than 8196 bytes, it will be uploaded as in-line code instead of uploaded to a stage.

### Bug Fixes

- Fixed an issue where the statement `df.select(when(col("a") == 1, 4).otherwise(col("a"))), [Row(4), Row(2), Row(3)]` raised an exception.
- Fixed an issue where `df.toPandas()` raised an exception when a DataFrame was created from large local data.

## 0.1.0 (2021-10-26)

Start of Private Preview<|MERGE_RESOLUTION|>--- conflicted
+++ resolved
@@ -10,15 +10,12 @@
     - file.put_stream
     - file.get
     - file.get_stream
-<<<<<<< HEAD
-    - object_construct
-=======
+  - snowflake.snowpark.functions
     - add_import
     - clear_imports
+    - object_construct
     - udf.register
     - udf.register_from_file
->>>>>>> fb605c54
-  - snowflake.snowpark.functions
     - udf
 - Added the function `DataFrame.write.csv` to unload data from a ``DataFrame`` into one or more CSV files in a stage.
 

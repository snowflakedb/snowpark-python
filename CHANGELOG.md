--- conflicted
+++ resolved
@@ -7,11 +7,8 @@
 #### Improvements
 
 - Added support for reading XML files with namespaces using `rowTag` and `stripNamespaces` options.
-<<<<<<< HEAD
-- Added debuggability improvements to show a trace of most recent dataframe transformations if an operation leds to a `SnowparkSQLException`. This feature depends on Snowpark AST to be enabled which can be done using ...
-=======
 - Added a new argument to `Dataframe.describe` called `strings_include_math_stats` that triggers `stddev` and `mean` to be calculated for String columns.
->>>>>>> f3871ab2
+- Added debuggability improvements to show a trace of most recent dataframe transformations if an operation leds to a `SnowparkSQLException`.
 
 ### Snowpark Local Testing Updates
 

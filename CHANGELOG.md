# Release History

## 1.43.0 (YYYY-MM-DD)

### Snowpark Python API Updates

#### New Features

- Added support for `Session.client_telemetry`.
- Added support for `Session.udf_profiler`.
- Added support for `functions.ai_translate`.
- Added support for the following functions in `functions.py`:
    - String and Binary functions:
      - `base64_decode_binary`
      - `compress`
      - `decompress_binary`
      - `decompress_string`
      - `md5_binary`
      - `md5_number_lower64`
      - `md5_number_upper64`
      - `sha1_binary`
      - `sha2_binary`
      - `soundex_p123`
      - `strtok`
      - `try_base64_decode_binary`
      - `try_base64_decode_string`
      - `try_hex_decode_binary`
      - `try_hex_decode_string`
      - `unicode`
      - `uuid_string`
      
    - Conditional expressions:
      - `booland_agg`
      - `boolxor_agg`
      - `regr_valy`
      - `zeroifnull`
    
    - Numeric expressions:
      - `cot`
      - `mod`
      - `pi`
      - `square`
      - `width_bucket`

#### Improvements

- Enhanced `DataFrame.sort()` to support `ORDER BY ALL` when no columns are specified.
- Catalog API now uses SQL commands instead of SnowAPI calls. This new implementation is more reliable now.

#### Dependency Updates

- Catalog API no longer uses types declared in `snowflake.core` and therefore this dependency was removed.

### Snowpark pandas API Updates

#### New Features

- Added support for `Dataframe.groupby.rolling()`.
- Added support for mapping `np.percentile` with DataFrame and Series inputs to `Series.quantile`.
- Added support for setting the `random_state` parameter to an integer when calling `DataFrame.sample` or `Series.sample`.

#### Improvements

- Enhanced autoswitching functionality from Snowflake to native pandas for methods with unsupported argument combinations:
  - `shift()` with `suffix` or non-integer `periods` parameters
  - `sort_index()` with `axis=1` or `key` parameters
  - `sort_values()` with `axis=1`
  - `melt()` with `col_level` parameter
  - `apply()` with `result_type` parameter for DataFrame
  - `pivot_table()` with `sort=True`, non-string `index` list, non-string `columns` list, non-string `values` list, or `aggfunc` dict with non-string values
  - `fillna()` with `downcast` parameter or using `limit` together with `value`
  - `dropna()` with `axis=1`
  - `asfreq()` with `how` parameter, `fill_value` parameter, `normalize=True`, or `freq` parameter being week, month, quarter, or year
  - `groupby()` with `axis=1`, `by!=None and level!=None`, or by containing any non-pandas hashable labels.
  - `groupby_fillna()` with `downcast` parameter
  - `groupby_first()` with `min_count>1`
  - `groupby_last()` with `min_count>1`
  - `groupby_shift()` with `freq` parameter
- Slightly improved the performance of `agg`, `nunique`, `describe`, and related methods on 1-column DataFrame and Series objects.

#### Bug Fixes

- Fixed a bug in `DataFrameGroupBy.agg` where func is a list of tuples used to set the names of the output columns.
- Fixed a bug where converting a modin datetime index with a timezone to a numpy array with `np.asarray` would cause a `TypeError`.
- Fixed a bug where `Series.isin` with a Series argument matched index labels instead of the row position.

#### Improvements

- Add support for the following in faster pandas:
  - `groupby.apply`
  - `groupby.nunique`
  - `groupby.size`
  - `concat`
  - `copy`
  - `str.isdigit`
  - `str.islower`
  - `str.isupper`
  - `str.istitle`
  - `str.lower`
  - `str.upper`
  - `str.title`
  - `str.match`
  - `str.capitalize`
  - `str.__getitem__`
  - `str.center`
  - `str.count`
  - `str.get`
  - `str.pad`
  - `str.len`
  - `str.ljust`
  - `str.rjust`  
  - `str.split`  
  - `str.replace`  
  - `str.strip`  
  - `str.lstrip`  
  - `str.rstrip`  
  - `str.translate`  
  - `dt.tz_localize`
  - `dt.tz_convert`
  - `dt.ceil`
  - `dt.round`
  - `dt.floor`
  - `dt.normalize`
  - `dt.month_name`
  - `dt.day_name`
  - `dt.strftime`  
  - `rolling.min`
  - `rolling.max`
  - `rolling.count`
  - `rolling.sum`
  - `rolling.mean`
  - `rolling.std`
  - `rolling.var`
  - `rolling.sem`
  - `rolling.corr`
  - `expanding.min`
  - `expanding.max`
  - `expanding.count`
  - `expanding.sum`
  - `expanding.mean`
  - `expanding.std`
  - `expanding.var`
  - `expanding.sem`
  - `cumsum`
  - `cummin`
  - `cummax`
  - `groupby.groups`
  - `groupby.indices`
  - `groupby.first`
  - `groupby.last`
  - `groupby.rank`
  - `groupby.shift`
  - `groupby.cumcount`
  - `groupby.cumsum`
  - `groupby.cummin`
  - `groupby.cummax`
  - `groupby.any`
  - `groupby.all`
  - `groupby.unique`
<<<<<<< HEAD
  - `to_snowpark`
=======
  - `to_snowflake`
>>>>>>> 54b84f5d
- Make faster pandas disabled by default (opt-in instead of opt-out).
- Improve performance of `drop_duplicates` by avoiding joins when `keep!=False` in faster pandas.

## 1.42.0 (2025-10-28)

### Snowpark Python API Updates

#### New Features

- Snowpark python DB-api is now generally available. Access this feature with `DataFrameReader.dbapi()` to read data from a database table or query into a DataFrame using a DBAPI connection.

## 1.41.0 (2025-10-23)

### Snowpark Python API Updates

#### New Features

- Added a new function `service` in `snowflake.snowpark.functions` that allows users to create a callable representing a Snowpark Container Services (SPCS) service.
- Added `connection_parameters` parameter to `DataFrameReader.dbapi()` (PuPr) method to allow passing keyword arguments to the `create_connection` callable.
- Added support for `Session.begin_transaction`, `Session.commit` and `Session.rollback`.
- Added support for the following functions in `functions.py`:
  - Geospatial functions:
    - `st_interpolate`
    - `st_intersection`
    - `st_intersection_agg`
    - `st_intersects`
    - `st_isvalid`
    - `st_length`
    - `st_makegeompoint`
    - `st_makeline`
    - `st_makepolygon`
    - `st_makepolygonoriented`
    - `st_disjoint`
    - `st_distance`
    - `st_dwithin`
    - `st_endpoint`
    - `st_envelope`
    - `st_geohash`
    - `st_geomfromgeohash`
    - `st_geompointfromgeohash`
    - `st_hausdorffdistance`
    - `st_makepoint`
    - `st_npoints`
    - `st_perimeter`
    - `st_pointn`
    - `st_setsrid`
    - `st_simplify`
    - `st_srid`
    - `st_startpoint`
    - `st_symdifference`
    - `st_transform`
    - `st_union`
    - `st_union_agg`
    - `st_within`
    - `st_x`
    - `st_xmax`
    - `st_xmin`
    - `st_y`
    - `st_ymax`
    - `st_ymin`
    - `st_geogfromgeohash`
    - `st_geogpointfromgeohash`
    - `st_geographyfromwkb`
    - `st_geographyfromwkt`
    - `st_geometryfromwkb`
    - `st_geometryfromwkt`
    - `try_to_geography`
    - `try_to_geometry`

#### Improvements

- Added a parameter to enable and disable automatic column name aliasing for `interval_day_time_from_parts` and `interval_year_month_from_parts` functions.

#### Bug Fixes

- Fixed a bug that `DataFrameReader.xml` fails to parse XML files with undeclared namespaces when `ignoreNamespace` is `True`.
- Added a fix for floating point precision discrepancies in `interval_day_time_from_parts`.
- Fixed a bug where writing Snowpark pandas dataframes on the pandas backend with a column multiindex to Snowflake with `to_snowflake` would raise `KeyError`.
- Fixed a bug that `DataFrameReader.dbapi` (PuPr) is not compatible with oracledb 3.4.0.
- Fixed a bug where `modin` would unintentionally be imported during session initialization in some scenarios.
- Fixed a bug where `session.udf|udtf|udaf|sproc.register` failed when an extra session argument was passed. These methods do not expect a session argument; please remove it if provided.

#### Improvements

- The default maximum length for inferred StringType columns during schema inference in `DataFrameReader.dbapi` is now increased from 16MB to 128MB in parquet file based ingestion.

#### Dependency Updates

- Updated dependency of `snowflake-connector-python>=3.17,<5.0.0`.

### Snowpark pandas API Updates

#### New Features

- Added support for the `dtypes` parameter of `pd.get_dummies`
- Added support for `nunique` in `df.pivot_table`, `df.agg` and other places where aggregate functions can be used.
- Added support for `DataFrame.interpolate` and `Series.interpolate` with the "linear", "ffill"/"pad", and "backfill"/bfill" methods. These use the SQL `INTERPOLATE_LINEAR`, `INTERPOLATE_FFILL`, and `INTERPOLATE_BFILL` functions (PuPr).

#### Improvements

- Improved performance of `Series.to_snowflake` and `pd.to_snowflake(series)` for large data by uploading data via a parquet file. You can control the dataset size at which Snowpark pandas switches to parquet with the variable `modin.config.PandasToSnowflakeParquetThresholdBytes`.
- Enhanced autoswitching functionality from Snowflake to native Pandas for methods with unsupported argument combinations:
  - `get_dummies()` with `dummy_na=True`, `drop_first=True`, or custom `dtype` parameters
  - `cumsum()`, `cummin()`, `cummax()` with `axis=1` (column-wise operations)
  - `skew()` with `axis=1` or `numeric_only=False` parameters
  - `round()` with `decimals` parameter as a Series
  - `corr()` with `method!=pearson` parameter
- Set `cte_optimization_enabled` to True for all Snowpark pandas sessions.
- Add support for the following in faster pandas:
  - `isin`
  - `isna`
  - `isnull`
  - `notna`
  - `notnull`
  - `str.contains`
  - `str.startswith`
  - `str.endswith`
  - `str.slice`
  - `dt.date`
  - `dt.time`
  - `dt.hour`
  - `dt.minute`
  - `dt.second`
  - `dt.microsecond`
  - `dt.nanosecond`
  - `dt.year`
  - `dt.month`
  - `dt.day`
  - `dt.quarter`
  - `dt.is_month_start`
  - `dt.is_month_end`
  - `dt.is_quarter_start`
  - `dt.is_quarter_end`
  - `dt.is_year_start`
  - `dt.is_year_end`
  - `dt.is_leap_year`
  - `dt.days_in_month`
  - `dt.daysinmonth`
  - `sort_values`
  - `loc` (setting columns)
  - `to_datetime`
  - `rename`
  - `drop`
  - `invert`
  - `duplicated`
  - `iloc`
  - `head`
  - `columns` (e.g., df.columns = ["A", "B"])
  - `agg`
  - `min`
  - `max`
  - `count`
  - `sum`
  - `mean`
  - `median`
  - `std`
  - `var`
  - `groupby.agg`
  - `groupby.min`
  - `groupby.max`
  - `groupby.count`
  - `groupby.sum`
  - `groupby.mean`
  - `groupby.median`
  - `groupby.std`
  - `groupby.var`
  - `drop_duplicates`
- Reuse row count from the relaxed query compiler in `get_axis_len`.

#### Bug Fixes

- Fixed a bug where the row count was not getting cached in the ordered dataframe each time count_rows() is called.

## 1.40.0 (2025-10-02)

### Snowpark Python API Updates

#### New Features

- Added a new module `snowflake.snowpark.secrets` that provides Python wrappers for accessing Snowflake Secrets within Python UDFs and stored procedures that execute inside Snowflake.
  - `get_generic_secret_string`
  - `get_oauth_access_token`
  - `get_secret_type`
  - `get_username_password`
  - `get_cloud_provider_token`

- Added support for the following scalar functions in `functions.py`:
    - Conditional expression functions:
      - `booland`
      - `boolnot`
      - `boolor`
      - `boolxor`
      - `boolor_agg`
      - `decode`
      - `greatest_ignore_nulls`
      - `least_ignore_nulls`
      - `nullif`
      - `nvl2`
      - `regr_valx`

    - Semi-structured and structured date functions:
      - `array_remove_at`
      - `as_boolean`
      - `map_delete`
      - `map_insert`
      - `map_pick`
      - `map_size`

    - String & binary functions:
      - `chr`
      - `hex_decode_binary`

    - Numeric functions:
      - `div0null`

    - Differential privacy functions:
      - `dp_interval_high`
      - `dp_interval_low`

    - Context functions:
      - `last_query_id`
      - `last_transaction`

    - Geospatial functions:
      - `h3_cell_to_boundary`
      - `h3_cell_to_children`
      - `h3_cell_to_children_string`
      - `h3_cell_to_parent`
      - `h3_cell_to_point`
      - `h3_compact_cells`
      - `h3_compact_cells_strings`
      - `h3_coverage`
      - `h3_coverage_strings`
      - `h3_get_resolution`
      - `h3_grid_disk`
      - `h3_grid_distance`
      - `h3_int_to_string`
      - `h3_polygon_to_cells`
      - `h3_polygon_to_cells_strings`
      - `h3_string_to_int`
      - `h3_try_grid_path`
      - `h3_try_polygon_to_cells`
      - `h3_try_polygon_to_cells_strings`
      - `h3_uncompact_cells`
      - `h3_uncompact_cells_strings`
      - `haversine`
      - `h3_grid_path`
      - `h3_is_pentagon`
      - `h3_is_valid_cell`
      - `h3_latlng_to_cell`
      - `h3_latlng_to_cell_string`
      - `h3_point_to_cell`
      - `h3_point_to_cell_string`
      - `h3_try_coverage`
      - `h3_try_coverage_strings`
      - `h3_try_grid_distance`
      - `st_area`
      - `st_asewkb`
      - `st_asewkt`
      - `st_asgeojson`
      - `st_aswkb`
      - `st_aswkt`
      - `st_azimuth`
      - `st_buffer`
      - `st_centroid`
      - `st_collect`
      - `st_contains`
      - `st_coveredby`
      - `st_covers`
      - `st_difference`
      - `st_dimension`

#### Bug Fixes

- Fixed a bug that `DataFrame.limit()` fail if there is parameter binding in the executed SQL when used in non-stored-procedure/udxf environment.
- Added an experimental fix for a bug in schema query generation that could cause invalid sql to be generated when using nested structured types.
- Fixed multiple bugs in `DataFrameReader.dbapi` (PuPr):
  - Fixed UDTF ingestion failure with `pyodbc` driver caused by unprocessed row data.
  - Fixed SQL Server query input failure due to incorrect select query generation.
  - Fixed UDTF ingestion not preserving column nullability in the output schema.
  - Fixed an issue that caused the program to hang during multithreaded Parquet based ingestion when a data fetching error occurred.
  - Fixed a bug in schema parsing when custom schema strings used upper-cased data type names (NUMERIC, NUMBER, DECIMAL, VARCHAR, STRING, TEXT).
- Fixed a bug in `Session.create_dataframe` where schema string parsing failed when using upper-cased data type names (e.g., NUMERIC, NUMBER, DECIMAL, VARCHAR, STRING, TEXT).

#### Improvements

- Improved `DataFrameReader.dbapi`(PuPr) that dbapi will not retry on non-retryable error such as SQL syntax error on external data source query.
- Removed unnecessary warnings about local package version mismatch when using `session.read.option('rowTag', <tag_name>).xml(<stage_file_path>)` or `xpath` functions.
- Improved `DataFrameReader.dbapi` (PuPr) reading performance by setting the default `fetch_size` parameter value to 100000.
- Improved error message for XSD validation failure when reading XML files using `session.read.option('rowValidationXSDPath', <xsd_path>).xml(<stage_file_path>)`.

### Snowpark pandas API Updates

#### Dependency Updates

- Updated the supported `modin` versions to >=0.36.0 and <0.38.0 (was previously >= 0.35.0 and <0.37.0).

#### New Features
- Added support for `DataFrame.query` for dataframes with single-level indexes.
- Added support for `DataFrameGroupby.__len__` and `SeriesGroupBy.__len__`.

#### Improvements

- Hybrid execution mode is now enabled by default. Certain operations on smaller data will now automatically execute in native pandas in-memory. Use `from modin.config import AutoSwitchBackend; AutoSwitchBackend.disable()` to turn this off and force all execution to occur in Snowflake.
- Added a session parameter `pandas_hybrid_execution_enabled` to enable/disable hybrid execution as an alternative to using `AutoSwitchBackend`.
- Removed an unnecessary `SHOW OBJECTS` query issued from `read_snowflake` under certain conditions.
- When hybrid execution is enabled, `pd.merge`, `pd.concat`, `DataFrame.merge`, and `DataFrame.join` may now move arguments to backends other than those among the function arguments.
- Improved performance of `DataFrame.to_snowflake` and `pd.to_snowflake(dataframe)` for large data by uploading data via a parquet file. You can control the dataset size at which Snowpark pandas switches to parquet with the variable `modin.config.PandasToSnowflakeParquetThresholdBytes`.

## 1.39.1 (2025-09-25)

### Snowpark Python API Updates

#### Bug Fixes


- Added an experimental fix for a bug in schema query generation that could cause invalid sql to be generated when using nested structured types.


## 1.39.0 (2025-09-17)

### Snowpark Python API Updates

#### New Features

- Added support for unstructured data engineering in Snowpark, powered by Snowflake AISQL and Cortex functions:
  - `DataFrame.ai.complete`: Generate per-row LLM completions from prompts built over columns and files.
  - `DataFrame.ai.filter`: Keep rows where an AI classifier returns TRUE for the given predicate.
  - `DataFrame.ai.agg`: Reduce a text column into one result using a natural-language task description.
  - `RelationalGroupedDataFrame.ai_agg`: Perform the same natural-language aggregation per group.
  - `DataFrame.ai.classify`: Assign single or multiple labels from given categories to text or images.
  - `DataFrame.ai.similarity`: Compute cosine-based similarity scores between two columns via embeddings.
  - `DataFrame.ai.sentiment`: Extract overall and aspect-level sentiment from text into JSON.
  - `DataFrame.ai.embed`: Generate VECTOR embeddings for text or images using configurable models.
  - `DataFrame.ai.summarize_agg`: Aggregate and produce a single comprehensive summary over many rows.
  - `DataFrame.ai.transcribe`: Transcribe audio files to text with optional timestamps and speaker labels.
  - `DataFrame.ai.parse_document`: OCR/layout-parse documents or images into structured JSON.
  - `DataFrame.ai.extract`: Pull structured fields from text or files using a response schema.
  - `DataFrame.ai.count_tokens`: Estimate token usage for a given model and input text per row.
  - `DataFrame.ai.split_text_markdown_header`: Split Markdown into hierarchical header-aware chunks.
  - `DataFrame.ai.split_text_recursive_character`: Split text into size-bounded chunks using recursive separators.
  - `DataFrameReader.file`: Create a DataFrame containing all files from a stage as FILE data type for downstream unstructured data processing.
- Added a new datatype `YearMonthIntervalType` that allows users to create intervals for datetime operations.
- Added a new function `interval_year_month_from_parts` that allows users to easily create `YearMonthIntervalType` without using SQL.
- Added a new datatype `DayTimeIntervalType` that allows users to create intervals for datetime operations.
- Added a new function `interval_day_time_from_parts` that allows users to easily create `DayTimeIntervalType` without using SQL.
- Added support for `FileOperation.list` to list files in a stage with metadata.
- Added support for `FileOperation.remove` to remove files in a stage.
- Added an option to specify `copy_grants` for the following `DataFrame` APIs:
  - `create_or_replace_view`
  - `create_or_replace_temp_view`
  - `create_or_replace_dynamic_table`
- Added a new function `snowflake.snowpark.functions.vectorized` that allows users to mark a function as vectorized UDF.
- Added support for parameter `use_vectorized_scanner` in function `Session.write_pandas()`.
- Added support for parameter `session_init_statement` in udtf ingestion of `DataFrameReader.jdbc`(PrPr).
- Added support for the following scalar functions in `functions.py`:
  - `getdate`
  - `getvariable`
  - `invoker_role`
  - `invoker_share`
  - `is_application_role_in_session`
  - `is_database_role_in_session`
  - `is_granted_to_invoker_role`
  - `is_role_in_session`
  - `localtime`
  - `systimestamp`

#### Bug Fixes

- Fixed a bug that `query_timeout` does not work in udtf ingestion of `DataFrameReader.jdbc`(PrPr).

#### Deprecations

- Deprecated warnings will be triggered when using snowpark-python with Python 3.9. For more details, please refer to https://docs.snowflake.com/en/developer-guide/python-runtime-support-policy.

#### Dependency Updates

#### Improvements

- Unsupported types in `DataFrameReader.dbapi`(PuPr) are ingested as `StringType` now.
- Improved error message to list available columns when dataframe cannot resolve given column name.
- Added a new option `cacheResult` to `DataFrameReader.xml` that allows users to cache the result of the XML reader to a temporary table after calling `xml`. It helps improve performance when subsequent operations are performed on the same DataFrame.

### Snowpark pandas API Updates
- Added support for `DataFrame.eval()` for dataframes with single-level indexes.

#### New Features

#### Improvements

- Downgraded to level `logging.DEBUG - 1` the log message saying that the
  Snowpark `DataFrame` reference of an internal `DataFrameReference` object
  has changed.
- Eliminate duplicate parameter check queries for casing status when retrieving the session.
- Retrieve dataframe row counts through object metadata to avoid a COUNT(\*) query (performance)
- Added support for applying Snowflake Cortex function `Complete`.
- Introduce faster pandas: Improved performance by deferring row position computation.
  - The following operations are currently supported and can benefit from the optimization: `read_snowflake`, `repr`, `loc`, `reset_index`, `merge`, and binary operations.
  - If a lazy object (e.g., DataFrame or Series) depends on a mix of supported and unsupported operations, the optimization will not be used.
- Updated the error message for when Snowpark pandas is referenced within apply.
- Added a session parameter `dummy_row_pos_optimization_enabled` to enable/disable dummy row position optimization in faster pandas.

#### Dependency Updates

- Updated the supported `modin` versions to >=0.35.0 and <0.37.0 (was previously >= 0.34.0 and <0.36.0).

#### Bug Fixes

- Fixed an issue with drop_duplicates where the same data source could be read multiple times in the same query but in a different order each time, resulting in missing rows in the final result. The fix ensures that the data source is read only once.
- Fixed a bug with hybrid execution mode where an `AssertionError` was unexpectedly raised by certain indexing operations.

### Snowpark Local Testing Updates

#### New Features

- Added support to allow patching `functions.ai_complete`.

## 1.38.0 (2025-09-04)

### Snowpark Python API Updates

#### New Features

- Added support for the following AI-powered functions in `functions.py`:
  - `ai_extract`
  - `ai_parse_document`
  - `ai_transcribe`
- Added time travel support for querying historical data:
  - `Session.table()` now supports time travel parameters: `time_travel_mode`, `statement`, `offset`, `timestamp`, `timestamp_type`, and `stream`.
  - `DataFrameReader.table()` supports the same time travel parameters as direct arguments.
  - `DataFrameReader` supports time travel via option chaining (e.g., `session.read.option("time_travel_mode", "at").option("offset", -60).table("my_table")`).
- Added support for specifying the following parameters to `DataFrameWriter.copy_into_location` for validation and writing data to external locations:
    - `validation_mode`
    - `storage_integration`
    - `credentials`
    - `encryption`
- Added support for `Session.directory` and `Session.read.directory` to retrieve the list of all files on a stage with metadata.
- Added support for `DataFrameReader.jdbc`(PrPr) that allows ingesting external data source with jdbc driver.
- Added support for `FileOperation.copy_files` to copy files from a source location to an output stage.
- Added support for the following scalar functions in `functions.py`:
  - `all_user_names`
  - `bitand`
  - `bitand_agg`
  - `bitor`
  - `bitor_agg`
  - `bitxor`
  - `bitxor_agg`
  - `current_account_name`
  - `current_client`
  - `current_ip_address`
  - `current_role_type`
  - `current_organization_name`
  - `current_organization_user`
  - `current_secondary_roles`
  - `current_transaction`
  - `getbit`

#### Bug Fixes

- Fixed the repr of TimestampType to match the actual subtype it represents.
- Fixed a bug in `DataFrameReader.dbapi` that udtf ingestion does not work in stored procedure.
- Fixed a bug in schema inference that caused incorrect stage prefixes to be used.

#### Improvements

- Enhanced error handling in `DataFrameReader.dbapi` thread-based ingestion to prevent unnecessary operations, which improves resource efficiency.
- Bumped cloudpickle dependency to also support `cloudpickle==3.1.1` in addition to previous versions.
- Improved `DataFrameReader.dbapi` (PuPr) ingestion performance for PostgreSQL and MySQL by using server side cursor to fetch data.

### Snowpark pandas API Updates

#### New Features
- Completed support for `pd.read_snowflake()`, `pd.to_iceberg()`,
  `pd.to_pandas()`, `pd.to_snowpark()`, `pd.to_snowflake()`,
  `DataFrame.to_iceberg()`, `DataFrame.to_pandas()`, `DataFrame.to_snowpark()`,
  `DataFrame.to_snowflake()`, `Series.to_iceberg()`, `Series.to_pandas()`,
  `Series.to_snowpark()`, and `Series.to_snowflake()` on the "Pandas" and "Ray"
  backends. Previously, only some of these functions and methods were supported
  on the Pandas backend.
- Added support for `Index.get_level_values()`.

#### Improvements
- Set the default transfer limit in hybrid execution for data leaving Snowflake to 100k, which can be overridden with the SnowflakePandasTransferThreshold environment variable. This configuration is appropriate for scenarios with two available engines, "Pandas" and "Snowflake" on relational workloads.
- Improve import error message by adding `--upgrade` to `pip install "snowflake-snowpark-python[modin]"` in the error message.
- Reduce the telemetry messages from the modin client by pre-aggregating into 5 second windows and only keeping a narrow band of metrics which are useful for tracking hybrid execution and native pandas performance.
- Set the initial row count only when hybrid execution is enabled. This reduces the number of queries issued for many workloads.
- Add a new test parameter for integration tests to enable hybrid execution.

#### Bug Fixes
- Raised `NotImplementedError` instead of `AttributeError` on attempting to call
  Snowflake extension functions/methods `to_dynamic_table()`, `cache_result()`,
  `to_view()`, `create_or_replace_dynamic_table()`, and
  `create_or_replace_view()` on dataframes or series using the pandas or ray
  backends.

## 1.37.0 (2025-08-18)

### Snowpark Python API Updates

#### New Features

- Added support for the following `xpath` functions in `functions.py`:
  - `xpath`
  - `xpath_string`
  - `xpath_boolean`
  - `xpath_int`
  - `xpath_float`
  - `xpath_double`
  - `xpath_long`
  - `xpath_short`
- Added support for parameter `use_vectorized_scanner` in function `Session.write_arrow()`.
- Dataframe profiler adds the following information about each query: describe query time, execution time, and sql query text. To view this information, call session.dataframe_profiler.enable() and call get_execution_profile on a dataframe.
- Added support for `DataFrame.col_ilike`.
- Added support for non-blocking stored procedure calls that return `AsyncJob` objects.
  - Added `block: bool = True` parameter to `Session.call()`. When `block=False`, returns an `AsyncJob` instead of blocking until completion.
  - Added `block: bool = True` parameter to `StoredProcedure.__call__()` for async support across both named and anonymous stored procedures.
  - Added `Session.call_nowait()` that is equivalent to `Session.call(block=False)`.

#### Bug Fixes

- Fixed a bug in CTE optimization stage where `deepcopy` of internal plans would cause a memory spike when a dataframe is created locally using `session.create_dataframe()` using a large input data.
- Fixed a bug in `DataFrameReader.parquet` where the `ignore_case` option in the `infer_schema_options` was not respected.
- Fixed a bug that `to_pandas()` has different format of column name when query result format is set to 'JSON' and 'ARROW'.

#### Deprecations
- Deprecated `pkg_resources`.

#### Dependency Updates

- Added a dependency on `protobuf<6.32`

### Snowpark pandas API Updates

#### New Features

- Added support for efficient transfer of data between Snowflake and Ray with the `DataFrame.set_backend` method. The installed version of `modin` must be at least 0.35.0, and `ray` must be installed.

#### Improvements

#### Dependency Updates

- Updated the supported `modin` versions to >=0.34.0 and <0.36.0 (was previously >= 0.33.0 and <0.35.0).
- Added support for pandas 2.3 when the installed `modin` version is at least 0.35.0.

#### Bug Fixes

- Fixed an issue in hybrid execution mode (PrPr) where `pd.to_datetime` and `pd.to_timedelta` would unexpectedly raise `IndexError`.
- Fixed a bug where `pd.explain_switch` would raise `IndexError` or return `None` if called before any potential switch operations were performed.
- Fixed a bug where calling `pd.concat(axis=0)` on a dataframe with the default, positional index and a dataframe with a different index would produce invalid SQL.

## 1.36.0 (2025-08-05)

### Snowpark Python API Updates

#### New Features

- `Session.create_dataframe` now accepts keyword arguments that are forwarded to the internal call to `Session.write_pandas` or `Session.write_arrow` when creating a DataFrame from a pandas DataFrame or a pyarrow Table.
- Added new APIs for `AsyncJob`:
  - `AsyncJob.is_failed()` returns a `bool` indicating if a job has failed. Can be used in combination with `AsyncJob.is_done()` to determine if a job is finished and errored.
  - `AsyncJob.status()` returns a string representing the current query status (e.g., "RUNNING", "SUCCESS", "FAILED_WITH_ERROR") for detailed monitoring without calling `result()`.
- Added a dataframe profiler. To use, you can call get_execution_profile() on your desired dataframe. This profiler reports the queries executed to evaluate a dataframe, and statistics about each of the query operators. Currently an experimental feature
- Added support for the following functions in `functions.py`:
  - `ai_sentiment`
- Updated the interface for experimental feature `context.configure_development_features`. All development features are disabled by default unless explicitly enabled by the user.

### Snowpark pandas API Updates

#### New Features

#### Improvements
- Hybrid execution row estimate improvements and a reduction of eager calls.
- Add a new configuration variable to control transfer costs out of Snowflake when using hybrid execution.
- Added support for creating permanent and immutable UDFs/UDTFs with `DataFrame/Series/GroupBy.apply`, `map`, and `transform` by passing the `snowflake_udf_params` keyword argument. See documentation for details.
- Added support for mapping np.unique to DataFrame and Series inputs using pd.unique.

#### Bug Fixes

- Fixed an issue where Snowpark pandas plugin would unconditionally disable `AutoSwitchBackend` even when users had explicitly configured it via environment variables or programmatically.

## 1.35.0 (2025-07-24)

### Snowpark Python API Updates

#### New Features

- Added support for the following functions in `functions.py`:
  - `ai_embed`
  - `try_parse_json`

#### Bug Fixes

- Fixed a bug in `DataFrameReader.dbapi` (PrPr) that `dbapi` fail in python stored procedure with process exit with code 1.
- Fixed a bug in `DataFrameReader.dbapi` (PrPr) that `custom_schema` accept illegal schema.
- Fixed a bug in `DataFrameReader.dbapi` (PrPr) that `custom_schema` does not work when connecting to Postgres and Mysql.
- Fixed a bug in schema inference that would cause it to fail for external stages.

#### Improvements

- Improved `query` parameter in `DataFrameReader.dbapi` (PrPr) so that parentheses are not needed around the query.
- Improved error experience in `DataFrameReader.dbapi` (PrPr) when exception happen during inferring schema of target data source.


### Snowpark Local Testing Updates

#### New Features

- Added local testing support for reading files with `SnowflakeFile` using local file paths, the Snow URL semantic (snow://...), local testing framework stages, and Snowflake stages (@stage/file_path).

### Snowpark pandas API Updates

#### New Features

- Added support for `DataFrame.boxplot`.

#### Improvements

- Reduced the number of UDFs/UDTFs created by repeated calls to `apply` or `map` with the same arguments on Snowpark pandas objects.
- Added an example for reading a file from a stage in the docstring for `pd.read_excel`.
- Implemented more efficient data transfer between the Snowflake and Ray backends of Modin (requires modin>=0.35.0 to use).

#### Bug Fixes

- Added an upper bound to the row estimation when the cartesian product from an align or join results in a very large number. This mitigates a performance regression.
- Fix a `pd.read_excel` bug when reading files inside stage inner directory.

## 1.34.0 (2025-07-15)

### Snowpark Python API Updates

#### New Features

- Added a new option `TRY_CAST` to `DataFrameReader`. When `TRY_CAST` is True columns are wrapped in a `TRY_CAST` statement rather than a hard cast when loading data.
- Added a new option `USE_RELAXED_TYPES` to the `INFER_SCHEMA_OPTIONS` of `DataFrameReader`. When set to True this option casts all strings to max length strings and all numeric types to `DoubleType`.
- Added debuggability improvements to eagerly validate dataframe schema metadata. Enable it using `snowflake.snowpark.context.configure_development_features()`.
- Added a new function `snowflake.snowpark.dataframe.map_in_pandas` that allows users map a function across a dataframe. The mapping function takes an iterator of pandas dataframes as input and provides one as output.
- Added a ttl cache to describe queries. Repeated queries in a 15 second interval will use the cached value rather than requery Snowflake.
- Added a parameter `fetch_with_process` to `DataFrameReader.dbapi` (PrPr) to enable multiprocessing for parallel data fetching in local ingestion. By default, local ingestion uses multithreading. Multiprocessing may improve performance for CPU-bound tasks like Parquet file generation.
- Added a new function `snowflake.snowpark.functions.model` that allows users to call methods of a model.

#### Improvements

- Added support for row validation using XSD schema using `rowValidationXSDPath` option when reading XML files with a row tag using `rowTag` option.
- Improved SQL generation for `session.table().sample()` to generate a flat SQL statement.
- Added support for complex column expression as input for `functions.explode`.
- Added debuggability improvements to show which Python lines an SQL compilation error corresponds to. Enable it using `snowflake.snowpark.context.configure_development_features()`. This feature also depends on AST collection to be enabled in the session which can be done using `session.ast_enabled = True`.
- Set enforce_ordering=True when calling `to_snowpark_pandas()` from a snowpark dataframe containing DML/DDL queries instead of throwing a NotImplementedError.

#### Bug Fixes

- Fixed a bug caused by redundant validation when creating an iceberg table.
- Fixed a bug in `DataFrameReader.dbapi` (PrPr) where closing the cursor or connection could unexpectedly raise an error and terminate the program.
- Fixed ambiguous column errors when using table functions in `DataFrame.select()` that have output columns matching the input DataFrame's columns. This improvement works when dataframe columns are provided as `Column` objects.
- Fixed a bug where having a NULL in a column with DecimalTypes would cast the column to FloatTypes instead and lead to precision loss.

### Snowpark Local Testing Updates

#### Bug Fixes

- Fixed a bug when processing windowed functions that lead to incorrect indexing in results.
- When a scalar numeric is passed to fillna we will ignore non-numeric columns instead of producing an error.

### Snowpark pandas API Updates

#### New Features

- Added support for `DataFrame.to_excel` and `Series.to_excel`.
- Added support for `pd.read_feather`, `pd.read_orc`, and `pd.read_stata`.
- Added support for `pd.explain_switch()` to return debugging information on hybrid execution decisions.
- Support `pd.read_snowflake` when the global modin backend is `Pandas`.
- Added support for `pd.to_dynamic_table`, `pd.to_iceberg`, and `pd.to_view`.

#### Improvements

- Added modin telemetry on API calls and hybrid engine switches.
- Show more helpful error messages to Snowflake Notebook users when the `modin` or `pandas` version does not match our requirements.
- Added a data type guard to the cost functions for hybrid execution mode (PrPr) which checks for data type compatibility.
- Added automatic switching to the pandas backend in hybrid execution mode (PrPr) for many methods that are not directly implemented in Snowpark pandas.
- Set the 'type' and other standard fields for Snowpark pandas telemetry.

#### Dependency Updates

- Added tqdm and ipywidgets as dependencies so that progress bars appear when switching between modin backends.
- Updated the supported `modin` versions to >=0.33.0 and <0.35.0 (was previously >= 0.32.0 and <0.34.0).

#### Bug Fixes

- Fixed a bug in hybrid execution mode (PrPr) where certain Series operations would raise `TypeError: numpy.ndarray object is not callable`.
- Fixed a bug in hybrid execution mode (PrPr) where calling numpy operations like `np.where` on modin objects with the Pandas backend would raise an `AttributeError`. This fix requires `modin` version 0.34.0 or newer.
- Fixed issue in `df.melt` where the resulting values have an additional suffix applied.

## 1.33.0 (2025-06-19)

### Snowpark Python API Updates

#### New Features

- Added support for MySQL in `DataFrameWriter.dbapi` (PrPr) for both Parquet and UDTF-based ingestion.
- Added support for PostgreSQL in `DataFrameReader.dbapi` (PrPr) for both Parquet and UDTF-based ingestion.
- Added support for Databricks in `DataFrameWriter.dbapi` (PrPr) for UDTF-based ingestion.
- Added support to `DataFrameReader` to enable use of `PATTERN` when reading files with `INFER_SCHEMA` enabled.
- Added support for the following AI-powered functions in `functions.py`:
  - `ai_complete`
  - `ai_similarity`
  - `ai_summarize_agg` (originally `summarize_agg`)
  - different config options for `ai_classify`
- Added support for more options when reading XML files with a row tag using `rowTag` option:
  - Added support for removing namespace prefixes from col names using `ignoreNamespace` option.
  - Added support for specifying the prefix for the attribute column in the result table using `attributePrefix` option.
  - Added support for excluding attributes from the XML element using `excludeAttributes` option.
  - Added support for specifying the column name for the value when there are attributes in an element that has no child elements using `valueTag` option.
  - Added support for specifying the value to treat as a ``null`` value using `nullValue` option.
  - Added support for specifying the character encoding of the XML file using `charset` option.
  - Added support for ignoring surrounding whitespace in the XML element using `ignoreSurroundingWhitespace` option.
- Added support for parameter `return_dataframe` in `Session.call`, which can be used to set the return type of the functions to a `DataFrame` object.
- Added a new argument to `Dataframe.describe` called `strings_include_math_stats` that triggers `stddev` and `mean` to be calculated for String columns.
- Added support for retrieving `Edge.properties` when retrieving lineage from `DGQL` in `DataFrame.lineage.trace`.
- Added a parameter `table_exists` to `DataFrameWriter.save_as_table` that allows specifying if a table already exists. This allows skipping a table lookup that can be expensive.

#### Bug Fixes

- Fixed a bug in `DataFrameReader.dbapi` (PrPr) where the `create_connection` defined as local function was incompatible with multiprocessing.
- Fixed a bug in `DataFrameReader.dbapi` (PrPr) where databricks `TIMESTAMP` type was converted to Snowflake `TIMESTAMP_NTZ` type which should be `TIMESTAMP_LTZ` type.
- Fixed a bug in `DataFrameReader.json` where repeated reads with the same reader object would create incorrectly quoted columns.
- Fixed a bug in `DataFrame.to_pandas()` that would drop column names when converting a dataframe that did not originate from a select statement.
- Fixed a bug that `DataFrame.create_or_replace_dynamic_table` raises error when the dataframe contains a UDTF and `SELECT *` in UDTF not being parsed correctly.
- Fixed a bug where casted columns could not be used in the values-clause of in functions.

#### Improvements

- Improved the error message for `Session.write_pandas()` and `Session.create_dataframe()` when the input pandas DataFrame does not have a column.
- Improved `DataFrame.select` when the arguments contain a table function with output columns that collide with columns of current dataframe. With the improvement, if user provides non-colliding columns in `df.select("col1", "col2", table_func(...))` as string arguments, then the query generated by snowpark client will not raise ambiguous column error.
- Improved `DataFrameReader.dbapi` (PrPr) to use in-memory Parquet-based ingestion for better performance and security.
- Improved `DataFrameReader.dbapi` (PrPr) to use `MATCH_BY_COLUMN_NAME=CASE_SENSITIVE` in copy into table operation.

### Snowpark Local Testing Updates

#### New Features

- Added support for snow urls (snow://) in local file testing.

#### Bug Fixes

- Fixed a bug in `Column.isin` that would cause incorrect filtering on joined or previously filtered data.
- Fixed a bug in `snowflake.snowpark.functions.concat_ws` that would cause results to have an incorrect index.

### Snowpark pandas API Updates

#### Dependency Updates

- Updated `modin` dependency constraint from 0.32.0 to >=0.32.0, <0.34.0. The latest version tested with Snowpark pandas is `modin` 0.33.1.

#### New Features

- Added support for **Hybrid Execution (PrPr)**. By running `from modin.config import AutoSwitchBackend; AutoSwitchBackend.enable()`, Snowpark pandas will automatically choose whether to run certain pandas operations locally or on Snowflake. This feature is disabled by default.

#### Improvements

- Set the default value of the `index` parameter to `False` for `DataFrame.to_view`, `Series.to_view`, `DataFrame.to_dynamic_table`, and `Series.to_dynamic_table`.
- Added `iceberg_version` option to table creation functions.
- Reduced query count for many operations, including `insert`, `repr`, and `groupby`, that previously issued a query to retrieve the input data's size.

#### Bug Fixes

- Fixed a bug in `Series.where` when the `other` parameter is an unnamed `Series`.


## 1.32.0 (2025-05-15)

### Snowpark Python API Updates

#### Improvements

- Invoking snowflake system procedures does not invoke an additional `describe procedure` call to check the return type of the procedure.
- Added support for `Session.create_dataframe()` with the stage URL and FILE data type.
- Added support for different modes for dealing with corrupt XML records when reading an XML file using `session.read.option('mode', <mode>), option('rowTag', <tag_name>).xml(<stage_file_path>)`. Currently `PERMISSIVE`, `DROPMALFORMED` and `FAILFAST` are supported.
- Improved the error message of the XML reader when the specified row tag is not found in the file.
- Improved query generation for `Dataframe.drop` to use `SELECT * EXCLUDE ()` to exclude the dropped columns. To enable this feature, set `session.conf.set("use_simplified_query_generation", True)`.
- Added support for `VariantType` to `StructType.from_json`

#### Bug Fixes

- Fixed a bug in `DataFrameWriter.dbapi` (PrPr) that unicode or double-quoted column name in external database causes error because not quoted correctly.
- Fixed a bug where named fields in nested OBJECT data could cause errors when containing spaces.
- Fixed a bug duplicated `native_app_params` parameters in register udaf function.

### Snowpark Local Testing Updates

#### Bug Fixes

- Fixed a bug in `snowflake.snowpark.functions.rank` that would cause sort direction to not be respected.
- Fixed a bug in `snowflake.snowpark.functions.to_timestamp_*` that would cause incorrect results on filtered data.

### Snowpark pandas API Updates

#### New Features

- Added support for dict values in `Series.str.get`, `Series.str.slice`, and `Series.str.__getitem__` (`Series.str[...]`).
- Added support for `DataFrame.to_html`.
- Added support for `DataFrame.to_string` and `Series.to_string`.
- Added support for reading files from S3 buckets using `pd.read_csv`.
- Added `ENFORCE_EXISTING_FILE_FORMAT` option to the `DataFrameReader`, which allows to read a dataframe only based on an existing file format object when used together with `FORMAT_NAME`.

#### Improvements

- Make `iceberg_config` a required parameter for `DataFrame.to_iceberg` and `Series.to_iceberg`.

## 1.31.1 (2025-05-05)

### Snowpark Python API Updates

#### Bug Fixes

- Updated conda build configuration to deprecate Python 3.8 support, preventing installation in incompatible environments.

## 1.31.0 (2025-04-24)

### Snowpark Python API Updates

#### New Features

- Added support for `restricted caller` permission of `execute_as` argument in `StoredProcedure.register()`.
- Added support for non-select statement in `DataFrame.to_pandas()`.
- Added support for `artifact_repository` parameter to `Session.add_packages`, `Session.add_requirements`, `Session.get_packages`, `Session.remove_package`, and `Session.clear_packages`.
- Added support for reading an XML file using a row tag by `session.read.option('rowTag', <tag_name>).xml(<stage_file_path>)` (experimental).
  - Each XML record is extracted as a separate row.
  - Each field within that record becomes a separate column of type VARIANT, which can be further queried using dot notation, e.g., `col(a.b.c)`.
- Added updates to `DataFrameReader.dbapi` (PrPr):
  - Added `fetch_merge_count` parameter for optimizing performance by merging multiple fetched data into a single Parquet file.
  - Added support for Databricks.
  - Added support for ingestion with Snowflake UDTF.
- Added support for the following AI-powered functions in `functions.py` (Private Preview):
  - `prompt`
  - `ai_filter` (added support for `prompt()` function and image files, and changed the second argument name from `expr` to `file`)
  - `ai_classify`

#### Improvements

- Renamed the `relaxed_ordering` param into `enforce_ordering` for `DataFrame.to_snowpark_pandas`. Also the new default values is `enforce_ordering=False` which has the opposite effect of the previous default value, `relaxed_ordering=False`.
- Improved `DataFrameReader.dbapi` (PrPr) reading performance by setting the default `fetch_size` parameter value to 1000.
- Improve the error message for invalid identifier SQL error by suggesting the potentially matching identifiers.
- Reduced the number of describe queries issued when creating a DataFrame from a Snowflake table using `session.table`.
- Improved performance and accuracy of `DataFrameAnalyticsFunctions.time_series_agg()`.

#### Bug Fixes

- Fixed a bug in `DataFrame.group_by().pivot().agg` when the pivot column and aggregate column are the same.
- Fixed a bug in `DataFrameReader.dbapi` (PrPr) where a `TypeError` was raised when `create_connection` returned a connection object of an unsupported driver type.
- Fixed a bug where `df.limit(0)` call would not properly apply.
- Fixed a bug in `DataFrameWriter.save_as_table` that caused reserved names to throw errors when using append mode.

#### Deprecations

- Deprecated support for Python3.8.
- Deprecated argument `sliding_interval` in `DataFrameAnalyticsFunctions.time_series_agg()`.

### Snowpark Local Testing Updates

#### New Features

- Added support for Interval expression to `Window.range_between`.
- Added support for `array_construct` function.

#### Bug Fixes

- Fixed a bug in local testing where transient `__pycache__` directory was unintentionally copied during stored procedure execution via import.
- Fixed a bug in local testing that created incorrect result for `Column.like` calls.
- Fixed a bug in local testing that caused `Column.getItem` and `snowpark.snowflake.functions.get` to raise `IndexError` rather than return null.
- Fixed a bug in local testing where `df.limit(0)` call would not properly apply.
- Fixed a bug in local testing where a `Table.merge` into an empty table would cause an exception.

### Snowpark pandas API Updates

#### Dependency Updates

- Updated `modin` from 0.30.1 to 0.32.0.
- Added support for `numpy` 2.0 and above.

#### New Features

- Added support for `DataFrame.create_or_replace_view` and `Series.create_or_replace_view`.
- Added support for `DataFrame.create_or_replace_dynamic_table` and `Series.create_or_replace_dynamic_table`.
- Added support for `DataFrame.to_view` and `Series.to_view`.
- Added support for `DataFrame.to_dynamic_table` and `Series.to_dynamic_table`.
- Added support for `DataFrame.groupby.resample` for aggregations `max`, `mean`, `median`, `min`, and `sum`.
- Added support for reading stage files using:
  - `pd.read_excel`
  - `pd.read_html`
  - `pd.read_pickle`
  - `pd.read_sas`
  - `pd.read_xml`
- Added support for `DataFrame.to_iceberg` and `Series.to_iceberg`.
- Added support for dict values in `Series.str.len`.

#### Improvements

- Improve performance of `DataFrame.groupby.apply` and `Series.groupby.apply` by avoiding expensive pivot step.
- Added estimate for row count upper bound to `OrderedDataFrame` to enable better engine switching. This could potentially result in increased query counts.
- Renamed the `relaxed_ordering` param into `enforce_ordering` for `pd.read_snowflake`. Also the new default value is `enforce_ordering=False` which has the opposite effect of the previous default value, `relaxed_ordering=False`.

#### Bug Fixes

- Fixed a bug for `pd.read_snowflake` when reading iceberg tables and `enforce_ordering=True`.

## 1.30.0 (2025-03-27)

### Snowpark Python API Updates

#### New Features

- Added Support for relaxed consistency and ordering guarantees in `Dataframe.to_snowpark_pandas` by introducing the new parameter `relaxed_ordering`.
- `DataFrameReader.dbapi` (PrPr) now accepts a list of strings for the session_init_statement parameter, allowing multiple SQL statements to be executed during session initialization.

#### Improvements

- Improved query generation for `Dataframe.stat.sample_by` to generate a single flat query that scales well with large `fractions` dictionary compared to older method of creating a UNION ALL subquery for each key in `fractions`. To enable this feature, set `session.conf.set("use_simplified_query_generation", True)`.
- Improved performance of `DataFrameReader.dbapi` by enable vectorized option when copy parquet file into table.
- Improved query generation for `DataFrame.random_split` in the following ways. They can be enabled by setting `session.conf.set("use_simplified_query_generation", True)`:
  - Removed the need to `cache_result` in the internal implementation of the input dataframe resulting in a pure lazy dataframe operation.
  - The `seed` argument now behaves as expected with repeatable results across multiple calls and sessions.
- `DataFrame.fillna` and `DataFrame.replace` now both support fitting `int` and `float` into `Decimal` columns if `include_decimal` is set to True.
- Added documentation for the following UDF and stored procedure functions in `files.py` as a result of their General Availability.
  - `SnowflakeFile.write`
  - `SnowflakeFile.writelines`
  - `SnowflakeFile.writeable`
- Minor documentation changes for `SnowflakeFile` and `SnowflakeFile.open()`

#### Bug Fixes

- Fixed a bug for the following functions that raised errors `.cast()` is applied to their output
  - `from_json`
  - `size`

### Snowpark Local Testing Updates

#### Bug Fixes

- Fixed a bug in aggregation that caused empty groups to still produce rows.
- Fixed a bug in `Dataframe.except_` that would cause rows to be incorrectly dropped.
- Fixed a bug that caused `to_timestamp` to fail when casting filtered columns.

### Snowpark pandas API Updates

#### New Features

- Added support for list values in `Series.str.__getitem__` (`Series.str[...]`).
- Added support for `pd.Grouper` objects in group by operations. When `freq` is specified, the default values of the `sort`, `closed`, `label`, and `convention` arguments are supported; `origin` is supported when it is `start` or `start_day`.
- Added support for relaxed consistency and ordering guarantees in `pd.read_snowflake` for both named data sources (e.g., tables and views) and query data sources by introducing the new parameter `relaxed_ordering`.

#### Improvements

- Raise a warning whenever `QUOTED_IDENTIFIERS_IGNORE_CASE` is found to be set, ask user to unset it.
- Improved how a missing `index_label` in `DataFrame.to_snowflake` and `Series.to_snowflake` is handled when `index=True`. Instead of raising a `ValueError`, system-defined labels are used for the index columns.
- Improved error message for `groupby or DataFrame or Series.agg` when the function name is not supported.

## 1.29.1 (2025-03-12)

### Snowpark Python API Updates

#### Bug Fixes

- Fixed a bug in `DataFrameReader.dbapi` (PrPr) that prevents usage in stored procedure and snowbooks.

## 1.29.0 (2025-03-05)

### Snowpark Python API Updates

#### New Features

- Added support for the following AI-powered functions in `functions.py` (Private Preview):
  - `ai_filter`
  - `ai_agg`
  - `summarize_agg`
- Added support for the new FILE SQL type support, with the following related functions in `functions.py` (Private Preview):
  - `fl_get_content_type`
  - `fl_get_etag`
  - `fl_get_file_type`
  - `fl_get_last_modified`
  - `fl_get_relative_path`
  - `fl_get_scoped_file_url`
  - `fl_get_size`
  - `fl_get_stage`
  - `fl_get_stage_file_url`
  - `fl_is_audio`
  - `fl_is_compressed`
  - `fl_is_document`
  - `fl_is_image`
  - `fl_is_video`
- Added support for importing third-party packages from PyPi using Artifact Repository (Private Preview):
  - Use keyword arguments `artifact_repository` and `artifact_repository_packages` to specify your artifact repository and packages respectively when registering stored procedures or user defined functions.
  - Supported APIs are:
    - `Session.sproc.register`
    - `Session.udf.register`
    - `Session.udaf.register`
    - `Session.udtf.register`
    - `functions.sproc`
    - `functions.udf`
    - `functions.udaf`
    - `functions.udtf`
    - `functions.pandas_udf`
    - `functions.pandas_udtf`

#### Bug Fixes

- Fixed a bug where creating a Dataframe with large number of values raised `Unsupported feature 'SCOPED_TEMPORARY'.` error if thread-safe session was disabled.
- Fixed a bug where `df.describe` raised internal SQL execution error when the dataframe is created from reading a stage file and CTE optimization is enabled.
- Fixed a bug where `df.order_by(A).select(B).distinct()` would generate invalid SQL when simplified query generation was enabled using `session.conf.set("use_simplified_query_generation", True)`.
- Disabled simplified query generation by default.

#### Improvements

- Improved version validation warnings for `snowflake-snowpark-python` package compatibility when registering stored procedures. Now, warnings are only triggered if the major or minor version does not match, while bugfix version differences no longer generate warnings.
- Bumped cloudpickle dependency to also support `cloudpickle==3.0.0` in addition to previous versions.

### Snowpark Local Testing Updates

#### New Features

- Added support for literal values to `range_between` window function.

### Snowpark pandas API Updates

#### New Features

- Added support for list values in `Series.str.slice`.
- Added support for applying Snowflake Cortex functions `ClassifyText`, `Translate`, and `ExtractAnswer`.
- Added support for `Series.hist`.

#### Improvements

- Improved performance of `DataFrame.groupby.transform` and `Series.groupby.transform` by avoiding expensive pivot step.
- Improve error message for `pd.to_snowflake`, `DataFrame.to_snowflake`, and `Series.to_snowflake` when the table does not exist.
- Improve readability of docstring for the `if_exists` parameter in `pd.to_snowflake`, `DataFrame.to_snowflake`, and `Series.to_snowflake`.
- Improve error message for all pandas functions that use UDFs with Snowpark objects.

#### Bug Fixes

- Fixed a bug in `Series.rename_axis` where an `AttributeError` was being raised.
- Fixed a bug where `pd.get_dummies` didn't ignore NULL/NaN values by default.
- Fixed a bug where repeated calls to `pd.get_dummies` results in 'Duplicated column name error'.
- Fixed a bug in `pd.get_dummies` where passing list of columns generated incorrect column labels in output DataFrame.
- Update `pd.get_dummies` to return bool values instead of int.

## 1.28.0 (2025-02-20)

### Snowpark Python API Updates

#### New Features

- Added support for the following functions in `functions.py`
  - `normal`
  - `randn`
- Added support for `allow_missing_columns` parameter to `Dataframe.union_by_name` and `Dataframe.union_all_by_name`.

#### Improvements

- Improved query generation for `Dataframe.distinct` to generate `SELECT DISTINCT` instead of `SELECT` with `GROUP BY` all columns. To disable this feature, set `session.conf.set("use_simplified_query_generation", False)`.

#### Deprecations

- Deprecated Snowpark Python function `snowflake_cortex_summarize`. Users can install snowflake-ml-python and use the snowflake.cortex.summarize function instead.
- Deprecated Snowpark Python function `snowflake_cortex_sentiment`. Users can install snowflake-ml-python and use the snowflake.cortex.sentiment function instead.

#### Bug Fixes

- Fixed a bug where session-level query tag was overwritten by a stacktrace for dataframes that generate multiple queries. Now, the query tag will only be set to the stacktrace if `session.conf.set("collect_stacktrace_in_query_tag", True)`.
- Fixed a bug in `Session._write_pandas` where it was erroneously passing `use_logical_type` parameter to `Session._write_modin_pandas_helper` when writing a Snowpark pandas object.
- Fixed a bug in options sql generation that could cause multiple values to be formatted incorrectly.
- Fixed a bug in `Session.catalog` where empty strings for database or schema were not handled correctly and were generating erroneous sql statements.

#### Experimental Features

- Added support for writing pyarrow Tables to Snowflake tables.

### Snowpark pandas API Updates

#### New Features

- Added support for applying Snowflake Cortex functions `Summarize` and `Sentiment`.
- Added support for list values in `Series.str.get`.

#### Bug Fixes

- Fixed a bug in `apply` where kwargs were not being correctly passed into the applied function.

### Snowpark Local Testing Updates

#### New Features
- Added support for the following functions
    - `hour`
    - `minute`
- Added support for NULL_IF parameter to csv reader.
- Added support for `date_format`, `datetime_format`, and `timestamp_format` options when loading csvs.

#### Bug Fixes

- Fixed a bug in Dataframe.join that caused columns to have incorrect typing.
- Fixed a bug in when statements that caused incorrect results in the otherwise clause.


## 1.27.0 (2025-02-03)

### Snowpark Python API Updates

#### New Features

- Added support for the following functions in `functions.py`
  - `array_reverse`
  - `divnull`
  - `map_cat`
  - `map_contains_key`
  - `map_keys`
  - `nullifzero`
  - `snowflake_cortex_sentiment`
  - `acosh`
  - `asinh`
  - `atanh`
  - `bit_length`
  - `bitmap_bit_position`
  - `bitmap_bucket_number`
  - `bitmap_construct_agg`
  - `bitshiftright_unsigned`
  - `cbrt`
  - `equal_null`
  - `from_json`
  - `ifnull`
  - `localtimestamp`
  - `max_by`
  - `min_by`
  - `nth_value`
  - `nvl`
  - `octet_length`
  - `position`
  - `regr_avgx`
  - `regr_avgy`
  - `regr_count`
  - `regr_intercept`
  - `regr_r2`
  - `regr_slope`
  - `regr_sxx`
  - `regr_sxy`
  - `regr_syy`
  - `try_to_binary`
  - `base64`
  - `base64_decode_string`
  - `base64_encode`
  - `editdistance`
  - `hex`
  - `hex_encode`
  - `instr`
  - `log1p`
  - `log2`
  - `log10`
  - `percentile_approx`
  - `unbase64`
- Added support for `seed` argument in `DataFrame.stat.sample_by`. Note that it only supports a `Table` object, and will be ignored for a `DataFrame` object.
- Added support for specifying a schema string (including implicit struct syntax) when calling `DataFrame.create_dataframe`.
- Added support for `DataFrameWriter.insert_into/insertInto`. This method also supports local testing mode.
- Added support for `DataFrame.create_temp_view` to create a temporary view. It will fail if the view already exists.
- Added support for multiple columns in the functions `map_cat` and `map_concat`.
- Added an option `keep_column_order` for keeping original column order in `DataFrame.with_column` and `DataFrame.with_columns`.
- Added options to column casts that allow renaming or adding fields in StructType columns.
- Added support for `contains_null` parameter to ArrayType.
- Added support for creating a temporary view via `DataFrame.create_or_replace_temp_view` from a DataFrame created by reading a file from a stage.
- Added support for `value_contains_null` parameter to MapType.
- Added support for using `Column` object in `Column.in_` and `functions.in_`.
- Added `interactive` to telemetry that indicates whether the current environment is an interactive one.
- Allow `session.file.get` in a Native App to read file paths starting with `/` from the current version
- Added support for multiple aggregation functions after `DataFrame.pivot`.

#### Experimental Features

- Added `Catalog` class to manage snowflake objects. It can be accessed via `Session.catalog`.
  - `snowflake.core` is a dependency required for this feature.
- Allow user input schema when reading JSON file on stage.
- Added support for specifying a schema string (including implicit struct syntax) when calling `DataFrame.create_dataframe`.

#### Improvements

- Updated README.md to include instructions on how to verify package signatures using `cosign`.

#### Bug Fixes

- Fixed a bug in local testing mode that caused a column to contain None when it should contain 0.
- Fixed a bug in `StructField.from_json` that prevented TimestampTypes with `tzinfo` from being parsed correctly.
- Fixed a bug in function `date_format` that caused an error when the input column was date type or timestamp type.
- Fixed a bug in dataframe that null value can be inserted in a non-nullable column.
- Fixed a bug in `replace` and `lit` which raised type hint assertion error when passing `Column` expression objects.
- Fixed a bug in `pandas_udf` and `pandas_udtf` where `session` parameter was erroneously ignored.
- Fixed a bug that raised incorrect type conversion error for system function called through `session.call`.

### Snowpark pandas API Updates

#### New Features

- Added support for `Series.str.ljust` and `Series.str.rjust`.
- Added support for `Series.str.center`.
- Added support for `Series.str.pad`.
- Added support for applying Snowpark Python function `snowflake_cortex_sentiment`.
- Added support for `DataFrame.map`.
- Added support for `DataFrame.from_dict` and `DataFrame.from_records`.
- Added support for mixed case field names in struct type columns.
- Added support for `SeriesGroupBy.unique`
- Added support for `Series.dt.strftime` with the following directives:
  - %d: Day of the month as a zero-padded decimal number.
  - %m: Month as a zero-padded decimal number.
  - %Y: Year with century as a decimal number.
  - %H: Hour (24-hour clock) as a zero-padded decimal number.
  - %M: Minute as a zero-padded decimal number.
  - %S: Second as a zero-padded decimal number.
  - %f: Microsecond as a decimal number, zero-padded to 6 digits.
  - %j: Day of the year as a zero-padded decimal number.
  - %X: Locale’s appropriate time representation.
  - %%: A literal '%' character.
- Added support for `Series.between`.
- Added support for `include_groups=False` in `DataFrameGroupBy.apply`.
- Added support for `expand=True` in `Series.str.split`.
- Added support for `DataFrame.pop` and `Series.pop`.
- Added support for `first` and `last` in `DataFrameGroupBy.agg` and `SeriesGroupBy.agg`.
- Added support for `Index.drop_duplicates`.
- Added support for aggregations `"count"`, `"median"`, `np.median`,
  `"skew"`, `"std"`, `np.std` `"var"`, and `np.var` in
  `pd.pivot_table()`, `DataFrame.pivot_table()`, and `pd.crosstab()`.

#### Improvements
- Improve performance of `DataFrame.map`, `Series.apply` and `Series.map` methods by mapping numpy functions to snowpark functions if possible.
- Added documentation for `DataFrame.map`.
- Improve performance of `DataFrame.apply` by mapping numpy functions to snowpark functions if possible.
- Added documentation on the extent of Snowpark pandas interoperability with scikit-learn.
- Infer return type of functions in `Series.map`, `Series.apply` and `DataFrame.map` if type-hint is not provided.
- Added `call_count` to telemetry that counts method calls including interchange protocol calls.

## 1.26.0 (2024-12-05)

### Snowpark Python API Updates

#### New Features

- Added support for property `version` and class method `get_active_session` for `Session` class.
- Added new methods and variables to enhance data type handling and JSON serialization/deserialization:
  - To `DataType`, its derived classes, and `StructField`:
    - `type_name`: Returns the type name of the data.
    - `simple_string`: Provides a simple string representation of the data.
    - `json_value`: Returns the data as a JSON-compatible value.
    - `json`: Converts the data to a JSON string.
  - To `ArrayType`, `MapType`, `StructField`, `PandasSeriesType`, `PandasDataFrameType` and `StructType`:
    - `from_json`: Enables these types to be created from JSON data.
  - To `MapType`:
    - `keyType`: keys of the map
    - `valueType`: values of the map
- Added support for method `appName` in `SessionBuilder`.
- Added support for `include_nulls` argument in `DataFrame.unpivot`.
- Added support for following functions in `functions.py`:
  - `size` to get size of array, object, or map columns.
  - `collect_list` an alias of `array_agg`.
  - `substring` makes `len` argument optional.
- Added parameter `ast_enabled` to session for internal usage (default: `False`).

#### Improvements

- Added support for specifying the following to `DataFrame.create_or_replace_dynamic_table`:
  - `iceberg_config` A dictionary that can hold the following iceberg configuration options:
    - `external_volume`
    - `catalog`
    - `base_location`
    - `catalog_sync`
    - `storage_serialization_policy`
- Added support for nested data types to `DataFrame.print_schema`
- Added support for `level` parameter to `DataFrame.print_schema`
- Improved flexibility of `DataFrameReader` and `DataFrameWriter` API by adding support for the following:
  - Added `format` method to `DataFrameReader` and `DataFrameWriter` to specify file format when loading or unloading results.
  - Added `load` method to `DataFrameReader` to work in conjunction with `format`.
  - Added `save` method to `DataFrameWriter` to work in conjunction with `format`.
  - Added support to read keyword arguments to `options` method for `DataFrameReader` and `DataFrameWriter`.
- Relaxed the cloudpickle dependency for Python 3.11 to simplify build requirements. However, for Python 3.11, `cloudpickle==2.2.1` remains the only supported version.

#### Bug Fixes

- Removed warnings that dynamic pivot features were in private preview, because
  dynamic pivot is now generally available.
- Fixed a bug in `session.read.options` where `False` Boolean values were incorrectly parsed as `True` in the generated file format.

#### Dependency Updates

- Added a runtime dependency on `python-dateutil`.

### Snowpark pandas API Updates

#### New Features

- Added partial support for `Series.map` when `arg` is a pandas `Series` or a
  `collections.abc.Mapping`. No support for instances of `dict` that implement
  `__missing__` but are not instances of `collections.defaultdict`.
- Added support for `DataFrame.align` and `Series.align` for `axis=1` and `axis=None`.
- Added support for `pd.json_normalize`.
- Added support for `GroupBy.pct_change` with `axis=0`, `freq=None`, and `limit=None`.
- Added support for `DataFrameGroupBy.__iter__` and `SeriesGroupBy.__iter__`.
- Added support for `np.sqrt`, `np.trunc`, `np.floor`, numpy trig functions, `np.exp`, `np.abs`, `np.positive` and `np.negative`.
- Added partial support for the dataframe interchange protocol method
  `DataFrame.__dataframe__()`.

#### Bug Fixes

- Fixed a bug in `df.loc` where setting a single column from a series results in unexpected `None` values.

#### Improvements

- Use UNPIVOT INCLUDE NULLS for unpivot operations in pandas instead of sentinel values.
- Improved documentation for pd.read_excel.

## 1.25.0 (2024-11-14)

### Snowpark Python API Updates

#### New Features

- Added the following new functions in `snowflake.snowpark.dataframe`:
  - `map`
- Added support for passing parameter `include_error` to `Session.query_history` to record queries that have error during execution.

#### Improvements

- When target stage is not set in profiler, a default stage from `Session.get_session_stage` is used instead of raising `SnowparkSQLException`.
- Allowed lower case or mixed case input when calling `Session.stored_procedure_profiler.set_active_profiler`.
- Added distributed tracing using open telemetry APIs for action function in `DataFrame`:
  - `cache_result`
- Removed opentelemetry warning from logging.

#### Bug Fixes

- Fixed the pre-action and post-action query propagation when `In` expression were used in selects.
- Fixed a bug that raised error `AttributeError` while calling `Session.stored_procedure_profiler.get_output` when `Session.stored_procedure_profiler` is disabled.

#### Dependency Updates

- Added a dependency on `protobuf>=5.28` and `tzlocal` at runtime.
- Added a dependency on `protoc-wheel-0` for the development profile.
- Require `snowflake-connector-python>=3.12.0, <4.0.0` (was `>=3.10.0`).

### Snowpark pandas API Updates

#### Dependency Updates

- Updated `modin` from 0.28.1 to 0.30.1.
- Added support for all `pandas` 2.2.x versions.

#### New Features

- Added support for `Index.to_numpy`.
- Added support for `DataFrame.align` and `Series.align` for `axis=0`.
- Added support for `size` in `GroupBy.aggregate`, `DataFrame.aggregate`, and `Series.aggregate`.
- Added support for `snowflake.snowpark.functions.window`
- Added support for `pd.read_pickle` (Uses native pandas for processing).
- Added support for `pd.read_html` (Uses native pandas for processing).
- Added support for `pd.read_xml` (Uses native pandas for processing).
- Added support for aggregation functions `"size"` and `len` in `GroupBy.aggregate`, `DataFrame.aggregate`, and `Series.aggregate`.
- Added support for list values in `Series.str.len`.

#### Bug Fixes

- Fixed a bug where aggregating a single-column dataframe with a single callable function (e.g. `pd.DataFrame([0]).agg(np.mean)`) would fail to transpose the result.
- Fixed bugs where `DataFrame.dropna()` would:
  - Treat an empty `subset` (e.g. `[]`) as if it specified all columns instead of no columns.
  - Raise a `TypeError` for a scalar `subset` instead of filtering on just that column.
  - Raise a `ValueError` for a `subset` of type `pandas.Index` instead of filtering on the columns in the index.
- Disable creation of scoped read only table to mitigate Disable creation of scoped read only table to mitigate `TableNotFoundError` when using dynamic pivot in notebook environment.
- Fixed a bug when concat dataframe or series objects are coming from the same dataframe when axis = 1.

#### Improvements

- Improve np.where with scalar x value by eliminating unnecessary join and temp table creation.
- Improve get_dummies performance by flattening the pivot with join.
- Improve align performance when aligning on row position column by removing unnecessary window functions.



### Snowpark Local Testing Updates

#### New Features

- Added support for patching functions that are unavailable in the `snowflake.snowpark.functions` module.
- Added support for `snowflake.snowpark.functions.any_value`

#### Bug Fixes

- Fixed a bug where `Table.update` could not handle `VariantType`, `MapType`, and `ArrayType` data types.
- Fixed a bug where column aliases were incorrectly resolved in `DataFrame.join`, causing errors when selecting columns from a joined DataFrame.
- Fixed a bug where `Table.update` and `Table.merge` could fail if the target table's index was not the default `RangeIndex`.

## 1.24.0 (2024-10-28)

### Snowpark Python API Updates

#### New Features

- Updated `Session` class to be thread-safe. This allows concurrent DataFrame transformations, DataFrame actions, UDF and stored procedure registration, and concurrent file uploads when using the same `Session` object.
  - The feature is disabled by default and can be enabled by setting `FEATURE_THREAD_SAFE_PYTHON_SESSION` to `True` for account.
  - Updating session configurations, like changing database or schema, when multiple threads are using the session may lead to unexpected behavior.
  - When enabled, some internally created temporary table names returned from `DataFrame.queries` API are not deterministic, and may be different when DataFrame actions are executed. This does not affect explicit user-created temporary tables.
- Added support for 'Service' domain to `session.lineage.trace` API.
- Added support for `copy_grants` parameter when registering UDxF and stored procedures.
- Added support for the following methods in `DataFrameWriter` to support daisy-chaining:
  - `option`
  - `options`
  - `partition_by`
- Added support for `snowflake_cortex_summarize`.

#### Improvements

- Improved the following new capability for function `snowflake.snowpark.functions.array_remove` it is now possible to use in python.
- Disables sql simplification when sort is performed after limit.
  - Previously, `df.sort().limit()` and `df.limit().sort()` generates the same query with sort in front of limit. Now, `df.limit().sort()` will generate query that reads `df.limit().sort()`.
  - Improve performance of generated query for `df.limit().sort()`, because limit stops table scanning as soon as the number of records is satisfied.
- Added a client side error message for when an invalid stage location is passed to DataFrame read functions.

#### Bug Fixes

- Fixed a bug where the automatic cleanup of temporary tables could interfere with the results of async query execution.
- Fixed a bug in `DataFrame.analytics.time_series_agg` function to handle multiple data points in same sliding interval.
- Fixed a bug that created inconsistent casing in field names of structured objects in iceberg schemas.

#### Deprecations

- Deprecated warnings will be triggered when using snowpark-python with Python 3.8. For more details, please refer to https://docs.snowflake.com/en/developer-guide/python-runtime-support-policy.

### Snowpark pandas API Updates

#### New Features

- Added support for `np.subtract`, `np.multiply`, `np.divide`, and `np.true_divide`.
- Added support for tracking usages of `__array_ufunc__`.
- Added numpy compatibility support for `np.float_power`, `np.mod`, `np.remainder`, `np.greater`, `np.greater_equal`, `np.less`, `np.less_equal`, `np.not_equal`, and `np.equal`.
- Added numpy compatibility support for `np.log`, `np.log2`, and `np.log10`
- Added support for `DataFrameGroupBy.bfill`, `SeriesGroupBy.bfill`, `DataFrameGroupBy.ffill`, and `SeriesGroupBy.ffill`.
- Added support for `on` parameter with `Resampler`.
- Added support for timedelta inputs in `value_counts()`.
- Added support for applying Snowpark Python function `snowflake_cortex_summarize`.
- Added support for `DataFrame.attrs` and `Series.attrs`.
- Added support for `DataFrame.style`.
- Added numpy compatibility support for `np.full_like`

#### Improvements

- Improved generated SQL query for `head` and `iloc` when the row key is a slice.
- Improved error message when passing an unknown timezone to `tz_convert` and `tz_localize` in `Series`, `DataFrame`, `Series.dt`, and `DatetimeIndex`.
- Improved documentation for `tz_convert` and `tz_localize` in `Series`, `DataFrame`, `Series.dt`, and `DatetimeIndex` to specify the supported timezone formats.
- Added additional kwargs support for `df.apply` and `series.apply` ( as well as `map` and `applymap` ) when using snowpark functions. This allows for some position independent compatibility between apply and functions where the first argument is not a pandas object.
- Improved generated SQL query for `iloc` and `iat` when the row key is a scalar.
- Removed all joins in `iterrows`.
- Improved documentation for `Series.map` to reflect the unsupported features.
- Added support for `np.may_share_memory` which is used internally by many scikit-learn functions. This method will always return false when called with a Snowpark pandas object.

#### Bug Fixes

- Fixed a bug where `DataFrame` and `Series` `pct_change()` would raise `TypeError` when input contained timedelta columns.
- Fixed a bug where `replace()` would sometimes propagate `Timedelta` types incorrectly through `replace()`. Instead raise `NotImplementedError` for `replace()` on `Timedelta`.
- Fixed a bug where `DataFrame` and `Series` `round()` would raise `AssertionError` for `Timedelta` columns. Instead raise `NotImplementedError` for `round()` on `Timedelta`.
- Fixed a bug where `reindex` fails when the new index is a Series with non-overlapping types from the original index.
- Fixed a bug where calling `__getitem__` on a DataFrameGroupBy object always returned a DataFrameGroupBy object if `as_index=False`.
- Fixed a bug where inserting timedelta values into an existing column would silently convert the values to integers instead of raising `NotImplementedError`.
- Fixed a bug where `DataFrame.shift()` on axis=0 and axis=1 would fail to propagate timedelta types.
- `DataFrame.abs()`, `DataFrame.__neg__()`, `DataFrame.stack()`, and `DataFrame.unstack()` now raise `NotImplementedError` for timedelta inputs instead of failing to propagate timedelta types.

### Snowpark Local Testing Updates

#### Bug Fixes

- Fixed a bug where `DataFrame.alias` raises `KeyError` for input column name.
- Fixed a bug where `to_csv` on Snowflake stage fails when data contains empty strings.

## 1.23.0 (2024-10-09)

### Snowpark Python API Updates

#### New Features

- Added the following new functions in `snowflake.snowpark.functions`:
  - `make_interval`
- Added support for using Snowflake Interval constants with `Window.range_between()` when the order by column is TIMESTAMP or DATE type.
- Added support for file writes. This feature is currently in private preview.
- Added `thread_id` to `QueryRecord` to track the thread id submitting the query history.
- Added support for `Session.stored_procedure_profiler`.

#### Improvements

#### Bug Fixes

- Fixed a bug where registering a stored procedure or UDxF with type hints would give a warning `'NoneType' has no len() when trying to read default values from function`.

### Snowpark pandas API Updates

#### New Features

- Added support for `TimedeltaIndex.mean` method.
- Added support for some cases of aggregating `Timedelta` columns on `axis=0` with `agg` or `aggregate`.
- Added support for `by`, `left_by`, `right_by`, `left_index`, and `right_index` for `pd.merge_asof`.
- Added support for passing parameter `include_describe` to `Session.query_history`.
- Added support for `DatetimeIndex.mean` and `DatetimeIndex.std` methods.
- Added support for `Resampler.asfreq`, `Resampler.indices`, `Resampler.nunique`, and `Resampler.quantile`.
- Added support for `resample` frequency `W`, `ME`, `YE` with `closed = "left"`.
- Added support for `DataFrame.rolling.corr` and `Series.rolling.corr` for `pairwise = False` and int `window`.
- Added support for string time-based `window` and `min_periods = None` for `Rolling`.
- Added support for `DataFrameGroupBy.fillna` and `SeriesGroupBy.fillna`.
- Added support for constructing `Series` and `DataFrame` objects with the lazy `Index` object as `data`, `index`, and `columns` arguments.
- Added support for constructing `Series` and `DataFrame` objects with `index` and `column` values not present in `DataFrame`/`Series` `data`.
- Added support for `pd.read_sas` (Uses native pandas for processing).
- Added support for applying `rolling().count()` and `expanding().count()` to `Timedelta` series and columns.
- Added support for `tz` in both `pd.date_range` and `pd.bdate_range`.
- Added support for `Series.items`.
- Added support for `errors="ignore"` in `pd.to_datetime`.
- Added support for `DataFrame.tz_localize` and `Series.tz_localize`.
- Added support for `DataFrame.tz_convert` and `Series.tz_convert`.
- Added support for applying Snowpark Python functions (e.g., `sin`) in `Series.map`, `Series.apply`, `DataFrame.apply` and `DataFrame.applymap`.

#### Improvements

- Improved `to_pandas` to persist the original timezone offset for TIMESTAMP_TZ type.
- Improved `dtype` results for TIMESTAMP_TZ type to show correct timezone offset.
- Improved `dtype` results for TIMESTAMP_LTZ type to show correct timezone.
- Improved error message when passing non-bool value to `numeric_only` for groupby aggregations.
- Removed unnecessary warning about sort algorithm in `sort_values`.
- Use SCOPED object for internal create temp tables. The SCOPED objects will be stored sproc scoped if created within stored sproc, otherwise will be session scoped, and the object will be automatically cleaned at the end of the scope.
- Improved warning messages for operations that lead to materialization with inadvertent slowness.
- Removed unnecessary warning message about `convert_dtype` in `Series.apply`.

#### Bug Fixes

- Fixed a bug where an `Index` object created from a `Series`/`DataFrame` incorrectly updates the `Series`/`DataFrame`'s index name after an inplace update has been applied to the original `Series`/`DataFrame`.
- Suppressed an unhelpful `SettingWithCopyWarning` that sometimes appeared when printing `Timedelta` columns.
- Fixed `inplace` argument for `Series` objects derived from other `Series` objects.
- Fixed a bug where `Series.sort_values` failed if series name overlapped with index column name.
- Fixed a bug where transposing a dataframe would map `Timedelta` index levels to integer column levels.
- Fixed a bug where `Resampler` methods on timedelta columns would produce integer results.
- Fixed a bug where `pd.to_numeric()` would leave `Timedelta` inputs as `Timedelta` instead of converting them to integers.
- Fixed `loc` set when setting a single row, or multiple rows, of a DataFrame with a Series value.

### Snowpark Local Testing Updates

#### Bug Fixes

- Fixed a bug where nullable columns were annotated wrongly.
- Fixed a bug where the `date_add` and `date_sub` functions failed for `NULL` values.
- Fixed a bug where `equal_null` could fail inside a merge statement.
- Fixed a bug where `row_number` could fail inside a Window function.
- Fixed a bug where updates could fail when the source is the result of a join.


## 1.22.1 (2024-09-11)
This is a re-release of 1.22.0. Please refer to the 1.22.0 release notes for detailed release content.


## 1.22.0 (2024-09-10)

### Snowpark Python API Updates

### New Features

- Added the following new functions in `snowflake.snowpark.functions`:
  - `array_remove`
  - `ln`

#### Improvements

- Improved documentation for `Session.write_pandas` by making `use_logical_type` option more explicit.
- Added support for specifying the following to `DataFrameWriter.save_as_table`:
  - `enable_schema_evolution`
  - `data_retention_time`
  - `max_data_extension_time`
  - `change_tracking`
  - `copy_grants`
  - `iceberg_config` A dicitionary that can hold the following iceberg configuration options:
      - `external_volume`
      - `catalog`
      - `base_location`
      - `catalog_sync`
      - `storage_serialization_policy`
- Added support for specifying the following to `DataFrameWriter.copy_into_table`:
  - `iceberg_config` A dicitionary that can hold the following iceberg configuration options:
      - `external_volume`
      - `catalog`
      - `base_location`
      - `catalog_sync`
      - `storage_serialization_policy`
- Added support for specifying the following parameters to `DataFrame.create_or_replace_dynamic_table`:
  - `mode`
  - `refresh_mode`
  - `initialize`
  - `clustering_keys`
  - `is_transient`
  - `data_retention_time`
  - `max_data_extension_time`

#### Bug Fixes

- Fixed a bug in `session.read.csv` that caused an error when setting `PARSE_HEADER = True` in an externally defined file format.
- Fixed a bug in query generation from set operations that allowed generation of duplicate queries when children have common subqueries.
- Fixed a bug in `session.get_session_stage` that referenced a non-existing stage after switching database or schema.
- Fixed a bug where calling `DataFrame.to_snowpark_pandas` without explicitly initializing the Snowpark pandas plugin caused an error.
- Fixed a bug where using the `explode` function in dynamic table creation caused a SQL compilation error due to improper boolean type casting on the `outer` parameter.

### Snowpark Local Testing Updates

#### New Features

- Added support for type coercion when passing columns as input to UDF calls.
- Added support for `Index.identical`.

#### Bug Fixes

- Fixed a bug where the truncate mode in `DataFrameWriter.save_as_table` incorrectly handled DataFrames containing only a subset of columns from the existing table.
- Fixed a bug where function `to_timestamp` does not set the default timezone of the column datatype.

### Snowpark pandas API Updates

#### New Features

- Added limited support for the `Timedelta` type, including the following features. Snowpark pandas will raise `NotImplementedError` for unsupported `Timedelta` use cases.
  - supporting tracking the Timedelta type through `copy`, `cache_result`, `shift`, `sort_index`, `assign`, `bfill`, `ffill`, `fillna`, `compare`, `diff`, `drop`, `dropna`, `duplicated`, `empty`, `equals`, `insert`, `isin`, `isna`, `items`, `iterrows`, `join`, `len`, `mask`, `melt`, `merge`, `nlargest`, `nsmallest`, `to_pandas`.
  - converting non-timedelta to timedelta via `astype`.
  - `NotImplementedError` will be raised for the rest of methods that do not support `Timedelta`.
  - support for subtracting two timestamps to get a Timedelta.
  - support indexing with Timedelta data columns.
  - support for adding or subtracting timestamps and `Timedelta`.
  - support for binary arithmetic between two `Timedelta` values.
  - support for binary arithmetic and comparisons between `Timedelta` values and numeric values.
  - support for lazy `TimedeltaIndex`.
  - support for `pd.to_timedelta`.
  - support for `GroupBy` aggregations `min`, `max`, `mean`, `idxmax`, `idxmin`, `std`, `sum`, `median`, `count`, `any`, `all`, `size`, `nunique`, `head`, `tail`, `aggregate`.
  - support for `GroupBy` filtrations `first` and `last`.
  - support for `TimedeltaIndex` attributes: `days`, `seconds`, `microseconds` and `nanoseconds`.
  - support for `diff` with timestamp columns on `axis=0` and `axis=1`
  - support for `TimedeltaIndex` methods: `ceil`, `floor` and `round`.
  - support for `TimedeltaIndex.total_seconds` method.
- Added support for index's arithmetic and comparison operators.
- Added support for `Series.dt.round`.
- Added documentation pages for `DatetimeIndex`.
- Added support for `Index.name`, `Index.names`, `Index.rename`, and `Index.set_names`.
- Added support for `Index.__repr__`.
- Added support for `DatetimeIndex.month_name` and `DatetimeIndex.day_name`.
- Added support for `Series.dt.weekday`, `Series.dt.time`, and `DatetimeIndex.time`.
- Added support for `Index.min` and `Index.max`.
- Added support for `pd.merge_asof`.
- Added support for `Series.dt.normalize` and `DatetimeIndex.normalize`.
- Added support for `Index.is_boolean`, `Index.is_integer`, `Index.is_floating`, `Index.is_numeric`, and `Index.is_object`.
- Added support for `DatetimeIndex.round`, `DatetimeIndex.floor` and `DatetimeIndex.ceil`.
- Added support for `Series.dt.days_in_month` and `Series.dt.daysinmonth`.
- Added support for `DataFrameGroupBy.value_counts` and `SeriesGroupBy.value_counts`.
- Added support for `Series.is_monotonic_increasing` and `Series.is_monotonic_decreasing`.
- Added support for `Index.is_monotonic_increasing` and `Index.is_monotonic_decreasing`.
- Added support for `pd.crosstab`.
- Added support for `pd.bdate_range` and included business frequency support (B, BME, BMS, BQE, BQS, BYE, BYS) for both `pd.date_range` and `pd.bdate_range`.
- Added support for lazy `Index` objects  as `labels` in `DataFrame.reindex` and `Series.reindex`.
- Added support for `Series.dt.days`, `Series.dt.seconds`, `Series.dt.microseconds`, and `Series.dt.nanoseconds`.
- Added support for creating a `DatetimeIndex` from an `Index` of numeric or string type.
- Added support for string indexing with `Timedelta` objects.
- Added support for `Series.dt.total_seconds` method.
- Added support for `DataFrame.apply(axis=0)`.
- Added support for `Series.dt.tz_convert` and `Series.dt.tz_localize`.
- Added support for `DatetimeIndex.tz_convert` and `DatetimeIndex.tz_localize`.

#### Improvements

- Improve concat, join performance when operations are performed on series coming from the same dataframe by avoiding unnecessary joins.
- Refactored `quoted_identifier_to_snowflake_type` to avoid making metadata queries if the types have been cached locally.
- Improved `pd.to_datetime` to handle all local input cases.
- Create a lazy index from another lazy index without pulling data to client.
- Raised `NotImplementedError` for Index bitwise operators.
- Display a more clear error message when `Index.names` is set to a non-like-like object.
- Raise a warning whenever MultiIndex values are pulled in locally.
- Improve warning message for `pd.read_snowflake` include the creation reason when temp table creation is triggered.
- Improve performance for `DataFrame.set_index`, or setting `DataFrame.index` or `Series.index` by avoiding checks require eager evaluation. As a consequence, when the new index that does not match the current `Series`/`DataFrame` object length, a `ValueError` is no longer raised. Instead, when the `Series`/`DataFrame` object is longer than the provided index, the `Series`/`DataFrame`'s new index is filled with `NaN` values for the "extra" elements. Otherwise, the extra values in the provided index are ignored.
- Properly raise `NotImplementedError` when ambiguous/nonexistent are non-string in `ceil`/`floor`/`round`.

#### Bug Fixes

- Stopped ignoring nanoseconds in `pd.Timedelta` scalars.
- Fixed AssertionError in tree of binary operations.
- Fixed bug in `Series.dt.isocalendar` using a named Series
- Fixed `inplace` argument for Series objects derived from DataFrame columns.
- Fixed a bug where `Series.reindex` and `DataFrame.reindex` did not update the result index's name correctly.
- Fixed a bug where `Series.take` did not error when `axis=1` was specified.


## 1.21.1 (2024-09-05)

### Snowpark Python API Updates

#### Bug Fixes

- Fixed a bug where using `to_pandas_batches` with async jobs caused an error due to improper handling of waiting for asynchronous query completion.

## 1.21.0 (2024-08-19)

### Snowpark Python API Updates

#### New Features

- Added support for `snowflake.snowpark.testing.assert_dataframe_equal` that is a utility function to check the equality of two Snowpark DataFrames.

#### Improvements

- Added support server side string size limitations.
- Added support to create and invoke stored procedures, UDFs and UDTFs with optional arguments.
- Added support for column lineage in the DataFrame.lineage.trace API.
- Added support for passing `INFER_SCHEMA` options to `DataFrameReader` via `INFER_SCHEMA_OPTIONS`.
- Added support for passing `parameters` parameter to `Column.rlike` and `Column.regexp`.
- Added support for automatically cleaning up temporary tables created by `df.cache_result()` in the current session, when the DataFrame is no longer referenced (i.e., gets garbage collected). It is still an experimental feature not enabled by default, and can be enabled by setting `session.auto_clean_up_temp_table_enabled` to `True`.
- Added support for string literals to the `fmt` parameter of `snowflake.snowpark.functions.to_date`.
- Added support for system$reference function.

#### Bug Fixes

- Fixed a bug where SQL generated for selecting `*` column has an incorrect subquery.
- Fixed a bug in `DataFrame.to_pandas_batches` where the iterator could throw an error if certain transformation is made to the pandas dataframe due to wrong isolation level.
- Fixed a bug in `DataFrame.lineage.trace` to split the quoted feature view's name and version correctly.
- Fixed a bug in `Column.isin` that caused invalid sql generation when passed an empty list.
- Fixed a bug that fails to raise NotImplementedError while setting cell with list like item.

### Snowpark Local Testing Updates

#### New Features

- Added support for the following APIs:
  - snowflake.snowpark.functions
    - `rank`
    - `dense_rank`
    - `percent_rank`
    - `cume_dist`
    - `ntile`
    - `datediff`
    - `array_agg`
  - snowflake.snowpark.column.Column.within_group
- Added support for parsing flags in regex statements for mocked plans. This maintains parity with the `rlike` and `regexp` changes above.

#### Bug Fixes

- Fixed a bug where Window Functions LEAD and LAG do not handle option `ignore_nulls` properly.
- Fixed a bug where values were not populated into the result DataFrame during the insertion of table merge operation.

#### Improvements

- Fix pandas FutureWarning about integer indexing.

### Snowpark pandas API Updates

#### New Features

- Added support for `DataFrame.backfill`, `DataFrame.bfill`, `Series.backfill`, and `Series.bfill`.
- Added support for `DataFrame.compare` and `Series.compare` with default parameters.
- Added support for `Series.dt.microsecond` and `Series.dt.nanosecond`.
- Added support for `Index.is_unique` and `Index.has_duplicates`.
- Added support for `Index.equals`.
- Added support for `Index.value_counts`.
- Added support for `Series.dt.day_name` and `Series.dt.month_name`.
- Added support for indexing on Index, e.g., `df.index[:10]`.
- Added support for `DataFrame.unstack` and `Series.unstack`.
- Added support for `DataFrame.asfreq` and `Series.asfreq`.
- Added support for `Series.dt.is_month_start` and `Series.dt.is_month_end`.
- Added support for `Index.all` and `Index.any`.
- Added support for `Series.dt.is_year_start` and `Series.dt.is_year_end`.
- Added support for `Series.dt.is_quarter_start` and `Series.dt.is_quarter_end`.
- Added support for lazy `DatetimeIndex`.
- Added support for `Series.argmax` and `Series.argmin`.
- Added support for `Series.dt.is_leap_year`.
- Added support for `DataFrame.items`.
- Added support for `Series.dt.floor` and `Series.dt.ceil`.
- Added support for `Index.reindex`.
- Added support for `DatetimeIndex` properties: `year`, `month`, `day`, `hour`, `minute`, `second`, `microsecond`,
    `nanosecond`, `date`, `dayofyear`, `day_of_year`, `dayofweek`, `day_of_week`, `weekday`, `quarter`,
    `is_month_start`, `is_month_end`, `is_quarter_start`, `is_quarter_end`, `is_year_start`, `is_year_end`
    and `is_leap_year`.
- Added support for `Resampler.fillna` and `Resampler.bfill`.
- Added limited support for the `Timedelta` type, including creating `Timedelta` columns and `to_pandas`.
- Added support for `Index.argmax` and `Index.argmin`.

#### Improvements

- Removed the public preview warning message when importing Snowpark pandas.
- Removed unnecessary count query from `SnowflakeQueryCompiler.is_series_like` method.
- `Dataframe.columns` now returns native pandas Index object instead of Snowpark Index object.
- Refactor and introduce `query_compiler` argument in `Index` constructor to create `Index` from query compiler.
- `pd.to_datetime` now returns a DatetimeIndex object instead of a Series object.
- `pd.date_range` now returns a DatetimeIndex object instead of a Series object.

#### Bug Fixes

- Made passing an unsupported aggregation function to `pivot_table` raise `NotImplementedError` instead of `KeyError`.
- Removed axis labels and callable names from error messages and telemetry about unsupported aggregations.
- Fixed AssertionError in `Series.drop_duplicates` and `DataFrame.drop_duplicates` when called after `sort_values`.
- Fixed a bug in `Index.to_frame` where the result frame's column name may be wrong where name is unspecified.
- Fixed a bug where some Index docstrings are ignored.
- Fixed a bug in `Series.reset_index(drop=True)` where the result name may be wrong.
- Fixed a bug in `Groupby.first/last` ordering by the correct columns in the underlying window expression.

## 1.20.0 (2024-07-17)

### Snowpark Python API Updates

#### Improvements

- Added distributed tracing using open telemetry APIs for table stored procedure function in `DataFrame`:
  - `_execute_and_get_query_id`
- Added support for the `arrays_zip` function.
- Improves performance for binary column expression and `df._in` by avoiding unnecessary cast for numeric values. You can enable this optimization by setting `session.eliminate_numeric_sql_value_cast_enabled = True`.
- Improved error message for `write_pandas` when the target table does not exist and `auto_create_table=False`.
- Added open telemetry tracing on UDxF functions in Snowpark.
- Added open telemetry tracing on stored procedure registration in Snowpark.
- Added a new optional parameter called `format_json` to the `Session.SessionBuilder.app_name` function that sets the app name in the `Session.query_tag` in JSON format. By default, this parameter is set to `False`.

#### Bug Fixes
- Fixed a bug where SQL generated for `lag(x, 0)` was incorrect and failed with error message `argument 1 to function LAG needs to be constant, found 'SYSTEM$NULL_TO_FIXED(null)'`.

### Snowpark Local Testing Updates

#### New Features

- Added support for the following APIs:
  - snowflake.snowpark.functions
    - random
- Added new parameters to `patch` function when registering a mocked function:
  - `distinct` allows an alternate function to be specified for when a sql function should be distinct.
  - `pass_column_index` passes a named parameter `column_index` to the mocked function that contains the pandas.Index for the input data.
  - `pass_row_index` passes a named parameter `row_index` to the mocked function that is the 0 indexed row number the function is currently operating on.
  - `pass_input_data` passes a named parameter `input_data` to the mocked function that contains the entire input dataframe for the current expression.
  - Added support for the `column_order` parameter to method `DataFrameWriter.save_as_table`.


#### Bug Fixes
- Fixed a bug that caused DecimalType columns to be incorrectly truncated to integer precision when used in BinaryExpressions.

### Snowpark pandas API Updates

#### New Features
- Added support for `DataFrameGroupBy.all`, `SeriesGroupBy.all`, `DataFrameGroupBy.any`, and `SeriesGroupBy.any`.
- Added support for `DataFrame.nlargest`, `DataFrame.nsmallest`, `Series.nlargest` and `Series.nsmallest`.
- Added support for `replace` and `frac > 1` in `DataFrame.sample` and `Series.sample`.
- Added support for `read_excel` (Uses local pandas for processing)
- Added support for `Series.at`, `Series.iat`, `DataFrame.at`, and `DataFrame.iat`.
- Added support for `Series.dt.isocalendar`.
- Added support for `Series.case_when` except when condition or replacement is callable.
- Added documentation pages for `Index` and its APIs.
- Added support for `DataFrame.assign`.
- Added support for `DataFrame.stack`.
- Added support for `DataFrame.pivot` and `pd.pivot`.
- Added support for `DataFrame.to_csv` and `Series.to_csv`.
- Added partial support for `Series.str.translate` where the values in the `table` are single-codepoint strings.
- Added support for `DataFrame.corr`.
- Allow `df.plot()` and `series.plot()` to be called, materializing the data into the local client
- Added support for `DataFrameGroupBy` and `SeriesGroupBy` aggregations `first` and `last`
- Added support for `DataFrameGroupBy.get_group`.
- Added support for `limit` parameter when `method` parameter is used in `fillna`.
- Added partial support for `Series.str.translate` where the values in the `table` are single-codepoint strings.
- Added support for `DataFrame.corr`.
- Added support for `DataFrame.equals` and `Series.equals`.
- Added support for `DataFrame.reindex` and `Series.reindex`.
- Added support for `Index.astype`.
- Added support for `Index.unique` and `Index.nunique`.
- Added support for `Index.sort_values`.

#### Bug Fixes
- Fixed an issue when using np.where and df.where when the scalar 'other' is the literal 0.
- Fixed a bug regarding precision loss when converting to Snowpark pandas `DataFrame` or `Series` with `dtype=np.uint64`.
- Fixed bug where `values` is set to `index` when `index` and `columns` contain all columns in DataFrame during `pivot_table`.

#### Improvements
- Added support for `Index.copy()`
- Added support for Index APIs: `dtype`, `values`, `item()`, `tolist()`, `to_series()` and `to_frame()`
- Expand support for DataFrames with no rows in `pd.pivot_table` and `DataFrame.pivot_table`.
- Added support for `inplace` parameter in `DataFrame.sort_index` and `Series.sort_index`.


## 1.19.0 (2024-06-25)

### Snowpark Python API Updates

#### New Features

- Added support for `to_boolean` function.
- Added documentation pages for Index and its APIs.

#### Bug Fixes

- Fixed a bug where python stored procedure with table return type fails when run in a task.
- Fixed a bug where df.dropna fails due to `RecursionError: maximum recursion depth exceeded` when the DataFrame has more than 500 columns.
- Fixed a bug where `AsyncJob.result("no_result")` doesn't wait for the query to finish execution.


### Snowpark Local Testing Updates

#### New Features

- Added support for the `strict` parameter when registering UDFs and Stored Procedures.

#### Bug Fixes

- Fixed a bug in convert_timezone that made the setting the source_timezone parameter return an error.
- Fixed a bug where creating DataFrame with empty data of type `DateType` raises `AttributeError`.
- Fixed a bug that table merge fails when update clause exists but no update takes place.
- Fixed a bug in mock implementation of `to_char` that raises `IndexError` when incoming column has nonconsecutive row index.
- Fixed a bug in handling of `CaseExpr` expressions that raises `IndexError` when incoming column has nonconsecutive row index.
- Fixed a bug in implementation of `Column.like` that raises `IndexError` when incoming column has nonconsecutive row index.

#### Improvements

- Added support for type coercion in the implementation of DataFrame.replace, DataFrame.dropna and the mock function `iff`.

### Snowpark pandas API Updates

#### New Features

- Added partial support for `DataFrame.pct_change` and `Series.pct_change` without the `freq` and `limit` parameters.
- Added support for `Series.str.get`.
- Added support for `Series.dt.dayofweek`, `Series.dt.day_of_week`, `Series.dt.dayofyear`, and `Series.dt.day_of_year`.
- Added support for `Series.str.__getitem__` (`Series.str[...]`).
- Added support for `Series.str.lstrip` and `Series.str.rstrip`.
- Added support for `DataFrameGroupBy.size` and `SeriesGroupBy.size`.
- Added support for `DataFrame.expanding` and `Series.expanding` for aggregations `count`, `sum`, `min`, `max`, `mean`, `std`, `var`, and `sem` with `axis=0`.
- Added support for `DataFrame.rolling` and `Series.rolling` for aggregation `count` with `axis=0`.
- Added support for `Series.str.match`.
- Added support for `DataFrame.resample` and `Series.resample` for aggregations `size`, `first`, and `last`.
- Added support for `DataFrameGroupBy.all`, `SeriesGroupBy.all`, `DataFrameGroupBy.any`, and `SeriesGroupBy.any`.
- Added support for `DataFrame.nlargest`, `DataFrame.nsmallest`, `Series.nlargest` and `Series.nsmallest`.
- Added support for `replace` and `frac > 1` in `DataFrame.sample` and `Series.sample`.
- Added support for `read_excel` (Uses local pandas for processing)
- Added support for `Series.at`, `Series.iat`, `DataFrame.at`, and `DataFrame.iat`.
- Added support for `Series.dt.isocalendar`.
- Added support for `Series.case_when` except when condition or replacement is callable.
- Added documentation pages for `Index` and its APIs.
- Added support for `DataFrame.assign`.
- Added support for `DataFrame.stack`.
- Added support for `DataFrame.pivot` and `pd.pivot`.
- Added support for `DataFrame.to_csv` and `Series.to_csv`.
- Added support for `Index.T`.

#### Bug Fixes

- Fixed a bug that causes output of GroupBy.aggregate's columns to be ordered incorrectly.
- Fixed a bug where `DataFrame.describe` on a frame with duplicate columns of differing dtypes could cause an error or incorrect results.
- Fixed a bug in `DataFrame.rolling` and `Series.rolling` so `window=0` now throws `NotImplementedError` instead of `ValueError`

#### Improvements

- Added support for named aggregations in `DataFrame.aggregate` and `Series.aggregate` with `axis=0`.
- `pd.read_csv` reads using the native pandas CSV parser, then uploads data to snowflake using parquet. This enables most of the parameters supported by `read_csv` including date parsing and numeric conversions. Uploading via parquet is roughly twice as fast as uploading via CSV.
- Initial work to support an `pd.Index` directly in Snowpark pandas. Support for `pd.Index` as a first-class component of Snowpark pandas is coming soon.
- Added a lazy index constructor and support for `len`, `shape`, `size`, `empty`, `to_pandas()` and `names`. For `df.index`, Snowpark pandas creates a lazy index object.
- For `df.columns`, Snowpark pandas supports a non-lazy version of an `Index` since the data is already stored locally.

## 1.18.0 (2024-05-28)

### Snowpark Python API Updates

#### Improvements

- Improved error message to remind users set `{"infer_schema": True}` when reading csv file without specifying its schema.
- Improved error handling for `Session.create_dataframe` when called with more than 512 rows and using `format` or `pyformat` `paramstyle`.

### Snowpark pandas API Updates

#### New Features

- Added `DataFrame.cache_result` and `Series.cache_result` methods for users to persist DataFrames and Series to a temporary table lasting the duration of the session to improve latency of subsequent operations.

#### Bug Fixes

#### Improvements

- Added partial support for `DataFrame.pivot_table` with no `index` parameter, as well as for `margins` parameter.
- Updated the signature of `DataFrame.shift`/`Series.shift`/`DataFrameGroupBy.shift`/`SeriesGroupBy.shift` to match pandas 2.2.1. Snowpark pandas does not yet support the newly-added `suffix` argument, or sequence values of `periods`.
- Re-added support for `Series.str.split`.

#### Bug Fixes

- Fixed how we support mixed columns for string methods (`Series.str.*`).

### Snowpark Local Testing Updates

#### New Features

- Added support for the following DataFrameReader read options to file formats `csv` and `json`:
  - PURGE
  - PATTERN
  - INFER_SCHEMA with value being `False`
  - ENCODING with value being `UTF8`
- Added support for `DataFrame.analytics.moving_agg` and `DataFrame.analytics.cumulative_agg_agg`.
- Added support for `if_not_exists` parameter during UDF and stored procedure registration.

#### Bug Fixes

- Fixed a bug that when processing time format, fractional second part is not handled properly.
- Fixed a bug that caused function calls on `*` to fail.
- Fixed a bug that prevented creation of map and struct type objects.
- Fixed a bug that function `date_add` was unable to handle some numeric types.
- Fixed a bug that `TimestampType` casting resulted in incorrect data.
- Fixed a bug that caused `DecimalType` data to have incorrect precision in some cases.
- Fixed a bug where referencing missing table or view raises confusing `IndexError`.
- Fixed a bug that mocked function `to_timestamp_ntz` can not handle None data.
- Fixed a bug that mocked UDFs handles output data of None improperly.
- Fixed a bug where `DataFrame.with_column_renamed` ignores attributes from parent DataFrames after join operations.
- Fixed a bug that integer precision of large value gets lost when converted to pandas DataFrame.
- Fixed a bug that the schema of datetime object is wrong when create DataFrame from a pandas DataFrame.
- Fixed a bug in the implementation of `Column.equal_nan` where null data is handled incorrectly.
- Fixed a bug where `DataFrame.drop` ignore attributes from parent DataFrames after join operations.
- Fixed a bug in mocked function `date_part` where Column type is set wrong.
- Fixed a bug where `DataFrameWriter.save_as_table` does not raise exceptions when inserting null data into non-nullable columns.
- Fixed a bug in the implementation of `DataFrameWriter.save_as_table` where
  - Append or Truncate fails when incoming data has different schema than existing table.
  - Truncate fails when incoming data does not specify columns that are nullable.

#### Improvements

- Removed dependency check for `pyarrow` as it is not used.
- Improved target type coverage of `Column.cast`, adding support for casting to boolean and all integral types.
- Aligned error experience when calling UDFs and stored procedures.
- Added appropriate error messages for `is_permanent` and `anonymous` options in UDFs and stored procedures registration to make it more clear that those features are not yet supported.
- File read operation with unsupported options and values now raises `NotImplementedError` instead of warnings and unclear error information.

## 1.17.0 (2024-05-21)

### Snowpark Python API Updates

#### New Features

- Added support to add a comment on tables and views using the functions listed below:
  - `DataFrameWriter.save_as_table`
  - `DataFrame.create_or_replace_view`
  - `DataFrame.create_or_replace_temp_view`
  - `DataFrame.create_or_replace_dynamic_table`

#### Improvements

- Improved error message to remind users to set `{"infer_schema": True}` when reading CSV file without specifying its schema.

### Snowpark pandas API Updates

#### New Features

- Start of Public Preview of Snowpark pandas API. Refer to the [Snowpark pandas API Docs](https://docs.snowflake.com/developer-guide/snowpark/python/snowpark-pandas) for more details.

### Snowpark Local Testing Updates

#### New Features

- Added support for NumericType and VariantType data conversion in the mocked function `to_timestamp_ltz`, `to_timestamp_ntz`, `to_timestamp_tz` and `to_timestamp`.
- Added support for DecimalType, BinaryType, ArrayType, MapType, TimestampType, DateType and TimeType data conversion in the mocked function `to_char`.
- Added support for the following APIs:
  - snowflake.snowpark.functions:
    - to_varchar
  - snowflake.snowpark.DataFrame:
    - pivot
  - snowflake.snowpark.Session:
    - cancel_all
- Introduced a new exception class `snowflake.snowpark.mock.exceptions.SnowparkLocalTestingException`.
- Added support for casting to FloatType

#### Bug Fixes

- Fixed a bug that stored procedure and UDF should not remove imports already in the `sys.path` during the clean-up step.
- Fixed a bug that when processing datetime format, the fractional second part is not handled properly.
- Fixed a bug that on Windows platform that file operations was unable to properly handle file separator in directory name.
- Fixed a bug that on Windows platform that when reading a pandas dataframe, IntervalType column with integer data can not be processed.
- Fixed a bug that prevented users from being able to select multiple columns with the same alias.
- Fixed a bug that `Session.get_current_[schema|database|role|user|account|warehouse]` returns upper-cased identifiers when identifiers are quoted.
- Fixed a bug that function `substr` and `substring` can not handle 0-based `start_expr`.

#### Improvements

- Standardized the error experience by raising `SnowparkLocalTestingException` in error cases which is on par with `SnowparkSQLException` raised in non-local execution.
- Improved error experience of `Session.write_pandas` method that `NotImplementError` will be raised when called.
- Aligned error experience with reusing a closed session in non-local execution.

## 1.16.0 (2024-05-07)

### New Features

- Support stored procedure register with packages given as Python modules.
- Added snowflake.snowpark.Session.lineage.trace to explore data lineage of snowfake objects.
- Added support for structured type schema parsing.

### Bug Fixes

- Fixed a bug when inferring schema, single quotes are added to stage files already have single quotes.

### Local Testing Updates

#### New Features

- Added support for StringType, TimestampType and VariantType data conversion in the mocked function `to_date`.
- Added support for the following APIs:
  - snowflake.snowpark.functions
    - get
    - concat
    - concat_ws

#### Bug Fixes

- Fixed a bug that caused `NaT` and `NaN` values to not be recognized.
- Fixed a bug where, when inferring a schema, single quotes were added to stage files that already had single quotes.
- Fixed a bug where `DataFrameReader.csv` was unable to handle quoted values containing a delimiter.
- Fixed a bug that when there is `None` value in an arithmetic calculation, the output should remain `None` instead of `math.nan`.
- Fixed a bug in function `sum` and `covar_pop` that when there is `math.nan` in the data, the output should also be `math.nan`.
- Fixed a bug that stage operation can not handle directories.
- Fixed a bug that `DataFrame.to_pandas` should take Snowflake numeric types with precision 38 as `int64`.

## 1.15.0 (2024-04-24)

### New Features

- Added `truncate` save mode in `DataFrameWrite` to overwrite existing tables by truncating the underlying table instead of dropping it.
- Added telemetry to calculate query plan height and number of duplicate nodes during collect operations.
- Added the functions below to unload data from a `DataFrame` into one or more files in a stage:
  - `DataFrame.write.json`
  - `DataFrame.write.csv`
  - `DataFrame.write.parquet`
- Added distributed tracing using open telemetry APIs for action functions in `DataFrame` and `DataFrameWriter`:
  - snowflake.snowpark.DataFrame:
    - collect
    - collect_nowait
    - to_pandas
    - count
    - show
  - snowflake.snowpark.DataFrameWriter:
    - save_as_table
- Added support for snow:// URLs to `snowflake.snowpark.Session.file.get` and `snowflake.snowpark.Session.file.get_stream`
- Added support to register stored procedures and UDxFs with a `comment`.
- UDAF client support is ready for public preview. Please stay tuned for the Snowflake announcement of UDAF public preview.
- Added support for dynamic pivot.  This feature is currently in private preview.

### Improvements

- Improved the generated query performance for both compilation and execution by converting duplicate subqueries to Common Table Expressions (CTEs). It is still an experimental feature not enabled by default, and can be enabled by setting `session.cte_optimization_enabled` to `True`.

### Bug Fixes

- Fixed a bug where `statement_params` was not passed to query executions that register stored procedures and user defined functions.
- Fixed a bug causing `snowflake.snowpark.Session.file.get_stream` to fail for quoted stage locations.
- Fixed a bug that an internal type hint in `utils.py` might raise AttributeError in case the underlying module can not be found.

### Local Testing Updates

#### New Features

- Added support for registering UDFs and stored procedures.
- Added support for the following APIs:
  - snowflake.snowpark.Session:
    - file.put
    - file.put_stream
    - file.get
    - file.get_stream
    - read.json
    - add_import
    - remove_import
    - get_imports
    - clear_imports
    - add_packages
    - add_requirements
    - clear_packages
    - remove_package
    - udf.register
    - udf.register_from_file
    - sproc.register
    - sproc.register_from_file
  - snowflake.snowpark.functions
    - current_database
    - current_session
    - date_trunc
    - object_construct
    - object_construct_keep_null
    - pow
    - sqrt
    - udf
    - sproc
- Added support for StringType, TimestampType and VariantType data conversion in the mocked function `to_time`.

#### Bug Fixes

- Fixed a bug that null filled columns for constant functions.
- Fixed a bug that implementation of to_object, to_array and to_binary to better handle null inputs.
- Fixed a bug that timestamp data comparison can not handle year beyond 2262.
- Fixed a bug that `Session.builder.getOrCreate` should return the created mock session.

## 1.14.0 (2024-03-20)

### New Features

- Added support for creating vectorized UDTFs with `process` method.
- Added support for dataframe functions:
  - to_timestamp_ltz
  - to_timestamp_ntz
  - to_timestamp_tz
  - locate
- Added support for ASOF JOIN type.
- Added support for the following local testing APIs:
  - snowflake.snowpark.functions:
    - to_double
    - to_timestamp
    - to_timestamp_ltz
    - to_timestamp_ntz
    - to_timestamp_tz
    - greatest
    - least
    - convert_timezone
    - dateadd
    - date_part
  - snowflake.snowpark.Session:
    - get_current_account
    - get_current_warehouse
    - get_current_role
    - use_schema
    - use_warehouse
    - use_database
    - use_role

### Bug Fixes

- Fixed a bug in `SnowflakePlanBuilder` that `save_as_table` does not filter column that name start with '$' and follow by number correctly.
- Fixed a bug that statement parameters may have no effect when resolving imports and packages.
- Fixed bugs in local testing:
  - LEFT ANTI and LEFT SEMI joins drop rows with null values.
  - DataFrameReader.csv incorrectly parses data when the optional parameter `field_optionally_enclosed_by` is specified.
  - Column.regexp only considers the first entry when `pattern` is a `Column`.
  - Table.update raises `KeyError` when updating null values in the rows.
  - VARIANT columns raise errors at `DataFrame.collect`.
  - `count_distinct` does not work correctly when counting.
  - Null values in integer columns raise `TypeError`.

### Improvements

- Added telemetry to local testing.
- Improved the error message of `DataFrameReader` to raise `FileNotFound` error when reading a path that does not exist or when there are no files under the path.

## 1.13.0 (2024-02-26)

### New Features

- Added support for an optional `date_part` argument in function `last_day`.
- `SessionBuilder.app_name` will set the query_tag after the session is created.
- Added support for the following local testing functions:
  - current_timestamp
  - current_date
  - current_time
  - strip_null_value
  - upper
  - lower
  - length
  - initcap

### Improvements

- Added cleanup logic at interpreter shutdown to close all active sessions.
- Closing sessions within stored procedures now is a no-op logging a warning instead of raising an error.

### Bug Fixes

- Fixed a bug in `DataFrame.to_local_iterator` where the iterator could yield wrong results if another query is executed before the iterator finishes due to wrong isolation level. For details, please see #945.
- Fixed a bug that truncated table names in error messages while running a plan with local testing enabled.
- Fixed a bug that `Session.range` returns empty result when the range is large.

## 1.12.1 (2024-02-08)

### Improvements

- Use `split_blocks=True` by default during `to_pandas` conversion, for optimal memory allocation. This parameter is passed to `pyarrow.Table.to_pandas`, which enables `PyArrow` to split the memory allocation into smaller, more manageable blocks instead of allocating a single contiguous block. This results in better memory management when dealing with larger datasets.

### Bug Fixes

- Fixed a bug in `DataFrame.to_pandas` that caused an error when evaluating on a Dataframe with an `IntergerType` column with null values.

## 1.12.0 (2024-01-30)

### New Features

- Exposed `statement_params` in `StoredProcedure.__call__`.
- Added two optional arguments to `Session.add_import`.
  - `chunk_size`: The number of bytes to hash per chunk of the uploaded files.
  - `whole_file_hash`: By default only the first chunk of the uploaded import is hashed to save time. When this is set to True each uploaded file is fully hashed instead.
- Added parameters `external_access_integrations` and `secrets` when creating a UDAF from Snowpark Python to allow integration with external access.
- Added a new method `Session.append_query_tag`. Allows an additional tag to be added to the current query tag by appending it as a comma separated value.
- Added a new method `Session.update_query_tag`. Allows updates to a JSON encoded dictionary query tag.
- `SessionBuilder.getOrCreate` will now attempt to replace the singleton it returns when token expiration has been detected.
- Added support for new functions in `snowflake.snowpark.functions`:
  - `array_except`
  - `create_map`
  - `sign`/`signum`
- Added the following functions to `DataFrame.analytics`:
  - Added the `moving_agg` function in `DataFrame.analytics` to enable moving aggregations like sums and averages with multiple window sizes.
  - Added the `cummulative_agg` function in `DataFrame.analytics` to enable commulative aggregations like sums and averages on multiple columns.
  - Added the `compute_lag` and `compute_lead` functions in `DataFrame.analytics` for enabling lead and lag calculations on multiple columns.
  - Added the `time_series_agg` function in `DataFrame.analytics` to enable time series aggregations like sums and averages with multiple time windows.

### Bug Fixes

- Fixed a bug in `DataFrame.na.fill` that caused Boolean values to erroneously override integer values.
- Fixed a bug in `Session.create_dataframe` where the Snowpark DataFrames created using pandas DataFrames were not inferring the type for timestamp columns correctly. The behavior is as follows:
  - Earlier timestamp columns without a timezone would be converted to nanosecond epochs and inferred as `LongType()`, but will now be correctly maintained as timestamp values and be inferred as `TimestampType(TimestampTimeZone.NTZ)`.
  - Earlier timestamp columns with a timezone would be inferred as `TimestampType(TimestampTimeZone.NTZ)` and loose timezone information but will now be correctly inferred as `TimestampType(TimestampTimeZone.LTZ)` and timezone information is retained correctly.
  - Set session parameter `PYTHON_SNOWPARK_USE_LOGICAL_TYPE_FOR_CREATE_DATAFRAME` to revert back to old behavior. It is recommended that you update your code to align with correct behavior because the parameter will be removed in the future.
- Fixed a bug that `DataFrame.to_pandas` gets decimal type when scale is not 0, and creates an object dtype in `pandas`. Instead, we cast the value to a float64 type.
- Fixed bugs that wrongly flattened the generated SQL when one of the following happens:
  - `DataFrame.filter()` is called after `DataFrame.sort().limit()`.
  - `DataFrame.sort()` or `filter()` is called on a DataFrame that already has a window function or sequence-dependent data generator column.
    For instance, `df.select("a", seq1().alias("b")).select("a", "b").sort("a")` won't flatten the sort clause anymore.
  - a window or sequence-dependent data generator column is used after `DataFrame.limit()`. For instance, `df.limit(10).select(row_number().over())` won't flatten the limit and select in the generated SQL.
- Fixed a bug where aliasing a DataFrame column raised an error when the DataFame was copied from another DataFrame with an aliased column. For instance,

  ```python
  df = df.select(col("a").alias("b"))
  df = copy(df)
  df.select(col("b").alias("c"))  # threw an error. Now it's fixed.
  ```

- Fixed a bug in `Session.create_dataframe` that the non-nullable field in a schema is not respected for boolean type. Note that this fix is only effective when the user has the privilege to create a temp table.
- Fixed a bug in SQL simplifier where non-select statements in `session.sql` dropped a SQL query when used with `limit()`.
- Fixed a bug that raised an exception when session parameter `ERROR_ON_NONDETERMINISTIC_UPDATE` is true.

### Behavior Changes (API Compatible)

- When parsing data types during a `to_pandas` operation, we rely on GS precision value to fix precision issues for large integer values. This may affect users where a column that was earlier returned as `int8` gets returned as `int64`. Users can fix this by explicitly specifying precision values for their return column.
- Aligned behavior for `Session.call` in case of table stored procedures where running `Session.call` would not trigger stored procedure unless a `collect()` operation was performed.
- `StoredProcedureRegistration` will now automatically add `snowflake-snowpark-python` as a package dependency. The added dependency will be on the client's local version of the library and an error is thrown if the server cannot support that version.

## 1.11.1 (2023-12-07)

### Bug Fixes

- Fixed a bug that numpy should not be imported at the top level of mock module.
- Added support for these new functions in `snowflake.snowpark.functions`:
  - `from_utc_timestamp`
  - `to_utc_timestamp`

## 1.11.0 (2023-12-05)

### New Features

- Add the `conn_error` attribute to `SnowflakeSQLException` that stores the whole underlying exception from `snowflake-connector-python`.
- Added support for `RelationalGroupedDataframe.pivot()` to access `pivot` in the following pattern `Dataframe.group_by(...).pivot(...)`.
- Added experimental feature: Local Testing Mode, which allows you to create and operate on Snowpark Python DataFrames locally without connecting to a Snowflake account. You can use the local testing framework to test your DataFrame operations locally, on your development machine or in a CI (continuous integration) pipeline, before deploying code changes to your account.

- Added support for `arrays_to_object` new functions in `snowflake.snowpark.functions`.
- Added support for the vector data type.

### Dependency Updates

- Bumped cloudpickle dependency to work with `cloudpickle==2.2.1`
- Updated ``snowflake-connector-python`` to `3.4.0`.

### Bug Fixes

- DataFrame column names quoting check now supports newline characters.
- Fix a bug where a DataFrame generated by `session.read.with_metadata` creates inconsistent table when doing `df.write.save_as_table`.

## 1.10.0 (2023-11-03)

### New Features

- Added support for managing case sensitivity in `DataFrame.to_local_iterator()`.
- Added support for specifying vectorized UDTF's input column names by using the optional parameter `input_names` in `UDTFRegistration.register/register_file` and `functions.pandas_udtf`. By default, `RelationalGroupedDataFrame.applyInPandas` will infer the column names from current dataframe schema.
- Add `sql_error_code` and `raw_message` attributes to `SnowflakeSQLException` when it is caused by a SQL exception.

### Bug Fixes

- Fixed a bug in `DataFrame.to_pandas()` where converting snowpark dataframes to pandas dataframes was losing precision on integers with more than 19 digits.
- Fixed a bug that `session.add_packages` can not handle requirement specifier that contains project name with underscore and version.
- Fixed a bug in `DataFrame.limit()` when `offset` is used and the parent `DataFrame` uses `limit`. Now the `offset` won't impact the parent DataFrame's `limit`.
- Fixed a bug in `DataFrame.write.save_as_table` where dataframes created from read api could not save data into snowflake because of invalid column name `$1`.

### Behavior change

- Changed the behavior of `date_format`:
  - The `format` argument changed from optional to required.
  - The returned result changed from a date object to a date-formatted string.
- When a window function, or a sequence-dependent data generator (`normal`, `zipf`, `uniform`, `seq1`, `seq2`, `seq4`, `seq8`) function is used, the sort and filter operation will no longer be flattened when generating the query.

## 1.9.0 (2023-10-13)

### New Features

- Added support for the Python 3.11 runtime environment.

### Dependency updates

- Added back the dependency of `typing-extensions`.

### Bug Fixes

- Fixed a bug where imports from permanent stage locations were ignored for temporary stored procedures, UDTFs, UDFs, and UDAFs.
- Revert back to using CTAS (create table as select) statement for `Dataframe.writer.save_as_table` which does not need insert permission for writing tables.

### New Features
- Support `PythonObjJSONEncoder` json-serializable objects for `ARRAY` and `OBJECT` literals.

## 1.8.0 (2023-09-14)

### New Features

- Added support for VOLATILE/IMMUTABLE keyword when registering UDFs.
- Added support for specifying clustering keys when saving dataframes using `DataFrame.save_as_table`.
- Accept `Iterable` objects input for `schema` when creating dataframes using `Session.create_dataframe`.
- Added the property `DataFrame.session` to return a `Session` object.
- Added the property `Session.session_id` to return an integer that represents session ID.
- Added the property `Session.connection` to return a `SnowflakeConnection` object .

- Added support for creating a Snowpark session from a configuration file or environment variables.

### Dependency updates

- Updated ``snowflake-connector-python`` to 3.2.0.

### Bug Fixes

- Fixed a bug where automatic package upload would raise `ValueError` even when compatible package version were added in `session.add_packages`.
- Fixed a bug where table stored procedures were not registered correctly when using `register_from_file`.
- Fixed a bug where dataframe joins failed with `invalid_identifier` error.
- Fixed a bug where `DataFrame.copy` disables SQL simplfier for the returned copy.
- Fixed a bug where `session.sql().select()` would fail if any parameters are specified to `session.sql()`

## 1.7.0 (2023-08-28)

### New Features

- Added parameters `external_access_integrations` and `secrets` when creating a UDF, UDTF or Stored Procedure from Snowpark Python to allow integration with external access.
- Added support for these new functions in `snowflake.snowpark.functions`:
  - `array_flatten`
  - `flatten`
- Added support for `apply_in_pandas` in `snowflake.snowpark.relational_grouped_dataframe`.
- Added support for replicating your local Python environment on Snowflake via `Session.replicate_local_environment`.

### Bug Fixes

- Fixed a bug where `session.create_dataframe` fails to properly set nullable columns where nullability was affected by order or data was given.
- Fixed a bug where `DataFrame.select` could not identify and alias columns in presence of table functions when output columns of table function overlapped with columns in dataframe.

### Behavior Changes

- When creating stored procedures, UDFs, UDTFs, UDAFs with parameter `is_permanent=False` will now create temporary objects even when `stage_name` is provided. The default value of `is_permanent` is `False` which is why if this value is not explicitly set to `True` for permanent objects, users will notice a change in behavior.
- `types.StructField` now enquotes column identifier by default.

## 1.6.1 (2023-08-02)

### New Features

- Added support for these new functions in `snowflake.snowpark.functions`:
  - `array_sort`
  - `sort_array`
  - `array_min`
  - `array_max`
  - `explode_outer`
- Added support for pure Python packages specified via `Session.add_requirements` or `Session.add_packages`. They are now usable in stored procedures and UDFs even if packages are not present on the Snowflake Anaconda channel.
  - Added Session parameter `custom_packages_upload_enabled` and `custom_packages_force_upload_enabled` to enable the support for pure Python packages feature mentioned above. Both parameters default to `False`.
- Added support for specifying package requirements by passing a Conda environment yaml file to `Session.add_requirements`.
- Added support for asynchronous execution of multi-query dataframes that contain binding variables.
- Added support for renaming multiple columns in `DataFrame.rename`.
- Added support for Geometry datatypes.
- Added support for `params` in `session.sql()` in stored procedures.
- Added support for user-defined aggregate functions (UDAFs). This feature is currently in private preview.
- Added support for vectorized UDTFs (user-defined table functions). This feature is currently in public preview.
- Added support for Snowflake Timestamp variants (i.e., `TIMESTAMP_NTZ`, `TIMESTAMP_LTZ`, `TIMESTAMP_TZ`)
  - Added `TimestampTimezone` as an argument in `TimestampType` constructor.
  - Added type hints `NTZ`, `LTZ`, `TZ` and `Timestamp` to annotate functions when registering UDFs.

### Improvements

- Removed redundant dependency `typing-extensions`.
- `DataFrame.cache_result` now creates temp table fully qualified names under current database and current schema.

### Bug Fixes

- Fixed a bug where type check happens on pandas before it is imported.
- Fixed a bug when creating a UDF from `numpy.ufunc`.
- Fixed a bug where `DataFrame.union` was not generating the correct `Selectable.schema_query` when SQL simplifier is enabled.

### Behavior Changes

- `DataFrameWriter.save_as_table` now respects the `nullable` field of the schema provided by the user or the inferred schema based on data from user input.

### Dependency updates

- Updated ``snowflake-connector-python`` to 3.0.4.

## 1.5.1 (2023-06-20)

### New Features

- Added support for the Python 3.10 runtime environment.

## 1.5.0 (2023-06-09)

### Behavior Changes

- Aggregation results, from functions such as `DataFrame.agg` and `DataFrame.describe`, no longer strip away non-printing characters from column names.

### New Features

- Added support for the Python 3.9 runtime environment.
- Added support for new functions in `snowflake.snowpark.functions`:
  - `array_generate_range`
  - `array_unique_agg`
  - `collect_set`
  - `sequence`
- Added support for registering and calling stored procedures with `TABLE` return type.
- Added support for parameter `length` in `StringType()` to specify the maximum number of characters that can be stored by the column.
- Added the alias `functions.element_at()` for `functions.get()`.
- Added the alias `Column.contains` for `functions.contains`.
- Added experimental feature `DataFrame.alias`.
- Added support for querying metadata columns from stage when creating `DataFrame` using `DataFrameReader`.
- Added support for `StructType.add` to append more fields to existing `StructType` objects.
- Added support for parameter `execute_as` in `StoredProcedureRegistration.register_from_file()` to specify stored procedure caller rights.

### Bug Fixes

- Fixed a bug where the `Dataframe.join_table_function` did not run all of the necessary queries to set up the join table function when SQL simplifier was enabled.
- Fixed type hint declaration for custom types - `ColumnOrName`, `ColumnOrLiteralStr`, `ColumnOrSqlExpr`, `LiteralType` and `ColumnOrLiteral` that were breaking `mypy` checks.
- Fixed a bug where `DataFrameWriter.save_as_table` and `DataFrame.copy_into_table` failed to parse fully qualified table names.

## 1.4.0 (2023-04-24)

### New Features

- Added support for `session.getOrCreate`.
- Added support for alias `Column.getField`.
- Added support for new functions in `snowflake.snowpark.functions`:
  - `date_add` and `date_sub` to make add and subtract operations easier.
  - `daydiff`
  - `explode`
  - `array_distinct`.
  - `regexp_extract`.
  - `struct`.
  - `format_number`.
  - `bround`.
  - `substring_index`
- Added parameter `skip_upload_on_content_match` when creating UDFs, UDTFs and stored procedures using `register_from_file` to skip uploading files to a stage if the same version of the files are already on the stage.
- Added support for `DataFrameWriter.save_as_table` method to take table names that contain dots.
- Flattened generated SQL when `DataFrame.filter()` or `DataFrame.order_by()` is followed by a projection statement (e.g. `DataFrame.select()`, `DataFrame.with_column()`).
- Added support for creating dynamic tables _(in private preview)_ using `Dataframe.create_or_replace_dynamic_table`.
- Added an optional argument `params` in `session.sql()` to support binding variables. Note that this is not supported in stored procedures yet.

### Bug Fixes

- Fixed a bug in `strtok_to_array` where an exception was thrown when a delimiter was passed in.
- Fixed a bug in `session.add_import` where the module had the same namespace as other dependencies.

## 1.3.0 (2023-03-28)

### New Features

- Added support for `delimiters` parameter in `functions.initcap()`.
- Added support for `functions.hash()` to accept a variable number of input expressions.
- Added API `Session.RuntimeConfig` for getting/setting/checking the mutability of any runtime configuration.
- Added support managing case sensitivity in `Row` results from `DataFrame.collect` using `case_sensitive` parameter.
- Added API `Session.conf` for getting, setting or checking the mutability of any runtime configuration.
- Added support for managing case sensitivity in `Row` results from `DataFrame.collect` using `case_sensitive` parameter.
- Added indexer support for `snowflake.snowpark.types.StructType`.
- Added a keyword argument `log_on_exception` to `Dataframe.collect` and `Dataframe.collect_no_wait` to optionally disable error logging for SQL exceptions.

### Bug Fixes

- Fixed a bug where a DataFrame set operation(`DataFrame.substract`, `DataFrame.union`, etc.) being called after another DataFrame set operation and `DataFrame.select` or `DataFrame.with_column` throws an exception.
- Fixed a bug where chained sort statements are overwritten by the SQL simplifier.

### Improvements

- Simplified JOIN queries to use constant subquery aliases (`SNOWPARK_LEFT`, `SNOWPARK_RIGHT`) by default. Users can disable this at runtime with `session.conf.set('use_constant_subquery_alias', False)` to use randomly generated alias names instead.
- Allowed specifying statement parameters in `session.call()`.
- Enabled the uploading of large pandas DataFrames in stored procedures by defaulting to a chunk size of 100,000 rows.

## 1.2.0 (2023-03-02)

### New Features

- Added support for displaying source code as comments in the generated scripts when registering stored procedures. This
  is enabled by default, turn off by specifying `source_code_display=False` at registration.
- Added a parameter `if_not_exists` when creating a UDF, UDTF or Stored Procedure from Snowpark Python to ignore creating the specified function or procedure if it already exists.
- Accept integers when calling `snowflake.snowpark.functions.get` to extract value from array.
- Added `functions.reverse` in functions to open access to Snowflake built-in function
  [reverse](https://docs.snowflake.com/en/sql-reference/functions/reverse).
- Added parameter `require_scoped_url` in snowflake.snowflake.files.SnowflakeFile.open() `(in Private Preview)` to replace `is_owner_file` is marked for deprecation.

### Bug Fixes

- Fixed a bug that overwrote `paramstyle` to `qmark` when creating a Snowpark session.
- Fixed a bug where `df.join(..., how="cross")` fails with `SnowparkJoinException: (1112): Unsupported using join type 'Cross'`.
- Fixed a bug where querying a `DataFrame` column created from chained function calls used a wrong column name.

## 1.1.0 (2023-01-26)

### New Features:

- Added `asc`, `asc_nulls_first`, `asc_nulls_last`, `desc`, `desc_nulls_first`, `desc_nulls_last`, `date_part` and `unix_timestamp` in functions.
- Added the property `DataFrame.dtypes` to return a list of column name and data type pairs.
- Added the following aliases:
  - `functions.expr()` for `functions.sql_expr()`.
  - `functions.date_format()` for `functions.to_date()`.
  - `functions.monotonically_increasing_id()` for `functions.seq8()`
  - `functions.from_unixtime()` for `functions.to_timestamp()`

### Bug Fixes:

- Fixed a bug in SQL simplifier that didn’t handle Column alias and join well in some cases. See https://github.com/snowflakedb/snowpark-python/issues/658 for details.
- Fixed a bug in SQL simplifier that generated wrong column names for function calls, NaN and INF.

### Improvements

- The session parameter `PYTHON_SNOWPARK_USE_SQL_SIMPLIFIER` is `True` after Snowflake 7.3 was released. In snowpark-python, `session.sql_simplifier_enabled` reads the value of `PYTHON_SNOWPARK_USE_SQL_SIMPLIFIER` by default, meaning that the SQL simplfier is enabled by default after the Snowflake 7.3 release. To turn this off, set `PYTHON_SNOWPARK_USE_SQL_SIMPLIFIER` in Snowflake to `False` or run `session.sql_simplifier_enabled = False` from Snowpark. It is recommended to use the SQL simplifier because it helps to generate more concise SQL.

## 1.0.0 (2022-11-01)

### New Features

- Added `Session.generator()` to create a new `DataFrame` using the Generator table function.
- Added a parameter `secure` to the functions that create a secure UDF or UDTF.

## 0.12.0 (2022-10-14)

### New Features

- Added new APIs for async job:
  - `Session.create_async_job()` to create an `AsyncJob` instance from a query id.
  - `AsyncJob.result()` now accepts argument `result_type` to return the results in different formats.
  - `AsyncJob.to_df()` returns a `DataFrame` built from the result of this asynchronous job.
  - `AsyncJob.query()` returns the SQL text of the executed query.
- `DataFrame.agg()` and `RelationalGroupedDataFrame.agg()` now accept variable-length arguments.
- Added parameters `lsuffix` and `rsuffix` to `DataFram.join()` and `DataFrame.cross_join()` to conveniently rename overlapping columns.
- Added `Table.drop_table()` so you can drop the temp table after `DataFrame.cache_result()`. `Table` is also a context manager so you can use the `with` statement to drop the cache temp table after use.
- Added `Session.use_secondary_roles()`.
- Added functions `first_value()` and `last_value()`. (contributed by @chasleslr)
- Added `on` as an alias for `using_columns` and `how` as an alias for `join_type` in `DataFrame.join()`.

### Bug Fixes

- Fixed a bug in `Session.create_dataframe()` that raised an error when `schema` names had special characters.
- Fixed a bug in which options set in `Session.read.option()` were not passed to `DataFrame.copy_into_table()` as default values.
- Fixed a bug in which `DataFrame.copy_into_table()` raises an error when a copy option has single quotes in the value.

## 0.11.0 (2022-09-28)

### Behavior Changes

- `Session.add_packages()` now raises `ValueError` when the version of a package cannot be found in Snowflake Anaconda channel. Previously, `Session.add_packages()` succeeded, and a `SnowparkSQLException` exception was raised later in the UDF/SP registration step.

### New Features:

- Added method `FileOperation.get_stream()` to support downloading stage files as stream.
- Added support in `functions.ntiles()` to accept int argument.
- Added the following aliases:
  - `functions.call_function()` for `functions.call_builtin()`.
  - `functions.function()` for `functions.builtin()`.
  - `DataFrame.order_by()` for `DataFrame.sort()`
  - `DataFrame.orderBy()` for `DataFrame.sort()`
- Improved `DataFrame.cache_result()` to return a more accurate `Table` class instead of a `DataFrame` class.
- Added support to allow `session` as the first argument when calling `StoredProcedure`.

### Improvements

- Improved nested query generation by flattening queries when applicable.
  - This improvement could be enabled by setting `Session.sql_simplifier_enabled = True`.
  - `DataFrame.select()`, `DataFrame.with_column()`, `DataFrame.drop()` and other select-related APIs have more flattened SQLs.
  - `DataFrame.union()`, `DataFrame.union_all()`, `DataFrame.except_()`, `DataFrame.intersect()`, `DataFrame.union_by_name()` have flattened SQLs generated when multiple set operators are chained.
- Improved type annotations for async job APIs.

### Bug Fixes

- Fixed a bug in which `Table.update()`, `Table.delete()`, `Table.merge()` try to reference a temp table that does not exist.

## 0.10.0 (2022-09-16)

### New Features:

- Added experimental APIs for evaluating Snowpark dataframes with asynchronous queries:
  - Added keyword argument `block` to the following action APIs on Snowpark dataframes (which execute queries) to allow asynchronous evaluations:
    - `DataFrame.collect()`, `DataFrame.to_local_iterator()`, `DataFrame.to_pandas()`, `DataFrame.to_pandas_batches()`, `DataFrame.count()`, `DataFrame.first()`.
    - `DataFrameWriter.save_as_table()`, `DataFrameWriter.copy_into_location()`.
    - `Table.delete()`, `Table.update()`, `Table.merge()`.
  - Added method `DataFrame.collect_nowait()` to allow asynchronous evaluations.
  - Added class `AsyncJob` to retrieve results from asynchronously executed queries and check their status.
- Added support for `table_type` in `Session.write_pandas()`. You can now choose from these `table_type` options: `"temporary"`, `"temp"`, and `"transient"`.
- Added support for using Python structured data (`list`, `tuple` and `dict`) as literal values in Snowpark.
- Added keyword argument `execute_as` to `functions.sproc()` and `session.sproc.register()` to allow registering a stored procedure as a caller or owner.
- Added support for specifying a pre-configured file format when reading files from a stage in Snowflake.

### Improvements:

- Added support for displaying details of a Snowpark session.

### Bug Fixes:

- Fixed a bug in which `DataFrame.copy_into_table()` and `DataFrameWriter.save_as_table()` mistakenly created a new table if the table name is fully qualified, and the table already exists.

### Deprecations:

- Deprecated keyword argument `create_temp_table` in `Session.write_pandas()`.
- Deprecated invoking UDFs using arguments wrapped in a Python list or tuple. You can use variable-length arguments without a list or tuple.

### Dependency updates

- Updated ``snowflake-connector-python`` to 2.7.12.

## 0.9.0 (2022-08-30)

### New Features:

- Added support for displaying source code as comments in the generated scripts when registering UDFs.
  This feature is turned on by default. To turn it off, pass the new keyword argument `source_code_display` as `False` when calling `register()` or `@udf()`.
- Added support for calling table functions from `DataFrame.select()`, `DataFrame.with_column()` and `DataFrame.with_columns()` which now take parameters of type `table_function.TableFunctionCall` for columns.
- Added keyword argument `overwrite` to `session.write_pandas()` to allow overwriting contents of a Snowflake table with that of a pandas DataFrame.
- Added keyword argument `column_order` to `df.write.save_as_table()` to specify the matching rules when inserting data into table in append mode.
- Added method `FileOperation.put_stream()` to upload local files to a stage via file stream.
- Added methods `TableFunctionCall.alias()` and `TableFunctionCall.as_()` to allow aliasing the names of columns that come from the output of table function joins.
- Added function `get_active_session()` in module `snowflake.snowpark.context` to get the current active Snowpark session.

### Bug Fixes:

- Fixed a bug in which batch insert should not raise an error when `statement_params` is not passed to the function.
- Fixed a bug in which column names should be quoted when `session.create_dataframe()` is called with dicts and a given schema.
- Fixed a bug in which creation of table should be skipped if the table already exists and is in append mode when calling `df.write.save_as_table()`.
- Fixed a bug in which third-party packages with underscores cannot be added when registering UDFs.

### Improvements:

- Improved function `function.uniform()` to infer the types of inputs `max_` and `min_` and cast the limits to `IntegerType` or `FloatType` correspondingly.

## 0.8.0 (2022-07-22)

### New Features:

- Added keyword only argument `statement_params` to the following methods to allow for specifying statement level parameters:
  - `collect`, `to_local_iterator`, `to_pandas`, `to_pandas_batches`,
    `count`, `copy_into_table`, `show`, `create_or_replace_view`, `create_or_replace_temp_view`, `first`, `cache_result`
    and `random_split` on class `snowflake.snowpark.Dateframe`.
  - `update`, `delete` and `merge` on class `snowflake.snowpark.Table`.
  - `save_as_table` and `copy_into_location` on class `snowflake.snowpark.DataFrameWriter`.
  - `approx_quantile`, `statement_params`, `cov` and `crosstab` on class `snowflake.snowpark.DataFrameStatFunctions`.
  - `register` and `register_from_file` on class `snowflake.snowpark.udf.UDFRegistration`.
  - `register` and `register_from_file` on class `snowflake.snowpark.udtf.UDTFRegistration`.
  - `register` and `register_from_file` on class `snowflake.snowpark.stored_procedure.StoredProcedureRegistration`.
  - `udf`, `udtf` and `sproc` in `snowflake.snowpark.functions`.
- Added support for `Column` as an input argument to `session.call()`.
- Added support for `table_type` in `df.write.save_as_table()`. You can now choose from these `table_type` options: `"temporary"`, `"temp"`, and `"transient"`.

### Improvements:

- Added validation of object name in `session.use_*` methods.
- Updated the query tag in SQL to escape it when it has special characters.
- Added a check to see if Anaconda terms are acknowledged when adding missing packages.

### Bug Fixes:

- Fixed the limited length of the string column in `session.create_dataframe()`.
- Fixed a bug in which `session.create_dataframe()` mistakenly converted 0 and `False` to `None` when the input data was only a list.
- Fixed a bug in which calling `session.create_dataframe()` using a large local dataset sometimes created a temp table twice.
- Aligned the definition of `function.trim()` with the SQL function definition.
- Fixed an issue where snowpark-python would hang when using the Python system-defined (built-in function) `sum` vs. the Snowpark `function.sum()`.

### Deprecations:

- Deprecated keyword argument `create_temp_table` in `df.write.save_as_table()`.

## 0.7.0 (2022-05-25)

### New Features:

- Added support for user-defined table functions (UDTFs).
  - Use function `snowflake.snowpark.functions.udtf()` to register a UDTF, or use it as a decorator to register the UDTF.
    - You can also use `Session.udtf.register()` to register a UDTF.
  - Use `Session.udtf.register_from_file()` to register a UDTF from a Python file.
- Updated APIs to query a table function, including both Snowflake built-in table functions and UDTFs.
  - Use function `snowflake.snowpark.functions.table_function()` to create a callable representing a table function and use it to call the table function in a query.
  - Alternatively, use function `snowflake.snowpark.functions.call_table_function()` to call a table function.
  - Added support for `over` clause that specifies `partition by` and `order by` when lateral joining a table function.
  - Updated `Session.table_function()` and `DataFrame.join_table_function()` to accept `TableFunctionCall` instances.

### Breaking Changes:

- When creating a function with `functions.udf()` and `functions.sproc()`, you can now specify an empty list for the `imports` or `packages` argument to indicate that no import or package is used for this UDF or stored procedure. Previously, specifying an empty list meant that the function would use session-level imports or packages.
- Improved the `__repr__` implementation of data types in `types.py`. The unused `type_name` property has been removed.
- Added a Snowpark-specific exception class for SQL errors. This replaces the previous `ProgrammingError` from the Python connector.

### Improvements:

- Added a lock to a UDF or UDTF when it is called for the first time per thread.
- Improved the error message for pickling errors that occurred during UDF creation.
- Included the query ID when logging the failed query.

### Bug Fixes:

- Fixed a bug in which non-integral data (such as timestamps) was occasionally converted to integer when calling `DataFrame.to_pandas()`.
- Fixed a bug in which `DataFrameReader.parquet()` failed to read a parquet file when its column contained spaces.
- Fixed a bug in which `DataFrame.copy_into_table()` failed when the dataframe is created by reading a file with inferred schemas.

### Deprecations

`Session.flatten()` and `DataFrame.flatten()`.

### Dependency Updates:

- Restricted the version of `cloudpickle` <= `2.0.0`.

## 0.6.0 (2022-04-27)

### New Features:

- Added support for vectorized UDFs with the input as a pandas DataFrame or pandas Series and the output as a pandas Series. This improves the performance of UDFs in Snowpark.
- Added support for inferring the schema of a DataFrame by default when it is created by reading a Parquet, Avro, or ORC file in the stage.
- Added functions `current_session()`, `current_statement()`, `current_user()`, `current_version()`, `current_warehouse()`, `date_from_parts()`, `date_trunc()`, `dayname()`, `dayofmonth()`, `dayofweek()`, `dayofyear()`, `grouping()`, `grouping_id()`, `hour()`, `last_day()`, `minute()`, `next_day()`, `previous_day()`, `second()`, `month()`, `monthname()`, `quarter()`, `year()`, `current_database()`, `current_role()`, `current_schema()`, `current_schemas()`, `current_region()`, `current_avaliable_roles()`, `add_months()`, `any_value()`, `bitnot()`, `bitshiftleft()`, `bitshiftright()`, `convert_timezone()`, `uniform()`, `strtok_to_array()`, `sysdate()`, `time_from_parts()`,  `timestamp_from_parts()`, `timestamp_ltz_from_parts()`, `timestamp_ntz_from_parts()`, `timestamp_tz_from_parts()`, `weekofyear()`, `percentile_cont()` to `snowflake.snowflake.functions`.

### Breaking Changes:

- Expired deprecations:
  - Removed the following APIs that were deprecated in 0.4.0: `DataFrame.groupByGroupingSets()`, `DataFrame.naturalJoin()`, `DataFrame.joinTableFunction`, `DataFrame.withColumns()`, `Session.getImports()`, `Session.addImport()`, `Session.removeImport()`, `Session.clearImports()`, `Session.getSessionStage()`, `Session.getDefaultDatabase()`, `Session.getDefaultSchema()`, `Session.getCurrentDatabase()`, `Session.getCurrentSchema()`, `Session.getFullyQualifiedCurrentSchema()`.

### Improvements:

- Added support for creating an empty `DataFrame` with a specific schema using the `Session.create_dataframe()` method.
- Changed the logging level from `INFO` to `DEBUG` for several logs (e.g., the executed query) when evaluating a dataframe.
- Improved the error message when failing to create a UDF due to pickle errors.

### Bug Fixes:

- Removed pandas hard dependencies in the `Session.create_dataframe()` method.

### Dependency Updates:

- Added `typing-extension` as a new dependency with the version >= `4.1.0`.

## 0.5.0 (2022-03-22)

### New Features

- Added stored procedures API.
  - Added `Session.sproc` property and `sproc()` to `snowflake.snowpark.functions`, so you can register stored procedures.
  - Added `Session.call` to call stored procedures by name.
- Added `UDFRegistration.register_from_file()` to allow registering UDFs from Python source files or zip files directly.
- Added `UDFRegistration.describe()` to describe a UDF.
- Added `DataFrame.random_split()` to provide a way to randomly split a dataframe.
- Added functions `md5()`, `sha1()`, `sha2()`, `ascii()`, `initcap()`, `length()`, `lower()`, `lpad()`, `ltrim()`, `rpad()`, `rtrim()`, `repeat()`, `soundex()`, `regexp_count()`, `replace()`, `charindex()`, `collate()`, `collation()`, `insert()`, `left()`, `right()`, `endswith()` to `snowflake.snowpark.functions`.
- Allowed `call_udf()` to accept literal values.
- Provided a `distinct` keyword in `array_agg()`.

### Bug Fixes:

- Fixed an issue that caused `DataFrame.to_pandas()` to have a string column if `Column.cast(IntegerType())` was used.
- Fixed a bug in `DataFrame.describe()` when there is more than one string column.

## 0.4.0 (2022-02-15)

### New Features

- You can now specify which Anaconda packages to use when defining UDFs.
  - Added `add_packages()`, `get_packages()`, `clear_packages()`, and `remove_package()`, to class `Session`.
  - Added `add_requirements()` to `Session` so you can use a requirements file to specify which packages this session will use.
  - Added parameter `packages` to function `snowflake.snowpark.functions.udf()` and method `UserDefinedFunction.register()` to indicate UDF-level Anaconda package dependencies when creating a UDF.
  - Added parameter `imports` to `snowflake.snowpark.functions.udf()` and `UserDefinedFunction.register()` to specify UDF-level code imports.
- Added a parameter `session` to function `udf()` and `UserDefinedFunction.register()` so you can specify which session to use to create a UDF if you have multiple sessions.
- Added types `Geography` and `Variant` to `snowflake.snowpark.types` to be used as type hints for Geography and Variant data when defining a UDF.
- Added support for Geography geoJSON data.
- Added `Table`, a subclass of `DataFrame` for table operations:
  - Methods `update` and `delete` update and delete rows of a table in Snowflake.
  - Method `merge` merges data from a `DataFrame` to a `Table`.
  - Override method `DataFrame.sample()` with an additional parameter `seed`, which works on tables but not on view and sub-queries.
- Added `DataFrame.to_local_iterator()` and `DataFrame.to_pandas_batches()` to allow getting results from an iterator when the result set returned from the Snowflake database is too large.
- Added `DataFrame.cache_result()` for caching the operations performed on a `DataFrame` in a temporary table.
  Subsequent operations on the original `DataFrame` have no effect on the cached result `DataFrame`.
- Added property `DataFrame.queries` to get SQL queries that will be executed to evaluate the `DataFrame`.
- Added `Session.query_history()` as a context manager to track SQL queries executed on a session, including all SQL queries to evaluate `DataFrame`s created from a session. Both query ID and query text are recorded.
- You can now create a `Session` instance from an existing established `snowflake.connector.SnowflakeConnection`. Use parameter `connection` in `Session.builder.configs()`.
- Added `use_database()`, `use_schema()`, `use_warehouse()`, and `use_role()` to class `Session` to switch database/schema/warehouse/role after a session is created.
- Added `DataFrameWriter.copy_into_table()` to unload a `DataFrame` to stage files.
- Added `DataFrame.unpivot()`.
- Added `Column.within_group()` for sorting the rows by columns with some aggregation functions.
- Added functions `listagg()`, `mode()`, `div0()`, `acos()`, `asin()`, `atan()`, `atan2()`, `cos()`, `cosh()`, `sin()`, `sinh()`, `tan()`, `tanh()`, `degrees()`, `radians()`, `round()`, `trunc()`, and `factorial()` to `snowflake.snowflake.functions`.
- Added an optional argument `ignore_nulls` in function `lead()` and `lag()`.
- The `condition` parameter of function `when()` and `iff()` now accepts SQL expressions.

### Improvements

- All function and method names have been renamed to use the snake case naming style, which is more Pythonic. For convenience, some camel case names are kept as aliases to the snake case APIs. It is recommended to use the snake case APIs.
  - Deprecated these methods on class `Session` and replaced them with their snake case equivalents: `getImports()`, `addImports()`, `removeImport()`, `clearImports()`, `getSessionStage()`, `getDefaultSchema()`, `getDefaultSchema()`, `getCurrentDatabase()`, `getFullyQualifiedCurrentSchema()`.
  - Deprecated these methods on class `DataFrame` and replaced them with their snake case equivalents: `groupingByGroupingSets()`, `naturalJoin()`, `withColumns()`, `joinTableFunction()`.
- Property `DataFrame.columns` is now consistent with `DataFrame.schema.names` and the Snowflake database `Identifier Requirements`.
- `Column.__bool__()` now raises a `TypeError`. This will ban the use of logical operators `and`, `or`, `not` on `Column` object, for instance `col("a") > 1 and col("b") > 2` will raise the `TypeError`. Use `(col("a") > 1) & (col("b") > 2)` instead.
- Changed `PutResult` and `GetResult` to subclass `NamedTuple`.
- Fixed a bug which raised an error when the local path or stage location has a space or other special characters.
- Changed `DataFrame.describe()` so that non-numeric and non-string columns are ignored instead of raising an exception.

### Dependency updates

- Updated ``snowflake-connector-python`` to 2.7.4.

## 0.3.0 (2022-01-09)

### New Features

- Added `Column.isin()`, with an alias `Column.in_()`.
- Added `Column.try_cast()`, which is a special version of `cast()`. It tries to cast a string expression to other types and returns `null` if the cast is not possible.
- Added `Column.startswith()` and `Column.substr()` to process string columns.
- `Column.cast()` now also accepts a `str` value to indicate the cast type in addition to a `DataType` instance.
- Added `DataFrame.describe()` to summarize stats of a `DataFrame`.
- Added `DataFrame.explain()` to print the query plan of a `DataFrame`.
- `DataFrame.filter()` and `DataFrame.select_expr()` now accepts a sql expression.
- Added a new `bool` parameter `create_temp_table` to methods `DataFrame.saveAsTable()` and `Session.write_pandas()` to optionally create a temp table.
- Added `DataFrame.minus()` and `DataFrame.subtract()` as aliases to `DataFrame.except_()`.
- Added `regexp_replace()`, `concat()`, `concat_ws()`, `to_char()`, `current_timestamp()`, `current_date()`, `current_time()`, `months_between()`, `cast()`, `try_cast()`, `greatest()`, `least()`, and `hash()` to module `snowflake.snowpark.functions`.

### Bug Fixes

- Fixed an issue where `Session.createDataFrame(pandas_df)` and `Session.write_pandas(pandas_df)` raise an exception when the `pandas DataFrame` has spaces in the column name.
- `DataFrame.copy_into_table()` sometimes prints an `error` level log entry while it actually works. It's fixed now.
- Fixed an API docs issue where some `DataFrame` APIs are missing from the docs.

### Dependency updates

- Update ``snowflake-connector-python`` to 2.7.2, which upgrades ``pyarrow`` dependency to 6.0.x. Refer to the [python connector 2.7.2 release notes](https://pypi.org/project/snowflake-connector-python/2.7.2/) for more details.

## 0.2.0 (2021-12-02)

### New Features

- Updated the `Session.createDataFrame()` method for creating a `DataFrame` from a pandas DataFrame.
- Added the `Session.write_pandas()` method for writing a `pandas DataFrame` to a table in Snowflake and getting a `Snowpark DataFrame` object back.
- Added new classes and methods for calling window functions.
- Added the new functions `cume_dist()`, to find the cumulative distribution of a value with regard to other values within a window partition,
  and `row_number()`, which returns a unique row number for each row within a window partition.
- Added functions for computing statistics for DataFrames in the `DataFrameStatFunctions` class.
- Added functions for handling missing values in a DataFrame in the `DataFrameNaFunctions` class.
- Added new methods `rollup()`, `cube()`, and `pivot()` to the `DataFrame` class.
- Added the `GroupingSets` class, which you can use with the DataFrame groupByGroupingSets method to perform a SQL GROUP BY GROUPING SETS.
- Added the new `FileOperation(session)`
  class that you can use to upload and download files to and from a stage.
- Added the `DataFrame.copy_into_table()`
  method for loading data from files in a stage into a table.
- In CASE expressions, the functions `when()` and `otherwise()`
  now accept Python types in addition to `Column` objects.
- When you register a UDF you can now optionally set the `replace` parameter to `True` to overwrite an existing UDF with the same name.

### Improvements

- UDFs are now compressed before they are uploaded to the server. This makes them about 10 times smaller, which can help
  when you are using large ML model files.
- When the size of a UDF is less than 8196 bytes, it will be uploaded as in-line code instead of uploaded to a stage.

### Bug Fixes

- Fixed an issue where the statement `df.select(when(col("a") == 1, 4).otherwise(col("a"))), [Row(4), Row(2), Row(3)]` raised an exception.
- Fixed an issue where `df.toPandas()` raised an exception when a DataFrame was created from large local data.

## 0.1.0 (2021-10-26)

Start of Private Preview<|MERGE_RESOLUTION|>--- conflicted
+++ resolved
@@ -157,11 +157,8 @@
   - `groupby.any`
   - `groupby.all`
   - `groupby.unique`
-<<<<<<< HEAD
+  - `to_snowflake`
   - `to_snowpark`
-=======
-  - `to_snowflake`
->>>>>>> 54b84f5d
 - Make faster pandas disabled by default (opt-in instead of opt-out).
 - Improve performance of `drop_duplicates` by avoiding joins when `keep!=False` in faster pandas.
 

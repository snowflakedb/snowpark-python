# Release History

## 1.23.0 (TBD)

### Snowpark Python API Updates

#### New Features

- Added the following new functions in `snowflake.snowpark.functions`:
  - `make_interval`
- Added support for using Snowflake Interval constants with `Window.range_between()` when the order by column is TIMESTAMP or DATE type.
- Added support for file writes. This feature is currently in private preview.
- Added support for `DataFrameGroupBy.fillna` and `SeriesGroupBy.fillna`.
- Added support for constructing `Series` and `DataFrame` objects with the lazy `Index` object as `data`, `index`, and `columns` arguments.
- Added support for constructing `Series` and `DataFrame` objects with `index` and `column` values not present in `DataFrame`/`Series` `data`.
- Added `thread_id` to `QueryRecord` to track the thread id submitting the query history.
- 
#### Improvements

#### Bug Fixes

### Snowpark pandas API Updates

#### New Features

- Added support for `TimedeltaIndex.mean` method.
- Added support for some cases of aggregating `Timedelta` columns on `axis=0` with `agg` or `aggregate`.
- Added support for `by`, `left_by`, `right_by`, `left_index`, and `right_index` for `pd.merge_asof`.
- Added support for passing parameter `include_describe` to `Session.query_history`.
- Added support for `DatetimeIndex.mean` and `DatetimeIndex.std` methods.
- Added support for `Resampler.asfreq`, `Resampler.nunique`, and `Resampler.quantile`.
- Added support for `resample` frequency `W`, `ME`, `YE` with `closed = "left"`.
- Added support for `DataFrame.rolling.corr` and `Series.rolling.corr` for `pairwise = False` and int `window`.
- Added support for string time-based `window` and `min_periods = None` for `Rolling`.
- Added support for `pd.read_sas` (Uses native pandas for processing).
- Added support for applying `rolling().count()` and `expanding().count()` to `Timedelta` series and columns.
- Added support for `tz` in both `pd.date_range` and `pd.bdate_range`.
- Added support for `Series.items`.
<<<<<<< HEAD
- Added support for `DataFrame.tz_convert` and `Series.tz_convert`.
=======
- Added support for `errors="ignore"` in `pd.to_datetime`.
- Added support for `DataFrame.tz_localize` and `Series.tz_localize`.
>>>>>>> d5989d00

#### Improvements

- Improved `to_pandas` to persist the original timezone offset for TIMESTAMP_TZ type.
- Improved `dtype` results for TIMESTAMP_TZ type to show correct timezone offset.
- Improved `dtype` results for TIMESTAMP_LTZ type to show correct timezone.
- Improved error message when passing non-bool value to `numeric_only` for groupby aggregations.
- Removed unnecessary warning about sort algorithm in `sort_values`.
- Use SCOPED object for internal create temp tables. The SCOPED objects will be stored sproc scoped if created within stored sproc, otherwise will be session scoped, and the object will be automatically cleaned at the end of the scope.
- Improved warning messages for operations that lead to materialization with inadvertent slowness.
- Removed unnecessary warning message about `convert_dtype` in `Series.apply`.

#### Bug Fixes

- Fixed a bug where an `Index` object created from a `Series`/`DataFrame` incorrectly updates the `Series`/`DataFrame`'s index name after an inplace update has been applied to the original `Series`/`DataFrame`.
- Suppressed an unhelpful `SettingWithCopyWarning` that sometimes appeared when printing `Timedelta` columns.
- Fixed `inplace` argument for `Series` objects derived from other `Series` objects.
- Fixed a bug where `Series.sort_values` failed if series name overlapped with index column name.
- Fixed a bug where transposing a dataframe would map `Timedelta` index levels to integer column levels.
- Fixed a bug where `Resampler` methods on timedelta columns would produce integer results.
- Fixed a bug where `pd.to_numeric()` would leave `Timedelta` inputs as `Timedelta` instead of converting them to integers.

## 1.22.1 (2024-09-11)
This is a re-release of 1.22.0. Please refer to the 1.22.0 release notes for detailed release content.


## 1.22.0 (2024-09-10)

### Snowpark Python API Updates

### New Features

- Added the following new functions in `snowflake.snowpark.functions`:
  - `array_remove`
  - `ln`

#### Improvements

- Improved documentation for `Session.write_pandas` by making `use_logical_type` option more explicit.
- Added support for specifying the following to `DataFrameWriter.save_as_table`:
  - `enable_schema_evolution`
  - `data_retention_time`
  - `max_data_extension_time`
  - `change_tracking`
  - `copy_grants`
  - `iceberg_config` A dicitionary that can hold the following iceberg configuration options:
      - `external_volume`
      - `catalog`
      - `base_location`
      - `catalog_sync`
      - `storage_serialization_policy`
- Added support for specifying the following to `DataFrameWriter.copy_into_table`:
  - `iceberg_config` A dicitionary that can hold the following iceberg configuration options:
      - `external_volume`
      - `catalog`
      - `base_location`
      - `catalog_sync`
      - `storage_serialization_policy`
- Added support for specifying the following parameters to `DataFrame.create_or_replace_dynamic_table`:
  - `mode`
  - `refresh_mode`
  - `initialize`
  - `clustering_keys`
  - `is_transient`
  - `data_retention_time`
  - `max_data_extension_time`

#### Bug Fixes

- Fixed a bug in `session.read.csv` that caused an error when setting `PARSE_HEADER = True` in an externally defined file format.
- Fixed a bug in query generation from set operations that allowed generation of duplicate queries when children have common subqueries.
- Fixed a bug in `session.get_session_stage` that referenced a non-existing stage after switching database or schema.
- Fixed a bug where calling `DataFrame.to_snowpark_pandas` without explicitly initializing the Snowpark pandas plugin caused an error.
- Fixed a bug where using the `explode` function in dynamic table creation caused a SQL compilation error due to improper boolean type casting on the `outer` parameter.

### Snowpark Local Testing Updates

#### New Features

- Added support for type coercion when passing columns as input to UDF calls.
- Added support for `Index.identical`.

#### Bug Fixes

- Fixed a bug where the truncate mode in `DataFrameWriter.save_as_table` incorrectly handled DataFrames containing only a subset of columns from the existing table.
- Fixed a bug where function `to_timestamp` does not set the default timezone of the column datatype.

### Snowpark pandas API Updates

#### New Features

- Added limited support for the `Timedelta` type, including the following features. Snowpark pandas will raise `NotImplementedError` for unsupported `Timedelta` use cases.
  - supporting tracking the Timedelta type through `copy`, `cache_result`, `shift`, `sort_index`, `assign`, `bfill`, `ffill`, `fillna`, `compare`, `diff`, `drop`, `dropna`, `duplicated`, `empty`, `equals`, `insert`, `isin`, `isna`, `items`, `iterrows`, `join`, `len`, `mask`, `melt`, `merge`, `nlargest`, `nsmallest`, `to_pandas`.
  - converting non-timedelta to timedelta via `astype`.
  - `NotImplementedError` will be raised for the rest of methods that do not support `Timedelta`.
  - support for subtracting two timestamps to get a Timedelta.
  - support indexing with Timedelta data columns.
  - support for adding or subtracting timestamps and `Timedelta`.
  - support for binary arithmetic between two `Timedelta` values.
  - support for binary arithmetic and comparisons between `Timedelta` values and numeric values.
  - support for lazy `TimedeltaIndex`.
  - support for `pd.to_timedelta`.
  - support for `GroupBy` aggregations `min`, `max`, `mean`, `idxmax`, `idxmin`, `std`, `sum`, `median`, `count`, `any`, `all`, `size`, `nunique`, `head`, `tail`, `aggregate`.
  - support for `GroupBy` filtrations `first` and `last`.
  - support for `TimedeltaIndex` attributes: `days`, `seconds`, `microseconds` and `nanoseconds`.
  - support for `diff` with timestamp columns on `axis=0` and `axis=1`
  - support for `TimedeltaIndex` methods: `ceil`, `floor` and `round`.
  - support for `TimedeltaIndex.total_seconds` method.
- Added support for index's arithmetic and comparison operators.
- Added support for `Series.dt.round`.
- Added documentation pages for `DatetimeIndex`.
- Added support for `Index.name`, `Index.names`, `Index.rename`, and `Index.set_names`.
- Added support for `Index.__repr__`.
- Added support for `DatetimeIndex.month_name` and `DatetimeIndex.day_name`.
- Added support for `Series.dt.weekday`, `Series.dt.time`, and `DatetimeIndex.time`.
- Added support for `Index.min` and `Index.max`.
- Added support for `pd.merge_asof`.
- Added support for `Series.dt.normalize` and `DatetimeIndex.normalize`.
- Added support for `Index.is_boolean`, `Index.is_integer`, `Index.is_floating`, `Index.is_numeric`, and `Index.is_object`.
- Added support for `DatetimeIndex.round`, `DatetimeIndex.floor` and `DatetimeIndex.ceil`.
- Added support for `Series.dt.days_in_month` and `Series.dt.daysinmonth`.
- Added support for `DataFrameGroupBy.value_counts` and `SeriesGroupBy.value_counts`.
- Added support for `Series.is_monotonic_increasing` and `Series.is_monotonic_decreasing`.
- Added support for `Index.is_monotonic_increasing` and `Index.is_monotonic_decreasing`.
- Added support for `pd.crosstab`.
- Added support for `pd.bdate_range` and included business frequency support (B, BME, BMS, BQE, BQS, BYE, BYS) for both `pd.date_range` and `pd.bdate_range`.
- Added support for lazy `Index` objects  as `labels` in `DataFrame.reindex` and `Series.reindex`.
- Added support for `Series.dt.days`, `Series.dt.seconds`, `Series.dt.microseconds`, and `Series.dt.nanoseconds`.
- Added support for creating a `DatetimeIndex` from an `Index` of numeric or string type.
- Added support for string indexing with `Timedelta` objects.
- Added support for `Series.dt.total_seconds` method.
- Added support for `DataFrame.apply(axis=0)`.
- Added support for `Series.dt.tz_convert` and `Series.dt.tz_localize`.
- Added support for `DatetimeIndex.tz_convert` and `DatetimeIndex.tz_localize`.

#### Improvements

- Improve concat, join performance when operations are performed on series coming from the same dataframe by avoiding unnecessary joins.
- Refactored `quoted_identifier_to_snowflake_type` to avoid making metadata queries if the types have been cached locally.
- Improved `pd.to_datetime` to handle all local input cases. 
- Create a lazy index from another lazy index without pulling data to client.
- Raised `NotImplementedError` for Index bitwise operators.
- Display a more clear error message when `Index.names` is set to a non-like-like object.
- Raise a warning whenever MultiIndex values are pulled in locally.
- Improve warning message for `pd.read_snowflake` include the creation reason when temp table creation is triggered.
- Improve performance for `DataFrame.set_index`, or setting `DataFrame.index` or `Series.index` by avoiding checks require eager evaluation. As a consequence, when the new index that does not match the current `Series`/`DataFrame` object length, a `ValueError` is no longer raised. Instead, when the `Series`/`DataFrame` object is longer than the provided index, the `Series`/`DataFrame`'s new index is filled with `NaN` values for the "extra" elements. Otherwise, the extra values in the provided index are ignored.
- Properly raise `NotImplementedError` when ambiguous/nonexistent are non-string in `ceil`/`floor`/`round`.

#### Bug Fixes

- Stopped ignoring nanoseconds in `pd.Timedelta` scalars.
- Fixed AssertionError in tree of binary operations.
- Fixed bug in `Series.dt.isocalendar` using a named Series
- Fixed `inplace` argument for Series objects derived from DataFrame columns.
- Fixed a bug where `Series.reindex` and `DataFrame.reindex` did not update the result index's name correctly.
- Fixed a bug where `Series.take` did not error when `axis=1` was specified.


## 1.21.1 (2024-09-05)

### Snowpark Python API Updates

#### Bug Fixes

- Fixed a bug where using `to_pandas_batches` with async jobs caused an error due to improper handling of waiting for asynchronous query completion.

## 1.21.0 (2024-08-19)

### Snowpark Python API Updates

#### New Features

- Added support for `snowflake.snowpark.testing.assert_dataframe_equal` that is a utility function to check the equality of two Snowpark DataFrames.

#### Improvements

- Added support server side string size limitations.
- Added support to create and invoke stored procedures, UDFs and UDTFs with optional arguments.
- Added support for column lineage in the DataFrame.lineage.trace API.
- Added support for passing `INFER_SCHEMA` options to `DataFrameReader` via `INFER_SCHEMA_OPTIONS`.
- Added support for passing `parameters` parameter to `Column.rlike` and `Column.regexp`.
- Added support for automatically cleaning up temporary tables created by `df.cache_result()` in the current session, when the DataFrame is no longer referenced (i.e., gets garbage collected). It is still an experimental feature not enabled by default, and can be enabled by setting `session.auto_clean_up_temp_table_enabled` to `True`.
- Added support for string literals to the `fmt` parameter of `snowflake.snowpark.functions.to_date`.
- Added support for system$reference function.

#### Bug Fixes

- Fixed a bug where SQL generated for selecting `*` column has an incorrect subquery.
- Fixed a bug in `DataFrame.to_pandas_batches` where the iterator could throw an error if certain transformation is made to the pandas dataframe due to wrong isolation level.
- Fixed a bug in `DataFrame.lineage.trace` to split the quoted feature view's name and version correctly.
- Fixed a bug in `Column.isin` that caused invalid sql generation when passed an empty list.
- Fixed a bug that fails to raise NotImplementedError while setting cell with list like item.

### Snowpark Local Testing Updates

#### New Features

- Added support for the following APIs:
  - snowflake.snowpark.functions
    - `rank`
    - `dense_rank`
    - `percent_rank`
    - `cume_dist`
    - `ntile`
    - `datediff`
    - `array_agg`
  - snowflake.snowpark.column.Column.within_group
- Added support for parsing flags in regex statements for mocked plans. This maintains parity with the `rlike` and `regexp` changes above.

#### Bug Fixes

- Fixed a bug where Window Functions LEAD and LAG do not handle option `ignore_nulls` properly.
- Fixed a bug where values were not populated into the result DataFrame during the insertion of table merge operation.

#### Improvements

- Fix pandas FutureWarning about integer indexing.

### Snowpark pandas API Updates

#### New Features

- Added support for `DataFrame.backfill`, `DataFrame.bfill`, `Series.backfill`, and `Series.bfill`.
- Added support for `DataFrame.compare` and `Series.compare` with default parameters.
- Added support for `Series.dt.microsecond` and `Series.dt.nanosecond`.
- Added support for `Index.is_unique` and `Index.has_duplicates`.
- Added support for `Index.equals`.
- Added support for `Index.value_counts`.
- Added support for `Series.dt.day_name` and `Series.dt.month_name`.
- Added support for indexing on Index, e.g., `df.index[:10]`.
- Added support for `DataFrame.unstack` and `Series.unstack`.
- Added support for `DataFrame.asfreq` and `Series.asfreq`.
- Added support for `Series.dt.is_month_start` and `Series.dt.is_month_end`.
- Added support for `Index.all` and `Index.any`.
- Added support for `Series.dt.is_year_start` and `Series.dt.is_year_end`.
- Added support for `Series.dt.is_quarter_start` and `Series.dt.is_quarter_end`.
- Added support for lazy `DatetimeIndex`.
- Added support for `Series.argmax` and `Series.argmin`.
- Added support for `Series.dt.is_leap_year`.
- Added support for `DataFrame.items`.
- Added support for `Series.dt.floor` and `Series.dt.ceil`.
- Added support for `Index.reindex`.
- Added support for `DatetimeIndex` properties: `year`, `month`, `day`, `hour`, `minute`, `second`, `microsecond`,
    `nanosecond`, `date`, `dayofyear`, `day_of_year`, `dayofweek`, `day_of_week`, `weekday`, `quarter`,
    `is_month_start`, `is_month_end`, `is_quarter_start`, `is_quarter_end`, `is_year_start`, `is_year_end`
    and `is_leap_year`.
- Added support for `Resampler.fillna` and `Resampler.bfill`.
- Added limited support for the `Timedelta` type, including creating `Timedelta` columns and `to_pandas`.
- Added support for `Index.argmax` and `Index.argmin`.

#### Improvements

- Removed the public preview warning message when importing Snowpark pandas.
- Removed unnecessary count query from `SnowflakeQueryCompiler.is_series_like` method.
- `Dataframe.columns` now returns native pandas Index object instead of Snowpark Index object.
- Refactor and introduce `query_compiler` argument in `Index` constructor to create `Index` from query compiler.
- `pd.to_datetime` now returns a DatetimeIndex object instead of a Series object.
- `pd.date_range` now returns a DatetimeIndex object instead of a Series object.

#### Bug Fixes

- Made passing an unsupported aggregation function to `pivot_table` raise `NotImplementedError` instead of `KeyError`.
- Removed axis labels and callable names from error messages and telemetry about unsupported aggregations.
- Fixed AssertionError in `Series.drop_duplicates` and `DataFrame.drop_duplicates` when called after `sort_values`.
- Fixed a bug in `Index.to_frame` where the result frame's column name may be wrong where name is unspecified.
- Fixed a bug where some Index docstrings are ignored.
- Fixed a bug in `Series.reset_index(drop=True)` where the result name may be wrong.
- Fixed a bug in `Groupby.first/last` ordering by the correct columns in the underlying window expression.

## 1.20.0 (2024-07-17)

### Snowpark Python API Updates

#### Improvements

- Added distributed tracing using open telemetry APIs for table stored procedure function in `DataFrame`:
  - `_execute_and_get_query_id`
- Added support for the `arrays_zip` function.
- Improves performance for binary column expression and `df._in` by avoiding unnecessary cast for numeric values. You can enable this optimization by setting `session.eliminate_numeric_sql_value_cast_enabled = True`.
- Improved error message for `write_pandas` when the target table does not exist and `auto_create_table=False`.
- Added open telemetry tracing on UDxF functions in Snowpark.
- Added open telemetry tracing on stored procedure registration in Snowpark.
- Added a new optional parameter called `format_json` to the `Session.SessionBuilder.app_name` function that sets the app name in the `Session.query_tag` in JSON format. By default, this parameter is set to `False`.

#### Bug Fixes
- Fixed a bug where SQL generated for `lag(x, 0)` was incorrect and failed with error message `argument 1 to function LAG needs to be constant, found 'SYSTEM$NULL_TO_FIXED(null)'`.

### Snowpark Local Testing Updates

#### New Features

- Added support for the following APIs:
  - snowflake.snowpark.functions
    - random
- Added new parameters to `patch` function when registering a mocked function:
  - `distinct` allows an alternate function to be specified for when a sql function should be distinct.
  - `pass_column_index` passes a named parameter `column_index` to the mocked function that contains the pandas.Index for the input data.
  - `pass_row_index` passes a named parameter `row_index` to the mocked function that is the 0 indexed row number the function is currently operating on.
  - `pass_input_data` passes a named parameter `input_data` to the mocked function that contains the entire input dataframe for the current expression.
  - Added support for the `column_order` parameter to method `DataFrameWriter.save_as_table`.


#### Bug Fixes
- Fixed a bug that caused DecimalType columns to be incorrectly truncated to integer precision when used in BinaryExpressions.

### Snowpark pandas API Updates

#### New Features
- Added support for `DataFrameGroupBy.all`, `SeriesGroupBy.all`, `DataFrameGroupBy.any`, and `SeriesGroupBy.any`.
- Added support for `DataFrame.nlargest`, `DataFrame.nsmallest`, `Series.nlargest` and `Series.nsmallest`.
- Added support for `replace` and `frac > 1` in `DataFrame.sample` and `Series.sample`.
- Added support for `read_excel` (Uses local pandas for processing)
- Added support for `Series.at`, `Series.iat`, `DataFrame.at`, and `DataFrame.iat`.
- Added support for `Series.dt.isocalendar`.
- Added support for `Series.case_when` except when condition or replacement is callable.
- Added documentation pages for `Index` and its APIs.
- Added support for `DataFrame.assign`.
- Added support for `DataFrame.stack`.
- Added support for `DataFrame.pivot` and `pd.pivot`.
- Added support for `DataFrame.to_csv` and `Series.to_csv`.
- Added partial support for `Series.str.translate` where the values in the `table` are single-codepoint strings.
- Added support for `DataFrame.corr`.
- Allow `df.plot()` and `series.plot()` to be called, materializing the data into the local client
- Added support for `DataFrameGroupBy` and `SeriesGroupBy` aggregations `first` and `last`
- Added support for `DataFrameGroupBy.get_group`.
- Added support for `limit` parameter when `method` parameter is used in `fillna`.
- Added partial support for `Series.str.translate` where the values in the `table` are single-codepoint strings.
- Added support for `DataFrame.corr`.
- Added support for `DataFrame.equals` and `Series.equals`.
- Added support for `DataFrame.reindex` and `Series.reindex`.
- Added support for `Index.astype`.
- Added support for `Index.unique` and `Index.nunique`.
- Added support for `Index.sort_values`.

#### Bug Fixes
- Fixed an issue when using np.where and df.where when the scalar 'other' is the literal 0.
- Fixed a bug regarding precision loss when converting to Snowpark pandas `DataFrame` or `Series` with `dtype=np.uint64`.
- Fixed bug where `values` is set to `index` when `index` and `columns` contain all columns in DataFrame during `pivot_table`.

#### Improvements
- Added support for `Index.copy()`
- Added support for Index APIs: `dtype`, `values`, `item()`, `tolist()`, `to_series()` and `to_frame()`
- Expand support for DataFrames with no rows in `pd.pivot_table` and `DataFrame.pivot_table`.
- Added support for `inplace` parameter in `DataFrame.sort_index` and `Series.sort_index`.


## 1.19.0 (2024-06-25)

### Snowpark Python API Updates

#### New Features

- Added support for `to_boolean` function.
- Added documentation pages for Index and its APIs.

#### Bug Fixes

- Fixed a bug where python stored procedure with table return type fails when run in a task.
- Fixed a bug where df.dropna fails due to `RecursionError: maximum recursion depth exceeded` when the DataFrame has more than 500 columns.
- Fixed a bug where `AsyncJob.result("no_result")` doesn't wait for the query to finish execution.


### Snowpark Local Testing Updates

#### New Features

- Added support for the `strict` parameter when registering UDFs and Stored Procedures.

#### Bug Fixes

- Fixed a bug in convert_timezone that made the setting the source_timezone parameter return an error.
- Fixed a bug where creating DataFrame with empty data of type `DateType` raises `AttributeError`.
- Fixed a bug that table merge fails when update clause exists but no update takes place.
- Fixed a bug in mock implementation of `to_char` that raises `IndexError` when incoming column has nonconsecutive row index.
- Fixed a bug in handling of `CaseExpr` expressions that raises `IndexError` when incoming column has nonconsecutive row index.
- Fixed a bug in implementation of `Column.like` that raises `IndexError` when incoming column has nonconsecutive row index.

#### Improvements

- Added support for type coercion in the implementation of DataFrame.replace, DataFrame.dropna and the mock function `iff`.

### Snowpark pandas API Updates

#### New Features

- Added partial support for `DataFrame.pct_change` and `Series.pct_change` without the `freq` and `limit` parameters.
- Added support for `Series.str.get`.
- Added support for `Series.dt.dayofweek`, `Series.dt.day_of_week`, `Series.dt.dayofyear`, and `Series.dt.day_of_year`.
- Added support for `Series.str.__getitem__` (`Series.str[...]`).
- Added support for `Series.str.lstrip` and `Series.str.rstrip`.
- Added support for `DataFrameGroupBy.size` and `SeriesGroupBy.size`.
- Added support for `DataFrame.expanding` and `Series.expanding` for aggregations `count`, `sum`, `min`, `max`, `mean`, `std`, `var`, and `sem` with `axis=0`.
- Added support for `DataFrame.rolling` and `Series.rolling` for aggregation `count` with `axis=0`.
- Added support for `Series.str.match`.
- Added support for `DataFrame.resample` and `Series.resample` for aggregations `size`, `first`, and `last`.
- Added support for `DataFrameGroupBy.all`, `SeriesGroupBy.all`, `DataFrameGroupBy.any`, and `SeriesGroupBy.any`.
- Added support for `DataFrame.nlargest`, `DataFrame.nsmallest`, `Series.nlargest` and `Series.nsmallest`.
- Added support for `replace` and `frac > 1` in `DataFrame.sample` and `Series.sample`.
- Added support for `read_excel` (Uses local pandas for processing)
- Added support for `Series.at`, `Series.iat`, `DataFrame.at`, and `DataFrame.iat`.
- Added support for `Series.dt.isocalendar`.
- Added support for `Series.case_when` except when condition or replacement is callable.
- Added documentation pages for `Index` and its APIs.
- Added support for `DataFrame.assign`.
- Added support for `DataFrame.stack`.
- Added support for `DataFrame.pivot` and `pd.pivot`.
- Added support for `DataFrame.to_csv` and `Series.to_csv`.
- Added support for `Index.T`.

#### Bug Fixes

- Fixed a bug that causes output of GroupBy.aggregate's columns to be ordered incorrectly.
- Fixed a bug where `DataFrame.describe` on a frame with duplicate columns of differing dtypes could cause an error or incorrect results.
- Fixed a bug in `DataFrame.rolling` and `Series.rolling` so `window=0` now throws `NotImplementedError` instead of `ValueError`

#### Improvements

- Added support for named aggregations in `DataFrame.aggregate` and `Series.aggregate` with `axis=0`.
- `pd.read_csv` reads using the native pandas CSV parser, then uploads data to snowflake using parquet. This enables most of the parameters supported by `read_csv` including date parsing and numeric conversions. Uploading via parquet is roughly twice as fast as uploading via CSV.
- Initial work to support an `pd.Index` directly in Snowpark pandas. Support for `pd.Index` as a first-class component of Snowpark pandas is coming soon.
- Added a lazy index constructor and support for `len`, `shape`, `size`, `empty`, `to_pandas()` and `names`. For `df.index`, Snowpark pandas creates a lazy index object.
- For `df.columns`, Snowpark pandas supports a non-lazy version of an `Index` since the data is already stored locally.

## 1.18.0 (2024-05-28)

### Snowpark Python API Updates

#### Improvements

- Improved error message to remind users set `{"infer_schema": True}` when reading csv file without specifying its schema.
- Improved error handling for `Session.create_dataframe` when called with more than 512 rows and using `format` or `pyformat` `paramstyle`.

### Snowpark pandas API Updates

#### New Features

- Added `DataFrame.cache_result` and `Series.cache_result` methods for users to persist DataFrames and Series to a temporary table lasting the duration of the session to improve latency of subsequent operations.

#### Bug Fixes

#### Improvements

- Added partial support for `DataFrame.pivot_table` with no `index` parameter, as well as for `margins` parameter.
- Updated the signature of `DataFrame.shift`/`Series.shift`/`DataFrameGroupBy.shift`/`SeriesGroupBy.shift` to match pandas 2.2.1. Snowpark pandas does not yet support the newly-added `suffix` argument, or sequence values of `periods`.
- Re-added support for `Series.str.split`.

#### Bug Fixes

- Fixed how we support mixed columns for string methods (`Series.str.*`).

### Snowpark Local Testing Updates

#### New Features

- Added support for the following DataFrameReader read options to file formats `csv` and `json`:
  - PURGE
  - PATTERN
  - INFER_SCHEMA with value being `False`
  - ENCODING with value being `UTF8`
- Added support for `DataFrame.analytics.moving_agg` and `DataFrame.analytics.cumulative_agg_agg`.
- Added support for `if_not_exists` parameter during UDF and stored procedure registration.

#### Bug Fixes

- Fixed a bug that when processing time format, fractional second part is not handled properly.
- Fixed a bug that caused function calls on `*` to fail.
- Fixed a bug that prevented creation of map and struct type objects.
- Fixed a bug that function `date_add` was unable to handle some numeric types.
- Fixed a bug that `TimestampType` casting resulted in incorrect data.
- Fixed a bug that caused `DecimalType` data to have incorrect precision in some cases.
- Fixed a bug where referencing missing table or view raises confusing `IndexError`.
- Fixed a bug that mocked function `to_timestamp_ntz` can not handle None data.
- Fixed a bug that mocked UDFs handles output data of None improperly.
- Fixed a bug where `DataFrame.with_column_renamed` ignores attributes from parent DataFrames after join operations.
- Fixed a bug that integer precision of large value gets lost when converted to pandas DataFrame.
- Fixed a bug that the schema of datetime object is wrong when create DataFrame from a pandas DataFrame.
- Fixed a bug in the implementation of `Column.equal_nan` where null data is handled incorrectly.
- Fixed a bug where `DataFrame.drop` ignore attributes from parent DataFrames after join operations.
- Fixed a bug in mocked function `date_part` where Column type is set wrong.
- Fixed a bug where `DataFrameWriter.save_as_table` does not raise exceptions when inserting null data into non-nullable columns.
- Fixed a bug in the implementation of `DataFrameWriter.save_as_table` where
  - Append or Truncate fails when incoming data has different schema than existing table.
  - Truncate fails when incoming data does not specify columns that are nullable.

#### Improvements

- Removed dependency check for `pyarrow` as it is not used.
- Improved target type coverage of `Column.cast`, adding support for casting to boolean and all integral types.
- Aligned error experience when calling UDFs and stored procedures.
- Added appropriate error messages for `is_permanent` and `anonymous` options in UDFs and stored procedures registration to make it more clear that those features are not yet supported.
- File read operation with unsupported options and values now raises `NotImplementedError` instead of warnings and unclear error information.

## 1.17.0 (2024-05-21)

### Snowpark Python API Updates

#### New Features

- Added support to add a comment on tables and views using the functions listed below:
  - `DataFrameWriter.save_as_table`
  - `DataFrame.create_or_replace_view`
  - `DataFrame.create_or_replace_temp_view`
  - `DataFrame.create_or_replace_dynamic_table`

#### Improvements

- Improved error message to remind users to set `{"infer_schema": True}` when reading CSV file without specifying its schema.

### Snowpark pandas API Updates

#### New Features

- Start of Public Preview of Snowpark pandas API. Refer to the [Snowpark pandas API Docs](https://docs.snowflake.com/developer-guide/snowpark/python/snowpark-pandas) for more details.

### Snowpark Local Testing Updates

#### New Features

- Added support for NumericType and VariantType data conversion in the mocked function `to_timestamp_ltz`, `to_timestamp_ntz`, `to_timestamp_tz` and `to_timestamp`.
- Added support for DecimalType, BinaryType, ArrayType, MapType, TimestampType, DateType and TimeType data conversion in the mocked function `to_char`.
- Added support for the following APIs:
  - snowflake.snowpark.functions:
    - to_varchar
  - snowflake.snowpark.DataFrame:
    - pivot
  - snowflake.snowpark.Session:
    - cancel_all
- Introduced a new exception class `snowflake.snowpark.mock.exceptions.SnowparkLocalTestingException`.
- Added support for casting to FloatType

#### Bug Fixes

- Fixed a bug that stored procedure and UDF should not remove imports already in the `sys.path` during the clean-up step.
- Fixed a bug that when processing datetime format, the fractional second part is not handled properly.
- Fixed a bug that on Windows platform that file operations was unable to properly handle file separator in directory name.
- Fixed a bug that on Windows platform that when reading a pandas dataframe, IntervalType column with integer data can not be processed.
- Fixed a bug that prevented users from being able to select multiple columns with the same alias.
- Fixed a bug that `Session.get_current_[schema|database|role|user|account|warehouse]` returns upper-cased identifiers when identifiers are quoted.
- Fixed a bug that function `substr` and `substring` can not handle 0-based `start_expr`.

#### Improvements

- Standardized the error experience by raising `SnowparkLocalTestingException` in error cases which is on par with `SnowparkSQLException` raised in non-local execution.
- Improved error experience of `Session.write_pandas` method that `NotImplementError` will be raised when called.
- Aligned error experience with reusing a closed session in non-local execution.

## 1.16.0 (2024-05-07)

### New Features

- Support stored procedure register with packages given as Python modules.
- Added snowflake.snowpark.Session.lineage.trace to explore data lineage of snowfake objects.
- Added support for structured type schema parsing.

### Bug Fixes

- Fixed a bug when inferring schema, single quotes are added to stage files already have single quotes.

### Local Testing Updates

#### New Features

- Added support for StringType, TimestampType and VariantType data conversion in the mocked function `to_date`.
- Added support for the following APIs:
  - snowflake.snowpark.functions
    - get
    - concat
    - concat_ws

#### Bug Fixes

- Fixed a bug that caused `NaT` and `NaN` values to not be recognized.
- Fixed a bug where, when inferring a schema, single quotes were added to stage files that already had single quotes.
- Fixed a bug where `DataFrameReader.csv` was unable to handle quoted values containing a delimiter.
- Fixed a bug that when there is `None` value in an arithmetic calculation, the output should remain `None` instead of `math.nan`.
- Fixed a bug in function `sum` and `covar_pop` that when there is `math.nan` in the data, the output should also be `math.nan`.
- Fixed a bug that stage operation can not handle directories.
- Fixed a bug that `DataFrame.to_pandas` should take Snowflake numeric types with precision 38 as `int64`.

## 1.15.0 (2024-04-24)

### New Features

- Added `truncate` save mode in `DataFrameWrite` to overwrite existing tables by truncating the underlying table instead of dropping it.
- Added telemetry to calculate query plan height and number of duplicate nodes during collect operations.
- Added the functions below to unload data from a `DataFrame` into one or more files in a stage:
  - `DataFrame.write.json`
  - `DataFrame.write.csv`
  - `DataFrame.write.parquet`
- Added distributed tracing using open telemetry APIs for action functions in `DataFrame` and `DataFrameWriter`:
  - snowflake.snowpark.DataFrame:
    - collect
    - collect_nowait
    - to_pandas
    - count
    - show
  - snowflake.snowpark.DataFrameWriter:
    - save_as_table
- Added support for snow:// URLs to `snowflake.snowpark.Session.file.get` and `snowflake.snowpark.Session.file.get_stream`
- Added support to register stored procedures and UDxFs with a `comment`.
- UDAF client support is ready for public preview. Please stay tuned for the Snowflake announcement of UDAF public preview.
- Added support for dynamic pivot.  This feature is currently in private preview.

### Improvements

- Improved the generated query performance for both compilation and execution by converting duplicate subqueries to Common Table Expressions (CTEs). It is still an experimental feature not enabled by default, and can be enabled by setting `session.cte_optimization_enabled` to `True`.

### Bug Fixes

- Fixed a bug where `statement_params` was not passed to query executions that register stored procedures and user defined functions.
- Fixed a bug causing `snowflake.snowpark.Session.file.get_stream` to fail for quoted stage locations.
- Fixed a bug that an internal type hint in `utils.py` might raise AttributeError in case the underlying module can not be found.

### Local Testing Updates

#### New Features

- Added support for registering UDFs and stored procedures.
- Added support for the following APIs:
  - snowflake.snowpark.Session:
    - file.put
    - file.put_stream
    - file.get
    - file.get_stream
    - read.json
    - add_import
    - remove_import
    - get_imports
    - clear_imports
    - add_packages
    - add_requirements
    - clear_packages
    - remove_package
    - udf.register
    - udf.register_from_file
    - sproc.register
    - sproc.register_from_file
  - snowflake.snowpark.functions
    - current_database
    - current_session
    - date_trunc
    - object_construct
    - object_construct_keep_null
    - pow
    - sqrt
    - udf
    - sproc
- Added support for StringType, TimestampType and VariantType data conversion in the mocked function `to_time`.

#### Bug Fixes

- Fixed a bug that null filled columns for constant functions.
- Fixed a bug that implementation of to_object, to_array and to_binary to better handle null inputs.
- Fixed a bug that timestamp data comparison can not handle year beyond 2262.
- Fixed a bug that `Session.builder.getOrCreate` should return the created mock session.

## 1.14.0 (2024-03-20)

### New Features

- Added support for creating vectorized UDTFs with `process` method.
- Added support for dataframe functions:
  - to_timestamp_ltz
  - to_timestamp_ntz
  - to_timestamp_tz
  - locate
- Added support for ASOF JOIN type.
- Added support for the following local testing APIs:
  - snowflake.snowpark.functions:
    - to_double
    - to_timestamp
    - to_timestamp_ltz
    - to_timestamp_ntz
    - to_timestamp_tz
    - greatest
    - least
    - convert_timezone
    - dateadd
    - date_part
  - snowflake.snowpark.Session:
    - get_current_account
    - get_current_warehouse
    - get_current_role
    - use_schema
    - use_warehouse
    - use_database
    - use_role

### Bug Fixes

- Fixed a bug in `SnowflakePlanBuilder` that `save_as_table` does not filter column that name start with '$' and follow by number correctly.
- Fixed a bug that statement parameters may have no effect when resolving imports and packages.
- Fixed bugs in local testing:
  - LEFT ANTI and LEFT SEMI joins drop rows with null values.
  - DataFrameReader.csv incorrectly parses data when the optional parameter `field_optionally_enclosed_by` is specified.
  - Column.regexp only considers the first entry when `pattern` is a `Column`.
  - Table.update raises `KeyError` when updating null values in the rows.
  - VARIANT columns raise errors at `DataFrame.collect`.
  - `count_distinct` does not work correctly when counting.
  - Null values in integer columns raise `TypeError`.

### Improvements

- Added telemetry to local testing.
- Improved the error message of `DataFrameReader` to raise `FileNotFound` error when reading a path that does not exist or when there are no files under the path.

## 1.13.0 (2024-02-26)

### New Features

- Added support for an optional `date_part` argument in function `last_day`.
- `SessionBuilder.app_name` will set the query_tag after the session is created.
- Added support for the following local testing functions:
  - current_timestamp
  - current_date
  - current_time
  - strip_null_value
  - upper
  - lower
  - length
  - initcap

### Improvements

- Added cleanup logic at interpreter shutdown to close all active sessions.
- Closing sessions within stored procedures now is a no-op logging a warning instead of raising an error.

### Bug Fixes

- Fixed a bug in `DataFrame.to_local_iterator` where the iterator could yield wrong results if another query is executed before the iterator finishes due to wrong isolation level. For details, please see #945.
- Fixed a bug that truncated table names in error messages while running a plan with local testing enabled.
- Fixed a bug that `Session.range` returns empty result when the range is large.

## 1.12.1 (2024-02-08)

### Improvements

- Use `split_blocks=True` by default during `to_pandas` conversion, for optimal memory allocation. This parameter is passed to `pyarrow.Table.to_pandas`, which enables `PyArrow` to split the memory allocation into smaller, more manageable blocks instead of allocating a single contiguous block. This results in better memory management when dealing with larger datasets.

### Bug Fixes

- Fixed a bug in `DataFrame.to_pandas` that caused an error when evaluating on a Dataframe with an `IntergerType` column with null values.

## 1.12.0 (2024-01-30)

### New Features

- Exposed `statement_params` in `StoredProcedure.__call__`.
- Added two optional arguments to `Session.add_import`.
  - `chunk_size`: The number of bytes to hash per chunk of the uploaded files.
  - `whole_file_hash`: By default only the first chunk of the uploaded import is hashed to save time. When this is set to True each uploaded file is fully hashed instead.
- Added parameters `external_access_integrations` and `secrets` when creating a UDAF from Snowpark Python to allow integration with external access.
- Added a new method `Session.append_query_tag`. Allows an additional tag to be added to the current query tag by appending it as a comma separated value.
- Added a new method `Session.update_query_tag`. Allows updates to a JSON encoded dictionary query tag.
- `SessionBuilder.getOrCreate` will now attempt to replace the singleton it returns when token expiration has been detected.
- Added support for new functions in `snowflake.snowpark.functions`:
  - `array_except`
  - `create_map`
  - `sign`/`signum`
- Added the following functions to `DataFrame.analytics`:
  - Added the `moving_agg` function in `DataFrame.analytics` to enable moving aggregations like sums and averages with multiple window sizes.
  - Added the `cummulative_agg` function in `DataFrame.analytics` to enable commulative aggregations like sums and averages on multiple columns.
  - Added the `compute_lag` and `compute_lead` functions in `DataFrame.analytics` for enabling lead and lag calculations on multiple columns.
  - Added the `time_series_agg` function in `DataFrame.analytics` to enable time series aggregations like sums and averages with multiple time windows.

### Bug Fixes

- Fixed a bug in `DataFrame.na.fill` that caused Boolean values to erroneously override integer values.
- Fixed a bug in `Session.create_dataframe` where the Snowpark DataFrames created using pandas DataFrames were not inferring the type for timestamp columns correctly. The behavior is as follows:
  - Earlier timestamp columns without a timezone would be converted to nanosecond epochs and inferred as `LongType()`, but will now be correctly maintained as timestamp values and be inferred as `TimestampType(TimestampTimeZone.NTZ)`.
  - Earlier timestamp columns with a timezone would be inferred as `TimestampType(TimestampTimeZone.NTZ)` and loose timezone information but will now be correctly inferred as `TimestampType(TimestampTimeZone.LTZ)` and timezone information is retained correctly.
  - Set session parameter `PYTHON_SNOWPARK_USE_LOGICAL_TYPE_FOR_CREATE_DATAFRAME` to revert back to old behavior. It is recommended that you update your code to align with correct behavior because the parameter will be removed in the future.
- Fixed a bug that `DataFrame.to_pandas` gets decimal type when scale is not 0, and creates an object dtype in `pandas`. Instead, we cast the value to a float64 type.
- Fixed bugs that wrongly flattened the generated SQL when one of the following happens:
  - `DataFrame.filter()` is called after `DataFrame.sort().limit()`.
  - `DataFrame.sort()` or `filter()` is called on a DataFrame that already has a window function or sequence-dependent data generator column.
    For instance, `df.select("a", seq1().alias("b")).select("a", "b").sort("a")` won't flatten the sort clause anymore.
  - a window or sequence-dependent data generator column is used after `DataFrame.limit()`. For instance, `df.limit(10).select(row_number().over())` won't flatten the limit and select in the generated SQL.
- Fixed a bug where aliasing a DataFrame column raised an error when the DataFame was copied from another DataFrame with an aliased column. For instance,

  ```python
  df = df.select(col("a").alias("b"))
  df = copy(df)
  df.select(col("b").alias("c"))  # threw an error. Now it's fixed.
  ```

- Fixed a bug in `Session.create_dataframe` that the non-nullable field in a schema is not respected for boolean type. Note that this fix is only effective when the user has the privilege to create a temp table.
- Fixed a bug in SQL simplifier where non-select statements in `session.sql` dropped a SQL query when used with `limit()`.
- Fixed a bug that raised an exception when session parameter `ERROR_ON_NONDETERMINISTIC_UPDATE` is true.

### Behavior Changes (API Compatible)

- When parsing data types during a `to_pandas` operation, we rely on GS precision value to fix precision issues for large integer values. This may affect users where a column that was earlier returned as `int8` gets returned as `int64`. Users can fix this by explicitly specifying precision values for their return column.
- Aligned behavior for `Session.call` in case of table stored procedures where running `Session.call` would not trigger stored procedure unless a `collect()` operation was performed.
- `StoredProcedureRegistration` will now automatically add `snowflake-snowpark-python` as a package dependency. The added dependency will be on the client's local version of the library and an error is thrown if the server cannot support that version.

## 1.11.1 (2023-12-07)

### Bug Fixes

- Fixed a bug that numpy should not be imported at the top level of mock module.
- Added support for these new functions in `snowflake.snowpark.functions`:
  - `from_utc_timestamp`
  - `to_utc_timestamp`

## 1.11.0 (2023-12-05)

### New Features

- Add the `conn_error` attribute to `SnowflakeSQLException` that stores the whole underlying exception from `snowflake-connector-python`.
- Added support for `RelationalGroupedDataframe.pivot()` to access `pivot` in the following pattern `Dataframe.group_by(...).pivot(...)`.
- Added experimental feature: Local Testing Mode, which allows you to create and operate on Snowpark Python DataFrames locally without connecting to a Snowflake account. You can use the local testing framework to test your DataFrame operations locally, on your development machine or in a CI (continuous integration) pipeline, before deploying code changes to your account.

- Added support for `arrays_to_object` new functions in `snowflake.snowpark.functions`.
- Added support for the vector data type.

### Dependency Updates

- Bumped cloudpickle dependency to work with `cloudpickle==2.2.1`
- Updated ``snowflake-connector-python`` to `3.4.0`.

### Bug Fixes

- DataFrame column names quoting check now supports newline characters.
- Fix a bug where a DataFrame generated by `session.read.with_metadata` creates inconsistent table when doing `df.write.save_as_table`.

## 1.10.0 (2023-11-03)

### New Features

- Added support for managing case sensitivity in `DataFrame.to_local_iterator()`.
- Added support for specifying vectorized UDTF's input column names by using the optional parameter `input_names` in `UDTFRegistration.register/register_file` and `functions.pandas_udtf`. By default, `RelationalGroupedDataFrame.applyInPandas` will infer the column names from current dataframe schema.
- Add `sql_error_code` and `raw_message` attributes to `SnowflakeSQLException` when it is caused by a SQL exception.

### Bug Fixes

- Fixed a bug in `DataFrame.to_pandas()` where converting snowpark dataframes to pandas dataframes was losing precision on integers with more than 19 digits.
- Fixed a bug that `session.add_packages` can not handle requirement specifier that contains project name with underscore and version.
- Fixed a bug in `DataFrame.limit()` when `offset` is used and the parent `DataFrame` uses `limit`. Now the `offset` won't impact the parent DataFrame's `limit`.
- Fixed a bug in `DataFrame.write.save_as_table` where dataframes created from read api could not save data into snowflake because of invalid column name `$1`.

### Behavior change

- Changed the behavior of `date_format`:
  - The `format` argument changed from optional to required.
  - The returned result changed from a date object to a date-formatted string.
- When a window function, or a sequence-dependent data generator (`normal`, `zipf`, `uniform`, `seq1`, `seq2`, `seq4`, `seq8`) function is used, the sort and filter operation will no longer be flattened when generating the query.

## 1.9.0 (2023-10-13)

### New Features

- Added support for the Python 3.11 runtime environment.

### Dependency updates

- Added back the dependency of `typing-extensions`.

### Bug Fixes

- Fixed a bug where imports from permanent stage locations were ignored for temporary stored procedures, UDTFs, UDFs, and UDAFs.
- Revert back to using CTAS (create table as select) statement for `Dataframe.writer.save_as_table` which does not need insert permission for writing tables.

### New Features
- Support `PythonObjJSONEncoder` json-serializable objects for `ARRAY` and `OBJECT` literals.

## 1.8.0 (2023-09-14)

### New Features

- Added support for VOLATILE/IMMUTABLE keyword when registering UDFs.
- Added support for specifying clustering keys when saving dataframes using `DataFrame.save_as_table`.
- Accept `Iterable` objects input for `schema` when creating dataframes using `Session.create_dataframe`.
- Added the property `DataFrame.session` to return a `Session` object.
- Added the property `Session.session_id` to return an integer that represents session ID.
- Added the property `Session.connection` to return a `SnowflakeConnection` object .

- Added support for creating a Snowpark session from a configuration file or environment variables.

### Dependency updates

- Updated ``snowflake-connector-python`` to 3.2.0.

### Bug Fixes

- Fixed a bug where automatic package upload would raise `ValueError` even when compatible package version were added in `session.add_packages`.
- Fixed a bug where table stored procedures were not registered correctly when using `register_from_file`.
- Fixed a bug where dataframe joins failed with `invalid_identifier` error.
- Fixed a bug where `DataFrame.copy` disables SQL simplfier for the returned copy.
- Fixed a bug where `session.sql().select()` would fail if any parameters are specified to `session.sql()`

## 1.7.0 (2023-08-28)

### New Features

- Added parameters `external_access_integrations` and `secrets` when creating a UDF, UDTF or Stored Procedure from Snowpark Python to allow integration with external access.
- Added support for these new functions in `snowflake.snowpark.functions`:
  - `array_flatten`
  - `flatten`
- Added support for `apply_in_pandas` in `snowflake.snowpark.relational_grouped_dataframe`.
- Added support for replicating your local Python environment on Snowflake via `Session.replicate_local_environment`.

### Bug Fixes

- Fixed a bug where `session.create_dataframe` fails to properly set nullable columns where nullability was affected by order or data was given.
- Fixed a bug where `DataFrame.select` could not identify and alias columns in presence of table functions when output columns of table function overlapped with columns in dataframe.

### Behavior Changes

- When creating stored procedures, UDFs, UDTFs, UDAFs with parameter `is_permanent=False` will now create temporary objects even when `stage_name` is provided. The default value of `is_permanent` is `False` which is why if this value is not explicitly set to `True` for permanent objects, users will notice a change in behavior.
- `types.StructField` now enquotes column identifier by default.

## 1.6.1 (2023-08-02)

### New Features

- Added support for these new functions in `snowflake.snowpark.functions`:
  - `array_sort`
  - `sort_array`
  - `array_min`
  - `array_max`
  - `explode_outer`
- Added support for pure Python packages specified via `Session.add_requirements` or `Session.add_packages`. They are now usable in stored procedures and UDFs even if packages are not present on the Snowflake Anaconda channel.
  - Added Session parameter `custom_packages_upload_enabled` and `custom_packages_force_upload_enabled` to enable the support for pure Python packages feature mentioned above. Both parameters default to `False`.
- Added support for specifying package requirements by passing a Conda environment yaml file to `Session.add_requirements`.
- Added support for asynchronous execution of multi-query dataframes that contain binding variables.
- Added support for renaming multiple columns in `DataFrame.rename`.
- Added support for Geometry datatypes.
- Added support for `params` in `session.sql()` in stored procedures.
- Added support for user-defined aggregate functions (UDAFs). This feature is currently in private preview.
- Added support for vectorized UDTFs (user-defined table functions). This feature is currently in public preview.
- Added support for Snowflake Timestamp variants (i.e., `TIMESTAMP_NTZ`, `TIMESTAMP_LTZ`, `TIMESTAMP_TZ`)
  - Added `TimestampTimezone` as an argument in `TimestampType` constructor.
  - Added type hints `NTZ`, `LTZ`, `TZ` and `Timestamp` to annotate functions when registering UDFs.

### Improvements

- Removed redundant dependency `typing-extensions`.
- `DataFrame.cache_result` now creates temp table fully qualified names under current database and current schema.

### Bug Fixes

- Fixed a bug where type check happens on pandas before it is imported.
- Fixed a bug when creating a UDF from `numpy.ufunc`.
- Fixed a bug where `DataFrame.union` was not generating the correct `Selectable.schema_query` when SQL simplifier is enabled.

### Behavior Changes

- `DataFrameWriter.save_as_table` now respects the `nullable` field of the schema provided by the user or the inferred schema based on data from user input.

### Dependency updates

- Updated ``snowflake-connector-python`` to 3.0.4.

## 1.5.1 (2023-06-20)

### New Features

- Added support for the Python 3.10 runtime environment.

## 1.5.0 (2023-06-09)

### Behavior Changes

- Aggregation results, from functions such as `DataFrame.agg` and `DataFrame.describe`, no longer strip away non-printing characters from column names.

### New Features

- Added support for the Python 3.9 runtime environment.
- Added support for new functions in `snowflake.snowpark.functions`:
  - `array_generate_range`
  - `array_unique_agg`
  - `collect_set`
  - `sequence`
- Added support for registering and calling stored procedures with `TABLE` return type.
- Added support for parameter `length` in `StringType()` to specify the maximum number of characters that can be stored by the column.
- Added the alias `functions.element_at()` for `functions.get()`.
- Added the alias `Column.contains` for `functions.contains`.
- Added experimental feature `DataFrame.alias`.
- Added support for querying metadata columns from stage when creating `DataFrame` using `DataFrameReader`.
- Added support for `StructType.add` to append more fields to existing `StructType` objects.
- Added support for parameter `execute_as` in `StoredProcedureRegistration.register_from_file()` to specify stored procedure caller rights.

### Bug Fixes

- Fixed a bug where the `Dataframe.join_table_function` did not run all of the necessary queries to set up the join table function when SQL simplifier was enabled.
- Fixed type hint declaration for custom types - `ColumnOrName`, `ColumnOrLiteralStr`, `ColumnOrSqlExpr`, `LiteralType` and `ColumnOrLiteral` that were breaking `mypy` checks.
- Fixed a bug where `DataFrameWriter.save_as_table` and `DataFrame.copy_into_table` failed to parse fully qualified table names.

## 1.4.0 (2023-04-24)

### New Features

- Added support for `session.getOrCreate`.
- Added support for alias `Column.getField`.
- Added support for new functions in `snowflake.snowpark.functions`:
  - `date_add` and `date_sub` to make add and subtract operations easier.
  - `daydiff`
  - `explode`
  - `array_distinct`.
  - `regexp_extract`.
  - `struct`.
  - `format_number`.
  - `bround`.
  - `substring_index`
- Added parameter `skip_upload_on_content_match` when creating UDFs, UDTFs and stored procedures using `register_from_file` to skip uploading files to a stage if the same version of the files are already on the stage.
- Added support for `DataFrameWriter.save_as_table` method to take table names that contain dots.
- Flattened generated SQL when `DataFrame.filter()` or `DataFrame.order_by()` is followed by a projection statement (e.g. `DataFrame.select()`, `DataFrame.with_column()`).
- Added support for creating dynamic tables _(in private preview)_ using `Dataframe.create_or_replace_dynamic_table`.
- Added an optional argument `params` in `session.sql()` to support binding variables. Note that this is not supported in stored procedures yet.

### Bug Fixes

- Fixed a bug in `strtok_to_array` where an exception was thrown when a delimiter was passed in.
- Fixed a bug in `session.add_import` where the module had the same namespace as other dependencies.

## 1.3.0 (2023-03-28)

### New Features

- Added support for `delimiters` parameter in `functions.initcap()`.
- Added support for `functions.hash()` to accept a variable number of input expressions.
- Added API `Session.RuntimeConfig` for getting/setting/checking the mutability of any runtime configuration.
- Added support managing case sensitivity in `Row` results from `DataFrame.collect` using `case_sensitive` parameter.
- Added API `Session.conf` for getting, setting or checking the mutability of any runtime configuration.
- Added support for managing case sensitivity in `Row` results from `DataFrame.collect` using `case_sensitive` parameter.
- Added indexer support for `snowflake.snowpark.types.StructType`.
- Added a keyword argument `log_on_exception` to `Dataframe.collect` and `Dataframe.collect_no_wait` to optionally disable error logging for SQL exceptions.

### Bug Fixes

- Fixed a bug where a DataFrame set operation(`DataFrame.substract`, `DataFrame.union`, etc.) being called after another DataFrame set operation and `DataFrame.select` or `DataFrame.with_column` throws an exception.
- Fixed a bug where chained sort statements are overwritten by the SQL simplifier.

### Improvements

- Simplified JOIN queries to use constant subquery aliases (`SNOWPARK_LEFT`, `SNOWPARK_RIGHT`) by default. Users can disable this at runtime with `session.conf.set('use_constant_subquery_alias', False)` to use randomly generated alias names instead.
- Allowed specifying statement parameters in `session.call()`.
- Enabled the uploading of large pandas DataFrames in stored procedures by defaulting to a chunk size of 100,000 rows.

## 1.2.0 (2023-03-02)

### New Features

- Added support for displaying source code as comments in the generated scripts when registering stored procedures. This
  is enabled by default, turn off by specifying `source_code_display=False` at registration.
- Added a parameter `if_not_exists` when creating a UDF, UDTF or Stored Procedure from Snowpark Python to ignore creating the specified function or procedure if it already exists.
- Accept integers when calling `snowflake.snowpark.functions.get` to extract value from array.
- Added `functions.reverse` in functions to open access to Snowflake built-in function
  [reverse](https://docs.snowflake.com/en/sql-reference/functions/reverse).
- Added parameter `require_scoped_url` in snowflake.snowflake.files.SnowflakeFile.open() `(in Private Preview)` to replace `is_owner_file` is marked for deprecation.

### Bug Fixes

- Fixed a bug that overwrote `paramstyle` to `qmark` when creating a Snowpark session.
- Fixed a bug where `df.join(..., how="cross")` fails with `SnowparkJoinException: (1112): Unsupported using join type 'Cross'`.
- Fixed a bug where querying a `DataFrame` column created from chained function calls used a wrong column name.

## 1.1.0 (2023-01-26)

### New Features:

- Added `asc`, `asc_nulls_first`, `asc_nulls_last`, `desc`, `desc_nulls_first`, `desc_nulls_last`, `date_part` and `unix_timestamp` in functions.
- Added the property `DataFrame.dtypes` to return a list of column name and data type pairs.
- Added the following aliases:
  - `functions.expr()` for `functions.sql_expr()`.
  - `functions.date_format()` for `functions.to_date()`.
  - `functions.monotonically_increasing_id()` for `functions.seq8()`
  - `functions.from_unixtime()` for `functions.to_timestamp()`

### Bug Fixes:

- Fixed a bug in SQL simplifier that didn’t handle Column alias and join well in some cases. See https://github.com/snowflakedb/snowpark-python/issues/658 for details.
- Fixed a bug in SQL simplifier that generated wrong column names for function calls, NaN and INF.

### Improvements

- The session parameter `PYTHON_SNOWPARK_USE_SQL_SIMPLIFIER` is `True` after Snowflake 7.3 was released. In snowpark-python, `session.sql_simplifier_enabled` reads the value of `PYTHON_SNOWPARK_USE_SQL_SIMPLIFIER` by default, meaning that the SQL simplfier is enabled by default after the Snowflake 7.3 release. To turn this off, set `PYTHON_SNOWPARK_USE_SQL_SIMPLIFIER` in Snowflake to `False` or run `session.sql_simplifier_enabled = False` from Snowpark. It is recommended to use the SQL simplifier because it helps to generate more concise SQL.

## 1.0.0 (2022-11-01)

### New Features

- Added `Session.generator()` to create a new `DataFrame` using the Generator table function.
- Added a parameter `secure` to the functions that create a secure UDF or UDTF.

## 0.12.0 (2022-10-14)

### New Features

- Added new APIs for async job:
  - `Session.create_async_job()` to create an `AsyncJob` instance from a query id.
  - `AsyncJob.result()` now accepts argument `result_type` to return the results in different formats.
  - `AsyncJob.to_df()` returns a `DataFrame` built from the result of this asynchronous job.
  - `AsyncJob.query()` returns the SQL text of the executed query.
- `DataFrame.agg()` and `RelationalGroupedDataFrame.agg()` now accept variable-length arguments.
- Added parameters `lsuffix` and `rsuffix` to `DataFram.join()` and `DataFrame.cross_join()` to conveniently rename overlapping columns.
- Added `Table.drop_table()` so you can drop the temp table after `DataFrame.cache_result()`. `Table` is also a context manager so you can use the `with` statement to drop the cache temp table after use.
- Added `Session.use_secondary_roles()`.
- Added functions `first_value()` and `last_value()`. (contributed by @chasleslr)
- Added `on` as an alias for `using_columns` and `how` as an alias for `join_type` in `DataFrame.join()`.

### Bug Fixes

- Fixed a bug in `Session.create_dataframe()` that raised an error when `schema` names had special characters.
- Fixed a bug in which options set in `Session.read.option()` were not passed to `DataFrame.copy_into_table()` as default values.
- Fixed a bug in which `DataFrame.copy_into_table()` raises an error when a copy option has single quotes in the value.

## 0.11.0 (2022-09-28)

### Behavior Changes

- `Session.add_packages()` now raises `ValueError` when the version of a package cannot be found in Snowflake Anaconda channel. Previously, `Session.add_packages()` succeeded, and a `SnowparkSQLException` exception was raised later in the UDF/SP registration step.

### New Features:

- Added method `FileOperation.get_stream()` to support downloading stage files as stream.
- Added support in `functions.ntiles()` to accept int argument.
- Added the following aliases:
  - `functions.call_function()` for `functions.call_builtin()`.
  - `functions.function()` for `functions.builtin()`.
  - `DataFrame.order_by()` for `DataFrame.sort()`
  - `DataFrame.orderBy()` for `DataFrame.sort()`
- Improved `DataFrame.cache_result()` to return a more accurate `Table` class instead of a `DataFrame` class.
- Added support to allow `session` as the first argument when calling `StoredProcedure`.

### Improvements

- Improved nested query generation by flattening queries when applicable.
  - This improvement could be enabled by setting `Session.sql_simplifier_enabled = True`.
  - `DataFrame.select()`, `DataFrame.with_column()`, `DataFrame.drop()` and other select-related APIs have more flattened SQLs.
  - `DataFrame.union()`, `DataFrame.union_all()`, `DataFrame.except_()`, `DataFrame.intersect()`, `DataFrame.union_by_name()` have flattened SQLs generated when multiple set operators are chained.
- Improved type annotations for async job APIs.

### Bug Fixes

- Fixed a bug in which `Table.update()`, `Table.delete()`, `Table.merge()` try to reference a temp table that does not exist.

## 0.10.0 (2022-09-16)

### New Features:

- Added experimental APIs for evaluating Snowpark dataframes with asynchronous queries:
  - Added keyword argument `block` to the following action APIs on Snowpark dataframes (which execute queries) to allow asynchronous evaluations:
    - `DataFrame.collect()`, `DataFrame.to_local_iterator()`, `DataFrame.to_pandas()`, `DataFrame.to_pandas_batches()`, `DataFrame.count()`, `DataFrame.first()`.
    - `DataFrameWriter.save_as_table()`, `DataFrameWriter.copy_into_location()`.
    - `Table.delete()`, `Table.update()`, `Table.merge()`.
  - Added method `DataFrame.collect_nowait()` to allow asynchronous evaluations.
  - Added class `AsyncJob` to retrieve results from asynchronously executed queries and check their status.
- Added support for `table_type` in `Session.write_pandas()`. You can now choose from these `table_type` options: `"temporary"`, `"temp"`, and `"transient"`.
- Added support for using Python structured data (`list`, `tuple` and `dict`) as literal values in Snowpark.
- Added keyword argument `execute_as` to `functions.sproc()` and `session.sproc.register()` to allow registering a stored procedure as a caller or owner.
- Added support for specifying a pre-configured file format when reading files from a stage in Snowflake.

### Improvements:

- Added support for displaying details of a Snowpark session.

### Bug Fixes:

- Fixed a bug in which `DataFrame.copy_into_table()` and `DataFrameWriter.save_as_table()` mistakenly created a new table if the table name is fully qualified, and the table already exists.

### Deprecations:

- Deprecated keyword argument `create_temp_table` in `Session.write_pandas()`.
- Deprecated invoking UDFs using arguments wrapped in a Python list or tuple. You can use variable-length arguments without a list or tuple.

### Dependency updates

- Updated ``snowflake-connector-python`` to 2.7.12.

## 0.9.0 (2022-08-30)

### New Features:

- Added support for displaying source code as comments in the generated scripts when registering UDFs.
  This feature is turned on by default. To turn it off, pass the new keyword argument `source_code_display` as `False` when calling `register()` or `@udf()`.
- Added support for calling table functions from `DataFrame.select()`, `DataFrame.with_column()` and `DataFrame.with_columns()` which now take parameters of type `table_function.TableFunctionCall` for columns.
- Added keyword argument `overwrite` to `session.write_pandas()` to allow overwriting contents of a Snowflake table with that of a pandas DataFrame.
- Added keyword argument `column_order` to `df.write.save_as_table()` to specify the matching rules when inserting data into table in append mode.
- Added method `FileOperation.put_stream()` to upload local files to a stage via file stream.
- Added methods `TableFunctionCall.alias()` and `TableFunctionCall.as_()` to allow aliasing the names of columns that come from the output of table function joins.
- Added function `get_active_session()` in module `snowflake.snowpark.context` to get the current active Snowpark session.

### Bug Fixes:

- Fixed a bug in which batch insert should not raise an error when `statement_params` is not passed to the function.
- Fixed a bug in which column names should be quoted when `session.create_dataframe()` is called with dicts and a given schema.
- Fixed a bug in which creation of table should be skipped if the table already exists and is in append mode when calling `df.write.save_as_table()`.
- Fixed a bug in which third-party packages with underscores cannot be added when registering UDFs.

### Improvements:

- Improved function `function.uniform()` to infer the types of inputs `max_` and `min_` and cast the limits to `IntegerType` or `FloatType` correspondingly.

## 0.8.0 (2022-07-22)

### New Features:

- Added keyword only argument `statement_params` to the following methods to allow for specifying statement level parameters:
  - `collect`, `to_local_iterator`, `to_pandas`, `to_pandas_batches`,
    `count`, `copy_into_table`, `show`, `create_or_replace_view`, `create_or_replace_temp_view`, `first`, `cache_result`
    and `random_split` on class `snowflake.snowpark.Dateframe`.
  - `update`, `delete` and `merge` on class `snowflake.snowpark.Table`.
  - `save_as_table` and `copy_into_location` on class `snowflake.snowpark.DataFrameWriter`.
  - `approx_quantile`, `statement_params`, `cov` and `crosstab` on class `snowflake.snowpark.DataFrameStatFunctions`.
  - `register` and `register_from_file` on class `snowflake.snowpark.udf.UDFRegistration`.
  - `register` and `register_from_file` on class `snowflake.snowpark.udtf.UDTFRegistration`.
  - `register` and `register_from_file` on class `snowflake.snowpark.stored_procedure.StoredProcedureRegistration`.
  - `udf`, `udtf` and `sproc` in `snowflake.snowpark.functions`.
- Added support for `Column` as an input argument to `session.call()`.
- Added support for `table_type` in `df.write.save_as_table()`. You can now choose from these `table_type` options: `"temporary"`, `"temp"`, and `"transient"`.

### Improvements:

- Added validation of object name in `session.use_*` methods.
- Updated the query tag in SQL to escape it when it has special characters.
- Added a check to see if Anaconda terms are acknowledged when adding missing packages.

### Bug Fixes:

- Fixed the limited length of the string column in `session.create_dataframe()`.
- Fixed a bug in which `session.create_dataframe()` mistakenly converted 0 and `False` to `None` when the input data was only a list.
- Fixed a bug in which calling `session.create_dataframe()` using a large local dataset sometimes created a temp table twice.
- Aligned the definition of `function.trim()` with the SQL function definition.
- Fixed an issue where snowpark-python would hang when using the Python system-defined (built-in function) `sum` vs. the Snowpark `function.sum()`.

### Deprecations:

- Deprecated keyword argument `create_temp_table` in `df.write.save_as_table()`.

## 0.7.0 (2022-05-25)

### New Features:

- Added support for user-defined table functions (UDTFs).
  - Use function `snowflake.snowpark.functions.udtf()` to register a UDTF, or use it as a decorator to register the UDTF.
    - You can also use `Session.udtf.register()` to register a UDTF.
  - Use `Session.udtf.register_from_file()` to register a UDTF from a Python file.
- Updated APIs to query a table function, including both Snowflake built-in table functions and UDTFs.
  - Use function `snowflake.snowpark.functions.table_function()` to create a callable representing a table function and use it to call the table function in a query.
  - Alternatively, use function `snowflake.snowpark.functions.call_table_function()` to call a table function.
  - Added support for `over` clause that specifies `partition by` and `order by` when lateral joining a table function.
  - Updated `Session.table_function()` and `DataFrame.join_table_function()` to accept `TableFunctionCall` instances.

### Breaking Changes:

- When creating a function with `functions.udf()` and `functions.sproc()`, you can now specify an empty list for the `imports` or `packages` argument to indicate that no import or package is used for this UDF or stored procedure. Previously, specifying an empty list meant that the function would use session-level imports or packages.
- Improved the `__repr__` implementation of data types in `types.py`. The unused `type_name` property has been removed.
- Added a Snowpark-specific exception class for SQL errors. This replaces the previous `ProgrammingError` from the Python connector.

### Improvements:

- Added a lock to a UDF or UDTF when it is called for the first time per thread.
- Improved the error message for pickling errors that occurred during UDF creation.
- Included the query ID when logging the failed query.

### Bug Fixes:

- Fixed a bug in which non-integral data (such as timestamps) was occasionally converted to integer when calling `DataFrame.to_pandas()`.
- Fixed a bug in which `DataFrameReader.parquet()` failed to read a parquet file when its column contained spaces.
- Fixed a bug in which `DataFrame.copy_into_table()` failed when the dataframe is created by reading a file with inferred schemas.

### Deprecations

`Session.flatten()` and `DataFrame.flatten()`.

### Dependency Updates:

- Restricted the version of `cloudpickle` <= `2.0.0`.

## 0.6.0 (2022-04-27)

### New Features:

- Added support for vectorized UDFs with the input as a pandas DataFrame or pandas Series and the output as a pandas Series. This improves the performance of UDFs in Snowpark.
- Added support for inferring the schema of a DataFrame by default when it is created by reading a Parquet, Avro, or ORC file in the stage.
- Added functions `current_session()`, `current_statement()`, `current_user()`, `current_version()`, `current_warehouse()`, `date_from_parts()`, `date_trunc()`, `dayname()`, `dayofmonth()`, `dayofweek()`, `dayofyear()`, `grouping()`, `grouping_id()`, `hour()`, `last_day()`, `minute()`, `next_day()`, `previous_day()`, `second()`, `month()`, `monthname()`, `quarter()`, `year()`, `current_database()`, `current_role()`, `current_schema()`, `current_schemas()`, `current_region()`, `current_avaliable_roles()`, `add_months()`, `any_value()`, `bitnot()`, `bitshiftleft()`, `bitshiftright()`, `convert_timezone()`, `uniform()`, `strtok_to_array()`, `sysdate()`, `time_from_parts()`,  `timestamp_from_parts()`, `timestamp_ltz_from_parts()`, `timestamp_ntz_from_parts()`, `timestamp_tz_from_parts()`, `weekofyear()`, `percentile_cont()` to `snowflake.snowflake.functions`.

### Breaking Changes:

- Expired deprecations:
  - Removed the following APIs that were deprecated in 0.4.0: `DataFrame.groupByGroupingSets()`, `DataFrame.naturalJoin()`, `DataFrame.joinTableFunction`, `DataFrame.withColumns()`, `Session.getImports()`, `Session.addImport()`, `Session.removeImport()`, `Session.clearImports()`, `Session.getSessionStage()`, `Session.getDefaultDatabase()`, `Session.getDefaultSchema()`, `Session.getCurrentDatabase()`, `Session.getCurrentSchema()`, `Session.getFullyQualifiedCurrentSchema()`.

### Improvements:

- Added support for creating an empty `DataFrame` with a specific schema using the `Session.create_dataframe()` method.
- Changed the logging level from `INFO` to `DEBUG` for several logs (e.g., the executed query) when evaluating a dataframe.
- Improved the error message when failing to create a UDF due to pickle errors.

### Bug Fixes:

- Removed pandas hard dependencies in the `Session.create_dataframe()` method.

### Dependency Updates:

- Added `typing-extension` as a new dependency with the version >= `4.1.0`.

## 0.5.0 (2022-03-22)

### New Features

- Added stored procedures API.
  - Added `Session.sproc` property and `sproc()` to `snowflake.snowpark.functions`, so you can register stored procedures.
  - Added `Session.call` to call stored procedures by name.
- Added `UDFRegistration.register_from_file()` to allow registering UDFs from Python source files or zip files directly.
- Added `UDFRegistration.describe()` to describe a UDF.
- Added `DataFrame.random_split()` to provide a way to randomly split a dataframe.
- Added functions `md5()`, `sha1()`, `sha2()`, `ascii()`, `initcap()`, `length()`, `lower()`, `lpad()`, `ltrim()`, `rpad()`, `rtrim()`, `repeat()`, `soundex()`, `regexp_count()`, `replace()`, `charindex()`, `collate()`, `collation()`, `insert()`, `left()`, `right()`, `endswith()` to `snowflake.snowpark.functions`.
- Allowed `call_udf()` to accept literal values.
- Provided a `distinct` keyword in `array_agg()`.

### Bug Fixes:

- Fixed an issue that caused `DataFrame.to_pandas()` to have a string column if `Column.cast(IntegerType())` was used.
- Fixed a bug in `DataFrame.describe()` when there is more than one string column.

## 0.4.0 (2022-02-15)

### New Features

- You can now specify which Anaconda packages to use when defining UDFs.
  - Added `add_packages()`, `get_packages()`, `clear_packages()`, and `remove_package()`, to class `Session`.
  - Added `add_requirements()` to `Session` so you can use a requirements file to specify which packages this session will use.
  - Added parameter `packages` to function `snowflake.snowpark.functions.udf()` and method `UserDefinedFunction.register()` to indicate UDF-level Anaconda package dependencies when creating a UDF.
  - Added parameter `imports` to `snowflake.snowpark.functions.udf()` and `UserDefinedFunction.register()` to specify UDF-level code imports.
- Added a parameter `session` to function `udf()` and `UserDefinedFunction.register()` so you can specify which session to use to create a UDF if you have multiple sessions.
- Added types `Geography` and `Variant` to `snowflake.snowpark.types` to be used as type hints for Geography and Variant data when defining a UDF.
- Added support for Geography geoJSON data.
- Added `Table`, a subclass of `DataFrame` for table operations:
  - Methods `update` and `delete` update and delete rows of a table in Snowflake.
  - Method `merge` merges data from a `DataFrame` to a `Table`.
  - Override method `DataFrame.sample()` with an additional parameter `seed`, which works on tables but not on view and sub-queries.
- Added `DataFrame.to_local_iterator()` and `DataFrame.to_pandas_batches()` to allow getting results from an iterator when the result set returned from the Snowflake database is too large.
- Added `DataFrame.cache_result()` for caching the operations performed on a `DataFrame` in a temporary table.
  Subsequent operations on the original `DataFrame` have no effect on the cached result `DataFrame`.
- Added property `DataFrame.queries` to get SQL queries that will be executed to evaluate the `DataFrame`.
- Added `Session.query_history()` as a context manager to track SQL queries executed on a session, including all SQL queries to evaluate `DataFrame`s created from a session. Both query ID and query text are recorded.
- You can now create a `Session` instance from an existing established `snowflake.connector.SnowflakeConnection`. Use parameter `connection` in `Session.builder.configs()`.
- Added `use_database()`, `use_schema()`, `use_warehouse()`, and `use_role()` to class `Session` to switch database/schema/warehouse/role after a session is created.
- Added `DataFrameWriter.copy_into_table()` to unload a `DataFrame` to stage files.
- Added `DataFrame.unpivot()`.
- Added `Column.within_group()` for sorting the rows by columns with some aggregation functions.
- Added functions `listagg()`, `mode()`, `div0()`, `acos()`, `asin()`, `atan()`, `atan2()`, `cos()`, `cosh()`, `sin()`, `sinh()`, `tan()`, `tanh()`, `degrees()`, `radians()`, `round()`, `trunc()`, and `factorial()` to `snowflake.snowflake.functions`.
- Added an optional argument `ignore_nulls` in function `lead()` and `lag()`.
- The `condition` parameter of function `when()` and `iff()` now accepts SQL expressions.

### Improvements

- All function and method names have been renamed to use the snake case naming style, which is more Pythonic. For convenience, some camel case names are kept as aliases to the snake case APIs. It is recommended to use the snake case APIs.
  - Deprecated these methods on class `Session` and replaced them with their snake case equivalents: `getImports()`, `addImports()`, `removeImport()`, `clearImports()`, `getSessionStage()`, `getDefaultSchema()`, `getDefaultSchema()`, `getCurrentDatabase()`, `getFullyQualifiedCurrentSchema()`.
  - Deprecated these methods on class `DataFrame` and replaced them with their snake case equivalents: `groupingByGroupingSets()`, `naturalJoin()`, `withColumns()`, `joinTableFunction()`.
- Property `DataFrame.columns` is now consistent with `DataFrame.schema.names` and the Snowflake database `Identifier Requirements`.
- `Column.__bool__()` now raises a `TypeError`. This will ban the use of logical operators `and`, `or`, `not` on `Column` object, for instance `col("a") > 1 and col("b") > 2` will raise the `TypeError`. Use `(col("a") > 1) & (col("b") > 2)` instead.
- Changed `PutResult` and `GetResult` to subclass `NamedTuple`.
- Fixed a bug which raised an error when the local path or stage location has a space or other special characters.
- Changed `DataFrame.describe()` so that non-numeric and non-string columns are ignored instead of raising an exception.

### Dependency updates

- Updated ``snowflake-connector-python`` to 2.7.4.

## 0.3.0 (2022-01-09)

### New Features

- Added `Column.isin()`, with an alias `Column.in_()`.
- Added `Column.try_cast()`, which is a special version of `cast()`. It tries to cast a string expression to other types and returns `null` if the cast is not possible.
- Added `Column.startswith()` and `Column.substr()` to process string columns.
- `Column.cast()` now also accepts a `str` value to indicate the cast type in addition to a `DataType` instance.
- Added `DataFrame.describe()` to summarize stats of a `DataFrame`.
- Added `DataFrame.explain()` to print the query plan of a `DataFrame`.
- `DataFrame.filter()` and `DataFrame.select_expr()` now accepts a sql expression.
- Added a new `bool` parameter `create_temp_table` to methods `DataFrame.saveAsTable()` and `Session.write_pandas()` to optionally create a temp table.
- Added `DataFrame.minus()` and `DataFrame.subtract()` as aliases to `DataFrame.except_()`.
- Added `regexp_replace()`, `concat()`, `concat_ws()`, `to_char()`, `current_timestamp()`, `current_date()`, `current_time()`, `months_between()`, `cast()`, `try_cast()`, `greatest()`, `least()`, and `hash()` to module `snowflake.snowpark.functions`.

### Bug Fixes

- Fixed an issue where `Session.createDataFrame(pandas_df)` and `Session.write_pandas(pandas_df)` raise an exception when the `pandas DataFrame` has spaces in the column name.
- `DataFrame.copy_into_table()` sometimes prints an `error` level log entry while it actually works. It's fixed now.
- Fixed an API docs issue where some `DataFrame` APIs are missing from the docs.

### Dependency updates

- Update ``snowflake-connector-python`` to 2.7.2, which upgrades ``pyarrow`` dependency to 6.0.x. Refer to the [python connector 2.7.2 release notes](https://pypi.org/project/snowflake-connector-python/2.7.2/) for more details.

## 0.2.0 (2021-12-02)

### New Features

- Updated the `Session.createDataFrame()` method for creating a `DataFrame` from a pandas DataFrame.
- Added the `Session.write_pandas()` method for writing a `pandas DataFrame` to a table in Snowflake and getting a `Snowpark DataFrame` object back.
- Added new classes and methods for calling window functions.
- Added the new functions `cume_dist()`, to find the cumulative distribution of a value with regard to other values within a window partition,
  and `row_number()`, which returns a unique row number for each row within a window partition.
- Added functions for computing statistics for DataFrames in the `DataFrameStatFunctions` class.
- Added functions for handling missing values in a DataFrame in the `DataFrameNaFunctions` class.
- Added new methods `rollup()`, `cube()`, and `pivot()` to the `DataFrame` class.
- Added the `GroupingSets` class, which you can use with the DataFrame groupByGroupingSets method to perform a SQL GROUP BY GROUPING SETS.
- Added the new `FileOperation(session)`
  class that you can use to upload and download files to and from a stage.
- Added the `DataFrame.copy_into_table()`
  method for loading data from files in a stage into a table.
- In CASE expressions, the functions `when()` and `otherwise()`
  now accept Python types in addition to `Column` objects.
- When you register a UDF you can now optionally set the `replace` parameter to `True` to overwrite an existing UDF with the same name.

### Improvements

- UDFs are now compressed before they are uploaded to the server. This makes them about 10 times smaller, which can help
  when you are using large ML model files.
- When the size of a UDF is less than 8196 bytes, it will be uploaded as in-line code instead of uploaded to a stage.

### Bug Fixes

- Fixed an issue where the statement `df.select(when(col("a") == 1, 4).otherwise(col("a"))), [Row(4), Row(2), Row(3)]` raised an exception.
- Fixed an issue where `df.toPandas()` raised an exception when a DataFrame was created from large local data.

## 0.1.0 (2021-10-26)

Start of Private Preview<|MERGE_RESOLUTION|>--- conflicted
+++ resolved
@@ -36,12 +36,9 @@
 - Added support for applying `rolling().count()` and `expanding().count()` to `Timedelta` series and columns.
 - Added support for `tz` in both `pd.date_range` and `pd.bdate_range`.
 - Added support for `Series.items`.
-<<<<<<< HEAD
-- Added support for `DataFrame.tz_convert` and `Series.tz_convert`.
-=======
 - Added support for `errors="ignore"` in `pd.to_datetime`.
 - Added support for `DataFrame.tz_localize` and `Series.tz_localize`.
->>>>>>> d5989d00
+- Added support for `DataFrame.tz_convert` and `Series.tz_convert`.
 
 #### Improvements
 

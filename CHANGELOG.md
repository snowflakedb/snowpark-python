--- conflicted
+++ resolved
@@ -18,12 +18,9 @@
   - greatest
   - least
   - dateadd
-<<<<<<< HEAD
   - date_part
 - Added support for ASOF JOIN type.
 - Added support for the following local testing APIs:
-=======
->>>>>>> 7d2f4bb1
   - Session.get_current_account
   - Session.get_current_warehouse
   - Session.get_current_role

# Release History

## 1.32.0 (YYYY-MM-DD)

### Snowpark pandas API Updates

#### New Features

<<<<<<< HEAD
- Added support for dict values in `Series.str.slice`.
=======
- Added support for dict values in `Series.str.get`.
>>>>>>> d8cd3584

## 1.31.0 (2025-04-24)

### Snowpark Python API Updates

#### New Features

- Added support for `restricted caller` permission of `execute_as` argument in `StoredProcedure.register()`.
- Added support for non-select statement in `DataFrame.to_pandas()`.
- Added support for `artifact_repository` parameter to `Session.add_packages`, `Session.add_requirements`, `Session.get_packages`, `Session.remove_package`, and `Session.clear_packages`.
- Added support for reading an XML file using a row tag by `session.read.option('rowTag', <tag_name>).xml(<stage_file_path>)` (experimental).
  - Each XML record is extracted as a separate row.
  - Each field within that record becomes a separate column of type VARIANT, which can be further queried using dot notation, e.g., `col(a.b.c)`.
- Added updates to `DataFrameReader.dbapi` (PrPr):
  - Added `fetch_merge_count` parameter for optimizing performance by merging multiple fetched data into a single Parquet file.
  - Added support for Databricks.
  - Added support for ingestion with Snowflake UDTF.
- Added support for the following AI-powered functions in `functions.py` (Private Preview):
  - `prompt`
  - `ai_filter` (added support for `prompt()` function and image files, and changed the second argument name from `expr` to `file`)
  - `ai_classify`

#### Improvements

- Renamed the `relaxed_ordering` param into `enforce_ordering` for `DataFrame.to_snowpark_pandas`. Also the new default values is `enforce_ordering=False` which has the opposite effect of the previous default value, `relaxed_ordering=False`.
- Improved `DataFrameReader.dbapi` (PrPr) reading performance by setting the default `fetch_size` parameter value to 1000.
- Improve the error message for invalid identifier SQL error by suggesting the potentially matching identifiers.
- Reduced the number of describe queries issued when creating a DataFrame from a Snowflake table using `session.table`.
- Improved performance and accuracy of `DataFrameAnalyticsFunctions.time_series_agg()`.

#### Bug Fixes

- Fixed a bug in `DataFrame.group_by().pivot().agg` when the pivot column and aggregate column are the same.
- Fixed a bug in `DataFrameReader.dbapi` (PrPr) where a `TypeError` was raised when `create_connection` returned a connection object of an unsupported driver type.
- Fixed a bug where `df.limit(0)` call would not properly apply.
- Fixed a bug in `DataFrameWriter.save_as_table` that caused reserved names to throw errors when using append mode.

#### Deprecations

- Deprecated support for Python3.8.
- Deprecated argument `sliding_interval` in `DataFrameAnalyticsFunctions.time_series_agg()`.

### Snowpark Local Testing Updates

#### New Features

- Added support for Interval expression to `Window.range_between`.
- Added support for `array_construct` function.

#### Bug Fixes

- Fixed a bug in local testing where transient `__pycache__` directory was unintentionally copied during stored procedure execution via import.
- Fixed a bug in local testing that created incorrect result for `Column.like` calls.
- Fixed a bug in local testing that caused `Column.getItem` and `snowpark.snowflake.functions.get` to raise `IndexError` rather than return null.
- Fixed a bug in local testing where `df.limit(0)` call would not properly apply.
- Fixed a bug in local testing where a `Table.merge` into an empty table would cause an exception.

### Snowpark pandas API Updates

#### Dependency Updates

- Updated `modin` from 0.30.1 to 0.32.0.
- Added support for `numpy` 2.0 and above.

#### New Features

- Added support for `DataFrame.create_or_replace_view` and `Series.create_or_replace_view`.
- Added support for `DataFrame.create_or_replace_dynamic_table` and `Series.create_or_replace_dynamic_table`.
- Added support for `DataFrame.to_view` and `Series.to_view`.
- Added support for `DataFrame.to_dynamic_table` and `Series.to_dynamic_table`.
- Added support for `DataFrame.groupby.resample` for aggregations `max`, `mean`, `median`, `min`, and `sum`.
- Added support for reading stage files using:
  - `pd.read_excel`
  - `pd.read_html`
  - `pd.read_pickle`
  - `pd.read_sas`
  - `pd.read_xml`
- Added support for `DataFrame.to_iceberg` and `Series.to_iceberg`.
- Added support for dict values in `Series.str.len`.

#### Improvements

- Improve performance of `DataFrame.groupby.apply` and `Series.groupby.apply` by avoiding expensive pivot step.
- Added estimate for row count upper bound to `OrderedDataFrame` to enable better engine switching. This could potentially result in increased query counts.
- Renamed the `relaxed_ordering` param into `enforce_ordering` for `pd.read_snowflake`. Also the new default value is `enforce_ordering=False` which has the opposite effect of the previous default value, `relaxed_ordering=False`.

#### Bug Fixes

- Fixed a bug for `pd.read_snowflake` when reading iceberg tables and `enforce_ordering=True`.

## 1.30.0 (2025-03-27)

### Snowpark Python API Updates

#### New Features

- Added Support for relaxed consistency and ordering guarantees in `Dataframe.to_snowpark_pandas` by introducing the new parameter `relaxed_ordering`.
- `DataFrameReader.dbapi` (PrPr) now accepts a list of strings for the session_init_statement parameter, allowing multiple SQL statements to be executed during session initialization.

#### Improvements

- Improved query generation for `Dataframe.stat.sample_by` to generate a single flat query that scales well with large `fractions` dictionary compared to older method of creating a UNION ALL subquery for each key in `fractions`. To enable this feature, set `session.conf.set("use_simplified_query_generation", True)`.
- Improved performance of `DataFrameReader.dbapi` by enable vectorized option when copy parquet file into table.
- Improved query generation for `DataFrame.random_split` in the following ways. They can be enabled by setting `session.conf.set("use_simplified_query_generation", True)`:
  - Removed the need to `cache_result` in the internal implementation of the input dataframe resulting in a pure lazy dataframe operation.
  - The `seed` argument now behaves as expected with repeatable results across multiple calls and sessions.
- `DataFrame.fillna` and `DataFrame.replace` now both support fitting `int` and `float` into `Decimal` columns if `include_decimal` is set to True.
- Added documentation for the following UDF and stored procedure functions in `files.py` as a result of their General Availability.
  - `SnowflakeFile.write`
  - `SnowflakeFile.writelines`
  - `SnowflakeFile.writeable`
- Minor documentation changes for `SnowflakeFile` and `SnowflakeFile.open()`

#### Bug Fixes

- Fixed a bug for the following functions that raised errors `.cast()` is applied to their output
  - `from_json`
  - `size`

### Snowpark Local Testing Updates

#### Bug Fixes

- Fixed a bug in aggregation that caused empty groups to still produce rows.
- Fixed a bug in `Dataframe.except_` that would cause rows to be incorrectly dropped.
- Fixed a bug that caused `to_timestamp` to fail when casting filtered columns.

### Snowpark pandas API Updates

#### New Features

- Added support for list values in `Series.str.__getitem__` (`Series.str[...]`).
- Added support for `pd.Grouper` objects in group by operations. When `freq` is specified, the default values of the `sort`, `closed`, `label`, and `convention` arguments are supported; `origin` is supported when it is `start` or `start_day`.
- Added support for relaxed consistency and ordering guarantees in `pd.read_snowflake` for both named data sources (e.g., tables and views) and query data sources by introducing the new parameter `relaxed_ordering`.

#### Improvements

- Raise a warning whenever `QUOTED_IDENTIFIERS_IGNORE_CASE` is found to be set, ask user to unset it.
- Improved how a missing `index_label` in `DataFrame.to_snowflake` and `Series.to_snowflake` is handled when `index=True`. Instead of raising a `ValueError`, system-defined labels are used for the index columns.
- Improved error message for `groupby or DataFrame or Series.agg` when the function name is not supported.

## 1.29.1 (2025-03-12)

### Snowpark Python API Updates

#### Bug Fixes

- Fixed a bug in `DataFrameReader.dbapi` (PrPr) that prevents usage in stored procedure and snowbooks.

## 1.29.0 (2025-03-05)

### Snowpark Python API Updates

#### New Features

- Added support for the following AI-powered functions in `functions.py` (Private Preview):
  - `ai_filter`
  - `ai_agg`
  - `summarize_agg`
- Added support for the new FILE SQL type support, with the following related functions in `functions.py` (Private Preview):
  - `fl_get_content_type`
  - `fl_get_etag`
  - `fl_get_file_type`
  - `fl_get_last_modified`
  - `fl_get_relative_path`
  - `fl_get_scoped_file_url`
  - `fl_get_size`
  - `fl_get_stage`
  - `fl_get_stage_file_url`
  - `fl_is_audio`
  - `fl_is_compressed`
  - `fl_is_document`
  - `fl_is_image`
  - `fl_is_video`
- Added support for importing third-party packages from PyPi using Artifact Repository (Private Preview):
  - Use keyword arguments `artifact_repository` and `artifact_repository_packages` to specify your artifact repository and packages respectively when registering stored procedures or user defined functions.
  - Supported APIs are:
    - `Session.sproc.register`
    - `Session.udf.register`
    - `Session.udaf.register`
    - `Session.udtf.register`
    - `functions.sproc`
    - `functions.udf`
    - `functions.udaf`
    - `functions.udtf`
    - `functions.pandas_udf`
    - `functions.pandas_udtf`

#### Bug Fixes

- Fixed a bug where creating a Dataframe with large number of values raised `Unsupported feature 'SCOPED_TEMPORARY'.` error if thread-safe session was disabled.
- Fixed a bug where `df.describe` raised internal SQL execution error when the dataframe is created from reading a stage file and CTE optimization is enabled.
- Fixed a bug where `df.order_by(A).select(B).distinct()` would generate invalid SQL when simplified query generation was enabled using `session.conf.set("use_simplified_query_generation", True)`.
- Disabled simplified query generation by default.

#### Improvements

- Improved version validation warnings for `snowflake-snowpark-python` package compatibility when registering stored procedures. Now, warnings are only triggered if the major or minor version does not match, while bugfix version differences no longer generate warnings.
- Bumped cloudpickle dependency to also support `cloudpickle==3.0.0` in addition to previous versions.

### Snowpark Local Testing Updates

#### New Features

- Added support for literal values to `range_between` window function.

### Snowpark pandas API Updates

#### New Features

- Added support for list values in `Series.str.slice`.
- Added support for applying Snowflake Cortex functions `ClassifyText`, `Translate`, and `ExtractAnswer`.
- Added support for `Series.hist`.

#### Improvements

- Improved performance of `DataFrame.groupby.transform` and `Series.groupby.transform` by avoiding expensive pivot step.
- Improve error message for `pd.to_snowflake`, `DataFrame.to_snowflake`, and `Series.to_snowflake` when the table does not exist.
- Improve readability of docstring for the `if_exists` parameter in `pd.to_snowflake`, `DataFrame.to_snowflake`, and `Series.to_snowflake`.
- Improve error message for all pandas functions that use UDFs with Snowpark objects.

#### Bug Fixes

- Fixed a bug in `Series.rename_axis` where an `AttributeError` was being raised.
- Fixed a bug where `pd.get_dummies` didn't ignore NULL/NaN values by default.
- Fixed a bug where repeated calls to `pd.get_dummies` results in 'Duplicated column name error'.
- Fixed a bug in `pd.get_dummies` where passing list of columns generated incorrect column labels in output DataFrame.
- Update `pd.get_dummies` to return bool values instead of int.

## 1.28.0 (2025-02-20)

### Snowpark Python API Updates

#### New Features

- Added support for the following functions in `functions.py`
  - `normal`
  - `randn`
- Added support for `allow_missing_columns` parameter to `Dataframe.union_by_name` and `Dataframe.union_all_by_name`.

#### Improvements

- Improved query generation for `Dataframe.distinct` to generate `SELECT DISTINCT` instead of `SELECT` with `GROUP BY` all columns. To disable this feature, set `session.conf.set("use_simplified_query_generation", False)`.

#### Deprecations

- Deprecated Snowpark Python function `snowflake_cortex_summarize`. Users can install snowflake-ml-python and use the snowflake.cortex.summarize function instead.
- Deprecated Snowpark Python function `snowflake_cortex_sentiment`. Users can install snowflake-ml-python and use the snowflake.cortex.sentiment function instead.

#### Bug Fixes

- Fixed a bug where session-level query tag was overwritten by a stacktrace for dataframes that generate multiple queries. Now, the query tag will only be set to the stacktrace if `session.conf.set("collect_stacktrace_in_query_tag", True)`.
- Fixed a bug in `Session._write_pandas` where it was erroneously passing `use_logical_type` parameter to `Session._write_modin_pandas_helper` when writing a Snowpark pandas object.
- Fixed a bug in options sql generation that could cause multiple values to be formatted incorrectly.
- Fixed a bug in `Session.catalog` where empty strings for database or schema were not handled correctly and were generating erroneous sql statements.

#### Experimental Features

- Added support for writing pyarrow Tables to Snowflake tables.

### Snowpark pandas API Updates

#### New Features

- Added support for applying Snowflake Cortex functions `Summarize` and `Sentiment`.
- Added support for list values in `Series.str.get`.

#### Bug Fixes

- Fixed a bug in `apply` where kwargs were not being correctly passed into the applied function.

### Snowpark Local Testing Updates

#### New Features
- Added support for the following functions
    - `hour`
    - `minute`
- Added support for NULL_IF parameter to csv reader.
- Added support for `date_format`, `datetime_format`, and `timestamp_format` options when loading csvs.

#### Bug Fixes

- Fixed a bug in Dataframe.join that caused columns to have incorrect typing.
- Fixed a bug in when statements that caused incorrect results in the otherwise clause.


## 1.27.0 (2025-02-03)

### Snowpark Python API Updates

#### New Features

- Added support for the following functions in `functions.py`
  - `array_reverse`
  - `divnull`
  - `map_cat`
  - `map_contains_key`
  - `map_keys`
  - `nullifzero`
  - `snowflake_cortex_sentiment`
  - `acosh`
  - `asinh`
  - `atanh`
  - `bit_length`
  - `bitmap_bit_position`
  - `bitmap_bucket_number`
  - `bitmap_construct_agg`
  - `bitshiftright_unsigned`
  - `cbrt`
  - `equal_null`
  - `from_json`
  - `ifnull`
  - `localtimestamp`
  - `max_by`
  - `min_by`
  - `nth_value`
  - `nvl`
  - `octet_length`
  - `position`
  - `regr_avgx`
  - `regr_avgy`
  - `regr_count`
  - `regr_intercept`
  - `regr_r2`
  - `regr_slope`
  - `regr_sxx`
  - `regr_sxy`
  - `regr_syy`
  - `try_to_binary`
  - `base64`
  - `base64_decode_string`
  - `base64_encode`
  - `editdistance`
  - `hex`
  - `hex_encode`
  - `instr`
  - `log1p`
  - `log2`
  - `log10`
  - `percentile_approx`
  - `unbase64`
- Added support for `seed` argument in `DataFrame.stat.sample_by`. Note that it only supports a `Table` object, and will be ignored for a `DataFrame` object.
- Added support for specifying a schema string (including implicit struct syntax) when calling `DataFrame.create_dataframe`.
- Added support for `DataFrameWriter.insert_into/insertInto`. This method also supports local testing mode.
- Added support for `DataFrame.create_temp_view` to create a temporary view. It will fail if the view already exists.
- Added support for multiple columns in the functions `map_cat` and `map_concat`.
- Added an option `keep_column_order` for keeping original column order in `DataFrame.with_column` and `DataFrame.with_columns`.
- Added options to column casts that allow renaming or adding fields in StructType columns.
- Added support for `contains_null` parameter to ArrayType.
- Added support for creating a temporary view via `DataFrame.create_or_replace_temp_view` from a DataFrame created by reading a file from a stage.
- Added support for `value_contains_null` parameter to MapType.
- Added support for using `Column` object in `Column.in_` and `functions.in_`.
- Added `interactive` to telemetry that indicates whether the current environment is an interactive one.
- Allow `session.file.get` in a Native App to read file paths starting with `/` from the current version
- Added support for multiple aggregation functions after `DataFrame.pivot`.

#### Experimental Features

- Added `Catalog` class to manage snowflake objects. It can be accessed via `Session.catalog`.
  - `snowflake.core` is a dependency required for this feature.
- Allow user input schema when reading JSON file on stage.
- Added support for specifying a schema string (including implicit struct syntax) when calling `DataFrame.create_dataframe`.

#### Improvements

- Updated README.md to include instructions on how to verify package signatures using `cosign`.

#### Bug Fixes

- Fixed a bug in local testing mode that caused a column to contain None when it should contain 0.
- Fixed a bug in `StructField.from_json` that prevented TimestampTypes with `tzinfo` from being parsed correctly.
- Fixed a bug in function `date_format` that caused an error when the input column was date type or timestamp type.
- Fixed a bug in dataframe that null value can be inserted in a non-nullable column.
- Fixed a bug in `replace` and `lit` which raised type hint assertion error when passing `Column` expression objects.
- Fixed a bug in `pandas_udf` and `pandas_udtf` where `session` parameter was erroneously ignored.
- Fixed a bug that raised incorrect type conversion error for system function called through `session.call`.

### Snowpark pandas API Updates

#### New Features

- Added support for `Series.str.ljust` and `Series.str.rjust`.
- Added support for `Series.str.center`.
- Added support for `Series.str.pad`.
- Added support for applying Snowpark Python function `snowflake_cortex_sentiment`.
- Added support for `DataFrame.map`.
- Added support for `DataFrame.from_dict` and `DataFrame.from_records`.
- Added support for mixed case field names in struct type columns.
- Added support for `SeriesGroupBy.unique`
- Added support for `Series.dt.strftime` with the following directives:
  - %d: Day of the month as a zero-padded decimal number.
  - %m: Month as a zero-padded decimal number.
  - %Y: Year with century as a decimal number.
  - %H: Hour (24-hour clock) as a zero-padded decimal number.
  - %M: Minute as a zero-padded decimal number.
  - %S: Second as a zero-padded decimal number.
  - %f: Microsecond as a decimal number, zero-padded to 6 digits.
  - %j: Day of the year as a zero-padded decimal number.
  - %X: Locale’s appropriate time representation.
  - %%: A literal '%' character.
- Added support for `Series.between`.
- Added support for `include_groups=False` in `DataFrameGroupBy.apply`.
- Added support for `expand=True` in `Series.str.split`.
- Added support for `DataFrame.pop` and `Series.pop`.
- Added support for `first` and `last` in `DataFrameGroupBy.agg` and `SeriesGroupBy.agg`.
- Added support for `Index.drop_duplicates`.
- Added support for aggregations `"count"`, `"median"`, `np.median`,
  `"skew"`, `"std"`, `np.std` `"var"`, and `np.var` in
  `pd.pivot_table()`, `DataFrame.pivot_table()`, and `pd.crosstab()`.

#### Improvements
- Improve performance of `DataFrame.map`, `Series.apply` and `Series.map` methods by mapping numpy functions to snowpark functions if possible.
- Added documentation for `DataFrame.map`.
- Improve performance of `DataFrame.apply` by mapping numpy functions to snowpark functions if possible.
- Added documentation on the extent of Snowpark pandas interoperability with scikit-learn.
- Infer return type of functions in `Series.map`, `Series.apply` and `DataFrame.map` if type-hint is not provided.
- Added `call_count` to telemetry that counts method calls including interchange protocol calls.

## 1.26.0 (2024-12-05)

### Snowpark Python API Updates

#### New Features

- Added support for property `version` and class method `get_active_session` for `Session` class.
- Added new methods and variables to enhance data type handling and JSON serialization/deserialization:
  - To `DataType`, its derived classes, and `StructField`:
    - `type_name`: Returns the type name of the data.
    - `simple_string`: Provides a simple string representation of the data.
    - `json_value`: Returns the data as a JSON-compatible value.
    - `json`: Converts the data to a JSON string.
  - To `ArrayType`, `MapType`, `StructField`, `PandasSeriesType`, `PandasDataFrameType` and `StructType`:
    - `from_json`: Enables these types to be created from JSON data.
  - To `MapType`:
    - `keyType`: keys of the map
    - `valueType`: values of the map
- Added support for method `appName` in `SessionBuilder`.
- Added support for `include_nulls` argument in `DataFrame.unpivot`.
- Added support for following functions in `functions.py`:
  - `size` to get size of array, object, or map columns.
  - `collect_list` an alias of `array_agg`.
  - `substring` makes `len` argument optional.
- Added parameter `ast_enabled` to session for internal usage (default: `False`).

#### Improvements

- Added support for specifying the following to `DataFrame.create_or_replace_dynamic_table`:
  - `iceberg_config` A dictionary that can hold the following iceberg configuration options:
    - `external_volume`
    - `catalog`
    - `base_location`
    - `catalog_sync`
    - `storage_serialization_policy`
- Added support for nested data types to `DataFrame.print_schema`
- Added support for `level` parameter to `DataFrame.print_schema`
- Improved flexibility of `DataFrameReader` and `DataFrameWriter` API by adding support for the following:
  - Added `format` method to `DataFrameReader` and `DataFrameWriter` to specify file format when loading or unloading results.
  - Added `load` method to `DataFrameReader` to work in conjunction with `format`.
  - Added `save` method to `DataFrameWriter` to work in conjunction with `format`.
  - Added support to read keyword arguments to `options` method for `DataFrameReader` and `DataFrameWriter`.
- Relaxed the cloudpickle dependency for Python 3.11 to simplify build requirements. However, for Python 3.11, `cloudpickle==2.2.1` remains the only supported version.

#### Bug Fixes

- Removed warnings that dynamic pivot features were in private preview, because
  dynamic pivot is now generally available.
- Fixed a bug in `session.read.options` where `False` Boolean values were incorrectly parsed as `True` in the generated file format.

#### Dependency Updates

- Added a runtime dependency on `python-dateutil`.

### Snowpark pandas API Updates

#### New Features

- Added partial support for `Series.map` when `arg` is a pandas `Series` or a
  `collections.abc.Mapping`. No support for instances of `dict` that implement
  `__missing__` but are not instances of `collections.defaultdict`.
- Added support for `DataFrame.align` and `Series.align` for `axis=1` and `axis=None`.
- Added support for `pd.json_normalize`.
- Added support for `GroupBy.pct_change` with `axis=0`, `freq=None`, and `limit=None`.
- Added support for `DataFrameGroupBy.__iter__` and `SeriesGroupBy.__iter__`.
- Added support for `np.sqrt`, `np.trunc`, `np.floor`, numpy trig functions, `np.exp`, `np.abs`, `np.positive` and `np.negative`.
- Added partial support for the dataframe interchange protocol method
  `DataFrame.__dataframe__()`.

#### Bug Fixes

- Fixed a bug in `df.loc` where setting a single column from a series results in unexpected `None` values.

#### Improvements

- Use UNPIVOT INCLUDE NULLS for unpivot operations in pandas instead of sentinel values.
- Improved documentation for pd.read_excel.

## 1.25.0 (2024-11-14)

### Snowpark Python API Updates

#### New Features

- Added the following new functions in `snowflake.snowpark.dataframe`:
  - `map`
- Added support for passing parameter `include_error` to `Session.query_history` to record queries that have error during execution.

#### Improvements

- When target stage is not set in profiler, a default stage from `Session.get_session_stage` is used instead of raising `SnowparkSQLException`.
- Allowed lower case or mixed case input when calling `Session.stored_procedure_profiler.set_active_profiler`.
- Added distributed tracing using open telemetry APIs for action function in `DataFrame`:
  - `cache_result`
- Removed opentelemetry warning from logging.

#### Bug Fixes

- Fixed the pre-action and post-action query propagation when `In` expression were used in selects.
- Fixed a bug that raised error `AttributeError` while calling `Session.stored_procedure_profiler.get_output` when `Session.stored_procedure_profiler` is disabled.

#### Dependency Updates

- Added a dependency on `protobuf>=5.28` and `tzlocal` at runtime.
- Added a dependency on `protoc-wheel-0` for the development profile.
- Require `snowflake-connector-python>=3.12.0, <4.0.0` (was `>=3.10.0`).

### Snowpark pandas API Updates

#### Dependency Updates

- Updated `modin` from 0.28.1 to 0.30.1.
- Added support for all `pandas` 2.2.x versions.

#### New Features

- Added support for `Index.to_numpy`.
- Added support for `DataFrame.align` and `Series.align` for `axis=0`.
- Added support for `size` in `GroupBy.aggregate`, `DataFrame.aggregate`, and `Series.aggregate`.
- Added support for `snowflake.snowpark.functions.window`
- Added support for `pd.read_pickle` (Uses native pandas for processing).
- Added support for `pd.read_html` (Uses native pandas for processing).
- Added support for `pd.read_xml` (Uses native pandas for processing).
- Added support for aggregation functions `"size"` and `len` in `GroupBy.aggregate`, `DataFrame.aggregate`, and `Series.aggregate`.
- Added support for list values in `Series.str.len`.

#### Bug Fixes

- Fixed a bug where aggregating a single-column dataframe with a single callable function (e.g. `pd.DataFrame([0]).agg(np.mean)`) would fail to transpose the result.
- Fixed bugs where `DataFrame.dropna()` would:
  - Treat an empty `subset` (e.g. `[]`) as if it specified all columns instead of no columns.
  - Raise a `TypeError` for a scalar `subset` instead of filtering on just that column.
  - Raise a `ValueError` for a `subset` of type `pandas.Index` instead of filtering on the columns in the index.
- Disable creation of scoped read only table to mitigate Disable creation of scoped read only table to mitigate `TableNotFoundError` when using dynamic pivot in notebook environment.
- Fixed a bug when concat dataframe or series objects are coming from the same dataframe when axis = 1.

#### Improvements

- Improve np.where with scalar x value by eliminating unnecessary join and temp table creation.
- Improve get_dummies performance by flattening the pivot with join.
- Improve align performance when aligning on row position column by removing unnecessary window functions.



### Snowpark Local Testing Updates

#### New Features

- Added support for patching functions that are unavailable in the `snowflake.snowpark.functions` module.
- Added support for `snowflake.snowpark.functions.any_value`

#### Bug Fixes

- Fixed a bug where `Table.update` could not handle `VariantType`, `MapType`, and `ArrayType` data types.
- Fixed a bug where column aliases were incorrectly resolved in `DataFrame.join`, causing errors when selecting columns from a joined DataFrame.
- Fixed a bug where `Table.update` and `Table.merge` could fail if the target table's index was not the default `RangeIndex`.

## 1.24.0 (2024-10-28)

### Snowpark Python API Updates

#### New Features

- Updated `Session` class to be thread-safe. This allows concurrent DataFrame transformations, DataFrame actions, UDF and stored procedure registration, and concurrent file uploads when using the same `Session` object.
  - The feature is disabled by default and can be enabled by setting `FEATURE_THREAD_SAFE_PYTHON_SESSION` to `True` for account.
  - Updating session configurations, like changing database or schema, when multiple threads are using the session may lead to unexpected behavior.
  - When enabled, some internally created temporary table names returned from `DataFrame.queries` API are not deterministic, and may be different when DataFrame actions are executed. This does not affect explicit user-created temporary tables.
- Added support for 'Service' domain to `session.lineage.trace` API.
- Added support for `copy_grants` parameter when registering UDxF and stored procedures.
- Added support for the following methods in `DataFrameWriter` to support daisy-chaining:
  - `option`
  - `options`
  - `partition_by`
- Added support for `snowflake_cortex_summarize`.

#### Improvements

- Improved the following new capability for function `snowflake.snowpark.functions.array_remove` it is now possible to use in python.
- Disables sql simplification when sort is performed after limit.
  - Previously, `df.sort().limit()` and `df.limit().sort()` generates the same query with sort in front of limit. Now, `df.limit().sort()` will generate query that reads `df.limit().sort()`.
  - Improve performance of generated query for `df.limit().sort()`, because limit stops table scanning as soon as the number of records is satisfied.
- Added a client side error message for when an invalid stage location is passed to DataFrame read functions.

#### Bug Fixes

- Fixed a bug where the automatic cleanup of temporary tables could interfere with the results of async query execution.
- Fixed a bug in `DataFrame.analytics.time_series_agg` function to handle multiple data points in same sliding interval.
- Fixed a bug that created inconsistent casing in field names of structured objects in iceberg schemas.

#### Deprecations

- Deprecated warnings will be triggered when using snowpark-python with Python 3.8. For more details, please refer to https://docs.snowflake.com/en/developer-guide/python-runtime-support-policy.

### Snowpark pandas API Updates

#### New Features

- Added support for `np.subtract`, `np.multiply`, `np.divide`, and `np.true_divide`.
- Added support for tracking usages of `__array_ufunc__`.
- Added numpy compatibility support for `np.float_power`, `np.mod`, `np.remainder`, `np.greater`, `np.greater_equal`, `np.less`, `np.less_equal`, `np.not_equal`, and `np.equal`.
- Added numpy compatibility support for `np.log`, `np.log2`, and `np.log10`
- Added support for `DataFrameGroupBy.bfill`, `SeriesGroupBy.bfill`, `DataFrameGroupBy.ffill`, and `SeriesGroupBy.ffill`.
- Added support for `on` parameter with `Resampler`.
- Added support for timedelta inputs in `value_counts()`.
- Added support for applying Snowpark Python function `snowflake_cortex_summarize`.
- Added support for `DataFrame.attrs` and `Series.attrs`.
- Added support for `DataFrame.style`.
- Added numpy compatibility support for `np.full_like`

#### Improvements

- Improved generated SQL query for `head` and `iloc` when the row key is a slice.
- Improved error message when passing an unknown timezone to `tz_convert` and `tz_localize` in `Series`, `DataFrame`, `Series.dt`, and `DatetimeIndex`.
- Improved documentation for `tz_convert` and `tz_localize` in `Series`, `DataFrame`, `Series.dt`, and `DatetimeIndex` to specify the supported timezone formats.
- Added additional kwargs support for `df.apply` and `series.apply` ( as well as `map` and `applymap` ) when using snowpark functions. This allows for some position independent compatibility between apply and functions where the first argument is not a pandas object.
- Improved generated SQL query for `iloc` and `iat` when the row key is a scalar.
- Removed all joins in `iterrows`.
- Improved documentation for `Series.map` to reflect the unsupported features.
- Added support for `np.may_share_memory` which is used internally by many scikit-learn functions. This method will always return false when called with a Snowpark pandas object.

#### Bug Fixes

- Fixed a bug where `DataFrame` and `Series` `pct_change()` would raise `TypeError` when input contained timedelta columns.
- Fixed a bug where `replace()` would sometimes propagate `Timedelta` types incorrectly through `replace()`. Instead raise `NotImplementedError` for `replace()` on `Timedelta`.
- Fixed a bug where `DataFrame` and `Series` `round()` would raise `AssertionError` for `Timedelta` columns. Instead raise `NotImplementedError` for `round()` on `Timedelta`.
- Fixed a bug where `reindex` fails when the new index is a Series with non-overlapping types from the original index.
- Fixed a bug where calling `__getitem__` on a DataFrameGroupBy object always returned a DataFrameGroupBy object if `as_index=False`.
- Fixed a bug where inserting timedelta values into an existing column would silently convert the values to integers instead of raising `NotImplementedError`.
- Fixed a bug where `DataFrame.shift()` on axis=0 and axis=1 would fail to propagate timedelta types.
- `DataFrame.abs()`, `DataFrame.__neg__()`, `DataFrame.stack()`, and `DataFrame.unstack()` now raise `NotImplementedError` for timedelta inputs instead of failing to propagate timedelta types.

### Snowpark Local Testing Updates

#### Bug Fixes

- Fixed a bug where `DataFrame.alias` raises `KeyError` for input column name.
- Fixed a bug where `to_csv` on Snowflake stage fails when data contains empty strings.

## 1.23.0 (2024-10-09)

### Snowpark Python API Updates

#### New Features

- Added the following new functions in `snowflake.snowpark.functions`:
  - `make_interval`
- Added support for using Snowflake Interval constants with `Window.range_between()` when the order by column is TIMESTAMP or DATE type.
- Added support for file writes. This feature is currently in private preview.
- Added `thread_id` to `QueryRecord` to track the thread id submitting the query history.
- Added support for `Session.stored_procedure_profiler`.

#### Improvements

#### Bug Fixes

- Fixed a bug where registering a stored procedure or UDxF with type hints would give a warning `'NoneType' has no len() when trying to read default values from function`.

### Snowpark pandas API Updates

#### New Features

- Added support for `TimedeltaIndex.mean` method.
- Added support for some cases of aggregating `Timedelta` columns on `axis=0` with `agg` or `aggregate`.
- Added support for `by`, `left_by`, `right_by`, `left_index`, and `right_index` for `pd.merge_asof`.
- Added support for passing parameter `include_describe` to `Session.query_history`.
- Added support for `DatetimeIndex.mean` and `DatetimeIndex.std` methods.
- Added support for `Resampler.asfreq`, `Resampler.indices`, `Resampler.nunique`, and `Resampler.quantile`.
- Added support for `resample` frequency `W`, `ME`, `YE` with `closed = "left"`.
- Added support for `DataFrame.rolling.corr` and `Series.rolling.corr` for `pairwise = False` and int `window`.
- Added support for string time-based `window` and `min_periods = None` for `Rolling`.
- Added support for `DataFrameGroupBy.fillna` and `SeriesGroupBy.fillna`.
- Added support for constructing `Series` and `DataFrame` objects with the lazy `Index` object as `data`, `index`, and `columns` arguments.
- Added support for constructing `Series` and `DataFrame` objects with `index` and `column` values not present in `DataFrame`/`Series` `data`.
- Added support for `pd.read_sas` (Uses native pandas for processing).
- Added support for applying `rolling().count()` and `expanding().count()` to `Timedelta` series and columns.
- Added support for `tz` in both `pd.date_range` and `pd.bdate_range`.
- Added support for `Series.items`.
- Added support for `errors="ignore"` in `pd.to_datetime`.
- Added support for `DataFrame.tz_localize` and `Series.tz_localize`.
- Added support for `DataFrame.tz_convert` and `Series.tz_convert`.
- Added support for applying Snowpark Python functions (e.g., `sin`) in `Series.map`, `Series.apply`, `DataFrame.apply` and `DataFrame.applymap`.

#### Improvements

- Improved `to_pandas` to persist the original timezone offset for TIMESTAMP_TZ type.
- Improved `dtype` results for TIMESTAMP_TZ type to show correct timezone offset.
- Improved `dtype` results for TIMESTAMP_LTZ type to show correct timezone.
- Improved error message when passing non-bool value to `numeric_only` for groupby aggregations.
- Removed unnecessary warning about sort algorithm in `sort_values`.
- Use SCOPED object for internal create temp tables. The SCOPED objects will be stored sproc scoped if created within stored sproc, otherwise will be session scoped, and the object will be automatically cleaned at the end of the scope.
- Improved warning messages for operations that lead to materialization with inadvertent slowness.
- Removed unnecessary warning message about `convert_dtype` in `Series.apply`.

#### Bug Fixes

- Fixed a bug where an `Index` object created from a `Series`/`DataFrame` incorrectly updates the `Series`/`DataFrame`'s index name after an inplace update has been applied to the original `Series`/`DataFrame`.
- Suppressed an unhelpful `SettingWithCopyWarning` that sometimes appeared when printing `Timedelta` columns.
- Fixed `inplace` argument for `Series` objects derived from other `Series` objects.
- Fixed a bug where `Series.sort_values` failed if series name overlapped with index column name.
- Fixed a bug where transposing a dataframe would map `Timedelta` index levels to integer column levels.
- Fixed a bug where `Resampler` methods on timedelta columns would produce integer results.
- Fixed a bug where `pd.to_numeric()` would leave `Timedelta` inputs as `Timedelta` instead of converting them to integers.
- Fixed `loc` set when setting a single row, or multiple rows, of a DataFrame with a Series value.

### Snowpark Local Testing Updates

#### Bug Fixes

- Fixed a bug where nullable columns were annotated wrongly.
- Fixed a bug where the `date_add` and `date_sub` functions failed for `NULL` values.
- Fixed a bug where `equal_null` could fail inside a merge statement.
- Fixed a bug where `row_number` could fail inside a Window function.
- Fixed a bug where updates could fail when the source is the result of a join.


## 1.22.1 (2024-09-11)
This is a re-release of 1.22.0. Please refer to the 1.22.0 release notes for detailed release content.


## 1.22.0 (2024-09-10)

### Snowpark Python API Updates

### New Features

- Added the following new functions in `snowflake.snowpark.functions`:
  - `array_remove`
  - `ln`

#### Improvements

- Improved documentation for `Session.write_pandas` by making `use_logical_type` option more explicit.
- Added support for specifying the following to `DataFrameWriter.save_as_table`:
  - `enable_schema_evolution`
  - `data_retention_time`
  - `max_data_extension_time`
  - `change_tracking`
  - `copy_grants`
  - `iceberg_config` A dicitionary that can hold the following iceberg configuration options:
      - `external_volume`
      - `catalog`
      - `base_location`
      - `catalog_sync`
      - `storage_serialization_policy`
- Added support for specifying the following to `DataFrameWriter.copy_into_table`:
  - `iceberg_config` A dicitionary that can hold the following iceberg configuration options:
      - `external_volume`
      - `catalog`
      - `base_location`
      - `catalog_sync`
      - `storage_serialization_policy`
- Added support for specifying the following parameters to `DataFrame.create_or_replace_dynamic_table`:
  - `mode`
  - `refresh_mode`
  - `initialize`
  - `clustering_keys`
  - `is_transient`
  - `data_retention_time`
  - `max_data_extension_time`

#### Bug Fixes

- Fixed a bug in `session.read.csv` that caused an error when setting `PARSE_HEADER = True` in an externally defined file format.
- Fixed a bug in query generation from set operations that allowed generation of duplicate queries when children have common subqueries.
- Fixed a bug in `session.get_session_stage` that referenced a non-existing stage after switching database or schema.
- Fixed a bug where calling `DataFrame.to_snowpark_pandas` without explicitly initializing the Snowpark pandas plugin caused an error.
- Fixed a bug where using the `explode` function in dynamic table creation caused a SQL compilation error due to improper boolean type casting on the `outer` parameter.

### Snowpark Local Testing Updates

#### New Features

- Added support for type coercion when passing columns as input to UDF calls.
- Added support for `Index.identical`.

#### Bug Fixes

- Fixed a bug where the truncate mode in `DataFrameWriter.save_as_table` incorrectly handled DataFrames containing only a subset of columns from the existing table.
- Fixed a bug where function `to_timestamp` does not set the default timezone of the column datatype.

### Snowpark pandas API Updates

#### New Features

- Added limited support for the `Timedelta` type, including the following features. Snowpark pandas will raise `NotImplementedError` for unsupported `Timedelta` use cases.
  - supporting tracking the Timedelta type through `copy`, `cache_result`, `shift`, `sort_index`, `assign`, `bfill`, `ffill`, `fillna`, `compare`, `diff`, `drop`, `dropna`, `duplicated`, `empty`, `equals`, `insert`, `isin`, `isna`, `items`, `iterrows`, `join`, `len`, `mask`, `melt`, `merge`, `nlargest`, `nsmallest`, `to_pandas`.
  - converting non-timedelta to timedelta via `astype`.
  - `NotImplementedError` will be raised for the rest of methods that do not support `Timedelta`.
  - support for subtracting two timestamps to get a Timedelta.
  - support indexing with Timedelta data columns.
  - support for adding or subtracting timestamps and `Timedelta`.
  - support for binary arithmetic between two `Timedelta` values.
  - support for binary arithmetic and comparisons between `Timedelta` values and numeric values.
  - support for lazy `TimedeltaIndex`.
  - support for `pd.to_timedelta`.
  - support for `GroupBy` aggregations `min`, `max`, `mean`, `idxmax`, `idxmin`, `std`, `sum`, `median`, `count`, `any`, `all`, `size`, `nunique`, `head`, `tail`, `aggregate`.
  - support for `GroupBy` filtrations `first` and `last`.
  - support for `TimedeltaIndex` attributes: `days`, `seconds`, `microseconds` and `nanoseconds`.
  - support for `diff` with timestamp columns on `axis=0` and `axis=1`
  - support for `TimedeltaIndex` methods: `ceil`, `floor` and `round`.
  - support for `TimedeltaIndex.total_seconds` method.
- Added support for index's arithmetic and comparison operators.
- Added support for `Series.dt.round`.
- Added documentation pages for `DatetimeIndex`.
- Added support for `Index.name`, `Index.names`, `Index.rename`, and `Index.set_names`.
- Added support for `Index.__repr__`.
- Added support for `DatetimeIndex.month_name` and `DatetimeIndex.day_name`.
- Added support for `Series.dt.weekday`, `Series.dt.time`, and `DatetimeIndex.time`.
- Added support for `Index.min` and `Index.max`.
- Added support for `pd.merge_asof`.
- Added support for `Series.dt.normalize` and `DatetimeIndex.normalize`.
- Added support for `Index.is_boolean`, `Index.is_integer`, `Index.is_floating`, `Index.is_numeric`, and `Index.is_object`.
- Added support for `DatetimeIndex.round`, `DatetimeIndex.floor` and `DatetimeIndex.ceil`.
- Added support for `Series.dt.days_in_month` and `Series.dt.daysinmonth`.
- Added support for `DataFrameGroupBy.value_counts` and `SeriesGroupBy.value_counts`.
- Added support for `Series.is_monotonic_increasing` and `Series.is_monotonic_decreasing`.
- Added support for `Index.is_monotonic_increasing` and `Index.is_monotonic_decreasing`.
- Added support for `pd.crosstab`.
- Added support for `pd.bdate_range` and included business frequency support (B, BME, BMS, BQE, BQS, BYE, BYS) for both `pd.date_range` and `pd.bdate_range`.
- Added support for lazy `Index` objects  as `labels` in `DataFrame.reindex` and `Series.reindex`.
- Added support for `Series.dt.days`, `Series.dt.seconds`, `Series.dt.microseconds`, and `Series.dt.nanoseconds`.
- Added support for creating a `DatetimeIndex` from an `Index` of numeric or string type.
- Added support for string indexing with `Timedelta` objects.
- Added support for `Series.dt.total_seconds` method.
- Added support for `DataFrame.apply(axis=0)`.
- Added support for `Series.dt.tz_convert` and `Series.dt.tz_localize`.
- Added support for `DatetimeIndex.tz_convert` and `DatetimeIndex.tz_localize`.

#### Improvements

- Improve concat, join performance when operations are performed on series coming from the same dataframe by avoiding unnecessary joins.
- Refactored `quoted_identifier_to_snowflake_type` to avoid making metadata queries if the types have been cached locally.
- Improved `pd.to_datetime` to handle all local input cases.
- Create a lazy index from another lazy index without pulling data to client.
- Raised `NotImplementedError` for Index bitwise operators.
- Display a more clear error message when `Index.names` is set to a non-like-like object.
- Raise a warning whenever MultiIndex values are pulled in locally.
- Improve warning message for `pd.read_snowflake` include the creation reason when temp table creation is triggered.
- Improve performance for `DataFrame.set_index`, or setting `DataFrame.index` or `Series.index` by avoiding checks require eager evaluation. As a consequence, when the new index that does not match the current `Series`/`DataFrame` object length, a `ValueError` is no longer raised. Instead, when the `Series`/`DataFrame` object is longer than the provided index, the `Series`/`DataFrame`'s new index is filled with `NaN` values for the "extra" elements. Otherwise, the extra values in the provided index are ignored.
- Properly raise `NotImplementedError` when ambiguous/nonexistent are non-string in `ceil`/`floor`/`round`.

#### Bug Fixes

- Stopped ignoring nanoseconds in `pd.Timedelta` scalars.
- Fixed AssertionError in tree of binary operations.
- Fixed bug in `Series.dt.isocalendar` using a named Series
- Fixed `inplace` argument for Series objects derived from DataFrame columns.
- Fixed a bug where `Series.reindex` and `DataFrame.reindex` did not update the result index's name correctly.
- Fixed a bug where `Series.take` did not error when `axis=1` was specified.


## 1.21.1 (2024-09-05)

### Snowpark Python API Updates

#### Bug Fixes

- Fixed a bug where using `to_pandas_batches` with async jobs caused an error due to improper handling of waiting for asynchronous query completion.

## 1.21.0 (2024-08-19)

### Snowpark Python API Updates

#### New Features

- Added support for `snowflake.snowpark.testing.assert_dataframe_equal` that is a utility function to check the equality of two Snowpark DataFrames.

#### Improvements

- Added support server side string size limitations.
- Added support to create and invoke stored procedures, UDFs and UDTFs with optional arguments.
- Added support for column lineage in the DataFrame.lineage.trace API.
- Added support for passing `INFER_SCHEMA` options to `DataFrameReader` via `INFER_SCHEMA_OPTIONS`.
- Added support for passing `parameters` parameter to `Column.rlike` and `Column.regexp`.
- Added support for automatically cleaning up temporary tables created by `df.cache_result()` in the current session, when the DataFrame is no longer referenced (i.e., gets garbage collected). It is still an experimental feature not enabled by default, and can be enabled by setting `session.auto_clean_up_temp_table_enabled` to `True`.
- Added support for string literals to the `fmt` parameter of `snowflake.snowpark.functions.to_date`.
- Added support for system$reference function.

#### Bug Fixes

- Fixed a bug where SQL generated for selecting `*` column has an incorrect subquery.
- Fixed a bug in `DataFrame.to_pandas_batches` where the iterator could throw an error if certain transformation is made to the pandas dataframe due to wrong isolation level.
- Fixed a bug in `DataFrame.lineage.trace` to split the quoted feature view's name and version correctly.
- Fixed a bug in `Column.isin` that caused invalid sql generation when passed an empty list.
- Fixed a bug that fails to raise NotImplementedError while setting cell with list like item.

### Snowpark Local Testing Updates

#### New Features

- Added support for the following APIs:
  - snowflake.snowpark.functions
    - `rank`
    - `dense_rank`
    - `percent_rank`
    - `cume_dist`
    - `ntile`
    - `datediff`
    - `array_agg`
  - snowflake.snowpark.column.Column.within_group
- Added support for parsing flags in regex statements for mocked plans. This maintains parity with the `rlike` and `regexp` changes above.

#### Bug Fixes

- Fixed a bug where Window Functions LEAD and LAG do not handle option `ignore_nulls` properly.
- Fixed a bug where values were not populated into the result DataFrame during the insertion of table merge operation.

#### Improvements

- Fix pandas FutureWarning about integer indexing.

### Snowpark pandas API Updates

#### New Features

- Added support for `DataFrame.backfill`, `DataFrame.bfill`, `Series.backfill`, and `Series.bfill`.
- Added support for `DataFrame.compare` and `Series.compare` with default parameters.
- Added support for `Series.dt.microsecond` and `Series.dt.nanosecond`.
- Added support for `Index.is_unique` and `Index.has_duplicates`.
- Added support for `Index.equals`.
- Added support for `Index.value_counts`.
- Added support for `Series.dt.day_name` and `Series.dt.month_name`.
- Added support for indexing on Index, e.g., `df.index[:10]`.
- Added support for `DataFrame.unstack` and `Series.unstack`.
- Added support for `DataFrame.asfreq` and `Series.asfreq`.
- Added support for `Series.dt.is_month_start` and `Series.dt.is_month_end`.
- Added support for `Index.all` and `Index.any`.
- Added support for `Series.dt.is_year_start` and `Series.dt.is_year_end`.
- Added support for `Series.dt.is_quarter_start` and `Series.dt.is_quarter_end`.
- Added support for lazy `DatetimeIndex`.
- Added support for `Series.argmax` and `Series.argmin`.
- Added support for `Series.dt.is_leap_year`.
- Added support for `DataFrame.items`.
- Added support for `Series.dt.floor` and `Series.dt.ceil`.
- Added support for `Index.reindex`.
- Added support for `DatetimeIndex` properties: `year`, `month`, `day`, `hour`, `minute`, `second`, `microsecond`,
    `nanosecond`, `date`, `dayofyear`, `day_of_year`, `dayofweek`, `day_of_week`, `weekday`, `quarter`,
    `is_month_start`, `is_month_end`, `is_quarter_start`, `is_quarter_end`, `is_year_start`, `is_year_end`
    and `is_leap_year`.
- Added support for `Resampler.fillna` and `Resampler.bfill`.
- Added limited support for the `Timedelta` type, including creating `Timedelta` columns and `to_pandas`.
- Added support for `Index.argmax` and `Index.argmin`.

#### Improvements

- Removed the public preview warning message when importing Snowpark pandas.
- Removed unnecessary count query from `SnowflakeQueryCompiler.is_series_like` method.
- `Dataframe.columns` now returns native pandas Index object instead of Snowpark Index object.
- Refactor and introduce `query_compiler` argument in `Index` constructor to create `Index` from query compiler.
- `pd.to_datetime` now returns a DatetimeIndex object instead of a Series object.
- `pd.date_range` now returns a DatetimeIndex object instead of a Series object.

#### Bug Fixes

- Made passing an unsupported aggregation function to `pivot_table` raise `NotImplementedError` instead of `KeyError`.
- Removed axis labels and callable names from error messages and telemetry about unsupported aggregations.
- Fixed AssertionError in `Series.drop_duplicates` and `DataFrame.drop_duplicates` when called after `sort_values`.
- Fixed a bug in `Index.to_frame` where the result frame's column name may be wrong where name is unspecified.
- Fixed a bug where some Index docstrings are ignored.
- Fixed a bug in `Series.reset_index(drop=True)` where the result name may be wrong.
- Fixed a bug in `Groupby.first/last` ordering by the correct columns in the underlying window expression.

## 1.20.0 (2024-07-17)

### Snowpark Python API Updates

#### Improvements

- Added distributed tracing using open telemetry APIs for table stored procedure function in `DataFrame`:
  - `_execute_and_get_query_id`
- Added support for the `arrays_zip` function.
- Improves performance for binary column expression and `df._in` by avoiding unnecessary cast for numeric values. You can enable this optimization by setting `session.eliminate_numeric_sql_value_cast_enabled = True`.
- Improved error message for `write_pandas` when the target table does not exist and `auto_create_table=False`.
- Added open telemetry tracing on UDxF functions in Snowpark.
- Added open telemetry tracing on stored procedure registration in Snowpark.
- Added a new optional parameter called `format_json` to the `Session.SessionBuilder.app_name` function that sets the app name in the `Session.query_tag` in JSON format. By default, this parameter is set to `False`.

#### Bug Fixes
- Fixed a bug where SQL generated for `lag(x, 0)` was incorrect and failed with error message `argument 1 to function LAG needs to be constant, found 'SYSTEM$NULL_TO_FIXED(null)'`.

### Snowpark Local Testing Updates

#### New Features

- Added support for the following APIs:
  - snowflake.snowpark.functions
    - random
- Added new parameters to `patch` function when registering a mocked function:
  - `distinct` allows an alternate function to be specified for when a sql function should be distinct.
  - `pass_column_index` passes a named parameter `column_index` to the mocked function that contains the pandas.Index for the input data.
  - `pass_row_index` passes a named parameter `row_index` to the mocked function that is the 0 indexed row number the function is currently operating on.
  - `pass_input_data` passes a named parameter `input_data` to the mocked function that contains the entire input dataframe for the current expression.
  - Added support for the `column_order` parameter to method `DataFrameWriter.save_as_table`.


#### Bug Fixes
- Fixed a bug that caused DecimalType columns to be incorrectly truncated to integer precision when used in BinaryExpressions.

### Snowpark pandas API Updates

#### New Features
- Added support for `DataFrameGroupBy.all`, `SeriesGroupBy.all`, `DataFrameGroupBy.any`, and `SeriesGroupBy.any`.
- Added support for `DataFrame.nlargest`, `DataFrame.nsmallest`, `Series.nlargest` and `Series.nsmallest`.
- Added support for `replace` and `frac > 1` in `DataFrame.sample` and `Series.sample`.
- Added support for `read_excel` (Uses local pandas for processing)
- Added support for `Series.at`, `Series.iat`, `DataFrame.at`, and `DataFrame.iat`.
- Added support for `Series.dt.isocalendar`.
- Added support for `Series.case_when` except when condition or replacement is callable.
- Added documentation pages for `Index` and its APIs.
- Added support for `DataFrame.assign`.
- Added support for `DataFrame.stack`.
- Added support for `DataFrame.pivot` and `pd.pivot`.
- Added support for `DataFrame.to_csv` and `Series.to_csv`.
- Added partial support for `Series.str.translate` where the values in the `table` are single-codepoint strings.
- Added support for `DataFrame.corr`.
- Allow `df.plot()` and `series.plot()` to be called, materializing the data into the local client
- Added support for `DataFrameGroupBy` and `SeriesGroupBy` aggregations `first` and `last`
- Added support for `DataFrameGroupBy.get_group`.
- Added support for `limit` parameter when `method` parameter is used in `fillna`.
- Added partial support for `Series.str.translate` where the values in the `table` are single-codepoint strings.
- Added support for `DataFrame.corr`.
- Added support for `DataFrame.equals` and `Series.equals`.
- Added support for `DataFrame.reindex` and `Series.reindex`.
- Added support for `Index.astype`.
- Added support for `Index.unique` and `Index.nunique`.
- Added support for `Index.sort_values`.

#### Bug Fixes
- Fixed an issue when using np.where and df.where when the scalar 'other' is the literal 0.
- Fixed a bug regarding precision loss when converting to Snowpark pandas `DataFrame` or `Series` with `dtype=np.uint64`.
- Fixed bug where `values` is set to `index` when `index` and `columns` contain all columns in DataFrame during `pivot_table`.

#### Improvements
- Added support for `Index.copy()`
- Added support for Index APIs: `dtype`, `values`, `item()`, `tolist()`, `to_series()` and `to_frame()`
- Expand support for DataFrames with no rows in `pd.pivot_table` and `DataFrame.pivot_table`.
- Added support for `inplace` parameter in `DataFrame.sort_index` and `Series.sort_index`.


## 1.19.0 (2024-06-25)

### Snowpark Python API Updates

#### New Features

- Added support for `to_boolean` function.
- Added documentation pages for Index and its APIs.

#### Bug Fixes

- Fixed a bug where python stored procedure with table return type fails when run in a task.
- Fixed a bug where df.dropna fails due to `RecursionError: maximum recursion depth exceeded` when the DataFrame has more than 500 columns.
- Fixed a bug where `AsyncJob.result("no_result")` doesn't wait for the query to finish execution.


### Snowpark Local Testing Updates

#### New Features

- Added support for the `strict` parameter when registering UDFs and Stored Procedures.

#### Bug Fixes

- Fixed a bug in convert_timezone that made the setting the source_timezone parameter return an error.
- Fixed a bug where creating DataFrame with empty data of type `DateType` raises `AttributeError`.
- Fixed a bug that table merge fails when update clause exists but no update takes place.
- Fixed a bug in mock implementation of `to_char` that raises `IndexError` when incoming column has nonconsecutive row index.
- Fixed a bug in handling of `CaseExpr` expressions that raises `IndexError` when incoming column has nonconsecutive row index.
- Fixed a bug in implementation of `Column.like` that raises `IndexError` when incoming column has nonconsecutive row index.

#### Improvements

- Added support for type coercion in the implementation of DataFrame.replace, DataFrame.dropna and the mock function `iff`.

### Snowpark pandas API Updates

#### New Features

- Added partial support for `DataFrame.pct_change` and `Series.pct_change` without the `freq` and `limit` parameters.
- Added support for `Series.str.get`.
- Added support for `Series.dt.dayofweek`, `Series.dt.day_of_week`, `Series.dt.dayofyear`, and `Series.dt.day_of_year`.
- Added support for `Series.str.__getitem__` (`Series.str[...]`).
- Added support for `Series.str.lstrip` and `Series.str.rstrip`.
- Added support for `DataFrameGroupBy.size` and `SeriesGroupBy.size`.
- Added support for `DataFrame.expanding` and `Series.expanding` for aggregations `count`, `sum`, `min`, `max`, `mean`, `std`, `var`, and `sem` with `axis=0`.
- Added support for `DataFrame.rolling` and `Series.rolling` for aggregation `count` with `axis=0`.
- Added support for `Series.str.match`.
- Added support for `DataFrame.resample` and `Series.resample` for aggregations `size`, `first`, and `last`.
- Added support for `DataFrameGroupBy.all`, `SeriesGroupBy.all`, `DataFrameGroupBy.any`, and `SeriesGroupBy.any`.
- Added support for `DataFrame.nlargest`, `DataFrame.nsmallest`, `Series.nlargest` and `Series.nsmallest`.
- Added support for `replace` and `frac > 1` in `DataFrame.sample` and `Series.sample`.
- Added support for `read_excel` (Uses local pandas for processing)
- Added support for `Series.at`, `Series.iat`, `DataFrame.at`, and `DataFrame.iat`.
- Added support for `Series.dt.isocalendar`.
- Added support for `Series.case_when` except when condition or replacement is callable.
- Added documentation pages for `Index` and its APIs.
- Added support for `DataFrame.assign`.
- Added support for `DataFrame.stack`.
- Added support for `DataFrame.pivot` and `pd.pivot`.
- Added support for `DataFrame.to_csv` and `Series.to_csv`.
- Added support for `Index.T`.

#### Bug Fixes

- Fixed a bug that causes output of GroupBy.aggregate's columns to be ordered incorrectly.
- Fixed a bug where `DataFrame.describe` on a frame with duplicate columns of differing dtypes could cause an error or incorrect results.
- Fixed a bug in `DataFrame.rolling` and `Series.rolling` so `window=0` now throws `NotImplementedError` instead of `ValueError`

#### Improvements

- Added support for named aggregations in `DataFrame.aggregate` and `Series.aggregate` with `axis=0`.
- `pd.read_csv` reads using the native pandas CSV parser, then uploads data to snowflake using parquet. This enables most of the parameters supported by `read_csv` including date parsing and numeric conversions. Uploading via parquet is roughly twice as fast as uploading via CSV.
- Initial work to support an `pd.Index` directly in Snowpark pandas. Support for `pd.Index` as a first-class component of Snowpark pandas is coming soon.
- Added a lazy index constructor and support for `len`, `shape`, `size`, `empty`, `to_pandas()` and `names`. For `df.index`, Snowpark pandas creates a lazy index object.
- For `df.columns`, Snowpark pandas supports a non-lazy version of an `Index` since the data is already stored locally.

## 1.18.0 (2024-05-28)

### Snowpark Python API Updates

#### Improvements

- Improved error message to remind users set `{"infer_schema": True}` when reading csv file without specifying its schema.
- Improved error handling for `Session.create_dataframe` when called with more than 512 rows and using `format` or `pyformat` `paramstyle`.

### Snowpark pandas API Updates

#### New Features

- Added `DataFrame.cache_result` and `Series.cache_result` methods for users to persist DataFrames and Series to a temporary table lasting the duration of the session to improve latency of subsequent operations.

#### Bug Fixes

#### Improvements

- Added partial support for `DataFrame.pivot_table` with no `index` parameter, as well as for `margins` parameter.
- Updated the signature of `DataFrame.shift`/`Series.shift`/`DataFrameGroupBy.shift`/`SeriesGroupBy.shift` to match pandas 2.2.1. Snowpark pandas does not yet support the newly-added `suffix` argument, or sequence values of `periods`.
- Re-added support for `Series.str.split`.

#### Bug Fixes

- Fixed how we support mixed columns for string methods (`Series.str.*`).

### Snowpark Local Testing Updates

#### New Features

- Added support for the following DataFrameReader read options to file formats `csv` and `json`:
  - PURGE
  - PATTERN
  - INFER_SCHEMA with value being `False`
  - ENCODING with value being `UTF8`
- Added support for `DataFrame.analytics.moving_agg` and `DataFrame.analytics.cumulative_agg_agg`.
- Added support for `if_not_exists` parameter during UDF and stored procedure registration.

#### Bug Fixes

- Fixed a bug that when processing time format, fractional second part is not handled properly.
- Fixed a bug that caused function calls on `*` to fail.
- Fixed a bug that prevented creation of map and struct type objects.
- Fixed a bug that function `date_add` was unable to handle some numeric types.
- Fixed a bug that `TimestampType` casting resulted in incorrect data.
- Fixed a bug that caused `DecimalType` data to have incorrect precision in some cases.
- Fixed a bug where referencing missing table or view raises confusing `IndexError`.
- Fixed a bug that mocked function `to_timestamp_ntz` can not handle None data.
- Fixed a bug that mocked UDFs handles output data of None improperly.
- Fixed a bug where `DataFrame.with_column_renamed` ignores attributes from parent DataFrames after join operations.
- Fixed a bug that integer precision of large value gets lost when converted to pandas DataFrame.
- Fixed a bug that the schema of datetime object is wrong when create DataFrame from a pandas DataFrame.
- Fixed a bug in the implementation of `Column.equal_nan` where null data is handled incorrectly.
- Fixed a bug where `DataFrame.drop` ignore attributes from parent DataFrames after join operations.
- Fixed a bug in mocked function `date_part` where Column type is set wrong.
- Fixed a bug where `DataFrameWriter.save_as_table` does not raise exceptions when inserting null data into non-nullable columns.
- Fixed a bug in the implementation of `DataFrameWriter.save_as_table` where
  - Append or Truncate fails when incoming data has different schema than existing table.
  - Truncate fails when incoming data does not specify columns that are nullable.

#### Improvements

- Removed dependency check for `pyarrow` as it is not used.
- Improved target type coverage of `Column.cast`, adding support for casting to boolean and all integral types.
- Aligned error experience when calling UDFs and stored procedures.
- Added appropriate error messages for `is_permanent` and `anonymous` options in UDFs and stored procedures registration to make it more clear that those features are not yet supported.
- File read operation with unsupported options and values now raises `NotImplementedError` instead of warnings and unclear error information.

## 1.17.0 (2024-05-21)

### Snowpark Python API Updates

#### New Features

- Added support to add a comment on tables and views using the functions listed below:
  - `DataFrameWriter.save_as_table`
  - `DataFrame.create_or_replace_view`
  - `DataFrame.create_or_replace_temp_view`
  - `DataFrame.create_or_replace_dynamic_table`

#### Improvements

- Improved error message to remind users to set `{"infer_schema": True}` when reading CSV file without specifying its schema.

### Snowpark pandas API Updates

#### New Features

- Start of Public Preview of Snowpark pandas API. Refer to the [Snowpark pandas API Docs](https://docs.snowflake.com/developer-guide/snowpark/python/snowpark-pandas) for more details.

### Snowpark Local Testing Updates

#### New Features

- Added support for NumericType and VariantType data conversion in the mocked function `to_timestamp_ltz`, `to_timestamp_ntz`, `to_timestamp_tz` and `to_timestamp`.
- Added support for DecimalType, BinaryType, ArrayType, MapType, TimestampType, DateType and TimeType data conversion in the mocked function `to_char`.
- Added support for the following APIs:
  - snowflake.snowpark.functions:
    - to_varchar
  - snowflake.snowpark.DataFrame:
    - pivot
  - snowflake.snowpark.Session:
    - cancel_all
- Introduced a new exception class `snowflake.snowpark.mock.exceptions.SnowparkLocalTestingException`.
- Added support for casting to FloatType

#### Bug Fixes

- Fixed a bug that stored procedure and UDF should not remove imports already in the `sys.path` during the clean-up step.
- Fixed a bug that when processing datetime format, the fractional second part is not handled properly.
- Fixed a bug that on Windows platform that file operations was unable to properly handle file separator in directory name.
- Fixed a bug that on Windows platform that when reading a pandas dataframe, IntervalType column with integer data can not be processed.
- Fixed a bug that prevented users from being able to select multiple columns with the same alias.
- Fixed a bug that `Session.get_current_[schema|database|role|user|account|warehouse]` returns upper-cased identifiers when identifiers are quoted.
- Fixed a bug that function `substr` and `substring` can not handle 0-based `start_expr`.

#### Improvements

- Standardized the error experience by raising `SnowparkLocalTestingException` in error cases which is on par with `SnowparkSQLException` raised in non-local execution.
- Improved error experience of `Session.write_pandas` method that `NotImplementError` will be raised when called.
- Aligned error experience with reusing a closed session in non-local execution.

## 1.16.0 (2024-05-07)

### New Features

- Support stored procedure register with packages given as Python modules.
- Added snowflake.snowpark.Session.lineage.trace to explore data lineage of snowfake objects.
- Added support for structured type schema parsing.

### Bug Fixes

- Fixed a bug when inferring schema, single quotes are added to stage files already have single quotes.

### Local Testing Updates

#### New Features

- Added support for StringType, TimestampType and VariantType data conversion in the mocked function `to_date`.
- Added support for the following APIs:
  - snowflake.snowpark.functions
    - get
    - concat
    - concat_ws

#### Bug Fixes

- Fixed a bug that caused `NaT` and `NaN` values to not be recognized.
- Fixed a bug where, when inferring a schema, single quotes were added to stage files that already had single quotes.
- Fixed a bug where `DataFrameReader.csv` was unable to handle quoted values containing a delimiter.
- Fixed a bug that when there is `None` value in an arithmetic calculation, the output should remain `None` instead of `math.nan`.
- Fixed a bug in function `sum` and `covar_pop` that when there is `math.nan` in the data, the output should also be `math.nan`.
- Fixed a bug that stage operation can not handle directories.
- Fixed a bug that `DataFrame.to_pandas` should take Snowflake numeric types with precision 38 as `int64`.

## 1.15.0 (2024-04-24)

### New Features

- Added `truncate` save mode in `DataFrameWrite` to overwrite existing tables by truncating the underlying table instead of dropping it.
- Added telemetry to calculate query plan height and number of duplicate nodes during collect operations.
- Added the functions below to unload data from a `DataFrame` into one or more files in a stage:
  - `DataFrame.write.json`
  - `DataFrame.write.csv`
  - `DataFrame.write.parquet`
- Added distributed tracing using open telemetry APIs for action functions in `DataFrame` and `DataFrameWriter`:
  - snowflake.snowpark.DataFrame:
    - collect
    - collect_nowait
    - to_pandas
    - count
    - show
  - snowflake.snowpark.DataFrameWriter:
    - save_as_table
- Added support for snow:// URLs to `snowflake.snowpark.Session.file.get` and `snowflake.snowpark.Session.file.get_stream`
- Added support to register stored procedures and UDxFs with a `comment`.
- UDAF client support is ready for public preview. Please stay tuned for the Snowflake announcement of UDAF public preview.
- Added support for dynamic pivot.  This feature is currently in private preview.

### Improvements

- Improved the generated query performance for both compilation and execution by converting duplicate subqueries to Common Table Expressions (CTEs). It is still an experimental feature not enabled by default, and can be enabled by setting `session.cte_optimization_enabled` to `True`.

### Bug Fixes

- Fixed a bug where `statement_params` was not passed to query executions that register stored procedures and user defined functions.
- Fixed a bug causing `snowflake.snowpark.Session.file.get_stream` to fail for quoted stage locations.
- Fixed a bug that an internal type hint in `utils.py` might raise AttributeError in case the underlying module can not be found.

### Local Testing Updates

#### New Features

- Added support for registering UDFs and stored procedures.
- Added support for the following APIs:
  - snowflake.snowpark.Session:
    - file.put
    - file.put_stream
    - file.get
    - file.get_stream
    - read.json
    - add_import
    - remove_import
    - get_imports
    - clear_imports
    - add_packages
    - add_requirements
    - clear_packages
    - remove_package
    - udf.register
    - udf.register_from_file
    - sproc.register
    - sproc.register_from_file
  - snowflake.snowpark.functions
    - current_database
    - current_session
    - date_trunc
    - object_construct
    - object_construct_keep_null
    - pow
    - sqrt
    - udf
    - sproc
- Added support for StringType, TimestampType and VariantType data conversion in the mocked function `to_time`.

#### Bug Fixes

- Fixed a bug that null filled columns for constant functions.
- Fixed a bug that implementation of to_object, to_array and to_binary to better handle null inputs.
- Fixed a bug that timestamp data comparison can not handle year beyond 2262.
- Fixed a bug that `Session.builder.getOrCreate` should return the created mock session.

## 1.14.0 (2024-03-20)

### New Features

- Added support for creating vectorized UDTFs with `process` method.
- Added support for dataframe functions:
  - to_timestamp_ltz
  - to_timestamp_ntz
  - to_timestamp_tz
  - locate
- Added support for ASOF JOIN type.
- Added support for the following local testing APIs:
  - snowflake.snowpark.functions:
    - to_double
    - to_timestamp
    - to_timestamp_ltz
    - to_timestamp_ntz
    - to_timestamp_tz
    - greatest
    - least
    - convert_timezone
    - dateadd
    - date_part
  - snowflake.snowpark.Session:
    - get_current_account
    - get_current_warehouse
    - get_current_role
    - use_schema
    - use_warehouse
    - use_database
    - use_role

### Bug Fixes

- Fixed a bug in `SnowflakePlanBuilder` that `save_as_table` does not filter column that name start with '$' and follow by number correctly.
- Fixed a bug that statement parameters may have no effect when resolving imports and packages.
- Fixed bugs in local testing:
  - LEFT ANTI and LEFT SEMI joins drop rows with null values.
  - DataFrameReader.csv incorrectly parses data when the optional parameter `field_optionally_enclosed_by` is specified.
  - Column.regexp only considers the first entry when `pattern` is a `Column`.
  - Table.update raises `KeyError` when updating null values in the rows.
  - VARIANT columns raise errors at `DataFrame.collect`.
  - `count_distinct` does not work correctly when counting.
  - Null values in integer columns raise `TypeError`.

### Improvements

- Added telemetry to local testing.
- Improved the error message of `DataFrameReader` to raise `FileNotFound` error when reading a path that does not exist or when there are no files under the path.

## 1.13.0 (2024-02-26)

### New Features

- Added support for an optional `date_part` argument in function `last_day`.
- `SessionBuilder.app_name` will set the query_tag after the session is created.
- Added support for the following local testing functions:
  - current_timestamp
  - current_date
  - current_time
  - strip_null_value
  - upper
  - lower
  - length
  - initcap

### Improvements

- Added cleanup logic at interpreter shutdown to close all active sessions.
- Closing sessions within stored procedures now is a no-op logging a warning instead of raising an error.

### Bug Fixes

- Fixed a bug in `DataFrame.to_local_iterator` where the iterator could yield wrong results if another query is executed before the iterator finishes due to wrong isolation level. For details, please see #945.
- Fixed a bug that truncated table names in error messages while running a plan with local testing enabled.
- Fixed a bug that `Session.range` returns empty result when the range is large.

## 1.12.1 (2024-02-08)

### Improvements

- Use `split_blocks=True` by default during `to_pandas` conversion, for optimal memory allocation. This parameter is passed to `pyarrow.Table.to_pandas`, which enables `PyArrow` to split the memory allocation into smaller, more manageable blocks instead of allocating a single contiguous block. This results in better memory management when dealing with larger datasets.

### Bug Fixes

- Fixed a bug in `DataFrame.to_pandas` that caused an error when evaluating on a Dataframe with an `IntergerType` column with null values.

## 1.12.0 (2024-01-30)

### New Features

- Exposed `statement_params` in `StoredProcedure.__call__`.
- Added two optional arguments to `Session.add_import`.
  - `chunk_size`: The number of bytes to hash per chunk of the uploaded files.
  - `whole_file_hash`: By default only the first chunk of the uploaded import is hashed to save time. When this is set to True each uploaded file is fully hashed instead.
- Added parameters `external_access_integrations` and `secrets` when creating a UDAF from Snowpark Python to allow integration with external access.
- Added a new method `Session.append_query_tag`. Allows an additional tag to be added to the current query tag by appending it as a comma separated value.
- Added a new method `Session.update_query_tag`. Allows updates to a JSON encoded dictionary query tag.
- `SessionBuilder.getOrCreate` will now attempt to replace the singleton it returns when token expiration has been detected.
- Added support for new functions in `snowflake.snowpark.functions`:
  - `array_except`
  - `create_map`
  - `sign`/`signum`
- Added the following functions to `DataFrame.analytics`:
  - Added the `moving_agg` function in `DataFrame.analytics` to enable moving aggregations like sums and averages with multiple window sizes.
  - Added the `cummulative_agg` function in `DataFrame.analytics` to enable commulative aggregations like sums and averages on multiple columns.
  - Added the `compute_lag` and `compute_lead` functions in `DataFrame.analytics` for enabling lead and lag calculations on multiple columns.
  - Added the `time_series_agg` function in `DataFrame.analytics` to enable time series aggregations like sums and averages with multiple time windows.

### Bug Fixes

- Fixed a bug in `DataFrame.na.fill` that caused Boolean values to erroneously override integer values.
- Fixed a bug in `Session.create_dataframe` where the Snowpark DataFrames created using pandas DataFrames were not inferring the type for timestamp columns correctly. The behavior is as follows:
  - Earlier timestamp columns without a timezone would be converted to nanosecond epochs and inferred as `LongType()`, but will now be correctly maintained as timestamp values and be inferred as `TimestampType(TimestampTimeZone.NTZ)`.
  - Earlier timestamp columns with a timezone would be inferred as `TimestampType(TimestampTimeZone.NTZ)` and loose timezone information but will now be correctly inferred as `TimestampType(TimestampTimeZone.LTZ)` and timezone information is retained correctly.
  - Set session parameter `PYTHON_SNOWPARK_USE_LOGICAL_TYPE_FOR_CREATE_DATAFRAME` to revert back to old behavior. It is recommended that you update your code to align with correct behavior because the parameter will be removed in the future.
- Fixed a bug that `DataFrame.to_pandas` gets decimal type when scale is not 0, and creates an object dtype in `pandas`. Instead, we cast the value to a float64 type.
- Fixed bugs that wrongly flattened the generated SQL when one of the following happens:
  - `DataFrame.filter()` is called after `DataFrame.sort().limit()`.
  - `DataFrame.sort()` or `filter()` is called on a DataFrame that already has a window function or sequence-dependent data generator column.
    For instance, `df.select("a", seq1().alias("b")).select("a", "b").sort("a")` won't flatten the sort clause anymore.
  - a window or sequence-dependent data generator column is used after `DataFrame.limit()`. For instance, `df.limit(10).select(row_number().over())` won't flatten the limit and select in the generated SQL.
- Fixed a bug where aliasing a DataFrame column raised an error when the DataFame was copied from another DataFrame with an aliased column. For instance,

  ```python
  df = df.select(col("a").alias("b"))
  df = copy(df)
  df.select(col("b").alias("c"))  # threw an error. Now it's fixed.
  ```

- Fixed a bug in `Session.create_dataframe` that the non-nullable field in a schema is not respected for boolean type. Note that this fix is only effective when the user has the privilege to create a temp table.
- Fixed a bug in SQL simplifier where non-select statements in `session.sql` dropped a SQL query when used with `limit()`.
- Fixed a bug that raised an exception when session parameter `ERROR_ON_NONDETERMINISTIC_UPDATE` is true.

### Behavior Changes (API Compatible)

- When parsing data types during a `to_pandas` operation, we rely on GS precision value to fix precision issues for large integer values. This may affect users where a column that was earlier returned as `int8` gets returned as `int64`. Users can fix this by explicitly specifying precision values for their return column.
- Aligned behavior for `Session.call` in case of table stored procedures where running `Session.call` would not trigger stored procedure unless a `collect()` operation was performed.
- `StoredProcedureRegistration` will now automatically add `snowflake-snowpark-python` as a package dependency. The added dependency will be on the client's local version of the library and an error is thrown if the server cannot support that version.

## 1.11.1 (2023-12-07)

### Bug Fixes

- Fixed a bug that numpy should not be imported at the top level of mock module.
- Added support for these new functions in `snowflake.snowpark.functions`:
  - `from_utc_timestamp`
  - `to_utc_timestamp`

## 1.11.0 (2023-12-05)

### New Features

- Add the `conn_error` attribute to `SnowflakeSQLException` that stores the whole underlying exception from `snowflake-connector-python`.
- Added support for `RelationalGroupedDataframe.pivot()` to access `pivot` in the following pattern `Dataframe.group_by(...).pivot(...)`.
- Added experimental feature: Local Testing Mode, which allows you to create and operate on Snowpark Python DataFrames locally without connecting to a Snowflake account. You can use the local testing framework to test your DataFrame operations locally, on your development machine or in a CI (continuous integration) pipeline, before deploying code changes to your account.

- Added support for `arrays_to_object` new functions in `snowflake.snowpark.functions`.
- Added support for the vector data type.

### Dependency Updates

- Bumped cloudpickle dependency to work with `cloudpickle==2.2.1`
- Updated ``snowflake-connector-python`` to `3.4.0`.

### Bug Fixes

- DataFrame column names quoting check now supports newline characters.
- Fix a bug where a DataFrame generated by `session.read.with_metadata` creates inconsistent table when doing `df.write.save_as_table`.

## 1.10.0 (2023-11-03)

### New Features

- Added support for managing case sensitivity in `DataFrame.to_local_iterator()`.
- Added support for specifying vectorized UDTF's input column names by using the optional parameter `input_names` in `UDTFRegistration.register/register_file` and `functions.pandas_udtf`. By default, `RelationalGroupedDataFrame.applyInPandas` will infer the column names from current dataframe schema.
- Add `sql_error_code` and `raw_message` attributes to `SnowflakeSQLException` when it is caused by a SQL exception.

### Bug Fixes

- Fixed a bug in `DataFrame.to_pandas()` where converting snowpark dataframes to pandas dataframes was losing precision on integers with more than 19 digits.
- Fixed a bug that `session.add_packages` can not handle requirement specifier that contains project name with underscore and version.
- Fixed a bug in `DataFrame.limit()` when `offset` is used and the parent `DataFrame` uses `limit`. Now the `offset` won't impact the parent DataFrame's `limit`.
- Fixed a bug in `DataFrame.write.save_as_table` where dataframes created from read api could not save data into snowflake because of invalid column name `$1`.

### Behavior change

- Changed the behavior of `date_format`:
  - The `format` argument changed from optional to required.
  - The returned result changed from a date object to a date-formatted string.
- When a window function, or a sequence-dependent data generator (`normal`, `zipf`, `uniform`, `seq1`, `seq2`, `seq4`, `seq8`) function is used, the sort and filter operation will no longer be flattened when generating the query.

## 1.9.0 (2023-10-13)

### New Features

- Added support for the Python 3.11 runtime environment.

### Dependency updates

- Added back the dependency of `typing-extensions`.

### Bug Fixes

- Fixed a bug where imports from permanent stage locations were ignored for temporary stored procedures, UDTFs, UDFs, and UDAFs.
- Revert back to using CTAS (create table as select) statement for `Dataframe.writer.save_as_table` which does not need insert permission for writing tables.

### New Features
- Support `PythonObjJSONEncoder` json-serializable objects for `ARRAY` and `OBJECT` literals.

## 1.8.0 (2023-09-14)

### New Features

- Added support for VOLATILE/IMMUTABLE keyword when registering UDFs.
- Added support for specifying clustering keys when saving dataframes using `DataFrame.save_as_table`.
- Accept `Iterable` objects input for `schema` when creating dataframes using `Session.create_dataframe`.
- Added the property `DataFrame.session` to return a `Session` object.
- Added the property `Session.session_id` to return an integer that represents session ID.
- Added the property `Session.connection` to return a `SnowflakeConnection` object .

- Added support for creating a Snowpark session from a configuration file or environment variables.

### Dependency updates

- Updated ``snowflake-connector-python`` to 3.2.0.

### Bug Fixes

- Fixed a bug where automatic package upload would raise `ValueError` even when compatible package version were added in `session.add_packages`.
- Fixed a bug where table stored procedures were not registered correctly when using `register_from_file`.
- Fixed a bug where dataframe joins failed with `invalid_identifier` error.
- Fixed a bug where `DataFrame.copy` disables SQL simplfier for the returned copy.
- Fixed a bug where `session.sql().select()` would fail if any parameters are specified to `session.sql()`

## 1.7.0 (2023-08-28)

### New Features

- Added parameters `external_access_integrations` and `secrets` when creating a UDF, UDTF or Stored Procedure from Snowpark Python to allow integration with external access.
- Added support for these new functions in `snowflake.snowpark.functions`:
  - `array_flatten`
  - `flatten`
- Added support for `apply_in_pandas` in `snowflake.snowpark.relational_grouped_dataframe`.
- Added support for replicating your local Python environment on Snowflake via `Session.replicate_local_environment`.

### Bug Fixes

- Fixed a bug where `session.create_dataframe` fails to properly set nullable columns where nullability was affected by order or data was given.
- Fixed a bug where `DataFrame.select` could not identify and alias columns in presence of table functions when output columns of table function overlapped with columns in dataframe.

### Behavior Changes

- When creating stored procedures, UDFs, UDTFs, UDAFs with parameter `is_permanent=False` will now create temporary objects even when `stage_name` is provided. The default value of `is_permanent` is `False` which is why if this value is not explicitly set to `True` for permanent objects, users will notice a change in behavior.
- `types.StructField` now enquotes column identifier by default.

## 1.6.1 (2023-08-02)

### New Features

- Added support for these new functions in `snowflake.snowpark.functions`:
  - `array_sort`
  - `sort_array`
  - `array_min`
  - `array_max`
  - `explode_outer`
- Added support for pure Python packages specified via `Session.add_requirements` or `Session.add_packages`. They are now usable in stored procedures and UDFs even if packages are not present on the Snowflake Anaconda channel.
  - Added Session parameter `custom_packages_upload_enabled` and `custom_packages_force_upload_enabled` to enable the support for pure Python packages feature mentioned above. Both parameters default to `False`.
- Added support for specifying package requirements by passing a Conda environment yaml file to `Session.add_requirements`.
- Added support for asynchronous execution of multi-query dataframes that contain binding variables.
- Added support for renaming multiple columns in `DataFrame.rename`.
- Added support for Geometry datatypes.
- Added support for `params` in `session.sql()` in stored procedures.
- Added support for user-defined aggregate functions (UDAFs). This feature is currently in private preview.
- Added support for vectorized UDTFs (user-defined table functions). This feature is currently in public preview.
- Added support for Snowflake Timestamp variants (i.e., `TIMESTAMP_NTZ`, `TIMESTAMP_LTZ`, `TIMESTAMP_TZ`)
  - Added `TimestampTimezone` as an argument in `TimestampType` constructor.
  - Added type hints `NTZ`, `LTZ`, `TZ` and `Timestamp` to annotate functions when registering UDFs.

### Improvements

- Removed redundant dependency `typing-extensions`.
- `DataFrame.cache_result` now creates temp table fully qualified names under current database and current schema.

### Bug Fixes

- Fixed a bug where type check happens on pandas before it is imported.
- Fixed a bug when creating a UDF from `numpy.ufunc`.
- Fixed a bug where `DataFrame.union` was not generating the correct `Selectable.schema_query` when SQL simplifier is enabled.

### Behavior Changes

- `DataFrameWriter.save_as_table` now respects the `nullable` field of the schema provided by the user or the inferred schema based on data from user input.

### Dependency updates

- Updated ``snowflake-connector-python`` to 3.0.4.

## 1.5.1 (2023-06-20)

### New Features

- Added support for the Python 3.10 runtime environment.

## 1.5.0 (2023-06-09)

### Behavior Changes

- Aggregation results, from functions such as `DataFrame.agg` and `DataFrame.describe`, no longer strip away non-printing characters from column names.

### New Features

- Added support for the Python 3.9 runtime environment.
- Added support for new functions in `snowflake.snowpark.functions`:
  - `array_generate_range`
  - `array_unique_agg`
  - `collect_set`
  - `sequence`
- Added support for registering and calling stored procedures with `TABLE` return type.
- Added support for parameter `length` in `StringType()` to specify the maximum number of characters that can be stored by the column.
- Added the alias `functions.element_at()` for `functions.get()`.
- Added the alias `Column.contains` for `functions.contains`.
- Added experimental feature `DataFrame.alias`.
- Added support for querying metadata columns from stage when creating `DataFrame` using `DataFrameReader`.
- Added support for `StructType.add` to append more fields to existing `StructType` objects.
- Added support for parameter `execute_as` in `StoredProcedureRegistration.register_from_file()` to specify stored procedure caller rights.

### Bug Fixes

- Fixed a bug where the `Dataframe.join_table_function` did not run all of the necessary queries to set up the join table function when SQL simplifier was enabled.
- Fixed type hint declaration for custom types - `ColumnOrName`, `ColumnOrLiteralStr`, `ColumnOrSqlExpr`, `LiteralType` and `ColumnOrLiteral` that were breaking `mypy` checks.
- Fixed a bug where `DataFrameWriter.save_as_table` and `DataFrame.copy_into_table` failed to parse fully qualified table names.

## 1.4.0 (2023-04-24)

### New Features

- Added support for `session.getOrCreate`.
- Added support for alias `Column.getField`.
- Added support for new functions in `snowflake.snowpark.functions`:
  - `date_add` and `date_sub` to make add and subtract operations easier.
  - `daydiff`
  - `explode`
  - `array_distinct`.
  - `regexp_extract`.
  - `struct`.
  - `format_number`.
  - `bround`.
  - `substring_index`
- Added parameter `skip_upload_on_content_match` when creating UDFs, UDTFs and stored procedures using `register_from_file` to skip uploading files to a stage if the same version of the files are already on the stage.
- Added support for `DataFrameWriter.save_as_table` method to take table names that contain dots.
- Flattened generated SQL when `DataFrame.filter()` or `DataFrame.order_by()` is followed by a projection statement (e.g. `DataFrame.select()`, `DataFrame.with_column()`).
- Added support for creating dynamic tables _(in private preview)_ using `Dataframe.create_or_replace_dynamic_table`.
- Added an optional argument `params` in `session.sql()` to support binding variables. Note that this is not supported in stored procedures yet.

### Bug Fixes

- Fixed a bug in `strtok_to_array` where an exception was thrown when a delimiter was passed in.
- Fixed a bug in `session.add_import` where the module had the same namespace as other dependencies.

## 1.3.0 (2023-03-28)

### New Features

- Added support for `delimiters` parameter in `functions.initcap()`.
- Added support for `functions.hash()` to accept a variable number of input expressions.
- Added API `Session.RuntimeConfig` for getting/setting/checking the mutability of any runtime configuration.
- Added support managing case sensitivity in `Row` results from `DataFrame.collect` using `case_sensitive` parameter.
- Added API `Session.conf` for getting, setting or checking the mutability of any runtime configuration.
- Added support for managing case sensitivity in `Row` results from `DataFrame.collect` using `case_sensitive` parameter.
- Added indexer support for `snowflake.snowpark.types.StructType`.
- Added a keyword argument `log_on_exception` to `Dataframe.collect` and `Dataframe.collect_no_wait` to optionally disable error logging for SQL exceptions.

### Bug Fixes

- Fixed a bug where a DataFrame set operation(`DataFrame.substract`, `DataFrame.union`, etc.) being called after another DataFrame set operation and `DataFrame.select` or `DataFrame.with_column` throws an exception.
- Fixed a bug where chained sort statements are overwritten by the SQL simplifier.

### Improvements

- Simplified JOIN queries to use constant subquery aliases (`SNOWPARK_LEFT`, `SNOWPARK_RIGHT`) by default. Users can disable this at runtime with `session.conf.set('use_constant_subquery_alias', False)` to use randomly generated alias names instead.
- Allowed specifying statement parameters in `session.call()`.
- Enabled the uploading of large pandas DataFrames in stored procedures by defaulting to a chunk size of 100,000 rows.

## 1.2.0 (2023-03-02)

### New Features

- Added support for displaying source code as comments in the generated scripts when registering stored procedures. This
  is enabled by default, turn off by specifying `source_code_display=False` at registration.
- Added a parameter `if_not_exists` when creating a UDF, UDTF or Stored Procedure from Snowpark Python to ignore creating the specified function or procedure if it already exists.
- Accept integers when calling `snowflake.snowpark.functions.get` to extract value from array.
- Added `functions.reverse` in functions to open access to Snowflake built-in function
  [reverse](https://docs.snowflake.com/en/sql-reference/functions/reverse).
- Added parameter `require_scoped_url` in snowflake.snowflake.files.SnowflakeFile.open() `(in Private Preview)` to replace `is_owner_file` is marked for deprecation.

### Bug Fixes

- Fixed a bug that overwrote `paramstyle` to `qmark` when creating a Snowpark session.
- Fixed a bug where `df.join(..., how="cross")` fails with `SnowparkJoinException: (1112): Unsupported using join type 'Cross'`.
- Fixed a bug where querying a `DataFrame` column created from chained function calls used a wrong column name.

## 1.1.0 (2023-01-26)

### New Features:

- Added `asc`, `asc_nulls_first`, `asc_nulls_last`, `desc`, `desc_nulls_first`, `desc_nulls_last`, `date_part` and `unix_timestamp` in functions.
- Added the property `DataFrame.dtypes` to return a list of column name and data type pairs.
- Added the following aliases:
  - `functions.expr()` for `functions.sql_expr()`.
  - `functions.date_format()` for `functions.to_date()`.
  - `functions.monotonically_increasing_id()` for `functions.seq8()`
  - `functions.from_unixtime()` for `functions.to_timestamp()`

### Bug Fixes:

- Fixed a bug in SQL simplifier that didn’t handle Column alias and join well in some cases. See https://github.com/snowflakedb/snowpark-python/issues/658 for details.
- Fixed a bug in SQL simplifier that generated wrong column names for function calls, NaN and INF.

### Improvements

- The session parameter `PYTHON_SNOWPARK_USE_SQL_SIMPLIFIER` is `True` after Snowflake 7.3 was released. In snowpark-python, `session.sql_simplifier_enabled` reads the value of `PYTHON_SNOWPARK_USE_SQL_SIMPLIFIER` by default, meaning that the SQL simplfier is enabled by default after the Snowflake 7.3 release. To turn this off, set `PYTHON_SNOWPARK_USE_SQL_SIMPLIFIER` in Snowflake to `False` or run `session.sql_simplifier_enabled = False` from Snowpark. It is recommended to use the SQL simplifier because it helps to generate more concise SQL.

## 1.0.0 (2022-11-01)

### New Features

- Added `Session.generator()` to create a new `DataFrame` using the Generator table function.
- Added a parameter `secure` to the functions that create a secure UDF or UDTF.

## 0.12.0 (2022-10-14)

### New Features

- Added new APIs for async job:
  - `Session.create_async_job()` to create an `AsyncJob` instance from a query id.
  - `AsyncJob.result()` now accepts argument `result_type` to return the results in different formats.
  - `AsyncJob.to_df()` returns a `DataFrame` built from the result of this asynchronous job.
  - `AsyncJob.query()` returns the SQL text of the executed query.
- `DataFrame.agg()` and `RelationalGroupedDataFrame.agg()` now accept variable-length arguments.
- Added parameters `lsuffix` and `rsuffix` to `DataFram.join()` and `DataFrame.cross_join()` to conveniently rename overlapping columns.
- Added `Table.drop_table()` so you can drop the temp table after `DataFrame.cache_result()`. `Table` is also a context manager so you can use the `with` statement to drop the cache temp table after use.
- Added `Session.use_secondary_roles()`.
- Added functions `first_value()` and `last_value()`. (contributed by @chasleslr)
- Added `on` as an alias for `using_columns` and `how` as an alias for `join_type` in `DataFrame.join()`.

### Bug Fixes

- Fixed a bug in `Session.create_dataframe()` that raised an error when `schema` names had special characters.
- Fixed a bug in which options set in `Session.read.option()` were not passed to `DataFrame.copy_into_table()` as default values.
- Fixed a bug in which `DataFrame.copy_into_table()` raises an error when a copy option has single quotes in the value.

## 0.11.0 (2022-09-28)

### Behavior Changes

- `Session.add_packages()` now raises `ValueError` when the version of a package cannot be found in Snowflake Anaconda channel. Previously, `Session.add_packages()` succeeded, and a `SnowparkSQLException` exception was raised later in the UDF/SP registration step.

### New Features:

- Added method `FileOperation.get_stream()` to support downloading stage files as stream.
- Added support in `functions.ntiles()` to accept int argument.
- Added the following aliases:
  - `functions.call_function()` for `functions.call_builtin()`.
  - `functions.function()` for `functions.builtin()`.
  - `DataFrame.order_by()` for `DataFrame.sort()`
  - `DataFrame.orderBy()` for `DataFrame.sort()`
- Improved `DataFrame.cache_result()` to return a more accurate `Table` class instead of a `DataFrame` class.
- Added support to allow `session` as the first argument when calling `StoredProcedure`.

### Improvements

- Improved nested query generation by flattening queries when applicable.
  - This improvement could be enabled by setting `Session.sql_simplifier_enabled = True`.
  - `DataFrame.select()`, `DataFrame.with_column()`, `DataFrame.drop()` and other select-related APIs have more flattened SQLs.
  - `DataFrame.union()`, `DataFrame.union_all()`, `DataFrame.except_()`, `DataFrame.intersect()`, `DataFrame.union_by_name()` have flattened SQLs generated when multiple set operators are chained.
- Improved type annotations for async job APIs.

### Bug Fixes

- Fixed a bug in which `Table.update()`, `Table.delete()`, `Table.merge()` try to reference a temp table that does not exist.

## 0.10.0 (2022-09-16)

### New Features:

- Added experimental APIs for evaluating Snowpark dataframes with asynchronous queries:
  - Added keyword argument `block` to the following action APIs on Snowpark dataframes (which execute queries) to allow asynchronous evaluations:
    - `DataFrame.collect()`, `DataFrame.to_local_iterator()`, `DataFrame.to_pandas()`, `DataFrame.to_pandas_batches()`, `DataFrame.count()`, `DataFrame.first()`.
    - `DataFrameWriter.save_as_table()`, `DataFrameWriter.copy_into_location()`.
    - `Table.delete()`, `Table.update()`, `Table.merge()`.
  - Added method `DataFrame.collect_nowait()` to allow asynchronous evaluations.
  - Added class `AsyncJob` to retrieve results from asynchronously executed queries and check their status.
- Added support for `table_type` in `Session.write_pandas()`. You can now choose from these `table_type` options: `"temporary"`, `"temp"`, and `"transient"`.
- Added support for using Python structured data (`list`, `tuple` and `dict`) as literal values in Snowpark.
- Added keyword argument `execute_as` to `functions.sproc()` and `session.sproc.register()` to allow registering a stored procedure as a caller or owner.
- Added support for specifying a pre-configured file format when reading files from a stage in Snowflake.

### Improvements:

- Added support for displaying details of a Snowpark session.

### Bug Fixes:

- Fixed a bug in which `DataFrame.copy_into_table()` and `DataFrameWriter.save_as_table()` mistakenly created a new table if the table name is fully qualified, and the table already exists.

### Deprecations:

- Deprecated keyword argument `create_temp_table` in `Session.write_pandas()`.
- Deprecated invoking UDFs using arguments wrapped in a Python list or tuple. You can use variable-length arguments without a list or tuple.

### Dependency updates

- Updated ``snowflake-connector-python`` to 2.7.12.

## 0.9.0 (2022-08-30)

### New Features:

- Added support for displaying source code as comments in the generated scripts when registering UDFs.
  This feature is turned on by default. To turn it off, pass the new keyword argument `source_code_display` as `False` when calling `register()` or `@udf()`.
- Added support for calling table functions from `DataFrame.select()`, `DataFrame.with_column()` and `DataFrame.with_columns()` which now take parameters of type `table_function.TableFunctionCall` for columns.
- Added keyword argument `overwrite` to `session.write_pandas()` to allow overwriting contents of a Snowflake table with that of a pandas DataFrame.
- Added keyword argument `column_order` to `df.write.save_as_table()` to specify the matching rules when inserting data into table in append mode.
- Added method `FileOperation.put_stream()` to upload local files to a stage via file stream.
- Added methods `TableFunctionCall.alias()` and `TableFunctionCall.as_()` to allow aliasing the names of columns that come from the output of table function joins.
- Added function `get_active_session()` in module `snowflake.snowpark.context` to get the current active Snowpark session.

### Bug Fixes:

- Fixed a bug in which batch insert should not raise an error when `statement_params` is not passed to the function.
- Fixed a bug in which column names should be quoted when `session.create_dataframe()` is called with dicts and a given schema.
- Fixed a bug in which creation of table should be skipped if the table already exists and is in append mode when calling `df.write.save_as_table()`.
- Fixed a bug in which third-party packages with underscores cannot be added when registering UDFs.

### Improvements:

- Improved function `function.uniform()` to infer the types of inputs `max_` and `min_` and cast the limits to `IntegerType` or `FloatType` correspondingly.

## 0.8.0 (2022-07-22)

### New Features:

- Added keyword only argument `statement_params` to the following methods to allow for specifying statement level parameters:
  - `collect`, `to_local_iterator`, `to_pandas`, `to_pandas_batches`,
    `count`, `copy_into_table`, `show`, `create_or_replace_view`, `create_or_replace_temp_view`, `first`, `cache_result`
    and `random_split` on class `snowflake.snowpark.Dateframe`.
  - `update`, `delete` and `merge` on class `snowflake.snowpark.Table`.
  - `save_as_table` and `copy_into_location` on class `snowflake.snowpark.DataFrameWriter`.
  - `approx_quantile`, `statement_params`, `cov` and `crosstab` on class `snowflake.snowpark.DataFrameStatFunctions`.
  - `register` and `register_from_file` on class `snowflake.snowpark.udf.UDFRegistration`.
  - `register` and `register_from_file` on class `snowflake.snowpark.udtf.UDTFRegistration`.
  - `register` and `register_from_file` on class `snowflake.snowpark.stored_procedure.StoredProcedureRegistration`.
  - `udf`, `udtf` and `sproc` in `snowflake.snowpark.functions`.
- Added support for `Column` as an input argument to `session.call()`.
- Added support for `table_type` in `df.write.save_as_table()`. You can now choose from these `table_type` options: `"temporary"`, `"temp"`, and `"transient"`.

### Improvements:

- Added validation of object name in `session.use_*` methods.
- Updated the query tag in SQL to escape it when it has special characters.
- Added a check to see if Anaconda terms are acknowledged when adding missing packages.

### Bug Fixes:

- Fixed the limited length of the string column in `session.create_dataframe()`.
- Fixed a bug in which `session.create_dataframe()` mistakenly converted 0 and `False` to `None` when the input data was only a list.
- Fixed a bug in which calling `session.create_dataframe()` using a large local dataset sometimes created a temp table twice.
- Aligned the definition of `function.trim()` with the SQL function definition.
- Fixed an issue where snowpark-python would hang when using the Python system-defined (built-in function) `sum` vs. the Snowpark `function.sum()`.

### Deprecations:

- Deprecated keyword argument `create_temp_table` in `df.write.save_as_table()`.

## 0.7.0 (2022-05-25)

### New Features:

- Added support for user-defined table functions (UDTFs).
  - Use function `snowflake.snowpark.functions.udtf()` to register a UDTF, or use it as a decorator to register the UDTF.
    - You can also use `Session.udtf.register()` to register a UDTF.
  - Use `Session.udtf.register_from_file()` to register a UDTF from a Python file.
- Updated APIs to query a table function, including both Snowflake built-in table functions and UDTFs.
  - Use function `snowflake.snowpark.functions.table_function()` to create a callable representing a table function and use it to call the table function in a query.
  - Alternatively, use function `snowflake.snowpark.functions.call_table_function()` to call a table function.
  - Added support for `over` clause that specifies `partition by` and `order by` when lateral joining a table function.
  - Updated `Session.table_function()` and `DataFrame.join_table_function()` to accept `TableFunctionCall` instances.

### Breaking Changes:

- When creating a function with `functions.udf()` and `functions.sproc()`, you can now specify an empty list for the `imports` or `packages` argument to indicate that no import or package is used for this UDF or stored procedure. Previously, specifying an empty list meant that the function would use session-level imports or packages.
- Improved the `__repr__` implementation of data types in `types.py`. The unused `type_name` property has been removed.
- Added a Snowpark-specific exception class for SQL errors. This replaces the previous `ProgrammingError` from the Python connector.

### Improvements:

- Added a lock to a UDF or UDTF when it is called for the first time per thread.
- Improved the error message for pickling errors that occurred during UDF creation.
- Included the query ID when logging the failed query.

### Bug Fixes:

- Fixed a bug in which non-integral data (such as timestamps) was occasionally converted to integer when calling `DataFrame.to_pandas()`.
- Fixed a bug in which `DataFrameReader.parquet()` failed to read a parquet file when its column contained spaces.
- Fixed a bug in which `DataFrame.copy_into_table()` failed when the dataframe is created by reading a file with inferred schemas.

### Deprecations

`Session.flatten()` and `DataFrame.flatten()`.

### Dependency Updates:

- Restricted the version of `cloudpickle` <= `2.0.0`.

## 0.6.0 (2022-04-27)

### New Features:

- Added support for vectorized UDFs with the input as a pandas DataFrame or pandas Series and the output as a pandas Series. This improves the performance of UDFs in Snowpark.
- Added support for inferring the schema of a DataFrame by default when it is created by reading a Parquet, Avro, or ORC file in the stage.
- Added functions `current_session()`, `current_statement()`, `current_user()`, `current_version()`, `current_warehouse()`, `date_from_parts()`, `date_trunc()`, `dayname()`, `dayofmonth()`, `dayofweek()`, `dayofyear()`, `grouping()`, `grouping_id()`, `hour()`, `last_day()`, `minute()`, `next_day()`, `previous_day()`, `second()`, `month()`, `monthname()`, `quarter()`, `year()`, `current_database()`, `current_role()`, `current_schema()`, `current_schemas()`, `current_region()`, `current_avaliable_roles()`, `add_months()`, `any_value()`, `bitnot()`, `bitshiftleft()`, `bitshiftright()`, `convert_timezone()`, `uniform()`, `strtok_to_array()`, `sysdate()`, `time_from_parts()`,  `timestamp_from_parts()`, `timestamp_ltz_from_parts()`, `timestamp_ntz_from_parts()`, `timestamp_tz_from_parts()`, `weekofyear()`, `percentile_cont()` to `snowflake.snowflake.functions`.

### Breaking Changes:

- Expired deprecations:
  - Removed the following APIs that were deprecated in 0.4.0: `DataFrame.groupByGroupingSets()`, `DataFrame.naturalJoin()`, `DataFrame.joinTableFunction`, `DataFrame.withColumns()`, `Session.getImports()`, `Session.addImport()`, `Session.removeImport()`, `Session.clearImports()`, `Session.getSessionStage()`, `Session.getDefaultDatabase()`, `Session.getDefaultSchema()`, `Session.getCurrentDatabase()`, `Session.getCurrentSchema()`, `Session.getFullyQualifiedCurrentSchema()`.

### Improvements:

- Added support for creating an empty `DataFrame` with a specific schema using the `Session.create_dataframe()` method.
- Changed the logging level from `INFO` to `DEBUG` for several logs (e.g., the executed query) when evaluating a dataframe.
- Improved the error message when failing to create a UDF due to pickle errors.

### Bug Fixes:

- Removed pandas hard dependencies in the `Session.create_dataframe()` method.

### Dependency Updates:

- Added `typing-extension` as a new dependency with the version >= `4.1.0`.

## 0.5.0 (2022-03-22)

### New Features

- Added stored procedures API.
  - Added `Session.sproc` property and `sproc()` to `snowflake.snowpark.functions`, so you can register stored procedures.
  - Added `Session.call` to call stored procedures by name.
- Added `UDFRegistration.register_from_file()` to allow registering UDFs from Python source files or zip files directly.
- Added `UDFRegistration.describe()` to describe a UDF.
- Added `DataFrame.random_split()` to provide a way to randomly split a dataframe.
- Added functions `md5()`, `sha1()`, `sha2()`, `ascii()`, `initcap()`, `length()`, `lower()`, `lpad()`, `ltrim()`, `rpad()`, `rtrim()`, `repeat()`, `soundex()`, `regexp_count()`, `replace()`, `charindex()`, `collate()`, `collation()`, `insert()`, `left()`, `right()`, `endswith()` to `snowflake.snowpark.functions`.
- Allowed `call_udf()` to accept literal values.
- Provided a `distinct` keyword in `array_agg()`.

### Bug Fixes:

- Fixed an issue that caused `DataFrame.to_pandas()` to have a string column if `Column.cast(IntegerType())` was used.
- Fixed a bug in `DataFrame.describe()` when there is more than one string column.

## 0.4.0 (2022-02-15)

### New Features

- You can now specify which Anaconda packages to use when defining UDFs.
  - Added `add_packages()`, `get_packages()`, `clear_packages()`, and `remove_package()`, to class `Session`.
  - Added `add_requirements()` to `Session` so you can use a requirements file to specify which packages this session will use.
  - Added parameter `packages` to function `snowflake.snowpark.functions.udf()` and method `UserDefinedFunction.register()` to indicate UDF-level Anaconda package dependencies when creating a UDF.
  - Added parameter `imports` to `snowflake.snowpark.functions.udf()` and `UserDefinedFunction.register()` to specify UDF-level code imports.
- Added a parameter `session` to function `udf()` and `UserDefinedFunction.register()` so you can specify which session to use to create a UDF if you have multiple sessions.
- Added types `Geography` and `Variant` to `snowflake.snowpark.types` to be used as type hints for Geography and Variant data when defining a UDF.
- Added support for Geography geoJSON data.
- Added `Table`, a subclass of `DataFrame` for table operations:
  - Methods `update` and `delete` update and delete rows of a table in Snowflake.
  - Method `merge` merges data from a `DataFrame` to a `Table`.
  - Override method `DataFrame.sample()` with an additional parameter `seed`, which works on tables but not on view and sub-queries.
- Added `DataFrame.to_local_iterator()` and `DataFrame.to_pandas_batches()` to allow getting results from an iterator when the result set returned from the Snowflake database is too large.
- Added `DataFrame.cache_result()` for caching the operations performed on a `DataFrame` in a temporary table.
  Subsequent operations on the original `DataFrame` have no effect on the cached result `DataFrame`.
- Added property `DataFrame.queries` to get SQL queries that will be executed to evaluate the `DataFrame`.
- Added `Session.query_history()` as a context manager to track SQL queries executed on a session, including all SQL queries to evaluate `DataFrame`s created from a session. Both query ID and query text are recorded.
- You can now create a `Session` instance from an existing established `snowflake.connector.SnowflakeConnection`. Use parameter `connection` in `Session.builder.configs()`.
- Added `use_database()`, `use_schema()`, `use_warehouse()`, and `use_role()` to class `Session` to switch database/schema/warehouse/role after a session is created.
- Added `DataFrameWriter.copy_into_table()` to unload a `DataFrame` to stage files.
- Added `DataFrame.unpivot()`.
- Added `Column.within_group()` for sorting the rows by columns with some aggregation functions.
- Added functions `listagg()`, `mode()`, `div0()`, `acos()`, `asin()`, `atan()`, `atan2()`, `cos()`, `cosh()`, `sin()`, `sinh()`, `tan()`, `tanh()`, `degrees()`, `radians()`, `round()`, `trunc()`, and `factorial()` to `snowflake.snowflake.functions`.
- Added an optional argument `ignore_nulls` in function `lead()` and `lag()`.
- The `condition` parameter of function `when()` and `iff()` now accepts SQL expressions.

### Improvements

- All function and method names have been renamed to use the snake case naming style, which is more Pythonic. For convenience, some camel case names are kept as aliases to the snake case APIs. It is recommended to use the snake case APIs.
  - Deprecated these methods on class `Session` and replaced them with their snake case equivalents: `getImports()`, `addImports()`, `removeImport()`, `clearImports()`, `getSessionStage()`, `getDefaultSchema()`, `getDefaultSchema()`, `getCurrentDatabase()`, `getFullyQualifiedCurrentSchema()`.
  - Deprecated these methods on class `DataFrame` and replaced them with their snake case equivalents: `groupingByGroupingSets()`, `naturalJoin()`, `withColumns()`, `joinTableFunction()`.
- Property `DataFrame.columns` is now consistent with `DataFrame.schema.names` and the Snowflake database `Identifier Requirements`.
- `Column.__bool__()` now raises a `TypeError`. This will ban the use of logical operators `and`, `or`, `not` on `Column` object, for instance `col("a") > 1 and col("b") > 2` will raise the `TypeError`. Use `(col("a") > 1) & (col("b") > 2)` instead.
- Changed `PutResult` and `GetResult` to subclass `NamedTuple`.
- Fixed a bug which raised an error when the local path or stage location has a space or other special characters.
- Changed `DataFrame.describe()` so that non-numeric and non-string columns are ignored instead of raising an exception.

### Dependency updates

- Updated ``snowflake-connector-python`` to 2.7.4.

## 0.3.0 (2022-01-09)

### New Features

- Added `Column.isin()`, with an alias `Column.in_()`.
- Added `Column.try_cast()`, which is a special version of `cast()`. It tries to cast a string expression to other types and returns `null` if the cast is not possible.
- Added `Column.startswith()` and `Column.substr()` to process string columns.
- `Column.cast()` now also accepts a `str` value to indicate the cast type in addition to a `DataType` instance.
- Added `DataFrame.describe()` to summarize stats of a `DataFrame`.
- Added `DataFrame.explain()` to print the query plan of a `DataFrame`.
- `DataFrame.filter()` and `DataFrame.select_expr()` now accepts a sql expression.
- Added a new `bool` parameter `create_temp_table` to methods `DataFrame.saveAsTable()` and `Session.write_pandas()` to optionally create a temp table.
- Added `DataFrame.minus()` and `DataFrame.subtract()` as aliases to `DataFrame.except_()`.
- Added `regexp_replace()`, `concat()`, `concat_ws()`, `to_char()`, `current_timestamp()`, `current_date()`, `current_time()`, `months_between()`, `cast()`, `try_cast()`, `greatest()`, `least()`, and `hash()` to module `snowflake.snowpark.functions`.

### Bug Fixes

- Fixed an issue where `Session.createDataFrame(pandas_df)` and `Session.write_pandas(pandas_df)` raise an exception when the `pandas DataFrame` has spaces in the column name.
- `DataFrame.copy_into_table()` sometimes prints an `error` level log entry while it actually works. It's fixed now.
- Fixed an API docs issue where some `DataFrame` APIs are missing from the docs.

### Dependency updates

- Update ``snowflake-connector-python`` to 2.7.2, which upgrades ``pyarrow`` dependency to 6.0.x. Refer to the [python connector 2.7.2 release notes](https://pypi.org/project/snowflake-connector-python/2.7.2/) for more details.

## 0.2.0 (2021-12-02)

### New Features

- Updated the `Session.createDataFrame()` method for creating a `DataFrame` from a pandas DataFrame.
- Added the `Session.write_pandas()` method for writing a `pandas DataFrame` to a table in Snowflake and getting a `Snowpark DataFrame` object back.
- Added new classes and methods for calling window functions.
- Added the new functions `cume_dist()`, to find the cumulative distribution of a value with regard to other values within a window partition,
  and `row_number()`, which returns a unique row number for each row within a window partition.
- Added functions for computing statistics for DataFrames in the `DataFrameStatFunctions` class.
- Added functions for handling missing values in a DataFrame in the `DataFrameNaFunctions` class.
- Added new methods `rollup()`, `cube()`, and `pivot()` to the `DataFrame` class.
- Added the `GroupingSets` class, which you can use with the DataFrame groupByGroupingSets method to perform a SQL GROUP BY GROUPING SETS.
- Added the new `FileOperation(session)`
  class that you can use to upload and download files to and from a stage.
- Added the `DataFrame.copy_into_table()`
  method for loading data from files in a stage into a table.
- In CASE expressions, the functions `when()` and `otherwise()`
  now accept Python types in addition to `Column` objects.
- When you register a UDF you can now optionally set the `replace` parameter to `True` to overwrite an existing UDF with the same name.

### Improvements

- UDFs are now compressed before they are uploaded to the server. This makes them about 10 times smaller, which can help
  when you are using large ML model files.
- When the size of a UDF is less than 8196 bytes, it will be uploaded as in-line code instead of uploaded to a stage.

### Bug Fixes

- Fixed an issue where the statement `df.select(when(col("a") == 1, 4).otherwise(col("a"))), [Row(4), Row(2), Row(3)]` raised an exception.
- Fixed an issue where `df.toPandas()` raised an exception when a DataFrame was created from large local data.

## 0.1.0 (2021-10-26)

Start of Private Preview<|MERGE_RESOLUTION|>--- conflicted
+++ resolved
@@ -6,11 +6,8 @@
 
 #### New Features
 
-<<<<<<< HEAD
+- Added support for dict values in `Series.str.get`.
 - Added support for dict values in `Series.str.slice`.
-=======
-- Added support for dict values in `Series.str.get`.
->>>>>>> d8cd3584
 
 ## 1.31.0 (2025-04-24)
 

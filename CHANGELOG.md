--- conflicted
+++ resolved
@@ -99,12 +99,8 @@
 - Added support for `pd.crosstab`.
 - Added support for `pd.bdate_range` and included business frequency support (B, BME, BMS, BQE, BQS, BYE, BYS) for both `pd.date_range` and `pd.bdate_range`.
 - Added support for lazy `Index` objects  as `labels` in `DataFrame.reindex` and `Series.reindex`.
-<<<<<<< HEAD
+- Added support for `Series.dt.days`, `Series.dt.seconds`, `Series.dt.microseconds`, and `Series.dt.nanoseconds`.
 - Added support for constructing `Series` and `DataFrame` objects with the lazy `Index` object as `data`, `index`, and `columns` arguments.
-
-=======
-- Added support for `Series.dt.days`, `Series.dt.seconds`, `Series.dt.microseconds`, and `Series.dt.nanoseconds`.
->>>>>>> 3330a747
 
 #### Improvements
 

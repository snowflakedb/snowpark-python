# Release History

## 1.23.0 (TBD)

### Snowpark Python API Updates

#### New Features

- Added the following new functions in `snowflake.snowpark.functions`:
  - `make_interval`
- Added support for using Snowflake Interval constants with `Window.range_between()` when the order by column is TIMESTAMP or DATE type.
- Added support for file writes. This feature is currently in private preview.

#### Improvements

#### Bug Fixes

### Snowpark pandas API Updates

#### New Features

- Added support for `TimedeltaIndex.mean` method.
- Added support for some cases of aggregating `Timedelta` columns on `axis=0` with `agg` or `aggregate`.
- Added support for `by`, `left_by`, `right_by`, `left_index`, and `right_index` for `pd.merge_asof`.
- Added support for passing parameter `include_describe` to `Session.query_history`.
- Added support for `DatetimeIndex.mean` and `DatetimeIndex.std` methods.
- Added support for `Resampler.asfreq`.
- Added support for `resample` frequency `W`, `ME`, `YE` with `closed = "left"`.
<<<<<<< HEAD
- Added support for string time-based `window` for `Rolling`.

#### Improvements

- Improved `to_pandas` to persist the original timezone offset for TIMESTAMP_TZ type.
- Improved `dtype` results for TIMESTAMP_TZ type to show correct timezone offset.
- Improved `dtype` results for TIMESTAMP_LTZ type to show correct timezone.
- Improved error message when passing non-bool value to `numeric_only` for groupby aggregations.
- Removed unnecessary warning about sort algorithm in `sort_values`.
- Use SCOPED object for internal create temp tables. The SCOPED objects will be stored sproc scoped if created within stored sproc, otherwise will be session scoped, and the object will be automatically cleaned at the end of the scope.
=======
- Added support for file writes. This feature is currently in private preview.
- Added support for `DataFrame.rolling.corr` and `Series.rolling.corr` for `pairwise = False` and int `window`.
>>>>>>> d367d911

#### Bug Fixes

- Fixed a bug where an `Index` object created from a `Series`/`DataFrame` incorrectly updates the `Series`/`DataFrame`'s index name after an inplace update has been applied to the original `Series`/`DataFrame`.
- Suppressed an unhelpful `SettingWithCopyWarning` that sometimes appeared when printing `Timedelta` columns.
- Fixed `inplace` argument for `Series` objects derived from other `Series` objects.
- Fixed a bug where `Series.sort_values` failed if series name overlapped with index column name.
- Fixed a bug where transposing a dataframe would map `Timedelta` index levels to integer column levels.

## 1.22.1 (2024-09-11)
This is a re-release of 1.22.0. Please refer to the 1.22.0 release notes for detailed release content.


## 1.22.0 (2024-09-10)

### Snowpark Python API Updates

### New Features

- Added the following new functions in `snowflake.snowpark.functions`:
  - `array_remove`
  - `ln`

#### Improvements

- Improved documentation for `Session.write_pandas` by making `use_logical_type` option more explicit.
- Added support for specifying the following to `DataFrameWriter.save_as_table`:
  - `enable_schema_evolution`
  - `data_retention_time`
  - `max_data_extension_time`
  - `change_tracking`
  - `copy_grants`
  - `iceberg_config` A dicitionary that can hold the following iceberg configuration options:
      - `external_volume`
      - `catalog`
      - `base_location`
      - `catalog_sync`
      - `storage_serialization_policy`
- Added support for specifying the following to `DataFrameWriter.copy_into_table`:
  - `iceberg_config` A dicitionary that can hold the following iceberg configuration options:
      - `external_volume`
      - `catalog`
      - `base_location`
      - `catalog_sync`
      - `storage_serialization_policy`
- Added support for specifying the following parameters to `DataFrame.create_or_replace_dynamic_table`:
  - `mode`
  - `refresh_mode`
  - `initialize`
  - `clustering_keys`
  - `is_transient`
  - `data_retention_time`
  - `max_data_extension_time`

#### Bug Fixes

- Fixed a bug in `session.read.csv` that caused an error when setting `PARSE_HEADER = True` in an externally defined file format.
- Fixed a bug in query generation from set operations that allowed generation of duplicate queries when children have common subqueries.
- Fixed a bug in `session.get_session_stage` that referenced a non-existing stage after switching database or schema.
- Fixed a bug where calling `DataFrame.to_snowpark_pandas` without explicitly initializing the Snowpark pandas plugin caused an error.
- Fixed a bug where using the `explode` function in dynamic table creation caused a SQL compilation error due to improper boolean type casting on the `outer` parameter.

### Snowpark Local Testing Updates

#### New Features

- Added support for type coercion when passing columns as input to UDF calls.
- Added support for `Index.identical`.

#### Bug Fixes

- Fixed a bug where the truncate mode in `DataFrameWriter.save_as_table` incorrectly handled DataFrames containing only a subset of columns from the existing table.
- Fixed a bug where function `to_timestamp` does not set the default timezone of the column datatype.

### Snowpark pandas API Updates

#### New Features

- Added limited support for the `Timedelta` type, including the following features. Snowpark pandas will raise `NotImplementedError` for unsupported `Timedelta` use cases.
  - supporting tracking the Timedelta type through `copy`, `cache_result`, `shift`, `sort_index`, `assign`, `bfill`, `ffill`, `fillna`, `compare`, `diff`, `drop`, `dropna`, `duplicated`, `empty`, `equals`, `insert`, `isin`, `isna`, `items`, `iterrows`, `join`, `len`, `mask`, `melt`, `merge`, `nlargest`, `nsmallest`, `to_pandas`.
  - converting non-timedelta to timedelta via `astype`.
  - `NotImplementedError` will be raised for the rest of methods that do not support `Timedelta`.
  - support for subtracting two timestamps to get a Timedelta.
  - support indexing with Timedelta data columns.
  - support for adding or subtracting timestamps and `Timedelta`.
  - support for binary arithmetic between two `Timedelta` values.
  - support for binary arithmetic and comparisons between `Timedelta` values and numeric values.
  - support for lazy `TimedeltaIndex`.
  - support for `pd.to_timedelta`.
  - support for `GroupBy` aggregations `min`, `max`, `mean`, `idxmax`, `idxmin`, `std`, `sum`, `median`, `count`, `any`, `all`, `size`, `nunique`, `head`, `tail`, `aggregate`.
  - support for `GroupBy` filtrations `first` and `last`.
  - support for `TimedeltaIndex` attributes: `days`, `seconds`, `microseconds` and `nanoseconds`.
  - support for `diff` with timestamp columns on `axis=0` and `axis=1`
  - support for `TimedeltaIndex` methods: `ceil`, `floor` and `round`.
  - support for `TimedeltaIndex.total_seconds` method.
- Added support for index's arithmetic and comparison operators.
- Added support for `Series.dt.round`.
- Added documentation pages for `DatetimeIndex`.
- Added support for `Index.name`, `Index.names`, `Index.rename`, and `Index.set_names`.
- Added support for `Index.__repr__`.
- Added support for `DatetimeIndex.month_name` and `DatetimeIndex.day_name`.
- Added support for `Series.dt.weekday`, `Series.dt.time`, and `DatetimeIndex.time`.
- Added support for `Index.min` and `Index.max`.
- Added support for `pd.merge_asof`.
- Added support for `Series.dt.normalize` and `DatetimeIndex.normalize`.
- Added support for `Index.is_boolean`, `Index.is_integer`, `Index.is_floating`, `Index.is_numeric`, and `Index.is_object`.
- Added support for `DatetimeIndex.round`, `DatetimeIndex.floor` and `DatetimeIndex.ceil`.
- Added support for `Series.dt.days_in_month` and `Series.dt.daysinmonth`.
- Added support for `DataFrameGroupBy.value_counts` and `SeriesGroupBy.value_counts`.
- Added support for `Series.is_monotonic_increasing` and `Series.is_monotonic_decreasing`.
- Added support for `Index.is_monotonic_increasing` and `Index.is_monotonic_decreasing`.
- Added support for `pd.crosstab`.
- Added support for `pd.bdate_range` and included business frequency support (B, BME, BMS, BQE, BQS, BYE, BYS) for both `pd.date_range` and `pd.bdate_range`.
- Added support for lazy `Index` objects  as `labels` in `DataFrame.reindex` and `Series.reindex`.
- Added support for `Series.dt.days`, `Series.dt.seconds`, `Series.dt.microseconds`, and `Series.dt.nanoseconds`.
- Added support for creating a `DatetimeIndex` from an `Index` of numeric or string type.
- Added support for string indexing with `Timedelta` objects.
- Added support for `Series.dt.total_seconds` method.
- Added support for `DataFrame.apply(axis=0)`.
- Added support for `Series.dt.tz_convert` and `Series.dt.tz_localize`.
- Added support for `DatetimeIndex.tz_convert` and `DatetimeIndex.tz_localize`.

#### Improvements

- Improve concat, join performance when operations are performed on series coming from the same dataframe by avoiding unnecessary joins.
- Refactored `quoted_identifier_to_snowflake_type` to avoid making metadata queries if the types have been cached locally.
- Improved `pd.to_datetime` to handle all local input cases. 
- Create a lazy index from another lazy index without pulling data to client.
- Raised `NotImplementedError` for Index bitwise operators.
- Display a more clear error message when `Index.names` is set to a non-like-like object.
- Raise a warning whenever MultiIndex values are pulled in locally.
- Improve warning message for `pd.read_snowflake` include the creation reason when temp table creation is triggered.
- Improve performance for `DataFrame.set_index`, or setting `DataFrame.index` or `Series.index` by avoiding checks require eager evaluation. As a consequence, when the new index that does not match the current `Series`/`DataFrame` object length, a `ValueError` is no longer raised. Instead, when the `Series`/`DataFrame` object is longer than the provided index, the `Series`/`DataFrame`'s new index is filled with `NaN` values for the "extra" elements. Otherwise, the extra values in the provided index are ignored.
- Properly raise `NotImplementedError` when ambiguous/nonexistent are non-string in `ceil`/`floor`/`round`.

#### Bug Fixes

- Stopped ignoring nanoseconds in `pd.Timedelta` scalars.
- Fixed AssertionError in tree of binary operations.
- Fixed bug in `Series.dt.isocalendar` using a named Series
- Fixed `inplace` argument for Series objects derived from DataFrame columns.
- Fixed a bug where `Series.reindex` and `DataFrame.reindex` did not update the result index's name correctly.
- Fixed a bug where `Series.take` did not error when `axis=1` was specified.


## 1.21.1 (2024-09-05)

### Snowpark Python API Updates

#### Bug Fixes

- Fixed a bug where using `to_pandas_batches` with async jobs caused an error due to improper handling of waiting for asynchronous query completion.

## 1.21.0 (2024-08-19)

### Snowpark Python API Updates

#### New Features

- Added support for `snowflake.snowpark.testing.assert_dataframe_equal` that is a utility function to check the equality of two Snowpark DataFrames.

#### Improvements

- Added support server side string size limitations.
- Added support to create and invoke stored procedures, UDFs and UDTFs with optional arguments.
- Added support for column lineage in the DataFrame.lineage.trace API.
- Added support for passing `INFER_SCHEMA` options to `DataFrameReader` via `INFER_SCHEMA_OPTIONS`.
- Added support for passing `parameters` parameter to `Column.rlike` and `Column.regexp`.
- Added support for automatically cleaning up temporary tables created by `df.cache_result()` in the current session, when the DataFrame is no longer referenced (i.e., gets garbage collected). It is still an experimental feature not enabled by default, and can be enabled by setting `session.auto_clean_up_temp_table_enabled` to `True`.
- Added support for string literals to the `fmt` parameter of `snowflake.snowpark.functions.to_date`.
- Added support for system$reference function.

#### Bug Fixes

- Fixed a bug where SQL generated for selecting `*` column has an incorrect subquery.
- Fixed a bug in `DataFrame.to_pandas_batches` where the iterator could throw an error if certain transformation is made to the pandas dataframe due to wrong isolation level.
- Fixed a bug in `DataFrame.lineage.trace` to split the quoted feature view's name and version correctly.
- Fixed a bug in `Column.isin` that caused invalid sql generation when passed an empty list.
- Fixed a bug that fails to raise NotImplementedError while setting cell with list like item.

### Snowpark Local Testing Updates

#### New Features

- Added support for the following APIs:
  - snowflake.snowpark.functions
    - `rank`
    - `dense_rank`
    - `percent_rank`
    - `cume_dist`
    - `ntile`
    - `datediff`
    - `array_agg`
  - snowflake.snowpark.column.Column.within_group
- Added support for parsing flags in regex statements for mocked plans. This maintains parity with the `rlike` and `regexp` changes above.

#### Bug Fixes

- Fixed a bug where Window Functions LEAD and LAG do not handle option `ignore_nulls` properly.
- Fixed a bug where values were not populated into the result DataFrame during the insertion of table merge operation.

#### Improvements

- Fix pandas FutureWarning about integer indexing.

### Snowpark pandas API Updates

#### New Features

- Added support for `DataFrame.backfill`, `DataFrame.bfill`, `Series.backfill`, and `Series.bfill`.
- Added support for `DataFrame.compare` and `Series.compare` with default parameters.
- Added support for `Series.dt.microsecond` and `Series.dt.nanosecond`.
- Added support for `Index.is_unique` and `Index.has_duplicates`.
- Added support for `Index.equals`.
- Added support for `Index.value_counts`.
- Added support for `Series.dt.day_name` and `Series.dt.month_name`.
- Added support for indexing on Index, e.g., `df.index[:10]`.
- Added support for `DataFrame.unstack` and `Series.unstack`.
- Added support for `DataFrame.asfreq` and `Series.asfreq`.
- Added support for `Series.dt.is_month_start` and `Series.dt.is_month_end`.
- Added support for `Index.all` and `Index.any`.
- Added support for `Series.dt.is_year_start` and `Series.dt.is_year_end`.
- Added support for `Series.dt.is_quarter_start` and `Series.dt.is_quarter_end`.
- Added support for lazy `DatetimeIndex`.
- Added support for `Series.argmax` and `Series.argmin`.
- Added support for `Series.dt.is_leap_year`.
- Added support for `DataFrame.items`.
- Added support for `Series.dt.floor` and `Series.dt.ceil`.
- Added support for `Index.reindex`.
- Added support for `DatetimeIndex` properties: `year`, `month`, `day`, `hour`, `minute`, `second`, `microsecond`,
    `nanosecond`, `date`, `dayofyear`, `day_of_year`, `dayofweek`, `day_of_week`, `weekday`, `quarter`,
    `is_month_start`, `is_month_end`, `is_quarter_start`, `is_quarter_end`, `is_year_start`, `is_year_end`
    and `is_leap_year`.
- Added support for `Resampler.fillna` and `Resampler.bfill`.
- Added limited support for the `Timedelta` type, including creating `Timedelta` columns and `to_pandas`.
- Added support for `Index.argmax` and `Index.argmin`.

#### Improvements

- Removed the public preview warning message when importing Snowpark pandas.
- Removed unnecessary count query from `SnowflakeQueryCompiler.is_series_like` method.
- `Dataframe.columns` now returns native pandas Index object instead of Snowpark Index object.
- Refactor and introduce `query_compiler` argument in `Index` constructor to create `Index` from query compiler.
- `pd.to_datetime` now returns a DatetimeIndex object instead of a Series object.
- `pd.date_range` now returns a DatetimeIndex object instead of a Series object.

#### Bug Fixes

- Made passing an unsupported aggregation function to `pivot_table` raise `NotImplementedError` instead of `KeyError`.
- Removed axis labels and callable names from error messages and telemetry about unsupported aggregations.
- Fixed AssertionError in `Series.drop_duplicates` and `DataFrame.drop_duplicates` when called after `sort_values`.
- Fixed a bug in `Index.to_frame` where the result frame's column name may be wrong where name is unspecified.
- Fixed a bug where some Index docstrings are ignored.
- Fixed a bug in `Series.reset_index(drop=True)` where the result name may be wrong.
- Fixed a bug in `Groupby.first/last` ordering by the correct columns in the underlying window expression.

## 1.20.0 (2024-07-17)

### Snowpark Python API Updates

#### Improvements

- Added distributed tracing using open telemetry APIs for table stored procedure function in `DataFrame`:
  - `_execute_and_get_query_id`
- Added support for the `arrays_zip` function.
- Improves performance for binary column expression and `df._in` by avoiding unnecessary cast for numeric values. You can enable this optimization by setting `session.eliminate_numeric_sql_value_cast_enabled = True`.
- Improved error message for `write_pandas` when the target table does not exist and `auto_create_table=False`.
- Added open telemetry tracing on UDxF functions in Snowpark.
- Added open telemetry tracing on stored procedure registration in Snowpark.
- Added a new optional parameter called `format_json` to the `Session.SessionBuilder.app_name` function that sets the app name in the `Session.query_tag` in JSON format. By default, this parameter is set to `False`.

#### Bug Fixes
- Fixed a bug where SQL generated for `lag(x, 0)` was incorrect and failed with error message `argument 1 to function LAG needs to be constant, found 'SYSTEM$NULL_TO_FIXED(null)'`.

### Snowpark Local Testing Updates

#### New Features

- Added support for the following APIs:
  - snowflake.snowpark.functions
    - random
- Added new parameters to `patch` function when registering a mocked function:
  - `distinct` allows an alternate function to be specified for when a sql function should be distinct.
  - `pass_column_index` passes a named parameter `column_index` to the mocked function that contains the pandas.Index for the input data.
  - `pass_row_index` passes a named parameter `row_index` to the mocked function that is the 0 indexed row number the function is currently operating on.
  - `pass_input_data` passes a named parameter `input_data` to the mocked function that contains the entire input dataframe for the current expression.
  - Added support for the `column_order` parameter to method `DataFrameWriter.save_as_table`.


#### Bug Fixes
- Fixed a bug that caused DecimalType columns to be incorrectly truncated to integer precision when used in BinaryExpressions.

### Snowpark pandas API Updates

#### New Features
- Added support for `DataFrameGroupBy.all`, `SeriesGroupBy.all`, `DataFrameGroupBy.any`, and `SeriesGroupBy.any`.
- Added support for `DataFrame.nlargest`, `DataFrame.nsmallest`, `Series.nlargest` and `Series.nsmallest`.
- Added support for `replace` and `frac > 1` in `DataFrame.sample` and `Series.sample`.
- Added support for `read_excel` (Uses local pandas for processing)
- Added support for `Series.at`, `Series.iat`, `DataFrame.at`, and `DataFrame.iat`.
- Added support for `Series.dt.isocalendar`.
- Added support for `Series.case_when` except when condition or replacement is callable.
- Added documentation pages for `Index` and its APIs.
- Added support for `DataFrame.assign`.
- Added support for `DataFrame.stack`.
- Added support for `DataFrame.pivot` and `pd.pivot`.
- Added support for `DataFrame.to_csv` and `Series.to_csv`.
- Added partial support for `Series.str.translate` where the values in the `table` are single-codepoint strings.
- Added support for `DataFrame.corr`.
- Allow `df.plot()` and `series.plot()` to be called, materializing the data into the local client
- Added support for `DataFrameGroupBy` and `SeriesGroupBy` aggregations `first` and `last`
- Added support for `DataFrameGroupBy.get_group`.
- Added support for `limit` parameter when `method` parameter is used in `fillna`.
- Added partial support for `Series.str.translate` where the values in the `table` are single-codepoint strings.
- Added support for `DataFrame.corr`.
- Added support for `DataFrame.equals` and `Series.equals`.
- Added support for `DataFrame.reindex` and `Series.reindex`.
- Added support for `Index.astype`.
- Added support for `Index.unique` and `Index.nunique`.
- Added support for `Index.sort_values`.

#### Bug Fixes
- Fixed an issue when using np.where and df.where when the scalar 'other' is the literal 0.
- Fixed a bug regarding precision loss when converting to Snowpark pandas `DataFrame` or `Series` with `dtype=np.uint64`.
- Fixed bug where `values` is set to `index` when `index` and `columns` contain all columns in DataFrame during `pivot_table`.

#### Improvements
- Added support for `Index.copy()`
- Added support for Index APIs: `dtype`, `values`, `item()`, `tolist()`, `to_series()` and `to_frame()`
- Expand support for DataFrames with no rows in `pd.pivot_table` and `DataFrame.pivot_table`.
- Added support for `inplace` parameter in `DataFrame.sort_index` and `Series.sort_index`.


## 1.19.0 (2024-06-25)

### Snowpark Python API Updates

#### New Features

- Added support for `to_boolean` function.
- Added documentation pages for Index and its APIs.

#### Bug Fixes

- Fixed a bug where python stored procedure with table return type fails when run in a task.
- Fixed a bug where df.dropna fails due to `RecursionError: maximum recursion depth exceeded` when the DataFrame has more than 500 columns.
- Fixed a bug where `AsyncJob.result("no_result")` doesn't wait for the query to finish execution.


### Snowpark Local Testing Updates

#### New Features

- Added support for the `strict` parameter when registering UDFs and Stored Procedures.

#### Bug Fixes

- Fixed a bug in convert_timezone that made the setting the source_timezone parameter return an error.
- Fixed a bug where creating DataFrame with empty data of type `DateType` raises `AttributeError`.
- Fixed a bug that table merge fails when update clause exists but no update takes place.
- Fixed a bug in mock implementation of `to_char` that raises `IndexError` when incoming column has nonconsecutive row index.
- Fixed a bug in handling of `CaseExpr` expressions that raises `IndexError` when incoming column has nonconsecutive row index.
- Fixed a bug in implementation of `Column.like` that raises `IndexError` when incoming column has nonconsecutive row index.

#### Improvements

- Added support for type coercion in the implementation of DataFrame.replace, DataFrame.dropna and the mock function `iff`.

### Snowpark pandas API Updates

#### New Features

- Added partial support for `DataFrame.pct_change` and `Series.pct_change` without the `freq` and `limit` parameters.
- Added support for `Series.str.get`.
- Added support for `Series.dt.dayofweek`, `Series.dt.day_of_week`, `Series.dt.dayofyear`, and `Series.dt.day_of_year`.
- Added support for `Series.str.__getitem__` (`Series.str[...]`).
- Added support for `Series.str.lstrip` and `Series.str.rstrip`.
- Added support for `DataFrameGroupBy.size` and `SeriesGroupBy.size`.
- Added support for `DataFrame.expanding` and `Series.expanding` for aggregations `count`, `sum`, `min`, `max`, `mean`, `std`, `var`, and `sem` with `axis=0`.
- Added support for `DataFrame.rolling` and `Series.rolling` for aggregation `count` with `axis=0`.
- Added support for `Series.str.match`.
- Added support for `DataFrame.resample` and `Series.resample` for aggregations `size`, `first`, and `last`.
- Added support for `DataFrameGroupBy.all`, `SeriesGroupBy.all`, `DataFrameGroupBy.any`, and `SeriesGroupBy.any`.
- Added support for `DataFrame.nlargest`, `DataFrame.nsmallest`, `Series.nlargest` and `Series.nsmallest`.
- Added support for `replace` and `frac > 1` in `DataFrame.sample` and `Series.sample`.
- Added support for `read_excel` (Uses local pandas for processing)
- Added support for `Series.at`, `Series.iat`, `DataFrame.at`, and `DataFrame.iat`.
- Added support for `Series.dt.isocalendar`.
- Added support for `Series.case_when` except when condition or replacement is callable.
- Added documentation pages for `Index` and its APIs.
- Added support for `DataFrame.assign`.
- Added support for `DataFrame.stack`.
- Added support for `DataFrame.pivot` and `pd.pivot`.
- Added support for `DataFrame.to_csv` and `Series.to_csv`.
- Added support for `Index.T`.

#### Bug Fixes

- Fixed a bug that causes output of GroupBy.aggregate's columns to be ordered incorrectly.
- Fixed a bug where `DataFrame.describe` on a frame with duplicate columns of differing dtypes could cause an error or incorrect results.
- Fixed a bug in `DataFrame.rolling` and `Series.rolling` so `window=0` now throws `NotImplementedError` instead of `ValueError`

#### Improvements

- Added support for named aggregations in `DataFrame.aggregate` and `Series.aggregate` with `axis=0`.
- `pd.read_csv` reads using the native pandas CSV parser, then uploads data to snowflake using parquet. This enables most of the parameters supported by `read_csv` including date parsing and numeric conversions. Uploading via parquet is roughly twice as fast as uploading via CSV.
- Initial work to support an `pd.Index` directly in Snowpark pandas. Support for `pd.Index` as a first-class component of Snowpark pandas is coming soon.
- Added a lazy index constructor and support for `len`, `shape`, `size`, `empty`, `to_pandas()` and `names`. For `df.index`, Snowpark pandas creates a lazy index object.
- For `df.columns`, Snowpark pandas supports a non-lazy version of an `Index` since the data is already stored locally.

## 1.18.0 (2024-05-28)

### Snowpark Python API Updates

#### Improvements

- Improved error message to remind users set `{"infer_schema": True}` when reading csv file without specifying its schema.
- Improved error handling for `Session.create_dataframe` when called with more than 512 rows and using `format` or `pyformat` `paramstyle`.

### Snowpark pandas API Updates

#### New Features

- Added `DataFrame.cache_result` and `Series.cache_result` methods for users to persist DataFrames and Series to a temporary table lasting the duration of the session to improve latency of subsequent operations.

#### Bug Fixes

#### Improvements

- Added partial support for `DataFrame.pivot_table` with no `index` parameter, as well as for `margins` parameter.
- Updated the signature of `DataFrame.shift`/`Series.shift`/`DataFrameGroupBy.shift`/`SeriesGroupBy.shift` to match pandas 2.2.1. Snowpark pandas does not yet support the newly-added `suffix` argument, or sequence values of `periods`.
- Re-added support for `Series.str.split`.

#### Bug Fixes

- Fixed how we support mixed columns for string methods (`Series.str.*`).

### Snowpark Local Testing Updates

#### New Features

- Added support for the following DataFrameReader read options to file formats `csv` and `json`:
  - PURGE
  - PATTERN
  - INFER_SCHEMA with value being `False`
  - ENCODING with value being `UTF8`
- Added support for `DataFrame.analytics.moving_agg` and `DataFrame.analytics.cumulative_agg_agg`.
- Added support for `if_not_exists` parameter during UDF and stored procedure registration.

#### Bug Fixes

- Fixed a bug that when processing time format, fractional second part is not handled properly.
- Fixed a bug that caused function calls on `*` to fail.
- Fixed a bug that prevented creation of map and struct type objects.
- Fixed a bug that function `date_add` was unable to handle some numeric types.
- Fixed a bug that `TimestampType` casting resulted in incorrect data.
- Fixed a bug that caused `DecimalType` data to have incorrect precision in some cases.
- Fixed a bug where referencing missing table or view raises confusing `IndexError`.
- Fixed a bug that mocked function `to_timestamp_ntz` can not handle None data.
- Fixed a bug that mocked UDFs handles output data of None improperly.
- Fixed a bug where `DataFrame.with_column_renamed` ignores attributes from parent DataFrames after join operations.
- Fixed a bug that integer precision of large value gets lost when converted to pandas DataFrame.
- Fixed a bug that the schema of datetime object is wrong when create DataFrame from a pandas DataFrame.
- Fixed a bug in the implementation of `Column.equal_nan` where null data is handled incorrectly.
- Fixed a bug where `DataFrame.drop` ignore attributes from parent DataFrames after join operations.
- Fixed a bug in mocked function `date_part` where Column type is set wrong.
- Fixed a bug where `DataFrameWriter.save_as_table` does not raise exceptions when inserting null data into non-nullable columns.
- Fixed a bug in the implementation of `DataFrameWriter.save_as_table` where
  - Append or Truncate fails when incoming data has different schema than existing table.
  - Truncate fails when incoming data does not specify columns that are nullable.

#### Improvements

- Removed dependency check for `pyarrow` as it is not used.
- Improved target type coverage of `Column.cast`, adding support for casting to boolean and all integral types.
- Aligned error experience when calling UDFs and stored procedures.
- Added appropriate error messages for `is_permanent` and `anonymous` options in UDFs and stored procedures registration to make it more clear that those features are not yet supported.
- File read operation with unsupported options and values now raises `NotImplementedError` instead of warnings and unclear error information.

## 1.17.0 (2024-05-21)

### Snowpark Python API Updates

#### New Features

- Added support to add a comment on tables and views using the functions listed below:
  - `DataFrameWriter.save_as_table`
  - `DataFrame.create_or_replace_view`
  - `DataFrame.create_or_replace_temp_view`
  - `DataFrame.create_or_replace_dynamic_table`

#### Improvements

- Improved error message to remind users to set `{"infer_schema": True}` when reading CSV file without specifying its schema.

### Snowpark pandas API Updates

#### New Features

- Start of Public Preview of Snowpark pandas API. Refer to the [Snowpark pandas API Docs](https://docs.snowflake.com/developer-guide/snowpark/python/snowpark-pandas) for more details.

### Snowpark Local Testing Updates

#### New Features

- Added support for NumericType and VariantType data conversion in the mocked function `to_timestamp_ltz`, `to_timestamp_ntz`, `to_timestamp_tz` and `to_timestamp`.
- Added support for DecimalType, BinaryType, ArrayType, MapType, TimestampType, DateType and TimeType data conversion in the mocked function `to_char`.
- Added support for the following APIs:
  - snowflake.snowpark.functions:
    - to_varchar
  - snowflake.snowpark.DataFrame:
    - pivot
  - snowflake.snowpark.Session:
    - cancel_all
- Introduced a new exception class `snowflake.snowpark.mock.exceptions.SnowparkLocalTestingException`.
- Added support for casting to FloatType

#### Bug Fixes

- Fixed a bug that stored procedure and UDF should not remove imports already in the `sys.path` during the clean-up step.
- Fixed a bug that when processing datetime format, the fractional second part is not handled properly.
- Fixed a bug that on Windows platform that file operations was unable to properly handle file separator in directory name.
- Fixed a bug that on Windows platform that when reading a pandas dataframe, IntervalType column with integer data can not be processed.
- Fixed a bug that prevented users from being able to select multiple columns with the same alias.
- Fixed a bug that `Session.get_current_[schema|database|role|user|account|warehouse]` returns upper-cased identifiers when identifiers are quoted.
- Fixed a bug that function `substr` and `substring` can not handle 0-based `start_expr`.

#### Improvements

- Standardized the error experience by raising `SnowparkLocalTestingException` in error cases which is on par with `SnowparkSQLException` raised in non-local execution.
- Improved error experience of `Session.write_pandas` method that `NotImplementError` will be raised when called.
- Aligned error experience with reusing a closed session in non-local execution.

## 1.16.0 (2024-05-07)

### New Features

- Support stored procedure register with packages given as Python modules.
- Added snowflake.snowpark.Session.lineage.trace to explore data lineage of snowfake objects.
- Added support for structured type schema parsing.

### Bug Fixes

- Fixed a bug when inferring schema, single quotes are added to stage files already have single quotes.

### Local Testing Updates

#### New Features

- Added support for StringType, TimestampType and VariantType data conversion in the mocked function `to_date`.
- Added support for the following APIs:
  - snowflake.snowpark.functions
    - get
    - concat
    - concat_ws

#### Bug Fixes

- Fixed a bug that caused `NaT` and `NaN` values to not be recognized.
- Fixed a bug where, when inferring a schema, single quotes were added to stage files that already had single quotes.
- Fixed a bug where `DataFrameReader.csv` was unable to handle quoted values containing a delimiter.
- Fixed a bug that when there is `None` value in an arithmetic calculation, the output should remain `None` instead of `math.nan`.
- Fixed a bug in function `sum` and `covar_pop` that when there is `math.nan` in the data, the output should also be `math.nan`.
- Fixed a bug that stage operation can not handle directories.
- Fixed a bug that `DataFrame.to_pandas` should take Snowflake numeric types with precision 38 as `int64`.

## 1.15.0 (2024-04-24)

### New Features

- Added `truncate` save mode in `DataFrameWrite` to overwrite existing tables by truncating the underlying table instead of dropping it.
- Added telemetry to calculate query plan height and number of duplicate nodes during collect operations.
- Added the functions below to unload data from a `DataFrame` into one or more files in a stage:
  - `DataFrame.write.json`
  - `DataFrame.write.csv`
  - `DataFrame.write.parquet`
- Added distributed tracing using open telemetry APIs for action functions in `DataFrame` and `DataFrameWriter`:
  - snowflake.snowpark.DataFrame:
    - collect
    - collect_nowait
    - to_pandas
    - count
    - show
  - snowflake.snowpark.DataFrameWriter:
    - save_as_table
- Added support for snow:// URLs to `snowflake.snowpark.Session.file.get` and `snowflake.snowpark.Session.file.get_stream`
- Added support to register stored procedures and UDxFs with a `comment`.
- UDAF client support is ready for public preview. Please stay tuned for the Snowflake announcement of UDAF public preview.
- Added support for dynamic pivot.  This feature is currently in private preview.

### Improvements

- Improved the generated query performance for both compilation and execution by converting duplicate subqueries to Common Table Expressions (CTEs). It is still an experimental feature not enabled by default, and can be enabled by setting `session.cte_optimization_enabled` to `True`.

### Bug Fixes

- Fixed a bug where `statement_params` was not passed to query executions that register stored procedures and user defined functions.
- Fixed a bug causing `snowflake.snowpark.Session.file.get_stream` to fail for quoted stage locations.
- Fixed a bug that an internal type hint in `utils.py` might raise AttributeError in case the underlying module can not be found.

### Local Testing Updates

#### New Features

- Added support for registering UDFs and stored procedures.
- Added support for the following APIs:
  - snowflake.snowpark.Session:
    - file.put
    - file.put_stream
    - file.get
    - file.get_stream
    - read.json
    - add_import
    - remove_import
    - get_imports
    - clear_imports
    - add_packages
    - add_requirements
    - clear_packages
    - remove_package
    - udf.register
    - udf.register_from_file
    - sproc.register
    - sproc.register_from_file
  - snowflake.snowpark.functions
    - current_database
    - current_session
    - date_trunc
    - object_construct
    - object_construct_keep_null
    - pow
    - sqrt
    - udf
    - sproc
- Added support for StringType, TimestampType and VariantType data conversion in the mocked function `to_time`.

#### Bug Fixes

- Fixed a bug that null filled columns for constant functions.
- Fixed a bug that implementation of to_object, to_array and to_binary to better handle null inputs.
- Fixed a bug that timestamp data comparison can not handle year beyond 2262.
- Fixed a bug that `Session.builder.getOrCreate` should return the created mock session.

## 1.14.0 (2024-03-20)

### New Features

- Added support for creating vectorized UDTFs with `process` method.
- Added support for dataframe functions:
  - to_timestamp_ltz
  - to_timestamp_ntz
  - to_timestamp_tz
  - locate
- Added support for ASOF JOIN type.
- Added support for the following local testing APIs:
  - snowflake.snowpark.functions:
    - to_double
    - to_timestamp
    - to_timestamp_ltz
    - to_timestamp_ntz
    - to_timestamp_tz
    - greatest
    - least
    - convert_timezone
    - dateadd
    - date_part
  - snowflake.snowpark.Session:
    - get_current_account
    - get_current_warehouse
    - get_current_role
    - use_schema
    - use_warehouse
    - use_database
    - use_role

### Bug Fixes

- Fixed a bug in `SnowflakePlanBuilder` that `save_as_table` does not filter column that name start with '$' and follow by number correctly.
- Fixed a bug that statement parameters may have no effect when resolving imports and packages.
- Fixed bugs in local testing:
  - LEFT ANTI and LEFT SEMI joins drop rows with null values.
  - DataFrameReader.csv incorrectly parses data when the optional parameter `field_optionally_enclosed_by` is specified.
  - Column.regexp only considers the first entry when `pattern` is a `Column`.
  - Table.update raises `KeyError` when updating null values in the rows.
  - VARIANT columns raise errors at `DataFrame.collect`.
  - `count_distinct` does not work correctly when counting.
  - Null values in integer columns raise `TypeError`.

### Improvements

- Added telemetry to local testing.
- Improved the error message of `DataFrameReader` to raise `FileNotFound` error when reading a path that does not exist or when there are no files under the path.

## 1.13.0 (2024-02-26)

### New Features

- Added support for an optional `date_part` argument in function `last_day`.
- `SessionBuilder.app_name` will set the query_tag after the session is created.
- Added support for the following local testing functions:
  - current_timestamp
  - current_date
  - current_time
  - strip_null_value
  - upper
  - lower
  - length
  - initcap

### Improvements

- Added cleanup logic at interpreter shutdown to close all active sessions.
- Closing sessions within stored procedures now is a no-op logging a warning instead of raising an error.

### Bug Fixes

- Fixed a bug in `DataFrame.to_local_iterator` where the iterator could yield wrong results if another query is executed before the iterator finishes due to wrong isolation level. For details, please see #945.
- Fixed a bug that truncated table names in error messages while running a plan with local testing enabled.
- Fixed a bug that `Session.range` returns empty result when the range is large.

## 1.12.1 (2024-02-08)

### Improvements

- Use `split_blocks=True` by default during `to_pandas` conversion, for optimal memory allocation. This parameter is passed to `pyarrow.Table.to_pandas`, which enables `PyArrow` to split the memory allocation into smaller, more manageable blocks instead of allocating a single contiguous block. This results in better memory management when dealing with larger datasets.

### Bug Fixes

- Fixed a bug in `DataFrame.to_pandas` that caused an error when evaluating on a Dataframe with an `IntergerType` column with null values.

## 1.12.0 (2024-01-30)

### New Features

- Exposed `statement_params` in `StoredProcedure.__call__`.
- Added two optional arguments to `Session.add_import`.
  - `chunk_size`: The number of bytes to hash per chunk of the uploaded files.
  - `whole_file_hash`: By default only the first chunk of the uploaded import is hashed to save time. When this is set to True each uploaded file is fully hashed instead.
- Added parameters `external_access_integrations` and `secrets` when creating a UDAF from Snowpark Python to allow integration with external access.
- Added a new method `Session.append_query_tag`. Allows an additional tag to be added to the current query tag by appending it as a comma separated value.
- Added a new method `Session.update_query_tag`. Allows updates to a JSON encoded dictionary query tag.
- `SessionBuilder.getOrCreate` will now attempt to replace the singleton it returns when token expiration has been detected.
- Added support for new functions in `snowflake.snowpark.functions`:
  - `array_except`
  - `create_map`
  - `sign`/`signum`
- Added the following functions to `DataFrame.analytics`:
  - Added the `moving_agg` function in `DataFrame.analytics` to enable moving aggregations like sums and averages with multiple window sizes.
  - Added the `cummulative_agg` function in `DataFrame.analytics` to enable commulative aggregations like sums and averages on multiple columns.
  - Added the `compute_lag` and `compute_lead` functions in `DataFrame.analytics` for enabling lead and lag calculations on multiple columns.
  - Added the `time_series_agg` function in `DataFrame.analytics` to enable time series aggregations like sums and averages with multiple time windows.

### Bug Fixes

- Fixed a bug in `DataFrame.na.fill` that caused Boolean values to erroneously override integer values.
- Fixed a bug in `Session.create_dataframe` where the Snowpark DataFrames created using pandas DataFrames were not inferring the type for timestamp columns correctly. The behavior is as follows:
  - Earlier timestamp columns without a timezone would be converted to nanosecond epochs and inferred as `LongType()`, but will now be correctly maintained as timestamp values and be inferred as `TimestampType(TimestampTimeZone.NTZ)`.
  - Earlier timestamp columns with a timezone would be inferred as `TimestampType(TimestampTimeZone.NTZ)` and loose timezone information but will now be correctly inferred as `TimestampType(TimestampTimeZone.LTZ)` and timezone information is retained correctly.
  - Set session parameter `PYTHON_SNOWPARK_USE_LOGICAL_TYPE_FOR_CREATE_DATAFRAME` to revert back to old behavior. It is recommended that you update your code to align with correct behavior because the parameter will be removed in the future.
- Fixed a bug that `DataFrame.to_pandas` gets decimal type when scale is not 0, and creates an object dtype in `pandas`. Instead, we cast the value to a float64 type.
- Fixed bugs that wrongly flattened the generated SQL when one of the following happens:
  - `DataFrame.filter()` is called after `DataFrame.sort().limit()`.
  - `DataFrame.sort()` or `filter()` is called on a DataFrame that already has a window function or sequence-dependent data generator column.
    For instance, `df.select("a", seq1().alias("b")).select("a", "b").sort("a")` won't flatten the sort clause anymore.
  - a window or sequence-dependent data generator column is used after `DataFrame.limit()`. For instance, `df.limit(10).select(row_number().over())` won't flatten the limit and select in the generated SQL.
- Fixed a bug where aliasing a DataFrame column raised an error when the DataFame was copied from another DataFrame with an aliased column. For instance,

  ```python
  df = df.select(col("a").alias("b"))
  df = copy(df)
  df.select(col("b").alias("c"))  # threw an error. Now it's fixed.
  ```

- Fixed a bug in `Session.create_dataframe` that the non-nullable field in a schema is not respected for boolean type. Note that this fix is only effective when the user has the privilege to create a temp table.
- Fixed a bug in SQL simplifier where non-select statements in `session.sql` dropped a SQL query when used with `limit()`.
- Fixed a bug that raised an exception when session parameter `ERROR_ON_NONDETERMINISTIC_UPDATE` is true.

### Behavior Changes (API Compatible)

- When parsing data types during a `to_pandas` operation, we rely on GS precision value to fix precision issues for large integer values. This may affect users where a column that was earlier returned as `int8` gets returned as `int64`. Users can fix this by explicitly specifying precision values for their return column.
- Aligned behavior for `Session.call` in case of table stored procedures where running `Session.call` would not trigger stored procedure unless a `collect()` operation was performed.
- `StoredProcedureRegistration` will now automatically add `snowflake-snowpark-python` as a package dependency. The added dependency will be on the client's local version of the library and an error is thrown if the server cannot support that version.

## 1.11.1 (2023-12-07)

### Bug Fixes

- Fixed a bug that numpy should not be imported at the top level of mock module.
- Added support for these new functions in `snowflake.snowpark.functions`:
  - `from_utc_timestamp`
  - `to_utc_timestamp`

## 1.11.0 (2023-12-05)

### New Features

- Add the `conn_error` attribute to `SnowflakeSQLException` that stores the whole underlying exception from `snowflake-connector-python`.
- Added support for `RelationalGroupedDataframe.pivot()` to access `pivot` in the following pattern `Dataframe.group_by(...).pivot(...)`.
- Added experimental feature: Local Testing Mode, which allows you to create and operate on Snowpark Python DataFrames locally without connecting to a Snowflake account. You can use the local testing framework to test your DataFrame operations locally, on your development machine or in a CI (continuous integration) pipeline, before deploying code changes to your account.

- Added support for `arrays_to_object` new functions in `snowflake.snowpark.functions`.
- Added support for the vector data type.

### Dependency Updates

- Bumped cloudpickle dependency to work with `cloudpickle==2.2.1`
- Updated ``snowflake-connector-python`` to `3.4.0`.

### Bug Fixes

- DataFrame column names quoting check now supports newline characters.
- Fix a bug where a DataFrame generated by `session.read.with_metadata` creates inconsistent table when doing `df.write.save_as_table`.

## 1.10.0 (2023-11-03)

### New Features

- Added support for managing case sensitivity in `DataFrame.to_local_iterator()`.
- Added support for specifying vectorized UDTF's input column names by using the optional parameter `input_names` in `UDTFRegistration.register/register_file` and `functions.pandas_udtf`. By default, `RelationalGroupedDataFrame.applyInPandas` will infer the column names from current dataframe schema.
- Add `sql_error_code` and `raw_message` attributes to `SnowflakeSQLException` when it is caused by a SQL exception.

### Bug Fixes

- Fixed a bug in `DataFrame.to_pandas()` where converting snowpark dataframes to pandas dataframes was losing precision on integers with more than 19 digits.
- Fixed a bug that `session.add_packages` can not handle requirement specifier that contains project name with underscore and version.
- Fixed a bug in `DataFrame.limit()` when `offset` is used and the parent `DataFrame` uses `limit`. Now the `offset` won't impact the parent DataFrame's `limit`.
- Fixed a bug in `DataFrame.write.save_as_table` where dataframes created from read api could not save data into snowflake because of invalid column name `$1`.

### Behavior change

- Changed the behavior of `date_format`:
  - The `format` argument changed from optional to required.
  - The returned result changed from a date object to a date-formatted string.
- When a window function, or a sequence-dependent data generator (`normal`, `zipf`, `uniform`, `seq1`, `seq2`, `seq4`, `seq8`) function is used, the sort and filter operation will no longer be flattened when generating the query.

## 1.9.0 (2023-10-13)

### New Features

- Added support for the Python 3.11 runtime environment.

### Dependency updates

- Added back the dependency of `typing-extensions`.

### Bug Fixes

- Fixed a bug where imports from permanent stage locations were ignored for temporary stored procedures, UDTFs, UDFs, and UDAFs.
- Revert back to using CTAS (create table as select) statement for `Dataframe.writer.save_as_table` which does not need insert permission for writing tables.

### New Features
- Support `PythonObjJSONEncoder` json-serializable objects for `ARRAY` and `OBJECT` literals.

## 1.8.0 (2023-09-14)

### New Features

- Added support for VOLATILE/IMMUTABLE keyword when registering UDFs.
- Added support for specifying clustering keys when saving dataframes using `DataFrame.save_as_table`.
- Accept `Iterable` objects input for `schema` when creating dataframes using `Session.create_dataframe`.
- Added the property `DataFrame.session` to return a `Session` object.
- Added the property `Session.session_id` to return an integer that represents session ID.
- Added the property `Session.connection` to return a `SnowflakeConnection` object .

- Added support for creating a Snowpark session from a configuration file or environment variables.

### Dependency updates

- Updated ``snowflake-connector-python`` to 3.2.0.

### Bug Fixes

- Fixed a bug where automatic package upload would raise `ValueError` even when compatible package version were added in `session.add_packages`.
- Fixed a bug where table stored procedures were not registered correctly when using `register_from_file`.
- Fixed a bug where dataframe joins failed with `invalid_identifier` error.
- Fixed a bug where `DataFrame.copy` disables SQL simplfier for the returned copy.
- Fixed a bug where `session.sql().select()` would fail if any parameters are specified to `session.sql()`

## 1.7.0 (2023-08-28)

### New Features

- Added parameters `external_access_integrations` and `secrets` when creating a UDF, UDTF or Stored Procedure from Snowpark Python to allow integration with external access.
- Added support for these new functions in `snowflake.snowpark.functions`:
  - `array_flatten`
  - `flatten`
- Added support for `apply_in_pandas` in `snowflake.snowpark.relational_grouped_dataframe`.
- Added support for replicating your local Python environment on Snowflake via `Session.replicate_local_environment`.

### Bug Fixes

- Fixed a bug where `session.create_dataframe` fails to properly set nullable columns where nullability was affected by order or data was given.
- Fixed a bug where `DataFrame.select` could not identify and alias columns in presence of table functions when output columns of table function overlapped with columns in dataframe.

### Behavior Changes

- When creating stored procedures, UDFs, UDTFs, UDAFs with parameter `is_permanent=False` will now create temporary objects even when `stage_name` is provided. The default value of `is_permanent` is `False` which is why if this value is not explicitly set to `True` for permanent objects, users will notice a change in behavior.
- `types.StructField` now enquotes column identifier by default.

## 1.6.1 (2023-08-02)

### New Features

- Added support for these new functions in `snowflake.snowpark.functions`:
  - `array_sort`
  - `sort_array`
  - `array_min`
  - `array_max`
  - `explode_outer`
- Added support for pure Python packages specified via `Session.add_requirements` or `Session.add_packages`. They are now usable in stored procedures and UDFs even if packages are not present on the Snowflake Anaconda channel.
  - Added Session parameter `custom_packages_upload_enabled` and `custom_packages_force_upload_enabled` to enable the support for pure Python packages feature mentioned above. Both parameters default to `False`.
- Added support for specifying package requirements by passing a Conda environment yaml file to `Session.add_requirements`.
- Added support for asynchronous execution of multi-query dataframes that contain binding variables.
- Added support for renaming multiple columns in `DataFrame.rename`.
- Added support for Geometry datatypes.
- Added support for `params` in `session.sql()` in stored procedures.
- Added support for user-defined aggregate functions (UDAFs). This feature is currently in private preview.
- Added support for vectorized UDTFs (user-defined table functions). This feature is currently in public preview.
- Added support for Snowflake Timestamp variants (i.e., `TIMESTAMP_NTZ`, `TIMESTAMP_LTZ`, `TIMESTAMP_TZ`)
  - Added `TimestampTimezone` as an argument in `TimestampType` constructor.
  - Added type hints `NTZ`, `LTZ`, `TZ` and `Timestamp` to annotate functions when registering UDFs.

### Improvements

- Removed redundant dependency `typing-extensions`.
- `DataFrame.cache_result` now creates temp table fully qualified names under current database and current schema.

### Bug Fixes

- Fixed a bug where type check happens on pandas before it is imported.
- Fixed a bug when creating a UDF from `numpy.ufunc`.
- Fixed a bug where `DataFrame.union` was not generating the correct `Selectable.schema_query` when SQL simplifier is enabled.

### Behavior Changes

- `DataFrameWriter.save_as_table` now respects the `nullable` field of the schema provided by the user or the inferred schema based on data from user input.

### Dependency updates

- Updated ``snowflake-connector-python`` to 3.0.4.

## 1.5.1 (2023-06-20)

### New Features

- Added support for the Python 3.10 runtime environment.

## 1.5.0 (2023-06-09)

### Behavior Changes

- Aggregation results, from functions such as `DataFrame.agg` and `DataFrame.describe`, no longer strip away non-printing characters from column names.

### New Features

- Added support for the Python 3.9 runtime environment.
- Added support for new functions in `snowflake.snowpark.functions`:
  - `array_generate_range`
  - `array_unique_agg`
  - `collect_set`
  - `sequence`
- Added support for registering and calling stored procedures with `TABLE` return type.
- Added support for parameter `length` in `StringType()` to specify the maximum number of characters that can be stored by the column.
- Added the alias `functions.element_at()` for `functions.get()`.
- Added the alias `Column.contains` for `functions.contains`.
- Added experimental feature `DataFrame.alias`.
- Added support for querying metadata columns from stage when creating `DataFrame` using `DataFrameReader`.
- Added support for `StructType.add` to append more fields to existing `StructType` objects.
- Added support for parameter `execute_as` in `StoredProcedureRegistration.register_from_file()` to specify stored procedure caller rights.

### Bug Fixes

- Fixed a bug where the `Dataframe.join_table_function` did not run all of the necessary queries to set up the join table function when SQL simplifier was enabled.
- Fixed type hint declaration for custom types - `ColumnOrName`, `ColumnOrLiteralStr`, `ColumnOrSqlExpr`, `LiteralType` and `ColumnOrLiteral` that were breaking `mypy` checks.
- Fixed a bug where `DataFrameWriter.save_as_table` and `DataFrame.copy_into_table` failed to parse fully qualified table names.

## 1.4.0 (2023-04-24)

### New Features

- Added support for `session.getOrCreate`.
- Added support for alias `Column.getField`.
- Added support for new functions in `snowflake.snowpark.functions`:
  - `date_add` and `date_sub` to make add and subtract operations easier.
  - `daydiff`
  - `explode`
  - `array_distinct`.
  - `regexp_extract`.
  - `struct`.
  - `format_number`.
  - `bround`.
  - `substring_index`
- Added parameter `skip_upload_on_content_match` when creating UDFs, UDTFs and stored procedures using `register_from_file` to skip uploading files to a stage if the same version of the files are already on the stage.
- Added support for `DataFrameWriter.save_as_table` method to take table names that contain dots.
- Flattened generated SQL when `DataFrame.filter()` or `DataFrame.order_by()` is followed by a projection statement (e.g. `DataFrame.select()`, `DataFrame.with_column()`).
- Added support for creating dynamic tables _(in private preview)_ using `Dataframe.create_or_replace_dynamic_table`.
- Added an optional argument `params` in `session.sql()` to support binding variables. Note that this is not supported in stored procedures yet.

### Bug Fixes

- Fixed a bug in `strtok_to_array` where an exception was thrown when a delimiter was passed in.
- Fixed a bug in `session.add_import` where the module had the same namespace as other dependencies.

## 1.3.0 (2023-03-28)

### New Features

- Added support for `delimiters` parameter in `functions.initcap()`.
- Added support for `functions.hash()` to accept a variable number of input expressions.
- Added API `Session.RuntimeConfig` for getting/setting/checking the mutability of any runtime configuration.
- Added support managing case sensitivity in `Row` results from `DataFrame.collect` using `case_sensitive` parameter.
- Added API `Session.conf` for getting, setting or checking the mutability of any runtime configuration.
- Added support for managing case sensitivity in `Row` results from `DataFrame.collect` using `case_sensitive` parameter.
- Added indexer support for `snowflake.snowpark.types.StructType`.
- Added a keyword argument `log_on_exception` to `Dataframe.collect` and `Dataframe.collect_no_wait` to optionally disable error logging for SQL exceptions.

### Bug Fixes

- Fixed a bug where a DataFrame set operation(`DataFrame.substract`, `DataFrame.union`, etc.) being called after another DataFrame set operation and `DataFrame.select` or `DataFrame.with_column` throws an exception.
- Fixed a bug where chained sort statements are overwritten by the SQL simplifier.

### Improvements

- Simplified JOIN queries to use constant subquery aliases (`SNOWPARK_LEFT`, `SNOWPARK_RIGHT`) by default. Users can disable this at runtime with `session.conf.set('use_constant_subquery_alias', False)` to use randomly generated alias names instead.
- Allowed specifying statement parameters in `session.call()`.
- Enabled the uploading of large pandas DataFrames in stored procedures by defaulting to a chunk size of 100,000 rows.

## 1.2.0 (2023-03-02)

### New Features

- Added support for displaying source code as comments in the generated scripts when registering stored procedures. This
  is enabled by default, turn off by specifying `source_code_display=False` at registration.
- Added a parameter `if_not_exists` when creating a UDF, UDTF or Stored Procedure from Snowpark Python to ignore creating the specified function or procedure if it already exists.
- Accept integers when calling `snowflake.snowpark.functions.get` to extract value from array.
- Added `functions.reverse` in functions to open access to Snowflake built-in function
  [reverse](https://docs.snowflake.com/en/sql-reference/functions/reverse).
- Added parameter `require_scoped_url` in snowflake.snowflake.files.SnowflakeFile.open() `(in Private Preview)` to replace `is_owner_file` is marked for deprecation.

### Bug Fixes

- Fixed a bug that overwrote `paramstyle` to `qmark` when creating a Snowpark session.
- Fixed a bug where `df.join(..., how="cross")` fails with `SnowparkJoinException: (1112): Unsupported using join type 'Cross'`.
- Fixed a bug where querying a `DataFrame` column created from chained function calls used a wrong column name.

## 1.1.0 (2023-01-26)

### New Features:

- Added `asc`, `asc_nulls_first`, `asc_nulls_last`, `desc`, `desc_nulls_first`, `desc_nulls_last`, `date_part` and `unix_timestamp` in functions.
- Added the property `DataFrame.dtypes` to return a list of column name and data type pairs.
- Added the following aliases:
  - `functions.expr()` for `functions.sql_expr()`.
  - `functions.date_format()` for `functions.to_date()`.
  - `functions.monotonically_increasing_id()` for `functions.seq8()`
  - `functions.from_unixtime()` for `functions.to_timestamp()`

### Bug Fixes:

- Fixed a bug in SQL simplifier that didn’t handle Column alias and join well in some cases. See https://github.com/snowflakedb/snowpark-python/issues/658 for details.
- Fixed a bug in SQL simplifier that generated wrong column names for function calls, NaN and INF.

### Improvements

- The session parameter `PYTHON_SNOWPARK_USE_SQL_SIMPLIFIER` is `True` after Snowflake 7.3 was released. In snowpark-python, `session.sql_simplifier_enabled` reads the value of `PYTHON_SNOWPARK_USE_SQL_SIMPLIFIER` by default, meaning that the SQL simplfier is enabled by default after the Snowflake 7.3 release. To turn this off, set `PYTHON_SNOWPARK_USE_SQL_SIMPLIFIER` in Snowflake to `False` or run `session.sql_simplifier_enabled = False` from Snowpark. It is recommended to use the SQL simplifier because it helps to generate more concise SQL.

## 1.0.0 (2022-11-01)

### New Features

- Added `Session.generator()` to create a new `DataFrame` using the Generator table function.
- Added a parameter `secure` to the functions that create a secure UDF or UDTF.

## 0.12.0 (2022-10-14)

### New Features

- Added new APIs for async job:
  - `Session.create_async_job()` to create an `AsyncJob` instance from a query id.
  - `AsyncJob.result()` now accepts argument `result_type` to return the results in different formats.
  - `AsyncJob.to_df()` returns a `DataFrame` built from the result of this asynchronous job.
  - `AsyncJob.query()` returns the SQL text of the executed query.
- `DataFrame.agg()` and `RelationalGroupedDataFrame.agg()` now accept variable-length arguments.
- Added parameters `lsuffix` and `rsuffix` to `DataFram.join()` and `DataFrame.cross_join()` to conveniently rename overlapping columns.
- Added `Table.drop_table()` so you can drop the temp table after `DataFrame.cache_result()`. `Table` is also a context manager so you can use the `with` statement to drop the cache temp table after use.
- Added `Session.use_secondary_roles()`.
- Added functions `first_value()` and `last_value()`. (contributed by @chasleslr)
- Added `on` as an alias for `using_columns` and `how` as an alias for `join_type` in `DataFrame.join()`.

### Bug Fixes

- Fixed a bug in `Session.create_dataframe()` that raised an error when `schema` names had special characters.
- Fixed a bug in which options set in `Session.read.option()` were not passed to `DataFrame.copy_into_table()` as default values.
- Fixed a bug in which `DataFrame.copy_into_table()` raises an error when a copy option has single quotes in the value.

## 0.11.0 (2022-09-28)

### Behavior Changes

- `Session.add_packages()` now raises `ValueError` when the version of a package cannot be found in Snowflake Anaconda channel. Previously, `Session.add_packages()` succeeded, and a `SnowparkSQLException` exception was raised later in the UDF/SP registration step.

### New Features:

- Added method `FileOperation.get_stream()` to support downloading stage files as stream.
- Added support in `functions.ntiles()` to accept int argument.
- Added the following aliases:
  - `functions.call_function()` for `functions.call_builtin()`.
  - `functions.function()` for `functions.builtin()`.
  - `DataFrame.order_by()` for `DataFrame.sort()`
  - `DataFrame.orderBy()` for `DataFrame.sort()`
- Improved `DataFrame.cache_result()` to return a more accurate `Table` class instead of a `DataFrame` class.
- Added support to allow `session` as the first argument when calling `StoredProcedure`.

### Improvements

- Improved nested query generation by flattening queries when applicable.
  - This improvement could be enabled by setting `Session.sql_simplifier_enabled = True`.
  - `DataFrame.select()`, `DataFrame.with_column()`, `DataFrame.drop()` and other select-related APIs have more flattened SQLs.
  - `DataFrame.union()`, `DataFrame.union_all()`, `DataFrame.except_()`, `DataFrame.intersect()`, `DataFrame.union_by_name()` have flattened SQLs generated when multiple set operators are chained.
- Improved type annotations for async job APIs.

### Bug Fixes

- Fixed a bug in which `Table.update()`, `Table.delete()`, `Table.merge()` try to reference a temp table that does not exist.

## 0.10.0 (2022-09-16)

### New Features:

- Added experimental APIs for evaluating Snowpark dataframes with asynchronous queries:
  - Added keyword argument `block` to the following action APIs on Snowpark dataframes (which execute queries) to allow asynchronous evaluations:
    - `DataFrame.collect()`, `DataFrame.to_local_iterator()`, `DataFrame.to_pandas()`, `DataFrame.to_pandas_batches()`, `DataFrame.count()`, `DataFrame.first()`.
    - `DataFrameWriter.save_as_table()`, `DataFrameWriter.copy_into_location()`.
    - `Table.delete()`, `Table.update()`, `Table.merge()`.
  - Added method `DataFrame.collect_nowait()` to allow asynchronous evaluations.
  - Added class `AsyncJob` to retrieve results from asynchronously executed queries and check their status.
- Added support for `table_type` in `Session.write_pandas()`. You can now choose from these `table_type` options: `"temporary"`, `"temp"`, and `"transient"`.
- Added support for using Python structured data (`list`, `tuple` and `dict`) as literal values in Snowpark.
- Added keyword argument `execute_as` to `functions.sproc()` and `session.sproc.register()` to allow registering a stored procedure as a caller or owner.
- Added support for specifying a pre-configured file format when reading files from a stage in Snowflake.

### Improvements:

- Added support for displaying details of a Snowpark session.

### Bug Fixes:

- Fixed a bug in which `DataFrame.copy_into_table()` and `DataFrameWriter.save_as_table()` mistakenly created a new table if the table name is fully qualified, and the table already exists.

### Deprecations:

- Deprecated keyword argument `create_temp_table` in `Session.write_pandas()`.
- Deprecated invoking UDFs using arguments wrapped in a Python list or tuple. You can use variable-length arguments without a list or tuple.

### Dependency updates

- Updated ``snowflake-connector-python`` to 2.7.12.

## 0.9.0 (2022-08-30)

### New Features:

- Added support for displaying source code as comments in the generated scripts when registering UDFs.
  This feature is turned on by default. To turn it off, pass the new keyword argument `source_code_display` as `False` when calling `register()` or `@udf()`.
- Added support for calling table functions from `DataFrame.select()`, `DataFrame.with_column()` and `DataFrame.with_columns()` which now take parameters of type `table_function.TableFunctionCall` for columns.
- Added keyword argument `overwrite` to `session.write_pandas()` to allow overwriting contents of a Snowflake table with that of a pandas DataFrame.
- Added keyword argument `column_order` to `df.write.save_as_table()` to specify the matching rules when inserting data into table in append mode.
- Added method `FileOperation.put_stream()` to upload local files to a stage via file stream.
- Added methods `TableFunctionCall.alias()` and `TableFunctionCall.as_()` to allow aliasing the names of columns that come from the output of table function joins.
- Added function `get_active_session()` in module `snowflake.snowpark.context` to get the current active Snowpark session.

### Bug Fixes:

- Fixed a bug in which batch insert should not raise an error when `statement_params` is not passed to the function.
- Fixed a bug in which column names should be quoted when `session.create_dataframe()` is called with dicts and a given schema.
- Fixed a bug in which creation of table should be skipped if the table already exists and is in append mode when calling `df.write.save_as_table()`.
- Fixed a bug in which third-party packages with underscores cannot be added when registering UDFs.

### Improvements:

- Improved function `function.uniform()` to infer the types of inputs `max_` and `min_` and cast the limits to `IntegerType` or `FloatType` correspondingly.

## 0.8.0 (2022-07-22)

### New Features:

- Added keyword only argument `statement_params` to the following methods to allow for specifying statement level parameters:
  - `collect`, `to_local_iterator`, `to_pandas`, `to_pandas_batches`,
    `count`, `copy_into_table`, `show`, `create_or_replace_view`, `create_or_replace_temp_view`, `first`, `cache_result`
    and `random_split` on class `snowflake.snowpark.Dateframe`.
  - `update`, `delete` and `merge` on class `snowflake.snowpark.Table`.
  - `save_as_table` and `copy_into_location` on class `snowflake.snowpark.DataFrameWriter`.
  - `approx_quantile`, `statement_params`, `cov` and `crosstab` on class `snowflake.snowpark.DataFrameStatFunctions`.
  - `register` and `register_from_file` on class `snowflake.snowpark.udf.UDFRegistration`.
  - `register` and `register_from_file` on class `snowflake.snowpark.udtf.UDTFRegistration`.
  - `register` and `register_from_file` on class `snowflake.snowpark.stored_procedure.StoredProcedureRegistration`.
  - `udf`, `udtf` and `sproc` in `snowflake.snowpark.functions`.
- Added support for `Column` as an input argument to `session.call()`.
- Added support for `table_type` in `df.write.save_as_table()`. You can now choose from these `table_type` options: `"temporary"`, `"temp"`, and `"transient"`.

### Improvements:

- Added validation of object name in `session.use_*` methods.
- Updated the query tag in SQL to escape it when it has special characters.
- Added a check to see if Anaconda terms are acknowledged when adding missing packages.

### Bug Fixes:

- Fixed the limited length of the string column in `session.create_dataframe()`.
- Fixed a bug in which `session.create_dataframe()` mistakenly converted 0 and `False` to `None` when the input data was only a list.
- Fixed a bug in which calling `session.create_dataframe()` using a large local dataset sometimes created a temp table twice.
- Aligned the definition of `function.trim()` with the SQL function definition.
- Fixed an issue where snowpark-python would hang when using the Python system-defined (built-in function) `sum` vs. the Snowpark `function.sum()`.

### Deprecations:

- Deprecated keyword argument `create_temp_table` in `df.write.save_as_table()`.

## 0.7.0 (2022-05-25)

### New Features:

- Added support for user-defined table functions (UDTFs).
  - Use function `snowflake.snowpark.functions.udtf()` to register a UDTF, or use it as a decorator to register the UDTF.
    - You can also use `Session.udtf.register()` to register a UDTF.
  - Use `Session.udtf.register_from_file()` to register a UDTF from a Python file.
- Updated APIs to query a table function, including both Snowflake built-in table functions and UDTFs.
  - Use function `snowflake.snowpark.functions.table_function()` to create a callable representing a table function and use it to call the table function in a query.
  - Alternatively, use function `snowflake.snowpark.functions.call_table_function()` to call a table function.
  - Added support for `over` clause that specifies `partition by` and `order by` when lateral joining a table function.
  - Updated `Session.table_function()` and `DataFrame.join_table_function()` to accept `TableFunctionCall` instances.

### Breaking Changes:

- When creating a function with `functions.udf()` and `functions.sproc()`, you can now specify an empty list for the `imports` or `packages` argument to indicate that no import or package is used for this UDF or stored procedure. Previously, specifying an empty list meant that the function would use session-level imports or packages.
- Improved the `__repr__` implementation of data types in `types.py`. The unused `type_name` property has been removed.
- Added a Snowpark-specific exception class for SQL errors. This replaces the previous `ProgrammingError` from the Python connector.

### Improvements:

- Added a lock to a UDF or UDTF when it is called for the first time per thread.
- Improved the error message for pickling errors that occurred during UDF creation.
- Included the query ID when logging the failed query.

### Bug Fixes:

- Fixed a bug in which non-integral data (such as timestamps) was occasionally converted to integer when calling `DataFrame.to_pandas()`.
- Fixed a bug in which `DataFrameReader.parquet()` failed to read a parquet file when its column contained spaces.
- Fixed a bug in which `DataFrame.copy_into_table()` failed when the dataframe is created by reading a file with inferred schemas.

### Deprecations

`Session.flatten()` and `DataFrame.flatten()`.

### Dependency Updates:

- Restricted the version of `cloudpickle` <= `2.0.0`.

## 0.6.0 (2022-04-27)

### New Features:

- Added support for vectorized UDFs with the input as a pandas DataFrame or pandas Series and the output as a pandas Series. This improves the performance of UDFs in Snowpark.
- Added support for inferring the schema of a DataFrame by default when it is created by reading a Parquet, Avro, or ORC file in the stage.
- Added functions `current_session()`, `current_statement()`, `current_user()`, `current_version()`, `current_warehouse()`, `date_from_parts()`, `date_trunc()`, `dayname()`, `dayofmonth()`, `dayofweek()`, `dayofyear()`, `grouping()`, `grouping_id()`, `hour()`, `last_day()`, `minute()`, `next_day()`, `previous_day()`, `second()`, `month()`, `monthname()`, `quarter()`, `year()`, `current_database()`, `current_role()`, `current_schema()`, `current_schemas()`, `current_region()`, `current_avaliable_roles()`, `add_months()`, `any_value()`, `bitnot()`, `bitshiftleft()`, `bitshiftright()`, `convert_timezone()`, `uniform()`, `strtok_to_array()`, `sysdate()`, `time_from_parts()`,  `timestamp_from_parts()`, `timestamp_ltz_from_parts()`, `timestamp_ntz_from_parts()`, `timestamp_tz_from_parts()`, `weekofyear()`, `percentile_cont()` to `snowflake.snowflake.functions`.

### Breaking Changes:

- Expired deprecations:
  - Removed the following APIs that were deprecated in 0.4.0: `DataFrame.groupByGroupingSets()`, `DataFrame.naturalJoin()`, `DataFrame.joinTableFunction`, `DataFrame.withColumns()`, `Session.getImports()`, `Session.addImport()`, `Session.removeImport()`, `Session.clearImports()`, `Session.getSessionStage()`, `Session.getDefaultDatabase()`, `Session.getDefaultSchema()`, `Session.getCurrentDatabase()`, `Session.getCurrentSchema()`, `Session.getFullyQualifiedCurrentSchema()`.

### Improvements:

- Added support for creating an empty `DataFrame` with a specific schema using the `Session.create_dataframe()` method.
- Changed the logging level from `INFO` to `DEBUG` for several logs (e.g., the executed query) when evaluating a dataframe.
- Improved the error message when failing to create a UDF due to pickle errors.

### Bug Fixes:

- Removed pandas hard dependencies in the `Session.create_dataframe()` method.

### Dependency Updates:

- Added `typing-extension` as a new dependency with the version >= `4.1.0`.

## 0.5.0 (2022-03-22)

### New Features

- Added stored procedures API.
  - Added `Session.sproc` property and `sproc()` to `snowflake.snowpark.functions`, so you can register stored procedures.
  - Added `Session.call` to call stored procedures by name.
- Added `UDFRegistration.register_from_file()` to allow registering UDFs from Python source files or zip files directly.
- Added `UDFRegistration.describe()` to describe a UDF.
- Added `DataFrame.random_split()` to provide a way to randomly split a dataframe.
- Added functions `md5()`, `sha1()`, `sha2()`, `ascii()`, `initcap()`, `length()`, `lower()`, `lpad()`, `ltrim()`, `rpad()`, `rtrim()`, `repeat()`, `soundex()`, `regexp_count()`, `replace()`, `charindex()`, `collate()`, `collation()`, `insert()`, `left()`, `right()`, `endswith()` to `snowflake.snowpark.functions`.
- Allowed `call_udf()` to accept literal values.
- Provided a `distinct` keyword in `array_agg()`.

### Bug Fixes:

- Fixed an issue that caused `DataFrame.to_pandas()` to have a string column if `Column.cast(IntegerType())` was used.
- Fixed a bug in `DataFrame.describe()` when there is more than one string column.

## 0.4.0 (2022-02-15)

### New Features

- You can now specify which Anaconda packages to use when defining UDFs.
  - Added `add_packages()`, `get_packages()`, `clear_packages()`, and `remove_package()`, to class `Session`.
  - Added `add_requirements()` to `Session` so you can use a requirements file to specify which packages this session will use.
  - Added parameter `packages` to function `snowflake.snowpark.functions.udf()` and method `UserDefinedFunction.register()` to indicate UDF-level Anaconda package dependencies when creating a UDF.
  - Added parameter `imports` to `snowflake.snowpark.functions.udf()` and `UserDefinedFunction.register()` to specify UDF-level code imports.
- Added a parameter `session` to function `udf()` and `UserDefinedFunction.register()` so you can specify which session to use to create a UDF if you have multiple sessions.
- Added types `Geography` and `Variant` to `snowflake.snowpark.types` to be used as type hints for Geography and Variant data when defining a UDF.
- Added support for Geography geoJSON data.
- Added `Table`, a subclass of `DataFrame` for table operations:
  - Methods `update` and `delete` update and delete rows of a table in Snowflake.
  - Method `merge` merges data from a `DataFrame` to a `Table`.
  - Override method `DataFrame.sample()` with an additional parameter `seed`, which works on tables but not on view and sub-queries.
- Added `DataFrame.to_local_iterator()` and `DataFrame.to_pandas_batches()` to allow getting results from an iterator when the result set returned from the Snowflake database is too large.
- Added `DataFrame.cache_result()` for caching the operations performed on a `DataFrame` in a temporary table.
  Subsequent operations on the original `DataFrame` have no effect on the cached result `DataFrame`.
- Added property `DataFrame.queries` to get SQL queries that will be executed to evaluate the `DataFrame`.
- Added `Session.query_history()` as a context manager to track SQL queries executed on a session, including all SQL queries to evaluate `DataFrame`s created from a session. Both query ID and query text are recorded.
- You can now create a `Session` instance from an existing established `snowflake.connector.SnowflakeConnection`. Use parameter `connection` in `Session.builder.configs()`.
- Added `use_database()`, `use_schema()`, `use_warehouse()`, and `use_role()` to class `Session` to switch database/schema/warehouse/role after a session is created.
- Added `DataFrameWriter.copy_into_table()` to unload a `DataFrame` to stage files.
- Added `DataFrame.unpivot()`.
- Added `Column.within_group()` for sorting the rows by columns with some aggregation functions.
- Added functions `listagg()`, `mode()`, `div0()`, `acos()`, `asin()`, `atan()`, `atan2()`, `cos()`, `cosh()`, `sin()`, `sinh()`, `tan()`, `tanh()`, `degrees()`, `radians()`, `round()`, `trunc()`, and `factorial()` to `snowflake.snowflake.functions`.
- Added an optional argument `ignore_nulls` in function `lead()` and `lag()`.
- The `condition` parameter of function `when()` and `iff()` now accepts SQL expressions.

### Improvements

- All function and method names have been renamed to use the snake case naming style, which is more Pythonic. For convenience, some camel case names are kept as aliases to the snake case APIs. It is recommended to use the snake case APIs.
  - Deprecated these methods on class `Session` and replaced them with their snake case equivalents: `getImports()`, `addImports()`, `removeImport()`, `clearImports()`, `getSessionStage()`, `getDefaultSchema()`, `getDefaultSchema()`, `getCurrentDatabase()`, `getFullyQualifiedCurrentSchema()`.
  - Deprecated these methods on class `DataFrame` and replaced them with their snake case equivalents: `groupingByGroupingSets()`, `naturalJoin()`, `withColumns()`, `joinTableFunction()`.
- Property `DataFrame.columns` is now consistent with `DataFrame.schema.names` and the Snowflake database `Identifier Requirements`.
- `Column.__bool__()` now raises a `TypeError`. This will ban the use of logical operators `and`, `or`, `not` on `Column` object, for instance `col("a") > 1 and col("b") > 2` will raise the `TypeError`. Use `(col("a") > 1) & (col("b") > 2)` instead.
- Changed `PutResult` and `GetResult` to subclass `NamedTuple`.
- Fixed a bug which raised an error when the local path or stage location has a space or other special characters.
- Changed `DataFrame.describe()` so that non-numeric and non-string columns are ignored instead of raising an exception.

### Dependency updates

- Updated ``snowflake-connector-python`` to 2.7.4.

## 0.3.0 (2022-01-09)

### New Features

- Added `Column.isin()`, with an alias `Column.in_()`.
- Added `Column.try_cast()`, which is a special version of `cast()`. It tries to cast a string expression to other types and returns `null` if the cast is not possible.
- Added `Column.startswith()` and `Column.substr()` to process string columns.
- `Column.cast()` now also accepts a `str` value to indicate the cast type in addition to a `DataType` instance.
- Added `DataFrame.describe()` to summarize stats of a `DataFrame`.
- Added `DataFrame.explain()` to print the query plan of a `DataFrame`.
- `DataFrame.filter()` and `DataFrame.select_expr()` now accepts a sql expression.
- Added a new `bool` parameter `create_temp_table` to methods `DataFrame.saveAsTable()` and `Session.write_pandas()` to optionally create a temp table.
- Added `DataFrame.minus()` and `DataFrame.subtract()` as aliases to `DataFrame.except_()`.
- Added `regexp_replace()`, `concat()`, `concat_ws()`, `to_char()`, `current_timestamp()`, `current_date()`, `current_time()`, `months_between()`, `cast()`, `try_cast()`, `greatest()`, `least()`, and `hash()` to module `snowflake.snowpark.functions`.

### Bug Fixes

- Fixed an issue where `Session.createDataFrame(pandas_df)` and `Session.write_pandas(pandas_df)` raise an exception when the `pandas DataFrame` has spaces in the column name.
- `DataFrame.copy_into_table()` sometimes prints an `error` level log entry while it actually works. It's fixed now.
- Fixed an API docs issue where some `DataFrame` APIs are missing from the docs.

### Dependency updates

- Update ``snowflake-connector-python`` to 2.7.2, which upgrades ``pyarrow`` dependency to 6.0.x. Refer to the [python connector 2.7.2 release notes](https://pypi.org/project/snowflake-connector-python/2.7.2/) for more details.

## 0.2.0 (2021-12-02)

### New Features

- Updated the `Session.createDataFrame()` method for creating a `DataFrame` from a pandas DataFrame.
- Added the `Session.write_pandas()` method for writing a `pandas DataFrame` to a table in Snowflake and getting a `Snowpark DataFrame` object back.
- Added new classes and methods for calling window functions.
- Added the new functions `cume_dist()`, to find the cumulative distribution of a value with regard to other values within a window partition,
  and `row_number()`, which returns a unique row number for each row within a window partition.
- Added functions for computing statistics for DataFrames in the `DataFrameStatFunctions` class.
- Added functions for handling missing values in a DataFrame in the `DataFrameNaFunctions` class.
- Added new methods `rollup()`, `cube()`, and `pivot()` to the `DataFrame` class.
- Added the `GroupingSets` class, which you can use with the DataFrame groupByGroupingSets method to perform a SQL GROUP BY GROUPING SETS.
- Added the new `FileOperation(session)`
  class that you can use to upload and download files to and from a stage.
- Added the `DataFrame.copy_into_table()`
  method for loading data from files in a stage into a table.
- In CASE expressions, the functions `when()` and `otherwise()`
  now accept Python types in addition to `Column` objects.
- When you register a UDF you can now optionally set the `replace` parameter to `True` to overwrite an existing UDF with the same name.

### Improvements

- UDFs are now compressed before they are uploaded to the server. This makes them about 10 times smaller, which can help
  when you are using large ML model files.
- When the size of a UDF is less than 8196 bytes, it will be uploaded as in-line code instead of uploaded to a stage.

### Bug Fixes

- Fixed an issue where the statement `df.select(when(col("a") == 1, 4).otherwise(col("a"))), [Row(4), Row(2), Row(3)]` raised an exception.
- Fixed an issue where `df.toPandas()` raised an exception when a DataFrame was created from large local data.

## 0.1.0 (2021-10-26)

Start of Private Preview<|MERGE_RESOLUTION|>--- conflicted
+++ resolved
@@ -26,7 +26,7 @@
 - Added support for `DatetimeIndex.mean` and `DatetimeIndex.std` methods.
 - Added support for `Resampler.asfreq`.
 - Added support for `resample` frequency `W`, `ME`, `YE` with `closed = "left"`.
-<<<<<<< HEAD
+- Added support for `DataFrame.rolling.corr` and `Series.rolling.corr` for `pairwise = False` and int `window`.
 - Added support for string time-based `window` for `Rolling`.
 
 #### Improvements
@@ -37,10 +37,6 @@
 - Improved error message when passing non-bool value to `numeric_only` for groupby aggregations.
 - Removed unnecessary warning about sort algorithm in `sort_values`.
 - Use SCOPED object for internal create temp tables. The SCOPED objects will be stored sproc scoped if created within stored sproc, otherwise will be session scoped, and the object will be automatically cleaned at the end of the scope.
-=======
-- Added support for file writes. This feature is currently in private preview.
-- Added support for `DataFrame.rolling.corr` and `Series.rolling.corr` for `pairwise = False` and int `window`.
->>>>>>> d367d911
 
 #### Bug Fixes
 

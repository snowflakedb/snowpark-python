# Release History

## 1.33.0 (YYYY-MM-DD)

### Snowpark Python API Updates

#### New Features

<<<<<<< HEAD
- Added PostgreSQL support to `DataFrameReader.dbapi` (PrPr) for both Parquet and UDTF-based ingestion.
=======
- Added support for ingestion with Snowflake UDTF to databricks in `DataFrameReader.dbapi` (PrPr).
- Added support for Mysql in `DataFrameWriter.dbapi` (PrPr).

#### Bug Fixes

- Fixed a bug in `DataFrameReader.dbapi` (PrPr) where the `create_connection` defined as local function was incompatible with multiprocessing.
- Fixed a bug in `DataFrameReader.dbapi` (PrPr) where databricks `TIMESTAMP` type was converted to Snowflake `TIMESTAMP_NTZ` type which should be `TIMESTAMP_LTZ` type.
>>>>>>> 44f0db74

#### Improvements

- Added support for reading XML files with namespaces using `rowTag` and `stripNamespaces` options.
- Added support for parameter `return_dataframe` in `Session.call`, which can be used to set the return type of the functions to a `DataFrame` object.
- Added a new argument to `Dataframe.describe` called `strings_include_math_stats` that triggers `stddev` and `mean` to be calculated for String columns.

### Snowpark Local Testing Updates

#### Bug Fixes

- Fixed a bug in `Column.isin` that would cause incorrect filtering on joined or previously filtered data.

### Snowpark pandas API Updates

#### Improvements

- Set the default value of the `index` parameter to `False` for `DataFrame.to_view`, `Series.to_view`, `DataFrame.to_dynamic_table`, and `Series.to_dynamic_table`.
- Added `iceberg_version` option to table creation functions.
- Reduced query count for many operations, including `insert`, `repr`, and `groupby`, that previously issued a query to retrieve the input data's size.

## 1.32.0 (2025-05-15)

### Snowpark Python API Updates

#### Improvements

- Invoking snowflake system procedures does not invoke an additional `describe procedure` call to check the return type of the procedure.
- Added support for `Session.create_dataframe()` with the stage URL and FILE data type.
- Added support for different modes for dealing with corrupt XML records when reading an XML file using `session.read.option('mode', <mode>), option('rowTag', <tag_name>).xml(<stage_file_path>)`. Currently `PERMISSIVE`, `DROPMALFORMED` and `FAILFAST` are supported.
- Improved the error message of the XML reader when the specified row tag is not found in the file.
- Improved query generation for `Dataframe.drop` to use `SELECT * EXCLUDE ()` to exclude the dropped columns. To enable this feature, set `session.conf.set("use_simplified_query_generation", True)`.
- Added support for `VariantType` to `StructType.from_json`

#### Bug Fixes

- Fixed a bug in `DataFrameWriter.dbapi` (PrPr) that unicode or double-quoted column name in external database causes error because not quoted correctly.
- Fixed a bug where named fields in nested OBJECT data could cause errors when containing spaces.

### Snowpark Local Testing Updates

#### Bug Fixes

- Fixed a bug in `snowflake.snowpark.functions.rank` that would cause sort direction to not be respected.
- Fixed a bug in `snowflake.snowpark.functions.to_timestamp_*` that would cause incorrect results on filtered data.

### Snowpark pandas API Updates

#### New Features

- Added support for dict values in `Series.str.get`, `Series.str.slice`, and `Series.str.__getitem__` (`Series.str[...]`).
- Added support for `DataFrame.to_html`.
- Added support for `DataFrame.to_string` and `Series.to_string`.
- Added support for reading files from S3 buckets using `pd.read_csv`.
- Added `ENFORCE_EXISTING_FILE_FORMAT` option to the `DataFrameReader`, which allows to read a dataframe only based on an existing file format object when used together with `FORMAT_NAME`.

#### Improvements

- Make `iceberg_config` a required parameter for `DataFrame.to_iceberg` and `Series.to_iceberg`.

## 1.31.1 (2025-05-05)

### Snowpark Python API Updates

#### Bug Fixes

- Updated conda build configuration to deprecate Python 3.8 support, preventing installation in incompatible environments.

## 1.31.0 (2025-04-24)

### Snowpark Python API Updates

#### New Features

- Added support for `restricted caller` permission of `execute_as` argument in `StoredProcedure.register()`.
- Added support for non-select statement in `DataFrame.to_pandas()`.
- Added support for `artifact_repository` parameter to `Session.add_packages`, `Session.add_requirements`, `Session.get_packages`, `Session.remove_package`, and `Session.clear_packages`.
- Added support for reading an XML file using a row tag by `session.read.option('rowTag', <tag_name>).xml(<stage_file_path>)` (experimental).
  - Each XML record is extracted as a separate row.
  - Each field within that record becomes a separate column of type VARIANT, which can be further queried using dot notation, e.g., `col(a.b.c)`.
- Added updates to `DataFrameReader.dbapi` (PrPr):
  - Added `fetch_merge_count` parameter for optimizing performance by merging multiple fetched data into a single Parquet file.
  - Added support for Databricks.
  - Added support for ingestion with Snowflake UDTF.
- Added support for the following AI-powered functions in `functions.py` (Private Preview):
  - `prompt`
  - `ai_filter` (added support for `prompt()` function and image files, and changed the second argument name from `expr` to `file`)
  - `ai_classify`

#### Improvements

- Renamed the `relaxed_ordering` param into `enforce_ordering` for `DataFrame.to_snowpark_pandas`. Also the new default values is `enforce_ordering=False` which has the opposite effect of the previous default value, `relaxed_ordering=False`.
- Improved `DataFrameReader.dbapi` (PrPr) reading performance by setting the default `fetch_size` parameter value to 1000.
- Improve the error message for invalid identifier SQL error by suggesting the potentially matching identifiers.
- Reduced the number of describe queries issued when creating a DataFrame from a Snowflake table using `session.table`.
- Improved performance and accuracy of `DataFrameAnalyticsFunctions.time_series_agg()`.

#### Bug Fixes

- Fixed a bug in `DataFrame.group_by().pivot().agg` when the pivot column and aggregate column are the same.
- Fixed a bug in `DataFrameReader.dbapi` (PrPr) where a `TypeError` was raised when `create_connection` returned a connection object of an unsupported driver type.
- Fixed a bug where `df.limit(0)` call would not properly apply.
- Fixed a bug in `DataFrameWriter.save_as_table` that caused reserved names to throw errors when using append mode.

#### Deprecations

- Deprecated support for Python3.8.
- Deprecated argument `sliding_interval` in `DataFrameAnalyticsFunctions.time_series_agg()`.

### Snowpark Local Testing Updates

#### New Features

- Added support for Interval expression to `Window.range_between`.
- Added support for `array_construct` function.

#### Bug Fixes

- Fixed a bug in local testing where transient `__pycache__` directory was unintentionally copied during stored procedure execution via import.
- Fixed a bug in local testing that created incorrect result for `Column.like` calls.
- Fixed a bug in local testing that caused `Column.getItem` and `snowpark.snowflake.functions.get` to raise `IndexError` rather than return null.
- Fixed a bug in local testing where `df.limit(0)` call would not properly apply.
- Fixed a bug in local testing where a `Table.merge` into an empty table would cause an exception.

### Snowpark pandas API Updates

#### Dependency Updates

- Updated `modin` from 0.30.1 to 0.32.0.
- Added support for `numpy` 2.0 and above.

#### New Features

- Added support for `DataFrame.create_or_replace_view` and `Series.create_or_replace_view`.
- Added support for `DataFrame.create_or_replace_dynamic_table` and `Series.create_or_replace_dynamic_table`.
- Added support for `DataFrame.to_view` and `Series.to_view`.
- Added support for `DataFrame.to_dynamic_table` and `Series.to_dynamic_table`.
- Added support for `DataFrame.groupby.resample` for aggregations `max`, `mean`, `median`, `min`, and `sum`.
- Added support for reading stage files using:
  - `pd.read_excel`
  - `pd.read_html`
  - `pd.read_pickle`
  - `pd.read_sas`
  - `pd.read_xml`
- Added support for `DataFrame.to_iceberg` and `Series.to_iceberg`.
- Added support for dict values in `Series.str.len`.

#### Improvements

- Improve performance of `DataFrame.groupby.apply` and `Series.groupby.apply` by avoiding expensive pivot step.
- Added estimate for row count upper bound to `OrderedDataFrame` to enable better engine switching. This could potentially result in increased query counts.
- Renamed the `relaxed_ordering` param into `enforce_ordering` for `pd.read_snowflake`. Also the new default value is `enforce_ordering=False` which has the opposite effect of the previous default value, `relaxed_ordering=False`.

#### Bug Fixes

- Fixed a bug for `pd.read_snowflake` when reading iceberg tables and `enforce_ordering=True`.

## 1.30.0 (2025-03-27)

### Snowpark Python API Updates

#### New Features

- Added Support for relaxed consistency and ordering guarantees in `Dataframe.to_snowpark_pandas` by introducing the new parameter `relaxed_ordering`.
- `DataFrameReader.dbapi` (PrPr) now accepts a list of strings for the session_init_statement parameter, allowing multiple SQL statements to be executed during session initialization.

#### Improvements

- Improved query generation for `Dataframe.stat.sample_by` to generate a single flat query that scales well with large `fractions` dictionary compared to older method of creating a UNION ALL subquery for each key in `fractions`. To enable this feature, set `session.conf.set("use_simplified_query_generation", True)`.
- Improved performance of `DataFrameReader.dbapi` by enable vectorized option when copy parquet file into table.
- Improved query generation for `DataFrame.random_split` in the following ways. They can be enabled by setting `session.conf.set("use_simplified_query_generation", True)`:
  - Removed the need to `cache_result` in the internal implementation of the input dataframe resulting in a pure lazy dataframe operation.
  - The `seed` argument now behaves as expected with repeatable results across multiple calls and sessions.
- `DataFrame.fillna` and `DataFrame.replace` now both support fitting `int` and `float` into `Decimal` columns if `include_decimal` is set to True.
- Added documentation for the following UDF and stored procedure functions in `files.py` as a result of their General Availability.
  - `SnowflakeFile.write`
  - `SnowflakeFile.writelines`
  - `SnowflakeFile.writeable`
- Minor documentation changes for `SnowflakeFile` and `SnowflakeFile.open()`

#### Bug Fixes

- Fixed a bug for the following functions that raised errors `.cast()` is applied to their output
  - `from_json`
  - `size`

### Snowpark Local Testing Updates

#### Bug Fixes

- Fixed a bug in aggregation that caused empty groups to still produce rows.
- Fixed a bug in `Dataframe.except_` that would cause rows to be incorrectly dropped.
- Fixed a bug that caused `to_timestamp` to fail when casting filtered columns.

### Snowpark pandas API Updates

#### New Features

- Added support for list values in `Series.str.__getitem__` (`Series.str[...]`).
- Added support for `pd.Grouper` objects in group by operations. When `freq` is specified, the default values of the `sort`, `closed`, `label`, and `convention` arguments are supported; `origin` is supported when it is `start` or `start_day`.
- Added support for relaxed consistency and ordering guarantees in `pd.read_snowflake` for both named data sources (e.g., tables and views) and query data sources by introducing the new parameter `relaxed_ordering`.

#### Improvements

- Raise a warning whenever `QUOTED_IDENTIFIERS_IGNORE_CASE` is found to be set, ask user to unset it.
- Improved how a missing `index_label` in `DataFrame.to_snowflake` and `Series.to_snowflake` is handled when `index=True`. Instead of raising a `ValueError`, system-defined labels are used for the index columns.
- Improved error message for `groupby or DataFrame or Series.agg` when the function name is not supported.

## 1.29.1 (2025-03-12)

### Snowpark Python API Updates

#### Bug Fixes

- Fixed a bug in `DataFrameReader.dbapi` (PrPr) that prevents usage in stored procedure and snowbooks.

## 1.29.0 (2025-03-05)

### Snowpark Python API Updates

#### New Features

- Added support for the following AI-powered functions in `functions.py` (Private Preview):
  - `ai_filter`
  - `ai_agg`
  - `summarize_agg`
- Added support for the new FILE SQL type support, with the following related functions in `functions.py` (Private Preview):
  - `fl_get_content_type`
  - `fl_get_etag`
  - `fl_get_file_type`
  - `fl_get_last_modified`
  - `fl_get_relative_path`
  - `fl_get_scoped_file_url`
  - `fl_get_size`
  - `fl_get_stage`
  - `fl_get_stage_file_url`
  - `fl_is_audio`
  - `fl_is_compressed`
  - `fl_is_document`
  - `fl_is_image`
  - `fl_is_video`
- Added support for importing third-party packages from PyPi using Artifact Repository (Private Preview):
  - Use keyword arguments `artifact_repository` and `artifact_repository_packages` to specify your artifact repository and packages respectively when registering stored procedures or user defined functions.
  - Supported APIs are:
    - `Session.sproc.register`
    - `Session.udf.register`
    - `Session.udaf.register`
    - `Session.udtf.register`
    - `functions.sproc`
    - `functions.udf`
    - `functions.udaf`
    - `functions.udtf`
    - `functions.pandas_udf`
    - `functions.pandas_udtf`

#### Bug Fixes

- Fixed a bug where creating a Dataframe with large number of values raised `Unsupported feature 'SCOPED_TEMPORARY'.` error if thread-safe session was disabled.
- Fixed a bug where `df.describe` raised internal SQL execution error when the dataframe is created from reading a stage file and CTE optimization is enabled.
- Fixed a bug where `df.order_by(A).select(B).distinct()` would generate invalid SQL when simplified query generation was enabled using `session.conf.set("use_simplified_query_generation", True)`.
- Disabled simplified query generation by default.

#### Improvements

- Improved version validation warnings for `snowflake-snowpark-python` package compatibility when registering stored procedures. Now, warnings are only triggered if the major or minor version does not match, while bugfix version differences no longer generate warnings.
- Bumped cloudpickle dependency to also support `cloudpickle==3.0.0` in addition to previous versions.

### Snowpark Local Testing Updates

#### New Features

- Added support for literal values to `range_between` window function.

### Snowpark pandas API Updates

#### New Features

- Added support for list values in `Series.str.slice`.
- Added support for applying Snowflake Cortex functions `ClassifyText`, `Translate`, and `ExtractAnswer`.
- Added support for `Series.hist`.

#### Improvements

- Improved performance of `DataFrame.groupby.transform` and `Series.groupby.transform` by avoiding expensive pivot step.
- Improve error message for `pd.to_snowflake`, `DataFrame.to_snowflake`, and `Series.to_snowflake` when the table does not exist.
- Improve readability of docstring for the `if_exists` parameter in `pd.to_snowflake`, `DataFrame.to_snowflake`, and `Series.to_snowflake`.
- Improve error message for all pandas functions that use UDFs with Snowpark objects.

#### Bug Fixes

- Fixed a bug in `Series.rename_axis` where an `AttributeError` was being raised.
- Fixed a bug where `pd.get_dummies` didn't ignore NULL/NaN values by default.
- Fixed a bug where repeated calls to `pd.get_dummies` results in 'Duplicated column name error'.
- Fixed a bug in `pd.get_dummies` where passing list of columns generated incorrect column labels in output DataFrame.
- Update `pd.get_dummies` to return bool values instead of int.

## 1.28.0 (2025-02-20)

### Snowpark Python API Updates

#### New Features

- Added support for the following functions in `functions.py`
  - `normal`
  - `randn`
- Added support for `allow_missing_columns` parameter to `Dataframe.union_by_name` and `Dataframe.union_all_by_name`.

#### Improvements

- Improved query generation for `Dataframe.distinct` to generate `SELECT DISTINCT` instead of `SELECT` with `GROUP BY` all columns. To disable this feature, set `session.conf.set("use_simplified_query_generation", False)`.

#### Deprecations

- Deprecated Snowpark Python function `snowflake_cortex_summarize`. Users can install snowflake-ml-python and use the snowflake.cortex.summarize function instead.
- Deprecated Snowpark Python function `snowflake_cortex_sentiment`. Users can install snowflake-ml-python and use the snowflake.cortex.sentiment function instead.

#### Bug Fixes

- Fixed a bug where session-level query tag was overwritten by a stacktrace for dataframes that generate multiple queries. Now, the query tag will only be set to the stacktrace if `session.conf.set("collect_stacktrace_in_query_tag", True)`.
- Fixed a bug in `Session._write_pandas` where it was erroneously passing `use_logical_type` parameter to `Session._write_modin_pandas_helper` when writing a Snowpark pandas object.
- Fixed a bug in options sql generation that could cause multiple values to be formatted incorrectly.
- Fixed a bug in `Session.catalog` where empty strings for database or schema were not handled correctly and were generating erroneous sql statements.

#### Experimental Features

- Added support for writing pyarrow Tables to Snowflake tables.

### Snowpark pandas API Updates

#### New Features

- Added support for applying Snowflake Cortex functions `Summarize` and `Sentiment`.
- Added support for list values in `Series.str.get`.

#### Bug Fixes

- Fixed a bug in `apply` where kwargs were not being correctly passed into the applied function.

### Snowpark Local Testing Updates

#### New Features
- Added support for the following functions
    - `hour`
    - `minute`
- Added support for NULL_IF parameter to csv reader.
- Added support for `date_format`, `datetime_format`, and `timestamp_format` options when loading csvs.

#### Bug Fixes

- Fixed a bug in Dataframe.join that caused columns to have incorrect typing.
- Fixed a bug in when statements that caused incorrect results in the otherwise clause.


## 1.27.0 (2025-02-03)

### Snowpark Python API Updates

#### New Features

- Added support for the following functions in `functions.py`
  - `array_reverse`
  - `divnull`
  - `map_cat`
  - `map_contains_key`
  - `map_keys`
  - `nullifzero`
  - `snowflake_cortex_sentiment`
  - `acosh`
  - `asinh`
  - `atanh`
  - `bit_length`
  - `bitmap_bit_position`
  - `bitmap_bucket_number`
  - `bitmap_construct_agg`
  - `bitshiftright_unsigned`
  - `cbrt`
  - `equal_null`
  - `from_json`
  - `ifnull`
  - `localtimestamp`
  - `max_by`
  - `min_by`
  - `nth_value`
  - `nvl`
  - `octet_length`
  - `position`
  - `regr_avgx`
  - `regr_avgy`
  - `regr_count`
  - `regr_intercept`
  - `regr_r2`
  - `regr_slope`
  - `regr_sxx`
  - `regr_sxy`
  - `regr_syy`
  - `try_to_binary`
  - `base64`
  - `base64_decode_string`
  - `base64_encode`
  - `editdistance`
  - `hex`
  - `hex_encode`
  - `instr`
  - `log1p`
  - `log2`
  - `log10`
  - `percentile_approx`
  - `unbase64`
- Added support for `seed` argument in `DataFrame.stat.sample_by`. Note that it only supports a `Table` object, and will be ignored for a `DataFrame` object.
- Added support for specifying a schema string (including implicit struct syntax) when calling `DataFrame.create_dataframe`.
- Added support for `DataFrameWriter.insert_into/insertInto`. This method also supports local testing mode.
- Added support for `DataFrame.create_temp_view` to create a temporary view. It will fail if the view already exists.
- Added support for multiple columns in the functions `map_cat` and `map_concat`.
- Added an option `keep_column_order` for keeping original column order in `DataFrame.with_column` and `DataFrame.with_columns`.
- Added options to column casts that allow renaming or adding fields in StructType columns.
- Added support for `contains_null` parameter to ArrayType.
- Added support for creating a temporary view via `DataFrame.create_or_replace_temp_view` from a DataFrame created by reading a file from a stage.
- Added support for `value_contains_null` parameter to MapType.
- Added support for using `Column` object in `Column.in_` and `functions.in_`.
- Added `interactive` to telemetry that indicates whether the current environment is an interactive one.
- Allow `session.file.get` in a Native App to read file paths starting with `/` from the current version
- Added support for multiple aggregation functions after `DataFrame.pivot`.

#### Experimental Features

- Added `Catalog` class to manage snowflake objects. It can be accessed via `Session.catalog`.
  - `snowflake.core` is a dependency required for this feature.
- Allow user input schema when reading JSON file on stage.
- Added support for specifying a schema string (including implicit struct syntax) when calling `DataFrame.create_dataframe`.

#### Improvements

- Updated README.md to include instructions on how to verify package signatures using `cosign`.

#### Bug Fixes

- Fixed a bug in local testing mode that caused a column to contain None when it should contain 0.
- Fixed a bug in `StructField.from_json` that prevented TimestampTypes with `tzinfo` from being parsed correctly.
- Fixed a bug in function `date_format` that caused an error when the input column was date type or timestamp type.
- Fixed a bug in dataframe that null value can be inserted in a non-nullable column.
- Fixed a bug in `replace` and `lit` which raised type hint assertion error when passing `Column` expression objects.
- Fixed a bug in `pandas_udf` and `pandas_udtf` where `session` parameter was erroneously ignored.
- Fixed a bug that raised incorrect type conversion error for system function called through `session.call`.

### Snowpark pandas API Updates

#### New Features

- Added support for `Series.str.ljust` and `Series.str.rjust`.
- Added support for `Series.str.center`.
- Added support for `Series.str.pad`.
- Added support for applying Snowpark Python function `snowflake_cortex_sentiment`.
- Added support for `DataFrame.map`.
- Added support for `DataFrame.from_dict` and `DataFrame.from_records`.
- Added support for mixed case field names in struct type columns.
- Added support for `SeriesGroupBy.unique`
- Added support for `Series.dt.strftime` with the following directives:
  - %d: Day of the month as a zero-padded decimal number.
  - %m: Month as a zero-padded decimal number.
  - %Y: Year with century as a decimal number.
  - %H: Hour (24-hour clock) as a zero-padded decimal number.
  - %M: Minute as a zero-padded decimal number.
  - %S: Second as a zero-padded decimal number.
  - %f: Microsecond as a decimal number, zero-padded to 6 digits.
  - %j: Day of the year as a zero-padded decimal number.
  - %X: Locale’s appropriate time representation.
  - %%: A literal '%' character.
- Added support for `Series.between`.
- Added support for `include_groups=False` in `DataFrameGroupBy.apply`.
- Added support for `expand=True` in `Series.str.split`.
- Added support for `DataFrame.pop` and `Series.pop`.
- Added support for `first` and `last` in `DataFrameGroupBy.agg` and `SeriesGroupBy.agg`.
- Added support for `Index.drop_duplicates`.
- Added support for aggregations `"count"`, `"median"`, `np.median`,
  `"skew"`, `"std"`, `np.std` `"var"`, and `np.var` in
  `pd.pivot_table()`, `DataFrame.pivot_table()`, and `pd.crosstab()`.

#### Improvements
- Improve performance of `DataFrame.map`, `Series.apply` and `Series.map` methods by mapping numpy functions to snowpark functions if possible.
- Added documentation for `DataFrame.map`.
- Improve performance of `DataFrame.apply` by mapping numpy functions to snowpark functions if possible.
- Added documentation on the extent of Snowpark pandas interoperability with scikit-learn.
- Infer return type of functions in `Series.map`, `Series.apply` and `DataFrame.map` if type-hint is not provided.
- Added `call_count` to telemetry that counts method calls including interchange protocol calls.

## 1.26.0 (2024-12-05)

### Snowpark Python API Updates

#### New Features

- Added support for property `version` and class method `get_active_session` for `Session` class.
- Added new methods and variables to enhance data type handling and JSON serialization/deserialization:
  - To `DataType`, its derived classes, and `StructField`:
    - `type_name`: Returns the type name of the data.
    - `simple_string`: Provides a simple string representation of the data.
    - `json_value`: Returns the data as a JSON-compatible value.
    - `json`: Converts the data to a JSON string.
  - To `ArrayType`, `MapType`, `StructField`, `PandasSeriesType`, `PandasDataFrameType` and `StructType`:
    - `from_json`: Enables these types to be created from JSON data.
  - To `MapType`:
    - `keyType`: keys of the map
    - `valueType`: values of the map
- Added support for method `appName` in `SessionBuilder`.
- Added support for `include_nulls` argument in `DataFrame.unpivot`.
- Added support for following functions in `functions.py`:
  - `size` to get size of array, object, or map columns.
  - `collect_list` an alias of `array_agg`.
  - `substring` makes `len` argument optional.
- Added parameter `ast_enabled` to session for internal usage (default: `False`).

#### Improvements

- Added support for specifying the following to `DataFrame.create_or_replace_dynamic_table`:
  - `iceberg_config` A dictionary that can hold the following iceberg configuration options:
    - `external_volume`
    - `catalog`
    - `base_location`
    - `catalog_sync`
    - `storage_serialization_policy`
- Added support for nested data types to `DataFrame.print_schema`
- Added support for `level` parameter to `DataFrame.print_schema`
- Improved flexibility of `DataFrameReader` and `DataFrameWriter` API by adding support for the following:
  - Added `format` method to `DataFrameReader` and `DataFrameWriter` to specify file format when loading or unloading results.
  - Added `load` method to `DataFrameReader` to work in conjunction with `format`.
  - Added `save` method to `DataFrameWriter` to work in conjunction with `format`.
  - Added support to read keyword arguments to `options` method for `DataFrameReader` and `DataFrameWriter`.
- Relaxed the cloudpickle dependency for Python 3.11 to simplify build requirements. However, for Python 3.11, `cloudpickle==2.2.1` remains the only supported version.

#### Bug Fixes

- Removed warnings that dynamic pivot features were in private preview, because
  dynamic pivot is now generally available.
- Fixed a bug in `session.read.options` where `False` Boolean values were incorrectly parsed as `True` in the generated file format.

#### Dependency Updates

- Added a runtime dependency on `python-dateutil`.

### Snowpark pandas API Updates

#### New Features

- Added partial support for `Series.map` when `arg` is a pandas `Series` or a
  `collections.abc.Mapping`. No support for instances of `dict` that implement
  `__missing__` but are not instances of `collections.defaultdict`.
- Added support for `DataFrame.align` and `Series.align` for `axis=1` and `axis=None`.
- Added support for `pd.json_normalize`.
- Added support for `GroupBy.pct_change` with `axis=0`, `freq=None`, and `limit=None`.
- Added support for `DataFrameGroupBy.__iter__` and `SeriesGroupBy.__iter__`.
- Added support for `np.sqrt`, `np.trunc`, `np.floor`, numpy trig functions, `np.exp`, `np.abs`, `np.positive` and `np.negative`.
- Added partial support for the dataframe interchange protocol method
  `DataFrame.__dataframe__()`.

#### Bug Fixes

- Fixed a bug in `df.loc` where setting a single column from a series results in unexpected `None` values.

#### Improvements

- Use UNPIVOT INCLUDE NULLS for unpivot operations in pandas instead of sentinel values.
- Improved documentation for pd.read_excel.

## 1.25.0 (2024-11-14)

### Snowpark Python API Updates

#### New Features

- Added the following new functions in `snowflake.snowpark.dataframe`:
  - `map`
- Added support for passing parameter `include_error` to `Session.query_history` to record queries that have error during execution.

#### Improvements

- When target stage is not set in profiler, a default stage from `Session.get_session_stage` is used instead of raising `SnowparkSQLException`.
- Allowed lower case or mixed case input when calling `Session.stored_procedure_profiler.set_active_profiler`.
- Added distributed tracing using open telemetry APIs for action function in `DataFrame`:
  - `cache_result`
- Removed opentelemetry warning from logging.

#### Bug Fixes

- Fixed the pre-action and post-action query propagation when `In` expression were used in selects.
- Fixed a bug that raised error `AttributeError` while calling `Session.stored_procedure_profiler.get_output` when `Session.stored_procedure_profiler` is disabled.

#### Dependency Updates

- Added a dependency on `protobuf>=5.28` and `tzlocal` at runtime.
- Added a dependency on `protoc-wheel-0` for the development profile.
- Require `snowflake-connector-python>=3.12.0, <4.0.0` (was `>=3.10.0`).

### Snowpark pandas API Updates

#### Dependency Updates

- Updated `modin` from 0.28.1 to 0.30.1.
- Added support for all `pandas` 2.2.x versions.

#### New Features

- Added support for `Index.to_numpy`.
- Added support for `DataFrame.align` and `Series.align` for `axis=0`.
- Added support for `size` in `GroupBy.aggregate`, `DataFrame.aggregate`, and `Series.aggregate`.
- Added support for `snowflake.snowpark.functions.window`
- Added support for `pd.read_pickle` (Uses native pandas for processing).
- Added support for `pd.read_html` (Uses native pandas for processing).
- Added support for `pd.read_xml` (Uses native pandas for processing).
- Added support for aggregation functions `"size"` and `len` in `GroupBy.aggregate`, `DataFrame.aggregate`, and `Series.aggregate`.
- Added support for list values in `Series.str.len`.

#### Bug Fixes

- Fixed a bug where aggregating a single-column dataframe with a single callable function (e.g. `pd.DataFrame([0]).agg(np.mean)`) would fail to transpose the result.
- Fixed bugs where `DataFrame.dropna()` would:
  - Treat an empty `subset` (e.g. `[]`) as if it specified all columns instead of no columns.
  - Raise a `TypeError` for a scalar `subset` instead of filtering on just that column.
  - Raise a `ValueError` for a `subset` of type `pandas.Index` instead of filtering on the columns in the index.
- Disable creation of scoped read only table to mitigate Disable creation of scoped read only table to mitigate `TableNotFoundError` when using dynamic pivot in notebook environment.
- Fixed a bug when concat dataframe or series objects are coming from the same dataframe when axis = 1.

#### Improvements

- Improve np.where with scalar x value by eliminating unnecessary join and temp table creation.
- Improve get_dummies performance by flattening the pivot with join.
- Improve align performance when aligning on row position column by removing unnecessary window functions.



### Snowpark Local Testing Updates

#### New Features

- Added support for patching functions that are unavailable in the `snowflake.snowpark.functions` module.
- Added support for `snowflake.snowpark.functions.any_value`

#### Bug Fixes

- Fixed a bug where `Table.update` could not handle `VariantType`, `MapType`, and `ArrayType` data types.
- Fixed a bug where column aliases were incorrectly resolved in `DataFrame.join`, causing errors when selecting columns from a joined DataFrame.
- Fixed a bug where `Table.update` and `Table.merge` could fail if the target table's index was not the default `RangeIndex`.

## 1.24.0 (2024-10-28)

### Snowpark Python API Updates

#### New Features

- Updated `Session` class to be thread-safe. This allows concurrent DataFrame transformations, DataFrame actions, UDF and stored procedure registration, and concurrent file uploads when using the same `Session` object.
  - The feature is disabled by default and can be enabled by setting `FEATURE_THREAD_SAFE_PYTHON_SESSION` to `True` for account.
  - Updating session configurations, like changing database or schema, when multiple threads are using the session may lead to unexpected behavior.
  - When enabled, some internally created temporary table names returned from `DataFrame.queries` API are not deterministic, and may be different when DataFrame actions are executed. This does not affect explicit user-created temporary tables.
- Added support for 'Service' domain to `session.lineage.trace` API.
- Added support for `copy_grants` parameter when registering UDxF and stored procedures.
- Added support for the following methods in `DataFrameWriter` to support daisy-chaining:
  - `option`
  - `options`
  - `partition_by`
- Added support for `snowflake_cortex_summarize`.

#### Improvements

- Improved the following new capability for function `snowflake.snowpark.functions.array_remove` it is now possible to use in python.
- Disables sql simplification when sort is performed after limit.
  - Previously, `df.sort().limit()` and `df.limit().sort()` generates the same query with sort in front of limit. Now, `df.limit().sort()` will generate query that reads `df.limit().sort()`.
  - Improve performance of generated query for `df.limit().sort()`, because limit stops table scanning as soon as the number of records is satisfied.
- Added a client side error message for when an invalid stage location is passed to DataFrame read functions.

#### Bug Fixes

- Fixed a bug where the automatic cleanup of temporary tables could interfere with the results of async query execution.
- Fixed a bug in `DataFrame.analytics.time_series_agg` function to handle multiple data points in same sliding interval.
- Fixed a bug that created inconsistent casing in field names of structured objects in iceberg schemas.

#### Deprecations

- Deprecated warnings will be triggered when using snowpark-python with Python 3.8. For more details, please refer to https://docs.snowflake.com/en/developer-guide/python-runtime-support-policy.

### Snowpark pandas API Updates

#### New Features

- Added support for `np.subtract`, `np.multiply`, `np.divide`, and `np.true_divide`.
- Added support for tracking usages of `__array_ufunc__`.
- Added numpy compatibility support for `np.float_power`, `np.mod`, `np.remainder`, `np.greater`, `np.greater_equal`, `np.less`, `np.less_equal`, `np.not_equal`, and `np.equal`.
- Added numpy compatibility support for `np.log`, `np.log2`, and `np.log10`
- Added support for `DataFrameGroupBy.bfill`, `SeriesGroupBy.bfill`, `DataFrameGroupBy.ffill`, and `SeriesGroupBy.ffill`.
- Added support for `on` parameter with `Resampler`.
- Added support for timedelta inputs in `value_counts()`.
- Added support for applying Snowpark Python function `snowflake_cortex_summarize`.
- Added support for `DataFrame.attrs` and `Series.attrs`.
- Added support for `DataFrame.style`.
- Added numpy compatibility support for `np.full_like`

#### Improvements

- Improved generated SQL query for `head` and `iloc` when the row key is a slice.
- Improved error message when passing an unknown timezone to `tz_convert` and `tz_localize` in `Series`, `DataFrame`, `Series.dt`, and `DatetimeIndex`.
- Improved documentation for `tz_convert` and `tz_localize` in `Series`, `DataFrame`, `Series.dt`, and `DatetimeIndex` to specify the supported timezone formats.
- Added additional kwargs support for `df.apply` and `series.apply` ( as well as `map` and `applymap` ) when using snowpark functions. This allows for some position independent compatibility between apply and functions where the first argument is not a pandas object.
- Improved generated SQL query for `iloc` and `iat` when the row key is a scalar.
- Removed all joins in `iterrows`.
- Improved documentation for `Series.map` to reflect the unsupported features.
- Added support for `np.may_share_memory` which is used internally by many scikit-learn functions. This method will always return false when called with a Snowpark pandas object.

#### Bug Fixes

- Fixed a bug where `DataFrame` and `Series` `pct_change()` would raise `TypeError` when input contained timedelta columns.
- Fixed a bug where `replace()` would sometimes propagate `Timedelta` types incorrectly through `replace()`. Instead raise `NotImplementedError` for `replace()` on `Timedelta`.
- Fixed a bug where `DataFrame` and `Series` `round()` would raise `AssertionError` for `Timedelta` columns. Instead raise `NotImplementedError` for `round()` on `Timedelta`.
- Fixed a bug where `reindex` fails when the new index is a Series with non-overlapping types from the original index.
- Fixed a bug where calling `__getitem__` on a DataFrameGroupBy object always returned a DataFrameGroupBy object if `as_index=False`.
- Fixed a bug where inserting timedelta values into an existing column would silently convert the values to integers instead of raising `NotImplementedError`.
- Fixed a bug where `DataFrame.shift()` on axis=0 and axis=1 would fail to propagate timedelta types.
- `DataFrame.abs()`, `DataFrame.__neg__()`, `DataFrame.stack()`, and `DataFrame.unstack()` now raise `NotImplementedError` for timedelta inputs instead of failing to propagate timedelta types.

### Snowpark Local Testing Updates

#### Bug Fixes

- Fixed a bug where `DataFrame.alias` raises `KeyError` for input column name.
- Fixed a bug where `to_csv` on Snowflake stage fails when data contains empty strings.

## 1.23.0 (2024-10-09)

### Snowpark Python API Updates

#### New Features

- Added the following new functions in `snowflake.snowpark.functions`:
  - `make_interval`
- Added support for using Snowflake Interval constants with `Window.range_between()` when the order by column is TIMESTAMP or DATE type.
- Added support for file writes. This feature is currently in private preview.
- Added `thread_id` to `QueryRecord` to track the thread id submitting the query history.
- Added support for `Session.stored_procedure_profiler`.

#### Improvements

#### Bug Fixes

- Fixed a bug where registering a stored procedure or UDxF with type hints would give a warning `'NoneType' has no len() when trying to read default values from function`.

### Snowpark pandas API Updates

#### New Features

- Added support for `TimedeltaIndex.mean` method.
- Added support for some cases of aggregating `Timedelta` columns on `axis=0` with `agg` or `aggregate`.
- Added support for `by`, `left_by`, `right_by`, `left_index`, and `right_index` for `pd.merge_asof`.
- Added support for passing parameter `include_describe` to `Session.query_history`.
- Added support for `DatetimeIndex.mean` and `DatetimeIndex.std` methods.
- Added support for `Resampler.asfreq`, `Resampler.indices`, `Resampler.nunique`, and `Resampler.quantile`.
- Added support for `resample` frequency `W`, `ME`, `YE` with `closed = "left"`.
- Added support for `DataFrame.rolling.corr` and `Series.rolling.corr` for `pairwise = False` and int `window`.
- Added support for string time-based `window` and `min_periods = None` for `Rolling`.
- Added support for `DataFrameGroupBy.fillna` and `SeriesGroupBy.fillna`.
- Added support for constructing `Series` and `DataFrame` objects with the lazy `Index` object as `data`, `index`, and `columns` arguments.
- Added support for constructing `Series` and `DataFrame` objects with `index` and `column` values not present in `DataFrame`/`Series` `data`.
- Added support for `pd.read_sas` (Uses native pandas for processing).
- Added support for applying `rolling().count()` and `expanding().count()` to `Timedelta` series and columns.
- Added support for `tz` in both `pd.date_range` and `pd.bdate_range`.
- Added support for `Series.items`.
- Added support for `errors="ignore"` in `pd.to_datetime`.
- Added support for `DataFrame.tz_localize` and `Series.tz_localize`.
- Added support for `DataFrame.tz_convert` and `Series.tz_convert`.
- Added support for applying Snowpark Python functions (e.g., `sin`) in `Series.map`, `Series.apply`, `DataFrame.apply` and `DataFrame.applymap`.

#### Improvements

- Improved `to_pandas` to persist the original timezone offset for TIMESTAMP_TZ type.
- Improved `dtype` results for TIMESTAMP_TZ type to show correct timezone offset.
- Improved `dtype` results for TIMESTAMP_LTZ type to show correct timezone.
- Improved error message when passing non-bool value to `numeric_only` for groupby aggregations.
- Removed unnecessary warning about sort algorithm in `sort_values`.
- Use SCOPED object for internal create temp tables. The SCOPED objects will be stored sproc scoped if created within stored sproc, otherwise will be session scoped, and the object will be automatically cleaned at the end of the scope.
- Improved warning messages for operations that lead to materialization with inadvertent slowness.
- Removed unnecessary warning message about `convert_dtype` in `Series.apply`.

#### Bug Fixes

- Fixed a bug where an `Index` object created from a `Series`/`DataFrame` incorrectly updates the `Series`/`DataFrame`'s index name after an inplace update has been applied to the original `Series`/`DataFrame`.
- Suppressed an unhelpful `SettingWithCopyWarning` that sometimes appeared when printing `Timedelta` columns.
- Fixed `inplace` argument for `Series` objects derived from other `Series` objects.
- Fixed a bug where `Series.sort_values` failed if series name overlapped with index column name.
- Fixed a bug where transposing a dataframe would map `Timedelta` index levels to integer column levels.
- Fixed a bug where `Resampler` methods on timedelta columns would produce integer results.
- Fixed a bug where `pd.to_numeric()` would leave `Timedelta` inputs as `Timedelta` instead of converting them to integers.
- Fixed `loc` set when setting a single row, or multiple rows, of a DataFrame with a Series value.

### Snowpark Local Testing Updates

#### Bug Fixes

- Fixed a bug where nullable columns were annotated wrongly.
- Fixed a bug where the `date_add` and `date_sub` functions failed for `NULL` values.
- Fixed a bug where `equal_null` could fail inside a merge statement.
- Fixed a bug where `row_number` could fail inside a Window function.
- Fixed a bug where updates could fail when the source is the result of a join.


## 1.22.1 (2024-09-11)
This is a re-release of 1.22.0. Please refer to the 1.22.0 release notes for detailed release content.


## 1.22.0 (2024-09-10)

### Snowpark Python API Updates

### New Features

- Added the following new functions in `snowflake.snowpark.functions`:
  - `array_remove`
  - `ln`

#### Improvements

- Improved documentation for `Session.write_pandas` by making `use_logical_type` option more explicit.
- Added support for specifying the following to `DataFrameWriter.save_as_table`:
  - `enable_schema_evolution`
  - `data_retention_time`
  - `max_data_extension_time`
  - `change_tracking`
  - `copy_grants`
  - `iceberg_config` A dicitionary that can hold the following iceberg configuration options:
      - `external_volume`
      - `catalog`
      - `base_location`
      - `catalog_sync`
      - `storage_serialization_policy`
- Added support for specifying the following to `DataFrameWriter.copy_into_table`:
  - `iceberg_config` A dicitionary that can hold the following iceberg configuration options:
      - `external_volume`
      - `catalog`
      - `base_location`
      - `catalog_sync`
      - `storage_serialization_policy`
- Added support for specifying the following parameters to `DataFrame.create_or_replace_dynamic_table`:
  - `mode`
  - `refresh_mode`
  - `initialize`
  - `clustering_keys`
  - `is_transient`
  - `data_retention_time`
  - `max_data_extension_time`

#### Bug Fixes

- Fixed a bug in `session.read.csv` that caused an error when setting `PARSE_HEADER = True` in an externally defined file format.
- Fixed a bug in query generation from set operations that allowed generation of duplicate queries when children have common subqueries.
- Fixed a bug in `session.get_session_stage` that referenced a non-existing stage after switching database or schema.
- Fixed a bug where calling `DataFrame.to_snowpark_pandas` without explicitly initializing the Snowpark pandas plugin caused an error.
- Fixed a bug where using the `explode` function in dynamic table creation caused a SQL compilation error due to improper boolean type casting on the `outer` parameter.

### Snowpark Local Testing Updates

#### New Features

- Added support for type coercion when passing columns as input to UDF calls.
- Added support for `Index.identical`.

#### Bug Fixes

- Fixed a bug where the truncate mode in `DataFrameWriter.save_as_table` incorrectly handled DataFrames containing only a subset of columns from the existing table.
- Fixed a bug where function `to_timestamp` does not set the default timezone of the column datatype.

### Snowpark pandas API Updates

#### New Features

- Added limited support for the `Timedelta` type, including the following features. Snowpark pandas will raise `NotImplementedError` for unsupported `Timedelta` use cases.
  - supporting tracking the Timedelta type through `copy`, `cache_result`, `shift`, `sort_index`, `assign`, `bfill`, `ffill`, `fillna`, `compare`, `diff`, `drop`, `dropna`, `duplicated`, `empty`, `equals`, `insert`, `isin`, `isna`, `items`, `iterrows`, `join`, `len`, `mask`, `melt`, `merge`, `nlargest`, `nsmallest`, `to_pandas`.
  - converting non-timedelta to timedelta via `astype`.
  - `NotImplementedError` will be raised for the rest of methods that do not support `Timedelta`.
  - support for subtracting two timestamps to get a Timedelta.
  - support indexing with Timedelta data columns.
  - support for adding or subtracting timestamps and `Timedelta`.
  - support for binary arithmetic between two `Timedelta` values.
  - support for binary arithmetic and comparisons between `Timedelta` values and numeric values.
  - support for lazy `TimedeltaIndex`.
  - support for `pd.to_timedelta`.
  - support for `GroupBy` aggregations `min`, `max`, `mean`, `idxmax`, `idxmin`, `std`, `sum`, `median`, `count`, `any`, `all`, `size`, `nunique`, `head`, `tail`, `aggregate`.
  - support for `GroupBy` filtrations `first` and `last`.
  - support for `TimedeltaIndex` attributes: `days`, `seconds`, `microseconds` and `nanoseconds`.
  - support for `diff` with timestamp columns on `axis=0` and `axis=1`
  - support for `TimedeltaIndex` methods: `ceil`, `floor` and `round`.
  - support for `TimedeltaIndex.total_seconds` method.
- Added support for index's arithmetic and comparison operators.
- Added support for `Series.dt.round`.
- Added documentation pages for `DatetimeIndex`.
- Added support for `Index.name`, `Index.names`, `Index.rename`, and `Index.set_names`.
- Added support for `Index.__repr__`.
- Added support for `DatetimeIndex.month_name` and `DatetimeIndex.day_name`.
- Added support for `Series.dt.weekday`, `Series.dt.time`, and `DatetimeIndex.time`.
- Added support for `Index.min` and `Index.max`.
- Added support for `pd.merge_asof`.
- Added support for `Series.dt.normalize` and `DatetimeIndex.normalize`.
- Added support for `Index.is_boolean`, `Index.is_integer`, `Index.is_floating`, `Index.is_numeric`, and `Index.is_object`.
- Added support for `DatetimeIndex.round`, `DatetimeIndex.floor` and `DatetimeIndex.ceil`.
- Added support for `Series.dt.days_in_month` and `Series.dt.daysinmonth`.
- Added support for `DataFrameGroupBy.value_counts` and `SeriesGroupBy.value_counts`.
- Added support for `Series.is_monotonic_increasing` and `Series.is_monotonic_decreasing`.
- Added support for `Index.is_monotonic_increasing` and `Index.is_monotonic_decreasing`.
- Added support for `pd.crosstab`.
- Added support for `pd.bdate_range` and included business frequency support (B, BME, BMS, BQE, BQS, BYE, BYS) for both `pd.date_range` and `pd.bdate_range`.
- Added support for lazy `Index` objects  as `labels` in `DataFrame.reindex` and `Series.reindex`.
- Added support for `Series.dt.days`, `Series.dt.seconds`, `Series.dt.microseconds`, and `Series.dt.nanoseconds`.
- Added support for creating a `DatetimeIndex` from an `Index` of numeric or string type.
- Added support for string indexing with `Timedelta` objects.
- Added support for `Series.dt.total_seconds` method.
- Added support for `DataFrame.apply(axis=0)`.
- Added support for `Series.dt.tz_convert` and `Series.dt.tz_localize`.
- Added support for `DatetimeIndex.tz_convert` and `DatetimeIndex.tz_localize`.

#### Improvements

- Improve concat, join performance when operations are performed on series coming from the same dataframe by avoiding unnecessary joins.
- Refactored `quoted_identifier_to_snowflake_type` to avoid making metadata queries if the types have been cached locally.
- Improved `pd.to_datetime` to handle all local input cases.
- Create a lazy index from another lazy index without pulling data to client.
- Raised `NotImplementedError` for Index bitwise operators.
- Display a more clear error message when `Index.names` is set to a non-like-like object.
- Raise a warning whenever MultiIndex values are pulled in locally.
- Improve warning message for `pd.read_snowflake` include the creation reason when temp table creation is triggered.
- Improve performance for `DataFrame.set_index`, or setting `DataFrame.index` or `Series.index` by avoiding checks require eager evaluation. As a consequence, when the new index that does not match the current `Series`/`DataFrame` object length, a `ValueError` is no longer raised. Instead, when the `Series`/`DataFrame` object is longer than the provided index, the `Series`/`DataFrame`'s new index is filled with `NaN` values for the "extra" elements. Otherwise, the extra values in the provided index are ignored.
- Properly raise `NotImplementedError` when ambiguous/nonexistent are non-string in `ceil`/`floor`/`round`.

#### Bug Fixes

- Stopped ignoring nanoseconds in `pd.Timedelta` scalars.
- Fixed AssertionError in tree of binary operations.
- Fixed bug in `Series.dt.isocalendar` using a named Series
- Fixed `inplace` argument for Series objects derived from DataFrame columns.
- Fixed a bug where `Series.reindex` and `DataFrame.reindex` did not update the result index's name correctly.
- Fixed a bug where `Series.take` did not error when `axis=1` was specified.


## 1.21.1 (2024-09-05)

### Snowpark Python API Updates

#### Bug Fixes

- Fixed a bug where using `to_pandas_batches` with async jobs caused an error due to improper handling of waiting for asynchronous query completion.

## 1.21.0 (2024-08-19)

### Snowpark Python API Updates

#### New Features

- Added support for `snowflake.snowpark.testing.assert_dataframe_equal` that is a utility function to check the equality of two Snowpark DataFrames.

#### Improvements

- Added support server side string size limitations.
- Added support to create and invoke stored procedures, UDFs and UDTFs with optional arguments.
- Added support for column lineage in the DataFrame.lineage.trace API.
- Added support for passing `INFER_SCHEMA` options to `DataFrameReader` via `INFER_SCHEMA_OPTIONS`.
- Added support for passing `parameters` parameter to `Column.rlike` and `Column.regexp`.
- Added support for automatically cleaning up temporary tables created by `df.cache_result()` in the current session, when the DataFrame is no longer referenced (i.e., gets garbage collected). It is still an experimental feature not enabled by default, and can be enabled by setting `session.auto_clean_up_temp_table_enabled` to `True`.
- Added support for string literals to the `fmt` parameter of `snowflake.snowpark.functions.to_date`.
- Added support for system$reference function.

#### Bug Fixes

- Fixed a bug where SQL generated for selecting `*` column has an incorrect subquery.
- Fixed a bug in `DataFrame.to_pandas_batches` where the iterator could throw an error if certain transformation is made to the pandas dataframe due to wrong isolation level.
- Fixed a bug in `DataFrame.lineage.trace` to split the quoted feature view's name and version correctly.
- Fixed a bug in `Column.isin` that caused invalid sql generation when passed an empty list.
- Fixed a bug that fails to raise NotImplementedError while setting cell with list like item.

### Snowpark Local Testing Updates

#### New Features

- Added support for the following APIs:
  - snowflake.snowpark.functions
    - `rank`
    - `dense_rank`
    - `percent_rank`
    - `cume_dist`
    - `ntile`
    - `datediff`
    - `array_agg`
  - snowflake.snowpark.column.Column.within_group
- Added support for parsing flags in regex statements for mocked plans. This maintains parity with the `rlike` and `regexp` changes above.

#### Bug Fixes

- Fixed a bug where Window Functions LEAD and LAG do not handle option `ignore_nulls` properly.
- Fixed a bug where values were not populated into the result DataFrame during the insertion of table merge operation.

#### Improvements

- Fix pandas FutureWarning about integer indexing.

### Snowpark pandas API Updates

#### New Features

- Added support for `DataFrame.backfill`, `DataFrame.bfill`, `Series.backfill`, and `Series.bfill`.
- Added support for `DataFrame.compare` and `Series.compare` with default parameters.
- Added support for `Series.dt.microsecond` and `Series.dt.nanosecond`.
- Added support for `Index.is_unique` and `Index.has_duplicates`.
- Added support for `Index.equals`.
- Added support for `Index.value_counts`.
- Added support for `Series.dt.day_name` and `Series.dt.month_name`.
- Added support for indexing on Index, e.g., `df.index[:10]`.
- Added support for `DataFrame.unstack` and `Series.unstack`.
- Added support for `DataFrame.asfreq` and `Series.asfreq`.
- Added support for `Series.dt.is_month_start` and `Series.dt.is_month_end`.
- Added support for `Index.all` and `Index.any`.
- Added support for `Series.dt.is_year_start` and `Series.dt.is_year_end`.
- Added support for `Series.dt.is_quarter_start` and `Series.dt.is_quarter_end`.
- Added support for lazy `DatetimeIndex`.
- Added support for `Series.argmax` and `Series.argmin`.
- Added support for `Series.dt.is_leap_year`.
- Added support for `DataFrame.items`.
- Added support for `Series.dt.floor` and `Series.dt.ceil`.
- Added support for `Index.reindex`.
- Added support for `DatetimeIndex` properties: `year`, `month`, `day`, `hour`, `minute`, `second`, `microsecond`,
    `nanosecond`, `date`, `dayofyear`, `day_of_year`, `dayofweek`, `day_of_week`, `weekday`, `quarter`,
    `is_month_start`, `is_month_end`, `is_quarter_start`, `is_quarter_end`, `is_year_start`, `is_year_end`
    and `is_leap_year`.
- Added support for `Resampler.fillna` and `Resampler.bfill`.
- Added limited support for the `Timedelta` type, including creating `Timedelta` columns and `to_pandas`.
- Added support for `Index.argmax` and `Index.argmin`.

#### Improvements

- Removed the public preview warning message when importing Snowpark pandas.
- Removed unnecessary count query from `SnowflakeQueryCompiler.is_series_like` method.
- `Dataframe.columns` now returns native pandas Index object instead of Snowpark Index object.
- Refactor and introduce `query_compiler` argument in `Index` constructor to create `Index` from query compiler.
- `pd.to_datetime` now returns a DatetimeIndex object instead of a Series object.
- `pd.date_range` now returns a DatetimeIndex object instead of a Series object.

#### Bug Fixes

- Made passing an unsupported aggregation function to `pivot_table` raise `NotImplementedError` instead of `KeyError`.
- Removed axis labels and callable names from error messages and telemetry about unsupported aggregations.
- Fixed AssertionError in `Series.drop_duplicates` and `DataFrame.drop_duplicates` when called after `sort_values`.
- Fixed a bug in `Index.to_frame` where the result frame's column name may be wrong where name is unspecified.
- Fixed a bug where some Index docstrings are ignored.
- Fixed a bug in `Series.reset_index(drop=True)` where the result name may be wrong.
- Fixed a bug in `Groupby.first/last` ordering by the correct columns in the underlying window expression.

## 1.20.0 (2024-07-17)

### Snowpark Python API Updates

#### Improvements

- Added distributed tracing using open telemetry APIs for table stored procedure function in `DataFrame`:
  - `_execute_and_get_query_id`
- Added support for the `arrays_zip` function.
- Improves performance for binary column expression and `df._in` by avoiding unnecessary cast for numeric values. You can enable this optimization by setting `session.eliminate_numeric_sql_value_cast_enabled = True`.
- Improved error message for `write_pandas` when the target table does not exist and `auto_create_table=False`.
- Added open telemetry tracing on UDxF functions in Snowpark.
- Added open telemetry tracing on stored procedure registration in Snowpark.
- Added a new optional parameter called `format_json` to the `Session.SessionBuilder.app_name` function that sets the app name in the `Session.query_tag` in JSON format. By default, this parameter is set to `False`.

#### Bug Fixes
- Fixed a bug where SQL generated for `lag(x, 0)` was incorrect and failed with error message `argument 1 to function LAG needs to be constant, found 'SYSTEM$NULL_TO_FIXED(null)'`.

### Snowpark Local Testing Updates

#### New Features

- Added support for the following APIs:
  - snowflake.snowpark.functions
    - random
- Added new parameters to `patch` function when registering a mocked function:
  - `distinct` allows an alternate function to be specified for when a sql function should be distinct.
  - `pass_column_index` passes a named parameter `column_index` to the mocked function that contains the pandas.Index for the input data.
  - `pass_row_index` passes a named parameter `row_index` to the mocked function that is the 0 indexed row number the function is currently operating on.
  - `pass_input_data` passes a named parameter `input_data` to the mocked function that contains the entire input dataframe for the current expression.
  - Added support for the `column_order` parameter to method `DataFrameWriter.save_as_table`.


#### Bug Fixes
- Fixed a bug that caused DecimalType columns to be incorrectly truncated to integer precision when used in BinaryExpressions.

### Snowpark pandas API Updates

#### New Features
- Added support for `DataFrameGroupBy.all`, `SeriesGroupBy.all`, `DataFrameGroupBy.any`, and `SeriesGroupBy.any`.
- Added support for `DataFrame.nlargest`, `DataFrame.nsmallest`, `Series.nlargest` and `Series.nsmallest`.
- Added support for `replace` and `frac > 1` in `DataFrame.sample` and `Series.sample`.
- Added support for `read_excel` (Uses local pandas for processing)
- Added support for `Series.at`, `Series.iat`, `DataFrame.at`, and `DataFrame.iat`.
- Added support for `Series.dt.isocalendar`.
- Added support for `Series.case_when` except when condition or replacement is callable.
- Added documentation pages for `Index` and its APIs.
- Added support for `DataFrame.assign`.
- Added support for `DataFrame.stack`.
- Added support for `DataFrame.pivot` and `pd.pivot`.
- Added support for `DataFrame.to_csv` and `Series.to_csv`.
- Added partial support for `Series.str.translate` where the values in the `table` are single-codepoint strings.
- Added support for `DataFrame.corr`.
- Allow `df.plot()` and `series.plot()` to be called, materializing the data into the local client
- Added support for `DataFrameGroupBy` and `SeriesGroupBy` aggregations `first` and `last`
- Added support for `DataFrameGroupBy.get_group`.
- Added support for `limit` parameter when `method` parameter is used in `fillna`.
- Added partial support for `Series.str.translate` where the values in the `table` are single-codepoint strings.
- Added support for `DataFrame.corr`.
- Added support for `DataFrame.equals` and `Series.equals`.
- Added support for `DataFrame.reindex` and `Series.reindex`.
- Added support for `Index.astype`.
- Added support for `Index.unique` and `Index.nunique`.
- Added support for `Index.sort_values`.

#### Bug Fixes
- Fixed an issue when using np.where and df.where when the scalar 'other' is the literal 0.
- Fixed a bug regarding precision loss when converting to Snowpark pandas `DataFrame` or `Series` with `dtype=np.uint64`.
- Fixed bug where `values` is set to `index` when `index` and `columns` contain all columns in DataFrame during `pivot_table`.

#### Improvements
- Added support for `Index.copy()`
- Added support for Index APIs: `dtype`, `values`, `item()`, `tolist()`, `to_series()` and `to_frame()`
- Expand support for DataFrames with no rows in `pd.pivot_table` and `DataFrame.pivot_table`.
- Added support for `inplace` parameter in `DataFrame.sort_index` and `Series.sort_index`.


## 1.19.0 (2024-06-25)

### Snowpark Python API Updates

#### New Features

- Added support for `to_boolean` function.
- Added documentation pages for Index and its APIs.

#### Bug Fixes

- Fixed a bug where python stored procedure with table return type fails when run in a task.
- Fixed a bug where df.dropna fails due to `RecursionError: maximum recursion depth exceeded` when the DataFrame has more than 500 columns.
- Fixed a bug where `AsyncJob.result("no_result")` doesn't wait for the query to finish execution.


### Snowpark Local Testing Updates

#### New Features

- Added support for the `strict` parameter when registering UDFs and Stored Procedures.

#### Bug Fixes

- Fixed a bug in convert_timezone that made the setting the source_timezone parameter return an error.
- Fixed a bug where creating DataFrame with empty data of type `DateType` raises `AttributeError`.
- Fixed a bug that table merge fails when update clause exists but no update takes place.
- Fixed a bug in mock implementation of `to_char` that raises `IndexError` when incoming column has nonconsecutive row index.
- Fixed a bug in handling of `CaseExpr` expressions that raises `IndexError` when incoming column has nonconsecutive row index.
- Fixed a bug in implementation of `Column.like` that raises `IndexError` when incoming column has nonconsecutive row index.

#### Improvements

- Added support for type coercion in the implementation of DataFrame.replace, DataFrame.dropna and the mock function `iff`.

### Snowpark pandas API Updates

#### New Features

- Added partial support for `DataFrame.pct_change` and `Series.pct_change` without the `freq` and `limit` parameters.
- Added support for `Series.str.get`.
- Added support for `Series.dt.dayofweek`, `Series.dt.day_of_week`, `Series.dt.dayofyear`, and `Series.dt.day_of_year`.
- Added support for `Series.str.__getitem__` (`Series.str[...]`).
- Added support for `Series.str.lstrip` and `Series.str.rstrip`.
- Added support for `DataFrameGroupBy.size` and `SeriesGroupBy.size`.
- Added support for `DataFrame.expanding` and `Series.expanding` for aggregations `count`, `sum`, `min`, `max`, `mean`, `std`, `var`, and `sem` with `axis=0`.
- Added support for `DataFrame.rolling` and `Series.rolling` for aggregation `count` with `axis=0`.
- Added support for `Series.str.match`.
- Added support for `DataFrame.resample` and `Series.resample` for aggregations `size`, `first`, and `last`.
- Added support for `DataFrameGroupBy.all`, `SeriesGroupBy.all`, `DataFrameGroupBy.any`, and `SeriesGroupBy.any`.
- Added support for `DataFrame.nlargest`, `DataFrame.nsmallest`, `Series.nlargest` and `Series.nsmallest`.
- Added support for `replace` and `frac > 1` in `DataFrame.sample` and `Series.sample`.
- Added support for `read_excel` (Uses local pandas for processing)
- Added support for `Series.at`, `Series.iat`, `DataFrame.at`, and `DataFrame.iat`.
- Added support for `Series.dt.isocalendar`.
- Added support for `Series.case_when` except when condition or replacement is callable.
- Added documentation pages for `Index` and its APIs.
- Added support for `DataFrame.assign`.
- Added support for `DataFrame.stack`.
- Added support for `DataFrame.pivot` and `pd.pivot`.
- Added support for `DataFrame.to_csv` and `Series.to_csv`.
- Added support for `Index.T`.

#### Bug Fixes

- Fixed a bug that causes output of GroupBy.aggregate's columns to be ordered incorrectly.
- Fixed a bug where `DataFrame.describe` on a frame with duplicate columns of differing dtypes could cause an error or incorrect results.
- Fixed a bug in `DataFrame.rolling` and `Series.rolling` so `window=0` now throws `NotImplementedError` instead of `ValueError`

#### Improvements

- Added support for named aggregations in `DataFrame.aggregate` and `Series.aggregate` with `axis=0`.
- `pd.read_csv` reads using the native pandas CSV parser, then uploads data to snowflake using parquet. This enables most of the parameters supported by `read_csv` including date parsing and numeric conversions. Uploading via parquet is roughly twice as fast as uploading via CSV.
- Initial work to support an `pd.Index` directly in Snowpark pandas. Support for `pd.Index` as a first-class component of Snowpark pandas is coming soon.
- Added a lazy index constructor and support for `len`, `shape`, `size`, `empty`, `to_pandas()` and `names`. For `df.index`, Snowpark pandas creates a lazy index object.
- For `df.columns`, Snowpark pandas supports a non-lazy version of an `Index` since the data is already stored locally.

## 1.18.0 (2024-05-28)

### Snowpark Python API Updates

#### Improvements

- Improved error message to remind users set `{"infer_schema": True}` when reading csv file without specifying its schema.
- Improved error handling for `Session.create_dataframe` when called with more than 512 rows and using `format` or `pyformat` `paramstyle`.

### Snowpark pandas API Updates

#### New Features

- Added `DataFrame.cache_result` and `Series.cache_result` methods for users to persist DataFrames and Series to a temporary table lasting the duration of the session to improve latency of subsequent operations.

#### Bug Fixes

#### Improvements

- Added partial support for `DataFrame.pivot_table` with no `index` parameter, as well as for `margins` parameter.
- Updated the signature of `DataFrame.shift`/`Series.shift`/`DataFrameGroupBy.shift`/`SeriesGroupBy.shift` to match pandas 2.2.1. Snowpark pandas does not yet support the newly-added `suffix` argument, or sequence values of `periods`.
- Re-added support for `Series.str.split`.

#### Bug Fixes

- Fixed how we support mixed columns for string methods (`Series.str.*`).

### Snowpark Local Testing Updates

#### New Features

- Added support for the following DataFrameReader read options to file formats `csv` and `json`:
  - PURGE
  - PATTERN
  - INFER_SCHEMA with value being `False`
  - ENCODING with value being `UTF8`
- Added support for `DataFrame.analytics.moving_agg` and `DataFrame.analytics.cumulative_agg_agg`.
- Added support for `if_not_exists` parameter during UDF and stored procedure registration.

#### Bug Fixes

- Fixed a bug that when processing time format, fractional second part is not handled properly.
- Fixed a bug that caused function calls on `*` to fail.
- Fixed a bug that prevented creation of map and struct type objects.
- Fixed a bug that function `date_add` was unable to handle some numeric types.
- Fixed a bug that `TimestampType` casting resulted in incorrect data.
- Fixed a bug that caused `DecimalType` data to have incorrect precision in some cases.
- Fixed a bug where referencing missing table or view raises confusing `IndexError`.
- Fixed a bug that mocked function `to_timestamp_ntz` can not handle None data.
- Fixed a bug that mocked UDFs handles output data of None improperly.
- Fixed a bug where `DataFrame.with_column_renamed` ignores attributes from parent DataFrames after join operations.
- Fixed a bug that integer precision of large value gets lost when converted to pandas DataFrame.
- Fixed a bug that the schema of datetime object is wrong when create DataFrame from a pandas DataFrame.
- Fixed a bug in the implementation of `Column.equal_nan` where null data is handled incorrectly.
- Fixed a bug where `DataFrame.drop` ignore attributes from parent DataFrames after join operations.
- Fixed a bug in mocked function `date_part` where Column type is set wrong.
- Fixed a bug where `DataFrameWriter.save_as_table` does not raise exceptions when inserting null data into non-nullable columns.
- Fixed a bug in the implementation of `DataFrameWriter.save_as_table` where
  - Append or Truncate fails when incoming data has different schema than existing table.
  - Truncate fails when incoming data does not specify columns that are nullable.

#### Improvements

- Removed dependency check for `pyarrow` as it is not used.
- Improved target type coverage of `Column.cast`, adding support for casting to boolean and all integral types.
- Aligned error experience when calling UDFs and stored procedures.
- Added appropriate error messages for `is_permanent` and `anonymous` options in UDFs and stored procedures registration to make it more clear that those features are not yet supported.
- File read operation with unsupported options and values now raises `NotImplementedError` instead of warnings and unclear error information.

## 1.17.0 (2024-05-21)

### Snowpark Python API Updates

#### New Features

- Added support to add a comment on tables and views using the functions listed below:
  - `DataFrameWriter.save_as_table`
  - `DataFrame.create_or_replace_view`
  - `DataFrame.create_or_replace_temp_view`
  - `DataFrame.create_or_replace_dynamic_table`

#### Improvements

- Improved error message to remind users to set `{"infer_schema": True}` when reading CSV file without specifying its schema.

### Snowpark pandas API Updates

#### New Features

- Start of Public Preview of Snowpark pandas API. Refer to the [Snowpark pandas API Docs](https://docs.snowflake.com/developer-guide/snowpark/python/snowpark-pandas) for more details.

### Snowpark Local Testing Updates

#### New Features

- Added support for NumericType and VariantType data conversion in the mocked function `to_timestamp_ltz`, `to_timestamp_ntz`, `to_timestamp_tz` and `to_timestamp`.
- Added support for DecimalType, BinaryType, ArrayType, MapType, TimestampType, DateType and TimeType data conversion in the mocked function `to_char`.
- Added support for the following APIs:
  - snowflake.snowpark.functions:
    - to_varchar
  - snowflake.snowpark.DataFrame:
    - pivot
  - snowflake.snowpark.Session:
    - cancel_all
- Introduced a new exception class `snowflake.snowpark.mock.exceptions.SnowparkLocalTestingException`.
- Added support for casting to FloatType

#### Bug Fixes

- Fixed a bug that stored procedure and UDF should not remove imports already in the `sys.path` during the clean-up step.
- Fixed a bug that when processing datetime format, the fractional second part is not handled properly.
- Fixed a bug that on Windows platform that file operations was unable to properly handle file separator in directory name.
- Fixed a bug that on Windows platform that when reading a pandas dataframe, IntervalType column with integer data can not be processed.
- Fixed a bug that prevented users from being able to select multiple columns with the same alias.
- Fixed a bug that `Session.get_current_[schema|database|role|user|account|warehouse]` returns upper-cased identifiers when identifiers are quoted.
- Fixed a bug that function `substr` and `substring` can not handle 0-based `start_expr`.

#### Improvements

- Standardized the error experience by raising `SnowparkLocalTestingException` in error cases which is on par with `SnowparkSQLException` raised in non-local execution.
- Improved error experience of `Session.write_pandas` method that `NotImplementError` will be raised when called.
- Aligned error experience with reusing a closed session in non-local execution.

## 1.16.0 (2024-05-07)

### New Features

- Support stored procedure register with packages given as Python modules.
- Added snowflake.snowpark.Session.lineage.trace to explore data lineage of snowfake objects.
- Added support for structured type schema parsing.

### Bug Fixes

- Fixed a bug when inferring schema, single quotes are added to stage files already have single quotes.

### Local Testing Updates

#### New Features

- Added support for StringType, TimestampType and VariantType data conversion in the mocked function `to_date`.
- Added support for the following APIs:
  - snowflake.snowpark.functions
    - get
    - concat
    - concat_ws

#### Bug Fixes

- Fixed a bug that caused `NaT` and `NaN` values to not be recognized.
- Fixed a bug where, when inferring a schema, single quotes were added to stage files that already had single quotes.
- Fixed a bug where `DataFrameReader.csv` was unable to handle quoted values containing a delimiter.
- Fixed a bug that when there is `None` value in an arithmetic calculation, the output should remain `None` instead of `math.nan`.
- Fixed a bug in function `sum` and `covar_pop` that when there is `math.nan` in the data, the output should also be `math.nan`.
- Fixed a bug that stage operation can not handle directories.
- Fixed a bug that `DataFrame.to_pandas` should take Snowflake numeric types with precision 38 as `int64`.

## 1.15.0 (2024-04-24)

### New Features

- Added `truncate` save mode in `DataFrameWrite` to overwrite existing tables by truncating the underlying table instead of dropping it.
- Added telemetry to calculate query plan height and number of duplicate nodes during collect operations.
- Added the functions below to unload data from a `DataFrame` into one or more files in a stage:
  - `DataFrame.write.json`
  - `DataFrame.write.csv`
  - `DataFrame.write.parquet`
- Added distributed tracing using open telemetry APIs for action functions in `DataFrame` and `DataFrameWriter`:
  - snowflake.snowpark.DataFrame:
    - collect
    - collect_nowait
    - to_pandas
    - count
    - show
  - snowflake.snowpark.DataFrameWriter:
    - save_as_table
- Added support for snow:// URLs to `snowflake.snowpark.Session.file.get` and `snowflake.snowpark.Session.file.get_stream`
- Added support to register stored procedures and UDxFs with a `comment`.
- UDAF client support is ready for public preview. Please stay tuned for the Snowflake announcement of UDAF public preview.
- Added support for dynamic pivot.  This feature is currently in private preview.

### Improvements

- Improved the generated query performance for both compilation and execution by converting duplicate subqueries to Common Table Expressions (CTEs). It is still an experimental feature not enabled by default, and can be enabled by setting `session.cte_optimization_enabled` to `True`.

### Bug Fixes

- Fixed a bug where `statement_params` was not passed to query executions that register stored procedures and user defined functions.
- Fixed a bug causing `snowflake.snowpark.Session.file.get_stream` to fail for quoted stage locations.
- Fixed a bug that an internal type hint in `utils.py` might raise AttributeError in case the underlying module can not be found.

### Local Testing Updates

#### New Features

- Added support for registering UDFs and stored procedures.
- Added support for the following APIs:
  - snowflake.snowpark.Session:
    - file.put
    - file.put_stream
    - file.get
    - file.get_stream
    - read.json
    - add_import
    - remove_import
    - get_imports
    - clear_imports
    - add_packages
    - add_requirements
    - clear_packages
    - remove_package
    - udf.register
    - udf.register_from_file
    - sproc.register
    - sproc.register_from_file
  - snowflake.snowpark.functions
    - current_database
    - current_session
    - date_trunc
    - object_construct
    - object_construct_keep_null
    - pow
    - sqrt
    - udf
    - sproc
- Added support for StringType, TimestampType and VariantType data conversion in the mocked function `to_time`.

#### Bug Fixes

- Fixed a bug that null filled columns for constant functions.
- Fixed a bug that implementation of to_object, to_array and to_binary to better handle null inputs.
- Fixed a bug that timestamp data comparison can not handle year beyond 2262.
- Fixed a bug that `Session.builder.getOrCreate` should return the created mock session.

## 1.14.0 (2024-03-20)

### New Features

- Added support for creating vectorized UDTFs with `process` method.
- Added support for dataframe functions:
  - to_timestamp_ltz
  - to_timestamp_ntz
  - to_timestamp_tz
  - locate
- Added support for ASOF JOIN type.
- Added support for the following local testing APIs:
  - snowflake.snowpark.functions:
    - to_double
    - to_timestamp
    - to_timestamp_ltz
    - to_timestamp_ntz
    - to_timestamp_tz
    - greatest
    - least
    - convert_timezone
    - dateadd
    - date_part
  - snowflake.snowpark.Session:
    - get_current_account
    - get_current_warehouse
    - get_current_role
    - use_schema
    - use_warehouse
    - use_database
    - use_role

### Bug Fixes

- Fixed a bug in `SnowflakePlanBuilder` that `save_as_table` does not filter column that name start with '$' and follow by number correctly.
- Fixed a bug that statement parameters may have no effect when resolving imports and packages.
- Fixed bugs in local testing:
  - LEFT ANTI and LEFT SEMI joins drop rows with null values.
  - DataFrameReader.csv incorrectly parses data when the optional parameter `field_optionally_enclosed_by` is specified.
  - Column.regexp only considers the first entry when `pattern` is a `Column`.
  - Table.update raises `KeyError` when updating null values in the rows.
  - VARIANT columns raise errors at `DataFrame.collect`.
  - `count_distinct` does not work correctly when counting.
  - Null values in integer columns raise `TypeError`.

### Improvements

- Added telemetry to local testing.
- Improved the error message of `DataFrameReader` to raise `FileNotFound` error when reading a path that does not exist or when there are no files under the path.

## 1.13.0 (2024-02-26)

### New Features

- Added support for an optional `date_part` argument in function `last_day`.
- `SessionBuilder.app_name` will set the query_tag after the session is created.
- Added support for the following local testing functions:
  - current_timestamp
  - current_date
  - current_time
  - strip_null_value
  - upper
  - lower
  - length
  - initcap

### Improvements

- Added cleanup logic at interpreter shutdown to close all active sessions.
- Closing sessions within stored procedures now is a no-op logging a warning instead of raising an error.

### Bug Fixes

- Fixed a bug in `DataFrame.to_local_iterator` where the iterator could yield wrong results if another query is executed before the iterator finishes due to wrong isolation level. For details, please see #945.
- Fixed a bug that truncated table names in error messages while running a plan with local testing enabled.
- Fixed a bug that `Session.range` returns empty result when the range is large.

## 1.12.1 (2024-02-08)

### Improvements

- Use `split_blocks=True` by default during `to_pandas` conversion, for optimal memory allocation. This parameter is passed to `pyarrow.Table.to_pandas`, which enables `PyArrow` to split the memory allocation into smaller, more manageable blocks instead of allocating a single contiguous block. This results in better memory management when dealing with larger datasets.

### Bug Fixes

- Fixed a bug in `DataFrame.to_pandas` that caused an error when evaluating on a Dataframe with an `IntergerType` column with null values.

## 1.12.0 (2024-01-30)

### New Features

- Exposed `statement_params` in `StoredProcedure.__call__`.
- Added two optional arguments to `Session.add_import`.
  - `chunk_size`: The number of bytes to hash per chunk of the uploaded files.
  - `whole_file_hash`: By default only the first chunk of the uploaded import is hashed to save time. When this is set to True each uploaded file is fully hashed instead.
- Added parameters `external_access_integrations` and `secrets` when creating a UDAF from Snowpark Python to allow integration with external access.
- Added a new method `Session.append_query_tag`. Allows an additional tag to be added to the current query tag by appending it as a comma separated value.
- Added a new method `Session.update_query_tag`. Allows updates to a JSON encoded dictionary query tag.
- `SessionBuilder.getOrCreate` will now attempt to replace the singleton it returns when token expiration has been detected.
- Added support for new functions in `snowflake.snowpark.functions`:
  - `array_except`
  - `create_map`
  - `sign`/`signum`
- Added the following functions to `DataFrame.analytics`:
  - Added the `moving_agg` function in `DataFrame.analytics` to enable moving aggregations like sums and averages with multiple window sizes.
  - Added the `cummulative_agg` function in `DataFrame.analytics` to enable commulative aggregations like sums and averages on multiple columns.
  - Added the `compute_lag` and `compute_lead` functions in `DataFrame.analytics` for enabling lead and lag calculations on multiple columns.
  - Added the `time_series_agg` function in `DataFrame.analytics` to enable time series aggregations like sums and averages with multiple time windows.

### Bug Fixes

- Fixed a bug in `DataFrame.na.fill` that caused Boolean values to erroneously override integer values.
- Fixed a bug in `Session.create_dataframe` where the Snowpark DataFrames created using pandas DataFrames were not inferring the type for timestamp columns correctly. The behavior is as follows:
  - Earlier timestamp columns without a timezone would be converted to nanosecond epochs and inferred as `LongType()`, but will now be correctly maintained as timestamp values and be inferred as `TimestampType(TimestampTimeZone.NTZ)`.
  - Earlier timestamp columns with a timezone would be inferred as `TimestampType(TimestampTimeZone.NTZ)` and loose timezone information but will now be correctly inferred as `TimestampType(TimestampTimeZone.LTZ)` and timezone information is retained correctly.
  - Set session parameter `PYTHON_SNOWPARK_USE_LOGICAL_TYPE_FOR_CREATE_DATAFRAME` to revert back to old behavior. It is recommended that you update your code to align with correct behavior because the parameter will be removed in the future.
- Fixed a bug that `DataFrame.to_pandas` gets decimal type when scale is not 0, and creates an object dtype in `pandas`. Instead, we cast the value to a float64 type.
- Fixed bugs that wrongly flattened the generated SQL when one of the following happens:
  - `DataFrame.filter()` is called after `DataFrame.sort().limit()`.
  - `DataFrame.sort()` or `filter()` is called on a DataFrame that already has a window function or sequence-dependent data generator column.
    For instance, `df.select("a", seq1().alias("b")).select("a", "b").sort("a")` won't flatten the sort clause anymore.
  - a window or sequence-dependent data generator column is used after `DataFrame.limit()`. For instance, `df.limit(10).select(row_number().over())` won't flatten the limit and select in the generated SQL.
- Fixed a bug where aliasing a DataFrame column raised an error when the DataFame was copied from another DataFrame with an aliased column. For instance,

  ```python
  df = df.select(col("a").alias("b"))
  df = copy(df)
  df.select(col("b").alias("c"))  # threw an error. Now it's fixed.
  ```

- Fixed a bug in `Session.create_dataframe` that the non-nullable field in a schema is not respected for boolean type. Note that this fix is only effective when the user has the privilege to create a temp table.
- Fixed a bug in SQL simplifier where non-select statements in `session.sql` dropped a SQL query when used with `limit()`.
- Fixed a bug that raised an exception when session parameter `ERROR_ON_NONDETERMINISTIC_UPDATE` is true.

### Behavior Changes (API Compatible)

- When parsing data types during a `to_pandas` operation, we rely on GS precision value to fix precision issues for large integer values. This may affect users where a column that was earlier returned as `int8` gets returned as `int64`. Users can fix this by explicitly specifying precision values for their return column.
- Aligned behavior for `Session.call` in case of table stored procedures where running `Session.call` would not trigger stored procedure unless a `collect()` operation was performed.
- `StoredProcedureRegistration` will now automatically add `snowflake-snowpark-python` as a package dependency. The added dependency will be on the client's local version of the library and an error is thrown if the server cannot support that version.

## 1.11.1 (2023-12-07)

### Bug Fixes

- Fixed a bug that numpy should not be imported at the top level of mock module.
- Added support for these new functions in `snowflake.snowpark.functions`:
  - `from_utc_timestamp`
  - `to_utc_timestamp`

## 1.11.0 (2023-12-05)

### New Features

- Add the `conn_error` attribute to `SnowflakeSQLException` that stores the whole underlying exception from `snowflake-connector-python`.
- Added support for `RelationalGroupedDataframe.pivot()` to access `pivot` in the following pattern `Dataframe.group_by(...).pivot(...)`.
- Added experimental feature: Local Testing Mode, which allows you to create and operate on Snowpark Python DataFrames locally without connecting to a Snowflake account. You can use the local testing framework to test your DataFrame operations locally, on your development machine or in a CI (continuous integration) pipeline, before deploying code changes to your account.

- Added support for `arrays_to_object` new functions in `snowflake.snowpark.functions`.
- Added support for the vector data type.

### Dependency Updates

- Bumped cloudpickle dependency to work with `cloudpickle==2.2.1`
- Updated ``snowflake-connector-python`` to `3.4.0`.

### Bug Fixes

- DataFrame column names quoting check now supports newline characters.
- Fix a bug where a DataFrame generated by `session.read.with_metadata` creates inconsistent table when doing `df.write.save_as_table`.

## 1.10.0 (2023-11-03)

### New Features

- Added support for managing case sensitivity in `DataFrame.to_local_iterator()`.
- Added support for specifying vectorized UDTF's input column names by using the optional parameter `input_names` in `UDTFRegistration.register/register_file` and `functions.pandas_udtf`. By default, `RelationalGroupedDataFrame.applyInPandas` will infer the column names from current dataframe schema.
- Add `sql_error_code` and `raw_message` attributes to `SnowflakeSQLException` when it is caused by a SQL exception.

### Bug Fixes

- Fixed a bug in `DataFrame.to_pandas()` where converting snowpark dataframes to pandas dataframes was losing precision on integers with more than 19 digits.
- Fixed a bug that `session.add_packages` can not handle requirement specifier that contains project name with underscore and version.
- Fixed a bug in `DataFrame.limit()` when `offset` is used and the parent `DataFrame` uses `limit`. Now the `offset` won't impact the parent DataFrame's `limit`.
- Fixed a bug in `DataFrame.write.save_as_table` where dataframes created from read api could not save data into snowflake because of invalid column name `$1`.

### Behavior change

- Changed the behavior of `date_format`:
  - The `format` argument changed from optional to required.
  - The returned result changed from a date object to a date-formatted string.
- When a window function, or a sequence-dependent data generator (`normal`, `zipf`, `uniform`, `seq1`, `seq2`, `seq4`, `seq8`) function is used, the sort and filter operation will no longer be flattened when generating the query.

## 1.9.0 (2023-10-13)

### New Features

- Added support for the Python 3.11 runtime environment.

### Dependency updates

- Added back the dependency of `typing-extensions`.

### Bug Fixes

- Fixed a bug where imports from permanent stage locations were ignored for temporary stored procedures, UDTFs, UDFs, and UDAFs.
- Revert back to using CTAS (create table as select) statement for `Dataframe.writer.save_as_table` which does not need insert permission for writing tables.

### New Features
- Support `PythonObjJSONEncoder` json-serializable objects for `ARRAY` and `OBJECT` literals.

## 1.8.0 (2023-09-14)

### New Features

- Added support for VOLATILE/IMMUTABLE keyword when registering UDFs.
- Added support for specifying clustering keys when saving dataframes using `DataFrame.save_as_table`.
- Accept `Iterable` objects input for `schema` when creating dataframes using `Session.create_dataframe`.
- Added the property `DataFrame.session` to return a `Session` object.
- Added the property `Session.session_id` to return an integer that represents session ID.
- Added the property `Session.connection` to return a `SnowflakeConnection` object .

- Added support for creating a Snowpark session from a configuration file or environment variables.

### Dependency updates

- Updated ``snowflake-connector-python`` to 3.2.0.

### Bug Fixes

- Fixed a bug where automatic package upload would raise `ValueError` even when compatible package version were added in `session.add_packages`.
- Fixed a bug where table stored procedures were not registered correctly when using `register_from_file`.
- Fixed a bug where dataframe joins failed with `invalid_identifier` error.
- Fixed a bug where `DataFrame.copy` disables SQL simplfier for the returned copy.
- Fixed a bug where `session.sql().select()` would fail if any parameters are specified to `session.sql()`

## 1.7.0 (2023-08-28)

### New Features

- Added parameters `external_access_integrations` and `secrets` when creating a UDF, UDTF or Stored Procedure from Snowpark Python to allow integration with external access.
- Added support for these new functions in `snowflake.snowpark.functions`:
  - `array_flatten`
  - `flatten`
- Added support for `apply_in_pandas` in `snowflake.snowpark.relational_grouped_dataframe`.
- Added support for replicating your local Python environment on Snowflake via `Session.replicate_local_environment`.

### Bug Fixes

- Fixed a bug where `session.create_dataframe` fails to properly set nullable columns where nullability was affected by order or data was given.
- Fixed a bug where `DataFrame.select` could not identify and alias columns in presence of table functions when output columns of table function overlapped with columns in dataframe.

### Behavior Changes

- When creating stored procedures, UDFs, UDTFs, UDAFs with parameter `is_permanent=False` will now create temporary objects even when `stage_name` is provided. The default value of `is_permanent` is `False` which is why if this value is not explicitly set to `True` for permanent objects, users will notice a change in behavior.
- `types.StructField` now enquotes column identifier by default.

## 1.6.1 (2023-08-02)

### New Features

- Added support for these new functions in `snowflake.snowpark.functions`:
  - `array_sort`
  - `sort_array`
  - `array_min`
  - `array_max`
  - `explode_outer`
- Added support for pure Python packages specified via `Session.add_requirements` or `Session.add_packages`. They are now usable in stored procedures and UDFs even if packages are not present on the Snowflake Anaconda channel.
  - Added Session parameter `custom_packages_upload_enabled` and `custom_packages_force_upload_enabled` to enable the support for pure Python packages feature mentioned above. Both parameters default to `False`.
- Added support for specifying package requirements by passing a Conda environment yaml file to `Session.add_requirements`.
- Added support for asynchronous execution of multi-query dataframes that contain binding variables.
- Added support for renaming multiple columns in `DataFrame.rename`.
- Added support for Geometry datatypes.
- Added support for `params` in `session.sql()` in stored procedures.
- Added support for user-defined aggregate functions (UDAFs). This feature is currently in private preview.
- Added support for vectorized UDTFs (user-defined table functions). This feature is currently in public preview.
- Added support for Snowflake Timestamp variants (i.e., `TIMESTAMP_NTZ`, `TIMESTAMP_LTZ`, `TIMESTAMP_TZ`)
  - Added `TimestampTimezone` as an argument in `TimestampType` constructor.
  - Added type hints `NTZ`, `LTZ`, `TZ` and `Timestamp` to annotate functions when registering UDFs.

### Improvements

- Removed redundant dependency `typing-extensions`.
- `DataFrame.cache_result` now creates temp table fully qualified names under current database and current schema.

### Bug Fixes

- Fixed a bug where type check happens on pandas before it is imported.
- Fixed a bug when creating a UDF from `numpy.ufunc`.
- Fixed a bug where `DataFrame.union` was not generating the correct `Selectable.schema_query` when SQL simplifier is enabled.

### Behavior Changes

- `DataFrameWriter.save_as_table` now respects the `nullable` field of the schema provided by the user or the inferred schema based on data from user input.

### Dependency updates

- Updated ``snowflake-connector-python`` to 3.0.4.

## 1.5.1 (2023-06-20)

### New Features

- Added support for the Python 3.10 runtime environment.

## 1.5.0 (2023-06-09)

### Behavior Changes

- Aggregation results, from functions such as `DataFrame.agg` and `DataFrame.describe`, no longer strip away non-printing characters from column names.

### New Features

- Added support for the Python 3.9 runtime environment.
- Added support for new functions in `snowflake.snowpark.functions`:
  - `array_generate_range`
  - `array_unique_agg`
  - `collect_set`
  - `sequence`
- Added support for registering and calling stored procedures with `TABLE` return type.
- Added support for parameter `length` in `StringType()` to specify the maximum number of characters that can be stored by the column.
- Added the alias `functions.element_at()` for `functions.get()`.
- Added the alias `Column.contains` for `functions.contains`.
- Added experimental feature `DataFrame.alias`.
- Added support for querying metadata columns from stage when creating `DataFrame` using `DataFrameReader`.
- Added support for `StructType.add` to append more fields to existing `StructType` objects.
- Added support for parameter `execute_as` in `StoredProcedureRegistration.register_from_file()` to specify stored procedure caller rights.

### Bug Fixes

- Fixed a bug where the `Dataframe.join_table_function` did not run all of the necessary queries to set up the join table function when SQL simplifier was enabled.
- Fixed type hint declaration for custom types - `ColumnOrName`, `ColumnOrLiteralStr`, `ColumnOrSqlExpr`, `LiteralType` and `ColumnOrLiteral` that were breaking `mypy` checks.
- Fixed a bug where `DataFrameWriter.save_as_table` and `DataFrame.copy_into_table` failed to parse fully qualified table names.

## 1.4.0 (2023-04-24)

### New Features

- Added support for `session.getOrCreate`.
- Added support for alias `Column.getField`.
- Added support for new functions in `snowflake.snowpark.functions`:
  - `date_add` and `date_sub` to make add and subtract operations easier.
  - `daydiff`
  - `explode`
  - `array_distinct`.
  - `regexp_extract`.
  - `struct`.
  - `format_number`.
  - `bround`.
  - `substring_index`
- Added parameter `skip_upload_on_content_match` when creating UDFs, UDTFs and stored procedures using `register_from_file` to skip uploading files to a stage if the same version of the files are already on the stage.
- Added support for `DataFrameWriter.save_as_table` method to take table names that contain dots.
- Flattened generated SQL when `DataFrame.filter()` or `DataFrame.order_by()` is followed by a projection statement (e.g. `DataFrame.select()`, `DataFrame.with_column()`).
- Added support for creating dynamic tables _(in private preview)_ using `Dataframe.create_or_replace_dynamic_table`.
- Added an optional argument `params` in `session.sql()` to support binding variables. Note that this is not supported in stored procedures yet.

### Bug Fixes

- Fixed a bug in `strtok_to_array` where an exception was thrown when a delimiter was passed in.
- Fixed a bug in `session.add_import` where the module had the same namespace as other dependencies.

## 1.3.0 (2023-03-28)

### New Features

- Added support for `delimiters` parameter in `functions.initcap()`.
- Added support for `functions.hash()` to accept a variable number of input expressions.
- Added API `Session.RuntimeConfig` for getting/setting/checking the mutability of any runtime configuration.
- Added support managing case sensitivity in `Row` results from `DataFrame.collect` using `case_sensitive` parameter.
- Added API `Session.conf` for getting, setting or checking the mutability of any runtime configuration.
- Added support for managing case sensitivity in `Row` results from `DataFrame.collect` using `case_sensitive` parameter.
- Added indexer support for `snowflake.snowpark.types.StructType`.
- Added a keyword argument `log_on_exception` to `Dataframe.collect` and `Dataframe.collect_no_wait` to optionally disable error logging for SQL exceptions.

### Bug Fixes

- Fixed a bug where a DataFrame set operation(`DataFrame.substract`, `DataFrame.union`, etc.) being called after another DataFrame set operation and `DataFrame.select` or `DataFrame.with_column` throws an exception.
- Fixed a bug where chained sort statements are overwritten by the SQL simplifier.

### Improvements

- Simplified JOIN queries to use constant subquery aliases (`SNOWPARK_LEFT`, `SNOWPARK_RIGHT`) by default. Users can disable this at runtime with `session.conf.set('use_constant_subquery_alias', False)` to use randomly generated alias names instead.
- Allowed specifying statement parameters in `session.call()`.
- Enabled the uploading of large pandas DataFrames in stored procedures by defaulting to a chunk size of 100,000 rows.

## 1.2.0 (2023-03-02)

### New Features

- Added support for displaying source code as comments in the generated scripts when registering stored procedures. This
  is enabled by default, turn off by specifying `source_code_display=False` at registration.
- Added a parameter `if_not_exists` when creating a UDF, UDTF or Stored Procedure from Snowpark Python to ignore creating the specified function or procedure if it already exists.
- Accept integers when calling `snowflake.snowpark.functions.get` to extract value from array.
- Added `functions.reverse` in functions to open access to Snowflake built-in function
  [reverse](https://docs.snowflake.com/en/sql-reference/functions/reverse).
- Added parameter `require_scoped_url` in snowflake.snowflake.files.SnowflakeFile.open() `(in Private Preview)` to replace `is_owner_file` is marked for deprecation.

### Bug Fixes

- Fixed a bug that overwrote `paramstyle` to `qmark` when creating a Snowpark session.
- Fixed a bug where `df.join(..., how="cross")` fails with `SnowparkJoinException: (1112): Unsupported using join type 'Cross'`.
- Fixed a bug where querying a `DataFrame` column created from chained function calls used a wrong column name.

## 1.1.0 (2023-01-26)

### New Features:

- Added `asc`, `asc_nulls_first`, `asc_nulls_last`, `desc`, `desc_nulls_first`, `desc_nulls_last`, `date_part` and `unix_timestamp` in functions.
- Added the property `DataFrame.dtypes` to return a list of column name and data type pairs.
- Added the following aliases:
  - `functions.expr()` for `functions.sql_expr()`.
  - `functions.date_format()` for `functions.to_date()`.
  - `functions.monotonically_increasing_id()` for `functions.seq8()`
  - `functions.from_unixtime()` for `functions.to_timestamp()`

### Bug Fixes:

- Fixed a bug in SQL simplifier that didn’t handle Column alias and join well in some cases. See https://github.com/snowflakedb/snowpark-python/issues/658 for details.
- Fixed a bug in SQL simplifier that generated wrong column names for function calls, NaN and INF.

### Improvements

- The session parameter `PYTHON_SNOWPARK_USE_SQL_SIMPLIFIER` is `True` after Snowflake 7.3 was released. In snowpark-python, `session.sql_simplifier_enabled` reads the value of `PYTHON_SNOWPARK_USE_SQL_SIMPLIFIER` by default, meaning that the SQL simplfier is enabled by default after the Snowflake 7.3 release. To turn this off, set `PYTHON_SNOWPARK_USE_SQL_SIMPLIFIER` in Snowflake to `False` or run `session.sql_simplifier_enabled = False` from Snowpark. It is recommended to use the SQL simplifier because it helps to generate more concise SQL.

## 1.0.0 (2022-11-01)

### New Features

- Added `Session.generator()` to create a new `DataFrame` using the Generator table function.
- Added a parameter `secure` to the functions that create a secure UDF or UDTF.

## 0.12.0 (2022-10-14)

### New Features

- Added new APIs for async job:
  - `Session.create_async_job()` to create an `AsyncJob` instance from a query id.
  - `AsyncJob.result()` now accepts argument `result_type` to return the results in different formats.
  - `AsyncJob.to_df()` returns a `DataFrame` built from the result of this asynchronous job.
  - `AsyncJob.query()` returns the SQL text of the executed query.
- `DataFrame.agg()` and `RelationalGroupedDataFrame.agg()` now accept variable-length arguments.
- Added parameters `lsuffix` and `rsuffix` to `DataFram.join()` and `DataFrame.cross_join()` to conveniently rename overlapping columns.
- Added `Table.drop_table()` so you can drop the temp table after `DataFrame.cache_result()`. `Table` is also a context manager so you can use the `with` statement to drop the cache temp table after use.
- Added `Session.use_secondary_roles()`.
- Added functions `first_value()` and `last_value()`. (contributed by @chasleslr)
- Added `on` as an alias for `using_columns` and `how` as an alias for `join_type` in `DataFrame.join()`.

### Bug Fixes

- Fixed a bug in `Session.create_dataframe()` that raised an error when `schema` names had special characters.
- Fixed a bug in which options set in `Session.read.option()` were not passed to `DataFrame.copy_into_table()` as default values.
- Fixed a bug in which `DataFrame.copy_into_table()` raises an error when a copy option has single quotes in the value.

## 0.11.0 (2022-09-28)

### Behavior Changes

- `Session.add_packages()` now raises `ValueError` when the version of a package cannot be found in Snowflake Anaconda channel. Previously, `Session.add_packages()` succeeded, and a `SnowparkSQLException` exception was raised later in the UDF/SP registration step.

### New Features:

- Added method `FileOperation.get_stream()` to support downloading stage files as stream.
- Added support in `functions.ntiles()` to accept int argument.
- Added the following aliases:
  - `functions.call_function()` for `functions.call_builtin()`.
  - `functions.function()` for `functions.builtin()`.
  - `DataFrame.order_by()` for `DataFrame.sort()`
  - `DataFrame.orderBy()` for `DataFrame.sort()`
- Improved `DataFrame.cache_result()` to return a more accurate `Table` class instead of a `DataFrame` class.
- Added support to allow `session` as the first argument when calling `StoredProcedure`.

### Improvements

- Improved nested query generation by flattening queries when applicable.
  - This improvement could be enabled by setting `Session.sql_simplifier_enabled = True`.
  - `DataFrame.select()`, `DataFrame.with_column()`, `DataFrame.drop()` and other select-related APIs have more flattened SQLs.
  - `DataFrame.union()`, `DataFrame.union_all()`, `DataFrame.except_()`, `DataFrame.intersect()`, `DataFrame.union_by_name()` have flattened SQLs generated when multiple set operators are chained.
- Improved type annotations for async job APIs.

### Bug Fixes

- Fixed a bug in which `Table.update()`, `Table.delete()`, `Table.merge()` try to reference a temp table that does not exist.

## 0.10.0 (2022-09-16)

### New Features:

- Added experimental APIs for evaluating Snowpark dataframes with asynchronous queries:
  - Added keyword argument `block` to the following action APIs on Snowpark dataframes (which execute queries) to allow asynchronous evaluations:
    - `DataFrame.collect()`, `DataFrame.to_local_iterator()`, `DataFrame.to_pandas()`, `DataFrame.to_pandas_batches()`, `DataFrame.count()`, `DataFrame.first()`.
    - `DataFrameWriter.save_as_table()`, `DataFrameWriter.copy_into_location()`.
    - `Table.delete()`, `Table.update()`, `Table.merge()`.
  - Added method `DataFrame.collect_nowait()` to allow asynchronous evaluations.
  - Added class `AsyncJob` to retrieve results from asynchronously executed queries and check their status.
- Added support for `table_type` in `Session.write_pandas()`. You can now choose from these `table_type` options: `"temporary"`, `"temp"`, and `"transient"`.
- Added support for using Python structured data (`list`, `tuple` and `dict`) as literal values in Snowpark.
- Added keyword argument `execute_as` to `functions.sproc()` and `session.sproc.register()` to allow registering a stored procedure as a caller or owner.
- Added support for specifying a pre-configured file format when reading files from a stage in Snowflake.

### Improvements:

- Added support for displaying details of a Snowpark session.

### Bug Fixes:

- Fixed a bug in which `DataFrame.copy_into_table()` and `DataFrameWriter.save_as_table()` mistakenly created a new table if the table name is fully qualified, and the table already exists.

### Deprecations:

- Deprecated keyword argument `create_temp_table` in `Session.write_pandas()`.
- Deprecated invoking UDFs using arguments wrapped in a Python list or tuple. You can use variable-length arguments without a list or tuple.

### Dependency updates

- Updated ``snowflake-connector-python`` to 2.7.12.

## 0.9.0 (2022-08-30)

### New Features:

- Added support for displaying source code as comments in the generated scripts when registering UDFs.
  This feature is turned on by default. To turn it off, pass the new keyword argument `source_code_display` as `False` when calling `register()` or `@udf()`.
- Added support for calling table functions from `DataFrame.select()`, `DataFrame.with_column()` and `DataFrame.with_columns()` which now take parameters of type `table_function.TableFunctionCall` for columns.
- Added keyword argument `overwrite` to `session.write_pandas()` to allow overwriting contents of a Snowflake table with that of a pandas DataFrame.
- Added keyword argument `column_order` to `df.write.save_as_table()` to specify the matching rules when inserting data into table in append mode.
- Added method `FileOperation.put_stream()` to upload local files to a stage via file stream.
- Added methods `TableFunctionCall.alias()` and `TableFunctionCall.as_()` to allow aliasing the names of columns that come from the output of table function joins.
- Added function `get_active_session()` in module `snowflake.snowpark.context` to get the current active Snowpark session.

### Bug Fixes:

- Fixed a bug in which batch insert should not raise an error when `statement_params` is not passed to the function.
- Fixed a bug in which column names should be quoted when `session.create_dataframe()` is called with dicts and a given schema.
- Fixed a bug in which creation of table should be skipped if the table already exists and is in append mode when calling `df.write.save_as_table()`.
- Fixed a bug in which third-party packages with underscores cannot be added when registering UDFs.

### Improvements:

- Improved function `function.uniform()` to infer the types of inputs `max_` and `min_` and cast the limits to `IntegerType` or `FloatType` correspondingly.

## 0.8.0 (2022-07-22)

### New Features:

- Added keyword only argument `statement_params` to the following methods to allow for specifying statement level parameters:
  - `collect`, `to_local_iterator`, `to_pandas`, `to_pandas_batches`,
    `count`, `copy_into_table`, `show`, `create_or_replace_view`, `create_or_replace_temp_view`, `first`, `cache_result`
    and `random_split` on class `snowflake.snowpark.Dateframe`.
  - `update`, `delete` and `merge` on class `snowflake.snowpark.Table`.
  - `save_as_table` and `copy_into_location` on class `snowflake.snowpark.DataFrameWriter`.
  - `approx_quantile`, `statement_params`, `cov` and `crosstab` on class `snowflake.snowpark.DataFrameStatFunctions`.
  - `register` and `register_from_file` on class `snowflake.snowpark.udf.UDFRegistration`.
  - `register` and `register_from_file` on class `snowflake.snowpark.udtf.UDTFRegistration`.
  - `register` and `register_from_file` on class `snowflake.snowpark.stored_procedure.StoredProcedureRegistration`.
  - `udf`, `udtf` and `sproc` in `snowflake.snowpark.functions`.
- Added support for `Column` as an input argument to `session.call()`.
- Added support for `table_type` in `df.write.save_as_table()`. You can now choose from these `table_type` options: `"temporary"`, `"temp"`, and `"transient"`.

### Improvements:

- Added validation of object name in `session.use_*` methods.
- Updated the query tag in SQL to escape it when it has special characters.
- Added a check to see if Anaconda terms are acknowledged when adding missing packages.

### Bug Fixes:

- Fixed the limited length of the string column in `session.create_dataframe()`.
- Fixed a bug in which `session.create_dataframe()` mistakenly converted 0 and `False` to `None` when the input data was only a list.
- Fixed a bug in which calling `session.create_dataframe()` using a large local dataset sometimes created a temp table twice.
- Aligned the definition of `function.trim()` with the SQL function definition.
- Fixed an issue where snowpark-python would hang when using the Python system-defined (built-in function) `sum` vs. the Snowpark `function.sum()`.

### Deprecations:

- Deprecated keyword argument `create_temp_table` in `df.write.save_as_table()`.

## 0.7.0 (2022-05-25)

### New Features:

- Added support for user-defined table functions (UDTFs).
  - Use function `snowflake.snowpark.functions.udtf()` to register a UDTF, or use it as a decorator to register the UDTF.
    - You can also use `Session.udtf.register()` to register a UDTF.
  - Use `Session.udtf.register_from_file()` to register a UDTF from a Python file.
- Updated APIs to query a table function, including both Snowflake built-in table functions and UDTFs.
  - Use function `snowflake.snowpark.functions.table_function()` to create a callable representing a table function and use it to call the table function in a query.
  - Alternatively, use function `snowflake.snowpark.functions.call_table_function()` to call a table function.
  - Added support for `over` clause that specifies `partition by` and `order by` when lateral joining a table function.
  - Updated `Session.table_function()` and `DataFrame.join_table_function()` to accept `TableFunctionCall` instances.

### Breaking Changes:

- When creating a function with `functions.udf()` and `functions.sproc()`, you can now specify an empty list for the `imports` or `packages` argument to indicate that no import or package is used for this UDF or stored procedure. Previously, specifying an empty list meant that the function would use session-level imports or packages.
- Improved the `__repr__` implementation of data types in `types.py`. The unused `type_name` property has been removed.
- Added a Snowpark-specific exception class for SQL errors. This replaces the previous `ProgrammingError` from the Python connector.

### Improvements:

- Added a lock to a UDF or UDTF when it is called for the first time per thread.
- Improved the error message for pickling errors that occurred during UDF creation.
- Included the query ID when logging the failed query.

### Bug Fixes:

- Fixed a bug in which non-integral data (such as timestamps) was occasionally converted to integer when calling `DataFrame.to_pandas()`.
- Fixed a bug in which `DataFrameReader.parquet()` failed to read a parquet file when its column contained spaces.
- Fixed a bug in which `DataFrame.copy_into_table()` failed when the dataframe is created by reading a file with inferred schemas.

### Deprecations

`Session.flatten()` and `DataFrame.flatten()`.

### Dependency Updates:

- Restricted the version of `cloudpickle` <= `2.0.0`.

## 0.6.0 (2022-04-27)

### New Features:

- Added support for vectorized UDFs with the input as a pandas DataFrame or pandas Series and the output as a pandas Series. This improves the performance of UDFs in Snowpark.
- Added support for inferring the schema of a DataFrame by default when it is created by reading a Parquet, Avro, or ORC file in the stage.
- Added functions `current_session()`, `current_statement()`, `current_user()`, `current_version()`, `current_warehouse()`, `date_from_parts()`, `date_trunc()`, `dayname()`, `dayofmonth()`, `dayofweek()`, `dayofyear()`, `grouping()`, `grouping_id()`, `hour()`, `last_day()`, `minute()`, `next_day()`, `previous_day()`, `second()`, `month()`, `monthname()`, `quarter()`, `year()`, `current_database()`, `current_role()`, `current_schema()`, `current_schemas()`, `current_region()`, `current_avaliable_roles()`, `add_months()`, `any_value()`, `bitnot()`, `bitshiftleft()`, `bitshiftright()`, `convert_timezone()`, `uniform()`, `strtok_to_array()`, `sysdate()`, `time_from_parts()`,  `timestamp_from_parts()`, `timestamp_ltz_from_parts()`, `timestamp_ntz_from_parts()`, `timestamp_tz_from_parts()`, `weekofyear()`, `percentile_cont()` to `snowflake.snowflake.functions`.

### Breaking Changes:

- Expired deprecations:
  - Removed the following APIs that were deprecated in 0.4.0: `DataFrame.groupByGroupingSets()`, `DataFrame.naturalJoin()`, `DataFrame.joinTableFunction`, `DataFrame.withColumns()`, `Session.getImports()`, `Session.addImport()`, `Session.removeImport()`, `Session.clearImports()`, `Session.getSessionStage()`, `Session.getDefaultDatabase()`, `Session.getDefaultSchema()`, `Session.getCurrentDatabase()`, `Session.getCurrentSchema()`, `Session.getFullyQualifiedCurrentSchema()`.

### Improvements:

- Added support for creating an empty `DataFrame` with a specific schema using the `Session.create_dataframe()` method.
- Changed the logging level from `INFO` to `DEBUG` for several logs (e.g., the executed query) when evaluating a dataframe.
- Improved the error message when failing to create a UDF due to pickle errors.

### Bug Fixes:

- Removed pandas hard dependencies in the `Session.create_dataframe()` method.

### Dependency Updates:

- Added `typing-extension` as a new dependency with the version >= `4.1.0`.

## 0.5.0 (2022-03-22)

### New Features

- Added stored procedures API.
  - Added `Session.sproc` property and `sproc()` to `snowflake.snowpark.functions`, so you can register stored procedures.
  - Added `Session.call` to call stored procedures by name.
- Added `UDFRegistration.register_from_file()` to allow registering UDFs from Python source files or zip files directly.
- Added `UDFRegistration.describe()` to describe a UDF.
- Added `DataFrame.random_split()` to provide a way to randomly split a dataframe.
- Added functions `md5()`, `sha1()`, `sha2()`, `ascii()`, `initcap()`, `length()`, `lower()`, `lpad()`, `ltrim()`, `rpad()`, `rtrim()`, `repeat()`, `soundex()`, `regexp_count()`, `replace()`, `charindex()`, `collate()`, `collation()`, `insert()`, `left()`, `right()`, `endswith()` to `snowflake.snowpark.functions`.
- Allowed `call_udf()` to accept literal values.
- Provided a `distinct` keyword in `array_agg()`.

### Bug Fixes:

- Fixed an issue that caused `DataFrame.to_pandas()` to have a string column if `Column.cast(IntegerType())` was used.
- Fixed a bug in `DataFrame.describe()` when there is more than one string column.

## 0.4.0 (2022-02-15)

### New Features

- You can now specify which Anaconda packages to use when defining UDFs.
  - Added `add_packages()`, `get_packages()`, `clear_packages()`, and `remove_package()`, to class `Session`.
  - Added `add_requirements()` to `Session` so you can use a requirements file to specify which packages this session will use.
  - Added parameter `packages` to function `snowflake.snowpark.functions.udf()` and method `UserDefinedFunction.register()` to indicate UDF-level Anaconda package dependencies when creating a UDF.
  - Added parameter `imports` to `snowflake.snowpark.functions.udf()` and `UserDefinedFunction.register()` to specify UDF-level code imports.
- Added a parameter `session` to function `udf()` and `UserDefinedFunction.register()` so you can specify which session to use to create a UDF if you have multiple sessions.
- Added types `Geography` and `Variant` to `snowflake.snowpark.types` to be used as type hints for Geography and Variant data when defining a UDF.
- Added support for Geography geoJSON data.
- Added `Table`, a subclass of `DataFrame` for table operations:
  - Methods `update` and `delete` update and delete rows of a table in Snowflake.
  - Method `merge` merges data from a `DataFrame` to a `Table`.
  - Override method `DataFrame.sample()` with an additional parameter `seed`, which works on tables but not on view and sub-queries.
- Added `DataFrame.to_local_iterator()` and `DataFrame.to_pandas_batches()` to allow getting results from an iterator when the result set returned from the Snowflake database is too large.
- Added `DataFrame.cache_result()` for caching the operations performed on a `DataFrame` in a temporary table.
  Subsequent operations on the original `DataFrame` have no effect on the cached result `DataFrame`.
- Added property `DataFrame.queries` to get SQL queries that will be executed to evaluate the `DataFrame`.
- Added `Session.query_history()` as a context manager to track SQL queries executed on a session, including all SQL queries to evaluate `DataFrame`s created from a session. Both query ID and query text are recorded.
- You can now create a `Session` instance from an existing established `snowflake.connector.SnowflakeConnection`. Use parameter `connection` in `Session.builder.configs()`.
- Added `use_database()`, `use_schema()`, `use_warehouse()`, and `use_role()` to class `Session` to switch database/schema/warehouse/role after a session is created.
- Added `DataFrameWriter.copy_into_table()` to unload a `DataFrame` to stage files.
- Added `DataFrame.unpivot()`.
- Added `Column.within_group()` for sorting the rows by columns with some aggregation functions.
- Added functions `listagg()`, `mode()`, `div0()`, `acos()`, `asin()`, `atan()`, `atan2()`, `cos()`, `cosh()`, `sin()`, `sinh()`, `tan()`, `tanh()`, `degrees()`, `radians()`, `round()`, `trunc()`, and `factorial()` to `snowflake.snowflake.functions`.
- Added an optional argument `ignore_nulls` in function `lead()` and `lag()`.
- The `condition` parameter of function `when()` and `iff()` now accepts SQL expressions.

### Improvements

- All function and method names have been renamed to use the snake case naming style, which is more Pythonic. For convenience, some camel case names are kept as aliases to the snake case APIs. It is recommended to use the snake case APIs.
  - Deprecated these methods on class `Session` and replaced them with their snake case equivalents: `getImports()`, `addImports()`, `removeImport()`, `clearImports()`, `getSessionStage()`, `getDefaultSchema()`, `getDefaultSchema()`, `getCurrentDatabase()`, `getFullyQualifiedCurrentSchema()`.
  - Deprecated these methods on class `DataFrame` and replaced them with their snake case equivalents: `groupingByGroupingSets()`, `naturalJoin()`, `withColumns()`, `joinTableFunction()`.
- Property `DataFrame.columns` is now consistent with `DataFrame.schema.names` and the Snowflake database `Identifier Requirements`.
- `Column.__bool__()` now raises a `TypeError`. This will ban the use of logical operators `and`, `or`, `not` on `Column` object, for instance `col("a") > 1 and col("b") > 2` will raise the `TypeError`. Use `(col("a") > 1) & (col("b") > 2)` instead.
- Changed `PutResult` and `GetResult` to subclass `NamedTuple`.
- Fixed a bug which raised an error when the local path or stage location has a space or other special characters.
- Changed `DataFrame.describe()` so that non-numeric and non-string columns are ignored instead of raising an exception.

### Dependency updates

- Updated ``snowflake-connector-python`` to 2.7.4.

## 0.3.0 (2022-01-09)

### New Features

- Added `Column.isin()`, with an alias `Column.in_()`.
- Added `Column.try_cast()`, which is a special version of `cast()`. It tries to cast a string expression to other types and returns `null` if the cast is not possible.
- Added `Column.startswith()` and `Column.substr()` to process string columns.
- `Column.cast()` now also accepts a `str` value to indicate the cast type in addition to a `DataType` instance.
- Added `DataFrame.describe()` to summarize stats of a `DataFrame`.
- Added `DataFrame.explain()` to print the query plan of a `DataFrame`.
- `DataFrame.filter()` and `DataFrame.select_expr()` now accepts a sql expression.
- Added a new `bool` parameter `create_temp_table` to methods `DataFrame.saveAsTable()` and `Session.write_pandas()` to optionally create a temp table.
- Added `DataFrame.minus()` and `DataFrame.subtract()` as aliases to `DataFrame.except_()`.
- Added `regexp_replace()`, `concat()`, `concat_ws()`, `to_char()`, `current_timestamp()`, `current_date()`, `current_time()`, `months_between()`, `cast()`, `try_cast()`, `greatest()`, `least()`, and `hash()` to module `snowflake.snowpark.functions`.

### Bug Fixes

- Fixed an issue where `Session.createDataFrame(pandas_df)` and `Session.write_pandas(pandas_df)` raise an exception when the `pandas DataFrame` has spaces in the column name.
- `DataFrame.copy_into_table()` sometimes prints an `error` level log entry while it actually works. It's fixed now.
- Fixed an API docs issue where some `DataFrame` APIs are missing from the docs.

### Dependency updates

- Update ``snowflake-connector-python`` to 2.7.2, which upgrades ``pyarrow`` dependency to 6.0.x. Refer to the [python connector 2.7.2 release notes](https://pypi.org/project/snowflake-connector-python/2.7.2/) for more details.

## 0.2.0 (2021-12-02)

### New Features

- Updated the `Session.createDataFrame()` method for creating a `DataFrame` from a pandas DataFrame.
- Added the `Session.write_pandas()` method for writing a `pandas DataFrame` to a table in Snowflake and getting a `Snowpark DataFrame` object back.
- Added new classes and methods for calling window functions.
- Added the new functions `cume_dist()`, to find the cumulative distribution of a value with regard to other values within a window partition,
  and `row_number()`, which returns a unique row number for each row within a window partition.
- Added functions for computing statistics for DataFrames in the `DataFrameStatFunctions` class.
- Added functions for handling missing values in a DataFrame in the `DataFrameNaFunctions` class.
- Added new methods `rollup()`, `cube()`, and `pivot()` to the `DataFrame` class.
- Added the `GroupingSets` class, which you can use with the DataFrame groupByGroupingSets method to perform a SQL GROUP BY GROUPING SETS.
- Added the new `FileOperation(session)`
  class that you can use to upload and download files to and from a stage.
- Added the `DataFrame.copy_into_table()`
  method for loading data from files in a stage into a table.
- In CASE expressions, the functions `when()` and `otherwise()`
  now accept Python types in addition to `Column` objects.
- When you register a UDF you can now optionally set the `replace` parameter to `True` to overwrite an existing UDF with the same name.

### Improvements

- UDFs are now compressed before they are uploaded to the server. This makes them about 10 times smaller, which can help
  when you are using large ML model files.
- When the size of a UDF is less than 8196 bytes, it will be uploaded as in-line code instead of uploaded to a stage.

### Bug Fixes

- Fixed an issue where the statement `df.select(when(col("a") == 1, 4).otherwise(col("a"))), [Row(4), Row(2), Row(3)]` raised an exception.
- Fixed an issue where `df.toPandas()` raised an exception when a DataFrame was created from large local data.

## 0.1.0 (2021-10-26)

Start of Private Preview<|MERGE_RESOLUTION|>--- conflicted
+++ resolved
@@ -6,17 +6,14 @@
 
 #### New Features
 
-<<<<<<< HEAD
-- Added PostgreSQL support to `DataFrameReader.dbapi` (PrPr) for both Parquet and UDTF-based ingestion.
-=======
-- Added support for ingestion with Snowflake UDTF to databricks in `DataFrameReader.dbapi` (PrPr).
-- Added support for Mysql in `DataFrameWriter.dbapi` (PrPr).
+- Added support for MySQL in `DataFrameWriter.dbapi` (PrPr) for both Parquet and UDTF-based ingestion.
+- Added support for PostgreSQL in `DataFrameReader.dbapi` (PrPr) for both Parquet and UDTF-based ingestion.
+- Added support for Databricks in `DataFrameWriter.dbapi` (PrPr) for UDTF-based ingestion.
 
 #### Bug Fixes
 
 - Fixed a bug in `DataFrameReader.dbapi` (PrPr) where the `create_connection` defined as local function was incompatible with multiprocessing.
 - Fixed a bug in `DataFrameReader.dbapi` (PrPr) where databricks `TIMESTAMP` type was converted to Snowflake `TIMESTAMP_NTZ` type which should be `TIMESTAMP_LTZ` type.
->>>>>>> 44f0db74
 
 #### Improvements
 

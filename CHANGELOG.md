--- conflicted
+++ resolved
@@ -23,15 +23,13 @@
 - Added support for `DataFrame.from_dict` and `DataFrame.from_records`.
 - Added support for mixed case field names in struct type columns.
 
-<<<<<<< HEAD
 #### Bug Fixes
 
 - Fixed a bug that system function called through `session.call` have incorrect type conversion.
-=======
+
 #### Improvements
 - Improve performance of `DataFrame.map`, `Series.apply` and `Series.map` methods by mapping numpy functions to snowpark functions if possible.
 - Updated integration testing for `session.lineage.trace` to exclude deleted objects
->>>>>>> e8e9c876
 
 ## 1.26.0 (2024-12-05)
 

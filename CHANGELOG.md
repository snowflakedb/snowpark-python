--- conflicted
+++ resolved
@@ -101,11 +101,8 @@
 - Added support for `pd.bdate_range` and included business frequency support (B, BME, BMS, BQE, BQS, BYE, BYS) for both `pd.date_range` and `pd.bdate_range`.
 - Added support for lazy `Index` objects  as `labels` in `DataFrame.reindex` and `Series.reindex`.
 - Added support for `Series.dt.days`, `Series.dt.seconds`, `Series.dt.microseconds`, and `Series.dt.nanoseconds`.
-<<<<<<< HEAD
+- Added support for creating a `DatetimeIndex` from an `Index` of numeric or string type.
 - Added support for string indexing with `Timedelta` objects.
-=======
-- Added support for creating a `DatetimeIndex` from an `Index` of numeric or string type.
->>>>>>> c37773f4
 
 #### Improvements
 

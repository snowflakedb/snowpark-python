# Release History

## 1.33.0 (YYYY-MM-DD)

### Snowpark Python API Updates

#### New Features

- Added support for MySQL in `DataFrameWriter.dbapi` (PrPr) for both Parquet and UDTF-based ingestion.
- Added support for PostgreSQL in `DataFrameReader.dbapi` (PrPr) for both Parquet and UDTF-based ingestion.
- Added support for Databricks in `DataFrameWriter.dbapi` (PrPr) for UDTF-based ingestion.

#### Bug Fixes

- Fixed a bug in `DataFrameReader.dbapi` (PrPr) where the `create_connection` defined as local function was incompatible with multiprocessing.
- Fixed a bug in `DataFrameReader.dbapi` (PrPr) where databricks `TIMESTAMP` type was converted to Snowflake `TIMESTAMP_NTZ` type which should be `TIMESTAMP_LTZ` type.
- Fixed a bug in `DataFrame.to_pandas()` that would drop column names when converting a dataframe that did not originate from a select statement.
- Fixed a bug that `DataFrame.create_or_replace_dynamic_table` raises error when the dataframe contains a UDTF and `SELECT *` in UDTF not being parsed correctly.

#### Improvements

- Added support for more options when reading XML files with a row tag using `rowTag` option:
  - Added support for removing namespace prefixes from col names using `stripNamespaces` option.
  - Added support for specifying the prefix for the attribute column in the result table using `attributePrefix` option.
  - Added support for excluding attributes from the XML element using `excludeAttributes` option.
  - Added support for specifying the column name for the value when there are attributes in an element that has no child elements using `valueTag` option.
- Added support for parameter `return_dataframe` in `Session.call`, which can be used to set the return type of the functions to a `DataFrame` object.
- Added a new argument to `Dataframe.describe` called `strings_include_math_stats` that triggers `stddev` and `mean` to be calculated for String columns.
- Improved the error message for `Session.write_pandas()` and `Session.create_dataframe()` when the input pandas DataFrame does not have a column.
<<<<<<< HEAD
- Improved `DataFrameReader.dbapi` (PrPr) to use in-memory Parquet-based ingestion for better performance and security.
=======
- Added support for retrieving `Edge.properties` when retrieving lineage from `DGQL` in `DataFrame.lineage.trace`.
>>>>>>> f94595ba

### Snowpark Local Testing Updates

#### Bug Fixes

- Fixed a bug in `Column.isin` that would cause incorrect filtering on joined or previously filtered data.

### Snowpark pandas API Updates

#### Improvements

- Set the default value of the `index` parameter to `False` for `DataFrame.to_view`, `Series.to_view`, `DataFrame.to_dynamic_table`, and `Series.to_dynamic_table`.
- Added `iceberg_version` option to table creation functions.
- Reduced query count for many operations, including `insert`, `repr`, and `groupby`, that previously issued a query to retrieve the input data's size.

## 1.32.0 (2025-05-15)

### Snowpark Python API Updates

#### Improvements

- Invoking snowflake system procedures does not invoke an additional `describe procedure` call to check the return type of the procedure.
- Added support for `Session.create_dataframe()` with the stage URL and FILE data type.
- Added support for different modes for dealing with corrupt XML records when reading an XML file using `session.read.option('mode', <mode>), option('rowTag', <tag_name>).xml(<stage_file_path>)`. Currently `PERMISSIVE`, `DROPMALFORMED` and `FAILFAST` are supported.
- Improved the error message of the XML reader when the specified row tag is not found in the file.
- Improved query generation for `Dataframe.drop` to use `SELECT * EXCLUDE ()` to exclude the dropped columns. To enable this feature, set `session.conf.set("use_simplified_query_generation", True)`.
- Added support for `VariantType` to `StructType.from_json`

#### Bug Fixes

- Fixed a bug in `DataFrameWriter.dbapi` (PrPr) that unicode or double-quoted column name in external database causes error because not quoted correctly.
- Fixed a bug where named fields in nested OBJECT data could cause errors when containing spaces.

### Snowpark Local Testing Updates

#### Bug Fixes

- Fixed a bug in `snowflake.snowpark.functions.rank` that would cause sort direction to not be respected.
- Fixed a bug in `snowflake.snowpark.functions.to_timestamp_*` that would cause incorrect results on filtered data.

### Snowpark pandas API Updates

#### New Features

- Added support for dict values in `Series.str.get`, `Series.str.slice`, and `Series.str.__getitem__` (`Series.str[...]`).
- Added support for `DataFrame.to_html`.
- Added support for `DataFrame.to_string` and `Series.to_string`.
- Added support for reading files from S3 buckets using `pd.read_csv`.
- Added `ENFORCE_EXISTING_FILE_FORMAT` option to the `DataFrameReader`, which allows to read a dataframe only based on an existing file format object when used together with `FORMAT_NAME`.

#### Improvements

- Make `iceberg_config` a required parameter for `DataFrame.to_iceberg` and `Series.to_iceberg`.

## 1.31.1 (2025-05-05)

### Snowpark Python API Updates

#### Bug Fixes

- Updated conda build configuration to deprecate Python 3.8 support, preventing installation in incompatible environments.

## 1.31.0 (2025-04-24)

### Snowpark Python API Updates

#### New Features

- Added support for `restricted caller` permission of `execute_as` argument in `StoredProcedure.register()`.
- Added support for non-select statement in `DataFrame.to_pandas()`.
- Added support for `artifact_repository` parameter to `Session.add_packages`, `Session.add_requirements`, `Session.get_packages`, `Session.remove_package`, and `Session.clear_packages`.
- Added support for reading an XML file using a row tag by `session.read.option('rowTag', <tag_name>).xml(<stage_file_path>)` (experimental).
  - Each XML record is extracted as a separate row.
  - Each field within that record becomes a separate column of type VARIANT, which can be further queried using dot notation, e.g., `col(a.b.c)`.
- Added updates to `DataFrameReader.dbapi` (PrPr):
  - Added `fetch_merge_count` parameter for optimizing performance by merging multiple fetched data into a single Parquet file.
  - Added support for Databricks.
  - Added support for ingestion with Snowflake UDTF.
- Added support for the following AI-powered functions in `functions.py` (Private Preview):
  - `prompt`
  - `ai_filter` (added support for `prompt()` function and image files, and changed the second argument name from `expr` to `file`)
  - `ai_classify`

#### Improvements

- Renamed the `relaxed_ordering` param into `enforce_ordering` for `DataFrame.to_snowpark_pandas`. Also the new default values is `enforce_ordering=False` which has the opposite effect of the previous default value, `relaxed_ordering=False`.
- Improved `DataFrameReader.dbapi` (PrPr) reading performance by setting the default `fetch_size` parameter value to 1000.
- Improve the error message for invalid identifier SQL error by suggesting the potentially matching identifiers.
- Reduced the number of describe queries issued when creating a DataFrame from a Snowflake table using `session.table`.
- Improved performance and accuracy of `DataFrameAnalyticsFunctions.time_series_agg()`.

#### Bug Fixes

- Fixed a bug in `DataFrame.group_by().pivot().agg` when the pivot column and aggregate column are the same.
- Fixed a bug in `DataFrameReader.dbapi` (PrPr) where a `TypeError` was raised when `create_connection` returned a connection object of an unsupported driver type.
- Fixed a bug where `df.limit(0)` call would not properly apply.
- Fixed a bug in `DataFrameWriter.save_as_table` that caused reserved names to throw errors when using append mode.

#### Deprecations

- Deprecated support for Python3.8.
- Deprecated argument `sliding_interval` in `DataFrameAnalyticsFunctions.time_series_agg()`.

### Snowpark Local Testing Updates

#### New Features

- Added support for Interval expression to `Window.range_between`.
- Added support for `array_construct` function.

#### Bug Fixes

- Fixed a bug in local testing where transient `__pycache__` directory was unintentionally copied during stored procedure execution via import.
- Fixed a bug in local testing that created incorrect result for `Column.like` calls.
- Fixed a bug in local testing that caused `Column.getItem` and `snowpark.snowflake.functions.get` to raise `IndexError` rather than return null.
- Fixed a bug in local testing where `df.limit(0)` call would not properly apply.
- Fixed a bug in local testing where a `Table.merge` into an empty table would cause an exception.

### Snowpark pandas API Updates

#### Dependency Updates

- Updated `modin` from 0.30.1 to 0.32.0.
- Added support for `numpy` 2.0 and above.

#### New Features

- Added support for `DataFrame.create_or_replace_view` and `Series.create_or_replace_view`.
- Added support for `DataFrame.create_or_replace_dynamic_table` and `Series.create_or_replace_dynamic_table`.
- Added support for `DataFrame.to_view` and `Series.to_view`.
- Added support for `DataFrame.to_dynamic_table` and `Series.to_dynamic_table`.
- Added support for `DataFrame.groupby.resample` for aggregations `max`, `mean`, `median`, `min`, and `sum`.
- Added support for reading stage files using:
  - `pd.read_excel`
  - `pd.read_html`
  - `pd.read_pickle`
  - `pd.read_sas`
  - `pd.read_xml`
- Added support for `DataFrame.to_iceberg` and `Series.to_iceberg`.
- Added support for dict values in `Series.str.len`.

#### Improvements

- Improve performance of `DataFrame.groupby.apply` and `Series.groupby.apply` by avoiding expensive pivot step.
- Added estimate for row count upper bound to `OrderedDataFrame` to enable better engine switching. This could potentially result in increased query counts.
- Renamed the `relaxed_ordering` param into `enforce_ordering` for `pd.read_snowflake`. Also the new default value is `enforce_ordering=False` which has the opposite effect of the previous default value, `relaxed_ordering=False`.

#### Bug Fixes

- Fixed a bug for `pd.read_snowflake` when reading iceberg tables and `enforce_ordering=True`.

## 1.30.0 (2025-03-27)

### Snowpark Python API Updates

#### New Features

- Added Support for relaxed consistency and ordering guarantees in `Dataframe.to_snowpark_pandas` by introducing the new parameter `relaxed_ordering`.
- `DataFrameReader.dbapi` (PrPr) now accepts a list of strings for the session_init_statement parameter, allowing multiple SQL statements to be executed during session initialization.

#### Improvements

- Improved query generation for `Dataframe.stat.sample_by` to generate a single flat query that scales well with large `fractions` dictionary compared to older method of creating a UNION ALL subquery for each key in `fractions`. To enable this feature, set `session.conf.set("use_simplified_query_generation", True)`.
- Improved performance of `DataFrameReader.dbapi` by enable vectorized option when copy parquet file into table.
- Improved query generation for `DataFrame.random_split` in the following ways. They can be enabled by setting `session.conf.set("use_simplified_query_generation", True)`:
  - Removed the need to `cache_result` in the internal implementation of the input dataframe resulting in a pure lazy dataframe operation.
  - The `seed` argument now behaves as expected with repeatable results across multiple calls and sessions.
- `DataFrame.fillna` and `DataFrame.replace` now both support fitting `int` and `float` into `Decimal` columns if `include_decimal` is set to True.
- Added documentation for the following UDF and stored procedure functions in `files.py` as a result of their General Availability.
  - `SnowflakeFile.write`
  - `SnowflakeFile.writelines`
  - `SnowflakeFile.writeable`
- Minor documentation changes for `SnowflakeFile` and `SnowflakeFile.open()`

#### Bug Fixes

- Fixed a bug for the following functions that raised errors `.cast()` is applied to their output
  - `from_json`
  - `size`

### Snowpark Local Testing Updates

#### Bug Fixes

- Fixed a bug in aggregation that caused empty groups to still produce rows.
- Fixed a bug in `Dataframe.except_` that would cause rows to be incorrectly dropped.
- Fixed a bug that caused `to_timestamp` to fail when casting filtered columns.

### Snowpark pandas API Updates

#### New Features

- Added support for list values in `Series.str.__getitem__` (`Series.str[...]`).
- Added support for `pd.Grouper` objects in group by operations. When `freq` is specified, the default values of the `sort`, `closed`, `label`, and `convention` arguments are supported; `origin` is supported when it is `start` or `start_day`.
- Added support for relaxed consistency and ordering guarantees in `pd.read_snowflake` for both named data sources (e.g., tables and views) and query data sources by introducing the new parameter `relaxed_ordering`.

#### Improvements

- Raise a warning whenever `QUOTED_IDENTIFIERS_IGNORE_CASE` is found to be set, ask user to unset it.
- Improved how a missing `index_label` in `DataFrame.to_snowflake` and `Series.to_snowflake` is handled when `index=True`. Instead of raising a `ValueError`, system-defined labels are used for the index columns.
- Improved error message for `groupby or DataFrame or Series.agg` when the function name is not supported.

## 1.29.1 (2025-03-12)

### Snowpark Python API Updates

#### Bug Fixes

- Fixed a bug in `DataFrameReader.dbapi` (PrPr) that prevents usage in stored procedure and snowbooks.

## 1.29.0 (2025-03-05)

### Snowpark Python API Updates

#### New Features

- Added support for the following AI-powered functions in `functions.py` (Private Preview):
  - `ai_filter`
  - `ai_agg`
  - `summarize_agg`
- Added support for the new FILE SQL type support, with the following related functions in `functions.py` (Private Preview):
  - `fl_get_content_type`
  - `fl_get_etag`
  - `fl_get_file_type`
  - `fl_get_last_modified`
  - `fl_get_relative_path`
  - `fl_get_scoped_file_url`
  - `fl_get_size`
  - `fl_get_stage`
  - `fl_get_stage_file_url`
  - `fl_is_audio`
  - `fl_is_compressed`
  - `fl_is_document`
  - `fl_is_image`
  - `fl_is_video`
- Added support for importing third-party packages from PyPi using Artifact Repository (Private Preview):
  - Use keyword arguments `artifact_repository` and `artifact_repository_packages` to specify your artifact repository and packages respectively when registering stored procedures or user defined functions.
  - Supported APIs are:
    - `Session.sproc.register`
    - `Session.udf.register`
    - `Session.udaf.register`
    - `Session.udtf.register`
    - `functions.sproc`
    - `functions.udf`
    - `functions.udaf`
    - `functions.udtf`
    - `functions.pandas_udf`
    - `functions.pandas_udtf`

#### Bug Fixes

- Fixed a bug where creating a Dataframe with large number of values raised `Unsupported feature 'SCOPED_TEMPORARY'.` error if thread-safe session was disabled.
- Fixed a bug where `df.describe` raised internal SQL execution error when the dataframe is created from reading a stage file and CTE optimization is enabled.
- Fixed a bug where `df.order_by(A).select(B).distinct()` would generate invalid SQL when simplified query generation was enabled using `session.conf.set("use_simplified_query_generation", True)`.
- Disabled simplified query generation by default.

#### Improvements

- Improved version validation warnings for `snowflake-snowpark-python` package compatibility when registering stored procedures. Now, warnings are only triggered if the major or minor version does not match, while bugfix version differences no longer generate warnings.
- Bumped cloudpickle dependency to also support `cloudpickle==3.0.0` in addition to previous versions.

### Snowpark Local Testing Updates

#### New Features

- Added support for literal values to `range_between` window function.

### Snowpark pandas API Updates

#### New Features

- Added support for list values in `Series.str.slice`.
- Added support for applying Snowflake Cortex functions `ClassifyText`, `Translate`, and `ExtractAnswer`.
- Added support for `Series.hist`.

#### Improvements

- Improved performance of `DataFrame.groupby.transform` and `Series.groupby.transform` by avoiding expensive pivot step.
- Improve error message for `pd.to_snowflake`, `DataFrame.to_snowflake`, and `Series.to_snowflake` when the table does not exist.
- Improve readability of docstring for the `if_exists` parameter in `pd.to_snowflake`, `DataFrame.to_snowflake`, and `Series.to_snowflake`.
- Improve error message for all pandas functions that use UDFs with Snowpark objects.

#### Bug Fixes

- Fixed a bug in `Series.rename_axis` where an `AttributeError` was being raised.
- Fixed a bug where `pd.get_dummies` didn't ignore NULL/NaN values by default.
- Fixed a bug where repeated calls to `pd.get_dummies` results in 'Duplicated column name error'.
- Fixed a bug in `pd.get_dummies` where passing list of columns generated incorrect column labels in output DataFrame.
- Update `pd.get_dummies` to return bool values instead of int.

## 1.28.0 (2025-02-20)

### Snowpark Python API Updates

#### New Features

- Added support for the following functions in `functions.py`
  - `normal`
  - `randn`
- Added support for `allow_missing_columns` parameter to `Dataframe.union_by_name` and `Dataframe.union_all_by_name`.

#### Improvements

- Improved query generation for `Dataframe.distinct` to generate `SELECT DISTINCT` instead of `SELECT` with `GROUP BY` all columns. To disable this feature, set `session.conf.set("use_simplified_query_generation", False)`.

#### Deprecations

- Deprecated Snowpark Python function `snowflake_cortex_summarize`. Users can install snowflake-ml-python and use the snowflake.cortex.summarize function instead.
- Deprecated Snowpark Python function `snowflake_cortex_sentiment`. Users can install snowflake-ml-python and use the snowflake.cortex.sentiment function instead.

#### Bug Fixes

- Fixed a bug where session-level query tag was overwritten by a stacktrace for dataframes that generate multiple queries. Now, the query tag will only be set to the stacktrace if `session.conf.set("collect_stacktrace_in_query_tag", True)`.
- Fixed a bug in `Session._write_pandas` where it was erroneously passing `use_logical_type` parameter to `Session._write_modin_pandas_helper` when writing a Snowpark pandas object.
- Fixed a bug in options sql generation that could cause multiple values to be formatted incorrectly.
- Fixed a bug in `Session.catalog` where empty strings for database or schema were not handled correctly and were generating erroneous sql statements.

#### Experimental Features

- Added support for writing pyarrow Tables to Snowflake tables.

### Snowpark pandas API Updates

#### New Features

- Added support for applying Snowflake Cortex functions `Summarize` and `Sentiment`.
- Added support for list values in `Series.str.get`.

#### Bug Fixes

- Fixed a bug in `apply` where kwargs were not being correctly passed into the applied function.

### Snowpark Local Testing Updates

#### New Features
- Added support for the following functions
    - `hour`
    - `minute`
- Added support for NULL_IF parameter to csv reader.
- Added support for `date_format`, `datetime_format`, and `timestamp_format` options when loading csvs.

#### Bug Fixes

- Fixed a bug in Dataframe.join that caused columns to have incorrect typing.
- Fixed a bug in when statements that caused incorrect results in the otherwise clause.


## 1.27.0 (2025-02-03)

### Snowpark Python API Updates

#### New Features

- Added support for the following functions in `functions.py`
  - `array_reverse`
  - `divnull`
  - `map_cat`
  - `map_contains_key`
  - `map_keys`
  - `nullifzero`
  - `snowflake_cortex_sentiment`
  - `acosh`
  - `asinh`
  - `atanh`
  - `bit_length`
  - `bitmap_bit_position`
  - `bitmap_bucket_number`
  - `bitmap_construct_agg`
  - `bitshiftright_unsigned`
  - `cbrt`
  - `equal_null`
  - `from_json`
  - `ifnull`
  - `localtimestamp`
  - `max_by`
  - `min_by`
  - `nth_value`
  - `nvl`
  - `octet_length`
  - `position`
  - `regr_avgx`
  - `regr_avgy`
  - `regr_count`
  - `regr_intercept`
  - `regr_r2`
  - `regr_slope`
  - `regr_sxx`
  - `regr_sxy`
  - `regr_syy`
  - `try_to_binary`
  - `base64`
  - `base64_decode_string`
  - `base64_encode`
  - `editdistance`
  - `hex`
  - `hex_encode`
  - `instr`
  - `log1p`
  - `log2`
  - `log10`
  - `percentile_approx`
  - `unbase64`
- Added support for `seed` argument in `DataFrame.stat.sample_by`. Note that it only supports a `Table` object, and will be ignored for a `DataFrame` object.
- Added support for specifying a schema string (including implicit struct syntax) when calling `DataFrame.create_dataframe`.
- Added support for `DataFrameWriter.insert_into/insertInto`. This method also supports local testing mode.
- Added support for `DataFrame.create_temp_view` to create a temporary view. It will fail if the view already exists.
- Added support for multiple columns in the functions `map_cat` and `map_concat`.
- Added an option `keep_column_order` for keeping original column order in `DataFrame.with_column` and `DataFrame.with_columns`.
- Added options to column casts that allow renaming or adding fields in StructType columns.
- Added support for `contains_null` parameter to ArrayType.
- Added support for creating a temporary view via `DataFrame.create_or_replace_temp_view` from a DataFrame created by reading a file from a stage.
- Added support for `value_contains_null` parameter to MapType.
- Added support for using `Column` object in `Column.in_` and `functions.in_`.
- Added `interactive` to telemetry that indicates whether the current environment is an interactive one.
- Allow `session.file.get` in a Native App to read file paths starting with `/` from the current version
- Added support for multiple aggregation functions after `DataFrame.pivot`.

#### Experimental Features

- Added `Catalog` class to manage snowflake objects. It can be accessed via `Session.catalog`.
  - `snowflake.core` is a dependency required for this feature.
- Allow user input schema when reading JSON file on stage.
- Added support for specifying a schema string (including implicit struct syntax) when calling `DataFrame.create_dataframe`.

#### Improvements

- Updated README.md to include instructions on how to verify package signatures using `cosign`.

#### Bug Fixes

- Fixed a bug in local testing mode that caused a column to contain None when it should contain 0.
- Fixed a bug in `StructField.from_json` that prevented TimestampTypes with `tzinfo` from being parsed correctly.
- Fixed a bug in function `date_format` that caused an error when the input column was date type or timestamp type.
- Fixed a bug in dataframe that null value can be inserted in a non-nullable column.
- Fixed a bug in `replace` and `lit` which raised type hint assertion error when passing `Column` expression objects.
- Fixed a bug in `pandas_udf` and `pandas_udtf` where `session` parameter was erroneously ignored.
- Fixed a bug that raised incorrect type conversion error for system function called through `session.call`.

### Snowpark pandas API Updates

#### New Features

- Added support for `Series.str.ljust` and `Series.str.rjust`.
- Added support for `Series.str.center`.
- Added support for `Series.str.pad`.
- Added support for applying Snowpark Python function `snowflake_cortex_sentiment`.
- Added support for `DataFrame.map`.
- Added support for `DataFrame.from_dict` and `DataFrame.from_records`.
- Added support for mixed case field names in struct type columns.
- Added support for `SeriesGroupBy.unique`
- Added support for `Series.dt.strftime` with the following directives:
  - %d: Day of the month as a zero-padded decimal number.
  - %m: Month as a zero-padded decimal number.
  - %Y: Year with century as a decimal number.
  - %H: Hour (24-hour clock) as a zero-padded decimal number.
  - %M: Minute as a zero-padded decimal number.
  - %S: Second as a zero-padded decimal number.
  - %f: Microsecond as a decimal number, zero-padded to 6 digits.
  - %j: Day of the year as a zero-padded decimal number.
  - %X: Locale’s appropriate time representation.
  - %%: A literal '%' character.
- Added support for `Series.between`.
- Added support for `include_groups=False` in `DataFrameGroupBy.apply`.
- Added support for `expand=True` in `Series.str.split`.
- Added support for `DataFrame.pop` and `Series.pop`.
- Added support for `first` and `last` in `DataFrameGroupBy.agg` and `SeriesGroupBy.agg`.
- Added support for `Index.drop_duplicates`.
- Added support for aggregations `"count"`, `"median"`, `np.median`,
  `"skew"`, `"std"`, `np.std` `"var"`, and `np.var` in
  `pd.pivot_table()`, `DataFrame.pivot_table()`, and `pd.crosstab()`.

#### Improvements
- Improve performance of `DataFrame.map`, `Series.apply` and `Series.map` methods by mapping numpy functions to snowpark functions if possible.
- Added documentation for `DataFrame.map`.
- Improve performance of `DataFrame.apply` by mapping numpy functions to snowpark functions if possible.
- Added documentation on the extent of Snowpark pandas interoperability with scikit-learn.
- Infer return type of functions in `Series.map`, `Series.apply` and `DataFrame.map` if type-hint is not provided.
- Added `call_count` to telemetry that counts method calls including interchange protocol calls.

## 1.26.0 (2024-12-05)

### Snowpark Python API Updates

#### New Features

- Added support for property `version` and class method `get_active_session` for `Session` class.
- Added new methods and variables to enhance data type handling and JSON serialization/deserialization:
  - To `DataType`, its derived classes, and `StructField`:
    - `type_name`: Returns the type name of the data.
    - `simple_string`: Provides a simple string representation of the data.
    - `json_value`: Returns the data as a JSON-compatible value.
    - `json`: Converts the data to a JSON string.
  - To `ArrayType`, `MapType`, `StructField`, `PandasSeriesType`, `PandasDataFrameType` and `StructType`:
    - `from_json`: Enables these types to be created from JSON data.
  - To `MapType`:
    - `keyType`: keys of the map
    - `valueType`: values of the map
- Added support for method `appName` in `SessionBuilder`.
- Added support for `include_nulls` argument in `DataFrame.unpivot`.
- Added support for following functions in `functions.py`:
  - `size` to get size of array, object, or map columns.
  - `collect_list` an alias of `array_agg`.
  - `substring` makes `len` argument optional.
- Added parameter `ast_enabled` to session for internal usage (default: `False`).

#### Improvements

- Added support for specifying the following to `DataFrame.create_or_replace_dynamic_table`:
  - `iceberg_config` A dictionary that can hold the following iceberg configuration options:
    - `external_volume`
    - `catalog`
    - `base_location`
    - `catalog_sync`
    - `storage_serialization_policy`
- Added support for nested data types to `DataFrame.print_schema`
- Added support for `level` parameter to `DataFrame.print_schema`
- Improved flexibility of `DataFrameReader` and `DataFrameWriter` API by adding support for the following:
  - Added `format` method to `DataFrameReader` and `DataFrameWriter` to specify file format when loading or unloading results.
  - Added `load` method to `DataFrameReader` to work in conjunction with `format`.
  - Added `save` method to `DataFrameWriter` to work in conjunction with `format`.
  - Added support to read keyword arguments to `options` method for `DataFrameReader` and `DataFrameWriter`.
- Relaxed the cloudpickle dependency for Python 3.11 to simplify build requirements. However, for Python 3.11, `cloudpickle==2.2.1` remains the only supported version.

#### Bug Fixes

- Removed warnings that dynamic pivot features were in private preview, because
  dynamic pivot is now generally available.
- Fixed a bug in `session.read.options` where `False` Boolean values were incorrectly parsed as `True` in the generated file format.

#### Dependency Updates

- Added a runtime dependency on `python-dateutil`.

### Snowpark pandas API Updates

#### New Features

- Added partial support for `Series.map` when `arg` is a pandas `Series` or a
  `collections.abc.Mapping`. No support for instances of `dict` that implement
  `__missing__` but are not instances of `collections.defaultdict`.
- Added support for `DataFrame.align` and `Series.align` for `axis=1` and `axis=None`.
- Added support for `pd.json_normalize`.
- Added support for `GroupBy.pct_change` with `axis=0`, `freq=None`, and `limit=None`.
- Added support for `DataFrameGroupBy.__iter__` and `SeriesGroupBy.__iter__`.
- Added support for `np.sqrt`, `np.trunc`, `np.floor`, numpy trig functions, `np.exp`, `np.abs`, `np.positive` and `np.negative`.
- Added partial support for the dataframe interchange protocol method
  `DataFrame.__dataframe__()`.

#### Bug Fixes

- Fixed a bug in `df.loc` where setting a single column from a series results in unexpected `None` values.

#### Improvements

- Use UNPIVOT INCLUDE NULLS for unpivot operations in pandas instead of sentinel values.
- Improved documentation for pd.read_excel.

## 1.25.0 (2024-11-14)

### Snowpark Python API Updates

#### New Features

- Added the following new functions in `snowflake.snowpark.dataframe`:
  - `map`
- Added support for passing parameter `include_error` to `Session.query_history` to record queries that have error during execution.

#### Improvements

- When target stage is not set in profiler, a default stage from `Session.get_session_stage` is used instead of raising `SnowparkSQLException`.
- Allowed lower case or mixed case input when calling `Session.stored_procedure_profiler.set_active_profiler`.
- Added distributed tracing using open telemetry APIs for action function in `DataFrame`:
  - `cache_result`
- Removed opentelemetry warning from logging.

#### Bug Fixes

- Fixed the pre-action and post-action query propagation when `In` expression were used in selects.
- Fixed a bug that raised error `AttributeError` while calling `Session.stored_procedure_profiler.get_output` when `Session.stored_procedure_profiler` is disabled.

#### Dependency Updates

- Added a dependency on `protobuf>=5.28` and `tzlocal` at runtime.
- Added a dependency on `protoc-wheel-0` for the development profile.
- Require `snowflake-connector-python>=3.12.0, <4.0.0` (was `>=3.10.0`).

### Snowpark pandas API Updates

#### Dependency Updates

- Updated `modin` from 0.28.1 to 0.30.1.
- Added support for all `pandas` 2.2.x versions.

#### New Features

- Added support for `Index.to_numpy`.
- Added support for `DataFrame.align` and `Series.align` for `axis=0`.
- Added support for `size` in `GroupBy.aggregate`, `DataFrame.aggregate`, and `Series.aggregate`.
- Added support for `snowflake.snowpark.functions.window`
- Added support for `pd.read_pickle` (Uses native pandas for processing).
- Added support for `pd.read_html` (Uses native pandas for processing).
- Added support for `pd.read_xml` (Uses native pandas for processing).
- Added support for aggregation functions `"size"` and `len` in `GroupBy.aggregate`, `DataFrame.aggregate`, and `Series.aggregate`.
- Added support for list values in `Series.str.len`.

#### Bug Fixes

- Fixed a bug where aggregating a single-column dataframe with a single callable function (e.g. `pd.DataFrame([0]).agg(np.mean)`) would fail to transpose the result.
- Fixed bugs where `DataFrame.dropna()` would:
  - Treat an empty `subset` (e.g. `[]`) as if it specified all columns instead of no columns.
  - Raise a `TypeError` for a scalar `subset` instead of filtering on just that column.
  - Raise a `ValueError` for a `subset` of type `pandas.Index` instead of filtering on the columns in the index.
- Disable creation of scoped read only table to mitigate Disable creation of scoped read only table to mitigate `TableNotFoundError` when using dynamic pivot in notebook environment.
- Fixed a bug when concat dataframe or series objects are coming from the same dataframe when axis = 1.

#### Improvements

- Improve np.where with scalar x value by eliminating unnecessary join and temp table creation.
- Improve get_dummies performance by flattening the pivot with join.
- Improve align performance when aligning on row position column by removing unnecessary window functions.



### Snowpark Local Testing Updates

#### New Features

- Added support for patching functions that are unavailable in the `snowflake.snowpark.functions` module.
- Added support for `snowflake.snowpark.functions.any_value`

#### Bug Fixes

- Fixed a bug where `Table.update` could not handle `VariantType`, `MapType`, and `ArrayType` data types.
- Fixed a bug where column aliases were incorrectly resolved in `DataFrame.join`, causing errors when selecting columns from a joined DataFrame.
- Fixed a bug where `Table.update` and `Table.merge` could fail if the target table's index was not the default `RangeIndex`.

## 1.24.0 (2024-10-28)

### Snowpark Python API Updates

#### New Features

- Updated `Session` class to be thread-safe. This allows concurrent DataFrame transformations, DataFrame actions, UDF and stored procedure registration, and concurrent file uploads when using the same `Session` object.
  - The feature is disabled by default and can be enabled by setting `FEATURE_THREAD_SAFE_PYTHON_SESSION` to `True` for account.
  - Updating session configurations, like changing database or schema, when multiple threads are using the session may lead to unexpected behavior.
  - When enabled, some internally created temporary table names returned from `DataFrame.queries` API are not deterministic, and may be different when DataFrame actions are executed. This does not affect explicit user-created temporary tables.
- Added support for 'Service' domain to `session.lineage.trace` API.
- Added support for `copy_grants` parameter when registering UDxF and stored procedures.
- Added support for the following methods in `DataFrameWriter` to support daisy-chaining:
  - `option`
  - `options`
  - `partition_by`
- Added support for `snowflake_cortex_summarize`.

#### Improvements

- Improved the following new capability for function `snowflake.snowpark.functions.array_remove` it is now possible to use in python.
- Disables sql simplification when sort is performed after limit.
  - Previously, `df.sort().limit()` and `df.limit().sort()` generates the same query with sort in front of limit. Now, `df.limit().sort()` will generate query that reads `df.limit().sort()`.
  - Improve performance of generated query for `df.limit().sort()`, because limit stops table scanning as soon as the number of records is satisfied.
- Added a client side error message for when an invalid stage location is passed to DataFrame read functions.

#### Bug Fixes

- Fixed a bug where the automatic cleanup of temporary tables could interfere with the results of async query execution.
- Fixed a bug in `DataFrame.analytics.time_series_agg` function to handle multiple data points in same sliding interval.
- Fixed a bug that created inconsistent casing in field names of structured objects in iceberg schemas.

#### Deprecations

- Deprecated warnings will be triggered when using snowpark-python with Python 3.8. For more details, please refer to https://docs.snowflake.com/en/developer-guide/python-runtime-support-policy.

### Snowpark pandas API Updates

#### New Features

- Added support for `np.subtract`, `np.multiply`, `np.divide`, and `np.true_divide`.
- Added support for tracking usages of `__array_ufunc__`.
- Added numpy compatibility support for `np.float_power`, `np.mod`, `np.remainder`, `np.greater`, `np.greater_equal`, `np.less`, `np.less_equal`, `np.not_equal`, and `np.equal`.
- Added numpy compatibility support for `np.log`, `np.log2`, and `np.log10`
- Added support for `DataFrameGroupBy.bfill`, `SeriesGroupBy.bfill`, `DataFrameGroupBy.ffill`, and `SeriesGroupBy.ffill`.
- Added support for `on` parameter with `Resampler`.
- Added support for timedelta inputs in `value_counts()`.
- Added support for applying Snowpark Python function `snowflake_cortex_summarize`.
- Added support for `DataFrame.attrs` and `Series.attrs`.
- Added support for `DataFrame.style`.
- Added numpy compatibility support for `np.full_like`

#### Improvements

- Improved generated SQL query for `head` and `iloc` when the row key is a slice.
- Improved error message when passing an unknown timezone to `tz_convert` and `tz_localize` in `Series`, `DataFrame`, `Series.dt`, and `DatetimeIndex`.
- Improved documentation for `tz_convert` and `tz_localize` in `Series`, `DataFrame`, `Series.dt`, and `DatetimeIndex` to specify the supported timezone formats.
- Added additional kwargs support for `df.apply` and `series.apply` ( as well as `map` and `applymap` ) when using snowpark functions. This allows for some position independent compatibility between apply and functions where the first argument is not a pandas object.
- Improved generated SQL query for `iloc` and `iat` when the row key is a scalar.
- Removed all joins in `iterrows`.
- Improved documentation for `Series.map` to reflect the unsupported features.
- Added support for `np.may_share_memory` which is used internally by many scikit-learn functions. This method will always return false when called with a Snowpark pandas object.

#### Bug Fixes

- Fixed a bug where `DataFrame` and `Series` `pct_change()` would raise `TypeError` when input contained timedelta columns.
- Fixed a bug where `replace()` would sometimes propagate `Timedelta` types incorrectly through `replace()`. Instead raise `NotImplementedError` for `replace()` on `Timedelta`.
- Fixed a bug where `DataFrame` and `Series` `round()` would raise `AssertionError` for `Timedelta` columns. Instead raise `NotImplementedError` for `round()` on `Timedelta`.
- Fixed a bug where `reindex` fails when the new index is a Series with non-overlapping types from the original index.
- Fixed a bug where calling `__getitem__` on a DataFrameGroupBy object always returned a DataFrameGroupBy object if `as_index=False`.
- Fixed a bug where inserting timedelta values into an existing column would silently convert the values to integers instead of raising `NotImplementedError`.
- Fixed a bug where `DataFrame.shift()` on axis=0 and axis=1 would fail to propagate timedelta types.
- `DataFrame.abs()`, `DataFrame.__neg__()`, `DataFrame.stack()`, and `DataFrame.unstack()` now raise `NotImplementedError` for timedelta inputs instead of failing to propagate timedelta types.

### Snowpark Local Testing Updates

#### Bug Fixes

- Fixed a bug where `DataFrame.alias` raises `KeyError` for input column name.
- Fixed a bug where `to_csv` on Snowflake stage fails when data contains empty strings.

## 1.23.0 (2024-10-09)

### Snowpark Python API Updates

#### New Features

- Added the following new functions in `snowflake.snowpark.functions`:
  - `make_interval`
- Added support for using Snowflake Interval constants with `Window.range_between()` when the order by column is TIMESTAMP or DATE type.
- Added support for file writes. This feature is currently in private preview.
- Added `thread_id` to `QueryRecord` to track the thread id submitting the query history.
- Added support for `Session.stored_procedure_profiler`.

#### Improvements

#### Bug Fixes

- Fixed a bug where registering a stored procedure or UDxF with type hints would give a warning `'NoneType' has no len() when trying to read default values from function`.

### Snowpark pandas API Updates

#### New Features

- Added support for `TimedeltaIndex.mean` method.
- Added support for some cases of aggregating `Timedelta` columns on `axis=0` with `agg` or `aggregate`.
- Added support for `by`, `left_by`, `right_by`, `left_index`, and `right_index` for `pd.merge_asof`.
- Added support for passing parameter `include_describe` to `Session.query_history`.
- Added support for `DatetimeIndex.mean` and `DatetimeIndex.std` methods.
- Added support for `Resampler.asfreq`, `Resampler.indices`, `Resampler.nunique`, and `Resampler.quantile`.
- Added support for `resample` frequency `W`, `ME`, `YE` with `closed = "left"`.
- Added support for `DataFrame.rolling.corr` and `Series.rolling.corr` for `pairwise = False` and int `window`.
- Added support for string time-based `window` and `min_periods = None` for `Rolling`.
- Added support for `DataFrameGroupBy.fillna` and `SeriesGroupBy.fillna`.
- Added support for constructing `Series` and `DataFrame` objects with the lazy `Index` object as `data`, `index`, and `columns` arguments.
- Added support for constructing `Series` and `DataFrame` objects with `index` and `column` values not present in `DataFrame`/`Series` `data`.
- Added support for `pd.read_sas` (Uses native pandas for processing).
- Added support for applying `rolling().count()` and `expanding().count()` to `Timedelta` series and columns.
- Added support for `tz` in both `pd.date_range` and `pd.bdate_range`.
- Added support for `Series.items`.
- Added support for `errors="ignore"` in `pd.to_datetime`.
- Added support for `DataFrame.tz_localize` and `Series.tz_localize`.
- Added support for `DataFrame.tz_convert` and `Series.tz_convert`.
- Added support for applying Snowpark Python functions (e.g., `sin`) in `Series.map`, `Series.apply`, `DataFrame.apply` and `DataFrame.applymap`.

#### Improvements

- Improved `to_pandas` to persist the original timezone offset for TIMESTAMP_TZ type.
- Improved `dtype` results for TIMESTAMP_TZ type to show correct timezone offset.
- Improved `dtype` results for TIMESTAMP_LTZ type to show correct timezone.
- Improved error message when passing non-bool value to `numeric_only` for groupby aggregations.
- Removed unnecessary warning about sort algorithm in `sort_values`.
- Use SCOPED object for internal create temp tables. The SCOPED objects will be stored sproc scoped if created within stored sproc, otherwise will be session scoped, and the object will be automatically cleaned at the end of the scope.
- Improved warning messages for operations that lead to materialization with inadvertent slowness.
- Removed unnecessary warning message about `convert_dtype` in `Series.apply`.

#### Bug Fixes

- Fixed a bug where an `Index` object created from a `Series`/`DataFrame` incorrectly updates the `Series`/`DataFrame`'s index name after an inplace update has been applied to the original `Series`/`DataFrame`.
- Suppressed an unhelpful `SettingWithCopyWarning` that sometimes appeared when printing `Timedelta` columns.
- Fixed `inplace` argument for `Series` objects derived from other `Series` objects.
- Fixed a bug where `Series.sort_values` failed if series name overlapped with index column name.
- Fixed a bug where transposing a dataframe would map `Timedelta` index levels to integer column levels.
- Fixed a bug where `Resampler` methods on timedelta columns would produce integer results.
- Fixed a bug where `pd.to_numeric()` would leave `Timedelta` inputs as `Timedelta` instead of converting them to integers.
- Fixed `loc` set when setting a single row, or multiple rows, of a DataFrame with a Series value.

### Snowpark Local Testing Updates

#### Bug Fixes

- Fixed a bug where nullable columns were annotated wrongly.
- Fixed a bug where the `date_add` and `date_sub` functions failed for `NULL` values.
- Fixed a bug where `equal_null` could fail inside a merge statement.
- Fixed a bug where `row_number` could fail inside a Window function.
- Fixed a bug where updates could fail when the source is the result of a join.


## 1.22.1 (2024-09-11)
This is a re-release of 1.22.0. Please refer to the 1.22.0 release notes for detailed release content.


## 1.22.0 (2024-09-10)

### Snowpark Python API Updates

### New Features

- Added the following new functions in `snowflake.snowpark.functions`:
  - `array_remove`
  - `ln`

#### Improvements

- Improved documentation for `Session.write_pandas` by making `use_logical_type` option more explicit.
- Added support for specifying the following to `DataFrameWriter.save_as_table`:
  - `enable_schema_evolution`
  - `data_retention_time`
  - `max_data_extension_time`
  - `change_tracking`
  - `copy_grants`
  - `iceberg_config` A dicitionary that can hold the following iceberg configuration options:
      - `external_volume`
      - `catalog`
      - `base_location`
      - `catalog_sync`
      - `storage_serialization_policy`
- Added support for specifying the following to `DataFrameWriter.copy_into_table`:
  - `iceberg_config` A dicitionary that can hold the following iceberg configuration options:
      - `external_volume`
      - `catalog`
      - `base_location`
      - `catalog_sync`
      - `storage_serialization_policy`
- Added support for specifying the following parameters to `DataFrame.create_or_replace_dynamic_table`:
  - `mode`
  - `refresh_mode`
  - `initialize`
  - `clustering_keys`
  - `is_transient`
  - `data_retention_time`
  - `max_data_extension_time`

#### Bug Fixes

- Fixed a bug in `session.read.csv` that caused an error when setting `PARSE_HEADER = True` in an externally defined file format.
- Fixed a bug in query generation from set operations that allowed generation of duplicate queries when children have common subqueries.
- Fixed a bug in `session.get_session_stage` that referenced a non-existing stage after switching database or schema.
- Fixed a bug where calling `DataFrame.to_snowpark_pandas` without explicitly initializing the Snowpark pandas plugin caused an error.
- Fixed a bug where using the `explode` function in dynamic table creation caused a SQL compilation error due to improper boolean type casting on the `outer` parameter.

### Snowpark Local Testing Updates

#### New Features

- Added support for type coercion when passing columns as input to UDF calls.
- Added support for `Index.identical`.

#### Bug Fixes

- Fixed a bug where the truncate mode in `DataFrameWriter.save_as_table` incorrectly handled DataFrames containing only a subset of columns from the existing table.
- Fixed a bug where function `to_timestamp` does not set the default timezone of the column datatype.

### Snowpark pandas API Updates

#### New Features

- Added limited support for the `Timedelta` type, including the following features. Snowpark pandas will raise `NotImplementedError` for unsupported `Timedelta` use cases.
  - supporting tracking the Timedelta type through `copy`, `cache_result`, `shift`, `sort_index`, `assign`, `bfill`, `ffill`, `fillna`, `compare`, `diff`, `drop`, `dropna`, `duplicated`, `empty`, `equals`, `insert`, `isin`, `isna`, `items`, `iterrows`, `join`, `len`, `mask`, `melt`, `merge`, `nlargest`, `nsmallest`, `to_pandas`.
  - converting non-timedelta to timedelta via `astype`.
  - `NotImplementedError` will be raised for the rest of methods that do not support `Timedelta`.
  - support for subtracting two timestamps to get a Timedelta.
  - support indexing with Timedelta data columns.
  - support for adding or subtracting timestamps and `Timedelta`.
  - support for binary arithmetic between two `Timedelta` values.
  - support for binary arithmetic and comparisons between `Timedelta` values and numeric values.
  - support for lazy `TimedeltaIndex`.
  - support for `pd.to_timedelta`.
  - support for `GroupBy` aggregations `min`, `max`, `mean`, `idxmax`, `idxmin`, `std`, `sum`, `median`, `count`, `any`, `all`, `size`, `nunique`, `head`, `tail`, `aggregate`.
  - support for `GroupBy` filtrations `first` and `last`.
  - support for `TimedeltaIndex` attributes: `days`, `seconds`, `microseconds` and `nanoseconds`.
  - support for `diff` with timestamp columns on `axis=0` and `axis=1`
  - support for `TimedeltaIndex` methods: `ceil`, `floor` and `round`.
  - support for `TimedeltaIndex.total_seconds` method.
- Added support for index's arithmetic and comparison operators.
- Added support for `Series.dt.round`.
- Added documentation pages for `DatetimeIndex`.
- Added support for `Index.name`, `Index.names`, `Index.rename`, and `Index.set_names`.
- Added support for `Index.__repr__`.
- Added support for `DatetimeIndex.month_name` and `DatetimeIndex.day_name`.
- Added support for `Series.dt.weekday`, `Series.dt.time`, and `DatetimeIndex.time`.
- Added support for `Index.min` and `Index.max`.
- Added support for `pd.merge_asof`.
- Added support for `Series.dt.normalize` and `DatetimeIndex.normalize`.
- Added support for `Index.is_boolean`, `Index.is_integer`, `Index.is_floating`, `Index.is_numeric`, and `Index.is_object`.
- Added support for `DatetimeIndex.round`, `DatetimeIndex.floor` and `DatetimeIndex.ceil`.
- Added support for `Series.dt.days_in_month` and `Series.dt.daysinmonth`.
- Added support for `DataFrameGroupBy.value_counts` and `SeriesGroupBy.value_counts`.
- Added support for `Series.is_monotonic_increasing` and `Series.is_monotonic_decreasing`.
- Added support for `Index.is_monotonic_increasing` and `Index.is_monotonic_decreasing`.
- Added support for `pd.crosstab`.
- Added support for `pd.bdate_range` and included business frequency support (B, BME, BMS, BQE, BQS, BYE, BYS) for both `pd.date_range` and `pd.bdate_range`.
- Added support for lazy `Index` objects  as `labels` in `DataFrame.reindex` and `Series.reindex`.
- Added support for `Series.dt.days`, `Series.dt.seconds`, `Series.dt.microseconds`, and `Series.dt.nanoseconds`.
- Added support for creating a `DatetimeIndex` from an `Index` of numeric or string type.
- Added support for string indexing with `Timedelta` objects.
- Added support for `Series.dt.total_seconds` method.
- Added support for `DataFrame.apply(axis=0)`.
- Added support for `Series.dt.tz_convert` and `Series.dt.tz_localize`.
- Added support for `DatetimeIndex.tz_convert` and `DatetimeIndex.tz_localize`.

#### Improvements

- Improve concat, join performance when operations are performed on series coming from the same dataframe by avoiding unnecessary joins.
- Refactored `quoted_identifier_to_snowflake_type` to avoid making metadata queries if the types have been cached locally.
- Improved `pd.to_datetime` to handle all local input cases.
- Create a lazy index from another lazy index without pulling data to client.
- Raised `NotImplementedError` for Index bitwise operators.
- Display a more clear error message when `Index.names` is set to a non-like-like object.
- Raise a warning whenever MultiIndex values are pulled in locally.
- Improve warning message for `pd.read_snowflake` include the creation reason when temp table creation is triggered.
- Improve performance for `DataFrame.set_index`, or setting `DataFrame.index` or `Series.index` by avoiding checks require eager evaluation. As a consequence, when the new index that does not match the current `Series`/`DataFrame` object length, a `ValueError` is no longer raised. Instead, when the `Series`/`DataFrame` object is longer than the provided index, the `Series`/`DataFrame`'s new index is filled with `NaN` values for the "extra" elements. Otherwise, the extra values in the provided index are ignored.
- Properly raise `NotImplementedError` when ambiguous/nonexistent are non-string in `ceil`/`floor`/`round`.

#### Bug Fixes

- Stopped ignoring nanoseconds in `pd.Timedelta` scalars.
- Fixed AssertionError in tree of binary operations.
- Fixed bug in `Series.dt.isocalendar` using a named Series
- Fixed `inplace` argument for Series objects derived from DataFrame columns.
- Fixed a bug where `Series.reindex` and `DataFrame.reindex` did not update the result index's name correctly.
- Fixed a bug where `Series.take` did not error when `axis=1` was specified.


## 1.21.1 (2024-09-05)

### Snowpark Python API Updates

#### Bug Fixes

- Fixed a bug where using `to_pandas_batches` with async jobs caused an error due to improper handling of waiting for asynchronous query completion.

## 1.21.0 (2024-08-19)

### Snowpark Python API Updates

#### New Features

- Added support for `snowflake.snowpark.testing.assert_dataframe_equal` that is a utility function to check the equality of two Snowpark DataFrames.

#### Improvements

- Added support server side string size limitations.
- Added support to create and invoke stored procedures, UDFs and UDTFs with optional arguments.
- Added support for column lineage in the DataFrame.lineage.trace API.
- Added support for passing `INFER_SCHEMA` options to `DataFrameReader` via `INFER_SCHEMA_OPTIONS`.
- Added support for passing `parameters` parameter to `Column.rlike` and `Column.regexp`.
- Added support for automatically cleaning up temporary tables created by `df.cache_result()` in the current session, when the DataFrame is no longer referenced (i.e., gets garbage collected). It is still an experimental feature not enabled by default, and can be enabled by setting `session.auto_clean_up_temp_table_enabled` to `True`.
- Added support for string literals to the `fmt` parameter of `snowflake.snowpark.functions.to_date`.
- Added support for system$reference function.

#### Bug Fixes

- Fixed a bug where SQL generated for selecting `*` column has an incorrect subquery.
- Fixed a bug in `DataFrame.to_pandas_batches` where the iterator could throw an error if certain transformation is made to the pandas dataframe due to wrong isolation level.
- Fixed a bug in `DataFrame.lineage.trace` to split the quoted feature view's name and version correctly.
- Fixed a bug in `Column.isin` that caused invalid sql generation when passed an empty list.
- Fixed a bug that fails to raise NotImplementedError while setting cell with list like item.

### Snowpark Local Testing Updates

#### New Features

- Added support for the following APIs:
  - snowflake.snowpark.functions
    - `rank`
    - `dense_rank`
    - `percent_rank`
    - `cume_dist`
    - `ntile`
    - `datediff`
    - `array_agg`
  - snowflake.snowpark.column.Column.within_group
- Added support for parsing flags in regex statements for mocked plans. This maintains parity with the `rlike` and `regexp` changes above.

#### Bug Fixes

- Fixed a bug where Window Functions LEAD and LAG do not handle option `ignore_nulls` properly.
- Fixed a bug where values were not populated into the result DataFrame during the insertion of table merge operation.

#### Improvements

- Fix pandas FutureWarning about integer indexing.

### Snowpark pandas API Updates

#### New Features

- Added support for `DataFrame.backfill`, `DataFrame.bfill`, `Series.backfill`, and `Series.bfill`.
- Added support for `DataFrame.compare` and `Series.compare` with default parameters.
- Added support for `Series.dt.microsecond` and `Series.dt.nanosecond`.
- Added support for `Index.is_unique` and `Index.has_duplicates`.
- Added support for `Index.equals`.
- Added support for `Index.value_counts`.
- Added support for `Series.dt.day_name` and `Series.dt.month_name`.
- Added support for indexing on Index, e.g., `df.index[:10]`.
- Added support for `DataFrame.unstack` and `Series.unstack`.
- Added support for `DataFrame.asfreq` and `Series.asfreq`.
- Added support for `Series.dt.is_month_start` and `Series.dt.is_month_end`.
- Added support for `Index.all` and `Index.any`.
- Added support for `Series.dt.is_year_start` and `Series.dt.is_year_end`.
- Added support for `Series.dt.is_quarter_start` and `Series.dt.is_quarter_end`.
- Added support for lazy `DatetimeIndex`.
- Added support for `Series.argmax` and `Series.argmin`.
- Added support for `Series.dt.is_leap_year`.
- Added support for `DataFrame.items`.
- Added support for `Series.dt.floor` and `Series.dt.ceil`.
- Added support for `Index.reindex`.
- Added support for `DatetimeIndex` properties: `year`, `month`, `day`, `hour`, `minute`, `second`, `microsecond`,
    `nanosecond`, `date`, `dayofyear`, `day_of_year`, `dayofweek`, `day_of_week`, `weekday`, `quarter`,
    `is_month_start`, `is_month_end`, `is_quarter_start`, `is_quarter_end`, `is_year_start`, `is_year_end`
    and `is_leap_year`.
- Added support for `Resampler.fillna` and `Resampler.bfill`.
- Added limited support for the `Timedelta` type, including creating `Timedelta` columns and `to_pandas`.
- Added support for `Index.argmax` and `Index.argmin`.

#### Improvements

- Removed the public preview warning message when importing Snowpark pandas.
- Removed unnecessary count query from `SnowflakeQueryCompiler.is_series_like` method.
- `Dataframe.columns` now returns native pandas Index object instead of Snowpark Index object.
- Refactor and introduce `query_compiler` argument in `Index` constructor to create `Index` from query compiler.
- `pd.to_datetime` now returns a DatetimeIndex object instead of a Series object.
- `pd.date_range` now returns a DatetimeIndex object instead of a Series object.

#### Bug Fixes

- Made passing an unsupported aggregation function to `pivot_table` raise `NotImplementedError` instead of `KeyError`.
- Removed axis labels and callable names from error messages and telemetry about unsupported aggregations.
- Fixed AssertionError in `Series.drop_duplicates` and `DataFrame.drop_duplicates` when called after `sort_values`.
- Fixed a bug in `Index.to_frame` where the result frame's column name may be wrong where name is unspecified.
- Fixed a bug where some Index docstrings are ignored.
- Fixed a bug in `Series.reset_index(drop=True)` where the result name may be wrong.
- Fixed a bug in `Groupby.first/last` ordering by the correct columns in the underlying window expression.

## 1.20.0 (2024-07-17)

### Snowpark Python API Updates

#### Improvements

- Added distributed tracing using open telemetry APIs for table stored procedure function in `DataFrame`:
  - `_execute_and_get_query_id`
- Added support for the `arrays_zip` function.
- Improves performance for binary column expression and `df._in` by avoiding unnecessary cast for numeric values. You can enable this optimization by setting `session.eliminate_numeric_sql_value_cast_enabled = True`.
- Improved error message for `write_pandas` when the target table does not exist and `auto_create_table=False`.
- Added open telemetry tracing on UDxF functions in Snowpark.
- Added open telemetry tracing on stored procedure registration in Snowpark.
- Added a new optional parameter called `format_json` to the `Session.SessionBuilder.app_name` function that sets the app name in the `Session.query_tag` in JSON format. By default, this parameter is set to `False`.

#### Bug Fixes
- Fixed a bug where SQL generated for `lag(x, 0)` was incorrect and failed with error message `argument 1 to function LAG needs to be constant, found 'SYSTEM$NULL_TO_FIXED(null)'`.

### Snowpark Local Testing Updates

#### New Features

- Added support for the following APIs:
  - snowflake.snowpark.functions
    - random
- Added new parameters to `patch` function when registering a mocked function:
  - `distinct` allows an alternate function to be specified for when a sql function should be distinct.
  - `pass_column_index` passes a named parameter `column_index` to the mocked function that contains the pandas.Index for the input data.
  - `pass_row_index` passes a named parameter `row_index` to the mocked function that is the 0 indexed row number the function is currently operating on.
  - `pass_input_data` passes a named parameter `input_data` to the mocked function that contains the entire input dataframe for the current expression.
  - Added support for the `column_order` parameter to method `DataFrameWriter.save_as_table`.


#### Bug Fixes
- Fixed a bug that caused DecimalType columns to be incorrectly truncated to integer precision when used in BinaryExpressions.

### Snowpark pandas API Updates

#### New Features
- Added support for `DataFrameGroupBy.all`, `SeriesGroupBy.all`, `DataFrameGroupBy.any`, and `SeriesGroupBy.any`.
- Added support for `DataFrame.nlargest`, `DataFrame.nsmallest`, `Series.nlargest` and `Series.nsmallest`.
- Added support for `replace` and `frac > 1` in `DataFrame.sample` and `Series.sample`.
- Added support for `read_excel` (Uses local pandas for processing)
- Added support for `Series.at`, `Series.iat`, `DataFrame.at`, and `DataFrame.iat`.
- Added support for `Series.dt.isocalendar`.
- Added support for `Series.case_when` except when condition or replacement is callable.
- Added documentation pages for `Index` and its APIs.
- Added support for `DataFrame.assign`.
- Added support for `DataFrame.stack`.
- Added support for `DataFrame.pivot` and `pd.pivot`.
- Added support for `DataFrame.to_csv` and `Series.to_csv`.
- Added partial support for `Series.str.translate` where the values in the `table` are single-codepoint strings.
- Added support for `DataFrame.corr`.
- Allow `df.plot()` and `series.plot()` to be called, materializing the data into the local client
- Added support for `DataFrameGroupBy` and `SeriesGroupBy` aggregations `first` and `last`
- Added support for `DataFrameGroupBy.get_group`.
- Added support for `limit` parameter when `method` parameter is used in `fillna`.
- Added partial support for `Series.str.translate` where the values in the `table` are single-codepoint strings.
- Added support for `DataFrame.corr`.
- Added support for `DataFrame.equals` and `Series.equals`.
- Added support for `DataFrame.reindex` and `Series.reindex`.
- Added support for `Index.astype`.
- Added support for `Index.unique` and `Index.nunique`.
- Added support for `Index.sort_values`.

#### Bug Fixes
- Fixed an issue when using np.where and df.where when the scalar 'other' is the literal 0.
- Fixed a bug regarding precision loss when converting to Snowpark pandas `DataFrame` or `Series` with `dtype=np.uint64`.
- Fixed bug where `values` is set to `index` when `index` and `columns` contain all columns in DataFrame during `pivot_table`.

#### Improvements
- Added support for `Index.copy()`
- Added support for Index APIs: `dtype`, `values`, `item()`, `tolist()`, `to_series()` and `to_frame()`
- Expand support for DataFrames with no rows in `pd.pivot_table` and `DataFrame.pivot_table`.
- Added support for `inplace` parameter in `DataFrame.sort_index` and `Series.sort_index`.


## 1.19.0 (2024-06-25)

### Snowpark Python API Updates

#### New Features

- Added support for `to_boolean` function.
- Added documentation pages for Index and its APIs.

#### Bug Fixes

- Fixed a bug where python stored procedure with table return type fails when run in a task.
- Fixed a bug where df.dropna fails due to `RecursionError: maximum recursion depth exceeded` when the DataFrame has more than 500 columns.
- Fixed a bug where `AsyncJob.result("no_result")` doesn't wait for the query to finish execution.


### Snowpark Local Testing Updates

#### New Features

- Added support for the `strict` parameter when registering UDFs and Stored Procedures.

#### Bug Fixes

- Fixed a bug in convert_timezone that made the setting the source_timezone parameter return an error.
- Fixed a bug where creating DataFrame with empty data of type `DateType` raises `AttributeError`.
- Fixed a bug that table merge fails when update clause exists but no update takes place.
- Fixed a bug in mock implementation of `to_char` that raises `IndexError` when incoming column has nonconsecutive row index.
- Fixed a bug in handling of `CaseExpr` expressions that raises `IndexError` when incoming column has nonconsecutive row index.
- Fixed a bug in implementation of `Column.like` that raises `IndexError` when incoming column has nonconsecutive row index.

#### Improvements

- Added support for type coercion in the implementation of DataFrame.replace, DataFrame.dropna and the mock function `iff`.

### Snowpark pandas API Updates

#### New Features

- Added partial support for `DataFrame.pct_change` and `Series.pct_change` without the `freq` and `limit` parameters.
- Added support for `Series.str.get`.
- Added support for `Series.dt.dayofweek`, `Series.dt.day_of_week`, `Series.dt.dayofyear`, and `Series.dt.day_of_year`.
- Added support for `Series.str.__getitem__` (`Series.str[...]`).
- Added support for `Series.str.lstrip` and `Series.str.rstrip`.
- Added support for `DataFrameGroupBy.size` and `SeriesGroupBy.size`.
- Added support for `DataFrame.expanding` and `Series.expanding` for aggregations `count`, `sum`, `min`, `max`, `mean`, `std`, `var`, and `sem` with `axis=0`.
- Added support for `DataFrame.rolling` and `Series.rolling` for aggregation `count` with `axis=0`.
- Added support for `Series.str.match`.
- Added support for `DataFrame.resample` and `Series.resample` for aggregations `size`, `first`, and `last`.
- Added support for `DataFrameGroupBy.all`, `SeriesGroupBy.all`, `DataFrameGroupBy.any`, and `SeriesGroupBy.any`.
- Added support for `DataFrame.nlargest`, `DataFrame.nsmallest`, `Series.nlargest` and `Series.nsmallest`.
- Added support for `replace` and `frac > 1` in `DataFrame.sample` and `Series.sample`.
- Added support for `read_excel` (Uses local pandas for processing)
- Added support for `Series.at`, `Series.iat`, `DataFrame.at`, and `DataFrame.iat`.
- Added support for `Series.dt.isocalendar`.
- Added support for `Series.case_when` except when condition or replacement is callable.
- Added documentation pages for `Index` and its APIs.
- Added support for `DataFrame.assign`.
- Added support for `DataFrame.stack`.
- Added support for `DataFrame.pivot` and `pd.pivot`.
- Added support for `DataFrame.to_csv` and `Series.to_csv`.
- Added support for `Index.T`.

#### Bug Fixes

- Fixed a bug that causes output of GroupBy.aggregate's columns to be ordered incorrectly.
- Fixed a bug where `DataFrame.describe` on a frame with duplicate columns of differing dtypes could cause an error or incorrect results.
- Fixed a bug in `DataFrame.rolling` and `Series.rolling` so `window=0` now throws `NotImplementedError` instead of `ValueError`

#### Improvements

- Added support for named aggregations in `DataFrame.aggregate` and `Series.aggregate` with `axis=0`.
- `pd.read_csv` reads using the native pandas CSV parser, then uploads data to snowflake using parquet. This enables most of the parameters supported by `read_csv` including date parsing and numeric conversions. Uploading via parquet is roughly twice as fast as uploading via CSV.
- Initial work to support an `pd.Index` directly in Snowpark pandas. Support for `pd.Index` as a first-class component of Snowpark pandas is coming soon.
- Added a lazy index constructor and support for `len`, `shape`, `size`, `empty`, `to_pandas()` and `names`. For `df.index`, Snowpark pandas creates a lazy index object.
- For `df.columns`, Snowpark pandas supports a non-lazy version of an `Index` since the data is already stored locally.

## 1.18.0 (2024-05-28)

### Snowpark Python API Updates

#### Improvements

- Improved error message to remind users set `{"infer_schema": True}` when reading csv file without specifying its schema.
- Improved error handling for `Session.create_dataframe` when called with more than 512 rows and using `format` or `pyformat` `paramstyle`.

### Snowpark pandas API Updates

#### New Features

- Added `DataFrame.cache_result` and `Series.cache_result` methods for users to persist DataFrames and Series to a temporary table lasting the duration of the session to improve latency of subsequent operations.

#### Bug Fixes

#### Improvements

- Added partial support for `DataFrame.pivot_table` with no `index` parameter, as well as for `margins` parameter.
- Updated the signature of `DataFrame.shift`/`Series.shift`/`DataFrameGroupBy.shift`/`SeriesGroupBy.shift` to match pandas 2.2.1. Snowpark pandas does not yet support the newly-added `suffix` argument, or sequence values of `periods`.
- Re-added support for `Series.str.split`.

#### Bug Fixes

- Fixed how we support mixed columns for string methods (`Series.str.*`).

### Snowpark Local Testing Updates

#### New Features

- Added support for the following DataFrameReader read options to file formats `csv` and `json`:
  - PURGE
  - PATTERN
  - INFER_SCHEMA with value being `False`
  - ENCODING with value being `UTF8`
- Added support for `DataFrame.analytics.moving_agg` and `DataFrame.analytics.cumulative_agg_agg`.
- Added support for `if_not_exists` parameter during UDF and stored procedure registration.

#### Bug Fixes

- Fixed a bug that when processing time format, fractional second part is not handled properly.
- Fixed a bug that caused function calls on `*` to fail.
- Fixed a bug that prevented creation of map and struct type objects.
- Fixed a bug that function `date_add` was unable to handle some numeric types.
- Fixed a bug that `TimestampType` casting resulted in incorrect data.
- Fixed a bug that caused `DecimalType` data to have incorrect precision in some cases.
- Fixed a bug where referencing missing table or view raises confusing `IndexError`.
- Fixed a bug that mocked function `to_timestamp_ntz` can not handle None data.
- Fixed a bug that mocked UDFs handles output data of None improperly.
- Fixed a bug where `DataFrame.with_column_renamed` ignores attributes from parent DataFrames after join operations.
- Fixed a bug that integer precision of large value gets lost when converted to pandas DataFrame.
- Fixed a bug that the schema of datetime object is wrong when create DataFrame from a pandas DataFrame.
- Fixed a bug in the implementation of `Column.equal_nan` where null data is handled incorrectly.
- Fixed a bug where `DataFrame.drop` ignore attributes from parent DataFrames after join operations.
- Fixed a bug in mocked function `date_part` where Column type is set wrong.
- Fixed a bug where `DataFrameWriter.save_as_table` does not raise exceptions when inserting null data into non-nullable columns.
- Fixed a bug in the implementation of `DataFrameWriter.save_as_table` where
  - Append or Truncate fails when incoming data has different schema than existing table.
  - Truncate fails when incoming data does not specify columns that are nullable.

#### Improvements

- Removed dependency check for `pyarrow` as it is not used.
- Improved target type coverage of `Column.cast`, adding support for casting to boolean and all integral types.
- Aligned error experience when calling UDFs and stored procedures.
- Added appropriate error messages for `is_permanent` and `anonymous` options in UDFs and stored procedures registration to make it more clear that those features are not yet supported.
- File read operation with unsupported options and values now raises `NotImplementedError` instead of warnings and unclear error information.

## 1.17.0 (2024-05-21)

### Snowpark Python API Updates

#### New Features

- Added support to add a comment on tables and views using the functions listed below:
  - `DataFrameWriter.save_as_table`
  - `DataFrame.create_or_replace_view`
  - `DataFrame.create_or_replace_temp_view`
  - `DataFrame.create_or_replace_dynamic_table`

#### Improvements

- Improved error message to remind users to set `{"infer_schema": True}` when reading CSV file without specifying its schema.

### Snowpark pandas API Updates

#### New Features

- Start of Public Preview of Snowpark pandas API. Refer to the [Snowpark pandas API Docs](https://docs.snowflake.com/developer-guide/snowpark/python/snowpark-pandas) for more details.

### Snowpark Local Testing Updates

#### New Features

- Added support for NumericType and VariantType data conversion in the mocked function `to_timestamp_ltz`, `to_timestamp_ntz`, `to_timestamp_tz` and `to_timestamp`.
- Added support for DecimalType, BinaryType, ArrayType, MapType, TimestampType, DateType and TimeType data conversion in the mocked function `to_char`.
- Added support for the following APIs:
  - snowflake.snowpark.functions:
    - to_varchar
  - snowflake.snowpark.DataFrame:
    - pivot
  - snowflake.snowpark.Session:
    - cancel_all
- Introduced a new exception class `snowflake.snowpark.mock.exceptions.SnowparkLocalTestingException`.
- Added support for casting to FloatType

#### Bug Fixes

- Fixed a bug that stored procedure and UDF should not remove imports already in the `sys.path` during the clean-up step.
- Fixed a bug that when processing datetime format, the fractional second part is not handled properly.
- Fixed a bug that on Windows platform that file operations was unable to properly handle file separator in directory name.
- Fixed a bug that on Windows platform that when reading a pandas dataframe, IntervalType column with integer data can not be processed.
- Fixed a bug that prevented users from being able to select multiple columns with the same alias.
- Fixed a bug that `Session.get_current_[schema|database|role|user|account|warehouse]` returns upper-cased identifiers when identifiers are quoted.
- Fixed a bug that function `substr` and `substring` can not handle 0-based `start_expr`.

#### Improvements

- Standardized the error experience by raising `SnowparkLocalTestingException` in error cases which is on par with `SnowparkSQLException` raised in non-local execution.
- Improved error experience of `Session.write_pandas` method that `NotImplementError` will be raised when called.
- Aligned error experience with reusing a closed session in non-local execution.

## 1.16.0 (2024-05-07)

### New Features

- Support stored procedure register with packages given as Python modules.
- Added snowflake.snowpark.Session.lineage.trace to explore data lineage of snowfake objects.
- Added support for structured type schema parsing.

### Bug Fixes

- Fixed a bug when inferring schema, single quotes are added to stage files already have single quotes.

### Local Testing Updates

#### New Features

- Added support for StringType, TimestampType and VariantType data conversion in the mocked function `to_date`.
- Added support for the following APIs:
  - snowflake.snowpark.functions
    - get
    - concat
    - concat_ws

#### Bug Fixes

- Fixed a bug that caused `NaT` and `NaN` values to not be recognized.
- Fixed a bug where, when inferring a schema, single quotes were added to stage files that already had single quotes.
- Fixed a bug where `DataFrameReader.csv` was unable to handle quoted values containing a delimiter.
- Fixed a bug that when there is `None` value in an arithmetic calculation, the output should remain `None` instead of `math.nan`.
- Fixed a bug in function `sum` and `covar_pop` that when there is `math.nan` in the data, the output should also be `math.nan`.
- Fixed a bug that stage operation can not handle directories.
- Fixed a bug that `DataFrame.to_pandas` should take Snowflake numeric types with precision 38 as `int64`.

## 1.15.0 (2024-04-24)

### New Features

- Added `truncate` save mode in `DataFrameWrite` to overwrite existing tables by truncating the underlying table instead of dropping it.
- Added telemetry to calculate query plan height and number of duplicate nodes during collect operations.
- Added the functions below to unload data from a `DataFrame` into one or more files in a stage:
  - `DataFrame.write.json`
  - `DataFrame.write.csv`
  - `DataFrame.write.parquet`
- Added distributed tracing using open telemetry APIs for action functions in `DataFrame` and `DataFrameWriter`:
  - snowflake.snowpark.DataFrame:
    - collect
    - collect_nowait
    - to_pandas
    - count
    - show
  - snowflake.snowpark.DataFrameWriter:
    - save_as_table
- Added support for snow:// URLs to `snowflake.snowpark.Session.file.get` and `snowflake.snowpark.Session.file.get_stream`
- Added support to register stored procedures and UDxFs with a `comment`.
- UDAF client support is ready for public preview. Please stay tuned for the Snowflake announcement of UDAF public preview.
- Added support for dynamic pivot.  This feature is currently in private preview.

### Improvements

- Improved the generated query performance for both compilation and execution by converting duplicate subqueries to Common Table Expressions (CTEs). It is still an experimental feature not enabled by default, and can be enabled by setting `session.cte_optimization_enabled` to `True`.

### Bug Fixes

- Fixed a bug where `statement_params` was not passed to query executions that register stored procedures and user defined functions.
- Fixed a bug causing `snowflake.snowpark.Session.file.get_stream` to fail for quoted stage locations.
- Fixed a bug that an internal type hint in `utils.py` might raise AttributeError in case the underlying module can not be found.

### Local Testing Updates

#### New Features

- Added support for registering UDFs and stored procedures.
- Added support for the following APIs:
  - snowflake.snowpark.Session:
    - file.put
    - file.put_stream
    - file.get
    - file.get_stream
    - read.json
    - add_import
    - remove_import
    - get_imports
    - clear_imports
    - add_packages
    - add_requirements
    - clear_packages
    - remove_package
    - udf.register
    - udf.register_from_file
    - sproc.register
    - sproc.register_from_file
  - snowflake.snowpark.functions
    - current_database
    - current_session
    - date_trunc
    - object_construct
    - object_construct_keep_null
    - pow
    - sqrt
    - udf
    - sproc
- Added support for StringType, TimestampType and VariantType data conversion in the mocked function `to_time`.

#### Bug Fixes

- Fixed a bug that null filled columns for constant functions.
- Fixed a bug that implementation of to_object, to_array and to_binary to better handle null inputs.
- Fixed a bug that timestamp data comparison can not handle year beyond 2262.
- Fixed a bug that `Session.builder.getOrCreate` should return the created mock session.

## 1.14.0 (2024-03-20)

### New Features

- Added support for creating vectorized UDTFs with `process` method.
- Added support for dataframe functions:
  - to_timestamp_ltz
  - to_timestamp_ntz
  - to_timestamp_tz
  - locate
- Added support for ASOF JOIN type.
- Added support for the following local testing APIs:
  - snowflake.snowpark.functions:
    - to_double
    - to_timestamp
    - to_timestamp_ltz
    - to_timestamp_ntz
    - to_timestamp_tz
    - greatest
    - least
    - convert_timezone
    - dateadd
    - date_part
  - snowflake.snowpark.Session:
    - get_current_account
    - get_current_warehouse
    - get_current_role
    - use_schema
    - use_warehouse
    - use_database
    - use_role

### Bug Fixes

- Fixed a bug in `SnowflakePlanBuilder` that `save_as_table` does not filter column that name start with '$' and follow by number correctly.
- Fixed a bug that statement parameters may have no effect when resolving imports and packages.
- Fixed bugs in local testing:
  - LEFT ANTI and LEFT SEMI joins drop rows with null values.
  - DataFrameReader.csv incorrectly parses data when the optional parameter `field_optionally_enclosed_by` is specified.
  - Column.regexp only considers the first entry when `pattern` is a `Column`.
  - Table.update raises `KeyError` when updating null values in the rows.
  - VARIANT columns raise errors at `DataFrame.collect`.
  - `count_distinct` does not work correctly when counting.
  - Null values in integer columns raise `TypeError`.

### Improvements

- Added telemetry to local testing.
- Improved the error message of `DataFrameReader` to raise `FileNotFound` error when reading a path that does not exist or when there are no files under the path.

## 1.13.0 (2024-02-26)

### New Features

- Added support for an optional `date_part` argument in function `last_day`.
- `SessionBuilder.app_name` will set the query_tag after the session is created.
- Added support for the following local testing functions:
  - current_timestamp
  - current_date
  - current_time
  - strip_null_value
  - upper
  - lower
  - length
  - initcap

### Improvements

- Added cleanup logic at interpreter shutdown to close all active sessions.
- Closing sessions within stored procedures now is a no-op logging a warning instead of raising an error.

### Bug Fixes

- Fixed a bug in `DataFrame.to_local_iterator` where the iterator could yield wrong results if another query is executed before the iterator finishes due to wrong isolation level. For details, please see #945.
- Fixed a bug that truncated table names in error messages while running a plan with local testing enabled.
- Fixed a bug that `Session.range` returns empty result when the range is large.

## 1.12.1 (2024-02-08)

### Improvements

- Use `split_blocks=True` by default during `to_pandas` conversion, for optimal memory allocation. This parameter is passed to `pyarrow.Table.to_pandas`, which enables `PyArrow` to split the memory allocation into smaller, more manageable blocks instead of allocating a single contiguous block. This results in better memory management when dealing with larger datasets.

### Bug Fixes

- Fixed a bug in `DataFrame.to_pandas` that caused an error when evaluating on a Dataframe with an `IntergerType` column with null values.

## 1.12.0 (2024-01-30)

### New Features

- Exposed `statement_params` in `StoredProcedure.__call__`.
- Added two optional arguments to `Session.add_import`.
  - `chunk_size`: The number of bytes to hash per chunk of the uploaded files.
  - `whole_file_hash`: By default only the first chunk of the uploaded import is hashed to save time. When this is set to True each uploaded file is fully hashed instead.
- Added parameters `external_access_integrations` and `secrets` when creating a UDAF from Snowpark Python to allow integration with external access.
- Added a new method `Session.append_query_tag`. Allows an additional tag to be added to the current query tag by appending it as a comma separated value.
- Added a new method `Session.update_query_tag`. Allows updates to a JSON encoded dictionary query tag.
- `SessionBuilder.getOrCreate` will now attempt to replace the singleton it returns when token expiration has been detected.
- Added support for new functions in `snowflake.snowpark.functions`:
  - `array_except`
  - `create_map`
  - `sign`/`signum`
- Added the following functions to `DataFrame.analytics`:
  - Added the `moving_agg` function in `DataFrame.analytics` to enable moving aggregations like sums and averages with multiple window sizes.
  - Added the `cummulative_agg` function in `DataFrame.analytics` to enable commulative aggregations like sums and averages on multiple columns.
  - Added the `compute_lag` and `compute_lead` functions in `DataFrame.analytics` for enabling lead and lag calculations on multiple columns.
  - Added the `time_series_agg` function in `DataFrame.analytics` to enable time series aggregations like sums and averages with multiple time windows.

### Bug Fixes

- Fixed a bug in `DataFrame.na.fill` that caused Boolean values to erroneously override integer values.
- Fixed a bug in `Session.create_dataframe` where the Snowpark DataFrames created using pandas DataFrames were not inferring the type for timestamp columns correctly. The behavior is as follows:
  - Earlier timestamp columns without a timezone would be converted to nanosecond epochs and inferred as `LongType()`, but will now be correctly maintained as timestamp values and be inferred as `TimestampType(TimestampTimeZone.NTZ)`.
  - Earlier timestamp columns with a timezone would be inferred as `TimestampType(TimestampTimeZone.NTZ)` and loose timezone information but will now be correctly inferred as `TimestampType(TimestampTimeZone.LTZ)` and timezone information is retained correctly.
  - Set session parameter `PYTHON_SNOWPARK_USE_LOGICAL_TYPE_FOR_CREATE_DATAFRAME` to revert back to old behavior. It is recommended that you update your code to align with correct behavior because the parameter will be removed in the future.
- Fixed a bug that `DataFrame.to_pandas` gets decimal type when scale is not 0, and creates an object dtype in `pandas`. Instead, we cast the value to a float64 type.
- Fixed bugs that wrongly flattened the generated SQL when one of the following happens:
  - `DataFrame.filter()` is called after `DataFrame.sort().limit()`.
  - `DataFrame.sort()` or `filter()` is called on a DataFrame that already has a window function or sequence-dependent data generator column.
    For instance, `df.select("a", seq1().alias("b")).select("a", "b").sort("a")` won't flatten the sort clause anymore.
  - a window or sequence-dependent data generator column is used after `DataFrame.limit()`. For instance, `df.limit(10).select(row_number().over())` won't flatten the limit and select in the generated SQL.
- Fixed a bug where aliasing a DataFrame column raised an error when the DataFame was copied from another DataFrame with an aliased column. For instance,

  ```python
  df = df.select(col("a").alias("b"))
  df = copy(df)
  df.select(col("b").alias("c"))  # threw an error. Now it's fixed.
  ```

- Fixed a bug in `Session.create_dataframe` that the non-nullable field in a schema is not respected for boolean type. Note that this fix is only effective when the user has the privilege to create a temp table.
- Fixed a bug in SQL simplifier where non-select statements in `session.sql` dropped a SQL query when used with `limit()`.
- Fixed a bug that raised an exception when session parameter `ERROR_ON_NONDETERMINISTIC_UPDATE` is true.

### Behavior Changes (API Compatible)

- When parsing data types during a `to_pandas` operation, we rely on GS precision value to fix precision issues for large integer values. This may affect users where a column that was earlier returned as `int8` gets returned as `int64`. Users can fix this by explicitly specifying precision values for their return column.
- Aligned behavior for `Session.call` in case of table stored procedures where running `Session.call` would not trigger stored procedure unless a `collect()` operation was performed.
- `StoredProcedureRegistration` will now automatically add `snowflake-snowpark-python` as a package dependency. The added dependency will be on the client's local version of the library and an error is thrown if the server cannot support that version.

## 1.11.1 (2023-12-07)

### Bug Fixes

- Fixed a bug that numpy should not be imported at the top level of mock module.
- Added support for these new functions in `snowflake.snowpark.functions`:
  - `from_utc_timestamp`
  - `to_utc_timestamp`

## 1.11.0 (2023-12-05)

### New Features

- Add the `conn_error` attribute to `SnowflakeSQLException` that stores the whole underlying exception from `snowflake-connector-python`.
- Added support for `RelationalGroupedDataframe.pivot()` to access `pivot` in the following pattern `Dataframe.group_by(...).pivot(...)`.
- Added experimental feature: Local Testing Mode, which allows you to create and operate on Snowpark Python DataFrames locally without connecting to a Snowflake account. You can use the local testing framework to test your DataFrame operations locally, on your development machine or in a CI (continuous integration) pipeline, before deploying code changes to your account.

- Added support for `arrays_to_object` new functions in `snowflake.snowpark.functions`.
- Added support for the vector data type.

### Dependency Updates

- Bumped cloudpickle dependency to work with `cloudpickle==2.2.1`
- Updated ``snowflake-connector-python`` to `3.4.0`.

### Bug Fixes

- DataFrame column names quoting check now supports newline characters.
- Fix a bug where a DataFrame generated by `session.read.with_metadata` creates inconsistent table when doing `df.write.save_as_table`.

## 1.10.0 (2023-11-03)

### New Features

- Added support for managing case sensitivity in `DataFrame.to_local_iterator()`.
- Added support for specifying vectorized UDTF's input column names by using the optional parameter `input_names` in `UDTFRegistration.register/register_file` and `functions.pandas_udtf`. By default, `RelationalGroupedDataFrame.applyInPandas` will infer the column names from current dataframe schema.
- Add `sql_error_code` and `raw_message` attributes to `SnowflakeSQLException` when it is caused by a SQL exception.

### Bug Fixes

- Fixed a bug in `DataFrame.to_pandas()` where converting snowpark dataframes to pandas dataframes was losing precision on integers with more than 19 digits.
- Fixed a bug that `session.add_packages` can not handle requirement specifier that contains project name with underscore and version.
- Fixed a bug in `DataFrame.limit()` when `offset` is used and the parent `DataFrame` uses `limit`. Now the `offset` won't impact the parent DataFrame's `limit`.
- Fixed a bug in `DataFrame.write.save_as_table` where dataframes created from read api could not save data into snowflake because of invalid column name `$1`.

### Behavior change

- Changed the behavior of `date_format`:
  - The `format` argument changed from optional to required.
  - The returned result changed from a date object to a date-formatted string.
- When a window function, or a sequence-dependent data generator (`normal`, `zipf`, `uniform`, `seq1`, `seq2`, `seq4`, `seq8`) function is used, the sort and filter operation will no longer be flattened when generating the query.

## 1.9.0 (2023-10-13)

### New Features

- Added support for the Python 3.11 runtime environment.

### Dependency updates

- Added back the dependency of `typing-extensions`.

### Bug Fixes

- Fixed a bug where imports from permanent stage locations were ignored for temporary stored procedures, UDTFs, UDFs, and UDAFs.
- Revert back to using CTAS (create table as select) statement for `Dataframe.writer.save_as_table` which does not need insert permission for writing tables.

### New Features
- Support `PythonObjJSONEncoder` json-serializable objects for `ARRAY` and `OBJECT` literals.

## 1.8.0 (2023-09-14)

### New Features

- Added support for VOLATILE/IMMUTABLE keyword when registering UDFs.
- Added support for specifying clustering keys when saving dataframes using `DataFrame.save_as_table`.
- Accept `Iterable` objects input for `schema` when creating dataframes using `Session.create_dataframe`.
- Added the property `DataFrame.session` to return a `Session` object.
- Added the property `Session.session_id` to return an integer that represents session ID.
- Added the property `Session.connection` to return a `SnowflakeConnection` object .

- Added support for creating a Snowpark session from a configuration file or environment variables.

### Dependency updates

- Updated ``snowflake-connector-python`` to 3.2.0.

### Bug Fixes

- Fixed a bug where automatic package upload would raise `ValueError` even when compatible package version were added in `session.add_packages`.
- Fixed a bug where table stored procedures were not registered correctly when using `register_from_file`.
- Fixed a bug where dataframe joins failed with `invalid_identifier` error.
- Fixed a bug where `DataFrame.copy` disables SQL simplfier for the returned copy.
- Fixed a bug where `session.sql().select()` would fail if any parameters are specified to `session.sql()`

## 1.7.0 (2023-08-28)

### New Features

- Added parameters `external_access_integrations` and `secrets` when creating a UDF, UDTF or Stored Procedure from Snowpark Python to allow integration with external access.
- Added support for these new functions in `snowflake.snowpark.functions`:
  - `array_flatten`
  - `flatten`
- Added support for `apply_in_pandas` in `snowflake.snowpark.relational_grouped_dataframe`.
- Added support for replicating your local Python environment on Snowflake via `Session.replicate_local_environment`.

### Bug Fixes

- Fixed a bug where `session.create_dataframe` fails to properly set nullable columns where nullability was affected by order or data was given.
- Fixed a bug where `DataFrame.select` could not identify and alias columns in presence of table functions when output columns of table function overlapped with columns in dataframe.

### Behavior Changes

- When creating stored procedures, UDFs, UDTFs, UDAFs with parameter `is_permanent=False` will now create temporary objects even when `stage_name` is provided. The default value of `is_permanent` is `False` which is why if this value is not explicitly set to `True` for permanent objects, users will notice a change in behavior.
- `types.StructField` now enquotes column identifier by default.

## 1.6.1 (2023-08-02)

### New Features

- Added support for these new functions in `snowflake.snowpark.functions`:
  - `array_sort`
  - `sort_array`
  - `array_min`
  - `array_max`
  - `explode_outer`
- Added support for pure Python packages specified via `Session.add_requirements` or `Session.add_packages`. They are now usable in stored procedures and UDFs even if packages are not present on the Snowflake Anaconda channel.
  - Added Session parameter `custom_packages_upload_enabled` and `custom_packages_force_upload_enabled` to enable the support for pure Python packages feature mentioned above. Both parameters default to `False`.
- Added support for specifying package requirements by passing a Conda environment yaml file to `Session.add_requirements`.
- Added support for asynchronous execution of multi-query dataframes that contain binding variables.
- Added support for renaming multiple columns in `DataFrame.rename`.
- Added support for Geometry datatypes.
- Added support for `params` in `session.sql()` in stored procedures.
- Added support for user-defined aggregate functions (UDAFs). This feature is currently in private preview.
- Added support for vectorized UDTFs (user-defined table functions). This feature is currently in public preview.
- Added support for Snowflake Timestamp variants (i.e., `TIMESTAMP_NTZ`, `TIMESTAMP_LTZ`, `TIMESTAMP_TZ`)
  - Added `TimestampTimezone` as an argument in `TimestampType` constructor.
  - Added type hints `NTZ`, `LTZ`, `TZ` and `Timestamp` to annotate functions when registering UDFs.

### Improvements

- Removed redundant dependency `typing-extensions`.
- `DataFrame.cache_result` now creates temp table fully qualified names under current database and current schema.

### Bug Fixes

- Fixed a bug where type check happens on pandas before it is imported.
- Fixed a bug when creating a UDF from `numpy.ufunc`.
- Fixed a bug where `DataFrame.union` was not generating the correct `Selectable.schema_query` when SQL simplifier is enabled.

### Behavior Changes

- `DataFrameWriter.save_as_table` now respects the `nullable` field of the schema provided by the user or the inferred schema based on data from user input.

### Dependency updates

- Updated ``snowflake-connector-python`` to 3.0.4.

## 1.5.1 (2023-06-20)

### New Features

- Added support for the Python 3.10 runtime environment.

## 1.5.0 (2023-06-09)

### Behavior Changes

- Aggregation results, from functions such as `DataFrame.agg` and `DataFrame.describe`, no longer strip away non-printing characters from column names.

### New Features

- Added support for the Python 3.9 runtime environment.
- Added support for new functions in `snowflake.snowpark.functions`:
  - `array_generate_range`
  - `array_unique_agg`
  - `collect_set`
  - `sequence`
- Added support for registering and calling stored procedures with `TABLE` return type.
- Added support for parameter `length` in `StringType()` to specify the maximum number of characters that can be stored by the column.
- Added the alias `functions.element_at()` for `functions.get()`.
- Added the alias `Column.contains` for `functions.contains`.
- Added experimental feature `DataFrame.alias`.
- Added support for querying metadata columns from stage when creating `DataFrame` using `DataFrameReader`.
- Added support for `StructType.add` to append more fields to existing `StructType` objects.
- Added support for parameter `execute_as` in `StoredProcedureRegistration.register_from_file()` to specify stored procedure caller rights.

### Bug Fixes

- Fixed a bug where the `Dataframe.join_table_function` did not run all of the necessary queries to set up the join table function when SQL simplifier was enabled.
- Fixed type hint declaration for custom types - `ColumnOrName`, `ColumnOrLiteralStr`, `ColumnOrSqlExpr`, `LiteralType` and `ColumnOrLiteral` that were breaking `mypy` checks.
- Fixed a bug where `DataFrameWriter.save_as_table` and `DataFrame.copy_into_table` failed to parse fully qualified table names.

## 1.4.0 (2023-04-24)

### New Features

- Added support for `session.getOrCreate`.
- Added support for alias `Column.getField`.
- Added support for new functions in `snowflake.snowpark.functions`:
  - `date_add` and `date_sub` to make add and subtract operations easier.
  - `daydiff`
  - `explode`
  - `array_distinct`.
  - `regexp_extract`.
  - `struct`.
  - `format_number`.
  - `bround`.
  - `substring_index`
- Added parameter `skip_upload_on_content_match` when creating UDFs, UDTFs and stored procedures using `register_from_file` to skip uploading files to a stage if the same version of the files are already on the stage.
- Added support for `DataFrameWriter.save_as_table` method to take table names that contain dots.
- Flattened generated SQL when `DataFrame.filter()` or `DataFrame.order_by()` is followed by a projection statement (e.g. `DataFrame.select()`, `DataFrame.with_column()`).
- Added support for creating dynamic tables _(in private preview)_ using `Dataframe.create_or_replace_dynamic_table`.
- Added an optional argument `params` in `session.sql()` to support binding variables. Note that this is not supported in stored procedures yet.

### Bug Fixes

- Fixed a bug in `strtok_to_array` where an exception was thrown when a delimiter was passed in.
- Fixed a bug in `session.add_import` where the module had the same namespace as other dependencies.

## 1.3.0 (2023-03-28)

### New Features

- Added support for `delimiters` parameter in `functions.initcap()`.
- Added support for `functions.hash()` to accept a variable number of input expressions.
- Added API `Session.RuntimeConfig` for getting/setting/checking the mutability of any runtime configuration.
- Added support managing case sensitivity in `Row` results from `DataFrame.collect` using `case_sensitive` parameter.
- Added API `Session.conf` for getting, setting or checking the mutability of any runtime configuration.
- Added support for managing case sensitivity in `Row` results from `DataFrame.collect` using `case_sensitive` parameter.
- Added indexer support for `snowflake.snowpark.types.StructType`.
- Added a keyword argument `log_on_exception` to `Dataframe.collect` and `Dataframe.collect_no_wait` to optionally disable error logging for SQL exceptions.

### Bug Fixes

- Fixed a bug where a DataFrame set operation(`DataFrame.substract`, `DataFrame.union`, etc.) being called after another DataFrame set operation and `DataFrame.select` or `DataFrame.with_column` throws an exception.
- Fixed a bug where chained sort statements are overwritten by the SQL simplifier.

### Improvements

- Simplified JOIN queries to use constant subquery aliases (`SNOWPARK_LEFT`, `SNOWPARK_RIGHT`) by default. Users can disable this at runtime with `session.conf.set('use_constant_subquery_alias', False)` to use randomly generated alias names instead.
- Allowed specifying statement parameters in `session.call()`.
- Enabled the uploading of large pandas DataFrames in stored procedures by defaulting to a chunk size of 100,000 rows.

## 1.2.0 (2023-03-02)

### New Features

- Added support for displaying source code as comments in the generated scripts when registering stored procedures. This
  is enabled by default, turn off by specifying `source_code_display=False` at registration.
- Added a parameter `if_not_exists` when creating a UDF, UDTF or Stored Procedure from Snowpark Python to ignore creating the specified function or procedure if it already exists.
- Accept integers when calling `snowflake.snowpark.functions.get` to extract value from array.
- Added `functions.reverse` in functions to open access to Snowflake built-in function
  [reverse](https://docs.snowflake.com/en/sql-reference/functions/reverse).
- Added parameter `require_scoped_url` in snowflake.snowflake.files.SnowflakeFile.open() `(in Private Preview)` to replace `is_owner_file` is marked for deprecation.

### Bug Fixes

- Fixed a bug that overwrote `paramstyle` to `qmark` when creating a Snowpark session.
- Fixed a bug where `df.join(..., how="cross")` fails with `SnowparkJoinException: (1112): Unsupported using join type 'Cross'`.
- Fixed a bug where querying a `DataFrame` column created from chained function calls used a wrong column name.

## 1.1.0 (2023-01-26)

### New Features:

- Added `asc`, `asc_nulls_first`, `asc_nulls_last`, `desc`, `desc_nulls_first`, `desc_nulls_last`, `date_part` and `unix_timestamp` in functions.
- Added the property `DataFrame.dtypes` to return a list of column name and data type pairs.
- Added the following aliases:
  - `functions.expr()` for `functions.sql_expr()`.
  - `functions.date_format()` for `functions.to_date()`.
  - `functions.monotonically_increasing_id()` for `functions.seq8()`
  - `functions.from_unixtime()` for `functions.to_timestamp()`

### Bug Fixes:

- Fixed a bug in SQL simplifier that didn’t handle Column alias and join well in some cases. See https://github.com/snowflakedb/snowpark-python/issues/658 for details.
- Fixed a bug in SQL simplifier that generated wrong column names for function calls, NaN and INF.

### Improvements

- The session parameter `PYTHON_SNOWPARK_USE_SQL_SIMPLIFIER` is `True` after Snowflake 7.3 was released. In snowpark-python, `session.sql_simplifier_enabled` reads the value of `PYTHON_SNOWPARK_USE_SQL_SIMPLIFIER` by default, meaning that the SQL simplfier is enabled by default after the Snowflake 7.3 release. To turn this off, set `PYTHON_SNOWPARK_USE_SQL_SIMPLIFIER` in Snowflake to `False` or run `session.sql_simplifier_enabled = False` from Snowpark. It is recommended to use the SQL simplifier because it helps to generate more concise SQL.

## 1.0.0 (2022-11-01)

### New Features

- Added `Session.generator()` to create a new `DataFrame` using the Generator table function.
- Added a parameter `secure` to the functions that create a secure UDF or UDTF.

## 0.12.0 (2022-10-14)

### New Features

- Added new APIs for async job:
  - `Session.create_async_job()` to create an `AsyncJob` instance from a query id.
  - `AsyncJob.result()` now accepts argument `result_type` to return the results in different formats.
  - `AsyncJob.to_df()` returns a `DataFrame` built from the result of this asynchronous job.
  - `AsyncJob.query()` returns the SQL text of the executed query.
- `DataFrame.agg()` and `RelationalGroupedDataFrame.agg()` now accept variable-length arguments.
- Added parameters `lsuffix` and `rsuffix` to `DataFram.join()` and `DataFrame.cross_join()` to conveniently rename overlapping columns.
- Added `Table.drop_table()` so you can drop the temp table after `DataFrame.cache_result()`. `Table` is also a context manager so you can use the `with` statement to drop the cache temp table after use.
- Added `Session.use_secondary_roles()`.
- Added functions `first_value()` and `last_value()`. (contributed by @chasleslr)
- Added `on` as an alias for `using_columns` and `how` as an alias for `join_type` in `DataFrame.join()`.

### Bug Fixes

- Fixed a bug in `Session.create_dataframe()` that raised an error when `schema` names had special characters.
- Fixed a bug in which options set in `Session.read.option()` were not passed to `DataFrame.copy_into_table()` as default values.
- Fixed a bug in which `DataFrame.copy_into_table()` raises an error when a copy option has single quotes in the value.

## 0.11.0 (2022-09-28)

### Behavior Changes

- `Session.add_packages()` now raises `ValueError` when the version of a package cannot be found in Snowflake Anaconda channel. Previously, `Session.add_packages()` succeeded, and a `SnowparkSQLException` exception was raised later in the UDF/SP registration step.

### New Features:

- Added method `FileOperation.get_stream()` to support downloading stage files as stream.
- Added support in `functions.ntiles()` to accept int argument.
- Added the following aliases:
  - `functions.call_function()` for `functions.call_builtin()`.
  - `functions.function()` for `functions.builtin()`.
  - `DataFrame.order_by()` for `DataFrame.sort()`
  - `DataFrame.orderBy()` for `DataFrame.sort()`
- Improved `DataFrame.cache_result()` to return a more accurate `Table` class instead of a `DataFrame` class.
- Added support to allow `session` as the first argument when calling `StoredProcedure`.

### Improvements

- Improved nested query generation by flattening queries when applicable.
  - This improvement could be enabled by setting `Session.sql_simplifier_enabled = True`.
  - `DataFrame.select()`, `DataFrame.with_column()`, `DataFrame.drop()` and other select-related APIs have more flattened SQLs.
  - `DataFrame.union()`, `DataFrame.union_all()`, `DataFrame.except_()`, `DataFrame.intersect()`, `DataFrame.union_by_name()` have flattened SQLs generated when multiple set operators are chained.
- Improved type annotations for async job APIs.

### Bug Fixes

- Fixed a bug in which `Table.update()`, `Table.delete()`, `Table.merge()` try to reference a temp table that does not exist.

## 0.10.0 (2022-09-16)

### New Features:

- Added experimental APIs for evaluating Snowpark dataframes with asynchronous queries:
  - Added keyword argument `block` to the following action APIs on Snowpark dataframes (which execute queries) to allow asynchronous evaluations:
    - `DataFrame.collect()`, `DataFrame.to_local_iterator()`, `DataFrame.to_pandas()`, `DataFrame.to_pandas_batches()`, `DataFrame.count()`, `DataFrame.first()`.
    - `DataFrameWriter.save_as_table()`, `DataFrameWriter.copy_into_location()`.
    - `Table.delete()`, `Table.update()`, `Table.merge()`.
  - Added method `DataFrame.collect_nowait()` to allow asynchronous evaluations.
  - Added class `AsyncJob` to retrieve results from asynchronously executed queries and check their status.
- Added support for `table_type` in `Session.write_pandas()`. You can now choose from these `table_type` options: `"temporary"`, `"temp"`, and `"transient"`.
- Added support for using Python structured data (`list`, `tuple` and `dict`) as literal values in Snowpark.
- Added keyword argument `execute_as` to `functions.sproc()` and `session.sproc.register()` to allow registering a stored procedure as a caller or owner.
- Added support for specifying a pre-configured file format when reading files from a stage in Snowflake.

### Improvements:

- Added support for displaying details of a Snowpark session.

### Bug Fixes:

- Fixed a bug in which `DataFrame.copy_into_table()` and `DataFrameWriter.save_as_table()` mistakenly created a new table if the table name is fully qualified, and the table already exists.

### Deprecations:

- Deprecated keyword argument `create_temp_table` in `Session.write_pandas()`.
- Deprecated invoking UDFs using arguments wrapped in a Python list or tuple. You can use variable-length arguments without a list or tuple.

### Dependency updates

- Updated ``snowflake-connector-python`` to 2.7.12.

## 0.9.0 (2022-08-30)

### New Features:

- Added support for displaying source code as comments in the generated scripts when registering UDFs.
  This feature is turned on by default. To turn it off, pass the new keyword argument `source_code_display` as `False` when calling `register()` or `@udf()`.
- Added support for calling table functions from `DataFrame.select()`, `DataFrame.with_column()` and `DataFrame.with_columns()` which now take parameters of type `table_function.TableFunctionCall` for columns.
- Added keyword argument `overwrite` to `session.write_pandas()` to allow overwriting contents of a Snowflake table with that of a pandas DataFrame.
- Added keyword argument `column_order` to `df.write.save_as_table()` to specify the matching rules when inserting data into table in append mode.
- Added method `FileOperation.put_stream()` to upload local files to a stage via file stream.
- Added methods `TableFunctionCall.alias()` and `TableFunctionCall.as_()` to allow aliasing the names of columns that come from the output of table function joins.
- Added function `get_active_session()` in module `snowflake.snowpark.context` to get the current active Snowpark session.

### Bug Fixes:

- Fixed a bug in which batch insert should not raise an error when `statement_params` is not passed to the function.
- Fixed a bug in which column names should be quoted when `session.create_dataframe()` is called with dicts and a given schema.
- Fixed a bug in which creation of table should be skipped if the table already exists and is in append mode when calling `df.write.save_as_table()`.
- Fixed a bug in which third-party packages with underscores cannot be added when registering UDFs.

### Improvements:

- Improved function `function.uniform()` to infer the types of inputs `max_` and `min_` and cast the limits to `IntegerType` or `FloatType` correspondingly.

## 0.8.0 (2022-07-22)

### New Features:

- Added keyword only argument `statement_params` to the following methods to allow for specifying statement level parameters:
  - `collect`, `to_local_iterator`, `to_pandas`, `to_pandas_batches`,
    `count`, `copy_into_table`, `show`, `create_or_replace_view`, `create_or_replace_temp_view`, `first`, `cache_result`
    and `random_split` on class `snowflake.snowpark.Dateframe`.
  - `update`, `delete` and `merge` on class `snowflake.snowpark.Table`.
  - `save_as_table` and `copy_into_location` on class `snowflake.snowpark.DataFrameWriter`.
  - `approx_quantile`, `statement_params`, `cov` and `crosstab` on class `snowflake.snowpark.DataFrameStatFunctions`.
  - `register` and `register_from_file` on class `snowflake.snowpark.udf.UDFRegistration`.
  - `register` and `register_from_file` on class `snowflake.snowpark.udtf.UDTFRegistration`.
  - `register` and `register_from_file` on class `snowflake.snowpark.stored_procedure.StoredProcedureRegistration`.
  - `udf`, `udtf` and `sproc` in `snowflake.snowpark.functions`.
- Added support for `Column` as an input argument to `session.call()`.
- Added support for `table_type` in `df.write.save_as_table()`. You can now choose from these `table_type` options: `"temporary"`, `"temp"`, and `"transient"`.

### Improvements:

- Added validation of object name in `session.use_*` methods.
- Updated the query tag in SQL to escape it when it has special characters.
- Added a check to see if Anaconda terms are acknowledged when adding missing packages.

### Bug Fixes:

- Fixed the limited length of the string column in `session.create_dataframe()`.
- Fixed a bug in which `session.create_dataframe()` mistakenly converted 0 and `False` to `None` when the input data was only a list.
- Fixed a bug in which calling `session.create_dataframe()` using a large local dataset sometimes created a temp table twice.
- Aligned the definition of `function.trim()` with the SQL function definition.
- Fixed an issue where snowpark-python would hang when using the Python system-defined (built-in function) `sum` vs. the Snowpark `function.sum()`.

### Deprecations:

- Deprecated keyword argument `create_temp_table` in `df.write.save_as_table()`.

## 0.7.0 (2022-05-25)

### New Features:

- Added support for user-defined table functions (UDTFs).
  - Use function `snowflake.snowpark.functions.udtf()` to register a UDTF, or use it as a decorator to register the UDTF.
    - You can also use `Session.udtf.register()` to register a UDTF.
  - Use `Session.udtf.register_from_file()` to register a UDTF from a Python file.
- Updated APIs to query a table function, including both Snowflake built-in table functions and UDTFs.
  - Use function `snowflake.snowpark.functions.table_function()` to create a callable representing a table function and use it to call the table function in a query.
  - Alternatively, use function `snowflake.snowpark.functions.call_table_function()` to call a table function.
  - Added support for `over` clause that specifies `partition by` and `order by` when lateral joining a table function.
  - Updated `Session.table_function()` and `DataFrame.join_table_function()` to accept `TableFunctionCall` instances.

### Breaking Changes:

- When creating a function with `functions.udf()` and `functions.sproc()`, you can now specify an empty list for the `imports` or `packages` argument to indicate that no import or package is used for this UDF or stored procedure. Previously, specifying an empty list meant that the function would use session-level imports or packages.
- Improved the `__repr__` implementation of data types in `types.py`. The unused `type_name` property has been removed.
- Added a Snowpark-specific exception class for SQL errors. This replaces the previous `ProgrammingError` from the Python connector.

### Improvements:

- Added a lock to a UDF or UDTF when it is called for the first time per thread.
- Improved the error message for pickling errors that occurred during UDF creation.
- Included the query ID when logging the failed query.

### Bug Fixes:

- Fixed a bug in which non-integral data (such as timestamps) was occasionally converted to integer when calling `DataFrame.to_pandas()`.
- Fixed a bug in which `DataFrameReader.parquet()` failed to read a parquet file when its column contained spaces.
- Fixed a bug in which `DataFrame.copy_into_table()` failed when the dataframe is created by reading a file with inferred schemas.

### Deprecations

`Session.flatten()` and `DataFrame.flatten()`.

### Dependency Updates:

- Restricted the version of `cloudpickle` <= `2.0.0`.

## 0.6.0 (2022-04-27)

### New Features:

- Added support for vectorized UDFs with the input as a pandas DataFrame or pandas Series and the output as a pandas Series. This improves the performance of UDFs in Snowpark.
- Added support for inferring the schema of a DataFrame by default when it is created by reading a Parquet, Avro, or ORC file in the stage.
- Added functions `current_session()`, `current_statement()`, `current_user()`, `current_version()`, `current_warehouse()`, `date_from_parts()`, `date_trunc()`, `dayname()`, `dayofmonth()`, `dayofweek()`, `dayofyear()`, `grouping()`, `grouping_id()`, `hour()`, `last_day()`, `minute()`, `next_day()`, `previous_day()`, `second()`, `month()`, `monthname()`, `quarter()`, `year()`, `current_database()`, `current_role()`, `current_schema()`, `current_schemas()`, `current_region()`, `current_avaliable_roles()`, `add_months()`, `any_value()`, `bitnot()`, `bitshiftleft()`, `bitshiftright()`, `convert_timezone()`, `uniform()`, `strtok_to_array()`, `sysdate()`, `time_from_parts()`,  `timestamp_from_parts()`, `timestamp_ltz_from_parts()`, `timestamp_ntz_from_parts()`, `timestamp_tz_from_parts()`, `weekofyear()`, `percentile_cont()` to `snowflake.snowflake.functions`.

### Breaking Changes:

- Expired deprecations:
  - Removed the following APIs that were deprecated in 0.4.0: `DataFrame.groupByGroupingSets()`, `DataFrame.naturalJoin()`, `DataFrame.joinTableFunction`, `DataFrame.withColumns()`, `Session.getImports()`, `Session.addImport()`, `Session.removeImport()`, `Session.clearImports()`, `Session.getSessionStage()`, `Session.getDefaultDatabase()`, `Session.getDefaultSchema()`, `Session.getCurrentDatabase()`, `Session.getCurrentSchema()`, `Session.getFullyQualifiedCurrentSchema()`.

### Improvements:

- Added support for creating an empty `DataFrame` with a specific schema using the `Session.create_dataframe()` method.
- Changed the logging level from `INFO` to `DEBUG` for several logs (e.g., the executed query) when evaluating a dataframe.
- Improved the error message when failing to create a UDF due to pickle errors.

### Bug Fixes:

- Removed pandas hard dependencies in the `Session.create_dataframe()` method.

### Dependency Updates:

- Added `typing-extension` as a new dependency with the version >= `4.1.0`.

## 0.5.0 (2022-03-22)

### New Features

- Added stored procedures API.
  - Added `Session.sproc` property and `sproc()` to `snowflake.snowpark.functions`, so you can register stored procedures.
  - Added `Session.call` to call stored procedures by name.
- Added `UDFRegistration.register_from_file()` to allow registering UDFs from Python source files or zip files directly.
- Added `UDFRegistration.describe()` to describe a UDF.
- Added `DataFrame.random_split()` to provide a way to randomly split a dataframe.
- Added functions `md5()`, `sha1()`, `sha2()`, `ascii()`, `initcap()`, `length()`, `lower()`, `lpad()`, `ltrim()`, `rpad()`, `rtrim()`, `repeat()`, `soundex()`, `regexp_count()`, `replace()`, `charindex()`, `collate()`, `collation()`, `insert()`, `left()`, `right()`, `endswith()` to `snowflake.snowpark.functions`.
- Allowed `call_udf()` to accept literal values.
- Provided a `distinct` keyword in `array_agg()`.

### Bug Fixes:

- Fixed an issue that caused `DataFrame.to_pandas()` to have a string column if `Column.cast(IntegerType())` was used.
- Fixed a bug in `DataFrame.describe()` when there is more than one string column.

## 0.4.0 (2022-02-15)

### New Features

- You can now specify which Anaconda packages to use when defining UDFs.
  - Added `add_packages()`, `get_packages()`, `clear_packages()`, and `remove_package()`, to class `Session`.
  - Added `add_requirements()` to `Session` so you can use a requirements file to specify which packages this session will use.
  - Added parameter `packages` to function `snowflake.snowpark.functions.udf()` and method `UserDefinedFunction.register()` to indicate UDF-level Anaconda package dependencies when creating a UDF.
  - Added parameter `imports` to `snowflake.snowpark.functions.udf()` and `UserDefinedFunction.register()` to specify UDF-level code imports.
- Added a parameter `session` to function `udf()` and `UserDefinedFunction.register()` so you can specify which session to use to create a UDF if you have multiple sessions.
- Added types `Geography` and `Variant` to `snowflake.snowpark.types` to be used as type hints for Geography and Variant data when defining a UDF.
- Added support for Geography geoJSON data.
- Added `Table`, a subclass of `DataFrame` for table operations:
  - Methods `update` and `delete` update and delete rows of a table in Snowflake.
  - Method `merge` merges data from a `DataFrame` to a `Table`.
  - Override method `DataFrame.sample()` with an additional parameter `seed`, which works on tables but not on view and sub-queries.
- Added `DataFrame.to_local_iterator()` and `DataFrame.to_pandas_batches()` to allow getting results from an iterator when the result set returned from the Snowflake database is too large.
- Added `DataFrame.cache_result()` for caching the operations performed on a `DataFrame` in a temporary table.
  Subsequent operations on the original `DataFrame` have no effect on the cached result `DataFrame`.
- Added property `DataFrame.queries` to get SQL queries that will be executed to evaluate the `DataFrame`.
- Added `Session.query_history()` as a context manager to track SQL queries executed on a session, including all SQL queries to evaluate `DataFrame`s created from a session. Both query ID and query text are recorded.
- You can now create a `Session` instance from an existing established `snowflake.connector.SnowflakeConnection`. Use parameter `connection` in `Session.builder.configs()`.
- Added `use_database()`, `use_schema()`, `use_warehouse()`, and `use_role()` to class `Session` to switch database/schema/warehouse/role after a session is created.
- Added `DataFrameWriter.copy_into_table()` to unload a `DataFrame` to stage files.
- Added `DataFrame.unpivot()`.
- Added `Column.within_group()` for sorting the rows by columns with some aggregation functions.
- Added functions `listagg()`, `mode()`, `div0()`, `acos()`, `asin()`, `atan()`, `atan2()`, `cos()`, `cosh()`, `sin()`, `sinh()`, `tan()`, `tanh()`, `degrees()`, `radians()`, `round()`, `trunc()`, and `factorial()` to `snowflake.snowflake.functions`.
- Added an optional argument `ignore_nulls` in function `lead()` and `lag()`.
- The `condition` parameter of function `when()` and `iff()` now accepts SQL expressions.

### Improvements

- All function and method names have been renamed to use the snake case naming style, which is more Pythonic. For convenience, some camel case names are kept as aliases to the snake case APIs. It is recommended to use the snake case APIs.
  - Deprecated these methods on class `Session` and replaced them with their snake case equivalents: `getImports()`, `addImports()`, `removeImport()`, `clearImports()`, `getSessionStage()`, `getDefaultSchema()`, `getDefaultSchema()`, `getCurrentDatabase()`, `getFullyQualifiedCurrentSchema()`.
  - Deprecated these methods on class `DataFrame` and replaced them with their snake case equivalents: `groupingByGroupingSets()`, `naturalJoin()`, `withColumns()`, `joinTableFunction()`.
- Property `DataFrame.columns` is now consistent with `DataFrame.schema.names` and the Snowflake database `Identifier Requirements`.
- `Column.__bool__()` now raises a `TypeError`. This will ban the use of logical operators `and`, `or`, `not` on `Column` object, for instance `col("a") > 1 and col("b") > 2` will raise the `TypeError`. Use `(col("a") > 1) & (col("b") > 2)` instead.
- Changed `PutResult` and `GetResult` to subclass `NamedTuple`.
- Fixed a bug which raised an error when the local path or stage location has a space or other special characters.
- Changed `DataFrame.describe()` so that non-numeric and non-string columns are ignored instead of raising an exception.

### Dependency updates

- Updated ``snowflake-connector-python`` to 2.7.4.

## 0.3.0 (2022-01-09)

### New Features

- Added `Column.isin()`, with an alias `Column.in_()`.
- Added `Column.try_cast()`, which is a special version of `cast()`. It tries to cast a string expression to other types and returns `null` if the cast is not possible.
- Added `Column.startswith()` and `Column.substr()` to process string columns.
- `Column.cast()` now also accepts a `str` value to indicate the cast type in addition to a `DataType` instance.
- Added `DataFrame.describe()` to summarize stats of a `DataFrame`.
- Added `DataFrame.explain()` to print the query plan of a `DataFrame`.
- `DataFrame.filter()` and `DataFrame.select_expr()` now accepts a sql expression.
- Added a new `bool` parameter `create_temp_table` to methods `DataFrame.saveAsTable()` and `Session.write_pandas()` to optionally create a temp table.
- Added `DataFrame.minus()` and `DataFrame.subtract()` as aliases to `DataFrame.except_()`.
- Added `regexp_replace()`, `concat()`, `concat_ws()`, `to_char()`, `current_timestamp()`, `current_date()`, `current_time()`, `months_between()`, `cast()`, `try_cast()`, `greatest()`, `least()`, and `hash()` to module `snowflake.snowpark.functions`.

### Bug Fixes

- Fixed an issue where `Session.createDataFrame(pandas_df)` and `Session.write_pandas(pandas_df)` raise an exception when the `pandas DataFrame` has spaces in the column name.
- `DataFrame.copy_into_table()` sometimes prints an `error` level log entry while it actually works. It's fixed now.
- Fixed an API docs issue where some `DataFrame` APIs are missing from the docs.

### Dependency updates

- Update ``snowflake-connector-python`` to 2.7.2, which upgrades ``pyarrow`` dependency to 6.0.x. Refer to the [python connector 2.7.2 release notes](https://pypi.org/project/snowflake-connector-python/2.7.2/) for more details.

## 0.2.0 (2021-12-02)

### New Features

- Updated the `Session.createDataFrame()` method for creating a `DataFrame` from a pandas DataFrame.
- Added the `Session.write_pandas()` method for writing a `pandas DataFrame` to a table in Snowflake and getting a `Snowpark DataFrame` object back.
- Added new classes and methods for calling window functions.
- Added the new functions `cume_dist()`, to find the cumulative distribution of a value with regard to other values within a window partition,
  and `row_number()`, which returns a unique row number for each row within a window partition.
- Added functions for computing statistics for DataFrames in the `DataFrameStatFunctions` class.
- Added functions for handling missing values in a DataFrame in the `DataFrameNaFunctions` class.
- Added new methods `rollup()`, `cube()`, and `pivot()` to the `DataFrame` class.
- Added the `GroupingSets` class, which you can use with the DataFrame groupByGroupingSets method to perform a SQL GROUP BY GROUPING SETS.
- Added the new `FileOperation(session)`
  class that you can use to upload and download files to and from a stage.
- Added the `DataFrame.copy_into_table()`
  method for loading data from files in a stage into a table.
- In CASE expressions, the functions `when()` and `otherwise()`
  now accept Python types in addition to `Column` objects.
- When you register a UDF you can now optionally set the `replace` parameter to `True` to overwrite an existing UDF with the same name.

### Improvements

- UDFs are now compressed before they are uploaded to the server. This makes them about 10 times smaller, which can help
  when you are using large ML model files.
- When the size of a UDF is less than 8196 bytes, it will be uploaded as in-line code instead of uploaded to a stage.

### Bug Fixes

- Fixed an issue where the statement `df.select(when(col("a") == 1, 4).otherwise(col("a"))), [Row(4), Row(2), Row(3)]` raised an exception.
- Fixed an issue where `df.toPandas()` raised an exception when a DataFrame was created from large local data.

## 0.1.0 (2021-10-26)

Start of Private Preview<|MERGE_RESOLUTION|>--- conflicted
+++ resolved
@@ -27,11 +27,8 @@
 - Added support for parameter `return_dataframe` in `Session.call`, which can be used to set the return type of the functions to a `DataFrame` object.
 - Added a new argument to `Dataframe.describe` called `strings_include_math_stats` that triggers `stddev` and `mean` to be calculated for String columns.
 - Improved the error message for `Session.write_pandas()` and `Session.create_dataframe()` when the input pandas DataFrame does not have a column.
-<<<<<<< HEAD
+- Added support for retrieving `Edge.properties` when retrieving lineage from `DGQL` in `DataFrame.lineage.trace`.
 - Improved `DataFrameReader.dbapi` (PrPr) to use in-memory Parquet-based ingestion for better performance and security.
-=======
-- Added support for retrieving `Edge.properties` when retrieving lineage from `DGQL` in `DataFrame.lineage.trace`.
->>>>>>> f94595ba
 
 ### Snowpark Local Testing Updates
 

--- conflicted
+++ resolved
@@ -18,12 +18,7 @@
   - greatest
   - least
   - dateadd
-<<<<<<< HEAD
   - convert_timezone
-- Added support for ASOF JOIN type.
-- Added support for the following local testing APIs:
-=======
->>>>>>> 420a422c
   - Session.get_current_account
   - Session.get_current_warehouse
   - Session.get_current_role

--- conflicted
+++ resolved
@@ -56,11 +56,8 @@
   - `unbase64`
 - Added support for specifying a schema string (including implicit struct syntax) when calling `DataFrame.create_dataframe`.
 - Added support for `DataFrameWriter.insert_into/insertInto`. This method also supports local testing mode.
-<<<<<<< HEAD
 - Added support for `DataFrame.create_temp_view` to create a temporary view. It will fail if the view already exists.
-=======
 - Added support for multiple columns in the functions `map_cat` and `map_concat`.
->>>>>>> 6cb63beb
 
 #### Experimental Features
 

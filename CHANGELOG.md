# Release History

## 1.41.0 (YYYY-MM-DD)

### Snowpark Python API Updates

#### New Features

- Added a new function `service` in `snowflake.snowpark.functions` that allows users to create a callable representing a Snowpark Container Services (SPCS) service.
- Added `connection_parameters` parameter to `DataFrameReader.dbapi()` (PuPr) method to allow passing keyword arguments to the `create_connection` callable.
- Added support for `Session.begin_transaction`, `Session.commit` and `Session.rollback`.
- Added support for the following functions in `functions.py`:
    - Geospatial functions:
      - `st_interpolate`
      - `st_intersection`
      - `st_intersection_agg`
      - `st_intersects`
      - `st_isvalid`
      - `st_length`
      - `st_makegeompoint`
      - `st_makeline`
      - `st_makepolygon`
      - `st_makepolygonoriented`
      - `st_disjoint`
      - `st_distance`
      - `st_dwithin`
      - `st_endpoint`
      - `st_envelope`
      - `st_geohash`
      - `st_geomfromgeohash`
      - `st_geompointfromgeohash`
      - `st_hausdorffdistance`
      - `st_makepoint`
      - `st_npoints`
      - `st_perimeter`
      - `st_pointn`
      - `st_setsrid`
      - `st_simplify`
      - `st_srid`
      - `st_startpoint`
      - `st_symdifference`
      - `st_transform`
      - `st_union`

#### Bug Fixes

- Added a fix for floating point precision discrepancies in `interval_day_time_from_parts`.
- Fixed a bug where writing Snowpark pandas dataframes on the pandas backend with a column multiindex to Snowflake with `to_snowflake` would raise `KeyError`.
- Fixed a bug that `DataFrameReader.dbapi` (PuPr) is not compatible with oracledb 3.4.0. 

### Snowpark pandas API Updates

#### Improvements

- Improved performance of `Series.to_snowflake` and `pd.to_snowflake(series)` for large data by uploading data via a parquet file. You can control the dataset size at which Snowpark pandas switches to parquet with the variable `modin.config.PandasToSnowflakeParquetThresholdBytes`.
- Enhanced autoswitching functionality from Snowflake to native Pandas for methods with unsupported argument combinations:
  - `get_dummies()` with `dummy_na=True`, `drop_first=True`, or custom `dtype` parameters
  - `cumsum()`, `cummin()`, `cummax()` with `axis=1` (column-wise operations)
  - `skew()` with `axis=1` or `numeric_only=False` parameters
  - `round()` with `decimals` parameter as a Series
- Set `cte_optimization_enabled` to True for all Snowpark pandas sessions.
<<<<<<< HEAD
- Add support for `isna`, `isnull`, `notna`, `notnull` in faster pandas.
- Add support for `str.contains`, `str.startswith`, `str.endswith`, and `str.slice` in faster pandas.
- Add support for `sort_values` in faster pandas.
- Enhanced autoswitching functionality from Snowflake to native Pandas for methods with unsupported argument combinations:
  - `get_dummies()` with `dummy_na=True`, `drop_first=True`, or custom `dtype` parameters
  - `cumsum()`, `cummin()`, `cummax()` with `axis=1` (column-wise operations)
  - `skew()` with `axis=1` or `numeric_only=False` parameters
  - `round()` with `decimals` parameter as a Series
=======
- Add support for the following in faster pandas:
  - `isin`
  - `isna`
  - `isnull`
  - `notna`
  - `notnull`
  - `str.contains`
  - `str.startswith`
  - `str.endswith`
  - `str.slice`
  - `sort_values`

#### Bug Fixes

- Fixed a bug where the row count was not getting cached in the ordered dataframe each time count_rows() is called.
>>>>>>> de86aa07

## 1.40.0 (2025-10-02)

### Snowpark Python API Updates

#### New Features

- Added a new module `snowflake.snowpark.secrets` that provides Python wrappers for accessing Snowflake Secrets within Python UDFs and stored procedures that execute inside Snowflake.
  - `get_generic_secret_string`
  - `get_oauth_access_token`
  - `get_secret_type`
  - `get_username_password`
  - `get_cloud_provider_token`

- Added support for the following scalar functions in `functions.py`:
    - Conditional expression functions:
      - `booland`
      - `boolnot`
      - `boolor`
      - `boolxor`
      - `boolor_agg`
      - `decode`
      - `greatest_ignore_nulls`
      - `least_ignore_nulls`
      - `nullif`
      - `nvl2`
      - `regr_valx`
      
    - Semi-structured and structured date functions:
      - `array_remove_at`
      - `as_boolean`
      - `map_delete`
      - `map_insert`
      - `map_pick`
      - `map_size`

    - String & binary functions:
      - `chr`
      - `hex_decode_binary`
      
    - Numeric functions:
      - `div0null`

    - Differential privacy functions:
      - `dp_interval_high`
      - `dp_interval_low`
      
    - Context functions:
      - `last_query_id`
      - `last_transaction`

    - Geospatial functions:
      - `h3_cell_to_boundary`
      - `h3_cell_to_children`
      - `h3_cell_to_children_string`
      - `h3_cell_to_parent`
      - `h3_cell_to_point`
      - `h3_compact_cells`
      - `h3_compact_cells_strings`
      - `h3_coverage`
      - `h3_coverage_strings`
      - `h3_get_resolution`
      - `h3_grid_disk`
      - `h3_grid_distance`
      - `h3_int_to_string`
      - `h3_polygon_to_cells`
      - `h3_polygon_to_cells_strings`
      - `h3_string_to_int`
      - `h3_try_grid_path`
      - `h3_try_polygon_to_cells`
      - `h3_try_polygon_to_cells_strings`
      - `h3_uncompact_cells`
      - `h3_uncompact_cells_strings`
      - `haversine`
      - `h3_grid_path`
      - `h3_is_pentagon`
      - `h3_is_valid_cell`
      - `h3_latlng_to_cell`
      - `h3_latlng_to_cell_string`
      - `h3_point_to_cell`
      - `h3_point_to_cell_string`
      - `h3_try_coverage`
      - `h3_try_coverage_strings`
      - `h3_try_grid_distance`
      - `st_area`
      - `st_asewkb`
      - `st_asewkt`
      - `st_asgeojson`
      - `st_aswkb`
      - `st_aswkt`
      - `st_azimuth`
      - `st_buffer`
      - `st_centroid`
      - `st_collect`
      - `st_contains`
      - `st_coveredby`
      - `st_covers`
      - `st_difference`
      - `st_dimension`

#### Bug Fixes

- Fixed a bug that `DataFrame.limit()` fail if there is parameter binding in the executed SQL when used in non-stored-procedure/udxf environment.
- Added an experimental fix for a bug in schema query generation that could cause invalid sql to be generated when using nested structured types.
- Fixed multiple bugs in `DataFrameReader.dbapi` (PuPr):
  - Fixed UDTF ingestion failure with `pyodbc` driver caused by unprocessed row data.
  - Fixed SQL Server query input failure due to incorrect select query generation.
  - Fixed UDTF ingestion not preserving column nullability in the output schema.
  - Fixed an issue that caused the program to hang during multithreaded Parquet based ingestion when a data fetching error occurred.
  - Fixed a bug in schema parsing when custom schema strings used upper-cased data type names (NUMERIC, NUMBER, DECIMAL, VARCHAR, STRING, TEXT).
- Fixed a bug in `Session.create_dataframe` where schema string parsing failed when using upper-cased data type names (e.g., NUMERIC, NUMBER, DECIMAL, VARCHAR, STRING, TEXT).

#### Improvements

- Improved `DataFrameReader.dbapi`(PuPr) that dbapi will not retry on non-retryable error such as SQL syntax error on external data source query.
- Removed unnecessary warnings about local package version mismatch when using `session.read.option('rowTag', <tag_name>).xml(<stage_file_path>)` or `xpath` functions.
- Improved `DataFrameReader.dbapi` (PuPr) reading performance by setting the default `fetch_size` parameter value to 100000.
- Improved error message for XSD validation failure when reading XML files using `session.read.option('rowValidationXSDPath', <xsd_path>).xml(<stage_file_path>)`.

### Snowpark pandas API Updates

#### Dependency Updates

- Updated the supported `modin` versions to >=0.36.0 and <0.38.0 (was previously >= 0.35.0 and <0.37.0).

#### New Features
- Added support for `DataFrame.query` for dataframes with single-level indexes.
- Added support for `DataFrameGroupby.__len__` and `SeriesGroupBy.__len__`.

#### Improvements

- Hybrid execution mode is now enabled by default. Certain operations on smaller data will now automatically execute in native pandas in-memory. Use `from modin.config import AutoSwitchBackend; AutoSwitchBackend.disable()` to turn this off and force all execution to occur in Snowflake.
- Added a session parameter `pandas_hybrid_execution_enabled` to enable/disable hybrid execution as an alternative to using `AutoSwitchBackend`.
- Removed an unnecessary `SHOW OBJECTS` query issued from `read_snowflake` under certain conditions.
- When hybrid execution is enabled, `pd.merge`, `pd.concat`, `DataFrame.merge`, and `DataFrame.join` may now move arguments to backends other than those among the function arguments.
- Improved performance of `DataFrame.to_snowflake` and `pd.to_snowflake(dataframe)` for large data by uploading data via a parquet file. You can control the dataset size at which Snowpark pandas switches to parquet with the variable `modin.config.PandasToSnowflakeParquetThresholdBytes`.
<<<<<<< HEAD
- Improved performance of `Series.to_snowflake` and `pd.to_snowflake(series)` for large data by uploading data via a parquet file. You can control the dataset size at which Snowpark pandas switches to parquet with the variable `modin.config.PandasToSnowflakeParquetThresholdBytes`.
- Set `cte_optimization_enabled` to True for all Snowpark pandas sessions.
- Add support for `isin` in faster pandas.
=======
>>>>>>> de86aa07

## 1.39.1 (2025-09-25)

### Snowpark Python API Updates

#### Bug Fixes


- Added an experimental fix for a bug in schema query generation that could cause invalid sql to be generated when using nested structured types.


## 1.39.0 (2025-09-17)

### Snowpark Python API Updates

#### New Features

- Added support for unstructured data engineering in Snowpark, powered by Snowflake AISQL and Cortex functions:
  - `DataFrame.ai.complete`: Generate per-row LLM completions from prompts built over columns and files.
  - `DataFrame.ai.filter`: Keep rows where an AI classifier returns TRUE for the given predicate.
  - `DataFrame.ai.agg`: Reduce a text column into one result using a natural-language task description.
  - `RelationalGroupedDataFrame.ai_agg`: Perform the same natural-language aggregation per group.
  - `DataFrame.ai.classify`: Assign single or multiple labels from given categories to text or images.
  - `DataFrame.ai.similarity`: Compute cosine-based similarity scores between two columns via embeddings.
  - `DataFrame.ai.sentiment`: Extract overall and aspect-level sentiment from text into JSON.
  - `DataFrame.ai.embed`: Generate VECTOR embeddings for text or images using configurable models.
  - `DataFrame.ai.summarize_agg`: Aggregate and produce a single comprehensive summary over many rows.
  - `DataFrame.ai.transcribe`: Transcribe audio files to text with optional timestamps and speaker labels.
  - `DataFrame.ai.parse_document`: OCR/layout-parse documents or images into structured JSON.
  - `DataFrame.ai.extract`: Pull structured fields from text or files using a response schema.
  - `DataFrame.ai.count_tokens`: Estimate token usage for a given model and input text per row.
  - `DataFrame.ai.split_text_markdown_header`: Split Markdown into hierarchical header-aware chunks.
  - `DataFrame.ai.split_text_recursive_character`: Split text into size-bounded chunks using recursive separators.
  - `DataFrameReader.file`: Create a DataFrame containing all files from a stage as FILE data type for downstream unstructured data processing.
- Added a new datatype `YearMonthIntervalType` that allows users to create intervals for datetime operations.
- Added a new function `interval_year_month_from_parts` that allows users to easily create `YearMonthIntervalType` without using SQL.
- Added a new datatype `DayTimeIntervalType` that allows users to create intervals for datetime operations.
- Added a new function `interval_day_time_from_parts` that allows users to easily create `DayTimeIntervalType` without using SQL.
- Added support for `FileOperation.list` to list files in a stage with metadata.
- Added support for `FileOperation.remove` to remove files in a stage.
- Added an option to specify `copy_grants` for the following `DataFrame` APIs:
  - `create_or_replace_view`
  - `create_or_replace_temp_view`
  - `create_or_replace_dynamic_table`
- Added a new function `snowflake.snowpark.functions.vectorized` that allows users to mark a function as vectorized UDF.
- Added support for parameter `use_vectorized_scanner` in function `Session.write_pandas()`.
- Added support for parameter `session_init_statement` in udtf ingestion of `DataFrameReader.jdbc`(PrPr).
- Added support for the following scalar functions in `functions.py`:
  - `getdate`
  - `getvariable`
  - `invoker_role`
  - `invoker_share`
  - `is_application_role_in_session`
  - `is_database_role_in_session`
  - `is_granted_to_invoker_role`
  - `is_role_in_session`
  - `localtime`
  - `systimestamp`

#### Bug Fixes

- Fixed a bug that `query_timeout` does not work in udtf ingestion of `DataFrameReader.jdbc`(PrPr).

#### Deprecations

- Deprecated warnings will be triggered when using snowpark-python with Python 3.9. For more details, please refer to https://docs.snowflake.com/en/developer-guide/python-runtime-support-policy.

#### Dependency Updates

#### Improvements

- Unsupported types in `DataFrameReader.dbapi`(PuPr) are ingested as `StringType` now.
- Improved error message to list available columns when dataframe cannot resolve given column name.
- Added a new option `cacheResult` to `DataFrameReader.xml` that allows users to cache the result of the XML reader to a temporary table after calling `xml`. It helps improve performance when subsequent operations are performed on the same DataFrame.

### Snowpark pandas API Updates
- Added support for `DataFrame.eval()` for dataframes with single-level indexes.

#### New Features

#### Improvements

- Downgraded to level `logging.DEBUG - 1` the log message saying that the
  Snowpark `DataFrame` reference of an internal `DataFrameReference` object
  has changed.
- Eliminate duplicate parameter check queries for casing status when retrieving the session.
- Retrieve dataframe row counts through object metadata to avoid a COUNT(\*) query (performance)
- Added support for applying Snowflake Cortex function `Complete`.
- Introduce faster pandas: Improved performance by deferring row position computation. 
  - The following operations are currently supported and can benefit from the optimization: `read_snowflake`, `repr`, `loc`, `reset_index`, `merge`, and binary operations.
  - If a lazy object (e.g., DataFrame or Series) depends on a mix of supported and unsupported operations, the optimization will not be used.
- Updated the error message for when Snowpark pandas is referenced within apply.
- Added a session parameter `dummy_row_pos_optimization_enabled` to enable/disable dummy row position optimization in faster pandas.

#### Dependency Updates

- Updated the supported `modin` versions to >=0.35.0 and <0.37.0 (was previously >= 0.34.0 and <0.36.0).

#### Bug Fixes

- Fixed an issue with drop_duplicates where the same data source could be read multiple times in the same query but in a different order each time, resulting in missing rows in the final result. The fix ensures that the data source is read only once.
- Fixed a bug with hybrid execution mode where an `AssertionError` was unexpectedly raised by certain indexing operations.

### Snowpark Local Testing Updates

#### New Features

- Added support to allow patching `functions.ai_complete`.

## 1.38.0 (2025-09-04)

### Snowpark Python API Updates

#### New Features

- Added support for the following AI-powered functions in `functions.py`:
  - `ai_extract`
  - `ai_parse_document`
  - `ai_transcribe`
- Added time travel support for querying historical data:
  - `Session.table()` now supports time travel parameters: `time_travel_mode`, `statement`, `offset`, `timestamp`, `timestamp_type`, and `stream`.
  - `DataFrameReader.table()` supports the same time travel parameters as direct arguments.
  - `DataFrameReader` supports time travel via option chaining (e.g., `session.read.option("time_travel_mode", "at").option("offset", -60).table("my_table")`).
- Added support for specifying the following parameters to `DataFrameWriter.copy_into_location` for validation and writing data to external locations:
    - `validation_mode`
    - `storage_integration`
    - `credentials`
    - `encryption`
- Added support for `Session.directory` and `Session.read.directory` to retrieve the list of all files on a stage with metadata.
- Added support for `DataFrameReader.jdbc`(PrPr) that allows ingesting external data source with jdbc driver.
- Added support for `FileOperation.copy_files` to copy files from a source location to an output stage.
- Added support for the following scalar functions in `functions.py`:
  - `all_user_names`
  - `bitand`
  - `bitand_agg`
  - `bitor`
  - `bitor_agg`
  - `bitxor`
  - `bitxor_agg`
  - `current_account_name`
  - `current_client`
  - `current_ip_address`
  - `current_role_type`
  - `current_organization_name`
  - `current_organization_user`
  - `current_secondary_roles`
  - `current_transaction`
  - `getbit`

#### Bug Fixes

- Fixed the repr of TimestampType to match the actual subtype it represents.
- Fixed a bug in `DataFrameReader.dbapi` that udtf ingestion does not work in stored procedure.
- Fixed a bug in schema inference that caused incorrect stage prefixes to be used.

#### Improvements

- Enhanced error handling in `DataFrameReader.dbapi` thread-based ingestion to prevent unnecessary operations, which improves resource efficiency.
- Bumped cloudpickle dependency to also support `cloudpickle==3.1.1` in addition to previous versions.
- Improved `DataFrameReader.dbapi` (PuPr) ingestion performance for PostgreSQL and MySQL by using server side cursor to fetch data.

### Snowpark pandas API Updates

#### New Features
- Completed support for `pd.read_snowflake()`, `pd.to_iceberg()`,
  `pd.to_pandas()`, `pd.to_snowpark()`, `pd.to_snowflake()`,
  `DataFrame.to_iceberg()`, `DataFrame.to_pandas()`, `DataFrame.to_snowpark()`,
  `DataFrame.to_snowflake()`, `Series.to_iceberg()`, `Series.to_pandas()`,
  `Series.to_snowpark()`, and `Series.to_snowflake()` on the "Pandas" and "Ray"
  backends. Previously, only some of these functions and methods were supported
  on the Pandas backend.
- Added support for `Index.get_level_values()`.

#### Improvements
- Set the default transfer limit in hybrid execution for data leaving Snowflake to 100k, which can be overridden with the SnowflakePandasTransferThreshold environment variable. This configuration is appropriate for scenarios with two available engines, "Pandas" and "Snowflake" on relational workloads.
- Improve import error message by adding `--upgrade` to `pip install "snowflake-snowpark-python[modin]"` in the error message.
- Reduce the telemetry messages from the modin client by pre-aggregating into 5 second windows and only keeping a narrow band of metrics which are useful for tracking hybrid execution and native pandas performance.
- Set the initial row count only when hybrid execution is enabled. This reduces the number of queries issued for many workloads.
- Add a new test parameter for integration tests to enable hybrid execution.

#### Bug Fixes
- Raised `NotImplementedError` instead of `AttributeError` on attempting to call
  Snowflake extension functions/methods `to_dynamic_table()`, `cache_result()`,
  `to_view()`, `create_or_replace_dynamic_table()`, and
  `create_or_replace_view()` on dataframes or series using the pandas or ray
  backends.

## 1.37.0 (2025-08-18)

### Snowpark Python API Updates

#### New Features

- Added support for the following `xpath` functions in `functions.py`:
  - `xpath`
  - `xpath_string`
  - `xpath_boolean`
  - `xpath_int`
  - `xpath_float`
  - `xpath_double`
  - `xpath_long`
  - `xpath_short`
- Added support for parameter `use_vectorized_scanner` in function `Session.write_arrow()`.
- Dataframe profiler adds the following information about each query: describe query time, execution time, and sql query text. To view this information, call session.dataframe_profiler.enable() and call get_execution_profile on a dataframe.
- Added support for `DataFrame.col_ilike`.
- Added support for non-blocking stored procedure calls that return `AsyncJob` objects.
  - Added `block: bool = True` parameter to `Session.call()`. When `block=False`, returns an `AsyncJob` instead of blocking until completion.
  - Added `block: bool = True` parameter to `StoredProcedure.__call__()` for async support across both named and anonymous stored procedures.
  - Added `Session.call_nowait()` that is equivalent to `Session.call(block=False)`.

#### Bug Fixes

- Fixed a bug in CTE optimization stage where `deepcopy` of internal plans would cause a memory spike when a dataframe is created locally using `session.create_dataframe()` using a large input data.
- Fixed a bug in `DataFrameReader.parquet` where the `ignore_case` option in the `infer_schema_options` was not respected.
- Fixed a bug that `to_pandas()` has different format of column name when query result format is set to 'JSON' and 'ARROW'.

#### Deprecations
- Deprecated `pkg_resources`.

#### Dependency Updates

- Added a dependency on `protobuf<6.32`

### Snowpark pandas API Updates

#### New Features

- Added support for efficient transfer of data between Snowflake and Ray with the `DataFrame.set_backend` method. The installed version of `modin` must be at least 0.35.0, and `ray` must be installed.

#### Improvements

#### Dependency Updates

- Updated the supported `modin` versions to >=0.34.0 and <0.36.0 (was previously >= 0.33.0 and <0.35.0).
- Added support for pandas 2.3 when the installed `modin` version is at least 0.35.0.

#### Bug Fixes

- Fixed an issue in hybrid execution mode (PrPr) where `pd.to_datetime` and `pd.to_timedelta` would unexpectedly raise `IndexError`.
- Fixed a bug where `pd.explain_switch` would raise `IndexError` or return `None` if called before any potential switch operations were performed.
- Fixed a bug where calling `pd.concat(axis=0)` on a dataframe with the default, positional index and a dataframe with a different index would produce invalid SQL.

## 1.36.0 (2025-08-05)

### Snowpark Python API Updates

#### New Features

- `Session.create_dataframe` now accepts keyword arguments that are forwarded to the internal call to `Session.write_pandas` or `Session.write_arrow` when creating a DataFrame from a pandas DataFrame or a pyarrow Table.
- Added new APIs for `AsyncJob`:
  - `AsyncJob.is_failed()` returns a `bool` indicating if a job has failed. Can be used in combination with `AsyncJob.is_done()` to determine if a job is finished and errored.
  - `AsyncJob.status()` returns a string representing the current query status (e.g., "RUNNING", "SUCCESS", "FAILED_WITH_ERROR") for detailed monitoring without calling `result()`.
- Added a dataframe profiler. To use, you can call get_execution_profile() on your desired dataframe. This profiler reports the queries executed to evaluate a dataframe, and statistics about each of the query operators. Currently an experimental feature
- Added support for the following functions in `functions.py`:
  - `ai_sentiment`
- Updated the interface for experimental feature `context.configure_development_features`. All development features are disabled by default unless explicitly enabled by the user.

### Snowpark pandas API Updates

#### New Features

#### Improvements
- Hybrid execution row estimate improvements and a reduction of eager calls.
- Add a new configuration variable to control transfer costs out of Snowflake when using hybrid execution.
- Added support for creating permanent and immutable UDFs/UDTFs with `DataFrame/Series/GroupBy.apply`, `map`, and `transform` by passing the `snowflake_udf_params` keyword argument. See documentation for details.
- Added support for mapping np.unique to DataFrame and Series inputs using pd.unique.

#### Bug Fixes

- Fixed an issue where Snowpark pandas plugin would unconditionally disable `AutoSwitchBackend` even when users had explicitly configured it via environment variables or programmatically.

## 1.35.0 (2025-07-24)

### Snowpark Python API Updates

#### New Features

- Added support for the following functions in `functions.py`:
  - `ai_embed`
  - `try_parse_json`

#### Bug Fixes

- Fixed a bug in `DataFrameReader.dbapi` (PrPr) that `dbapi` fail in python stored procedure with process exit with code 1.
- Fixed a bug in `DataFrameReader.dbapi` (PrPr) that `custom_schema` accept illegal schema.
- Fixed a bug in `DataFrameReader.dbapi` (PrPr) that `custom_schema` does not work when connecting to Postgres and Mysql.
- Fixed a bug in schema inference that would cause it to fail for external stages.

#### Improvements

- Improved `query` parameter in `DataFrameReader.dbapi` (PrPr) so that parentheses are not needed around the query.
- Improved error experience in `DataFrameReader.dbapi` (PrPr) when exception happen during inferring schema of target data source.


### Snowpark Local Testing Updates

#### New Features

- Added local testing support for reading files with `SnowflakeFile` using local file paths, the Snow URL semantic (snow://...), local testing framework stages, and Snowflake stages (@stage/file_path).

### Snowpark pandas API Updates

#### New Features

- Added support for `DataFrame.boxplot`.

#### Improvements

- Reduced the number of UDFs/UDTFs created by repeated calls to `apply` or `map` with the same arguments on Snowpark pandas objects.
- Added an example for reading a file from a stage in the docstring for `pd.read_excel`.
- Implemented more efficient data transfer between the Snowflake and Ray backends of Modin (requires modin>=0.35.0 to use).

#### Bug Fixes

- Added an upper bound to the row estimation when the cartesian product from an align or join results in a very large number. This mitigates a performance regression.
- Fix a `pd.read_excel` bug when reading files inside stage inner directory.

## 1.34.0 (2025-07-15)

### Snowpark Python API Updates

#### New Features

- Added a new option `TRY_CAST` to `DataFrameReader`. When `TRY_CAST` is True columns are wrapped in a `TRY_CAST` statement rather than a hard cast when loading data.
- Added a new option `USE_RELAXED_TYPES` to the `INFER_SCHEMA_OPTIONS` of `DataFrameReader`. When set to True this option casts all strings to max length strings and all numeric types to `DoubleType`.
- Added debuggability improvements to eagerly validate dataframe schema metadata. Enable it using `snowflake.snowpark.context.configure_development_features()`.
- Added a new function `snowflake.snowpark.dataframe.map_in_pandas` that allows users map a function across a dataframe. The mapping function takes an iterator of pandas dataframes as input and provides one as output.
- Added a ttl cache to describe queries. Repeated queries in a 15 second interval will use the cached value rather than requery Snowflake.
- Added a parameter `fetch_with_process` to `DataFrameReader.dbapi` (PrPr) to enable multiprocessing for parallel data fetching in local ingestion. By default, local ingestion uses multithreading. Multiprocessing may improve performance for CPU-bound tasks like Parquet file generation.
- Added a new function `snowflake.snowpark.functions.model` that allows users to call methods of a model.

#### Improvements

- Added support for row validation using XSD schema using `rowValidationXSDPath` option when reading XML files with a row tag using `rowTag` option.
- Improved SQL generation for `session.table().sample()` to generate a flat SQL statement.
- Added support for complex column expression as input for `functions.explode`.
- Added debuggability improvements to show which Python lines an SQL compilation error corresponds to. Enable it using `snowflake.snowpark.context.configure_development_features()`. This feature also depends on AST collection to be enabled in the session which can be done using `session.ast_enabled = True`.
- Set enforce_ordering=True when calling `to_snowpark_pandas()` from a snowpark dataframe containing DML/DDL queries instead of throwing a NotImplementedError.

#### Bug Fixes

- Fixed a bug caused by redundant validation when creating an iceberg table.
- Fixed a bug in `DataFrameReader.dbapi` (PrPr) where closing the cursor or connection could unexpectedly raise an error and terminate the program.
- Fixed ambiguous column errors when using table functions in `DataFrame.select()` that have output columns matching the input DataFrame's columns. This improvement works when dataframe columns are provided as `Column` objects.
- Fixed a bug where having a NULL in a column with DecimalTypes would cast the column to FloatTypes instead and lead to precision loss.

### Snowpark Local Testing Updates

#### Bug Fixes

- Fixed a bug when processing windowed functions that lead to incorrect indexing in results.
- When a scalar numeric is passed to fillna we will ignore non-numeric columns instead of producing an error.

### Snowpark pandas API Updates

#### New Features

- Added support for `DataFrame.to_excel` and `Series.to_excel`.
- Added support for `pd.read_feather`, `pd.read_orc`, and `pd.read_stata`.
- Added support for `pd.explain_switch()` to return debugging information on hybrid execution decisions.
- Support `pd.read_snowflake` when the global modin backend is `Pandas`.
- Added support for `pd.to_dynamic_table`, `pd.to_iceberg`, and `pd.to_view`.

#### Improvements

- Added modin telemetry on API calls and hybrid engine switches.
- Show more helpful error messages to Snowflake Notebook users when the `modin` or `pandas` version does not match our requirements.
- Added a data type guard to the cost functions for hybrid execution mode (PrPr) which checks for data type compatibility.
- Added automatic switching to the pandas backend in hybrid execution mode (PrPr) for many methods that are not directly implemented in Snowpark pandas.
- Set the 'type' and other standard fields for Snowpark pandas telemetry.

#### Dependency Updates

- Added tqdm and ipywidgets as dependencies so that progress bars appear when switching between modin backends.
- Updated the supported `modin` versions to >=0.33.0 and <0.35.0 (was previously >= 0.32.0 and <0.34.0).

#### Bug Fixes

- Fixed a bug in hybrid execution mode (PrPr) where certain Series operations would raise `TypeError: numpy.ndarray object is not callable`.
- Fixed a bug in hybrid execution mode (PrPr) where calling numpy operations like `np.where` on modin objects with the Pandas backend would raise an `AttributeError`. This fix requires `modin` version 0.34.0 or newer.
- Fixed issue in `df.melt` where the resulting values have an additional suffix applied.

## 1.33.0 (2025-06-19)

### Snowpark Python API Updates

#### New Features

- Added support for MySQL in `DataFrameWriter.dbapi` (PrPr) for both Parquet and UDTF-based ingestion.
- Added support for PostgreSQL in `DataFrameReader.dbapi` (PrPr) for both Parquet and UDTF-based ingestion.
- Added support for Databricks in `DataFrameWriter.dbapi` (PrPr) for UDTF-based ingestion.
- Added support to `DataFrameReader` to enable use of `PATTERN` when reading files with `INFER_SCHEMA` enabled.
- Added support for the following AI-powered functions in `functions.py`:
  - `ai_complete`
  - `ai_similarity`
  - `ai_summarize_agg` (originally `summarize_agg`)
  - different config options for `ai_classify`
- Added support for more options when reading XML files with a row tag using `rowTag` option:
  - Added support for removing namespace prefixes from col names using `ignoreNamespace` option.
  - Added support for specifying the prefix for the attribute column in the result table using `attributePrefix` option.
  - Added support for excluding attributes from the XML element using `excludeAttributes` option.
  - Added support for specifying the column name for the value when there are attributes in an element that has no child elements using `valueTag` option.
  - Added support for specifying the value to treat as a ``null`` value using `nullValue` option.
  - Added support for specifying the character encoding of the XML file using `charset` option.
  - Added support for ignoring surrounding whitespace in the XML element using `ignoreSurroundingWhitespace` option.
- Added support for parameter `return_dataframe` in `Session.call`, which can be used to set the return type of the functions to a `DataFrame` object.
- Added a new argument to `Dataframe.describe` called `strings_include_math_stats` that triggers `stddev` and `mean` to be calculated for String columns.
- Added support for retrieving `Edge.properties` when retrieving lineage from `DGQL` in `DataFrame.lineage.trace`.
- Added a parameter `table_exists` to `DataFrameWriter.save_as_table` that allows specifying if a table already exists. This allows skipping a table lookup that can be expensive.

#### Bug Fixes

- Fixed a bug in `DataFrameReader.dbapi` (PrPr) where the `create_connection` defined as local function was incompatible with multiprocessing.
- Fixed a bug in `DataFrameReader.dbapi` (PrPr) where databricks `TIMESTAMP` type was converted to Snowflake `TIMESTAMP_NTZ` type which should be `TIMESTAMP_LTZ` type.
- Fixed a bug in `DataFrameReader.json` where repeated reads with the same reader object would create incorrectly quoted columns.
- Fixed a bug in `DataFrame.to_pandas()` that would drop column names when converting a dataframe that did not originate from a select statement.
- Fixed a bug that `DataFrame.create_or_replace_dynamic_table` raises error when the dataframe contains a UDTF and `SELECT *` in UDTF not being parsed correctly.
- Fixed a bug where casted columns could not be used in the values-clause of in functions.

#### Improvements

- Improved the error message for `Session.write_pandas()` and `Session.create_dataframe()` when the input pandas DataFrame does not have a column.
- Improved `DataFrame.select` when the arguments contain a table function with output columns that collide with columns of current dataframe. With the improvement, if user provides non-colliding columns in `df.select("col1", "col2", table_func(...))` as string arguments, then the query generated by snowpark client will not raise ambiguous column error.
- Improved `DataFrameReader.dbapi` (PrPr) to use in-memory Parquet-based ingestion for better performance and security.
- Improved `DataFrameReader.dbapi` (PrPr) to use `MATCH_BY_COLUMN_NAME=CASE_SENSITIVE` in copy into table operation.

### Snowpark Local Testing Updates

#### New Features

- Added support for snow urls (snow://) in local file testing.

#### Bug Fixes

- Fixed a bug in `Column.isin` that would cause incorrect filtering on joined or previously filtered data.
- Fixed a bug in `snowflake.snowpark.functions.concat_ws` that would cause results to have an incorrect index.

### Snowpark pandas API Updates

#### Dependency Updates

- Updated `modin` dependency constraint from 0.32.0 to >=0.32.0, <0.34.0. The latest version tested with Snowpark pandas is `modin` 0.33.1.

#### New Features

- Added support for **Hybrid Execution (PrPr)**. By running `from modin.config import AutoSwitchBackend; AutoSwitchBackend.enable()`, Snowpark pandas will automatically choose whether to run certain pandas operations locally or on Snowflake. This feature is disabled by default.

#### Improvements

- Set the default value of the `index` parameter to `False` for `DataFrame.to_view`, `Series.to_view`, `DataFrame.to_dynamic_table`, and `Series.to_dynamic_table`.
- Added `iceberg_version` option to table creation functions.
- Reduced query count for many operations, including `insert`, `repr`, and `groupby`, that previously issued a query to retrieve the input data's size.

#### Bug Fixes

- Fixed a bug in `Series.where` when the `other` parameter is an unnamed `Series`.


## 1.32.0 (2025-05-15)

### Snowpark Python API Updates

#### Improvements

- Invoking snowflake system procedures does not invoke an additional `describe procedure` call to check the return type of the procedure.
- Added support for `Session.create_dataframe()` with the stage URL and FILE data type.
- Added support for different modes for dealing with corrupt XML records when reading an XML file using `session.read.option('mode', <mode>), option('rowTag', <tag_name>).xml(<stage_file_path>)`. Currently `PERMISSIVE`, `DROPMALFORMED` and `FAILFAST` are supported.
- Improved the error message of the XML reader when the specified row tag is not found in the file.
- Improved query generation for `Dataframe.drop` to use `SELECT * EXCLUDE ()` to exclude the dropped columns. To enable this feature, set `session.conf.set("use_simplified_query_generation", True)`.
- Added support for `VariantType` to `StructType.from_json`

#### Bug Fixes

- Fixed a bug in `DataFrameWriter.dbapi` (PrPr) that unicode or double-quoted column name in external database causes error because not quoted correctly.
- Fixed a bug where named fields in nested OBJECT data could cause errors when containing spaces.
- Fixed a bug duplicated `native_app_params` parameters in register udaf function.

### Snowpark Local Testing Updates

#### Bug Fixes

- Fixed a bug in `snowflake.snowpark.functions.rank` that would cause sort direction to not be respected.
- Fixed a bug in `snowflake.snowpark.functions.to_timestamp_*` that would cause incorrect results on filtered data.

### Snowpark pandas API Updates

#### New Features

- Added support for dict values in `Series.str.get`, `Series.str.slice`, and `Series.str.__getitem__` (`Series.str[...]`).
- Added support for `DataFrame.to_html`.
- Added support for `DataFrame.to_string` and `Series.to_string`.
- Added support for reading files from S3 buckets using `pd.read_csv`.
- Added `ENFORCE_EXISTING_FILE_FORMAT` option to the `DataFrameReader`, which allows to read a dataframe only based on an existing file format object when used together with `FORMAT_NAME`.

#### Improvements

- Make `iceberg_config` a required parameter for `DataFrame.to_iceberg` and `Series.to_iceberg`.

## 1.31.1 (2025-05-05)

### Snowpark Python API Updates

#### Bug Fixes

- Updated conda build configuration to deprecate Python 3.8 support, preventing installation in incompatible environments.

## 1.31.0 (2025-04-24)

### Snowpark Python API Updates

#### New Features

- Added support for `restricted caller` permission of `execute_as` argument in `StoredProcedure.register()`.
- Added support for non-select statement in `DataFrame.to_pandas()`.
- Added support for `artifact_repository` parameter to `Session.add_packages`, `Session.add_requirements`, `Session.get_packages`, `Session.remove_package`, and `Session.clear_packages`.
- Added support for reading an XML file using a row tag by `session.read.option('rowTag', <tag_name>).xml(<stage_file_path>)` (experimental).
  - Each XML record is extracted as a separate row.
  - Each field within that record becomes a separate column of type VARIANT, which can be further queried using dot notation, e.g., `col(a.b.c)`.
- Added updates to `DataFrameReader.dbapi` (PrPr):
  - Added `fetch_merge_count` parameter for optimizing performance by merging multiple fetched data into a single Parquet file.
  - Added support for Databricks.
  - Added support for ingestion with Snowflake UDTF.
- Added support for the following AI-powered functions in `functions.py` (Private Preview):
  - `prompt`
  - `ai_filter` (added support for `prompt()` function and image files, and changed the second argument name from `expr` to `file`)
  - `ai_classify`

#### Improvements

- Renamed the `relaxed_ordering` param into `enforce_ordering` for `DataFrame.to_snowpark_pandas`. Also the new default values is `enforce_ordering=False` which has the opposite effect of the previous default value, `relaxed_ordering=False`.
- Improved `DataFrameReader.dbapi` (PrPr) reading performance by setting the default `fetch_size` parameter value to 1000.
- Improve the error message for invalid identifier SQL error by suggesting the potentially matching identifiers.
- Reduced the number of describe queries issued when creating a DataFrame from a Snowflake table using `session.table`.
- Improved performance and accuracy of `DataFrameAnalyticsFunctions.time_series_agg()`.

#### Bug Fixes

- Fixed a bug in `DataFrame.group_by().pivot().agg` when the pivot column and aggregate column are the same.
- Fixed a bug in `DataFrameReader.dbapi` (PrPr) where a `TypeError` was raised when `create_connection` returned a connection object of an unsupported driver type.
- Fixed a bug where `df.limit(0)` call would not properly apply.
- Fixed a bug in `DataFrameWriter.save_as_table` that caused reserved names to throw errors when using append mode.

#### Deprecations

- Deprecated support for Python3.8.
- Deprecated argument `sliding_interval` in `DataFrameAnalyticsFunctions.time_series_agg()`.

### Snowpark Local Testing Updates

#### New Features

- Added support for Interval expression to `Window.range_between`.
- Added support for `array_construct` function.

#### Bug Fixes

- Fixed a bug in local testing where transient `__pycache__` directory was unintentionally copied during stored procedure execution via import.
- Fixed a bug in local testing that created incorrect result for `Column.like` calls.
- Fixed a bug in local testing that caused `Column.getItem` and `snowpark.snowflake.functions.get` to raise `IndexError` rather than return null.
- Fixed a bug in local testing where `df.limit(0)` call would not properly apply.
- Fixed a bug in local testing where a `Table.merge` into an empty table would cause an exception.

### Snowpark pandas API Updates

#### Dependency Updates

- Updated `modin` from 0.30.1 to 0.32.0.
- Added support for `numpy` 2.0 and above.

#### New Features

- Added support for `DataFrame.create_or_replace_view` and `Series.create_or_replace_view`.
- Added support for `DataFrame.create_or_replace_dynamic_table` and `Series.create_or_replace_dynamic_table`.
- Added support for `DataFrame.to_view` and `Series.to_view`.
- Added support for `DataFrame.to_dynamic_table` and `Series.to_dynamic_table`.
- Added support for `DataFrame.groupby.resample` for aggregations `max`, `mean`, `median`, `min`, and `sum`.
- Added support for reading stage files using:
  - `pd.read_excel`
  - `pd.read_html`
  - `pd.read_pickle`
  - `pd.read_sas`
  - `pd.read_xml`
- Added support for `DataFrame.to_iceberg` and `Series.to_iceberg`.
- Added support for dict values in `Series.str.len`.

#### Improvements

- Improve performance of `DataFrame.groupby.apply` and `Series.groupby.apply` by avoiding expensive pivot step.
- Added estimate for row count upper bound to `OrderedDataFrame` to enable better engine switching. This could potentially result in increased query counts.
- Renamed the `relaxed_ordering` param into `enforce_ordering` for `pd.read_snowflake`. Also the new default value is `enforce_ordering=False` which has the opposite effect of the previous default value, `relaxed_ordering=False`.

#### Bug Fixes

- Fixed a bug for `pd.read_snowflake` when reading iceberg tables and `enforce_ordering=True`.

## 1.30.0 (2025-03-27)

### Snowpark Python API Updates

#### New Features

- Added Support for relaxed consistency and ordering guarantees in `Dataframe.to_snowpark_pandas` by introducing the new parameter `relaxed_ordering`.
- `DataFrameReader.dbapi` (PrPr) now accepts a list of strings for the session_init_statement parameter, allowing multiple SQL statements to be executed during session initialization.

#### Improvements

- Improved query generation for `Dataframe.stat.sample_by` to generate a single flat query that scales well with large `fractions` dictionary compared to older method of creating a UNION ALL subquery for each key in `fractions`. To enable this feature, set `session.conf.set("use_simplified_query_generation", True)`.
- Improved performance of `DataFrameReader.dbapi` by enable vectorized option when copy parquet file into table.
- Improved query generation for `DataFrame.random_split` in the following ways. They can be enabled by setting `session.conf.set("use_simplified_query_generation", True)`:
  - Removed the need to `cache_result` in the internal implementation of the input dataframe resulting in a pure lazy dataframe operation.
  - The `seed` argument now behaves as expected with repeatable results across multiple calls and sessions.
- `DataFrame.fillna` and `DataFrame.replace` now both support fitting `int` and `float` into `Decimal` columns if `include_decimal` is set to True.
- Added documentation for the following UDF and stored procedure functions in `files.py` as a result of their General Availability.
  - `SnowflakeFile.write`
  - `SnowflakeFile.writelines`
  - `SnowflakeFile.writeable`
- Minor documentation changes for `SnowflakeFile` and `SnowflakeFile.open()`

#### Bug Fixes

- Fixed a bug for the following functions that raised errors `.cast()` is applied to their output
  - `from_json`
  - `size`

### Snowpark Local Testing Updates

#### Bug Fixes

- Fixed a bug in aggregation that caused empty groups to still produce rows.
- Fixed a bug in `Dataframe.except_` that would cause rows to be incorrectly dropped.
- Fixed a bug that caused `to_timestamp` to fail when casting filtered columns.

### Snowpark pandas API Updates

#### New Features

- Added support for list values in `Series.str.__getitem__` (`Series.str[...]`).
- Added support for `pd.Grouper` objects in group by operations. When `freq` is specified, the default values of the `sort`, `closed`, `label`, and `convention` arguments are supported; `origin` is supported when it is `start` or `start_day`.
- Added support for relaxed consistency and ordering guarantees in `pd.read_snowflake` for both named data sources (e.g., tables and views) and query data sources by introducing the new parameter `relaxed_ordering`.

#### Improvements

- Raise a warning whenever `QUOTED_IDENTIFIERS_IGNORE_CASE` is found to be set, ask user to unset it.
- Improved how a missing `index_label` in `DataFrame.to_snowflake` and `Series.to_snowflake` is handled when `index=True`. Instead of raising a `ValueError`, system-defined labels are used for the index columns.
- Improved error message for `groupby or DataFrame or Series.agg` when the function name is not supported.

## 1.29.1 (2025-03-12)

### Snowpark Python API Updates

#### Bug Fixes

- Fixed a bug in `DataFrameReader.dbapi` (PrPr) that prevents usage in stored procedure and snowbooks.

## 1.29.0 (2025-03-05)

### Snowpark Python API Updates

#### New Features

- Added support for the following AI-powered functions in `functions.py` (Private Preview):
  - `ai_filter`
  - `ai_agg`
  - `summarize_agg`
- Added support for the new FILE SQL type support, with the following related functions in `functions.py` (Private Preview):
  - `fl_get_content_type`
  - `fl_get_etag`
  - `fl_get_file_type`
  - `fl_get_last_modified`
  - `fl_get_relative_path`
  - `fl_get_scoped_file_url`
  - `fl_get_size`
  - `fl_get_stage`
  - `fl_get_stage_file_url`
  - `fl_is_audio`
  - `fl_is_compressed`
  - `fl_is_document`
  - `fl_is_image`
  - `fl_is_video`
- Added support for importing third-party packages from PyPi using Artifact Repository (Private Preview):
  - Use keyword arguments `artifact_repository` and `artifact_repository_packages` to specify your artifact repository and packages respectively when registering stored procedures or user defined functions.
  - Supported APIs are:
    - `Session.sproc.register`
    - `Session.udf.register`
    - `Session.udaf.register`
    - `Session.udtf.register`
    - `functions.sproc`
    - `functions.udf`
    - `functions.udaf`
    - `functions.udtf`
    - `functions.pandas_udf`
    - `functions.pandas_udtf`

#### Bug Fixes

- Fixed a bug where creating a Dataframe with large number of values raised `Unsupported feature 'SCOPED_TEMPORARY'.` error if thread-safe session was disabled.
- Fixed a bug where `df.describe` raised internal SQL execution error when the dataframe is created from reading a stage file and CTE optimization is enabled.
- Fixed a bug where `df.order_by(A).select(B).distinct()` would generate invalid SQL when simplified query generation was enabled using `session.conf.set("use_simplified_query_generation", True)`.
- Disabled simplified query generation by default.

#### Improvements

- Improved version validation warnings for `snowflake-snowpark-python` package compatibility when registering stored procedures. Now, warnings are only triggered if the major or minor version does not match, while bugfix version differences no longer generate warnings.
- Bumped cloudpickle dependency to also support `cloudpickle==3.0.0` in addition to previous versions.

### Snowpark Local Testing Updates

#### New Features

- Added support for literal values to `range_between` window function.

### Snowpark pandas API Updates

#### New Features

- Added support for list values in `Series.str.slice`.
- Added support for applying Snowflake Cortex functions `ClassifyText`, `Translate`, and `ExtractAnswer`.
- Added support for `Series.hist`.

#### Improvements

- Improved performance of `DataFrame.groupby.transform` and `Series.groupby.transform` by avoiding expensive pivot step.
- Improve error message for `pd.to_snowflake`, `DataFrame.to_snowflake`, and `Series.to_snowflake` when the table does not exist.
- Improve readability of docstring for the `if_exists` parameter in `pd.to_snowflake`, `DataFrame.to_snowflake`, and `Series.to_snowflake`.
- Improve error message for all pandas functions that use UDFs with Snowpark objects.

#### Bug Fixes

- Fixed a bug in `Series.rename_axis` where an `AttributeError` was being raised.
- Fixed a bug where `pd.get_dummies` didn't ignore NULL/NaN values by default.
- Fixed a bug where repeated calls to `pd.get_dummies` results in 'Duplicated column name error'.
- Fixed a bug in `pd.get_dummies` where passing list of columns generated incorrect column labels in output DataFrame.
- Update `pd.get_dummies` to return bool values instead of int.

## 1.28.0 (2025-02-20)

### Snowpark Python API Updates

#### New Features

- Added support for the following functions in `functions.py`
  - `normal`
  - `randn`
- Added support for `allow_missing_columns` parameter to `Dataframe.union_by_name` and `Dataframe.union_all_by_name`.

#### Improvements

- Improved query generation for `Dataframe.distinct` to generate `SELECT DISTINCT` instead of `SELECT` with `GROUP BY` all columns. To disable this feature, set `session.conf.set("use_simplified_query_generation", False)`.

#### Deprecations

- Deprecated Snowpark Python function `snowflake_cortex_summarize`. Users can install snowflake-ml-python and use the snowflake.cortex.summarize function instead.
- Deprecated Snowpark Python function `snowflake_cortex_sentiment`. Users can install snowflake-ml-python and use the snowflake.cortex.sentiment function instead.

#### Bug Fixes

- Fixed a bug where session-level query tag was overwritten by a stacktrace for dataframes that generate multiple queries. Now, the query tag will only be set to the stacktrace if `session.conf.set("collect_stacktrace_in_query_tag", True)`.
- Fixed a bug in `Session._write_pandas` where it was erroneously passing `use_logical_type` parameter to `Session._write_modin_pandas_helper` when writing a Snowpark pandas object.
- Fixed a bug in options sql generation that could cause multiple values to be formatted incorrectly.
- Fixed a bug in `Session.catalog` where empty strings for database or schema were not handled correctly and were generating erroneous sql statements.

#### Experimental Features

- Added support for writing pyarrow Tables to Snowflake tables.

### Snowpark pandas API Updates

#### New Features

- Added support for applying Snowflake Cortex functions `Summarize` and `Sentiment`.
- Added support for list values in `Series.str.get`.

#### Bug Fixes

- Fixed a bug in `apply` where kwargs were not being correctly passed into the applied function.

### Snowpark Local Testing Updates

#### New Features
- Added support for the following functions
    - `hour`
    - `minute`
- Added support for NULL_IF parameter to csv reader.
- Added support for `date_format`, `datetime_format`, and `timestamp_format` options when loading csvs.

#### Bug Fixes

- Fixed a bug in Dataframe.join that caused columns to have incorrect typing.
- Fixed a bug in when statements that caused incorrect results in the otherwise clause.


## 1.27.0 (2025-02-03)

### Snowpark Python API Updates

#### New Features

- Added support for the following functions in `functions.py`
  - `array_reverse`
  - `divnull`
  - `map_cat`
  - `map_contains_key`
  - `map_keys`
  - `nullifzero`
  - `snowflake_cortex_sentiment`
  - `acosh`
  - `asinh`
  - `atanh`
  - `bit_length`
  - `bitmap_bit_position`
  - `bitmap_bucket_number`
  - `bitmap_construct_agg`
  - `bitshiftright_unsigned`
  - `cbrt`
  - `equal_null`
  - `from_json`
  - `ifnull`
  - `localtimestamp`
  - `max_by`
  - `min_by`
  - `nth_value`
  - `nvl`
  - `octet_length`
  - `position`
  - `regr_avgx`
  - `regr_avgy`
  - `regr_count`
  - `regr_intercept`
  - `regr_r2`
  - `regr_slope`
  - `regr_sxx`
  - `regr_sxy`
  - `regr_syy`
  - `try_to_binary`
  - `base64`
  - `base64_decode_string`
  - `base64_encode`
  - `editdistance`
  - `hex`
  - `hex_encode`
  - `instr`
  - `log1p`
  - `log2`
  - `log10`
  - `percentile_approx`
  - `unbase64`
- Added support for `seed` argument in `DataFrame.stat.sample_by`. Note that it only supports a `Table` object, and will be ignored for a `DataFrame` object.
- Added support for specifying a schema string (including implicit struct syntax) when calling `DataFrame.create_dataframe`.
- Added support for `DataFrameWriter.insert_into/insertInto`. This method also supports local testing mode.
- Added support for `DataFrame.create_temp_view` to create a temporary view. It will fail if the view already exists.
- Added support for multiple columns in the functions `map_cat` and `map_concat`.
- Added an option `keep_column_order` for keeping original column order in `DataFrame.with_column` and `DataFrame.with_columns`.
- Added options to column casts that allow renaming or adding fields in StructType columns.
- Added support for `contains_null` parameter to ArrayType.
- Added support for creating a temporary view via `DataFrame.create_or_replace_temp_view` from a DataFrame created by reading a file from a stage.
- Added support for `value_contains_null` parameter to MapType.
- Added support for using `Column` object in `Column.in_` and `functions.in_`.
- Added `interactive` to telemetry that indicates whether the current environment is an interactive one.
- Allow `session.file.get` in a Native App to read file paths starting with `/` from the current version
- Added support for multiple aggregation functions after `DataFrame.pivot`.

#### Experimental Features

- Added `Catalog` class to manage snowflake objects. It can be accessed via `Session.catalog`.
  - `snowflake.core` is a dependency required for this feature.
- Allow user input schema when reading JSON file on stage.
- Added support for specifying a schema string (including implicit struct syntax) when calling `DataFrame.create_dataframe`.

#### Improvements

- Updated README.md to include instructions on how to verify package signatures using `cosign`.

#### Bug Fixes

- Fixed a bug in local testing mode that caused a column to contain None when it should contain 0.
- Fixed a bug in `StructField.from_json` that prevented TimestampTypes with `tzinfo` from being parsed correctly.
- Fixed a bug in function `date_format` that caused an error when the input column was date type or timestamp type.
- Fixed a bug in dataframe that null value can be inserted in a non-nullable column.
- Fixed a bug in `replace` and `lit` which raised type hint assertion error when passing `Column` expression objects.
- Fixed a bug in `pandas_udf` and `pandas_udtf` where `session` parameter was erroneously ignored.
- Fixed a bug that raised incorrect type conversion error for system function called through `session.call`.

### Snowpark pandas API Updates

#### New Features

- Added support for `Series.str.ljust` and `Series.str.rjust`.
- Added support for `Series.str.center`.
- Added support for `Series.str.pad`.
- Added support for applying Snowpark Python function `snowflake_cortex_sentiment`.
- Added support for `DataFrame.map`.
- Added support for `DataFrame.from_dict` and `DataFrame.from_records`.
- Added support for mixed case field names in struct type columns.
- Added support for `SeriesGroupBy.unique`
- Added support for `Series.dt.strftime` with the following directives:
  - %d: Day of the month as a zero-padded decimal number.
  - %m: Month as a zero-padded decimal number.
  - %Y: Year with century as a decimal number.
  - %H: Hour (24-hour clock) as a zero-padded decimal number.
  - %M: Minute as a zero-padded decimal number.
  - %S: Second as a zero-padded decimal number.
  - %f: Microsecond as a decimal number, zero-padded to 6 digits.
  - %j: Day of the year as a zero-padded decimal number.
  - %X: Locale’s appropriate time representation.
  - %%: A literal '%' character.
- Added support for `Series.between`.
- Added support for `include_groups=False` in `DataFrameGroupBy.apply`.
- Added support for `expand=True` in `Series.str.split`.
- Added support for `DataFrame.pop` and `Series.pop`.
- Added support for `first` and `last` in `DataFrameGroupBy.agg` and `SeriesGroupBy.agg`.
- Added support for `Index.drop_duplicates`.
- Added support for aggregations `"count"`, `"median"`, `np.median`,
  `"skew"`, `"std"`, `np.std` `"var"`, and `np.var` in
  `pd.pivot_table()`, `DataFrame.pivot_table()`, and `pd.crosstab()`.

#### Improvements
- Improve performance of `DataFrame.map`, `Series.apply` and `Series.map` methods by mapping numpy functions to snowpark functions if possible.
- Added documentation for `DataFrame.map`.
- Improve performance of `DataFrame.apply` by mapping numpy functions to snowpark functions if possible.
- Added documentation on the extent of Snowpark pandas interoperability with scikit-learn.
- Infer return type of functions in `Series.map`, `Series.apply` and `DataFrame.map` if type-hint is not provided.
- Added `call_count` to telemetry that counts method calls including interchange protocol calls.

## 1.26.0 (2024-12-05)

### Snowpark Python API Updates

#### New Features

- Added support for property `version` and class method `get_active_session` for `Session` class.
- Added new methods and variables to enhance data type handling and JSON serialization/deserialization:
  - To `DataType`, its derived classes, and `StructField`:
    - `type_name`: Returns the type name of the data.
    - `simple_string`: Provides a simple string representation of the data.
    - `json_value`: Returns the data as a JSON-compatible value.
    - `json`: Converts the data to a JSON string.
  - To `ArrayType`, `MapType`, `StructField`, `PandasSeriesType`, `PandasDataFrameType` and `StructType`:
    - `from_json`: Enables these types to be created from JSON data.
  - To `MapType`:
    - `keyType`: keys of the map
    - `valueType`: values of the map
- Added support for method `appName` in `SessionBuilder`.
- Added support for `include_nulls` argument in `DataFrame.unpivot`.
- Added support for following functions in `functions.py`:
  - `size` to get size of array, object, or map columns.
  - `collect_list` an alias of `array_agg`.
  - `substring` makes `len` argument optional.
- Added parameter `ast_enabled` to session for internal usage (default: `False`).

#### Improvements

- Added support for specifying the following to `DataFrame.create_or_replace_dynamic_table`:
  - `iceberg_config` A dictionary that can hold the following iceberg configuration options:
    - `external_volume`
    - `catalog`
    - `base_location`
    - `catalog_sync`
    - `storage_serialization_policy`
- Added support for nested data types to `DataFrame.print_schema`
- Added support for `level` parameter to `DataFrame.print_schema`
- Improved flexibility of `DataFrameReader` and `DataFrameWriter` API by adding support for the following:
  - Added `format` method to `DataFrameReader` and `DataFrameWriter` to specify file format when loading or unloading results.
  - Added `load` method to `DataFrameReader` to work in conjunction with `format`.
  - Added `save` method to `DataFrameWriter` to work in conjunction with `format`.
  - Added support to read keyword arguments to `options` method for `DataFrameReader` and `DataFrameWriter`.
- Relaxed the cloudpickle dependency for Python 3.11 to simplify build requirements. However, for Python 3.11, `cloudpickle==2.2.1` remains the only supported version.

#### Bug Fixes

- Removed warnings that dynamic pivot features were in private preview, because
  dynamic pivot is now generally available.
- Fixed a bug in `session.read.options` where `False` Boolean values were incorrectly parsed as `True` in the generated file format.

#### Dependency Updates

- Added a runtime dependency on `python-dateutil`.

### Snowpark pandas API Updates

#### New Features

- Added partial support for `Series.map` when `arg` is a pandas `Series` or a
  `collections.abc.Mapping`. No support for instances of `dict` that implement
  `__missing__` but are not instances of `collections.defaultdict`.
- Added support for `DataFrame.align` and `Series.align` for `axis=1` and `axis=None`.
- Added support for `pd.json_normalize`.
- Added support for `GroupBy.pct_change` with `axis=0`, `freq=None`, and `limit=None`.
- Added support for `DataFrameGroupBy.__iter__` and `SeriesGroupBy.__iter__`.
- Added support for `np.sqrt`, `np.trunc`, `np.floor`, numpy trig functions, `np.exp`, `np.abs`, `np.positive` and `np.negative`.
- Added partial support for the dataframe interchange protocol method
  `DataFrame.__dataframe__()`.

#### Bug Fixes

- Fixed a bug in `df.loc` where setting a single column from a series results in unexpected `None` values.

#### Improvements

- Use UNPIVOT INCLUDE NULLS for unpivot operations in pandas instead of sentinel values.
- Improved documentation for pd.read_excel.

## 1.25.0 (2024-11-14)

### Snowpark Python API Updates

#### New Features

- Added the following new functions in `snowflake.snowpark.dataframe`:
  - `map`
- Added support for passing parameter `include_error` to `Session.query_history` to record queries that have error during execution.

#### Improvements

- When target stage is not set in profiler, a default stage from `Session.get_session_stage` is used instead of raising `SnowparkSQLException`.
- Allowed lower case or mixed case input when calling `Session.stored_procedure_profiler.set_active_profiler`.
- Added distributed tracing using open telemetry APIs for action function in `DataFrame`:
  - `cache_result`
- Removed opentelemetry warning from logging.

#### Bug Fixes

- Fixed the pre-action and post-action query propagation when `In` expression were used in selects.
- Fixed a bug that raised error `AttributeError` while calling `Session.stored_procedure_profiler.get_output` when `Session.stored_procedure_profiler` is disabled.

#### Dependency Updates

- Added a dependency on `protobuf>=5.28` and `tzlocal` at runtime.
- Added a dependency on `protoc-wheel-0` for the development profile.
- Require `snowflake-connector-python>=3.12.0, <4.0.0` (was `>=3.10.0`).

### Snowpark pandas API Updates

#### Dependency Updates

- Updated `modin` from 0.28.1 to 0.30.1.
- Added support for all `pandas` 2.2.x versions.

#### New Features

- Added support for `Index.to_numpy`.
- Added support for `DataFrame.align` and `Series.align` for `axis=0`.
- Added support for `size` in `GroupBy.aggregate`, `DataFrame.aggregate`, and `Series.aggregate`.
- Added support for `snowflake.snowpark.functions.window`
- Added support for `pd.read_pickle` (Uses native pandas for processing).
- Added support for `pd.read_html` (Uses native pandas for processing).
- Added support for `pd.read_xml` (Uses native pandas for processing).
- Added support for aggregation functions `"size"` and `len` in `GroupBy.aggregate`, `DataFrame.aggregate`, and `Series.aggregate`.
- Added support for list values in `Series.str.len`.

#### Bug Fixes

- Fixed a bug where aggregating a single-column dataframe with a single callable function (e.g. `pd.DataFrame([0]).agg(np.mean)`) would fail to transpose the result.
- Fixed bugs where `DataFrame.dropna()` would:
  - Treat an empty `subset` (e.g. `[]`) as if it specified all columns instead of no columns.
  - Raise a `TypeError` for a scalar `subset` instead of filtering on just that column.
  - Raise a `ValueError` for a `subset` of type `pandas.Index` instead of filtering on the columns in the index.
- Disable creation of scoped read only table to mitigate Disable creation of scoped read only table to mitigate `TableNotFoundError` when using dynamic pivot in notebook environment.
- Fixed a bug when concat dataframe or series objects are coming from the same dataframe when axis = 1.

#### Improvements

- Improve np.where with scalar x value by eliminating unnecessary join and temp table creation.
- Improve get_dummies performance by flattening the pivot with join.
- Improve align performance when aligning on row position column by removing unnecessary window functions.



### Snowpark Local Testing Updates

#### New Features

- Added support for patching functions that are unavailable in the `snowflake.snowpark.functions` module.
- Added support for `snowflake.snowpark.functions.any_value`

#### Bug Fixes

- Fixed a bug where `Table.update` could not handle `VariantType`, `MapType`, and `ArrayType` data types.
- Fixed a bug where column aliases were incorrectly resolved in `DataFrame.join`, causing errors when selecting columns from a joined DataFrame.
- Fixed a bug where `Table.update` and `Table.merge` could fail if the target table's index was not the default `RangeIndex`.

## 1.24.0 (2024-10-28)

### Snowpark Python API Updates

#### New Features

- Updated `Session` class to be thread-safe. This allows concurrent DataFrame transformations, DataFrame actions, UDF and stored procedure registration, and concurrent file uploads when using the same `Session` object.
  - The feature is disabled by default and can be enabled by setting `FEATURE_THREAD_SAFE_PYTHON_SESSION` to `True` for account.
  - Updating session configurations, like changing database or schema, when multiple threads are using the session may lead to unexpected behavior.
  - When enabled, some internally created temporary table names returned from `DataFrame.queries` API are not deterministic, and may be different when DataFrame actions are executed. This does not affect explicit user-created temporary tables.
- Added support for 'Service' domain to `session.lineage.trace` API.
- Added support for `copy_grants` parameter when registering UDxF and stored procedures.
- Added support for the following methods in `DataFrameWriter` to support daisy-chaining:
  - `option`
  - `options`
  - `partition_by`
- Added support for `snowflake_cortex_summarize`.

#### Improvements

- Improved the following new capability for function `snowflake.snowpark.functions.array_remove` it is now possible to use in python.
- Disables sql simplification when sort is performed after limit.
  - Previously, `df.sort().limit()` and `df.limit().sort()` generates the same query with sort in front of limit. Now, `df.limit().sort()` will generate query that reads `df.limit().sort()`.
  - Improve performance of generated query for `df.limit().sort()`, because limit stops table scanning as soon as the number of records is satisfied.
- Added a client side error message for when an invalid stage location is passed to DataFrame read functions.

#### Bug Fixes

- Fixed a bug where the automatic cleanup of temporary tables could interfere with the results of async query execution.
- Fixed a bug in `DataFrame.analytics.time_series_agg` function to handle multiple data points in same sliding interval.
- Fixed a bug that created inconsistent casing in field names of structured objects in iceberg schemas.

#### Deprecations

- Deprecated warnings will be triggered when using snowpark-python with Python 3.8. For more details, please refer to https://docs.snowflake.com/en/developer-guide/python-runtime-support-policy.

### Snowpark pandas API Updates

#### New Features

- Added support for `np.subtract`, `np.multiply`, `np.divide`, and `np.true_divide`.
- Added support for tracking usages of `__array_ufunc__`.
- Added numpy compatibility support for `np.float_power`, `np.mod`, `np.remainder`, `np.greater`, `np.greater_equal`, `np.less`, `np.less_equal`, `np.not_equal`, and `np.equal`.
- Added numpy compatibility support for `np.log`, `np.log2`, and `np.log10`
- Added support for `DataFrameGroupBy.bfill`, `SeriesGroupBy.bfill`, `DataFrameGroupBy.ffill`, and `SeriesGroupBy.ffill`.
- Added support for `on` parameter with `Resampler`.
- Added support for timedelta inputs in `value_counts()`.
- Added support for applying Snowpark Python function `snowflake_cortex_summarize`.
- Added support for `DataFrame.attrs` and `Series.attrs`.
- Added support for `DataFrame.style`.
- Added numpy compatibility support for `np.full_like`

#### Improvements

- Improved generated SQL query for `head` and `iloc` when the row key is a slice.
- Improved error message when passing an unknown timezone to `tz_convert` and `tz_localize` in `Series`, `DataFrame`, `Series.dt`, and `DatetimeIndex`.
- Improved documentation for `tz_convert` and `tz_localize` in `Series`, `DataFrame`, `Series.dt`, and `DatetimeIndex` to specify the supported timezone formats.
- Added additional kwargs support for `df.apply` and `series.apply` ( as well as `map` and `applymap` ) when using snowpark functions. This allows for some position independent compatibility between apply and functions where the first argument is not a pandas object.
- Improved generated SQL query for `iloc` and `iat` when the row key is a scalar.
- Removed all joins in `iterrows`.
- Improved documentation for `Series.map` to reflect the unsupported features.
- Added support for `np.may_share_memory` which is used internally by many scikit-learn functions. This method will always return false when called with a Snowpark pandas object.

#### Bug Fixes

- Fixed a bug where `DataFrame` and `Series` `pct_change()` would raise `TypeError` when input contained timedelta columns.
- Fixed a bug where `replace()` would sometimes propagate `Timedelta` types incorrectly through `replace()`. Instead raise `NotImplementedError` for `replace()` on `Timedelta`.
- Fixed a bug where `DataFrame` and `Series` `round()` would raise `AssertionError` for `Timedelta` columns. Instead raise `NotImplementedError` for `round()` on `Timedelta`.
- Fixed a bug where `reindex` fails when the new index is a Series with non-overlapping types from the original index.
- Fixed a bug where calling `__getitem__` on a DataFrameGroupBy object always returned a DataFrameGroupBy object if `as_index=False`.
- Fixed a bug where inserting timedelta values into an existing column would silently convert the values to integers instead of raising `NotImplementedError`.
- Fixed a bug where `DataFrame.shift()` on axis=0 and axis=1 would fail to propagate timedelta types.
- `DataFrame.abs()`, `DataFrame.__neg__()`, `DataFrame.stack()`, and `DataFrame.unstack()` now raise `NotImplementedError` for timedelta inputs instead of failing to propagate timedelta types.

### Snowpark Local Testing Updates

#### Bug Fixes

- Fixed a bug where `DataFrame.alias` raises `KeyError` for input column name.
- Fixed a bug where `to_csv` on Snowflake stage fails when data contains empty strings.

## 1.23.0 (2024-10-09)

### Snowpark Python API Updates

#### New Features

- Added the following new functions in `snowflake.snowpark.functions`:
  - `make_interval`
- Added support for using Snowflake Interval constants with `Window.range_between()` when the order by column is TIMESTAMP or DATE type.
- Added support for file writes. This feature is currently in private preview.
- Added `thread_id` to `QueryRecord` to track the thread id submitting the query history.
- Added support for `Session.stored_procedure_profiler`.

#### Improvements

#### Bug Fixes

- Fixed a bug where registering a stored procedure or UDxF with type hints would give a warning `'NoneType' has no len() when trying to read default values from function`.

### Snowpark pandas API Updates

#### New Features

- Added support for `TimedeltaIndex.mean` method.
- Added support for some cases of aggregating `Timedelta` columns on `axis=0` with `agg` or `aggregate`.
- Added support for `by`, `left_by`, `right_by`, `left_index`, and `right_index` for `pd.merge_asof`.
- Added support for passing parameter `include_describe` to `Session.query_history`.
- Added support for `DatetimeIndex.mean` and `DatetimeIndex.std` methods.
- Added support for `Resampler.asfreq`, `Resampler.indices`, `Resampler.nunique`, and `Resampler.quantile`.
- Added support for `resample` frequency `W`, `ME`, `YE` with `closed = "left"`.
- Added support for `DataFrame.rolling.corr` and `Series.rolling.corr` for `pairwise = False` and int `window`.
- Added support for string time-based `window` and `min_periods = None` for `Rolling`.
- Added support for `DataFrameGroupBy.fillna` and `SeriesGroupBy.fillna`.
- Added support for constructing `Series` and `DataFrame` objects with the lazy `Index` object as `data`, `index`, and `columns` arguments.
- Added support for constructing `Series` and `DataFrame` objects with `index` and `column` values not present in `DataFrame`/`Series` `data`.
- Added support for `pd.read_sas` (Uses native pandas for processing).
- Added support for applying `rolling().count()` and `expanding().count()` to `Timedelta` series and columns.
- Added support for `tz` in both `pd.date_range` and `pd.bdate_range`.
- Added support for `Series.items`.
- Added support for `errors="ignore"` in `pd.to_datetime`.
- Added support for `DataFrame.tz_localize` and `Series.tz_localize`.
- Added support for `DataFrame.tz_convert` and `Series.tz_convert`.
- Added support for applying Snowpark Python functions (e.g., `sin`) in `Series.map`, `Series.apply`, `DataFrame.apply` and `DataFrame.applymap`.

#### Improvements

- Improved `to_pandas` to persist the original timezone offset for TIMESTAMP_TZ type.
- Improved `dtype` results for TIMESTAMP_TZ type to show correct timezone offset.
- Improved `dtype` results for TIMESTAMP_LTZ type to show correct timezone.
- Improved error message when passing non-bool value to `numeric_only` for groupby aggregations.
- Removed unnecessary warning about sort algorithm in `sort_values`.
- Use SCOPED object for internal create temp tables. The SCOPED objects will be stored sproc scoped if created within stored sproc, otherwise will be session scoped, and the object will be automatically cleaned at the end of the scope.
- Improved warning messages for operations that lead to materialization with inadvertent slowness.
- Removed unnecessary warning message about `convert_dtype` in `Series.apply`.

#### Bug Fixes

- Fixed a bug where an `Index` object created from a `Series`/`DataFrame` incorrectly updates the `Series`/`DataFrame`'s index name after an inplace update has been applied to the original `Series`/`DataFrame`.
- Suppressed an unhelpful `SettingWithCopyWarning` that sometimes appeared when printing `Timedelta` columns.
- Fixed `inplace` argument for `Series` objects derived from other `Series` objects.
- Fixed a bug where `Series.sort_values` failed if series name overlapped with index column name.
- Fixed a bug where transposing a dataframe would map `Timedelta` index levels to integer column levels.
- Fixed a bug where `Resampler` methods on timedelta columns would produce integer results.
- Fixed a bug where `pd.to_numeric()` would leave `Timedelta` inputs as `Timedelta` instead of converting them to integers.
- Fixed `loc` set when setting a single row, or multiple rows, of a DataFrame with a Series value.

### Snowpark Local Testing Updates

#### Bug Fixes

- Fixed a bug where nullable columns were annotated wrongly.
- Fixed a bug where the `date_add` and `date_sub` functions failed for `NULL` values.
- Fixed a bug where `equal_null` could fail inside a merge statement.
- Fixed a bug where `row_number` could fail inside a Window function.
- Fixed a bug where updates could fail when the source is the result of a join.


## 1.22.1 (2024-09-11)
This is a re-release of 1.22.0. Please refer to the 1.22.0 release notes for detailed release content.


## 1.22.0 (2024-09-10)

### Snowpark Python API Updates

### New Features

- Added the following new functions in `snowflake.snowpark.functions`:
  - `array_remove`
  - `ln`

#### Improvements

- Improved documentation for `Session.write_pandas` by making `use_logical_type` option more explicit.
- Added support for specifying the following to `DataFrameWriter.save_as_table`:
  - `enable_schema_evolution`
  - `data_retention_time`
  - `max_data_extension_time`
  - `change_tracking`
  - `copy_grants`
  - `iceberg_config` A dicitionary that can hold the following iceberg configuration options:
      - `external_volume`
      - `catalog`
      - `base_location`
      - `catalog_sync`
      - `storage_serialization_policy`
- Added support for specifying the following to `DataFrameWriter.copy_into_table`:
  - `iceberg_config` A dicitionary that can hold the following iceberg configuration options:
      - `external_volume`
      - `catalog`
      - `base_location`
      - `catalog_sync`
      - `storage_serialization_policy`
- Added support for specifying the following parameters to `DataFrame.create_or_replace_dynamic_table`:
  - `mode`
  - `refresh_mode`
  - `initialize`
  - `clustering_keys`
  - `is_transient`
  - `data_retention_time`
  - `max_data_extension_time`

#### Bug Fixes

- Fixed a bug in `session.read.csv` that caused an error when setting `PARSE_HEADER = True` in an externally defined file format.
- Fixed a bug in query generation from set operations that allowed generation of duplicate queries when children have common subqueries.
- Fixed a bug in `session.get_session_stage` that referenced a non-existing stage after switching database or schema.
- Fixed a bug where calling `DataFrame.to_snowpark_pandas` without explicitly initializing the Snowpark pandas plugin caused an error.
- Fixed a bug where using the `explode` function in dynamic table creation caused a SQL compilation error due to improper boolean type casting on the `outer` parameter.

### Snowpark Local Testing Updates

#### New Features

- Added support for type coercion when passing columns as input to UDF calls.
- Added support for `Index.identical`.

#### Bug Fixes

- Fixed a bug where the truncate mode in `DataFrameWriter.save_as_table` incorrectly handled DataFrames containing only a subset of columns from the existing table.
- Fixed a bug where function `to_timestamp` does not set the default timezone of the column datatype.

### Snowpark pandas API Updates

#### New Features

- Added limited support for the `Timedelta` type, including the following features. Snowpark pandas will raise `NotImplementedError` for unsupported `Timedelta` use cases.
  - supporting tracking the Timedelta type through `copy`, `cache_result`, `shift`, `sort_index`, `assign`, `bfill`, `ffill`, `fillna`, `compare`, `diff`, `drop`, `dropna`, `duplicated`, `empty`, `equals`, `insert`, `isin`, `isna`, `items`, `iterrows`, `join`, `len`, `mask`, `melt`, `merge`, `nlargest`, `nsmallest`, `to_pandas`.
  - converting non-timedelta to timedelta via `astype`.
  - `NotImplementedError` will be raised for the rest of methods that do not support `Timedelta`.
  - support for subtracting two timestamps to get a Timedelta.
  - support indexing with Timedelta data columns.
  - support for adding or subtracting timestamps and `Timedelta`.
  - support for binary arithmetic between two `Timedelta` values.
  - support for binary arithmetic and comparisons between `Timedelta` values and numeric values.
  - support for lazy `TimedeltaIndex`.
  - support for `pd.to_timedelta`.
  - support for `GroupBy` aggregations `min`, `max`, `mean`, `idxmax`, `idxmin`, `std`, `sum`, `median`, `count`, `any`, `all`, `size`, `nunique`, `head`, `tail`, `aggregate`.
  - support for `GroupBy` filtrations `first` and `last`.
  - support for `TimedeltaIndex` attributes: `days`, `seconds`, `microseconds` and `nanoseconds`.
  - support for `diff` with timestamp columns on `axis=0` and `axis=1`
  - support for `TimedeltaIndex` methods: `ceil`, `floor` and `round`.
  - support for `TimedeltaIndex.total_seconds` method.
- Added support for index's arithmetic and comparison operators.
- Added support for `Series.dt.round`.
- Added documentation pages for `DatetimeIndex`.
- Added support for `Index.name`, `Index.names`, `Index.rename`, and `Index.set_names`.
- Added support for `Index.__repr__`.
- Added support for `DatetimeIndex.month_name` and `DatetimeIndex.day_name`.
- Added support for `Series.dt.weekday`, `Series.dt.time`, and `DatetimeIndex.time`.
- Added support for `Index.min` and `Index.max`.
- Added support for `pd.merge_asof`.
- Added support for `Series.dt.normalize` and `DatetimeIndex.normalize`.
- Added support for `Index.is_boolean`, `Index.is_integer`, `Index.is_floating`, `Index.is_numeric`, and `Index.is_object`.
- Added support for `DatetimeIndex.round`, `DatetimeIndex.floor` and `DatetimeIndex.ceil`.
- Added support for `Series.dt.days_in_month` and `Series.dt.daysinmonth`.
- Added support for `DataFrameGroupBy.value_counts` and `SeriesGroupBy.value_counts`.
- Added support for `Series.is_monotonic_increasing` and `Series.is_monotonic_decreasing`.
- Added support for `Index.is_monotonic_increasing` and `Index.is_monotonic_decreasing`.
- Added support for `pd.crosstab`.
- Added support for `pd.bdate_range` and included business frequency support (B, BME, BMS, BQE, BQS, BYE, BYS) for both `pd.date_range` and `pd.bdate_range`.
- Added support for lazy `Index` objects  as `labels` in `DataFrame.reindex` and `Series.reindex`.
- Added support for `Series.dt.days`, `Series.dt.seconds`, `Series.dt.microseconds`, and `Series.dt.nanoseconds`.
- Added support for creating a `DatetimeIndex` from an `Index` of numeric or string type.
- Added support for string indexing with `Timedelta` objects.
- Added support for `Series.dt.total_seconds` method.
- Added support for `DataFrame.apply(axis=0)`.
- Added support for `Series.dt.tz_convert` and `Series.dt.tz_localize`.
- Added support for `DatetimeIndex.tz_convert` and `DatetimeIndex.tz_localize`.

#### Improvements

- Improve concat, join performance when operations are performed on series coming from the same dataframe by avoiding unnecessary joins.
- Refactored `quoted_identifier_to_snowflake_type` to avoid making metadata queries if the types have been cached locally.
- Improved `pd.to_datetime` to handle all local input cases.
- Create a lazy index from another lazy index without pulling data to client.
- Raised `NotImplementedError` for Index bitwise operators.
- Display a more clear error message when `Index.names` is set to a non-like-like object.
- Raise a warning whenever MultiIndex values are pulled in locally.
- Improve warning message for `pd.read_snowflake` include the creation reason when temp table creation is triggered.
- Improve performance for `DataFrame.set_index`, or setting `DataFrame.index` or `Series.index` by avoiding checks require eager evaluation. As a consequence, when the new index that does not match the current `Series`/`DataFrame` object length, a `ValueError` is no longer raised. Instead, when the `Series`/`DataFrame` object is longer than the provided index, the `Series`/`DataFrame`'s new index is filled with `NaN` values for the "extra" elements. Otherwise, the extra values in the provided index are ignored.
- Properly raise `NotImplementedError` when ambiguous/nonexistent are non-string in `ceil`/`floor`/`round`.

#### Bug Fixes

- Stopped ignoring nanoseconds in `pd.Timedelta` scalars.
- Fixed AssertionError in tree of binary operations.
- Fixed bug in `Series.dt.isocalendar` using a named Series
- Fixed `inplace` argument for Series objects derived from DataFrame columns.
- Fixed a bug where `Series.reindex` and `DataFrame.reindex` did not update the result index's name correctly.
- Fixed a bug where `Series.take` did not error when `axis=1` was specified.


## 1.21.1 (2024-09-05)

### Snowpark Python API Updates

#### Bug Fixes

- Fixed a bug where using `to_pandas_batches` with async jobs caused an error due to improper handling of waiting for asynchronous query completion.

## 1.21.0 (2024-08-19)

### Snowpark Python API Updates

#### New Features

- Added support for `snowflake.snowpark.testing.assert_dataframe_equal` that is a utility function to check the equality of two Snowpark DataFrames.

#### Improvements

- Added support server side string size limitations.
- Added support to create and invoke stored procedures, UDFs and UDTFs with optional arguments.
- Added support for column lineage in the DataFrame.lineage.trace API.
- Added support for passing `INFER_SCHEMA` options to `DataFrameReader` via `INFER_SCHEMA_OPTIONS`.
- Added support for passing `parameters` parameter to `Column.rlike` and `Column.regexp`.
- Added support for automatically cleaning up temporary tables created by `df.cache_result()` in the current session, when the DataFrame is no longer referenced (i.e., gets garbage collected). It is still an experimental feature not enabled by default, and can be enabled by setting `session.auto_clean_up_temp_table_enabled` to `True`.
- Added support for string literals to the `fmt` parameter of `snowflake.snowpark.functions.to_date`.
- Added support for system$reference function.

#### Bug Fixes

- Fixed a bug where SQL generated for selecting `*` column has an incorrect subquery.
- Fixed a bug in `DataFrame.to_pandas_batches` where the iterator could throw an error if certain transformation is made to the pandas dataframe due to wrong isolation level.
- Fixed a bug in `DataFrame.lineage.trace` to split the quoted feature view's name and version correctly.
- Fixed a bug in `Column.isin` that caused invalid sql generation when passed an empty list.
- Fixed a bug that fails to raise NotImplementedError while setting cell with list like item.

### Snowpark Local Testing Updates

#### New Features

- Added support for the following APIs:
  - snowflake.snowpark.functions
    - `rank`
    - `dense_rank`
    - `percent_rank`
    - `cume_dist`
    - `ntile`
    - `datediff`
    - `array_agg`
  - snowflake.snowpark.column.Column.within_group
- Added support for parsing flags in regex statements for mocked plans. This maintains parity with the `rlike` and `regexp` changes above.

#### Bug Fixes

- Fixed a bug where Window Functions LEAD and LAG do not handle option `ignore_nulls` properly.
- Fixed a bug where values were not populated into the result DataFrame during the insertion of table merge operation.

#### Improvements

- Fix pandas FutureWarning about integer indexing.

### Snowpark pandas API Updates

#### New Features

- Added support for `DataFrame.backfill`, `DataFrame.bfill`, `Series.backfill`, and `Series.bfill`.
- Added support for `DataFrame.compare` and `Series.compare` with default parameters.
- Added support for `Series.dt.microsecond` and `Series.dt.nanosecond`.
- Added support for `Index.is_unique` and `Index.has_duplicates`.
- Added support for `Index.equals`.
- Added support for `Index.value_counts`.
- Added support for `Series.dt.day_name` and `Series.dt.month_name`.
- Added support for indexing on Index, e.g., `df.index[:10]`.
- Added support for `DataFrame.unstack` and `Series.unstack`.
- Added support for `DataFrame.asfreq` and `Series.asfreq`.
- Added support for `Series.dt.is_month_start` and `Series.dt.is_month_end`.
- Added support for `Index.all` and `Index.any`.
- Added support for `Series.dt.is_year_start` and `Series.dt.is_year_end`.
- Added support for `Series.dt.is_quarter_start` and `Series.dt.is_quarter_end`.
- Added support for lazy `DatetimeIndex`.
- Added support for `Series.argmax` and `Series.argmin`.
- Added support for `Series.dt.is_leap_year`.
- Added support for `DataFrame.items`.
- Added support for `Series.dt.floor` and `Series.dt.ceil`.
- Added support for `Index.reindex`.
- Added support for `DatetimeIndex` properties: `year`, `month`, `day`, `hour`, `minute`, `second`, `microsecond`,
    `nanosecond`, `date`, `dayofyear`, `day_of_year`, `dayofweek`, `day_of_week`, `weekday`, `quarter`,
    `is_month_start`, `is_month_end`, `is_quarter_start`, `is_quarter_end`, `is_year_start`, `is_year_end`
    and `is_leap_year`.
- Added support for `Resampler.fillna` and `Resampler.bfill`.
- Added limited support for the `Timedelta` type, including creating `Timedelta` columns and `to_pandas`.
- Added support for `Index.argmax` and `Index.argmin`.

#### Improvements

- Removed the public preview warning message when importing Snowpark pandas.
- Removed unnecessary count query from `SnowflakeQueryCompiler.is_series_like` method.
- `Dataframe.columns` now returns native pandas Index object instead of Snowpark Index object.
- Refactor and introduce `query_compiler` argument in `Index` constructor to create `Index` from query compiler.
- `pd.to_datetime` now returns a DatetimeIndex object instead of a Series object.
- `pd.date_range` now returns a DatetimeIndex object instead of a Series object.

#### Bug Fixes

- Made passing an unsupported aggregation function to `pivot_table` raise `NotImplementedError` instead of `KeyError`.
- Removed axis labels and callable names from error messages and telemetry about unsupported aggregations.
- Fixed AssertionError in `Series.drop_duplicates` and `DataFrame.drop_duplicates` when called after `sort_values`.
- Fixed a bug in `Index.to_frame` where the result frame's column name may be wrong where name is unspecified.
- Fixed a bug where some Index docstrings are ignored.
- Fixed a bug in `Series.reset_index(drop=True)` where the result name may be wrong.
- Fixed a bug in `Groupby.first/last` ordering by the correct columns in the underlying window expression.

## 1.20.0 (2024-07-17)

### Snowpark Python API Updates

#### Improvements

- Added distributed tracing using open telemetry APIs for table stored procedure function in `DataFrame`:
  - `_execute_and_get_query_id`
- Added support for the `arrays_zip` function.
- Improves performance for binary column expression and `df._in` by avoiding unnecessary cast for numeric values. You can enable this optimization by setting `session.eliminate_numeric_sql_value_cast_enabled = True`.
- Improved error message for `write_pandas` when the target table does not exist and `auto_create_table=False`.
- Added open telemetry tracing on UDxF functions in Snowpark.
- Added open telemetry tracing on stored procedure registration in Snowpark.
- Added a new optional parameter called `format_json` to the `Session.SessionBuilder.app_name` function that sets the app name in the `Session.query_tag` in JSON format. By default, this parameter is set to `False`.

#### Bug Fixes
- Fixed a bug where SQL generated for `lag(x, 0)` was incorrect and failed with error message `argument 1 to function LAG needs to be constant, found 'SYSTEM$NULL_TO_FIXED(null)'`.

### Snowpark Local Testing Updates

#### New Features

- Added support for the following APIs:
  - snowflake.snowpark.functions
    - random
- Added new parameters to `patch` function when registering a mocked function:
  - `distinct` allows an alternate function to be specified for when a sql function should be distinct.
  - `pass_column_index` passes a named parameter `column_index` to the mocked function that contains the pandas.Index for the input data.
  - `pass_row_index` passes a named parameter `row_index` to the mocked function that is the 0 indexed row number the function is currently operating on.
  - `pass_input_data` passes a named parameter `input_data` to the mocked function that contains the entire input dataframe for the current expression.
  - Added support for the `column_order` parameter to method `DataFrameWriter.save_as_table`.


#### Bug Fixes
- Fixed a bug that caused DecimalType columns to be incorrectly truncated to integer precision when used in BinaryExpressions.

### Snowpark pandas API Updates

#### New Features
- Added support for `DataFrameGroupBy.all`, `SeriesGroupBy.all`, `DataFrameGroupBy.any`, and `SeriesGroupBy.any`.
- Added support for `DataFrame.nlargest`, `DataFrame.nsmallest`, `Series.nlargest` and `Series.nsmallest`.
- Added support for `replace` and `frac > 1` in `DataFrame.sample` and `Series.sample`.
- Added support for `read_excel` (Uses local pandas for processing)
- Added support for `Series.at`, `Series.iat`, `DataFrame.at`, and `DataFrame.iat`.
- Added support for `Series.dt.isocalendar`.
- Added support for `Series.case_when` except when condition or replacement is callable.
- Added documentation pages for `Index` and its APIs.
- Added support for `DataFrame.assign`.
- Added support for `DataFrame.stack`.
- Added support for `DataFrame.pivot` and `pd.pivot`.
- Added support for `DataFrame.to_csv` and `Series.to_csv`.
- Added partial support for `Series.str.translate` where the values in the `table` are single-codepoint strings.
- Added support for `DataFrame.corr`.
- Allow `df.plot()` and `series.plot()` to be called, materializing the data into the local client
- Added support for `DataFrameGroupBy` and `SeriesGroupBy` aggregations `first` and `last`
- Added support for `DataFrameGroupBy.get_group`.
- Added support for `limit` parameter when `method` parameter is used in `fillna`.
- Added partial support for `Series.str.translate` where the values in the `table` are single-codepoint strings.
- Added support for `DataFrame.corr`.
- Added support for `DataFrame.equals` and `Series.equals`.
- Added support for `DataFrame.reindex` and `Series.reindex`.
- Added support for `Index.astype`.
- Added support for `Index.unique` and `Index.nunique`.
- Added support for `Index.sort_values`.

#### Bug Fixes
- Fixed an issue when using np.where and df.where when the scalar 'other' is the literal 0.
- Fixed a bug regarding precision loss when converting to Snowpark pandas `DataFrame` or `Series` with `dtype=np.uint64`.
- Fixed bug where `values` is set to `index` when `index` and `columns` contain all columns in DataFrame during `pivot_table`.

#### Improvements
- Added support for `Index.copy()`
- Added support for Index APIs: `dtype`, `values`, `item()`, `tolist()`, `to_series()` and `to_frame()`
- Expand support for DataFrames with no rows in `pd.pivot_table` and `DataFrame.pivot_table`.
- Added support for `inplace` parameter in `DataFrame.sort_index` and `Series.sort_index`.


## 1.19.0 (2024-06-25)

### Snowpark Python API Updates

#### New Features

- Added support for `to_boolean` function.
- Added documentation pages for Index and its APIs.

#### Bug Fixes

- Fixed a bug where python stored procedure with table return type fails when run in a task.
- Fixed a bug where df.dropna fails due to `RecursionError: maximum recursion depth exceeded` when the DataFrame has more than 500 columns.
- Fixed a bug where `AsyncJob.result("no_result")` doesn't wait for the query to finish execution.


### Snowpark Local Testing Updates

#### New Features

- Added support for the `strict` parameter when registering UDFs and Stored Procedures.

#### Bug Fixes

- Fixed a bug in convert_timezone that made the setting the source_timezone parameter return an error.
- Fixed a bug where creating DataFrame with empty data of type `DateType` raises `AttributeError`.
- Fixed a bug that table merge fails when update clause exists but no update takes place.
- Fixed a bug in mock implementation of `to_char` that raises `IndexError` when incoming column has nonconsecutive row index.
- Fixed a bug in handling of `CaseExpr` expressions that raises `IndexError` when incoming column has nonconsecutive row index.
- Fixed a bug in implementation of `Column.like` that raises `IndexError` when incoming column has nonconsecutive row index.

#### Improvements

- Added support for type coercion in the implementation of DataFrame.replace, DataFrame.dropna and the mock function `iff`.

### Snowpark pandas API Updates

#### New Features

- Added partial support for `DataFrame.pct_change` and `Series.pct_change` without the `freq` and `limit` parameters.
- Added support for `Series.str.get`.
- Added support for `Series.dt.dayofweek`, `Series.dt.day_of_week`, `Series.dt.dayofyear`, and `Series.dt.day_of_year`.
- Added support for `Series.str.__getitem__` (`Series.str[...]`).
- Added support for `Series.str.lstrip` and `Series.str.rstrip`.
- Added support for `DataFrameGroupBy.size` and `SeriesGroupBy.size`.
- Added support for `DataFrame.expanding` and `Series.expanding` for aggregations `count`, `sum`, `min`, `max`, `mean`, `std`, `var`, and `sem` with `axis=0`.
- Added support for `DataFrame.rolling` and `Series.rolling` for aggregation `count` with `axis=0`.
- Added support for `Series.str.match`.
- Added support for `DataFrame.resample` and `Series.resample` for aggregations `size`, `first`, and `last`.
- Added support for `DataFrameGroupBy.all`, `SeriesGroupBy.all`, `DataFrameGroupBy.any`, and `SeriesGroupBy.any`.
- Added support for `DataFrame.nlargest`, `DataFrame.nsmallest`, `Series.nlargest` and `Series.nsmallest`.
- Added support for `replace` and `frac > 1` in `DataFrame.sample` and `Series.sample`.
- Added support for `read_excel` (Uses local pandas for processing)
- Added support for `Series.at`, `Series.iat`, `DataFrame.at`, and `DataFrame.iat`.
- Added support for `Series.dt.isocalendar`.
- Added support for `Series.case_when` except when condition or replacement is callable.
- Added documentation pages for `Index` and its APIs.
- Added support for `DataFrame.assign`.
- Added support for `DataFrame.stack`.
- Added support for `DataFrame.pivot` and `pd.pivot`.
- Added support for `DataFrame.to_csv` and `Series.to_csv`.
- Added support for `Index.T`.

#### Bug Fixes

- Fixed a bug that causes output of GroupBy.aggregate's columns to be ordered incorrectly.
- Fixed a bug where `DataFrame.describe` on a frame with duplicate columns of differing dtypes could cause an error or incorrect results.
- Fixed a bug in `DataFrame.rolling` and `Series.rolling` so `window=0` now throws `NotImplementedError` instead of `ValueError`

#### Improvements

- Added support for named aggregations in `DataFrame.aggregate` and `Series.aggregate` with `axis=0`.
- `pd.read_csv` reads using the native pandas CSV parser, then uploads data to snowflake using parquet. This enables most of the parameters supported by `read_csv` including date parsing and numeric conversions. Uploading via parquet is roughly twice as fast as uploading via CSV.
- Initial work to support an `pd.Index` directly in Snowpark pandas. Support for `pd.Index` as a first-class component of Snowpark pandas is coming soon.
- Added a lazy index constructor and support for `len`, `shape`, `size`, `empty`, `to_pandas()` and `names`. For `df.index`, Snowpark pandas creates a lazy index object.
- For `df.columns`, Snowpark pandas supports a non-lazy version of an `Index` since the data is already stored locally.

## 1.18.0 (2024-05-28)

### Snowpark Python API Updates

#### Improvements

- Improved error message to remind users set `{"infer_schema": True}` when reading csv file without specifying its schema.
- Improved error handling for `Session.create_dataframe` when called with more than 512 rows and using `format` or `pyformat` `paramstyle`.

### Snowpark pandas API Updates

#### New Features

- Added `DataFrame.cache_result` and `Series.cache_result` methods for users to persist DataFrames and Series to a temporary table lasting the duration of the session to improve latency of subsequent operations.

#### Bug Fixes

#### Improvements

- Added partial support for `DataFrame.pivot_table` with no `index` parameter, as well as for `margins` parameter.
- Updated the signature of `DataFrame.shift`/`Series.shift`/`DataFrameGroupBy.shift`/`SeriesGroupBy.shift` to match pandas 2.2.1. Snowpark pandas does not yet support the newly-added `suffix` argument, or sequence values of `periods`.
- Re-added support for `Series.str.split`.

#### Bug Fixes

- Fixed how we support mixed columns for string methods (`Series.str.*`).

### Snowpark Local Testing Updates

#### New Features

- Added support for the following DataFrameReader read options to file formats `csv` and `json`:
  - PURGE
  - PATTERN
  - INFER_SCHEMA with value being `False`
  - ENCODING with value being `UTF8`
- Added support for `DataFrame.analytics.moving_agg` and `DataFrame.analytics.cumulative_agg_agg`.
- Added support for `if_not_exists` parameter during UDF and stored procedure registration.

#### Bug Fixes

- Fixed a bug that when processing time format, fractional second part is not handled properly.
- Fixed a bug that caused function calls on `*` to fail.
- Fixed a bug that prevented creation of map and struct type objects.
- Fixed a bug that function `date_add` was unable to handle some numeric types.
- Fixed a bug that `TimestampType` casting resulted in incorrect data.
- Fixed a bug that caused `DecimalType` data to have incorrect precision in some cases.
- Fixed a bug where referencing missing table or view raises confusing `IndexError`.
- Fixed a bug that mocked function `to_timestamp_ntz` can not handle None data.
- Fixed a bug that mocked UDFs handles output data of None improperly.
- Fixed a bug where `DataFrame.with_column_renamed` ignores attributes from parent DataFrames after join operations.
- Fixed a bug that integer precision of large value gets lost when converted to pandas DataFrame.
- Fixed a bug that the schema of datetime object is wrong when create DataFrame from a pandas DataFrame.
- Fixed a bug in the implementation of `Column.equal_nan` where null data is handled incorrectly.
- Fixed a bug where `DataFrame.drop` ignore attributes from parent DataFrames after join operations.
- Fixed a bug in mocked function `date_part` where Column type is set wrong.
- Fixed a bug where `DataFrameWriter.save_as_table` does not raise exceptions when inserting null data into non-nullable columns.
- Fixed a bug in the implementation of `DataFrameWriter.save_as_table` where
  - Append or Truncate fails when incoming data has different schema than existing table.
  - Truncate fails when incoming data does not specify columns that are nullable.

#### Improvements

- Removed dependency check for `pyarrow` as it is not used.
- Improved target type coverage of `Column.cast`, adding support for casting to boolean and all integral types.
- Aligned error experience when calling UDFs and stored procedures.
- Added appropriate error messages for `is_permanent` and `anonymous` options in UDFs and stored procedures registration to make it more clear that those features are not yet supported.
- File read operation with unsupported options and values now raises `NotImplementedError` instead of warnings and unclear error information.

## 1.17.0 (2024-05-21)

### Snowpark Python API Updates

#### New Features

- Added support to add a comment on tables and views using the functions listed below:
  - `DataFrameWriter.save_as_table`
  - `DataFrame.create_or_replace_view`
  - `DataFrame.create_or_replace_temp_view`
  - `DataFrame.create_or_replace_dynamic_table`

#### Improvements

- Improved error message to remind users to set `{"infer_schema": True}` when reading CSV file without specifying its schema.

### Snowpark pandas API Updates

#### New Features

- Start of Public Preview of Snowpark pandas API. Refer to the [Snowpark pandas API Docs](https://docs.snowflake.com/developer-guide/snowpark/python/snowpark-pandas) for more details.

### Snowpark Local Testing Updates

#### New Features

- Added support for NumericType and VariantType data conversion in the mocked function `to_timestamp_ltz`, `to_timestamp_ntz`, `to_timestamp_tz` and `to_timestamp`.
- Added support for DecimalType, BinaryType, ArrayType, MapType, TimestampType, DateType and TimeType data conversion in the mocked function `to_char`.
- Added support for the following APIs:
  - snowflake.snowpark.functions:
    - to_varchar
  - snowflake.snowpark.DataFrame:
    - pivot
  - snowflake.snowpark.Session:
    - cancel_all
- Introduced a new exception class `snowflake.snowpark.mock.exceptions.SnowparkLocalTestingException`.
- Added support for casting to FloatType

#### Bug Fixes

- Fixed a bug that stored procedure and UDF should not remove imports already in the `sys.path` during the clean-up step.
- Fixed a bug that when processing datetime format, the fractional second part is not handled properly.
- Fixed a bug that on Windows platform that file operations was unable to properly handle file separator in directory name.
- Fixed a bug that on Windows platform that when reading a pandas dataframe, IntervalType column with integer data can not be processed.
- Fixed a bug that prevented users from being able to select multiple columns with the same alias.
- Fixed a bug that `Session.get_current_[schema|database|role|user|account|warehouse]` returns upper-cased identifiers when identifiers are quoted.
- Fixed a bug that function `substr` and `substring` can not handle 0-based `start_expr`.

#### Improvements

- Standardized the error experience by raising `SnowparkLocalTestingException` in error cases which is on par with `SnowparkSQLException` raised in non-local execution.
- Improved error experience of `Session.write_pandas` method that `NotImplementError` will be raised when called.
- Aligned error experience with reusing a closed session in non-local execution.

## 1.16.0 (2024-05-07)

### New Features

- Support stored procedure register with packages given as Python modules.
- Added snowflake.snowpark.Session.lineage.trace to explore data lineage of snowfake objects.
- Added support for structured type schema parsing.

### Bug Fixes

- Fixed a bug when inferring schema, single quotes are added to stage files already have single quotes.

### Local Testing Updates

#### New Features

- Added support for StringType, TimestampType and VariantType data conversion in the mocked function `to_date`.
- Added support for the following APIs:
  - snowflake.snowpark.functions
    - get
    - concat
    - concat_ws

#### Bug Fixes

- Fixed a bug that caused `NaT` and `NaN` values to not be recognized.
- Fixed a bug where, when inferring a schema, single quotes were added to stage files that already had single quotes.
- Fixed a bug where `DataFrameReader.csv` was unable to handle quoted values containing a delimiter.
- Fixed a bug that when there is `None` value in an arithmetic calculation, the output should remain `None` instead of `math.nan`.
- Fixed a bug in function `sum` and `covar_pop` that when there is `math.nan` in the data, the output should also be `math.nan`.
- Fixed a bug that stage operation can not handle directories.
- Fixed a bug that `DataFrame.to_pandas` should take Snowflake numeric types with precision 38 as `int64`.

## 1.15.0 (2024-04-24)

### New Features

- Added `truncate` save mode in `DataFrameWrite` to overwrite existing tables by truncating the underlying table instead of dropping it.
- Added telemetry to calculate query plan height and number of duplicate nodes during collect operations.
- Added the functions below to unload data from a `DataFrame` into one or more files in a stage:
  - `DataFrame.write.json`
  - `DataFrame.write.csv`
  - `DataFrame.write.parquet`
- Added distributed tracing using open telemetry APIs for action functions in `DataFrame` and `DataFrameWriter`:
  - snowflake.snowpark.DataFrame:
    - collect
    - collect_nowait
    - to_pandas
    - count
    - show
  - snowflake.snowpark.DataFrameWriter:
    - save_as_table
- Added support for snow:// URLs to `snowflake.snowpark.Session.file.get` and `snowflake.snowpark.Session.file.get_stream`
- Added support to register stored procedures and UDxFs with a `comment`.
- UDAF client support is ready for public preview. Please stay tuned for the Snowflake announcement of UDAF public preview.
- Added support for dynamic pivot.  This feature is currently in private preview.

### Improvements

- Improved the generated query performance for both compilation and execution by converting duplicate subqueries to Common Table Expressions (CTEs). It is still an experimental feature not enabled by default, and can be enabled by setting `session.cte_optimization_enabled` to `True`.

### Bug Fixes

- Fixed a bug where `statement_params` was not passed to query executions that register stored procedures and user defined functions.
- Fixed a bug causing `snowflake.snowpark.Session.file.get_stream` to fail for quoted stage locations.
- Fixed a bug that an internal type hint in `utils.py` might raise AttributeError in case the underlying module can not be found.

### Local Testing Updates

#### New Features

- Added support for registering UDFs and stored procedures.
- Added support for the following APIs:
  - snowflake.snowpark.Session:
    - file.put
    - file.put_stream
    - file.get
    - file.get_stream
    - read.json
    - add_import
    - remove_import
    - get_imports
    - clear_imports
    - add_packages
    - add_requirements
    - clear_packages
    - remove_package
    - udf.register
    - udf.register_from_file
    - sproc.register
    - sproc.register_from_file
  - snowflake.snowpark.functions
    - current_database
    - current_session
    - date_trunc
    - object_construct
    - object_construct_keep_null
    - pow
    - sqrt
    - udf
    - sproc
- Added support for StringType, TimestampType and VariantType data conversion in the mocked function `to_time`.

#### Bug Fixes

- Fixed a bug that null filled columns for constant functions.
- Fixed a bug that implementation of to_object, to_array and to_binary to better handle null inputs.
- Fixed a bug that timestamp data comparison can not handle year beyond 2262.
- Fixed a bug that `Session.builder.getOrCreate` should return the created mock session.

## 1.14.0 (2024-03-20)

### New Features

- Added support for creating vectorized UDTFs with `process` method.
- Added support for dataframe functions:
  - to_timestamp_ltz
  - to_timestamp_ntz
  - to_timestamp_tz
  - locate
- Added support for ASOF JOIN type.
- Added support for the following local testing APIs:
  - snowflake.snowpark.functions:
    - to_double
    - to_timestamp
    - to_timestamp_ltz
    - to_timestamp_ntz
    - to_timestamp_tz
    - greatest
    - least
    - convert_timezone
    - dateadd
    - date_part
  - snowflake.snowpark.Session:
    - get_current_account
    - get_current_warehouse
    - get_current_role
    - use_schema
    - use_warehouse
    - use_database
    - use_role

### Bug Fixes

- Fixed a bug in `SnowflakePlanBuilder` that `save_as_table` does not filter column that name start with '$' and follow by number correctly.
- Fixed a bug that statement parameters may have no effect when resolving imports and packages.
- Fixed bugs in local testing:
  - LEFT ANTI and LEFT SEMI joins drop rows with null values.
  - DataFrameReader.csv incorrectly parses data when the optional parameter `field_optionally_enclosed_by` is specified.
  - Column.regexp only considers the first entry when `pattern` is a `Column`.
  - Table.update raises `KeyError` when updating null values in the rows.
  - VARIANT columns raise errors at `DataFrame.collect`.
  - `count_distinct` does not work correctly when counting.
  - Null values in integer columns raise `TypeError`.

### Improvements

- Added telemetry to local testing.
- Improved the error message of `DataFrameReader` to raise `FileNotFound` error when reading a path that does not exist or when there are no files under the path.

## 1.13.0 (2024-02-26)

### New Features

- Added support for an optional `date_part` argument in function `last_day`.
- `SessionBuilder.app_name` will set the query_tag after the session is created.
- Added support for the following local testing functions:
  - current_timestamp
  - current_date
  - current_time
  - strip_null_value
  - upper
  - lower
  - length
  - initcap

### Improvements

- Added cleanup logic at interpreter shutdown to close all active sessions.
- Closing sessions within stored procedures now is a no-op logging a warning instead of raising an error.

### Bug Fixes

- Fixed a bug in `DataFrame.to_local_iterator` where the iterator could yield wrong results if another query is executed before the iterator finishes due to wrong isolation level. For details, please see #945.
- Fixed a bug that truncated table names in error messages while running a plan with local testing enabled.
- Fixed a bug that `Session.range` returns empty result when the range is large.

## 1.12.1 (2024-02-08)

### Improvements

- Use `split_blocks=True` by default during `to_pandas` conversion, for optimal memory allocation. This parameter is passed to `pyarrow.Table.to_pandas`, which enables `PyArrow` to split the memory allocation into smaller, more manageable blocks instead of allocating a single contiguous block. This results in better memory management when dealing with larger datasets.

### Bug Fixes

- Fixed a bug in `DataFrame.to_pandas` that caused an error when evaluating on a Dataframe with an `IntergerType` column with null values.

## 1.12.0 (2024-01-30)

### New Features

- Exposed `statement_params` in `StoredProcedure.__call__`.
- Added two optional arguments to `Session.add_import`.
  - `chunk_size`: The number of bytes to hash per chunk of the uploaded files.
  - `whole_file_hash`: By default only the first chunk of the uploaded import is hashed to save time. When this is set to True each uploaded file is fully hashed instead.
- Added parameters `external_access_integrations` and `secrets` when creating a UDAF from Snowpark Python to allow integration with external access.
- Added a new method `Session.append_query_tag`. Allows an additional tag to be added to the current query tag by appending it as a comma separated value.
- Added a new method `Session.update_query_tag`. Allows updates to a JSON encoded dictionary query tag.
- `SessionBuilder.getOrCreate` will now attempt to replace the singleton it returns when token expiration has been detected.
- Added support for new functions in `snowflake.snowpark.functions`:
  - `array_except`
  - `create_map`
  - `sign`/`signum`
- Added the following functions to `DataFrame.analytics`:
  - Added the `moving_agg` function in `DataFrame.analytics` to enable moving aggregations like sums and averages with multiple window sizes.
  - Added the `cummulative_agg` function in `DataFrame.analytics` to enable commulative aggregations like sums and averages on multiple columns.
  - Added the `compute_lag` and `compute_lead` functions in `DataFrame.analytics` for enabling lead and lag calculations on multiple columns.
  - Added the `time_series_agg` function in `DataFrame.analytics` to enable time series aggregations like sums and averages with multiple time windows.

### Bug Fixes

- Fixed a bug in `DataFrame.na.fill` that caused Boolean values to erroneously override integer values.
- Fixed a bug in `Session.create_dataframe` where the Snowpark DataFrames created using pandas DataFrames were not inferring the type for timestamp columns correctly. The behavior is as follows:
  - Earlier timestamp columns without a timezone would be converted to nanosecond epochs and inferred as `LongType()`, but will now be correctly maintained as timestamp values and be inferred as `TimestampType(TimestampTimeZone.NTZ)`.
  - Earlier timestamp columns with a timezone would be inferred as `TimestampType(TimestampTimeZone.NTZ)` and loose timezone information but will now be correctly inferred as `TimestampType(TimestampTimeZone.LTZ)` and timezone information is retained correctly.
  - Set session parameter `PYTHON_SNOWPARK_USE_LOGICAL_TYPE_FOR_CREATE_DATAFRAME` to revert back to old behavior. It is recommended that you update your code to align with correct behavior because the parameter will be removed in the future.
- Fixed a bug that `DataFrame.to_pandas` gets decimal type when scale is not 0, and creates an object dtype in `pandas`. Instead, we cast the value to a float64 type.
- Fixed bugs that wrongly flattened the generated SQL when one of the following happens:
  - `DataFrame.filter()` is called after `DataFrame.sort().limit()`.
  - `DataFrame.sort()` or `filter()` is called on a DataFrame that already has a window function or sequence-dependent data generator column.
    For instance, `df.select("a", seq1().alias("b")).select("a", "b").sort("a")` won't flatten the sort clause anymore.
  - a window or sequence-dependent data generator column is used after `DataFrame.limit()`. For instance, `df.limit(10).select(row_number().over())` won't flatten the limit and select in the generated SQL.
- Fixed a bug where aliasing a DataFrame column raised an error when the DataFame was copied from another DataFrame with an aliased column. For instance,

  ```python
  df = df.select(col("a").alias("b"))
  df = copy(df)
  df.select(col("b").alias("c"))  # threw an error. Now it's fixed.
  ```

- Fixed a bug in `Session.create_dataframe` that the non-nullable field in a schema is not respected for boolean type. Note that this fix is only effective when the user has the privilege to create a temp table.
- Fixed a bug in SQL simplifier where non-select statements in `session.sql` dropped a SQL query when used with `limit()`.
- Fixed a bug that raised an exception when session parameter `ERROR_ON_NONDETERMINISTIC_UPDATE` is true.

### Behavior Changes (API Compatible)

- When parsing data types during a `to_pandas` operation, we rely on GS precision value to fix precision issues for large integer values. This may affect users where a column that was earlier returned as `int8` gets returned as `int64`. Users can fix this by explicitly specifying precision values for their return column.
- Aligned behavior for `Session.call` in case of table stored procedures where running `Session.call` would not trigger stored procedure unless a `collect()` operation was performed.
- `StoredProcedureRegistration` will now automatically add `snowflake-snowpark-python` as a package dependency. The added dependency will be on the client's local version of the library and an error is thrown if the server cannot support that version.

## 1.11.1 (2023-12-07)

### Bug Fixes

- Fixed a bug that numpy should not be imported at the top level of mock module.
- Added support for these new functions in `snowflake.snowpark.functions`:
  - `from_utc_timestamp`
  - `to_utc_timestamp`

## 1.11.0 (2023-12-05)

### New Features

- Add the `conn_error` attribute to `SnowflakeSQLException` that stores the whole underlying exception from `snowflake-connector-python`.
- Added support for `RelationalGroupedDataframe.pivot()` to access `pivot` in the following pattern `Dataframe.group_by(...).pivot(...)`.
- Added experimental feature: Local Testing Mode, which allows you to create and operate on Snowpark Python DataFrames locally without connecting to a Snowflake account. You can use the local testing framework to test your DataFrame operations locally, on your development machine or in a CI (continuous integration) pipeline, before deploying code changes to your account.

- Added support for `arrays_to_object` new functions in `snowflake.snowpark.functions`.
- Added support for the vector data type.

### Dependency Updates

- Bumped cloudpickle dependency to work with `cloudpickle==2.2.1`
- Updated ``snowflake-connector-python`` to `3.4.0`.

### Bug Fixes

- DataFrame column names quoting check now supports newline characters.
- Fix a bug where a DataFrame generated by `session.read.with_metadata` creates inconsistent table when doing `df.write.save_as_table`.

## 1.10.0 (2023-11-03)

### New Features

- Added support for managing case sensitivity in `DataFrame.to_local_iterator()`.
- Added support for specifying vectorized UDTF's input column names by using the optional parameter `input_names` in `UDTFRegistration.register/register_file` and `functions.pandas_udtf`. By default, `RelationalGroupedDataFrame.applyInPandas` will infer the column names from current dataframe schema.
- Add `sql_error_code` and `raw_message` attributes to `SnowflakeSQLException` when it is caused by a SQL exception.

### Bug Fixes

- Fixed a bug in `DataFrame.to_pandas()` where converting snowpark dataframes to pandas dataframes was losing precision on integers with more than 19 digits.
- Fixed a bug that `session.add_packages` can not handle requirement specifier that contains project name with underscore and version.
- Fixed a bug in `DataFrame.limit()` when `offset` is used and the parent `DataFrame` uses `limit`. Now the `offset` won't impact the parent DataFrame's `limit`.
- Fixed a bug in `DataFrame.write.save_as_table` where dataframes created from read api could not save data into snowflake because of invalid column name `$1`.

### Behavior change

- Changed the behavior of `date_format`:
  - The `format` argument changed from optional to required.
  - The returned result changed from a date object to a date-formatted string.
- When a window function, or a sequence-dependent data generator (`normal`, `zipf`, `uniform`, `seq1`, `seq2`, `seq4`, `seq8`) function is used, the sort and filter operation will no longer be flattened when generating the query.

## 1.9.0 (2023-10-13)

### New Features

- Added support for the Python 3.11 runtime environment.

### Dependency updates

- Added back the dependency of `typing-extensions`.

### Bug Fixes

- Fixed a bug where imports from permanent stage locations were ignored for temporary stored procedures, UDTFs, UDFs, and UDAFs.
- Revert back to using CTAS (create table as select) statement for `Dataframe.writer.save_as_table` which does not need insert permission for writing tables.

### New Features
- Support `PythonObjJSONEncoder` json-serializable objects for `ARRAY` and `OBJECT` literals.

## 1.8.0 (2023-09-14)

### New Features

- Added support for VOLATILE/IMMUTABLE keyword when registering UDFs.
- Added support for specifying clustering keys when saving dataframes using `DataFrame.save_as_table`.
- Accept `Iterable` objects input for `schema` when creating dataframes using `Session.create_dataframe`.
- Added the property `DataFrame.session` to return a `Session` object.
- Added the property `Session.session_id` to return an integer that represents session ID.
- Added the property `Session.connection` to return a `SnowflakeConnection` object .

- Added support for creating a Snowpark session from a configuration file or environment variables.

### Dependency updates

- Updated ``snowflake-connector-python`` to 3.2.0.

### Bug Fixes

- Fixed a bug where automatic package upload would raise `ValueError` even when compatible package version were added in `session.add_packages`.
- Fixed a bug where table stored procedures were not registered correctly when using `register_from_file`.
- Fixed a bug where dataframe joins failed with `invalid_identifier` error.
- Fixed a bug where `DataFrame.copy` disables SQL simplfier for the returned copy.
- Fixed a bug where `session.sql().select()` would fail if any parameters are specified to `session.sql()`

## 1.7.0 (2023-08-28)

### New Features

- Added parameters `external_access_integrations` and `secrets` when creating a UDF, UDTF or Stored Procedure from Snowpark Python to allow integration with external access.
- Added support for these new functions in `snowflake.snowpark.functions`:
  - `array_flatten`
  - `flatten`
- Added support for `apply_in_pandas` in `snowflake.snowpark.relational_grouped_dataframe`.
- Added support for replicating your local Python environment on Snowflake via `Session.replicate_local_environment`.

### Bug Fixes

- Fixed a bug where `session.create_dataframe` fails to properly set nullable columns where nullability was affected by order or data was given.
- Fixed a bug where `DataFrame.select` could not identify and alias columns in presence of table functions when output columns of table function overlapped with columns in dataframe.

### Behavior Changes

- When creating stored procedures, UDFs, UDTFs, UDAFs with parameter `is_permanent=False` will now create temporary objects even when `stage_name` is provided. The default value of `is_permanent` is `False` which is why if this value is not explicitly set to `True` for permanent objects, users will notice a change in behavior.
- `types.StructField` now enquotes column identifier by default.

## 1.6.1 (2023-08-02)

### New Features

- Added support for these new functions in `snowflake.snowpark.functions`:
  - `array_sort`
  - `sort_array`
  - `array_min`
  - `array_max`
  - `explode_outer`
- Added support for pure Python packages specified via `Session.add_requirements` or `Session.add_packages`. They are now usable in stored procedures and UDFs even if packages are not present on the Snowflake Anaconda channel.
  - Added Session parameter `custom_packages_upload_enabled` and `custom_packages_force_upload_enabled` to enable the support for pure Python packages feature mentioned above. Both parameters default to `False`.
- Added support for specifying package requirements by passing a Conda environment yaml file to `Session.add_requirements`.
- Added support for asynchronous execution of multi-query dataframes that contain binding variables.
- Added support for renaming multiple columns in `DataFrame.rename`.
- Added support for Geometry datatypes.
- Added support for `params` in `session.sql()` in stored procedures.
- Added support for user-defined aggregate functions (UDAFs). This feature is currently in private preview.
- Added support for vectorized UDTFs (user-defined table functions). This feature is currently in public preview.
- Added support for Snowflake Timestamp variants (i.e., `TIMESTAMP_NTZ`, `TIMESTAMP_LTZ`, `TIMESTAMP_TZ`)
  - Added `TimestampTimezone` as an argument in `TimestampType` constructor.
  - Added type hints `NTZ`, `LTZ`, `TZ` and `Timestamp` to annotate functions when registering UDFs.

### Improvements

- Removed redundant dependency `typing-extensions`.
- `DataFrame.cache_result` now creates temp table fully qualified names under current database and current schema.

### Bug Fixes

- Fixed a bug where type check happens on pandas before it is imported.
- Fixed a bug when creating a UDF from `numpy.ufunc`.
- Fixed a bug where `DataFrame.union` was not generating the correct `Selectable.schema_query` when SQL simplifier is enabled.

### Behavior Changes

- `DataFrameWriter.save_as_table` now respects the `nullable` field of the schema provided by the user or the inferred schema based on data from user input.

### Dependency updates

- Updated ``snowflake-connector-python`` to 3.0.4.

## 1.5.1 (2023-06-20)

### New Features

- Added support for the Python 3.10 runtime environment.

## 1.5.0 (2023-06-09)

### Behavior Changes

- Aggregation results, from functions such as `DataFrame.agg` and `DataFrame.describe`, no longer strip away non-printing characters from column names.

### New Features

- Added support for the Python 3.9 runtime environment.
- Added support for new functions in `snowflake.snowpark.functions`:
  - `array_generate_range`
  - `array_unique_agg`
  - `collect_set`
  - `sequence`
- Added support for registering and calling stored procedures with `TABLE` return type.
- Added support for parameter `length` in `StringType()` to specify the maximum number of characters that can be stored by the column.
- Added the alias `functions.element_at()` for `functions.get()`.
- Added the alias `Column.contains` for `functions.contains`.
- Added experimental feature `DataFrame.alias`.
- Added support for querying metadata columns from stage when creating `DataFrame` using `DataFrameReader`.
- Added support for `StructType.add` to append more fields to existing `StructType` objects.
- Added support for parameter `execute_as` in `StoredProcedureRegistration.register_from_file()` to specify stored procedure caller rights.

### Bug Fixes

- Fixed a bug where the `Dataframe.join_table_function` did not run all of the necessary queries to set up the join table function when SQL simplifier was enabled.
- Fixed type hint declaration for custom types - `ColumnOrName`, `ColumnOrLiteralStr`, `ColumnOrSqlExpr`, `LiteralType` and `ColumnOrLiteral` that were breaking `mypy` checks.
- Fixed a bug where `DataFrameWriter.save_as_table` and `DataFrame.copy_into_table` failed to parse fully qualified table names.

## 1.4.0 (2023-04-24)

### New Features

- Added support for `session.getOrCreate`.
- Added support for alias `Column.getField`.
- Added support for new functions in `snowflake.snowpark.functions`:
  - `date_add` and `date_sub` to make add and subtract operations easier.
  - `daydiff`
  - `explode`
  - `array_distinct`.
  - `regexp_extract`.
  - `struct`.
  - `format_number`.
  - `bround`.
  - `substring_index`
- Added parameter `skip_upload_on_content_match` when creating UDFs, UDTFs and stored procedures using `register_from_file` to skip uploading files to a stage if the same version of the files are already on the stage.
- Added support for `DataFrameWriter.save_as_table` method to take table names that contain dots.
- Flattened generated SQL when `DataFrame.filter()` or `DataFrame.order_by()` is followed by a projection statement (e.g. `DataFrame.select()`, `DataFrame.with_column()`).
- Added support for creating dynamic tables _(in private preview)_ using `Dataframe.create_or_replace_dynamic_table`.
- Added an optional argument `params` in `session.sql()` to support binding variables. Note that this is not supported in stored procedures yet.

### Bug Fixes

- Fixed a bug in `strtok_to_array` where an exception was thrown when a delimiter was passed in.
- Fixed a bug in `session.add_import` where the module had the same namespace as other dependencies.

## 1.3.0 (2023-03-28)

### New Features

- Added support for `delimiters` parameter in `functions.initcap()`.
- Added support for `functions.hash()` to accept a variable number of input expressions.
- Added API `Session.RuntimeConfig` for getting/setting/checking the mutability of any runtime configuration.
- Added support managing case sensitivity in `Row` results from `DataFrame.collect` using `case_sensitive` parameter.
- Added API `Session.conf` for getting, setting or checking the mutability of any runtime configuration.
- Added support for managing case sensitivity in `Row` results from `DataFrame.collect` using `case_sensitive` parameter.
- Added indexer support for `snowflake.snowpark.types.StructType`.
- Added a keyword argument `log_on_exception` to `Dataframe.collect` and `Dataframe.collect_no_wait` to optionally disable error logging for SQL exceptions.

### Bug Fixes

- Fixed a bug where a DataFrame set operation(`DataFrame.substract`, `DataFrame.union`, etc.) being called after another DataFrame set operation and `DataFrame.select` or `DataFrame.with_column` throws an exception.
- Fixed a bug where chained sort statements are overwritten by the SQL simplifier.

### Improvements

- Simplified JOIN queries to use constant subquery aliases (`SNOWPARK_LEFT`, `SNOWPARK_RIGHT`) by default. Users can disable this at runtime with `session.conf.set('use_constant_subquery_alias', False)` to use randomly generated alias names instead.
- Allowed specifying statement parameters in `session.call()`.
- Enabled the uploading of large pandas DataFrames in stored procedures by defaulting to a chunk size of 100,000 rows.

## 1.2.0 (2023-03-02)

### New Features

- Added support for displaying source code as comments in the generated scripts when registering stored procedures. This
  is enabled by default, turn off by specifying `source_code_display=False` at registration.
- Added a parameter `if_not_exists` when creating a UDF, UDTF or Stored Procedure from Snowpark Python to ignore creating the specified function or procedure if it already exists.
- Accept integers when calling `snowflake.snowpark.functions.get` to extract value from array.
- Added `functions.reverse` in functions to open access to Snowflake built-in function
  [reverse](https://docs.snowflake.com/en/sql-reference/functions/reverse).
- Added parameter `require_scoped_url` in snowflake.snowflake.files.SnowflakeFile.open() `(in Private Preview)` to replace `is_owner_file` is marked for deprecation.

### Bug Fixes

- Fixed a bug that overwrote `paramstyle` to `qmark` when creating a Snowpark session.
- Fixed a bug where `df.join(..., how="cross")` fails with `SnowparkJoinException: (1112): Unsupported using join type 'Cross'`.
- Fixed a bug where querying a `DataFrame` column created from chained function calls used a wrong column name.

## 1.1.0 (2023-01-26)

### New Features:

- Added `asc`, `asc_nulls_first`, `asc_nulls_last`, `desc`, `desc_nulls_first`, `desc_nulls_last`, `date_part` and `unix_timestamp` in functions.
- Added the property `DataFrame.dtypes` to return a list of column name and data type pairs.
- Added the following aliases:
  - `functions.expr()` for `functions.sql_expr()`.
  - `functions.date_format()` for `functions.to_date()`.
  - `functions.monotonically_increasing_id()` for `functions.seq8()`
  - `functions.from_unixtime()` for `functions.to_timestamp()`

### Bug Fixes:

- Fixed a bug in SQL simplifier that didn’t handle Column alias and join well in some cases. See https://github.com/snowflakedb/snowpark-python/issues/658 for details.
- Fixed a bug in SQL simplifier that generated wrong column names for function calls, NaN and INF.

### Improvements

- The session parameter `PYTHON_SNOWPARK_USE_SQL_SIMPLIFIER` is `True` after Snowflake 7.3 was released. In snowpark-python, `session.sql_simplifier_enabled` reads the value of `PYTHON_SNOWPARK_USE_SQL_SIMPLIFIER` by default, meaning that the SQL simplfier is enabled by default after the Snowflake 7.3 release. To turn this off, set `PYTHON_SNOWPARK_USE_SQL_SIMPLIFIER` in Snowflake to `False` or run `session.sql_simplifier_enabled = False` from Snowpark. It is recommended to use the SQL simplifier because it helps to generate more concise SQL.

## 1.0.0 (2022-11-01)

### New Features

- Added `Session.generator()` to create a new `DataFrame` using the Generator table function.
- Added a parameter `secure` to the functions that create a secure UDF or UDTF.

## 0.12.0 (2022-10-14)

### New Features

- Added new APIs for async job:
  - `Session.create_async_job()` to create an `AsyncJob` instance from a query id.
  - `AsyncJob.result()` now accepts argument `result_type` to return the results in different formats.
  - `AsyncJob.to_df()` returns a `DataFrame` built from the result of this asynchronous job.
  - `AsyncJob.query()` returns the SQL text of the executed query.
- `DataFrame.agg()` and `RelationalGroupedDataFrame.agg()` now accept variable-length arguments.
- Added parameters `lsuffix` and `rsuffix` to `DataFram.join()` and `DataFrame.cross_join()` to conveniently rename overlapping columns.
- Added `Table.drop_table()` so you can drop the temp table after `DataFrame.cache_result()`. `Table` is also a context manager so you can use the `with` statement to drop the cache temp table after use.
- Added `Session.use_secondary_roles()`.
- Added functions `first_value()` and `last_value()`. (contributed by @chasleslr)
- Added `on` as an alias for `using_columns` and `how` as an alias for `join_type` in `DataFrame.join()`.

### Bug Fixes

- Fixed a bug in `Session.create_dataframe()` that raised an error when `schema` names had special characters.
- Fixed a bug in which options set in `Session.read.option()` were not passed to `DataFrame.copy_into_table()` as default values.
- Fixed a bug in which `DataFrame.copy_into_table()` raises an error when a copy option has single quotes in the value.

## 0.11.0 (2022-09-28)

### Behavior Changes

- `Session.add_packages()` now raises `ValueError` when the version of a package cannot be found in Snowflake Anaconda channel. Previously, `Session.add_packages()` succeeded, and a `SnowparkSQLException` exception was raised later in the UDF/SP registration step.

### New Features:

- Added method `FileOperation.get_stream()` to support downloading stage files as stream.
- Added support in `functions.ntiles()` to accept int argument.
- Added the following aliases:
  - `functions.call_function()` for `functions.call_builtin()`.
  - `functions.function()` for `functions.builtin()`.
  - `DataFrame.order_by()` for `DataFrame.sort()`
  - `DataFrame.orderBy()` for `DataFrame.sort()`
- Improved `DataFrame.cache_result()` to return a more accurate `Table` class instead of a `DataFrame` class.
- Added support to allow `session` as the first argument when calling `StoredProcedure`.

### Improvements

- Improved nested query generation by flattening queries when applicable.
  - This improvement could be enabled by setting `Session.sql_simplifier_enabled = True`.
  - `DataFrame.select()`, `DataFrame.with_column()`, `DataFrame.drop()` and other select-related APIs have more flattened SQLs.
  - `DataFrame.union()`, `DataFrame.union_all()`, `DataFrame.except_()`, `DataFrame.intersect()`, `DataFrame.union_by_name()` have flattened SQLs generated when multiple set operators are chained.
- Improved type annotations for async job APIs.

### Bug Fixes

- Fixed a bug in which `Table.update()`, `Table.delete()`, `Table.merge()` try to reference a temp table that does not exist.

## 0.10.0 (2022-09-16)

### New Features:

- Added experimental APIs for evaluating Snowpark dataframes with asynchronous queries:
  - Added keyword argument `block` to the following action APIs on Snowpark dataframes (which execute queries) to allow asynchronous evaluations:
    - `DataFrame.collect()`, `DataFrame.to_local_iterator()`, `DataFrame.to_pandas()`, `DataFrame.to_pandas_batches()`, `DataFrame.count()`, `DataFrame.first()`.
    - `DataFrameWriter.save_as_table()`, `DataFrameWriter.copy_into_location()`.
    - `Table.delete()`, `Table.update()`, `Table.merge()`.
  - Added method `DataFrame.collect_nowait()` to allow asynchronous evaluations.
  - Added class `AsyncJob` to retrieve results from asynchronously executed queries and check their status.
- Added support for `table_type` in `Session.write_pandas()`. You can now choose from these `table_type` options: `"temporary"`, `"temp"`, and `"transient"`.
- Added support for using Python structured data (`list`, `tuple` and `dict`) as literal values in Snowpark.
- Added keyword argument `execute_as` to `functions.sproc()` and `session.sproc.register()` to allow registering a stored procedure as a caller or owner.
- Added support for specifying a pre-configured file format when reading files from a stage in Snowflake.

### Improvements:

- Added support for displaying details of a Snowpark session.

### Bug Fixes:

- Fixed a bug in which `DataFrame.copy_into_table()` and `DataFrameWriter.save_as_table()` mistakenly created a new table if the table name is fully qualified, and the table already exists.

### Deprecations:

- Deprecated keyword argument `create_temp_table` in `Session.write_pandas()`.
- Deprecated invoking UDFs using arguments wrapped in a Python list or tuple. You can use variable-length arguments without a list or tuple.

### Dependency updates

- Updated ``snowflake-connector-python`` to 2.7.12.

## 0.9.0 (2022-08-30)

### New Features:

- Added support for displaying source code as comments in the generated scripts when registering UDFs.
  This feature is turned on by default. To turn it off, pass the new keyword argument `source_code_display` as `False` when calling `register()` or `@udf()`.
- Added support for calling table functions from `DataFrame.select()`, `DataFrame.with_column()` and `DataFrame.with_columns()` which now take parameters of type `table_function.TableFunctionCall` for columns.
- Added keyword argument `overwrite` to `session.write_pandas()` to allow overwriting contents of a Snowflake table with that of a pandas DataFrame.
- Added keyword argument `column_order` to `df.write.save_as_table()` to specify the matching rules when inserting data into table in append mode.
- Added method `FileOperation.put_stream()` to upload local files to a stage via file stream.
- Added methods `TableFunctionCall.alias()` and `TableFunctionCall.as_()` to allow aliasing the names of columns that come from the output of table function joins.
- Added function `get_active_session()` in module `snowflake.snowpark.context` to get the current active Snowpark session.

### Bug Fixes:

- Fixed a bug in which batch insert should not raise an error when `statement_params` is not passed to the function.
- Fixed a bug in which column names should be quoted when `session.create_dataframe()` is called with dicts and a given schema.
- Fixed a bug in which creation of table should be skipped if the table already exists and is in append mode when calling `df.write.save_as_table()`.
- Fixed a bug in which third-party packages with underscores cannot be added when registering UDFs.

### Improvements:

- Improved function `function.uniform()` to infer the types of inputs `max_` and `min_` and cast the limits to `IntegerType` or `FloatType` correspondingly.

## 0.8.0 (2022-07-22)

### New Features:

- Added keyword only argument `statement_params` to the following methods to allow for specifying statement level parameters:
  - `collect`, `to_local_iterator`, `to_pandas`, `to_pandas_batches`,
    `count`, `copy_into_table`, `show`, `create_or_replace_view`, `create_or_replace_temp_view`, `first`, `cache_result`
    and `random_split` on class `snowflake.snowpark.Dateframe`.
  - `update`, `delete` and `merge` on class `snowflake.snowpark.Table`.
  - `save_as_table` and `copy_into_location` on class `snowflake.snowpark.DataFrameWriter`.
  - `approx_quantile`, `statement_params`, `cov` and `crosstab` on class `snowflake.snowpark.DataFrameStatFunctions`.
  - `register` and `register_from_file` on class `snowflake.snowpark.udf.UDFRegistration`.
  - `register` and `register_from_file` on class `snowflake.snowpark.udtf.UDTFRegistration`.
  - `register` and `register_from_file` on class `snowflake.snowpark.stored_procedure.StoredProcedureRegistration`.
  - `udf`, `udtf` and `sproc` in `snowflake.snowpark.functions`.
- Added support for `Column` as an input argument to `session.call()`.
- Added support for `table_type` in `df.write.save_as_table()`. You can now choose from these `table_type` options: `"temporary"`, `"temp"`, and `"transient"`.

### Improvements:

- Added validation of object name in `session.use_*` methods.
- Updated the query tag in SQL to escape it when it has special characters.
- Added a check to see if Anaconda terms are acknowledged when adding missing packages.

### Bug Fixes:

- Fixed the limited length of the string column in `session.create_dataframe()`.
- Fixed a bug in which `session.create_dataframe()` mistakenly converted 0 and `False` to `None` when the input data was only a list.
- Fixed a bug in which calling `session.create_dataframe()` using a large local dataset sometimes created a temp table twice.
- Aligned the definition of `function.trim()` with the SQL function definition.
- Fixed an issue where snowpark-python would hang when using the Python system-defined (built-in function) `sum` vs. the Snowpark `function.sum()`.

### Deprecations:

- Deprecated keyword argument `create_temp_table` in `df.write.save_as_table()`.

## 0.7.0 (2022-05-25)

### New Features:

- Added support for user-defined table functions (UDTFs).
  - Use function `snowflake.snowpark.functions.udtf()` to register a UDTF, or use it as a decorator to register the UDTF.
    - You can also use `Session.udtf.register()` to register a UDTF.
  - Use `Session.udtf.register_from_file()` to register a UDTF from a Python file.
- Updated APIs to query a table function, including both Snowflake built-in table functions and UDTFs.
  - Use function `snowflake.snowpark.functions.table_function()` to create a callable representing a table function and use it to call the table function in a query.
  - Alternatively, use function `snowflake.snowpark.functions.call_table_function()` to call a table function.
  - Added support for `over` clause that specifies `partition by` and `order by` when lateral joining a table function.
  - Updated `Session.table_function()` and `DataFrame.join_table_function()` to accept `TableFunctionCall` instances.

### Breaking Changes:

- When creating a function with `functions.udf()` and `functions.sproc()`, you can now specify an empty list for the `imports` or `packages` argument to indicate that no import or package is used for this UDF or stored procedure. Previously, specifying an empty list meant that the function would use session-level imports or packages.
- Improved the `__repr__` implementation of data types in `types.py`. The unused `type_name` property has been removed.
- Added a Snowpark-specific exception class for SQL errors. This replaces the previous `ProgrammingError` from the Python connector.

### Improvements:

- Added a lock to a UDF or UDTF when it is called for the first time per thread.
- Improved the error message for pickling errors that occurred during UDF creation.
- Included the query ID when logging the failed query.

### Bug Fixes:

- Fixed a bug in which non-integral data (such as timestamps) was occasionally converted to integer when calling `DataFrame.to_pandas()`.
- Fixed a bug in which `DataFrameReader.parquet()` failed to read a parquet file when its column contained spaces.
- Fixed a bug in which `DataFrame.copy_into_table()` failed when the dataframe is created by reading a file with inferred schemas.

### Deprecations

`Session.flatten()` and `DataFrame.flatten()`.

### Dependency Updates:

- Restricted the version of `cloudpickle` <= `2.0.0`.

## 0.6.0 (2022-04-27)

### New Features:

- Added support for vectorized UDFs with the input as a pandas DataFrame or pandas Series and the output as a pandas Series. This improves the performance of UDFs in Snowpark.
- Added support for inferring the schema of a DataFrame by default when it is created by reading a Parquet, Avro, or ORC file in the stage.
- Added functions `current_session()`, `current_statement()`, `current_user()`, `current_version()`, `current_warehouse()`, `date_from_parts()`, `date_trunc()`, `dayname()`, `dayofmonth()`, `dayofweek()`, `dayofyear()`, `grouping()`, `grouping_id()`, `hour()`, `last_day()`, `minute()`, `next_day()`, `previous_day()`, `second()`, `month()`, `monthname()`, `quarter()`, `year()`, `current_database()`, `current_role()`, `current_schema()`, `current_schemas()`, `current_region()`, `current_avaliable_roles()`, `add_months()`, `any_value()`, `bitnot()`, `bitshiftleft()`, `bitshiftright()`, `convert_timezone()`, `uniform()`, `strtok_to_array()`, `sysdate()`, `time_from_parts()`,  `timestamp_from_parts()`, `timestamp_ltz_from_parts()`, `timestamp_ntz_from_parts()`, `timestamp_tz_from_parts()`, `weekofyear()`, `percentile_cont()` to `snowflake.snowflake.functions`.

### Breaking Changes:

- Expired deprecations:
  - Removed the following APIs that were deprecated in 0.4.0: `DataFrame.groupByGroupingSets()`, `DataFrame.naturalJoin()`, `DataFrame.joinTableFunction`, `DataFrame.withColumns()`, `Session.getImports()`, `Session.addImport()`, `Session.removeImport()`, `Session.clearImports()`, `Session.getSessionStage()`, `Session.getDefaultDatabase()`, `Session.getDefaultSchema()`, `Session.getCurrentDatabase()`, `Session.getCurrentSchema()`, `Session.getFullyQualifiedCurrentSchema()`.

### Improvements:

- Added support for creating an empty `DataFrame` with a specific schema using the `Session.create_dataframe()` method.
- Changed the logging level from `INFO` to `DEBUG` for several logs (e.g., the executed query) when evaluating a dataframe.
- Improved the error message when failing to create a UDF due to pickle errors.

### Bug Fixes:

- Removed pandas hard dependencies in the `Session.create_dataframe()` method.

### Dependency Updates:

- Added `typing-extension` as a new dependency with the version >= `4.1.0`.

## 0.5.0 (2022-03-22)

### New Features

- Added stored procedures API.
  - Added `Session.sproc` property and `sproc()` to `snowflake.snowpark.functions`, so you can register stored procedures.
  - Added `Session.call` to call stored procedures by name.
- Added `UDFRegistration.register_from_file()` to allow registering UDFs from Python source files or zip files directly.
- Added `UDFRegistration.describe()` to describe a UDF.
- Added `DataFrame.random_split()` to provide a way to randomly split a dataframe.
- Added functions `md5()`, `sha1()`, `sha2()`, `ascii()`, `initcap()`, `length()`, `lower()`, `lpad()`, `ltrim()`, `rpad()`, `rtrim()`, `repeat()`, `soundex()`, `regexp_count()`, `replace()`, `charindex()`, `collate()`, `collation()`, `insert()`, `left()`, `right()`, `endswith()` to `snowflake.snowpark.functions`.
- Allowed `call_udf()` to accept literal values.
- Provided a `distinct` keyword in `array_agg()`.

### Bug Fixes:

- Fixed an issue that caused `DataFrame.to_pandas()` to have a string column if `Column.cast(IntegerType())` was used.
- Fixed a bug in `DataFrame.describe()` when there is more than one string column.

## 0.4.0 (2022-02-15)

### New Features

- You can now specify which Anaconda packages to use when defining UDFs.
  - Added `add_packages()`, `get_packages()`, `clear_packages()`, and `remove_package()`, to class `Session`.
  - Added `add_requirements()` to `Session` so you can use a requirements file to specify which packages this session will use.
  - Added parameter `packages` to function `snowflake.snowpark.functions.udf()` and method `UserDefinedFunction.register()` to indicate UDF-level Anaconda package dependencies when creating a UDF.
  - Added parameter `imports` to `snowflake.snowpark.functions.udf()` and `UserDefinedFunction.register()` to specify UDF-level code imports.
- Added a parameter `session` to function `udf()` and `UserDefinedFunction.register()` so you can specify which session to use to create a UDF if you have multiple sessions.
- Added types `Geography` and `Variant` to `snowflake.snowpark.types` to be used as type hints for Geography and Variant data when defining a UDF.
- Added support for Geography geoJSON data.
- Added `Table`, a subclass of `DataFrame` for table operations:
  - Methods `update` and `delete` update and delete rows of a table in Snowflake.
  - Method `merge` merges data from a `DataFrame` to a `Table`.
  - Override method `DataFrame.sample()` with an additional parameter `seed`, which works on tables but not on view and sub-queries.
- Added `DataFrame.to_local_iterator()` and `DataFrame.to_pandas_batches()` to allow getting results from an iterator when the result set returned from the Snowflake database is too large.
- Added `DataFrame.cache_result()` for caching the operations performed on a `DataFrame` in a temporary table.
  Subsequent operations on the original `DataFrame` have no effect on the cached result `DataFrame`.
- Added property `DataFrame.queries` to get SQL queries that will be executed to evaluate the `DataFrame`.
- Added `Session.query_history()` as a context manager to track SQL queries executed on a session, including all SQL queries to evaluate `DataFrame`s created from a session. Both query ID and query text are recorded.
- You can now create a `Session` instance from an existing established `snowflake.connector.SnowflakeConnection`. Use parameter `connection` in `Session.builder.configs()`.
- Added `use_database()`, `use_schema()`, `use_warehouse()`, and `use_role()` to class `Session` to switch database/schema/warehouse/role after a session is created.
- Added `DataFrameWriter.copy_into_table()` to unload a `DataFrame` to stage files.
- Added `DataFrame.unpivot()`.
- Added `Column.within_group()` for sorting the rows by columns with some aggregation functions.
- Added functions `listagg()`, `mode()`, `div0()`, `acos()`, `asin()`, `atan()`, `atan2()`, `cos()`, `cosh()`, `sin()`, `sinh()`, `tan()`, `tanh()`, `degrees()`, `radians()`, `round()`, `trunc()`, and `factorial()` to `snowflake.snowflake.functions`.
- Added an optional argument `ignore_nulls` in function `lead()` and `lag()`.
- The `condition` parameter of function `when()` and `iff()` now accepts SQL expressions.

### Improvements

- All function and method names have been renamed to use the snake case naming style, which is more Pythonic. For convenience, some camel case names are kept as aliases to the snake case APIs. It is recommended to use the snake case APIs.
  - Deprecated these methods on class `Session` and replaced them with their snake case equivalents: `getImports()`, `addImports()`, `removeImport()`, `clearImports()`, `getSessionStage()`, `getDefaultSchema()`, `getDefaultSchema()`, `getCurrentDatabase()`, `getFullyQualifiedCurrentSchema()`.
  - Deprecated these methods on class `DataFrame` and replaced them with their snake case equivalents: `groupingByGroupingSets()`, `naturalJoin()`, `withColumns()`, `joinTableFunction()`.
- Property `DataFrame.columns` is now consistent with `DataFrame.schema.names` and the Snowflake database `Identifier Requirements`.
- `Column.__bool__()` now raises a `TypeError`. This will ban the use of logical operators `and`, `or`, `not` on `Column` object, for instance `col("a") > 1 and col("b") > 2` will raise the `TypeError`. Use `(col("a") > 1) & (col("b") > 2)` instead.
- Changed `PutResult` and `GetResult` to subclass `NamedTuple`.
- Fixed a bug which raised an error when the local path or stage location has a space or other special characters.
- Changed `DataFrame.describe()` so that non-numeric and non-string columns are ignored instead of raising an exception.

### Dependency updates

- Updated ``snowflake-connector-python`` to 2.7.4.

## 0.3.0 (2022-01-09)

### New Features

- Added `Column.isin()`, with an alias `Column.in_()`.
- Added `Column.try_cast()`, which is a special version of `cast()`. It tries to cast a string expression to other types and returns `null` if the cast is not possible.
- Added `Column.startswith()` and `Column.substr()` to process string columns.
- `Column.cast()` now also accepts a `str` value to indicate the cast type in addition to a `DataType` instance.
- Added `DataFrame.describe()` to summarize stats of a `DataFrame`.
- Added `DataFrame.explain()` to print the query plan of a `DataFrame`.
- `DataFrame.filter()` and `DataFrame.select_expr()` now accepts a sql expression.
- Added a new `bool` parameter `create_temp_table` to methods `DataFrame.saveAsTable()` and `Session.write_pandas()` to optionally create a temp table.
- Added `DataFrame.minus()` and `DataFrame.subtract()` as aliases to `DataFrame.except_()`.
- Added `regexp_replace()`, `concat()`, `concat_ws()`, `to_char()`, `current_timestamp()`, `current_date()`, `current_time()`, `months_between()`, `cast()`, `try_cast()`, `greatest()`, `least()`, and `hash()` to module `snowflake.snowpark.functions`.

### Bug Fixes

- Fixed an issue where `Session.createDataFrame(pandas_df)` and `Session.write_pandas(pandas_df)` raise an exception when the `pandas DataFrame` has spaces in the column name.
- `DataFrame.copy_into_table()` sometimes prints an `error` level log entry while it actually works. It's fixed now.
- Fixed an API docs issue where some `DataFrame` APIs are missing from the docs.

### Dependency updates

- Update ``snowflake-connector-python`` to 2.7.2, which upgrades ``pyarrow`` dependency to 6.0.x. Refer to the [python connector 2.7.2 release notes](https://pypi.org/project/snowflake-connector-python/2.7.2/) for more details.

## 0.2.0 (2021-12-02)

### New Features

- Updated the `Session.createDataFrame()` method for creating a `DataFrame` from a pandas DataFrame.
- Added the `Session.write_pandas()` method for writing a `pandas DataFrame` to a table in Snowflake and getting a `Snowpark DataFrame` object back.
- Added new classes and methods for calling window functions.
- Added the new functions `cume_dist()`, to find the cumulative distribution of a value with regard to other values within a window partition,
  and `row_number()`, which returns a unique row number for each row within a window partition.
- Added functions for computing statistics for DataFrames in the `DataFrameStatFunctions` class.
- Added functions for handling missing values in a DataFrame in the `DataFrameNaFunctions` class.
- Added new methods `rollup()`, `cube()`, and `pivot()` to the `DataFrame` class.
- Added the `GroupingSets` class, which you can use with the DataFrame groupByGroupingSets method to perform a SQL GROUP BY GROUPING SETS.
- Added the new `FileOperation(session)`
  class that you can use to upload and download files to and from a stage.
- Added the `DataFrame.copy_into_table()`
  method for loading data from files in a stage into a table.
- In CASE expressions, the functions `when()` and `otherwise()`
  now accept Python types in addition to `Column` objects.
- When you register a UDF you can now optionally set the `replace` parameter to `True` to overwrite an existing UDF with the same name.

### Improvements

- UDFs are now compressed before they are uploaded to the server. This makes them about 10 times smaller, which can help
  when you are using large ML model files.
- When the size of a UDF is less than 8196 bytes, it will be uploaded as in-line code instead of uploaded to a stage.

### Bug Fixes

- Fixed an issue where the statement `df.select(when(col("a") == 1, 4).otherwise(col("a"))), [Row(4), Row(2), Row(3)]` raised an exception.
- Fixed an issue where `df.toPandas()` raised an exception when a DataFrame was created from large local data.

## 0.1.0 (2021-10-26)

Start of Private Preview<|MERGE_RESOLUTION|>--- conflicted
+++ resolved
@@ -59,7 +59,6 @@
   - `skew()` with `axis=1` or `numeric_only=False` parameters
   - `round()` with `decimals` parameter as a Series
 - Set `cte_optimization_enabled` to True for all Snowpark pandas sessions.
-<<<<<<< HEAD
 - Add support for `isna`, `isnull`, `notna`, `notnull` in faster pandas.
 - Add support for `str.contains`, `str.startswith`, `str.endswith`, and `str.slice` in faster pandas.
 - Add support for `sort_values` in faster pandas.
@@ -68,7 +67,6 @@
   - `cumsum()`, `cummin()`, `cummax()` with `axis=1` (column-wise operations)
   - `skew()` with `axis=1` or `numeric_only=False` parameters
   - `round()` with `decimals` parameter as a Series
-=======
 - Add support for the following in faster pandas:
   - `isin`
   - `isna`
@@ -84,7 +82,6 @@
 #### Bug Fixes
 
 - Fixed a bug where the row count was not getting cached in the ordered dataframe each time count_rows() is called.
->>>>>>> de86aa07
 
 ## 1.40.0 (2025-10-02)
 
@@ -221,12 +218,6 @@
 - Removed an unnecessary `SHOW OBJECTS` query issued from `read_snowflake` under certain conditions.
 - When hybrid execution is enabled, `pd.merge`, `pd.concat`, `DataFrame.merge`, and `DataFrame.join` may now move arguments to backends other than those among the function arguments.
 - Improved performance of `DataFrame.to_snowflake` and `pd.to_snowflake(dataframe)` for large data by uploading data via a parquet file. You can control the dataset size at which Snowpark pandas switches to parquet with the variable `modin.config.PandasToSnowflakeParquetThresholdBytes`.
-<<<<<<< HEAD
-- Improved performance of `Series.to_snowflake` and `pd.to_snowflake(series)` for large data by uploading data via a parquet file. You can control the dataset size at which Snowpark pandas switches to parquet with the variable `modin.config.PandasToSnowflakeParquetThresholdBytes`.
-- Set `cte_optimization_enabled` to True for all Snowpark pandas sessions.
-- Add support for `isin` in faster pandas.
-=======
->>>>>>> de86aa07
 
 ## 1.39.1 (2025-09-25)
 

--- conflicted
+++ resolved
@@ -59,12 +59,6 @@
   - `skew()` with `axis=1` or `numeric_only=False` parameters
   - `round()` with `decimals` parameter as a Series
 - Set `cte_optimization_enabled` to True for all Snowpark pandas sessions.
-<<<<<<< HEAD
-- Add support for `isna`, `isnull`, `notna`, `notnull` in faster pandas.
-- Add support for `str.contains`, `str.startswith`, `str.endswith`, and `str.slice` in faster pandas.
-- Add support for `sort_values` in faster pandas.
-- Reuse row count from the relaxed query compiler in `get_axis_len`.
-=======
 - Add support for the following in faster pandas:
   - `isin`
   - `isna`
@@ -76,11 +70,11 @@
   - `str.endswith`
   - `str.slice`
   - `sort_values`
+- Reuse row count from the relaxed query compiler in `get_axis_len`.
 
 #### Bug Fixes
 
 - Fixed a bug where the row count was not getting cached in the ordered dataframe each time count_rows() is called.
->>>>>>> de86aa07
 
 ## 1.40.0 (2025-10-02)
 

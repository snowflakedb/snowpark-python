--- conflicted
+++ resolved
@@ -15,15 +15,12 @@
 - Added support for `functions.bround`
 - Added support for `explode` function in `snowflake.snowpark.functions`.
 - Added parameter `skip_upload_on_content_match` when creating UDF, UDTF and Stored Procedure using `register_from_file` to skip file uploads to stage in case the files are already present on stage.
-<<<<<<< HEAD
 - Added support for registering and calling Stored Procedures with `TABLE` return type.
-=======
 - Flattened generated SQL when `DataFrame.filter()` or `DataFrame.order_by()` is followed by a projection statement (e.g. `DataFrame.select()`, `DataFrame.with_column()`).
 
 ### Bug Fixes
 
 - Fixed a bug with `strtok_to_array` when a delimiter was passed it was throwing an exception
->>>>>>> c5cbea98
 
 ## 1.3.0 (2023-03-28)
 

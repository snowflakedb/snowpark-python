--- conflicted
+++ resolved
@@ -94,11 +94,8 @@
 
 - Stopped ignoring nanoseconds in `pd.Timedelta` scalars.
 - Fixed AssertionError in tree of binary operations.
-<<<<<<< HEAD
+- Fixed bug in `Series.dt.isocalendar` using a named Series
 - Fixed `inplace` argument for Series objects derived from DataFrame columns.
-=======
-- Fixed bug in `Series.dt.isocalendar` using a named Series
->>>>>>> 75c615d3
 
 #### Behavior Change
 

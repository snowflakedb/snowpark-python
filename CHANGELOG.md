# Release History

## 1.22.0 (TBD)

### Snowpark Python API Updates

#### Improvements

- Added support for function `functions.ln`
- Added support for specifying the following to `DataFrameWriter.save_as_table`:
  - `enable_schema_evolution`
  - `data_retention_time`
  - `max_data_extension_time`
  - `change_tracking`
  - `copy_grants`
- Added support for specifying the following parameters to `DataFrame.create_or_replace_dynamic_table`:
  - `mode`
  - `refresh_mode`
  - `initialize`
  - `clustering_keys`
  - `is_transient`
  - `data_retention_time`
  - `max_data_extension_time`

#### Bug Fixes

- Fixed a bug in `session.read.csv` that caused an error when setting `PARSE_HEADER = True` in an externally defined file format.
- Fixed a bug in query generation from set operations that allowed generation of duplicate queries when children have common subqueries.
- Fixed a bug in `session.get_session_stage` that referenced a non-existing stage after switching database or schema.
<<<<<<< HEAD
- Fixed a bug where using the `explode` function in dynamic table creation caused a SQL compilation error due to improper boolean type casting on the `outer` parameter.
=======
- Fixed a bug where calling `DataFrame.to_snowpark_pandas_dataframe` without explicitly initializing the Snowpark pandas plugin caused an error.
>>>>>>> b573b62f

### Snowpark Local Testing Updates

#### New Features

- Added support for type coercion when passing columns as input to udf calls
- Added support for `Index.identical`.

#### Bug Fixes

- Fixed a bug where the truncate mode in `DataFrameWriter.save_as_table` incorrectly handled DataFrames containing only a subset of columns from the existing table.
- Fixed a bug where function `to_timestamp` does not set the default timezone of the column datatype.

### Snowpark pandas API Updates

#### New Features

- Added limited support for the `Timedelta` type, including
  - supporting tracking the Timedelta type through `copy`, `cache_result`, `shift`, `sort_index`.
  - converting non-timedelta to timedelta via `astype`. 
  - `NotImplementedError` will be raised for the rest of methods that do not support `Timedelta`.
  - support for subtracting two timestamps to get a Timedelta.
  - support indexing with Timedelta data columns. 
  - support for adding or subtracting timestamps and `Timedelta`.
- Added support for index's arithmetic and comparison operators.
- Added support for `Series.dt.round`.
- Added documentation pages for `DatetimeIndex`.
- Added support for `Index.name`, `Index.names`, `Index.rename`, and `Index.set_names`.
- Added support for `Index.__repr__`.
- Added support for `DatetimeIndex.month_name` and `DatetimeIndex.day_name`.
- Added support for `Series.dt.weekday`, `Series.dt.time`, and `DatetimeIndex.time`.
- Added support for `Index.min` and `Index.max`.
- Added support for `pd.merge_asof`.
- Added support for `Series.dt.normalize` and `DatetimeIndex.normalize`.
- Added support for `Index.is_boolean`, `Index.is_integer`, `Index.is_floating`, `Index.is_numeric`, and `Index.is_object`.
- Added support for `DatetimeIndex.round`, `DatetimeIndex.floor` and `DatetimeIndex.ceil`.
- Added support for `Series.dt.days_in_month` and `Series.dt.daysinmonth`.

#### Improvements

- Refactored `quoted_identifier_to_snowflake_type` to avoid making metadata queries if the types have been cached locally.

#### Bug Fixes

- Stopped ignoring nanoseconds in `pd.Timedelta` scalars.
- Fixed AssertionError in tree of binary operations.

## 1.21.0 (2024-08-19)

### Snowpark Python API Updates

#### New Features

- Added support for `snowflake.snowpark.testing.assert_dataframe_equal` that is a utility function to check the equality of two Snowpark DataFrames.

#### Improvements

- Added support server side string size limitations.
- Added support to create and invoke stored procedures, UDFs and UDTFs with optional arguments.
- Added support for column lineage in the DataFrame.lineage.trace API.
- Added support for passing `INFER_SCHEMA` options to `DataFrameReader` via `INFER_SCHEMA_OPTIONS`.
- Added support for passing `parameters` parameter to `Column.rlike` and `Column.regexp`.
- Added support for automatically cleaning up temporary tables created by `df.cache_result()` in the current session, when the DataFrame is no longer referenced (i.e., gets garbage collected). It is still an experimental feature not enabled by default, and can be enabled by setting `session.auto_clean_up_temp_table_enabled` to `True`.
- Added support for string literals to the `fmt` parameter of `snowflake.snowpark.functions.to_date`.
- Added support for system$reference function.

#### Bug Fixes

- Fixed a bug where SQL generated for selecting `*` column has an incorrect subquery.
- Fixed a bug in `DataFrame.to_pandas_batches` where the iterator could throw an error if certain transformation is made to the pandas dataframe due to wrong isolation level.
- Fixed a bug in `DataFrame.lineage.trace` to split the quoted feature view's name and version correctly.
- Fixed a bug in `Column.isin` that caused invalid sql generation when passed an empty list.
- Fixed a bug that fails to raise NotImplementedError while setting cell with list like item.

### Snowpark Local Testing Updates

#### New Features

- Added support for the following APIs:
  - snowflake.snowpark.functions
    - `rank`
    - `dense_rank`
    - `percent_rank`
    - `cume_dist`
    - `ntile`
    - `datediff`
    - `array_agg`
  - snowflake.snowpark.column.Column.within_group
- Added support for parsing flags in regex statements for mocked plans. This maintains parity with the `rlike` and `regexp` changes above.

#### Bug Fixes

- Fixed a bug where Window Functions LEAD and LAG do not handle option `ignore_nulls` properly.
- Fixed a bug where values were not populated into the result DataFrame during the insertion of table merge operation.

#### Improvements

- Fix pandas FutureWarning about integer indexing.

### Snowpark pandas API Updates

#### New Features

- Added support for `DataFrame.backfill`, `DataFrame.bfill`, `Series.backfill`, and `Series.bfill`.
- Added support for `DataFrame.compare` and `Series.compare` with default parameters.
- Added support for `Series.dt.microsecond` and `Series.dt.nanosecond`.
- Added support for `Index.is_unique` and `Index.has_duplicates`.
- Added support for `Index.equals`.
- Added support for `Index.value_counts`.
- Added support for `Series.dt.day_name` and `Series.dt.month_name`.
- Added support for indexing on Index, e.g., `df.index[:10]`.
- Added support for `DataFrame.unstack` and `Series.unstack`.
- Added support for `DataFrame.asfreq` and `Series.asfreq`.
- Added support for `Series.dt.is_month_start` and `Series.dt.is_month_end`.
- Added support for `Index.all` and `Index.any`.
- Added support for `Series.dt.is_year_start` and `Series.dt.is_year_end`.
- Added support for `Series.dt.is_quarter_start` and `Series.dt.is_quarter_end`.
- Added support for lazy `DatetimeIndex`.
- Added support for `Series.argmax` and `Series.argmin`.
- Added support for `Series.dt.is_leap_year`.
- Added support for `DataFrame.items`.
- Added support for `Series.dt.floor` and `Series.dt.ceil`.
- Added support for `Index.reindex`.
- Added support for `DatetimeIndex` properties: `year`, `month`, `day`, `hour`, `minute`, `second`, `microsecond`,
    `nanosecond`, `date`, `dayofyear`, `day_of_year`, `dayofweek`, `day_of_week`, `weekday`, `quarter`,
    `is_month_start`, `is_month_end`, `is_quarter_start`, `is_quarter_end`, `is_year_start`, `is_year_end`
    and `is_leap_year`.
- Added support for `Resampler.fillna` and `Resampler.bfill`.
- Added limited support for the `Timedelta` type, including creating `Timedelta` columns and `to_pandas`.
- Added support for `Index.argmax` and `Index.argmin`.

#### Improvements

- Removed the public preview warning message when importing Snowpark pandas.
- Removed unnecessary count query from `SnowflakeQueryCompiler.is_series_like` method.
- `Dataframe.columns` now returns native pandas Index object instead of Snowpark Index object.
- Refactor and introduce `query_compiler` argument in `Index` constructor to create `Index` from query compiler.
- `pd.to_datetime` now returns a DatetimeIndex object instead of a Series object.
- `pd.date_range` now returns a DatetimeIndex object instead of a Series object.

#### Bug Fixes

- Made passing an unsupported aggregation function to `pivot_table` raise `NotImplementedError` instead of `KeyError`.
- Removed axis labels and callable names from error messages and telemetry about unsupported aggregations.
- Fixed AssertionError in `Series.drop_duplicates` and `DataFrame.drop_duplicates` when called after `sort_values`.
- Fixed a bug in `Index.to_frame` where the result frame's column name may be wrong where name is unspecified.
- Fixed a bug where some Index docstrings are ignored.
- Fixed a bug in `Series.reset_index(drop=True)` where the result name may be wrong.
- Fixed a bug in `Groupby.first/last` ordering by the correct columns in the underlying window expression.

## 1.20.0 (2024-07-17)

### Snowpark Python API Updates

#### Improvements

- Added distributed tracing using open telemetry APIs for table stored procedure function in `DataFrame`:
  - `_execute_and_get_query_id`
- Added support for the `arrays_zip` function.
- Improves performance for binary column expression and `df._in` by avoiding unnecessary cast for numeric values. You can enable this optimization by setting `session.eliminate_numeric_sql_value_cast_enabled = True`.
- Improved error message for `write_pandas` when the target table does not exist and `auto_create_table=False`.
- Added open telemetry tracing on UDxF functions in Snowpark.
- Added open telemetry tracing on stored procedure registration in Snowpark.
- Added a new optional parameter called `format_json` to the `Session.SessionBuilder.app_name` function that sets the app name in the `Session.query_tag` in JSON format. By default, this parameter is set to `False`.

#### Bug Fixes
- Fixed a bug where SQL generated for `lag(x, 0)` was incorrect and failed with error message `argument 1 to function LAG needs to be constant, found 'SYSTEM$NULL_TO_FIXED(null)'`.

### Snowpark Local Testing Updates

#### New Features

- Added support for the following APIs:
  - snowflake.snowpark.functions
    - random
- Added new parameters to `patch` function when registering a mocked function:
  - `distinct` allows an alternate function to be specified for when a sql function should be distinct.
  - `pass_column_index` passes a named parameter `column_index` to the mocked function that contains the pandas.Index for the input data.
  - `pass_row_index` passes a named parameter `row_index` to the mocked function that is the 0 indexed row number the function is currently operating on.
  - `pass_input_data` passes a named parameter `input_data` to the mocked function that contains the entire input dataframe for the current expression.
  - Added support for the `column_order` parameter to method `DataFrameWriter.save_as_table`.


#### Bug Fixes
- Fixed a bug that caused DecimalType columns to be incorrectly truncated to integer precision when used in BinaryExpressions.

### Snowpark pandas API Updates

#### New Features
- Added support for `DataFrameGroupBy.all`, `SeriesGroupBy.all`, `DataFrameGroupBy.any`, and `SeriesGroupBy.any`.
- Added support for `DataFrame.nlargest`, `DataFrame.nsmallest`, `Series.nlargest` and `Series.nsmallest`.
- Added support for `replace` and `frac > 1` in `DataFrame.sample` and `Series.sample`.
- Added support for `read_excel` (Uses local pandas for processing)
- Added support for `Series.at`, `Series.iat`, `DataFrame.at`, and `DataFrame.iat`.
- Added support for `Series.dt.isocalendar`.
- Added support for `Series.case_when` except when condition or replacement is callable.
- Added documentation pages for `Index` and its APIs.
- Added support for `DataFrame.assign`.
- Added support for `DataFrame.stack`.
- Added support for `DataFrame.pivot` and `pd.pivot`.
- Added support for `DataFrame.to_csv` and `Series.to_csv`.
- Added partial support for `Series.str.translate` where the values in the `table` are single-codepoint strings.
- Added support for `DataFrame.corr`.
- Allow `df.plot()` and `series.plot()` to be called, materializing the data into the local client
- Added support for `DataFrameGroupBy` and `SeriesGroupBy` aggregations `first` and `last`
- Added support for `DataFrameGroupBy.get_group`.
- Added support for `limit` parameter when `method` parameter is used in `fillna`.
- Added partial support for `Series.str.translate` where the values in the `table` are single-codepoint strings.
- Added support for `DataFrame.corr`.
- Added support for `DataFrame.equals` and `Series.equals`.
- Added support for `DataFrame.reindex` and `Series.reindex`.
- Added support for `Index.astype`.
- Added support for `Index.unique` and `Index.nunique`.
- Added support for `Index.sort_values`.

#### Bug Fixes
- Fixed an issue when using np.where and df.where when the scalar 'other' is the literal 0.
- Fixed a bug regarding precision loss when converting to Snowpark pandas `DataFrame` or `Series` with `dtype=np.uint64`.
- Fixed bug where `values` is set to `index` when `index` and `columns` contain all columns in DataFrame during `pivot_table`.

#### Improvements
- Added support for `Index.copy()`
- Added support for Index APIs: `dtype`, `values`, `item()`, `tolist()`, `to_series()` and `to_frame()`
- Expand support for DataFrames with no rows in `pd.pivot_table` and `DataFrame.pivot_table`.
- Added support for `inplace` parameter in `DataFrame.sort_index` and `Series.sort_index`.


## 1.19.0 (2024-06-25)

### Snowpark Python API Updates

#### New Features

- Added support for `to_boolean` function.
- Added documentation pages for Index and its APIs.

#### Bug Fixes

- Fixed a bug where python stored procedure with table return type fails when run in a task.
- Fixed a bug where df.dropna fails due to `RecursionError: maximum recursion depth exceeded` when the DataFrame has more than 500 columns.
- Fixed a bug where `AsyncJob.result("no_result")` doesn't wait for the query to finish execution.


### Snowpark Local Testing Updates

#### New Features

- Added support for the `strict` parameter when registering UDFs and Stored Procedures.

#### Bug Fixes

- Fixed a bug in convert_timezone that made the setting the source_timezone parameter return an error.
- Fixed a bug where creating DataFrame with empty data of type `DateType` raises `AttributeError`.
- Fixed a bug that table merge fails when update clause exists but no update takes place.
- Fixed a bug in mock implementation of `to_char` that raises `IndexError` when incoming column has nonconsecutive row index.
- Fixed a bug in handling of `CaseExpr` expressions that raises `IndexError` when incoming column has nonconsecutive row index.
- Fixed a bug in implementation of `Column.like` that raises `IndexError` when incoming column has nonconsecutive row index.

#### Improvements

- Added support for type coercion in the implementation of DataFrame.replace, DataFrame.dropna and the mock function `iff`.

### Snowpark pandas API Updates

#### New Features

- Added partial support for `DataFrame.pct_change` and `Series.pct_change` without the `freq` and `limit` parameters.
- Added support for `Series.str.get`.
- Added support for `Series.dt.dayofweek`, `Series.dt.day_of_week`, `Series.dt.dayofyear`, and `Series.dt.day_of_year`.
- Added support for `Series.str.__getitem__` (`Series.str[...]`).
- Added support for `Series.str.lstrip` and `Series.str.rstrip`.
- Added support for `DataFrameGroupBy.size` and `SeriesGroupBy.size`.
- Added support for `DataFrame.expanding` and `Series.expanding` for aggregations `count`, `sum`, `min`, `max`, `mean`, `std`, `var`, and `sem` with `axis=0`.
- Added support for `DataFrame.rolling` and `Series.rolling` for aggregation `count` with `axis=0`.
- Added support for `Series.str.match`.
- Added support for `DataFrame.resample` and `Series.resample` for aggregations `size`, `first`, and `last`.
- Added support for `DataFrameGroupBy.all`, `SeriesGroupBy.all`, `DataFrameGroupBy.any`, and `SeriesGroupBy.any`.
- Added support for `DataFrame.nlargest`, `DataFrame.nsmallest`, `Series.nlargest` and `Series.nsmallest`.
- Added support for `replace` and `frac > 1` in `DataFrame.sample` and `Series.sample`.
- Added support for `read_excel` (Uses local pandas for processing)
- Added support for `Series.at`, `Series.iat`, `DataFrame.at`, and `DataFrame.iat`.
- Added support for `Series.dt.isocalendar`.
- Added support for `Series.case_when` except when condition or replacement is callable.
- Added documentation pages for `Index` and its APIs.
- Added support for `DataFrame.assign`.
- Added support for `DataFrame.stack`.
- Added support for `DataFrame.pivot` and `pd.pivot`.
- Added support for `DataFrame.to_csv` and `Series.to_csv`.
- Added support for `Index.T`.

#### Bug Fixes

- Fixed a bug that causes output of GroupBy.aggregate's columns to be ordered incorrectly.
- Fixed a bug where `DataFrame.describe` on a frame with duplicate columns of differing dtypes could cause an error or incorrect results.
- Fixed a bug in `DataFrame.rolling` and `Series.rolling` so `window=0` now throws `NotImplementedError` instead of `ValueError`

#### Improvements

- Added support for named aggregations in `DataFrame.aggregate` and `Series.aggregate` with `axis=0`.
- `pd.read_csv` reads using the native pandas CSV parser, then uploads data to snowflake using parquet. This enables most of the parameters supported by `read_csv` including date parsing and numeric conversions. Uploading via parquet is roughly twice as fast as uploading via CSV.
- Initial work to support an `pd.Index` directly in Snowpark pandas. Support for `pd.Index` as a first-class component of Snowpark pandas is coming soon.
- Added a lazy index constructor and support for `len`, `shape`, `size`, `empty`, `to_pandas()` and `names`. For `df.index`, Snowpark pandas creates a lazy index object.
- For `df.columns`, Snowpark pandas supports a non-lazy version of an `Index` since the data is already stored locally.

## 1.18.0 (2024-05-28)

### Snowpark Python API Updates

#### Improvements

- Improved error message to remind users set `{"infer_schema": True}` when reading csv file without specifying its schema.
- Improved error handling for `Session.create_dataframe` when called with more than 512 rows and using `format` or `pyformat` `paramstyle`.

### Snowpark pandas API Updates

#### New Features

- Added `DataFrame.cache_result` and `Series.cache_result` methods for users to persist DataFrames and Series to a temporary table lasting the duration of the session to improve latency of subsequent operations.

#### Bug Fixes

#### Improvements

- Added partial support for `DataFrame.pivot_table` with no `index` parameter, as well as for `margins` parameter.
- Updated the signature of `DataFrame.shift`/`Series.shift`/`DataFrameGroupBy.shift`/`SeriesGroupBy.shift` to match pandas 2.2.1. Snowpark pandas does not yet support the newly-added `suffix` argument, or sequence values of `periods`.
- Re-added support for `Series.str.split`.

#### Bug Fixes

- Fixed how we support mixed columns for string methods (`Series.str.*`).

### Snowpark Local Testing Updates

#### New Features

- Added support for the following DataFrameReader read options to file formats `csv` and `json`:
  - PURGE
  - PATTERN
  - INFER_SCHEMA with value being `False`
  - ENCODING with value being `UTF8`
- Added support for `DataFrame.analytics.moving_agg` and `DataFrame.analytics.cumulative_agg_agg`.
- Added support for `if_not_exists` parameter during UDF and stored procedure registration.

#### Bug Fixes

- Fixed a bug that when processing time format, fractional second part is not handled properly.
- Fixed a bug that caused function calls on `*` to fail.
- Fixed a bug that prevented creation of map and struct type objects.
- Fixed a bug that function `date_add` was unable to handle some numeric types.
- Fixed a bug that `TimestampType` casting resulted in incorrect data.
- Fixed a bug that caused `DecimalType` data to have incorrect precision in some cases.
- Fixed a bug where referencing missing table or view raises confusing `IndexError`.
- Fixed a bug that mocked function `to_timestamp_ntz` can not handle None data.
- Fixed a bug that mocked UDFs handles output data of None improperly.
- Fixed a bug where `DataFrame.with_column_renamed` ignores attributes from parent DataFrames after join operations.
- Fixed a bug that integer precision of large value gets lost when converted to pandas DataFrame.
- Fixed a bug that the schema of datetime object is wrong when create DataFrame from a pandas DataFrame.
- Fixed a bug in the implementation of `Column.equal_nan` where null data is handled incorrectly.
- Fixed a bug where `DataFrame.drop` ignore attributes from parent DataFrames after join operations.
- Fixed a bug in mocked function `date_part` where Column type is set wrong.
- Fixed a bug where `DataFrameWriter.save_as_table` does not raise exceptions when inserting null data into non-nullable columns.
- Fixed a bug in the implementation of `DataFrameWriter.save_as_table` where
  - Append or Truncate fails when incoming data has different schema than existing table.
  - Truncate fails when incoming data does not specify columns that are nullable.

#### Improvements

- Removed dependency check for `pyarrow` as it is not used.
- Improved target type coverage of `Column.cast`, adding support for casting to boolean and all integral types.
- Aligned error experience when calling UDFs and stored procedures.
- Added appropriate error messages for `is_permanent` and `anonymous` options in UDFs and stored procedures registration to make it more clear that those features are not yet supported.
- File read operation with unsupported options and values now raises `NotImplementedError` instead of warnings and unclear error information.

## 1.17.0 (2024-05-21)

### Snowpark Python API Updates

#### New Features

- Added support to add a comment on tables and views using the functions listed below:
  - `DataFrameWriter.save_as_table`
  - `DataFrame.create_or_replace_view`
  - `DataFrame.create_or_replace_temp_view`
  - `DataFrame.create_or_replace_dynamic_table`

#### Improvements

- Improved error message to remind users to set `{"infer_schema": True}` when reading CSV file without specifying its schema.

### Snowpark pandas API Updates

#### New Features

- Start of Public Preview of Snowpark pandas API. Refer to the [Snowpark pandas API Docs](https://docs.snowflake.com/developer-guide/snowpark/python/snowpark-pandas) for more details.

### Snowpark Local Testing Updates

#### New Features

- Added support for NumericType and VariantType data conversion in the mocked function `to_timestamp_ltz`, `to_timestamp_ntz`, `to_timestamp_tz` and `to_timestamp`.
- Added support for DecimalType, BinaryType, ArrayType, MapType, TimestampType, DateType and TimeType data conversion in the mocked function `to_char`.
- Added support for the following APIs:
  - snowflake.snowpark.functions:
    - to_varchar
  - snowflake.snowpark.DataFrame:
    - pivot
  - snowflake.snowpark.Session:
    - cancel_all
- Introduced a new exception class `snowflake.snowpark.mock.exceptions.SnowparkLocalTestingException`.
- Added support for casting to FloatType

#### Bug Fixes

- Fixed a bug that stored procedure and UDF should not remove imports already in the `sys.path` during the clean-up step.
- Fixed a bug that when processing datetime format, the fractional second part is not handled properly.
- Fixed a bug that on Windows platform that file operations was unable to properly handle file separator in directory name.
- Fixed a bug that on Windows platform that when reading a pandas dataframe, IntervalType column with integer data can not be processed.
- Fixed a bug that prevented users from being able to select multiple columns with the same alias.
- Fixed a bug that `Session.get_current_[schema|database|role|user|account|warehouse]` returns upper-cased identifiers when identifiers are quoted.
- Fixed a bug that function `substr` and `substring` can not handle 0-based `start_expr`.

#### Improvements

- Standardized the error experience by raising `SnowparkLocalTestingException` in error cases which is on par with `SnowparkSQLException` raised in non-local execution.
- Improved error experience of `Session.write_pandas` method that `NotImplementError` will be raised when called.
- Aligned error experience with reusing a closed session in non-local execution.

## 1.16.0 (2024-05-07)

### New Features

- Support stored procedure register with packages given as Python modules.
- Added snowflake.snowpark.Session.lineage.trace to explore data lineage of snowfake objects.
- Added support for structured type schema parsing.

### Bug Fixes

- Fixed a bug when inferring schema, single quotes are added to stage files already have single quotes.

### Local Testing Updates

#### New Features

- Added support for StringType, TimestampType and VariantType data conversion in the mocked function `to_date`.
- Added support for the following APIs:
  - snowflake.snowpark.functions
    - get
    - concat
    - concat_ws

#### Bug Fixes

- Fixed a bug that caused `NaT` and `NaN` values to not be recognized.
- Fixed a bug where, when inferring a schema, single quotes were added to stage files that already had single quotes.
- Fixed a bug where `DataFrameReader.csv` was unable to handle quoted values containing a delimiter.
- Fixed a bug that when there is `None` value in an arithmetic calculation, the output should remain `None` instead of `math.nan`.
- Fixed a bug in function `sum` and `covar_pop` that when there is `math.nan` in the data, the output should also be `math.nan`.
- Fixed a bug that stage operation can not handle directories.
- Fixed a bug that `DataFrame.to_pandas` should take Snowflake numeric types with precision 38 as `int64`.

## 1.15.0 (2024-04-24)

### New Features

- Added `truncate` save mode in `DataFrameWrite` to overwrite existing tables by truncating the underlying table instead of dropping it.
- Added telemetry to calculate query plan height and number of duplicate nodes during collect operations.
- Added the functions below to unload data from a `DataFrame` into one or more files in a stage:
  - `DataFrame.write.json`
  - `DataFrame.write.csv`
  - `DataFrame.write.parquet`
- Added distributed tracing using open telemetry APIs for action functions in `DataFrame` and `DataFrameWriter`:
  - snowflake.snowpark.DataFrame:
    - collect
    - collect_nowait
    - to_pandas
    - count
    - show
  - snowflake.snowpark.DataFrameWriter:
    - save_as_table
- Added support for snow:// URLs to `snowflake.snowpark.Session.file.get` and `snowflake.snowpark.Session.file.get_stream`
- Added support to register stored procedures and UDxFs with a `comment`.
- UDAF client support is ready for public preview. Please stay tuned for the Snowflake announcement of UDAF public preview.
- Added support for dynamic pivot.  This feature is currently in private preview.

### Improvements

- Improved the generated query performance for both compilation and execution by converting duplicate subqueries to Common Table Expressions (CTEs). It is still an experimental feature not enabled by default, and can be enabled by setting `session.cte_optimization_enabled` to `True`.

### Bug Fixes

- Fixed a bug where `statement_params` was not passed to query executions that register stored procedures and user defined functions.
- Fixed a bug causing `snowflake.snowpark.Session.file.get_stream` to fail for quoted stage locations.
- Fixed a bug that an internal type hint in `utils.py` might raise AttributeError in case the underlying module can not be found.

### Local Testing Updates

#### New Features

- Added support for registering UDFs and stored procedures.
- Added support for the following APIs:
  - snowflake.snowpark.Session:
    - file.put
    - file.put_stream
    - file.get
    - file.get_stream
    - read.json
    - add_import
    - remove_import
    - get_imports
    - clear_imports
    - add_packages
    - add_requirements
    - clear_packages
    - remove_package
    - udf.register
    - udf.register_from_file
    - sproc.register
    - sproc.register_from_file
  - snowflake.snowpark.functions
    - current_database
    - current_session
    - date_trunc
    - object_construct
    - object_construct_keep_null
    - pow
    - sqrt
    - udf
    - sproc
- Added support for StringType, TimestampType and VariantType data conversion in the mocked function `to_time`.

#### Bug Fixes

- Fixed a bug that null filled columns for constant functions.
- Fixed a bug that implementation of to_object, to_array and to_binary to better handle null inputs.
- Fixed a bug that timestamp data comparison can not handle year beyond 2262.
- Fixed a bug that `Session.builder.getOrCreate` should return the created mock session.

## 1.14.0 (2024-03-20)

### New Features

- Added support for creating vectorized UDTFs with `process` method.
- Added support for dataframe functions:
  - to_timestamp_ltz
  - to_timestamp_ntz
  - to_timestamp_tz
  - locate
- Added support for ASOF JOIN type.
- Added support for the following local testing APIs:
  - snowflake.snowpark.functions:
    - to_double
    - to_timestamp
    - to_timestamp_ltz
    - to_timestamp_ntz
    - to_timestamp_tz
    - greatest
    - least
    - convert_timezone
    - dateadd
    - date_part
  - snowflake.snowpark.Session:
    - get_current_account
    - get_current_warehouse
    - get_current_role
    - use_schema
    - use_warehouse
    - use_database
    - use_role

### Bug Fixes

- Fixed a bug in `SnowflakePlanBuilder` that `save_as_table` does not filter column that name start with '$' and follow by number correctly.
- Fixed a bug that statement parameters may have no effect when resolving imports and packages.
- Fixed bugs in local testing:
  - LEFT ANTI and LEFT SEMI joins drop rows with null values.
  - DataFrameReader.csv incorrectly parses data when the optional parameter `field_optionally_enclosed_by` is specified.
  - Column.regexp only considers the first entry when `pattern` is a `Column`.
  - Table.update raises `KeyError` when updating null values in the rows.
  - VARIANT columns raise errors at `DataFrame.collect`.
  - `count_distinct` does not work correctly when counting.
  - Null values in integer columns raise `TypeError`.

### Improvements

- Added telemetry to local testing.
- Improved the error message of `DataFrameReader` to raise `FileNotFound` error when reading a path that does not exist or when there are no files under the path.

## 1.13.0 (2024-02-26)

### New Features

- Added support for an optional `date_part` argument in function `last_day`.
- `SessionBuilder.app_name` will set the query_tag after the session is created.
- Added support for the following local testing functions:
  - current_timestamp
  - current_date
  - current_time
  - strip_null_value
  - upper
  - lower
  - length
  - initcap

### Improvements

- Added cleanup logic at interpreter shutdown to close all active sessions.
- Closing sessions within stored procedures now is a no-op logging a warning instead of raising an error.

### Bug Fixes

- Fixed a bug in `DataFrame.to_local_iterator` where the iterator could yield wrong results if another query is executed before the iterator finishes due to wrong isolation level. For details, please see #945.
- Fixed a bug that truncated table names in error messages while running a plan with local testing enabled.
- Fixed a bug that `Session.range` returns empty result when the range is large.

## 1.12.1 (2024-02-08)

### Improvements

- Use `split_blocks=True` by default during `to_pandas` conversion, for optimal memory allocation. This parameter is passed to `pyarrow.Table.to_pandas`, which enables `PyArrow` to split the memory allocation into smaller, more manageable blocks instead of allocating a single contiguous block. This results in better memory management when dealing with larger datasets.

### Bug Fixes

- Fixed a bug in `DataFrame.to_pandas` that caused an error when evaluating on a Dataframe with an `IntergerType` column with null values.

## 1.12.0 (2024-01-30)

### New Features

- Exposed `statement_params` in `StoredProcedure.__call__`.
- Added two optional arguments to `Session.add_import`.
  - `chunk_size`: The number of bytes to hash per chunk of the uploaded files.
  - `whole_file_hash`: By default only the first chunk of the uploaded import is hashed to save time. When this is set to True each uploaded file is fully hashed instead.
- Added parameters `external_access_integrations` and `secrets` when creating a UDAF from Snowpark Python to allow integration with external access.
- Added a new method `Session.append_query_tag`. Allows an additional tag to be added to the current query tag by appending it as a comma separated value.
- Added a new method `Session.update_query_tag`. Allows updates to a JSON encoded dictionary query tag.
- `SessionBuilder.getOrCreate` will now attempt to replace the singleton it returns when token expiration has been detected.
- Added support for new functions in `snowflake.snowpark.functions`:
  - `array_except`
  - `create_map`
  - `sign`/`signum`
- Added the following functions to `DataFrame.analytics`:
  - Added the `moving_agg` function in `DataFrame.analytics` to enable moving aggregations like sums and averages with multiple window sizes.
  - Added the `cummulative_agg` function in `DataFrame.analytics` to enable commulative aggregations like sums and averages on multiple columns.
  - Added the `compute_lag` and `compute_lead` functions in `DataFrame.analytics` for enabling lead and lag calculations on multiple columns.
  - Added the `time_series_agg` function in `DataFrame.analytics` to enable time series aggregations like sums and averages with multiple time windows.

### Bug Fixes

- Fixed a bug in `DataFrame.na.fill` that caused Boolean values to erroneously override integer values.
- Fixed a bug in `Session.create_dataframe` where the Snowpark DataFrames created using pandas DataFrames were not inferring the type for timestamp columns correctly. The behavior is as follows:
  - Earlier timestamp columns without a timezone would be converted to nanosecond epochs and inferred as `LongType()`, but will now be correctly maintained as timestamp values and be inferred as `TimestampType(TimestampTimeZone.NTZ)`.
  - Earlier timestamp columns with a timezone would be inferred as `TimestampType(TimestampTimeZone.NTZ)` and loose timezone information but will now be correctly inferred as `TimestampType(TimestampTimeZone.LTZ)` and timezone information is retained correctly.
  - Set session parameter `PYTHON_SNOWPARK_USE_LOGICAL_TYPE_FOR_CREATE_DATAFRAME` to revert back to old behavior. It is recommended that you update your code to align with correct behavior because the parameter will be removed in the future.
- Fixed a bug that `DataFrame.to_pandas` gets decimal type when scale is not 0, and creates an object dtype in `pandas`. Instead, we cast the value to a float64 type.
- Fixed bugs that wrongly flattened the generated SQL when one of the following happens:
  - `DataFrame.filter()` is called after `DataFrame.sort().limit()`.
  - `DataFrame.sort()` or `filter()` is called on a DataFrame that already has a window function or sequence-dependent data generator column.
    For instance, `df.select("a", seq1().alias("b")).select("a", "b").sort("a")` won't flatten the sort clause anymore.
  - a window or sequence-dependent data generator column is used after `DataFrame.limit()`. For instance, `df.limit(10).select(row_number().over())` won't flatten the limit and select in the generated SQL.
- Fixed a bug where aliasing a DataFrame column raised an error when the DataFame was copied from another DataFrame with an aliased column. For instance,

  ```python
  df = df.select(col("a").alias("b"))
  df = copy(df)
  df.select(col("b").alias("c"))  # threw an error. Now it's fixed.
  ```

- Fixed a bug in `Session.create_dataframe` that the non-nullable field in a schema is not respected for boolean type. Note that this fix is only effective when the user has the privilege to create a temp table.
- Fixed a bug in SQL simplifier where non-select statements in `session.sql` dropped a SQL query when used with `limit()`.
- Fixed a bug that raised an exception when session parameter `ERROR_ON_NONDETERMINISTIC_UPDATE` is true.

### Behavior Changes (API Compatible)

- When parsing data types during a `to_pandas` operation, we rely on GS precision value to fix precision issues for large integer values. This may affect users where a column that was earlier returned as `int8` gets returned as `int64`. Users can fix this by explicitly specifying precision values for their return column.
- Aligned behavior for `Session.call` in case of table stored procedures where running `Session.call` would not trigger stored procedure unless a `collect()` operation was performed.
- `StoredProcedureRegistration` will now automatically add `snowflake-snowpark-python` as a package dependency. The added dependency will be on the client's local version of the library and an error is thrown if the server cannot support that version.

## 1.11.1 (2023-12-07)

### Bug Fixes

- Fixed a bug that numpy should not be imported at the top level of mock module.
- Added support for these new functions in `snowflake.snowpark.functions`:
  - `from_utc_timestamp`
  - `to_utc_timestamp`

## 1.11.0 (2023-12-05)

### New Features

- Add the `conn_error` attribute to `SnowflakeSQLException` that stores the whole underlying exception from `snowflake-connector-python`.
- Added support for `RelationalGroupedDataframe.pivot()` to access `pivot` in the following pattern `Dataframe.group_by(...).pivot(...)`.
- Added experimental feature: Local Testing Mode, which allows you to create and operate on Snowpark Python DataFrames locally without connecting to a Snowflake account. You can use the local testing framework to test your DataFrame operations locally, on your development machine or in a CI (continuous integration) pipeline, before deploying code changes to your account.

- Added support for `arrays_to_object` new functions in `snowflake.snowpark.functions`.
- Added support for the vector data type.

### Dependency Updates

- Bumped cloudpickle dependency to work with `cloudpickle==2.2.1`
- Updated ``snowflake-connector-python`` to `3.4.0`.

### Bug Fixes

- DataFrame column names quoting check now supports newline characters.
- Fix a bug where a DataFrame generated by `session.read.with_metadata` creates inconsistent table when doing `df.write.save_as_table`.

## 1.10.0 (2023-11-03)

### New Features

- Added support for managing case sensitivity in `DataFrame.to_local_iterator()`.
- Added support for specifying vectorized UDTF's input column names by using the optional parameter `input_names` in `UDTFRegistration.register/register_file` and `functions.pandas_udtf`. By default, `RelationalGroupedDataFrame.applyInPandas` will infer the column names from current dataframe schema.
- Add `sql_error_code` and `raw_message` attributes to `SnowflakeSQLException` when it is caused by a SQL exception.

### Bug Fixes

- Fixed a bug in `DataFrame.to_pandas()` where converting snowpark dataframes to pandas dataframes was losing precision on integers with more than 19 digits.
- Fixed a bug that `session.add_packages` can not handle requirement specifier that contains project name with underscore and version.
- Fixed a bug in `DataFrame.limit()` when `offset` is used and the parent `DataFrame` uses `limit`. Now the `offset` won't impact the parent DataFrame's `limit`.
- Fixed a bug in `DataFrame.write.save_as_table` where dataframes created from read api could not save data into snowflake because of invalid column name `$1`.

### Behavior change

- Changed the behavior of `date_format`:
  - The `format` argument changed from optional to required.
  - The returned result changed from a date object to a date-formatted string.
- When a window function, or a sequence-dependent data generator (`normal`, `zipf`, `uniform`, `seq1`, `seq2`, `seq4`, `seq8`) function is used, the sort and filter operation will no longer be flattened when generating the query.

## 1.9.0 (2023-10-13)

### New Features

- Added support for the Python 3.11 runtime environment.

### Dependency updates

- Added back the dependency of `typing-extensions`.

### Bug Fixes

- Fixed a bug where imports from permanent stage locations were ignored for temporary stored procedures, UDTFs, UDFs, and UDAFs.
- Revert back to using CTAS (create table as select) statement for `Dataframe.writer.save_as_table` which does not need insert permission for writing tables.

### New Features
- Support `PythonObjJSONEncoder` json-serializable objects for `ARRAY` and `OBJECT` literals.

## 1.8.0 (2023-09-14)

### New Features

- Added support for VOLATILE/IMMUTABLE keyword when registering UDFs.
- Added support for specifying clustering keys when saving dataframes using `DataFrame.save_as_table`.
- Accept `Iterable` objects input for `schema` when creating dataframes using `Session.create_dataframe`.
- Added the property `DataFrame.session` to return a `Session` object.
- Added the property `Session.session_id` to return an integer that represents session ID.
- Added the property `Session.connection` to return a `SnowflakeConnection` object .

- Added support for creating a Snowpark session from a configuration file or environment variables.

### Dependency updates

- Updated ``snowflake-connector-python`` to 3.2.0.

### Bug Fixes

- Fixed a bug where automatic package upload would raise `ValueError` even when compatible package version were added in `session.add_packages`.
- Fixed a bug where table stored procedures were not registered correctly when using `register_from_file`.
- Fixed a bug where dataframe joins failed with `invalid_identifier` error.
- Fixed a bug where `DataFrame.copy` disables SQL simplfier for the returned copy.
- Fixed a bug where `session.sql().select()` would fail if any parameters are specified to `session.sql()`

## 1.7.0 (2023-08-28)

### New Features

- Added parameters `external_access_integrations` and `secrets` when creating a UDF, UDTF or Stored Procedure from Snowpark Python to allow integration with external access.
- Added support for these new functions in `snowflake.snowpark.functions`:
  - `array_flatten`
  - `flatten`
- Added support for `apply_in_pandas` in `snowflake.snowpark.relational_grouped_dataframe`.
- Added support for replicating your local Python environment on Snowflake via `Session.replicate_local_environment`.

### Bug Fixes

- Fixed a bug where `session.create_dataframe` fails to properly set nullable columns where nullability was affected by order or data was given.
- Fixed a bug where `DataFrame.select` could not identify and alias columns in presence of table functions when output columns of table function overlapped with columns in dataframe.

### Behavior Changes

- When creating stored procedures, UDFs, UDTFs, UDAFs with parameter `is_permanent=False` will now create temporary objects even when `stage_name` is provided. The default value of `is_permanent` is `False` which is why if this value is not explicitly set to `True` for permanent objects, users will notice a change in behavior.
- `types.StructField` now enquotes column identifier by default.

## 1.6.1 (2023-08-02)

### New Features

- Added support for these new functions in `snowflake.snowpark.functions`:
  - `array_sort`
  - `sort_array`
  - `array_min`
  - `array_max`
  - `explode_outer`
- Added support for pure Python packages specified via `Session.add_requirements` or `Session.add_packages`. They are now usable in stored procedures and UDFs even if packages are not present on the Snowflake Anaconda channel.
  - Added Session parameter `custom_packages_upload_enabled` and `custom_packages_force_upload_enabled` to enable the support for pure Python packages feature mentioned above. Both parameters default to `False`.
- Added support for specifying package requirements by passing a Conda environment yaml file to `Session.add_requirements`.
- Added support for asynchronous execution of multi-query dataframes that contain binding variables.
- Added support for renaming multiple columns in `DataFrame.rename`.
- Added support for Geometry datatypes.
- Added support for `params` in `session.sql()` in stored procedures.
- Added support for user-defined aggregate functions (UDAFs). This feature is currently in private preview.
- Added support for vectorized UDTFs (user-defined table functions). This feature is currently in public preview.
- Added support for Snowflake Timestamp variants (i.e., `TIMESTAMP_NTZ`, `TIMESTAMP_LTZ`, `TIMESTAMP_TZ`)
  - Added `TimestampTimezone` as an argument in `TimestampType` constructor.
  - Added type hints `NTZ`, `LTZ`, `TZ` and `Timestamp` to annotate functions when registering UDFs.

### Improvements

- Removed redundant dependency `typing-extensions`.
- `DataFrame.cache_result` now creates temp table fully qualified names under current database and current schema.

### Bug Fixes

- Fixed a bug where type check happens on pandas before it is imported.
- Fixed a bug when creating a UDF from `numpy.ufunc`.
- Fixed a bug where `DataFrame.union` was not generating the correct `Selectable.schema_query` when SQL simplifier is enabled.

### Behavior Changes

- `DataFrameWriter.save_as_table` now respects the `nullable` field of the schema provided by the user or the inferred schema based on data from user input.

### Dependency updates

- Updated ``snowflake-connector-python`` to 3.0.4.

## 1.5.1 (2023-06-20)

### New Features

- Added support for the Python 3.10 runtime environment.

## 1.5.0 (2023-06-09)

### Behavior Changes

- Aggregation results, from functions such as `DataFrame.agg` and `DataFrame.describe`, no longer strip away non-printing characters from column names.

### New Features

- Added support for the Python 3.9 runtime environment.
- Added support for new functions in `snowflake.snowpark.functions`:
  - `array_generate_range`
  - `array_unique_agg`
  - `collect_set`
  - `sequence`
- Added support for registering and calling stored procedures with `TABLE` return type.
- Added support for parameter `length` in `StringType()` to specify the maximum number of characters that can be stored by the column.
- Added the alias `functions.element_at()` for `functions.get()`.
- Added the alias `Column.contains` for `functions.contains`.
- Added experimental feature `DataFrame.alias`.
- Added support for querying metadata columns from stage when creating `DataFrame` using `DataFrameReader`.
- Added support for `StructType.add` to append more fields to existing `StructType` objects.
- Added support for parameter `execute_as` in `StoredProcedureRegistration.register_from_file()` to specify stored procedure caller rights.

### Bug Fixes

- Fixed a bug where the `Dataframe.join_table_function` did not run all of the necessary queries to set up the join table function when SQL simplifier was enabled.
- Fixed type hint declaration for custom types - `ColumnOrName`, `ColumnOrLiteralStr`, `ColumnOrSqlExpr`, `LiteralType` and `ColumnOrLiteral` that were breaking `mypy` checks.
- Fixed a bug where `DataFrameWriter.save_as_table` and `DataFrame.copy_into_table` failed to parse fully qualified table names.

## 1.4.0 (2023-04-24)

### New Features

- Added support for `session.getOrCreate`.
- Added support for alias `Column.getField`.
- Added support for new functions in `snowflake.snowpark.functions`:
  - `date_add` and `date_sub` to make add and subtract operations easier.
  - `daydiff`
  - `explode`
  - `array_distinct`.
  - `regexp_extract`.
  - `struct`.
  - `format_number`.
  - `bround`.
  - `substring_index`
- Added parameter `skip_upload_on_content_match` when creating UDFs, UDTFs and stored procedures using `register_from_file` to skip uploading files to a stage if the same version of the files are already on the stage.
- Added support for `DataFrameWriter.save_as_table` method to take table names that contain dots.
- Flattened generated SQL when `DataFrame.filter()` or `DataFrame.order_by()` is followed by a projection statement (e.g. `DataFrame.select()`, `DataFrame.with_column()`).
- Added support for creating dynamic tables _(in private preview)_ using `Dataframe.create_or_replace_dynamic_table`.
- Added an optional argument `params` in `session.sql()` to support binding variables. Note that this is not supported in stored procedures yet.

### Bug Fixes

- Fixed a bug in `strtok_to_array` where an exception was thrown when a delimiter was passed in.
- Fixed a bug in `session.add_import` where the module had the same namespace as other dependencies.

## 1.3.0 (2023-03-28)

### New Features

- Added support for `delimiters` parameter in `functions.initcap()`.
- Added support for `functions.hash()` to accept a variable number of input expressions.
- Added API `Session.RuntimeConfig` for getting/setting/checking the mutability of any runtime configuration.
- Added support managing case sensitivity in `Row` results from `DataFrame.collect` using `case_sensitive` parameter.
- Added API `Session.conf` for getting, setting or checking the mutability of any runtime configuration.
- Added support for managing case sensitivity in `Row` results from `DataFrame.collect` using `case_sensitive` parameter.
- Added indexer support for `snowflake.snowpark.types.StructType`.
- Added a keyword argument `log_on_exception` to `Dataframe.collect` and `Dataframe.collect_no_wait` to optionally disable error logging for SQL exceptions.

### Bug Fixes

- Fixed a bug where a DataFrame set operation(`DataFrame.substract`, `DataFrame.union`, etc.) being called after another DataFrame set operation and `DataFrame.select` or `DataFrame.with_column` throws an exception.
- Fixed a bug where chained sort statements are overwritten by the SQL simplifier.

### Improvements

- Simplified JOIN queries to use constant subquery aliases (`SNOWPARK_LEFT`, `SNOWPARK_RIGHT`) by default. Users can disable this at runtime with `session.conf.set('use_constant_subquery_alias', False)` to use randomly generated alias names instead.
- Allowed specifying statement parameters in `session.call()`.
- Enabled the uploading of large pandas DataFrames in stored procedures by defaulting to a chunk size of 100,000 rows.

## 1.2.0 (2023-03-02)

### New Features

- Added support for displaying source code as comments in the generated scripts when registering stored procedures. This
  is enabled by default, turn off by specifying `source_code_display=False` at registration.
- Added a parameter `if_not_exists` when creating a UDF, UDTF or Stored Procedure from Snowpark Python to ignore creating the specified function or procedure if it already exists.
- Accept integers when calling `snowflake.snowpark.functions.get` to extract value from array.
- Added `functions.reverse` in functions to open access to Snowflake built-in function
  [reverse](https://docs.snowflake.com/en/sql-reference/functions/reverse).
- Added parameter `require_scoped_url` in snowflake.snowflake.files.SnowflakeFile.open() `(in Private Preview)` to replace `is_owner_file` is marked for deprecation.

### Bug Fixes

- Fixed a bug that overwrote `paramstyle` to `qmark` when creating a Snowpark session.
- Fixed a bug where `df.join(..., how="cross")` fails with `SnowparkJoinException: (1112): Unsupported using join type 'Cross'`.
- Fixed a bug where querying a `DataFrame` column created from chained function calls used a wrong column name.

## 1.1.0 (2023-01-26)

### New Features:

- Added `asc`, `asc_nulls_first`, `asc_nulls_last`, `desc`, `desc_nulls_first`, `desc_nulls_last`, `date_part` and `unix_timestamp` in functions.
- Added the property `DataFrame.dtypes` to return a list of column name and data type pairs.
- Added the following aliases:
  - `functions.expr()` for `functions.sql_expr()`.
  - `functions.date_format()` for `functions.to_date()`.
  - `functions.monotonically_increasing_id()` for `functions.seq8()`
  - `functions.from_unixtime()` for `functions.to_timestamp()`

### Bug Fixes:

- Fixed a bug in SQL simplifier that didn’t handle Column alias and join well in some cases. See https://github.com/snowflakedb/snowpark-python/issues/658 for details.
- Fixed a bug in SQL simplifier that generated wrong column names for function calls, NaN and INF.

### Improvements

- The session parameter `PYTHON_SNOWPARK_USE_SQL_SIMPLIFIER` is `True` after Snowflake 7.3 was released. In snowpark-python, `session.sql_simplifier_enabled` reads the value of `PYTHON_SNOWPARK_USE_SQL_SIMPLIFIER` by default, meaning that the SQL simplfier is enabled by default after the Snowflake 7.3 release. To turn this off, set `PYTHON_SNOWPARK_USE_SQL_SIMPLIFIER` in Snowflake to `False` or run `session.sql_simplifier_enabled = False` from Snowpark. It is recommended to use the SQL simplifier because it helps to generate more concise SQL.

## 1.0.0 (2022-11-01)

### New Features

- Added `Session.generator()` to create a new `DataFrame` using the Generator table function.
- Added a parameter `secure` to the functions that create a secure UDF or UDTF.

## 0.12.0 (2022-10-14)

### New Features

- Added new APIs for async job:
  - `Session.create_async_job()` to create an `AsyncJob` instance from a query id.
  - `AsyncJob.result()` now accepts argument `result_type` to return the results in different formats.
  - `AsyncJob.to_df()` returns a `DataFrame` built from the result of this asynchronous job.
  - `AsyncJob.query()` returns the SQL text of the executed query.
- `DataFrame.agg()` and `RelationalGroupedDataFrame.agg()` now accept variable-length arguments.
- Added parameters `lsuffix` and `rsuffix` to `DataFram.join()` and `DataFrame.cross_join()` to conveniently rename overlapping columns.
- Added `Table.drop_table()` so you can drop the temp table after `DataFrame.cache_result()`. `Table` is also a context manager so you can use the `with` statement to drop the cache temp table after use.
- Added `Session.use_secondary_roles()`.
- Added functions `first_value()` and `last_value()`. (contributed by @chasleslr)
- Added `on` as an alias for `using_columns` and `how` as an alias for `join_type` in `DataFrame.join()`.

### Bug Fixes

- Fixed a bug in `Session.create_dataframe()` that raised an error when `schema` names had special characters.
- Fixed a bug in which options set in `Session.read.option()` were not passed to `DataFrame.copy_into_table()` as default values.
- Fixed a bug in which `DataFrame.copy_into_table()` raises an error when a copy option has single quotes in the value.

## 0.11.0 (2022-09-28)

### Behavior Changes

- `Session.add_packages()` now raises `ValueError` when the version of a package cannot be found in Snowflake Anaconda channel. Previously, `Session.add_packages()` succeeded, and a `SnowparkSQLException` exception was raised later in the UDF/SP registration step.

### New Features:

- Added method `FileOperation.get_stream()` to support downloading stage files as stream.
- Added support in `functions.ntiles()` to accept int argument.
- Added the following aliases:
  - `functions.call_function()` for `functions.call_builtin()`.
  - `functions.function()` for `functions.builtin()`.
  - `DataFrame.order_by()` for `DataFrame.sort()`
  - `DataFrame.orderBy()` for `DataFrame.sort()`
- Improved `DataFrame.cache_result()` to return a more accurate `Table` class instead of a `DataFrame` class.
- Added support to allow `session` as the first argument when calling `StoredProcedure`.

### Improvements

- Improved nested query generation by flattening queries when applicable.
  - This improvement could be enabled by setting `Session.sql_simplifier_enabled = True`.
  - `DataFrame.select()`, `DataFrame.with_column()`, `DataFrame.drop()` and other select-related APIs have more flattened SQLs.
  - `DataFrame.union()`, `DataFrame.union_all()`, `DataFrame.except_()`, `DataFrame.intersect()`, `DataFrame.union_by_name()` have flattened SQLs generated when multiple set operators are chained.
- Improved type annotations for async job APIs.

### Bug Fixes

- Fixed a bug in which `Table.update()`, `Table.delete()`, `Table.merge()` try to reference a temp table that does not exist.

## 0.10.0 (2022-09-16)

### New Features:

- Added experimental APIs for evaluating Snowpark dataframes with asynchronous queries:
  - Added keyword argument `block` to the following action APIs on Snowpark dataframes (which execute queries) to allow asynchronous evaluations:
    - `DataFrame.collect()`, `DataFrame.to_local_iterator()`, `DataFrame.to_pandas()`, `DataFrame.to_pandas_batches()`, `DataFrame.count()`, `DataFrame.first()`.
    - `DataFrameWriter.save_as_table()`, `DataFrameWriter.copy_into_location()`.
    - `Table.delete()`, `Table.update()`, `Table.merge()`.
  - Added method `DataFrame.collect_nowait()` to allow asynchronous evaluations.
  - Added class `AsyncJob` to retrieve results from asynchronously executed queries and check their status.
- Added support for `table_type` in `Session.write_pandas()`. You can now choose from these `table_type` options: `"temporary"`, `"temp"`, and `"transient"`.
- Added support for using Python structured data (`list`, `tuple` and `dict`) as literal values in Snowpark.
- Added keyword argument `execute_as` to `functions.sproc()` and `session.sproc.register()` to allow registering a stored procedure as a caller or owner.
- Added support for specifying a pre-configured file format when reading files from a stage in Snowflake.

### Improvements:

- Added support for displaying details of a Snowpark session.

### Bug Fixes:

- Fixed a bug in which `DataFrame.copy_into_table()` and `DataFrameWriter.save_as_table()` mistakenly created a new table if the table name is fully qualified, and the table already exists.

### Deprecations:

- Deprecated keyword argument `create_temp_table` in `Session.write_pandas()`.
- Deprecated invoking UDFs using arguments wrapped in a Python list or tuple. You can use variable-length arguments without a list or tuple.

### Dependency updates

- Updated ``snowflake-connector-python`` to 2.7.12.

## 0.9.0 (2022-08-30)

### New Features:

- Added support for displaying source code as comments in the generated scripts when registering UDFs.
  This feature is turned on by default. To turn it off, pass the new keyword argument `source_code_display` as `False` when calling `register()` or `@udf()`.
- Added support for calling table functions from `DataFrame.select()`, `DataFrame.with_column()` and `DataFrame.with_columns()` which now take parameters of type `table_function.TableFunctionCall` for columns.
- Added keyword argument `overwrite` to `session.write_pandas()` to allow overwriting contents of a Snowflake table with that of a pandas DataFrame.
- Added keyword argument `column_order` to `df.write.save_as_table()` to specify the matching rules when inserting data into table in append mode.
- Added method `FileOperation.put_stream()` to upload local files to a stage via file stream.
- Added methods `TableFunctionCall.alias()` and `TableFunctionCall.as_()` to allow aliasing the names of columns that come from the output of table function joins.
- Added function `get_active_session()` in module `snowflake.snowpark.context` to get the current active Snowpark session.

### Bug Fixes:

- Fixed a bug in which batch insert should not raise an error when `statement_params` is not passed to the function.
- Fixed a bug in which column names should be quoted when `session.create_dataframe()` is called with dicts and a given schema.
- Fixed a bug in which creation of table should be skipped if the table already exists and is in append mode when calling `df.write.save_as_table()`.
- Fixed a bug in which third-party packages with underscores cannot be added when registering UDFs.

### Improvements:

- Improved function `function.uniform()` to infer the types of inputs `max_` and `min_` and cast the limits to `IntegerType` or `FloatType` correspondingly.

## 0.8.0 (2022-07-22)

### New Features:

- Added keyword only argument `statement_params` to the following methods to allow for specifying statement level parameters:
  - `collect`, `to_local_iterator`, `to_pandas`, `to_pandas_batches`,
    `count`, `copy_into_table`, `show`, `create_or_replace_view`, `create_or_replace_temp_view`, `first`, `cache_result`
    and `random_split` on class `snowflake.snowpark.Dateframe`.
  - `update`, `delete` and `merge` on class `snowflake.snowpark.Table`.
  - `save_as_table` and `copy_into_location` on class `snowflake.snowpark.DataFrameWriter`.
  - `approx_quantile`, `statement_params`, `cov` and `crosstab` on class `snowflake.snowpark.DataFrameStatFunctions`.
  - `register` and `register_from_file` on class `snowflake.snowpark.udf.UDFRegistration`.
  - `register` and `register_from_file` on class `snowflake.snowpark.udtf.UDTFRegistration`.
  - `register` and `register_from_file` on class `snowflake.snowpark.stored_procedure.StoredProcedureRegistration`.
  - `udf`, `udtf` and `sproc` in `snowflake.snowpark.functions`.
- Added support for `Column` as an input argument to `session.call()`.
- Added support for `table_type` in `df.write.save_as_table()`. You can now choose from these `table_type` options: `"temporary"`, `"temp"`, and `"transient"`.

### Improvements:

- Added validation of object name in `session.use_*` methods.
- Updated the query tag in SQL to escape it when it has special characters.
- Added a check to see if Anaconda terms are acknowledged when adding missing packages.

### Bug Fixes:

- Fixed the limited length of the string column in `session.create_dataframe()`.
- Fixed a bug in which `session.create_dataframe()` mistakenly converted 0 and `False` to `None` when the input data was only a list.
- Fixed a bug in which calling `session.create_dataframe()` using a large local dataset sometimes created a temp table twice.
- Aligned the definition of `function.trim()` with the SQL function definition.
- Fixed an issue where snowpark-python would hang when using the Python system-defined (built-in function) `sum` vs. the Snowpark `function.sum()`.

### Deprecations:

- Deprecated keyword argument `create_temp_table` in `df.write.save_as_table()`.

## 0.7.0 (2022-05-25)

### New Features:

- Added support for user-defined table functions (UDTFs).
  - Use function `snowflake.snowpark.functions.udtf()` to register a UDTF, or use it as a decorator to register the UDTF.
    - You can also use `Session.udtf.register()` to register a UDTF.
  - Use `Session.udtf.register_from_file()` to register a UDTF from a Python file.
- Updated APIs to query a table function, including both Snowflake built-in table functions and UDTFs.
  - Use function `snowflake.snowpark.functions.table_function()` to create a callable representing a table function and use it to call the table function in a query.
  - Alternatively, use function `snowflake.snowpark.functions.call_table_function()` to call a table function.
  - Added support for `over` clause that specifies `partition by` and `order by` when lateral joining a table function.
  - Updated `Session.table_function()` and `DataFrame.join_table_function()` to accept `TableFunctionCall` instances.

### Breaking Changes:

- When creating a function with `functions.udf()` and `functions.sproc()`, you can now specify an empty list for the `imports` or `packages` argument to indicate that no import or package is used for this UDF or stored procedure. Previously, specifying an empty list meant that the function would use session-level imports or packages.
- Improved the `__repr__` implementation of data types in `types.py`. The unused `type_name` property has been removed.
- Added a Snowpark-specific exception class for SQL errors. This replaces the previous `ProgrammingError` from the Python connector.

### Improvements:

- Added a lock to a UDF or UDTF when it is called for the first time per thread.
- Improved the error message for pickling errors that occurred during UDF creation.
- Included the query ID when logging the failed query.

### Bug Fixes:

- Fixed a bug in which non-integral data (such as timestamps) was occasionally converted to integer when calling `DataFrame.to_pandas()`.
- Fixed a bug in which `DataFrameReader.parquet()` failed to read a parquet file when its column contained spaces.
- Fixed a bug in which `DataFrame.copy_into_table()` failed when the dataframe is created by reading a file with inferred schemas.

### Deprecations

`Session.flatten()` and `DataFrame.flatten()`.

### Dependency Updates:

- Restricted the version of `cloudpickle` <= `2.0.0`.

## 0.6.0 (2022-04-27)

### New Features:

- Added support for vectorized UDFs with the input as a pandas DataFrame or pandas Series and the output as a pandas Series. This improves the performance of UDFs in Snowpark.
- Added support for inferring the schema of a DataFrame by default when it is created by reading a Parquet, Avro, or ORC file in the stage.
- Added functions `current_session()`, `current_statement()`, `current_user()`, `current_version()`, `current_warehouse()`, `date_from_parts()`, `date_trunc()`, `dayname()`, `dayofmonth()`, `dayofweek()`, `dayofyear()`, `grouping()`, `grouping_id()`, `hour()`, `last_day()`, `minute()`, `next_day()`, `previous_day()`, `second()`, `month()`, `monthname()`, `quarter()`, `year()`, `current_database()`, `current_role()`, `current_schema()`, `current_schemas()`, `current_region()`, `current_avaliable_roles()`, `add_months()`, `any_value()`, `bitnot()`, `bitshiftleft()`, `bitshiftright()`, `convert_timezone()`, `uniform()`, `strtok_to_array()`, `sysdate()`, `time_from_parts()`,  `timestamp_from_parts()`, `timestamp_ltz_from_parts()`, `timestamp_ntz_from_parts()`, `timestamp_tz_from_parts()`, `weekofyear()`, `percentile_cont()` to `snowflake.snowflake.functions`.

### Breaking Changes:

- Expired deprecations:
  - Removed the following APIs that were deprecated in 0.4.0: `DataFrame.groupByGroupingSets()`, `DataFrame.naturalJoin()`, `DataFrame.joinTableFunction`, `DataFrame.withColumns()`, `Session.getImports()`, `Session.addImport()`, `Session.removeImport()`, `Session.clearImports()`, `Session.getSessionStage()`, `Session.getDefaultDatabase()`, `Session.getDefaultSchema()`, `Session.getCurrentDatabase()`, `Session.getCurrentSchema()`, `Session.getFullyQualifiedCurrentSchema()`.

### Improvements:

- Added support for creating an empty `DataFrame` with a specific schema using the `Session.create_dataframe()` method.
- Changed the logging level from `INFO` to `DEBUG` for several logs (e.g., the executed query) when evaluating a dataframe.
- Improved the error message when failing to create a UDF due to pickle errors.

### Bug Fixes:

- Removed pandas hard dependencies in the `Session.create_dataframe()` method.

### Dependency Updates:

- Added `typing-extension` as a new dependency with the version >= `4.1.0`.

## 0.5.0 (2022-03-22)

### New Features

- Added stored procedures API.
  - Added `Session.sproc` property and `sproc()` to `snowflake.snowpark.functions`, so you can register stored procedures.
  - Added `Session.call` to call stored procedures by name.
- Added `UDFRegistration.register_from_file()` to allow registering UDFs from Python source files or zip files directly.
- Added `UDFRegistration.describe()` to describe a UDF.
- Added `DataFrame.random_split()` to provide a way to randomly split a dataframe.
- Added functions `md5()`, `sha1()`, `sha2()`, `ascii()`, `initcap()`, `length()`, `lower()`, `lpad()`, `ltrim()`, `rpad()`, `rtrim()`, `repeat()`, `soundex()`, `regexp_count()`, `replace()`, `charindex()`, `collate()`, `collation()`, `insert()`, `left()`, `right()`, `endswith()` to `snowflake.snowpark.functions`.
- Allowed `call_udf()` to accept literal values.
- Provided a `distinct` keyword in `array_agg()`.

### Bug Fixes:

- Fixed an issue that caused `DataFrame.to_pandas()` to have a string column if `Column.cast(IntegerType())` was used.
- Fixed a bug in `DataFrame.describe()` when there is more than one string column.

## 0.4.0 (2022-02-15)

### New Features

- You can now specify which Anaconda packages to use when defining UDFs.
  - Added `add_packages()`, `get_packages()`, `clear_packages()`, and `remove_package()`, to class `Session`.
  - Added `add_requirements()` to `Session` so you can use a requirements file to specify which packages this session will use.
  - Added parameter `packages` to function `snowflake.snowpark.functions.udf()` and method `UserDefinedFunction.register()` to indicate UDF-level Anaconda package dependencies when creating a UDF.
  - Added parameter `imports` to `snowflake.snowpark.functions.udf()` and `UserDefinedFunction.register()` to specify UDF-level code imports.
- Added a parameter `session` to function `udf()` and `UserDefinedFunction.register()` so you can specify which session to use to create a UDF if you have multiple sessions.
- Added types `Geography` and `Variant` to `snowflake.snowpark.types` to be used as type hints for Geography and Variant data when defining a UDF.
- Added support for Geography geoJSON data.
- Added `Table`, a subclass of `DataFrame` for table operations:
  - Methods `update` and `delete` update and delete rows of a table in Snowflake.
  - Method `merge` merges data from a `DataFrame` to a `Table`.
  - Override method `DataFrame.sample()` with an additional parameter `seed`, which works on tables but not on view and sub-queries.
- Added `DataFrame.to_local_iterator()` and `DataFrame.to_pandas_batches()` to allow getting results from an iterator when the result set returned from the Snowflake database is too large.
- Added `DataFrame.cache_result()` for caching the operations performed on a `DataFrame` in a temporary table.
  Subsequent operations on the original `DataFrame` have no effect on the cached result `DataFrame`.
- Added property `DataFrame.queries` to get SQL queries that will be executed to evaluate the `DataFrame`.
- Added `Session.query_history()` as a context manager to track SQL queries executed on a session, including all SQL queries to evaluate `DataFrame`s created from a session. Both query ID and query text are recorded.
- You can now create a `Session` instance from an existing established `snowflake.connector.SnowflakeConnection`. Use parameter `connection` in `Session.builder.configs()`.
- Added `use_database()`, `use_schema()`, `use_warehouse()`, and `use_role()` to class `Session` to switch database/schema/warehouse/role after a session is created.
- Added `DataFrameWriter.copy_into_table()` to unload a `DataFrame` to stage files.
- Added `DataFrame.unpivot()`.
- Added `Column.within_group()` for sorting the rows by columns with some aggregation functions.
- Added functions `listagg()`, `mode()`, `div0()`, `acos()`, `asin()`, `atan()`, `atan2()`, `cos()`, `cosh()`, `sin()`, `sinh()`, `tan()`, `tanh()`, `degrees()`, `radians()`, `round()`, `trunc()`, and `factorial()` to `snowflake.snowflake.functions`.
- Added an optional argument `ignore_nulls` in function `lead()` and `lag()`.
- The `condition` parameter of function `when()` and `iff()` now accepts SQL expressions.

### Improvements

- All function and method names have been renamed to use the snake case naming style, which is more Pythonic. For convenience, some camel case names are kept as aliases to the snake case APIs. It is recommended to use the snake case APIs.
  - Deprecated these methods on class `Session` and replaced them with their snake case equivalents: `getImports()`, `addImports()`, `removeImport()`, `clearImports()`, `getSessionStage()`, `getDefaultSchema()`, `getDefaultSchema()`, `getCurrentDatabase()`, `getFullyQualifiedCurrentSchema()`.
  - Deprecated these methods on class `DataFrame` and replaced them with their snake case equivalents: `groupingByGroupingSets()`, `naturalJoin()`, `withColumns()`, `joinTableFunction()`.
- Property `DataFrame.columns` is now consistent with `DataFrame.schema.names` and the Snowflake database `Identifier Requirements`.
- `Column.__bool__()` now raises a `TypeError`. This will ban the use of logical operators `and`, `or`, `not` on `Column` object, for instance `col("a") > 1 and col("b") > 2` will raise the `TypeError`. Use `(col("a") > 1) & (col("b") > 2)` instead.
- Changed `PutResult` and `GetResult` to subclass `NamedTuple`.
- Fixed a bug which raised an error when the local path or stage location has a space or other special characters.
- Changed `DataFrame.describe()` so that non-numeric and non-string columns are ignored instead of raising an exception.

### Dependency updates

- Updated ``snowflake-connector-python`` to 2.7.4.

## 0.3.0 (2022-01-09)

### New Features

- Added `Column.isin()`, with an alias `Column.in_()`.
- Added `Column.try_cast()`, which is a special version of `cast()`. It tries to cast a string expression to other types and returns `null` if the cast is not possible.
- Added `Column.startswith()` and `Column.substr()` to process string columns.
- `Column.cast()` now also accepts a `str` value to indicate the cast type in addition to a `DataType` instance.
- Added `DataFrame.describe()` to summarize stats of a `DataFrame`.
- Added `DataFrame.explain()` to print the query plan of a `DataFrame`.
- `DataFrame.filter()` and `DataFrame.select_expr()` now accepts a sql expression.
- Added a new `bool` parameter `create_temp_table` to methods `DataFrame.saveAsTable()` and `Session.write_pandas()` to optionally create a temp table.
- Added `DataFrame.minus()` and `DataFrame.subtract()` as aliases to `DataFrame.except_()`.
- Added `regexp_replace()`, `concat()`, `concat_ws()`, `to_char()`, `current_timestamp()`, `current_date()`, `current_time()`, `months_between()`, `cast()`, `try_cast()`, `greatest()`, `least()`, and `hash()` to module `snowflake.snowpark.functions`.

### Bug Fixes

- Fixed an issue where `Session.createDataFrame(pandas_df)` and `Session.write_pandas(pandas_df)` raise an exception when the `pandas DataFrame` has spaces in the column name.
- `DataFrame.copy_into_table()` sometimes prints an `error` level log entry while it actually works. It's fixed now.
- Fixed an API docs issue where some `DataFrame` APIs are missing from the docs.

### Dependency updates

- Update ``snowflake-connector-python`` to 2.7.2, which upgrades ``pyarrow`` dependency to 6.0.x. Refer to the [python connector 2.7.2 release notes](https://pypi.org/project/snowflake-connector-python/2.7.2/) for more details.

## 0.2.0 (2021-12-02)

### New Features

- Updated the `Session.createDataFrame()` method for creating a `DataFrame` from a pandas DataFrame.
- Added the `Session.write_pandas()` method for writing a `pandas DataFrame` to a table in Snowflake and getting a `Snowpark DataFrame` object back.
- Added new classes and methods for calling window functions.
- Added the new functions `cume_dist()`, to find the cumulative distribution of a value with regard to other values within a window partition,
  and `row_number()`, which returns a unique row number for each row within a window partition.
- Added functions for computing statistics for DataFrames in the `DataFrameStatFunctions` class.
- Added functions for handling missing values in a DataFrame in the `DataFrameNaFunctions` class.
- Added new methods `rollup()`, `cube()`, and `pivot()` to the `DataFrame` class.
- Added the `GroupingSets` class, which you can use with the DataFrame groupByGroupingSets method to perform a SQL GROUP BY GROUPING SETS.
- Added the new `FileOperation(session)`
  class that you can use to upload and download files to and from a stage.
- Added the `DataFrame.copy_into_table()`
  method for loading data from files in a stage into a table.
- In CASE expressions, the functions `when()` and `otherwise()`
  now accept Python types in addition to `Column` objects.
- When you register a UDF you can now optionally set the `replace` parameter to `True` to overwrite an existing UDF with the same name.

### Improvements

- UDFs are now compressed before they are uploaded to the server. This makes them about 10 times smaller, which can help
  when you are using large ML model files.
- When the size of a UDF is less than 8196 bytes, it will be uploaded as in-line code instead of uploaded to a stage.

### Bug Fixes

- Fixed an issue where the statement `df.select(when(col("a") == 1, 4).otherwise(col("a"))), [Row(4), Row(2), Row(3)]` raised an exception.
- Fixed an issue where `df.toPandas()` raised an exception when a DataFrame was created from large local data.

## 0.1.0 (2021-10-26)

Start of Private Preview<|MERGE_RESOLUTION|>--- conflicted
+++ resolved
@@ -27,11 +27,8 @@
 - Fixed a bug in `session.read.csv` that caused an error when setting `PARSE_HEADER = True` in an externally defined file format.
 - Fixed a bug in query generation from set operations that allowed generation of duplicate queries when children have common subqueries.
 - Fixed a bug in `session.get_session_stage` that referenced a non-existing stage after switching database or schema.
-<<<<<<< HEAD
+- Fixed a bug where calling `DataFrame.to_snowpark_pandas_dataframe` without explicitly initializing the Snowpark pandas plugin caused an error.
 - Fixed a bug where using the `explode` function in dynamic table creation caused a SQL compilation error due to improper boolean type casting on the `outer` parameter.
-=======
-- Fixed a bug where calling `DataFrame.to_snowpark_pandas_dataframe` without explicitly initializing the Snowpark pandas plugin caused an error.
->>>>>>> b573b62f
 
 ### Snowpark Local Testing Updates
 

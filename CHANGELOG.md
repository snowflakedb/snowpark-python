# Release History

## 1.19.0 (TBD)

### Snowpark Python API Updates

#### Improvements

<<<<<<< HEAD
### Snowpark pandas API Updates

#### New Features

- Added support for named aggregations in `DataFrame.aggregate` and `Series.aggregate` with `axis=0`.
- `pd.read_csv` reads using the native pandas CSV parser, then uploads data to snowflake using parquet. This enables most of the parameters supported by `read_csv` including date parsing and numeric conversions. Uploading via parquet is roughly twice as fast as uploading via CSV.
- Initial work to support an Index directly in Snowpark pandas. Currently, this class is a simple wrapper for a pandas index. Support for Index as a first-class component of Snowpark pandas is coming soon.

#### Improvements
=======
### Snowpark Local Testing Updates

#### New Features

- Added support for the `strict` parameter when registering UDFs and Stored Procedures.

#### Bug Fixes

- Fixed a bug in convert_timezone that made the setting the source_timezone parameter return an error.

### Snowpark pandas API Updates

#### New Features

>>>>>>> c0e478cf
- Added partial support for `DataFrame.pct_change` and `Series.pct_change` without the `freq` and `limit` parameters.

#### Bug Fixes

- Fixed a bug that causes output of GroupBy.aggregate's columns to be ordered incorrectly.

<<<<<<< HEAD
=======
#### Improvements

- Added support for named aggregations in `DataFrame.aggregate` and `Series.aggregate` with `axis=0`.
- `pd.read_csv` reads using the native pandas CSV parser, then uploads data to snowflake using parquet. This enables most of the parameters supported by `read_csv` including date parsing and numeric conversions. Uploading via parquet is roughly twice as fast as uploading via CSV.

>>>>>>> c0e478cf
## 1.18.0 (2024-05-28)

### Snowpark Python API Updates

#### Improvements

- Improved error message to remind users set `{"infer_schema": True}` when reading csv file without specifying its schema.
- Improved error handling for `Session.create_dataframe` when called with more than 512 rows and using `format` or `pyformat` `paramstyle`.

### Snowpark pandas API Updates

#### New Features

- Added `DataFrame.cache_result` and `Series.cache_result` methods for users to persist DataFrames and Series to a temporary table lasting the duration of the session to improve latency of subsequent operations.

#### Bug Fixes

#### Improvements

- Added partial support for `DataFrame.pivot_table` with no `index` parameter, as well as for `margins` parameter.
- Updated the signature of `DataFrame.shift`/`Series.shift`/`DataFrameGroupBy.shift`/`SeriesGroupBy.shift` to match pandas 2.2.1. Snowpark pandas does not yet support the newly-added `suffix` argument, or sequence values of `periods`.
- Re-added support for `Series.str.split`.

#### Bug Fixes

- Fixed how we support mixed columns for string methods (`Series.str.*`).

### Snowpark Local Testing Updates

#### New Features

- Added support for the following DataFrameReader read options to file formats `csv` and `json`:
  - PURGE
  - PATTERN
  - INFER_SCHEMA with value being `False`
  - ENCODING with value being `UTF8`
- Added support for `DataFrame.analytics.moving_agg` and `DataFrame.analytics.cumulative_agg_agg`.
- Added support for `if_not_exists` parameter during UDF and stored procedure registration.

#### Bug Fixes

- Fixed a bug that when processing time format, fractional second part is not handled properly.
- Fixed a bug that caused function calls on `*` to fail.
- Fixed a bug that prevented creation of map and struct type objects.
- Fixed a bug that function `date_add` was unable to handle some numeric types.
- Fixed a bug that `TimestampType` casting resulted in incorrect data.
- Fixed a bug that caused `DecimalType` data to have incorrect precision in some cases.
- Fixed a bug where referencing missing table or view raises confusing `IndexError`.
- Fixed a bug that mocked function `to_timestamp_ntz` can not handle None data.
- Fixed a bug that mocked UDFs handles output data of None improperly.
- Fixed a bug where `DataFrame.with_column_renamed` ignores attributes from parent DataFrames after join operations.
- Fixed a bug that integer precision of large value gets lost when converted to pandas DataFrame.
- Fixed a bug that the schema of datetime object is wrong when create DataFrame from a pandas DataFrame.
- Fixed a bug in the implementation of `Column.equal_nan` where null data is handled incorrectly.
- Fixed a bug where `DataFrame.drop` ignore attributes from parent DataFrames after join operations.
- Fixed a bug in mocked function `date_part` where Column type is set wrong.
- Fixed a bug where `DataFrameWriter.save_as_table` does not raise exceptions when inserting null data into non-nullable columns.
- Fixed a bug in the implementation of `DataFrameWriter.save_as_table` where
  - Append or Truncate fails when incoming data has different schema than existing table.
  - Truncate fails when incoming data does not specify columns that are nullable.

#### Improvements

- Removed dependency check for `pyarrow` as it is not used.
- Improved target type coverage of `Column.cast`, adding support for casting to boolean and all integral types.
- Aligned error experience when calling UDFs and stored procedures.
- Added appropriate error messages for `is_permanent` and `anonymous` options in UDFs and stored procedures registration to make it more clear that those features are not yet supported.
- File read operation with unsupported options and values now raises `NotImplementedError` instead of warnings and unclear error information.

## 1.17.0 (2024-05-21)

### Snowpark Python API Updates

#### New Features

- Added support to add a comment on tables and views using the functions listed below:
  - `DataFrameWriter.save_as_table`
  - `DataFrame.create_or_replace_view`
  - `DataFrame.create_or_replace_temp_view`
  - `DataFrame.create_or_replace_dynamic_table`

#### Improvements

- Improved error message to remind users to set `{"infer_schema": True}` when reading CSV file without specifying its schema.

### Snowpark pandas API Updates

#### New Features

- Start of Public Preview of Snowpark pandas API. Refer to the [Snowpark pandas API Docs](https://docs.snowflake.com/LIMITEDACCESS/snowpark-pandas) for more details.

### Snowpark Local Testing Updates

#### New Features

- Added support for NumericType and VariantType data conversion in the mocked function `to_timestamp_ltz`, `to_timestamp_ntz`, `to_timestamp_tz` and `to_timestamp`.
- Added support for DecimalType, BinaryType, ArrayType, MapType, TimestampType, DateType and TimeType data conversion in the mocked function `to_char`.
- Added support for the following APIs:
  - snowflake.snowpark.functions:
    - to_varchar
  - snowflake.snowpark.DataFrame:
    - pivot
  - snowflake.snowpark.Session:
    - cancel_all
- Introduced a new exception class `snowflake.snowpark.mock.exceptions.SnowparkLocalTestingException`.
- Added support for casting to FloatType

#### Bug Fixes

- Fixed a bug that stored procedure and UDF should not remove imports already in the `sys.path` during the clean-up step.
- Fixed a bug that when processing datetime format, the fractional second part is not handled properly.
- Fixed a bug that on Windows platform that file operations was unable to properly handle file separator in directory name.
- Fixed a bug that on Windows platform that when reading a pandas dataframe, IntervalType column with integer data can not be processed.
- Fixed a bug that prevented users from being able to select multiple columns with the same alias.
- Fixed a bug that `Session.get_current_[schema|database|role|user|account|warehouse]` returns upper-cased identifiers when identifiers are quoted.
- Fixed a bug that function `substr` and `substring` can not handle 0-based `start_expr`.

#### Improvements

- Standardized the error experience by raising `SnowparkLocalTestingException` in error cases which is on par with `SnowparkSQLException` raised in non-local execution.
- Improved error experience of `Session.write_pandas` method that `NotImplementError` will be raised when called.
- Aligned error experience with reusing a closed session in non-local execution.

## 1.16.0 (2024-05-07)

### New Features

- Support stored procedure register with packages given as Python modules.
- Added snowflake.snowpark.Session.lineage.trace to explore data lineage of snowfake objects.
- Added support for structured type schema parsing.

### Bug Fixes

- Fixed a bug when inferring schema, single quotes are added to stage files already have single quotes.

### Local Testing Updates

#### New Features

- Added support for StringType, TimestampType and VariantType data conversion in the mocked function `to_date`.
- Added support for the following APIs:
  - snowflake.snowpark.functions
    - get
    - concat
    - concat_ws

#### Bug Fixes

- Fixed a bug that caused `NaT` and `NaN` values to not be recognized.
- Fixed a bug where, when inferring a schema, single quotes were added to stage files that already had single quotes.
- Fixed a bug where `DataFrameReader.csv` was unable to handle quoted values containing a delimiter.
- Fixed a bug that when there is `None` value in an arithmetic calculation, the output should remain `None` instead of `math.nan`.
- Fixed a bug in function `sum` and `covar_pop` that when there is `math.nan` in the data, the output should also be `math.nan`.
- Fixed a bug that stage operation can not handle directories.
- Fixed a bug that `DataFrame.to_pandas` should take Snowflake numeric types with precision 38 as `int64`.

## 1.15.0 (2024-04-24)

### New Features

- Added `truncate` save mode in `DataFrameWrite` to overwrite existing tables by truncating the underlying table instead of dropping it.
- Added telemetry to calculate query plan height and number of duplicate nodes during collect operations.
- Added the functions below to unload data from a `DataFrame` into one or more files in a stage:
  - `DataFrame.write.json`
  - `DataFrame.write.csv`
  - `DataFrame.write.parquet`
- Added distributed tracing using open telemetry APIs for action functions in `DataFrame` and `DataFrameWriter`:
  - snowflake.snowpark.DataFrame:
    - collect
    - collect_nowait
    - to_pandas
    - count
    - show
  - snowflake.snowpark.DataFrameWriter:
    - save_as_table
- Added support for snow:// URLs to `snowflake.snowpark.Session.file.get` and `snowflake.snowpark.Session.file.get_stream`
- Added support to register stored procedures and UDxFs with a `comment`.
- UDAF client support is ready for public preview. Please stay tuned for the Snowflake announcement of UDAF public preview.
- Added support for dynamic pivot.  This feature is currently in private preview.

### Improvements

- Improved the generated query performance for both compilation and execution by converting duplicate subqueries to Common Table Expressions (CTEs). It is still an experimental feature not enabled by default, and can be enabled by setting `session.cte_optimization_enabled` to `True`.

### Bug Fixes

- Fixed a bug where `statement_params` was not passed to query executions that register stored procedures and user defined functions.
- Fixed a bug causing `snowflake.snowpark.Session.file.get_stream` to fail for quoted stage locations.
- Fixed a bug that an internal type hint in `utils.py` might raise AttributeError in case the underlying module can not be found.

### Local Testing Updates

#### New Features

- Added support for registering UDFs and stored procedures.
- Added support for the following APIs:
  - snowflake.snowpark.Session:
    - file.put
    - file.put_stream
    - file.get
    - file.get_stream
    - read.json
    - add_import
    - remove_import
    - get_imports
    - clear_imports
    - add_packages
    - add_requirements
    - clear_packages
    - remove_package
    - udf.register
    - udf.register_from_file
    - sproc.register
    - sproc.register_from_file
  - snowflake.snowpark.functions
    - current_database
    - current_session
    - date_trunc
    - object_construct
    - object_construct_keep_null
    - pow
    - sqrt
    - udf
    - sproc
- Added support for StringType, TimestampType and VariantType data conversion in the mocked function `to_time`.

#### Bug Fixes

- Fixed a bug that null filled columns for constant functions.
- Fixed a bug that implementation of to_object, to_array and to_binary to better handle null inputs.
- Fixed a bug that timestamp data comparison can not handle year beyond 2262.
- Fixed a bug that `Session.builder.getOrCreate` should return the created mock session.

## 1.14.0 (2024-03-20)

### New Features

- Added support for creating vectorized UDTFs with `process` method.
- Added support for dataframe functions:
  - to_timestamp_ltz
  - to_timestamp_ntz
  - to_timestamp_tz
  - locate
- Added support for ASOF JOIN type.
- Added support for the following local testing APIs:
  - snowflake.snowpark.functions:
    - to_double
    - to_timestamp
    - to_timestamp_ltz
    - to_timestamp_ntz
    - to_timestamp_tz
    - greatest
    - least
    - convert_timezone
    - dateadd
    - date_part
  - snowflake.snowpark.Session:
    - get_current_account
    - get_current_warehouse
    - get_current_role
    - use_schema
    - use_warehouse
    - use_database
    - use_role

### Bug Fixes

- Fixed a bug in `SnowflakePlanBuilder` that `save_as_table` does not filter column that name start with '$' and follow by number correctly.
- Fixed a bug that statement parameters may have no effect when resolving imports and packages.
- Fixed bugs in local testing:
  - LEFT ANTI and LEFT SEMI joins drop rows with null values.
  - DataFrameReader.csv incorrectly parses data when the optional parameter `field_optionally_enclosed_by` is specified.
  - Column.regexp only considers the first entry when `pattern` is a `Column`.
  - Table.update raises `KeyError` when updating null values in the rows.
  - VARIANT columns raise errors at `DataFrame.collect`.
  - `count_distinct` does not work correctly when counting.
  - Null values in integer columns raise `TypeError`.

### Improvements

- Added telemetry to local testing.
- Improved the error message of `DataFrameReader` to raise `FileNotFound` error when reading a path that does not exist or when there are no files under the path.

## 1.13.0 (2024-02-26)

### New Features

- Added support for an optional `date_part` argument in function `last_day`.
- `SessionBuilder.app_name` will set the query_tag after the session is created.
- Added support for the following local testing functions:
  - current_timestamp
  - current_date
  - current_time
  - strip_null_value
  - upper
  - lower
  - length
  - initcap

### Improvements

- Added cleanup logic at interpreter shutdown to close all active sessions.
- Closing sessions within stored procedures now is a no-op logging a warning instead of raising an error.

### Bug Fixes

- Fixed a bug in `DataFrame.to_local_iterator` where the iterator could yield wrong results if another query is executed before the iterator finishes due to wrong isolation level. For details, please see #945.
- Fixed a bug that truncated table names in error messages while running a plan with local testing enabled.
- Fixed a bug that `Session.range` returns empty result when the range is large.

## 1.12.1 (2024-02-08)

### Improvements

- Use `split_blocks=True` by default during `to_pandas` conversion, for optimal memory allocation. This parameter is passed to `pyarrow.Table.to_pandas`, which enables `PyArrow` to split the memory allocation into smaller, more manageable blocks instead of allocating a single contiguous block. This results in better memory management when dealing with larger datasets.

### Bug Fixes

- Fixed a bug in `DataFrame.to_pandas` that caused an error when evaluating on a Dataframe with an `IntergerType` column with null values.

## 1.12.0 (2024-01-30)

### New Features

- Exposed `statement_params` in `StoredProcedure.__call__`.
- Added two optional arguments to `Session.add_import`.
  - `chunk_size`: The number of bytes to hash per chunk of the uploaded files.
  - `whole_file_hash`: By default only the first chunk of the uploaded import is hashed to save time. When this is set to True each uploaded file is fully hashed instead.
- Added parameters `external_access_integrations` and `secrets` when creating a UDAF from Snowpark Python to allow integration with external access.
- Added a new method `Session.append_query_tag`. Allows an additional tag to be added to the current query tag by appending it as a comma separated value.
- Added a new method `Session.update_query_tag`. Allows updates to a JSON encoded dictionary query tag.
- `SessionBuilder.getOrCreate` will now attempt to replace the singleton it returns when token expiration has been detected.
- Added support for new functions in `snowflake.snowpark.functions`:
  - `array_except`
  - `create_map`
  - `sign`/`signum`
- Added the following functions to `DataFrame.analytics`:
  - Added the `moving_agg` function in `DataFrame.analytics` to enable moving aggregations like sums and averages with multiple window sizes.
  - Added the `cummulative_agg` function in `DataFrame.analytics` to enable commulative aggregations like sums and averages on multiple columns.
  - Added the `compute_lag` and `compute_lead` functions in `DataFrame.analytics` for enabling lead and lag calculations on multiple columns.
  - Added the `time_series_agg` function in `DataFrame.analytics` to enable time series aggregations like sums and averages with multiple time windows.

### Bug Fixes

- Fixed a bug in `DataFrame.na.fill` that caused Boolean values to erroneously override integer values.
- Fixed a bug in `Session.create_dataframe` where the Snowpark DataFrames created using pandas DataFrames were not inferring the type for timestamp columns correctly. The behavior is as follows:
  - Earlier timestamp columns without a timezone would be converted to nanosecond epochs and inferred as `LongType()`, but will now be correctly maintained as timestamp values and be inferred as `TimestampType(TimestampTimeZone.NTZ)`.
  - Earlier timestamp columns with a timezone would be inferred as `TimestampType(TimestampTimeZone.NTZ)` and loose timezone information but will now be correctly inferred as `TimestampType(TimestampTimeZone.LTZ)` and timezone information is retained correctly.
  - Set session parameter `PYTHON_SNOWPARK_USE_LOGICAL_TYPE_FOR_CREATE_DATAFRAME` to revert back to old behavior. It is recommended that you update your code to align with correct behavior because the parameter will be removed in the future.
- Fixed a bug that `DataFrame.to_pandas` gets decimal type when scale is not 0, and creates an object dtype in `pandas`. Instead, we cast the value to a float64 type.
- Fixed bugs that wrongly flattened the generated SQL when one of the following happens:
  - `DataFrame.filter()` is called after `DataFrame.sort().limit()`.
  - `DataFrame.sort()` or `filter()` is called on a DataFrame that already has a window function or sequence-dependent data generator column.
    For instance, `df.select("a", seq1().alias("b")).select("a", "b").sort("a")` won't flatten the sort clause anymore.
  - a window or sequence-dependent data generator column is used after `DataFrame.limit()`. For instance, `df.limit(10).select(row_number().over())` won't flatten the limit and select in the generated SQL.
- Fixed a bug where aliasing a DataFrame column raised an error when the DataFame was copied from another DataFrame with an aliased column. For instance,

  ```python
  df = df.select(col("a").alias("b"))
  df = copy(df)
  df.select(col("b").alias("c"))  # threw an error. Now it's fixed.
  ```

- Fixed a bug in `Session.create_dataframe` that the non-nullable field in a schema is not respected for boolean type. Note that this fix is only effective when the user has the privilege to create a temp table.
- Fixed a bug in SQL simplifier where non-select statements in `session.sql` dropped a SQL query when used with `limit()`.
- Fixed a bug that raised an exception when session parameter `ERROR_ON_NONDETERMINISTIC_UPDATE` is true.

### Behavior Changes (API Compatible)

- When parsing data types during a `to_pandas` operation, we rely on GS precision value to fix precision issues for large integer values. This may affect users where a column that was earlier returned as `int8` gets returned as `int64`. Users can fix this by explicitly specifying precision values for their return column.
- Aligned behavior for `Session.call` in case of table stored procedures where running `Session.call` would not trigger stored procedure unless a `collect()` operation was performed.
- `StoredProcedureRegistration` will now automatically add `snowflake-snowpark-python` as a package dependency. The added dependency will be on the client's local version of the library and an error is thrown if the server cannot support that version.

## 1.11.1 (2023-12-07)

### Bug Fixes

- Fixed a bug that numpy should not be imported at the top level of mock module.
- Added support for these new functions in `snowflake.snowpark.functions`:
  - `from_utc_timestamp`
  - `to_utc_timestamp`

## 1.11.0 (2023-12-05)

### New Features

- Add the `conn_error` attribute to `SnowflakeSQLException` that stores the whole underlying exception from `snowflake-connector-python`.
- Added support for `RelationalGroupedDataframe.pivot()` to access `pivot` in the following pattern `Dataframe.group_by(...).pivot(...)`.
- Added experimental feature: Local Testing Mode, which allows you to create and operate on Snowpark Python DataFrames locally without connecting to a Snowflake account. You can use the local testing framework to test your DataFrame operations locally, on your development machine or in a CI (continuous integration) pipeline, before deploying code changes to your account.

- Added support for `arrays_to_object` new functions in `snowflake.snowpark.functions`.
- Added support for the vector data type.

### Dependency Updates

- Bumped cloudpickle dependency to work with `cloudpickle==2.2.1`
- Updated ``snowflake-connector-python`` to `3.4.0`.

### Bug Fixes

- DataFrame column names quoting check now supports newline characters.
- Fix a bug where a DataFrame generated by `session.read.with_metadata` creates inconsistent table when doing `df.write.save_as_table`.

## 1.10.0 (2023-11-03)

### New Features

- Added support for managing case sensitivity in `DataFrame.to_local_iterator()`.
- Added support for specifying vectorized UDTF's input column names by using the optional parameter `input_names` in `UDTFRegistration.register/register_file` and `functions.pandas_udtf`. By default, `RelationalGroupedDataFrame.applyInPandas` will infer the column names from current dataframe schema.
- Add `sql_error_code` and `raw_message` attributes to `SnowflakeSQLException` when it is caused by a SQL exception.

### Bug Fixes

- Fixed a bug in `DataFrame.to_pandas()` where converting snowpark dataframes to pandas dataframes was losing precision on integers with more than 19 digits.
- Fixed a bug that `session.add_packages` can not handle requirement specifier that contains project name with underscore and version.
- Fixed a bug in `DataFrame.limit()` when `offset` is used and the parent `DataFrame` uses `limit`. Now the `offset` won't impact the parent DataFrame's `limit`.
- Fixed a bug in `DataFrame.write.save_as_table` where dataframes created from read api could not save data into snowflake because of invalid column name `$1`.

### Behavior change

- Changed the behavior of `date_format`:
  - The `format` argument changed from optional to required.
  - The returned result changed from a date object to a date-formatted string.
- When a window function, or a sequence-dependent data generator (`normal`, `zipf`, `uniform`, `seq1`, `seq2`, `seq4`, `seq8`) function is used, the sort and filter operation will no longer be flattened when generating the query.

## 1.9.0 (2023-10-13)

### New Features

- Added support for the Python 3.11 runtime environment.

### Dependency updates

- Added back the dependency of `typing-extensions`.

### Bug Fixes

- Fixed a bug where imports from permanent stage locations were ignored for temporary stored procedures, UDTFs, UDFs, and UDAFs.
- Revert back to using CTAS (create table as select) statement for `Dataframe.writer.save_as_table` which does not need insert permission for writing tables.

### New Features
- Support `PythonObjJSONEncoder` json-serializable objects for `ARRAY` and `OBJECT` literals.

## 1.8.0 (2023-09-14)

### New Features

- Added support for VOLATILE/IMMUTABLE keyword when registering UDFs.
- Added support for specifying clustering keys when saving dataframes using `DataFrame.save_as_table`.
- Accept `Iterable` objects input for `schema` when creating dataframes using `Session.create_dataframe`.
- Added the property `DataFrame.session` to return a `Session` object.
- Added the property `Session.session_id` to return an integer that represents session ID.
- Added the property `Session.connection` to return a `SnowflakeConnection` object .

- Added support for creating a Snowpark session from a configuration file or environment variables.

### Dependency updates

- Updated ``snowflake-connector-python`` to 3.2.0.

### Bug Fixes

- Fixed a bug where automatic package upload would raise `ValueError` even when compatible package version were added in `session.add_packages`.
- Fixed a bug where table stored procedures were not registered correctly when using `register_from_file`.
- Fixed a bug where dataframe joins failed with `invalid_identifier` error.
- Fixed a bug where `DataFrame.copy` disables SQL simplfier for the returned copy.
- Fixed a bug where `session.sql().select()` would fail if any parameters are specified to `session.sql()`

## 1.7.0 (2023-08-28)

### New Features

- Added parameters `external_access_integrations` and `secrets` when creating a UDF, UDTF or Stored Procedure from Snowpark Python to allow integration with external access.
- Added support for these new functions in `snowflake.snowpark.functions`:
  - `array_flatten`
  - `flatten`
- Added support for `apply_in_pandas` in `snowflake.snowpark.relational_grouped_dataframe`.
- Added support for replicating your local Python environment on Snowflake via `Session.replicate_local_environment`.

### Bug Fixes

- Fixed a bug where `session.create_dataframe` fails to properly set nullable columns where nullability was affected by order or data was given.
- Fixed a bug where `DataFrame.select` could not identify and alias columns in presence of table functions when output columns of table function overlapped with columns in dataframe.

### Behavior Changes

- When creating stored procedures, UDFs, UDTFs, UDAFs with parameter `is_permanent=False` will now create temporary objects even when `stage_name` is provided. The default value of `is_permanent` is `False` which is why if this value is not explicitly set to `True` for permanent objects, users will notice a change in behavior.
- `types.StructField` now enquotes column identifier by default.

## 1.6.1 (2023-08-02)

### New Features

- Added support for these new functions in `snowflake.snowpark.functions`:
  - `array_sort`
  - `sort_array`
  - `array_min`
  - `array_max`
  - `explode_outer`
- Added support for pure Python packages specified via `Session.add_requirements` or `Session.add_packages`. They are now usable in stored procedures and UDFs even if packages are not present on the Snowflake Anaconda channel.
  - Added Session parameter `custom_packages_upload_enabled` and `custom_packages_force_upload_enabled` to enable the support for pure Python packages feature mentioned above. Both parameters default to `False`.
- Added support for specifying package requirements by passing a Conda environment yaml file to `Session.add_requirements`.
- Added support for asynchronous execution of multi-query dataframes that contain binding variables.
- Added support for renaming multiple columns in `DataFrame.rename`.
- Added support for Geometry datatypes.
- Added support for `params` in `session.sql()` in stored procedures.
- Added support for user-defined aggregate functions (UDAFs). This feature is currently in private preview.
- Added support for vectorized UDTFs (user-defined table functions). This feature is currently in public preview.
- Added support for Snowflake Timestamp variants (i.e., `TIMESTAMP_NTZ`, `TIMESTAMP_LTZ`, `TIMESTAMP_TZ`)
  - Added `TimestampTimezone` as an argument in `TimestampType` constructor.
  - Added type hints `NTZ`, `LTZ`, `TZ` and `Timestamp` to annotate functions when registering UDFs.

### Improvements

- Removed redundant dependency `typing-extensions`.
- `DataFrame.cache_result` now creates temp table fully qualified names under current database and current schema.

### Bug Fixes

- Fixed a bug where type check happens on pandas before it is imported.
- Fixed a bug when creating a UDF from `numpy.ufunc`.
- Fixed a bug where `DataFrame.union` was not generating the correct `Selectable.schema_query` when SQL simplifier is enabled.

### Behavior Changes

- `DataFrameWriter.save_as_table` now respects the `nullable` field of the schema provided by the user or the inferred schema based on data from user input.

### Dependency updates

- Updated ``snowflake-connector-python`` to 3.0.4.

## 1.5.1 (2023-06-20)

### New Features

- Added support for the Python 3.10 runtime environment.

## 1.5.0 (2023-06-09)

### Behavior Changes

- Aggregation results, from functions such as `DataFrame.agg` and `DataFrame.describe`, no longer strip away non-printing characters from column names.

### New Features

- Added support for the Python 3.9 runtime environment.
- Added support for new functions in `snowflake.snowpark.functions`:
  - `array_generate_range`
  - `array_unique_agg`
  - `collect_set`
  - `sequence`
- Added support for registering and calling stored procedures with `TABLE` return type.
- Added support for parameter `length` in `StringType()` to specify the maximum number of characters that can be stored by the column.
- Added the alias `functions.element_at()` for `functions.get()`.
- Added the alias `Column.contains` for `functions.contains`.
- Added experimental feature `DataFrame.alias`.
- Added support for querying metadata columns from stage when creating `DataFrame` using `DataFrameReader`.
- Added support for `StructType.add` to append more fields to existing `StructType` objects.
- Added support for parameter `execute_as` in `StoredProcedureRegistration.register_from_file()` to specify stored procedure caller rights.

### Bug Fixes

- Fixed a bug where the `Dataframe.join_table_function` did not run all of the necessary queries to set up the join table function when SQL simplifier was enabled.
- Fixed type hint declaration for custom types - `ColumnOrName`, `ColumnOrLiteralStr`, `ColumnOrSqlExpr`, `LiteralType` and `ColumnOrLiteral` that were breaking `mypy` checks.
- Fixed a bug where `DataFrameWriter.save_as_table` and `DataFrame.copy_into_table` failed to parse fully qualified table names.

## 1.4.0 (2023-04-24)

### New Features

- Added support for `session.getOrCreate`.
- Added support for alias `Column.getField`.
- Added support for new functions in `snowflake.snowpark.functions`:
  - `date_add` and `date_sub` to make add and subtract operations easier.
  - `daydiff`
  - `explode`
  - `array_distinct`.
  - `regexp_extract`.
  - `struct`.
  - `format_number`.
  - `bround`.
  - `substring_index`
- Added parameter `skip_upload_on_content_match` when creating UDFs, UDTFs and stored procedures using `register_from_file` to skip uploading files to a stage if the same version of the files are already on the stage.
- Added support for `DataFrameWriter.save_as_table` method to take table names that contain dots.
- Flattened generated SQL when `DataFrame.filter()` or `DataFrame.order_by()` is followed by a projection statement (e.g. `DataFrame.select()`, `DataFrame.with_column()`).
- Added support for creating dynamic tables _(in private preview)_ using `Dataframe.create_or_replace_dynamic_table`.
- Added an optional argument `params` in `session.sql()` to support binding variables. Note that this is not supported in stored procedures yet.

### Bug Fixes

- Fixed a bug in `strtok_to_array` where an exception was thrown when a delimiter was passed in.
- Fixed a bug in `session.add_import` where the module had the same namespace as other dependencies.

## 1.3.0 (2023-03-28)

### New Features

- Added support for `delimiters` parameter in `functions.initcap()`.
- Added support for `functions.hash()` to accept a variable number of input expressions.
- Added API `Session.RuntimeConfig` for getting/setting/checking the mutability of any runtime configuration.
- Added support managing case sensitivity in `Row` results from `DataFrame.collect` using `case_sensitive` parameter.
- Added API `Session.conf` for getting, setting or checking the mutability of any runtime configuration.
- Added support for managing case sensitivity in `Row` results from `DataFrame.collect` using `case_sensitive` parameter.
- Added indexer support for `snowflake.snowpark.types.StructType`.
- Added a keyword argument `log_on_exception` to `Dataframe.collect` and `Dataframe.collect_no_wait` to optionally disable error logging for SQL exceptions.

### Bug Fixes

- Fixed a bug where a DataFrame set operation(`DataFrame.substract`, `DataFrame.union`, etc.) being called after another DataFrame set operation and `DataFrame.select` or `DataFrame.with_column` throws an exception.
- Fixed a bug where chained sort statements are overwritten by the SQL simplifier.

### Improvements

- Simplified JOIN queries to use constant subquery aliases (`SNOWPARK_LEFT`, `SNOWPARK_RIGHT`) by default. Users can disable this at runtime with `session.conf.set('use_constant_subquery_alias', False)` to use randomly generated alias names instead.
- Allowed specifying statement parameters in `session.call()`.
- Enabled the uploading of large pandas DataFrames in stored procedures by defaulting to a chunk size of 100,000 rows.

## 1.2.0 (2023-03-02)

### New Features

- Added support for displaying source code as comments in the generated scripts when registering stored procedures. This
  is enabled by default, turn off by specifying `source_code_display=False` at registration.
- Added a parameter `if_not_exists` when creating a UDF, UDTF or Stored Procedure from Snowpark Python to ignore creating the specified function or procedure if it already exists.
- Accept integers when calling `snowflake.snowpark.functions.get` to extract value from array.
- Added `functions.reverse` in functions to open access to Snowflake built-in function
  [reverse](https://docs.snowflake.com/en/sql-reference/functions/reverse).
- Added parameter `require_scoped_url` in snowflake.snowflake.files.SnowflakeFile.open() `(in Private Preview)` to replace `is_owner_file` is marked for deprecation.

### Bug Fixes

- Fixed a bug that overwrote `paramstyle` to `qmark` when creating a Snowpark session.
- Fixed a bug where `df.join(..., how="cross")` fails with `SnowparkJoinException: (1112): Unsupported using join type 'Cross'`.
- Fixed a bug where querying a `DataFrame` column created from chained function calls used a wrong column name.

## 1.1.0 (2023-01-26)

### New Features:

- Added `asc`, `asc_nulls_first`, `asc_nulls_last`, `desc`, `desc_nulls_first`, `desc_nulls_last`, `date_part` and `unix_timestamp` in functions.
- Added the property `DataFrame.dtypes` to return a list of column name and data type pairs.
- Added the following aliases:
  - `functions.expr()` for `functions.sql_expr()`.
  - `functions.date_format()` for `functions.to_date()`.
  - `functions.monotonically_increasing_id()` for `functions.seq8()`
  - `functions.from_unixtime()` for `functions.to_timestamp()`

### Bug Fixes:

- Fixed a bug in SQL simplifier that didn’t handle Column alias and join well in some cases. See https://github.com/snowflakedb/snowpark-python/issues/658 for details.
- Fixed a bug in SQL simplifier that generated wrong column names for function calls, NaN and INF.

### Improvements

- The session parameter `PYTHON_SNOWPARK_USE_SQL_SIMPLIFIER` is `True` after Snowflake 7.3 was released. In snowpark-python, `session.sql_simplifier_enabled` reads the value of `PYTHON_SNOWPARK_USE_SQL_SIMPLIFIER` by default, meaning that the SQL simplfier is enabled by default after the Snowflake 7.3 release. To turn this off, set `PYTHON_SNOWPARK_USE_SQL_SIMPLIFIER` in Snowflake to `False` or run `session.sql_simplifier_enabled = False` from Snowpark. It is recommended to use the SQL simplifier because it helps to generate more concise SQL.

## 1.0.0 (2022-11-01)

### New Features

- Added `Session.generator()` to create a new `DataFrame` using the Generator table function.
- Added a parameter `secure` to the functions that create a secure UDF or UDTF.

## 0.12.0 (2022-10-14)

### New Features

- Added new APIs for async job:
  - `Session.create_async_job()` to create an `AsyncJob` instance from a query id.
  - `AsyncJob.result()` now accepts argument `result_type` to return the results in different formats.
  - `AsyncJob.to_df()` returns a `DataFrame` built from the result of this asynchronous job.
  - `AsyncJob.query()` returns the SQL text of the executed query.
- `DataFrame.agg()` and `RelationalGroupedDataFrame.agg()` now accept variable-length arguments.
- Added parameters `lsuffix` and `rsuffix` to `DataFram.join()` and `DataFrame.cross_join()` to conveniently rename overlapping columns.
- Added `Table.drop_table()` so you can drop the temp table after `DataFrame.cache_result()`. `Table` is also a context manager so you can use the `with` statement to drop the cache temp table after use.
- Added `Session.use_secondary_roles()`.
- Added functions `first_value()` and `last_value()`. (contributed by @chasleslr)
- Added `on` as an alias for `using_columns` and `how` as an alias for `join_type` in `DataFrame.join()`.

### Bug Fixes

- Fixed a bug in `Session.create_dataframe()` that raised an error when `schema` names had special characters.
- Fixed a bug in which options set in `Session.read.option()` were not passed to `DataFrame.copy_into_table()` as default values.
- Fixed a bug in which `DataFrame.copy_into_table()` raises an error when a copy option has single quotes in the value.

## 0.11.0 (2022-09-28)

### Behavior Changes

- `Session.add_packages()` now raises `ValueError` when the version of a package cannot be found in Snowflake Anaconda channel. Previously, `Session.add_packages()` succeeded, and a `SnowparkSQLException` exception was raised later in the UDF/SP registration step.

### New Features:

- Added method `FileOperation.get_stream()` to support downloading stage files as stream.
- Added support in `functions.ntiles()` to accept int argument.
- Added the following aliases:
  - `functions.call_function()` for `functions.call_builtin()`.
  - `functions.function()` for `functions.builtin()`.
  - `DataFrame.order_by()` for `DataFrame.sort()`
  - `DataFrame.orderBy()` for `DataFrame.sort()`
- Improved `DataFrame.cache_result()` to return a more accurate `Table` class instead of a `DataFrame` class.
- Added support to allow `session` as the first argument when calling `StoredProcedure`.

### Improvements

- Improved nested query generation by flattening queries when applicable.
  - This improvement could be enabled by setting `Session.sql_simplifier_enabled = True`.
  - `DataFrame.select()`, `DataFrame.with_column()`, `DataFrame.drop()` and other select-related APIs have more flattened SQLs.
  - `DataFrame.union()`, `DataFrame.union_all()`, `DataFrame.except_()`, `DataFrame.intersect()`, `DataFrame.union_by_name()` have flattened SQLs generated when multiple set operators are chained.
- Improved type annotations for async job APIs.

### Bug Fixes

- Fixed a bug in which `Table.update()`, `Table.delete()`, `Table.merge()` try to reference a temp table that does not exist.

## 0.10.0 (2022-09-16)

### New Features:

- Added experimental APIs for evaluating Snowpark dataframes with asynchronous queries:
  - Added keyword argument `block` to the following action APIs on Snowpark dataframes (which execute queries) to allow asynchronous evaluations:
    - `DataFrame.collect()`, `DataFrame.to_local_iterator()`, `DataFrame.to_pandas()`, `DataFrame.to_pandas_batches()`, `DataFrame.count()`, `DataFrame.first()`.
    - `DataFrameWriter.save_as_table()`, `DataFrameWriter.copy_into_location()`.
    - `Table.delete()`, `Table.update()`, `Table.merge()`.
  - Added method `DataFrame.collect_nowait()` to allow asynchronous evaluations.
  - Added class `AsyncJob` to retrieve results from asynchronously executed queries and check their status.
- Added support for `table_type` in `Session.write_pandas()`. You can now choose from these `table_type` options: `"temporary"`, `"temp"`, and `"transient"`.
- Added support for using Python structured data (`list`, `tuple` and `dict`) as literal values in Snowpark.
- Added keyword argument `execute_as` to `functions.sproc()` and `session.sproc.register()` to allow registering a stored procedure as a caller or owner.
- Added support for specifying a pre-configured file format when reading files from a stage in Snowflake.

### Improvements:

- Added support for displaying details of a Snowpark session.

### Bug Fixes:

- Fixed a bug in which `DataFrame.copy_into_table()` and `DataFrameWriter.save_as_table()` mistakenly created a new table if the table name is fully qualified, and the table already exists.

### Deprecations:

- Deprecated keyword argument `create_temp_table` in `Session.write_pandas()`.
- Deprecated invoking UDFs using arguments wrapped in a Python list or tuple. You can use variable-length arguments without a list or tuple.

### Dependency updates

- Updated ``snowflake-connector-python`` to 2.7.12.

## 0.9.0 (2022-08-30)

### New Features:

- Added support for displaying source code as comments in the generated scripts when registering UDFs.
  This feature is turned on by default. To turn it off, pass the new keyword argument `source_code_display` as `False` when calling `register()` or `@udf()`.
- Added support for calling table functions from `DataFrame.select()`, `DataFrame.with_column()` and `DataFrame.with_columns()` which now take parameters of type `table_function.TableFunctionCall` for columns.
- Added keyword argument `overwrite` to `session.write_pandas()` to allow overwriting contents of a Snowflake table with that of a pandas DataFrame.
- Added keyword argument `column_order` to `df.write.save_as_table()` to specify the matching rules when inserting data into table in append mode.
- Added method `FileOperation.put_stream()` to upload local files to a stage via file stream.
- Added methods `TableFunctionCall.alias()` and `TableFunctionCall.as_()` to allow aliasing the names of columns that come from the output of table function joins.
- Added function `get_active_session()` in module `snowflake.snowpark.context` to get the current active Snowpark session.

### Bug Fixes:

- Fixed a bug in which batch insert should not raise an error when `statement_params` is not passed to the function.
- Fixed a bug in which column names should be quoted when `session.create_dataframe()` is called with dicts and a given schema.
- Fixed a bug in which creation of table should be skipped if the table already exists and is in append mode when calling `df.write.save_as_table()`.
- Fixed a bug in which third-party packages with underscores cannot be added when registering UDFs.

### Improvements:

- Improved function `function.uniform()` to infer the types of inputs `max_` and `min_` and cast the limits to `IntegerType` or `FloatType` correspondingly.

## 0.8.0 (2022-07-22)

### New Features:

- Added keyword only argument `statement_params` to the following methods to allow for specifying statement level parameters:
  - `collect`, `to_local_iterator`, `to_pandas`, `to_pandas_batches`,
    `count`, `copy_into_table`, `show`, `create_or_replace_view`, `create_or_replace_temp_view`, `first`, `cache_result`
    and `random_split` on class `snowflake.snowpark.Dateframe`.
  - `update`, `delete` and `merge` on class `snowflake.snowpark.Table`.
  - `save_as_table` and `copy_into_location` on class `snowflake.snowpark.DataFrameWriter`.
  - `approx_quantile`, `statement_params`, `cov` and `crosstab` on class `snowflake.snowpark.DataFrameStatFunctions`.
  - `register` and `register_from_file` on class `snowflake.snowpark.udf.UDFRegistration`.
  - `register` and `register_from_file` on class `snowflake.snowpark.udtf.UDTFRegistration`.
  - `register` and `register_from_file` on class `snowflake.snowpark.stored_procedure.StoredProcedureRegistration`.
  - `udf`, `udtf` and `sproc` in `snowflake.snowpark.functions`.
- Added support for `Column` as an input argument to `session.call()`.
- Added support for `table_type` in `df.write.save_as_table()`. You can now choose from these `table_type` options: `"temporary"`, `"temp"`, and `"transient"`.

### Improvements:

- Added validation of object name in `session.use_*` methods.
- Updated the query tag in SQL to escape it when it has special characters.
- Added a check to see if Anaconda terms are acknowledged when adding missing packages.

### Bug Fixes:

- Fixed the limited length of the string column in `session.create_dataframe()`.
- Fixed a bug in which `session.create_dataframe()` mistakenly converted 0 and `False` to `None` when the input data was only a list.
- Fixed a bug in which calling `session.create_dataframe()` using a large local dataset sometimes created a temp table twice.
- Aligned the definition of `function.trim()` with the SQL function definition.
- Fixed an issue where snowpark-python would hang when using the Python system-defined (built-in function) `sum` vs. the Snowpark `function.sum()`.

### Deprecations:

- Deprecated keyword argument `create_temp_table` in `df.write.save_as_table()`.

## 0.7.0 (2022-05-25)

### New Features:

- Added support for user-defined table functions (UDTFs).
  - Use function `snowflake.snowpark.functions.udtf()` to register a UDTF, or use it as a decorator to register the UDTF.
    - You can also use `Session.udtf.register()` to register a UDTF.
  - Use `Session.udtf.register_from_file()` to register a UDTF from a Python file.
- Updated APIs to query a table function, including both Snowflake built-in table functions and UDTFs.
  - Use function `snowflake.snowpark.functions.table_function()` to create a callable representing a table function and use it to call the table function in a query.
  - Alternatively, use function `snowflake.snowpark.functions.call_table_function()` to call a table function.
  - Added support for `over` clause that specifies `partition by` and `order by` when lateral joining a table function.
  - Updated `Session.table_function()` and `DataFrame.join_table_function()` to accept `TableFunctionCall` instances.

### Breaking Changes:

- When creating a function with `functions.udf()` and `functions.sproc()`, you can now specify an empty list for the `imports` or `packages` argument to indicate that no import or package is used for this UDF or stored procedure. Previously, specifying an empty list meant that the function would use session-level imports or packages.
- Improved the `__repr__` implementation of data types in `types.py`. The unused `type_name` property has been removed.
- Added a Snowpark-specific exception class for SQL errors. This replaces the previous `ProgrammingError` from the Python connector.

### Improvements:

- Added a lock to a UDF or UDTF when it is called for the first time per thread.
- Improved the error message for pickling errors that occurred during UDF creation.
- Included the query ID when logging the failed query.

### Bug Fixes:

- Fixed a bug in which non-integral data (such as timestamps) was occasionally converted to integer when calling `DataFrame.to_pandas()`.
- Fixed a bug in which `DataFrameReader.parquet()` failed to read a parquet file when its column contained spaces.
- Fixed a bug in which `DataFrame.copy_into_table()` failed when the dataframe is created by reading a file with inferred schemas.

### Deprecations

`Session.flatten()` and `DataFrame.flatten()`.

### Dependency Updates:

- Restricted the version of `cloudpickle` <= `2.0.0`.

## 0.6.0 (2022-04-27)

### New Features:

- Added support for vectorized UDFs with the input as a pandas DataFrame or pandas Series and the output as a pandas Series. This improves the performance of UDFs in Snowpark.
- Added support for inferring the schema of a DataFrame by default when it is created by reading a Parquet, Avro, or ORC file in the stage.
- Added functions `current_session()`, `current_statement()`, `current_user()`, `current_version()`, `current_warehouse()`, `date_from_parts()`, `date_trunc()`, `dayname()`, `dayofmonth()`, `dayofweek()`, `dayofyear()`, `grouping()`, `grouping_id()`, `hour()`, `last_day()`, `minute()`, `next_day()`, `previous_day()`, `second()`, `month()`, `monthname()`, `quarter()`, `year()`, `current_database()`, `current_role()`, `current_schema()`, `current_schemas()`, `current_region()`, `current_avaliable_roles()`, `add_months()`, `any_value()`, `bitnot()`, `bitshiftleft()`, `bitshiftright()`, `convert_timezone()`, `uniform()`, `strtok_to_array()`, `sysdate()`, `time_from_parts()`,  `timestamp_from_parts()`, `timestamp_ltz_from_parts()`, `timestamp_ntz_from_parts()`, `timestamp_tz_from_parts()`, `weekofyear()`, `percentile_cont()` to `snowflake.snowflake.functions`.

### Breaking Changes:

- Expired deprecations:
  - Removed the following APIs that were deprecated in 0.4.0: `DataFrame.groupByGroupingSets()`, `DataFrame.naturalJoin()`, `DataFrame.joinTableFunction`, `DataFrame.withColumns()`, `Session.getImports()`, `Session.addImport()`, `Session.removeImport()`, `Session.clearImports()`, `Session.getSessionStage()`, `Session.getDefaultDatabase()`, `Session.getDefaultSchema()`, `Session.getCurrentDatabase()`, `Session.getCurrentSchema()`, `Session.getFullyQualifiedCurrentSchema()`.

### Improvements:

- Added support for creating an empty `DataFrame` with a specific schema using the `Session.create_dataframe()` method.
- Changed the logging level from `INFO` to `DEBUG` for several logs (e.g., the executed query) when evaluating a dataframe.
- Improved the error message when failing to create a UDF due to pickle errors.

### Bug Fixes:

- Removed pandas hard dependencies in the `Session.create_dataframe()` method.

### Dependency Updates:

- Added `typing-extension` as a new dependency with the version >= `4.1.0`.

## 0.5.0 (2022-03-22)

### New Features

- Added stored procedures API.
  - Added `Session.sproc` property and `sproc()` to `snowflake.snowpark.functions`, so you can register stored procedures.
  - Added `Session.call` to call stored procedures by name.
- Added `UDFRegistration.register_from_file()` to allow registering UDFs from Python source files or zip files directly.
- Added `UDFRegistration.describe()` to describe a UDF.
- Added `DataFrame.random_split()` to provide a way to randomly split a dataframe.
- Added functions `md5()`, `sha1()`, `sha2()`, `ascii()`, `initcap()`, `length()`, `lower()`, `lpad()`, `ltrim()`, `rpad()`, `rtrim()`, `repeat()`, `soundex()`, `regexp_count()`, `replace()`, `charindex()`, `collate()`, `collation()`, `insert()`, `left()`, `right()`, `endswith()` to `snowflake.snowpark.functions`.
- Allowed `call_udf()` to accept literal values.
- Provided a `distinct` keyword in `array_agg()`.

### Bug Fixes:

- Fixed an issue that caused `DataFrame.to_pandas()` to have a string column if `Column.cast(IntegerType())` was used.
- Fixed a bug in `DataFrame.describe()` when there is more than one string column.

## 0.4.0 (2022-02-15)

### New Features

- You can now specify which Anaconda packages to use when defining UDFs.
  - Added `add_packages()`, `get_packages()`, `clear_packages()`, and `remove_package()`, to class `Session`.
  - Added `add_requirements()` to `Session` so you can use a requirements file to specify which packages this session will use.
  - Added parameter `packages` to function `snowflake.snowpark.functions.udf()` and method `UserDefinedFunction.register()` to indicate UDF-level Anaconda package dependencies when creating a UDF.
  - Added parameter `imports` to `snowflake.snowpark.functions.udf()` and `UserDefinedFunction.register()` to specify UDF-level code imports.
- Added a parameter `session` to function `udf()` and `UserDefinedFunction.register()` so you can specify which session to use to create a UDF if you have multiple sessions.
- Added types `Geography` and `Variant` to `snowflake.snowpark.types` to be used as type hints for Geography and Variant data when defining a UDF.
- Added support for Geography geoJSON data.
- Added `Table`, a subclass of `DataFrame` for table operations:
  - Methods `update` and `delete` update and delete rows of a table in Snowflake.
  - Method `merge` merges data from a `DataFrame` to a `Table`.
  - Override method `DataFrame.sample()` with an additional parameter `seed`, which works on tables but not on view and sub-queries.
- Added `DataFrame.to_local_iterator()` and `DataFrame.to_pandas_batches()` to allow getting results from an iterator when the result set returned from the Snowflake database is too large.
- Added `DataFrame.cache_result()` for caching the operations performed on a `DataFrame` in a temporary table.
  Subsequent operations on the original `DataFrame` have no effect on the cached result `DataFrame`.
- Added property `DataFrame.queries` to get SQL queries that will be executed to evaluate the `DataFrame`.
- Added `Session.query_history()` as a context manager to track SQL queries executed on a session, including all SQL queries to evaluate `DataFrame`s created from a session. Both query ID and query text are recorded.
- You can now create a `Session` instance from an existing established `snowflake.connector.SnowflakeConnection`. Use parameter `connection` in `Session.builder.configs()`.
- Added `use_database()`, `use_schema()`, `use_warehouse()`, and `use_role()` to class `Session` to switch database/schema/warehouse/role after a session is created.
- Added `DataFrameWriter.copy_into_table()` to unload a `DataFrame` to stage files.
- Added `DataFrame.unpivot()`.
- Added `Column.within_group()` for sorting the rows by columns with some aggregation functions.
- Added functions `listagg()`, `mode()`, `div0()`, `acos()`, `asin()`, `atan()`, `atan2()`, `cos()`, `cosh()`, `sin()`, `sinh()`, `tan()`, `tanh()`, `degrees()`, `radians()`, `round()`, `trunc()`, and `factorial()` to `snowflake.snowflake.functions`.
- Added an optional argument `ignore_nulls` in function `lead()` and `lag()`.
- The `condition` parameter of function `when()` and `iff()` now accepts SQL expressions.

### Improvements

- All function and method names have been renamed to use the snake case naming style, which is more Pythonic. For convenience, some camel case names are kept as aliases to the snake case APIs. It is recommended to use the snake case APIs.
  - Deprecated these methods on class `Session` and replaced them with their snake case equivalents: `getImports()`, `addImports()`, `removeImport()`, `clearImports()`, `getSessionStage()`, `getDefaultSchema()`, `getDefaultSchema()`, `getCurrentDatabase()`, `getFullyQualifiedCurrentSchema()`.
  - Deprecated these methods on class `DataFrame` and replaced them with their snake case equivalents: `groupingByGroupingSets()`, `naturalJoin()`, `withColumns()`, `joinTableFunction()`.
- Property `DataFrame.columns` is now consistent with `DataFrame.schema.names` and the Snowflake database `Identifier Requirements`.
- `Column.__bool__()` now raises a `TypeError`. This will ban the use of logical operators `and`, `or`, `not` on `Column` object, for instance `col("a") > 1 and col("b") > 2` will raise the `TypeError`. Use `(col("a") > 1) & (col("b") > 2)` instead.
- Changed `PutResult` and `GetResult` to subclass `NamedTuple`.
- Fixed a bug which raised an error when the local path or stage location has a space or other special characters.
- Changed `DataFrame.describe()` so that non-numeric and non-string columns are ignored instead of raising an exception.

### Dependency updates

- Updated ``snowflake-connector-python`` to 2.7.4.

## 0.3.0 (2022-01-09)

### New Features

- Added `Column.isin()`, with an alias `Column.in_()`.
- Added `Column.try_cast()`, which is a special version of `cast()`. It tries to cast a string expression to other types and returns `null` if the cast is not possible.
- Added `Column.startswith()` and `Column.substr()` to process string columns.
- `Column.cast()` now also accepts a `str` value to indicate the cast type in addition to a `DataType` instance.
- Added `DataFrame.describe()` to summarize stats of a `DataFrame`.
- Added `DataFrame.explain()` to print the query plan of a `DataFrame`.
- `DataFrame.filter()` and `DataFrame.select_expr()` now accepts a sql expression.
- Added a new `bool` parameter `create_temp_table` to methods `DataFrame.saveAsTable()` and `Session.write_pandas()` to optionally create a temp table.
- Added `DataFrame.minus()` and `DataFrame.subtract()` as aliases to `DataFrame.except_()`.
- Added `regexp_replace()`, `concat()`, `concat_ws()`, `to_char()`, `current_timestamp()`, `current_date()`, `current_time()`, `months_between()`, `cast()`, `try_cast()`, `greatest()`, `least()`, and `hash()` to module `snowflake.snowpark.functions`.

### Bug Fixes

- Fixed an issue where `Session.createDataFrame(pandas_df)` and `Session.write_pandas(pandas_df)` raise an exception when the `pandas DataFrame` has spaces in the column name.
- `DataFrame.copy_into_table()` sometimes prints an `error` level log entry while it actually works. It's fixed now.
- Fixed an API docs issue where some `DataFrame` APIs are missing from the docs.

### Dependency updates

- Update ``snowflake-connector-python`` to 2.7.2, which upgrades ``pyarrow`` dependency to 6.0.x. Refer to the [python connector 2.7.2 release notes](https://pypi.org/project/snowflake-connector-python/2.7.2/) for more details.

## 0.2.0 (2021-12-02)

### New Features

- Updated the `Session.createDataFrame()` method for creating a `DataFrame` from a pandas DataFrame.
- Added the `Session.write_pandas()` method for writing a `pandas DataFrame` to a table in Snowflake and getting a `Snowpark DataFrame` object back.
- Added new classes and methods for calling window functions.
- Added the new functions `cume_dist()`, to find the cumulative distribution of a value with regard to other values within a window partition,
  and `row_number()`, which returns a unique row number for each row within a window partition.
- Added functions for computing statistics for DataFrames in the `DataFrameStatFunctions` class.
- Added functions for handling missing values in a DataFrame in the `DataFrameNaFunctions` class.
- Added new methods `rollup()`, `cube()`, and `pivot()` to the `DataFrame` class.
- Added the `GroupingSets` class, which you can use with the DataFrame groupByGroupingSets method to perform a SQL GROUP BY GROUPING SETS.
- Added the new `FileOperation(session)`
  class that you can use to upload and download files to and from a stage.
- Added the `DataFrame.copy_into_table()`
  method for loading data from files in a stage into a table.
- In CASE expressions, the functions `when()` and `otherwise()`
  now accept Python types in addition to `Column` objects.
- When you register a UDF you can now optionally set the `replace` parameter to `True` to overwrite an existing UDF with the same name.

### Improvements

- UDFs are now compressed before they are uploaded to the server. This makes them about 10 times smaller, which can help
  when you are using large ML model files.
- When the size of a UDF is less than 8196 bytes, it will be uploaded as in-line code instead of uploaded to a stage.

### Bug Fixes

- Fixed an issue where the statement `df.select(when(col("a") == 1, 4).otherwise(col("a"))), [Row(4), Row(2), Row(3)]` raised an exception.
- Fixed an issue where `df.toPandas()` raised an exception when a DataFrame was created from large local data.

## 0.1.0 (2021-10-26)

Start of Private Preview<|MERGE_RESOLUTION|>--- conflicted
+++ resolved
@@ -6,46 +6,19 @@
 
 #### Improvements
 
-<<<<<<< HEAD
-### Snowpark pandas API Updates
-
-#### New Features
+- Added partial support for `DataFrame.pct_change` and `Series.pct_change` without the `freq` and `limit` parameters.
+
+#### Bug Fixes
+
+- Fixed a bug that causes output of GroupBy.aggregate's columns to be ordered incorrectly.
+
+
+#### Improvements
 
 - Added support for named aggregations in `DataFrame.aggregate` and `Series.aggregate` with `axis=0`.
 - `pd.read_csv` reads using the native pandas CSV parser, then uploads data to snowflake using parquet. This enables most of the parameters supported by `read_csv` including date parsing and numeric conversions. Uploading via parquet is roughly twice as fast as uploading via CSV.
 - Initial work to support an Index directly in Snowpark pandas. Currently, this class is a simple wrapper for a pandas index. Support for Index as a first-class component of Snowpark pandas is coming soon.
 
-#### Improvements
-=======
-### Snowpark Local Testing Updates
-
-#### New Features
-
-- Added support for the `strict` parameter when registering UDFs and Stored Procedures.
-
-#### Bug Fixes
-
-- Fixed a bug in convert_timezone that made the setting the source_timezone parameter return an error.
-
-### Snowpark pandas API Updates
-
-#### New Features
-
->>>>>>> c0e478cf
-- Added partial support for `DataFrame.pct_change` and `Series.pct_change` without the `freq` and `limit` parameters.
-
-#### Bug Fixes
-
-- Fixed a bug that causes output of GroupBy.aggregate's columns to be ordered incorrectly.
-
-<<<<<<< HEAD
-=======
-#### Improvements
-
-- Added support for named aggregations in `DataFrame.aggregate` and `Series.aggregate` with `axis=0`.
-- `pd.read_csv` reads using the native pandas CSV parser, then uploads data to snowflake using parquet. This enables most of the parameters supported by `read_csv` including date parsing and numeric conversions. Uploading via parquet is roughly twice as fast as uploading via CSV.
-
->>>>>>> c0e478cf
 ## 1.18.0 (2024-05-28)
 
 ### Snowpark Python API Updates

# Release History

## 1.39.0 (YYYY-MM-DD)

### Snowpark Python API Updates

#### New Features

- Added a new datatype `YearMonthIntervalType` that allows users to create intervals for datetime operations.
- Added a new function `interval_year_month_from_parts` that allows users to easily create `YearMonthIntervalType` without using SQL.
- Added support for `FileOperation.list` to list files in a stage with metadata.
- Added support for `FileOperation.remove` to remove files in a stage.
- Added a new function `snowflake.snowpark.functions.vectorized` that allows users to mark a function as vectorized UDF.
- Added support for parameter `use_vectorized_scanner` in function `Session.write_pandas()`.

#### Bug Fixes

#### Deprecations

#### Dependency Updates

#### Improvements

- Unsupported types in `DataFrameReader.dbapi`(PuPr) are ingested as `StringType` now.
- Improved error message to list available columns when dataframe cannot resolve given column name.
- Added a new option `cacheResult` to `DataFrameReader.xml` that allows users to cache the result of the XML reader to a temporary table after calling `xml`. It helps improve performance when subsequent operations are performed on the same DataFrame.

### Snowpark pandas API Updates

#### New Features

#### Improvements

- Hybrid execution mode is now enabled by default. Certain operations on smaller data will now automatically execute in native pandas in-memory. Use `from modin.config import AutoSwitchBackend; AutoSwitchBackend.disable()` to turn this off and force all execution to occur in Snowflake.
- Downgraded to level `logging.DEBUG - 1` the log message saying that the
  Snowpark `DataFrame` reference of an internal `DataFrameReference` object
  has changed.
- Eliminate duplicate parameter check queries for casing status when retrieving the session.
- Retrieve dataframe row counts through object metadata to avoid a COUNT(\*) query (performance)
- Added support for applying Snowflake Cortex function `Complete`.
- Introduce faster pandas: Improved performance by deferring row position computation. 
  - The following operations are currently supported and can benefit from the optimization: `read_snowflake`, `repr`, `loc`, `reset_index`, `merge`, and binary operations.
  - If a lazy object (e.g., DataFrame or Series) depends on a mix of supported and unsupported operations, the optimization will not be used.

#### Dependency Updates

- Updated the supported `modin` versions to >=0.35.0 and <0.37.0 (was previously >= 0.34.0 and <0.36.0).

#### Bug Fixes

<<<<<<< HEAD
- Fixed a bug with hybrid execution mode where an `AssertionError` was unexpectedly raised by certain indexing operations.
=======
- Fixed an issue with drop_duplicates where the same data source could be read multiple times in the same query but in a different order each time, resulting in missing rows in the final result. The fix ensures that the data source is read only once.
>>>>>>> b59743a0

### Snowpark Local Testing Updates

#### New Features

- Added support to allow patching `functions.ai_complete`.

## 1.38.0 (2025-09-04)

### Snowpark Python API Updates

#### New Features

- Added support for the following AI-powered functions in `functions.py`:
  - `ai_extract`
  - `ai_parse_document`
  - `ai_transcribe`
- Added time travel support for querying historical data:
  - `Session.table()` now supports time travel parameters: `time_travel_mode`, `statement`, `offset`, `timestamp`, `timestamp_type`, and `stream`.
  - `DataFrameReader.table()` supports the same time travel parameters as direct arguments.
  - `DataFrameReader` supports time travel via option chaining (e.g., `session.read.option("time_travel_mode", "at").option("offset", -60).table("my_table")`).
- Added support for specifying the following parameters to `DataFrameWriter.copy_into_location` for validation and writing data to external locations:
    - `validation_mode`
    - `storage_integration`
    - `credentials`
    - `encryption`
- Added support for `Session.directory` and `Session.read.directory` to retrieve the list of all files on a stage with metadata.
- Added support for `DataFrameReader.jdbc`(PrPr) that allows ingesting external data source with jdbc driver.
- Added support for `FileOperation.copy_files` to copy files from a source location to an output stage.
- Added support for the following scalar functions in `functions.py`:
  - `all_user_names`
  - `bitand`
  - `bitand_agg`
  - `bitor`
  - `bitor_agg`
  - `bitxor`
  - `bitxor_agg`
  - `current_account_name`
  - `current_client`
  - `current_ip_address`
  - `current_role_type`
  - `current_organization_name`
  - `current_organization_user`
  - `current_secondary_roles`
  - `current_transaction`
  - `getbit`

#### Bug Fixes

- Fixed the repr of TimestampType to match the actual subtype it represents.
- Fixed a bug in `DataFrameReader.dbapi` that udtf ingestion does not work in stored procedure.
- Fixed a bug in schema inference that caused incorrect stage prefixes to be used.

#### Improvements

- Enhanced error handling in `DataFrameReader.dbapi` thread-based ingestion to prevent unnecessary operations, which improves resource efficiency.
- Bumped cloudpickle dependency to also support `cloudpickle==3.1.1` in addition to previous versions.
- Improved `DataFrameReader.dbapi` (PuPr) ingestion performance for PostgreSQL and MySQL by using server side cursor to fetch data.

### Snowpark pandas API Updates

#### New Features
- Completed support for `pd.read_snowflake()`, `pd.to_iceberg()`,
  `pd.to_pandas()`, `pd.to_snowpark()`, `pd.to_snowflake()`,
  `DataFrame.to_iceberg()`, `DataFrame.to_pandas()`, `DataFrame.to_snowpark()`,
  `DataFrame.to_snowflake()`, `Series.to_iceberg()`, `Series.to_pandas()`,
  `Series.to_snowpark()`, and `Series.to_snowflake()` on the "Pandas" and "Ray"
  backends. Previously, only some of these functions and methods were supported
  on the Pandas backend.
- Added support for `Index.get_level_values()`.

#### Improvements
- Set the default transfer limit in hybrid execution for data leaving Snowflake to 100k, which can be overridden with the SnowflakePandasTransferThreshold environment variable. This configuration is appropriate for scenarios with two available engines, "Pandas" and "Snowflake" on relational workloads.
- Improve import error message by adding `--upgrade` to `pip install "snowflake-snowpark-python[modin]"` in the error message.
- Reduce the telemetry messages from the modin client by pre-aggregating into 5 second windows and only keeping a narrow band of metrics which are useful for tracking hybrid execution and native pandas performance.
- Set the initial row count only when hybrid execution is enabled. This reduces the number of queries issued for many workloads.
- Add a new test parameter for integration tests to enable hybrid execution.

#### Bug Fixes
- Raised `NotImplementedError` instead of `AttributeError` on attempting to call
  Snowflake extension functions/methods `to_dynamic_table()`, `cache_result()`,
  `to_view()`, `create_or_replace_dynamic_table()`, and
  `create_or_replace_view()` on dataframes or series using the pandas or ray
  backends.

## 1.37.0 (2025-08-18)

### Snowpark Python API Updates

#### New Features

- Added support for the following `xpath` functions in `functions.py`:
  - `xpath`
  - `xpath_string`
  - `xpath_boolean`
  - `xpath_int`
  - `xpath_float`
  - `xpath_double`
  - `xpath_long`
  - `xpath_short`
- Added support for parameter `use_vectorized_scanner` in function `Session.write_arrow()`.
- Dataframe profiler adds the following information about each query: describe query time, execution time, and sql query text. To view this information, call session.dataframe_profiler.enable() and call get_execution_profile on a dataframe.
- Added support for `DataFrame.col_ilike`.
- Added support for non-blocking stored procedure calls that return `AsyncJob` objects.
  - Added `block: bool = True` parameter to `Session.call()`. When `block=False`, returns an `AsyncJob` instead of blocking until completion.
  - Added `block: bool = True` parameter to `StoredProcedure.__call__()` for async support across both named and anonymous stored procedures.
  - Added `Session.call_nowait()` that is equivalent to `Session.call(block=False)`.

#### Bug Fixes

- Fixed a bug in CTE optimization stage where `deepcopy` of internal plans would cause a memory spike when a dataframe is created locally using `session.create_dataframe()` using a large input data.
- Fixed a bug in `DataFrameReader.parquet` where the `ignore_case` option in the `infer_schema_options` was not respected.
- Fixed a bug that `to_pandas()` has different format of column name when query result format is set to 'JSON' and 'ARROW'.

#### Deprecations
- Deprecated `pkg_resources`.

#### Dependency Updates

- Added a dependency on `protobuf<6.32`

### Snowpark pandas API Updates

#### New Features

- Added support for efficient transfer of data between Snowflake and Ray with the `DataFrame.set_backend` method. The installed version of `modin` must be at least 0.35.0, and `ray` must be installed.

#### Improvements

#### Dependency Updates

- Updated the supported `modin` versions to >=0.34.0 and <0.36.0 (was previously >= 0.33.0 and <0.35.0).
- Added support for pandas 2.3 when the installed `modin` version is at least 0.35.0.

#### Bug Fixes

- Fixed an issue in hybrid execution mode (PrPr) where `pd.to_datetime` and `pd.to_timedelta` would unexpectedly raise `IndexError`.
- Fixed a bug where `pd.explain_switch` would raise `IndexError` or return `None` if called before any potential switch operations were performed.
- Fixed a bug where calling `pd.concat(axis=0)` on a dataframe with the default, positional index and a dataframe with a different index would produce invalid SQL.

## 1.36.0 (2025-08-05)

### Snowpark Python API Updates

#### New Features

- `Session.create_dataframe` now accepts keyword arguments that are forwarded to the internal call to `Session.write_pandas` or `Session.write_arrow` when creating a DataFrame from a pandas DataFrame or a pyarrow Table.
- Added new APIs for `AsyncJob`:
  - `AsyncJob.is_failed()` returns a `bool` indicating if a job has failed. Can be used in combination with `AsyncJob.is_done()` to determine if a job is finished and errored.
  - `AsyncJob.status()` returns a string representing the current query status (e.g., "RUNNING", "SUCCESS", "FAILED_WITH_ERROR") for detailed monitoring without calling `result()`.
- Added a dataframe profiler. To use, you can call get_execution_profile() on your desired dataframe. This profiler reports the queries executed to evaluate a dataframe, and statistics about each of the query operators. Currently an experimental feature
- Added support for the following functions in `functions.py`:
  - `ai_sentiment`
- Updated the interface for experimental feature `context.configure_development_features`. All development features are disabled by default unless explicitly enabled by the user.

### Snowpark pandas API Updates

#### New Features

#### Improvements
- Hybrid execution row estimate improvements and a reduction of eager calls.
- Add a new configuration variable to control transfer costs out of Snowflake when using hybrid execution.
- Added support for creating permanent and immutable UDFs/UDTFs with `DataFrame/Series/GroupBy.apply`, `map`, and `transform` by passing the `snowflake_udf_params` keyword argument. See documentation for details.
- Added support for mapping np.unique to DataFrame and Series inputs using pd.unique.

#### Bug Fixes

- Fixed an issue where Snowpark pandas plugin would unconditionally disable `AutoSwitchBackend` even when users had explicitly configured it via environment variables or programmatically.

## 1.35.0 (2025-07-24)

### Snowpark Python API Updates

#### New Features

- Added support for the following functions in `functions.py`:
  - `ai_embed`
  - `try_parse_json`

#### Bug Fixes

- Fixed a bug in `DataFrameReader.dbapi` (PrPr) that `dbapi` fail in python stored procedure with process exit with code 1.
- Fixed a bug in `DataFrameReader.dbapi` (PrPr) that `custom_schema` accept illegal schema.
- Fixed a bug in `DataFrameReader.dbapi` (PrPr) that `custom_schema` does not work when connecting to Postgres and Mysql.
- Fixed a bug in schema inference that would cause it to fail for external stages.

#### Improvements

- Improved `query` parameter in `DataFrameReader.dbapi` (PrPr) so that parentheses are not needed around the query.
- Improved error experience in `DataFrameReader.dbapi` (PrPr) when exception happen during inferring schema of target data source.


### Snowpark Local Testing Updates

#### New Features

- Added local testing support for reading files with `SnowflakeFile` using local file paths, the Snow URL semantic (snow://...), local testing framework stages, and Snowflake stages (@stage/file_path).

### Snowpark pandas API Updates

#### New Features

- Added support for `DataFrame.boxplot`.

#### Improvements

- Reduced the number of UDFs/UDTFs created by repeated calls to `apply` or `map` with the same arguments on Snowpark pandas objects.
- Added an example for reading a file from a stage in the docstring for `pd.read_excel`.
- Implemented more efficient data transfer between the Snowflake and Ray backends of Modin (requires modin>=0.35.0 to use).

#### Bug Fixes

- Added an upper bound to the row estimation when the cartesian product from an align or join results in a very large number. This mitigates a performance regression.
- Fix a `pd.read_excel` bug when reading files inside stage inner directory.

## 1.34.0 (2025-07-15)

### Snowpark Python API Updates

#### New Features

- Added a new option `TRY_CAST` to `DataFrameReader`. When `TRY_CAST` is True columns are wrapped in a `TRY_CAST` statement rather than a hard cast when loading data.
- Added a new option `USE_RELAXED_TYPES` to the `INFER_SCHEMA_OPTIONS` of `DataFrameReader`. When set to True this option casts all strings to max length strings and all numeric types to `DoubleType`.
- Added debuggability improvements to eagerly validate dataframe schema metadata. Enable it using `snowflake.snowpark.context.configure_development_features()`.
- Added a new function `snowflake.snowpark.dataframe.map_in_pandas` that allows users map a function across a dataframe. The mapping function takes an iterator of pandas dataframes as input and provides one as output.
- Added a ttl cache to describe queries. Repeated queries in a 15 second interval will use the cached value rather than requery Snowflake.
- Added a parameter `fetch_with_process` to `DataFrameReader.dbapi` (PrPr) to enable multiprocessing for parallel data fetching in local ingestion. By default, local ingestion uses multithreading. Multiprocessing may improve performance for CPU-bound tasks like Parquet file generation.
- Added a new function `snowflake.snowpark.functions.model` that allows users to call methods of a model.

#### Improvements

- Added support for row validation using XSD schema using `rowValidationXSDPath` option when reading XML files with a row tag using `rowTag` option.
- Improved SQL generation for `session.table().sample()` to generate a flat SQL statement.
- Added support for complex column expression as input for `functions.explode`.
- Added debuggability improvements to show which Python lines an SQL compilation error corresponds to. Enable it using `snowflake.snowpark.context.configure_development_features()`. This feature also depends on AST collection to be enabled in the session which can be done using `session.ast_enabled = True`.
- Set enforce_ordering=True when calling `to_snowpark_pandas()` from a snowpark dataframe containing DML/DDL queries instead of throwing a NotImplementedError.

#### Bug Fixes

- Fixed a bug caused by redundant validation when creating an iceberg table.
- Fixed a bug in `DataFrameReader.dbapi` (PrPr) where closing the cursor or connection could unexpectedly raise an error and terminate the program.
- Fixed ambiguous column errors when using table functions in `DataFrame.select()` that have output columns matching the input DataFrame's columns. This improvement works when dataframe columns are provided as `Column` objects.
- Fixed a bug where having a NULL in a column with DecimalTypes would cast the column to FloatTypes instead and lead to precision loss.

### Snowpark Local Testing Updates

#### Bug Fixes

- Fixed a bug when processing windowed functions that lead to incorrect indexing in results.
- When a scalar numeric is passed to fillna we will ignore non-numeric columns instead of producing an error.

### Snowpark pandas API Updates

#### New Features

- Added support for `DataFrame.to_excel` and `Series.to_excel`.
- Added support for `pd.read_feather`, `pd.read_orc`, and `pd.read_stata`.
- Added support for `pd.explain_switch()` to return debugging information on hybrid execution decisions.
- Support `pd.read_snowflake` when the global modin backend is `Pandas`.
- Added support for `pd.to_dynamic_table`, `pd.to_iceberg`, and `pd.to_view`.

#### Improvements

- Added modin telemetry on API calls and hybrid engine switches.
- Show more helpful error messages to Snowflake Notebook users when the `modin` or `pandas` version does not match our requirements.
- Added a data type guard to the cost functions for hybrid execution mode (PrPr) which checks for data type compatibility.
- Added automatic switching to the pandas backend in hybrid execution mode (PrPr) for many methods that are not directly implemented in Snowpark pandas.
- Set the 'type' and other standard fields for Snowpark pandas telemetry.

#### Dependency Updates

- Added tqdm and ipywidgets as dependencies so that progress bars appear when switching between modin backends.
- Updated the supported `modin` versions to >=0.33.0 and <0.35.0 (was previously >= 0.32.0 and <0.34.0).

#### Bug Fixes

- Fixed a bug in hybrid execution mode (PrPr) where certain Series operations would raise `TypeError: numpy.ndarray object is not callable`.
- Fixed a bug in hybrid execution mode (PrPr) where calling numpy operations like `np.where` on modin objects with the Pandas backend would raise an `AttributeError`. This fix requires `modin` version 0.34.0 or newer.
- Fixed issue in `df.melt` where the resulting values have an additional suffix applied.

## 1.33.0 (2025-06-19)

### Snowpark Python API Updates

#### New Features

- Added support for MySQL in `DataFrameWriter.dbapi` (PrPr) for both Parquet and UDTF-based ingestion.
- Added support for PostgreSQL in `DataFrameReader.dbapi` (PrPr) for both Parquet and UDTF-based ingestion.
- Added support for Databricks in `DataFrameWriter.dbapi` (PrPr) for UDTF-based ingestion.
- Added support to `DataFrameReader` to enable use of `PATTERN` when reading files with `INFER_SCHEMA` enabled.
- Added support for the following AI-powered functions in `functions.py`:
  - `ai_complete`
  - `ai_similarity`
  - `ai_summarize_agg` (originally `summarize_agg`)
  - different config options for `ai_classify`
- Added support for more options when reading XML files with a row tag using `rowTag` option:
  - Added support for removing namespace prefixes from col names using `ignoreNamespace` option.
  - Added support for specifying the prefix for the attribute column in the result table using `attributePrefix` option.
  - Added support for excluding attributes from the XML element using `excludeAttributes` option.
  - Added support for specifying the column name for the value when there are attributes in an element that has no child elements using `valueTag` option.
  - Added support for specifying the value to treat as a ``null`` value using `nullValue` option.
  - Added support for specifying the character encoding of the XML file using `charset` option.
  - Added support for ignoring surrounding whitespace in the XML element using `ignoreSurroundingWhitespace` option.
- Added support for parameter `return_dataframe` in `Session.call`, which can be used to set the return type of the functions to a `DataFrame` object.
- Added a new argument to `Dataframe.describe` called `strings_include_math_stats` that triggers `stddev` and `mean` to be calculated for String columns.
- Added support for retrieving `Edge.properties` when retrieving lineage from `DGQL` in `DataFrame.lineage.trace`.
- Added a parameter `table_exists` to `DataFrameWriter.save_as_table` that allows specifying if a table already exists. This allows skipping a table lookup that can be expensive.

#### Bug Fixes

- Fixed a bug in `DataFrameReader.dbapi` (PrPr) where the `create_connection` defined as local function was incompatible with multiprocessing.
- Fixed a bug in `DataFrameReader.dbapi` (PrPr) where databricks `TIMESTAMP` type was converted to Snowflake `TIMESTAMP_NTZ` type which should be `TIMESTAMP_LTZ` type.
- Fixed a bug in `DataFrameReader.json` where repeated reads with the same reader object would create incorrectly quoted columns.
- Fixed a bug in `DataFrame.to_pandas()` that would drop column names when converting a dataframe that did not originate from a select statement.
- Fixed a bug that `DataFrame.create_or_replace_dynamic_table` raises error when the dataframe contains a UDTF and `SELECT *` in UDTF not being parsed correctly.
- Fixed a bug where casted columns could not be used in the values-clause of in functions.

#### Improvements

- Improved the error message for `Session.write_pandas()` and `Session.create_dataframe()` when the input pandas DataFrame does not have a column.
- Improved `DataFrame.select` when the arguments contain a table function with output columns that collide with columns of current dataframe. With the improvement, if user provides non-colliding columns in `df.select("col1", "col2", table_func(...))` as string arguments, then the query generated by snowpark client will not raise ambiguous column error.
- Improved `DataFrameReader.dbapi` (PrPr) to use in-memory Parquet-based ingestion for better performance and security.
- Improved `DataFrameReader.dbapi` (PrPr) to use `MATCH_BY_COLUMN_NAME=CASE_SENSITIVE` in copy into table operation.

### Snowpark Local Testing Updates

#### New Features

- Added support for snow urls (snow://) in local file testing.

#### Bug Fixes

- Fixed a bug in `Column.isin` that would cause incorrect filtering on joined or previously filtered data.
- Fixed a bug in `snowflake.snowpark.functions.concat_ws` that would cause results to have an incorrect index.

### Snowpark pandas API Updates

#### Dependency Updates

- Updated `modin` dependency constraint from 0.32.0 to >=0.32.0, <0.34.0. The latest version tested with Snowpark pandas is `modin` 0.33.1.

#### New Features

- Added support for **Hybrid Execution (PrPr)**. By running `from modin.config import AutoSwitchBackend; AutoSwitchBackend.enable()`, Snowpark pandas will automatically choose whether to run certain pandas operations locally or on Snowflake. This feature is disabled by default.

#### Improvements

- Set the default value of the `index` parameter to `False` for `DataFrame.to_view`, `Series.to_view`, `DataFrame.to_dynamic_table`, and `Series.to_dynamic_table`.
- Added `iceberg_version` option to table creation functions.
- Reduced query count for many operations, including `insert`, `repr`, and `groupby`, that previously issued a query to retrieve the input data's size.

#### Bug Fixes

- Fixed a bug in `Series.where` when the `other` parameter is an unnamed `Series`.


## 1.32.0 (2025-05-15)

### Snowpark Python API Updates

#### Improvements

- Invoking snowflake system procedures does not invoke an additional `describe procedure` call to check the return type of the procedure.
- Added support for `Session.create_dataframe()` with the stage URL and FILE data type.
- Added support for different modes for dealing with corrupt XML records when reading an XML file using `session.read.option('mode', <mode>), option('rowTag', <tag_name>).xml(<stage_file_path>)`. Currently `PERMISSIVE`, `DROPMALFORMED` and `FAILFAST` are supported.
- Improved the error message of the XML reader when the specified row tag is not found in the file.
- Improved query generation for `Dataframe.drop` to use `SELECT * EXCLUDE ()` to exclude the dropped columns. To enable this feature, set `session.conf.set("use_simplified_query_generation", True)`.
- Added support for `VariantType` to `StructType.from_json`

#### Bug Fixes

- Fixed a bug in `DataFrameWriter.dbapi` (PrPr) that unicode or double-quoted column name in external database causes error because not quoted correctly.
- Fixed a bug where named fields in nested OBJECT data could cause errors when containing spaces.
- Fixed a bug duplicated `native_app_params` parameters in register udaf function.

### Snowpark Local Testing Updates

#### Bug Fixes

- Fixed a bug in `snowflake.snowpark.functions.rank` that would cause sort direction to not be respected.
- Fixed a bug in `snowflake.snowpark.functions.to_timestamp_*` that would cause incorrect results on filtered data.

### Snowpark pandas API Updates

#### New Features

- Added support for dict values in `Series.str.get`, `Series.str.slice`, and `Series.str.__getitem__` (`Series.str[...]`).
- Added support for `DataFrame.to_html`.
- Added support for `DataFrame.to_string` and `Series.to_string`.
- Added support for reading files from S3 buckets using `pd.read_csv`.
- Added `ENFORCE_EXISTING_FILE_FORMAT` option to the `DataFrameReader`, which allows to read a dataframe only based on an existing file format object when used together with `FORMAT_NAME`.

#### Improvements

- Make `iceberg_config` a required parameter for `DataFrame.to_iceberg` and `Series.to_iceberg`.

## 1.31.1 (2025-05-05)

### Snowpark Python API Updates

#### Bug Fixes

- Updated conda build configuration to deprecate Python 3.8 support, preventing installation in incompatible environments.

## 1.31.0 (2025-04-24)

### Snowpark Python API Updates

#### New Features

- Added support for `restricted caller` permission of `execute_as` argument in `StoredProcedure.register()`.
- Added support for non-select statement in `DataFrame.to_pandas()`.
- Added support for `artifact_repository` parameter to `Session.add_packages`, `Session.add_requirements`, `Session.get_packages`, `Session.remove_package`, and `Session.clear_packages`.
- Added support for reading an XML file using a row tag by `session.read.option('rowTag', <tag_name>).xml(<stage_file_path>)` (experimental).
  - Each XML record is extracted as a separate row.
  - Each field within that record becomes a separate column of type VARIANT, which can be further queried using dot notation, e.g., `col(a.b.c)`.
- Added updates to `DataFrameReader.dbapi` (PrPr):
  - Added `fetch_merge_count` parameter for optimizing performance by merging multiple fetched data into a single Parquet file.
  - Added support for Databricks.
  - Added support for ingestion with Snowflake UDTF.
- Added support for the following AI-powered functions in `functions.py` (Private Preview):
  - `prompt`
  - `ai_filter` (added support for `prompt()` function and image files, and changed the second argument name from `expr` to `file`)
  - `ai_classify`

#### Improvements

- Renamed the `relaxed_ordering` param into `enforce_ordering` for `DataFrame.to_snowpark_pandas`. Also the new default values is `enforce_ordering=False` which has the opposite effect of the previous default value, `relaxed_ordering=False`.
- Improved `DataFrameReader.dbapi` (PrPr) reading performance by setting the default `fetch_size` parameter value to 1000.
- Improve the error message for invalid identifier SQL error by suggesting the potentially matching identifiers.
- Reduced the number of describe queries issued when creating a DataFrame from a Snowflake table using `session.table`.
- Improved performance and accuracy of `DataFrameAnalyticsFunctions.time_series_agg()`.

#### Bug Fixes

- Fixed a bug in `DataFrame.group_by().pivot().agg` when the pivot column and aggregate column are the same.
- Fixed a bug in `DataFrameReader.dbapi` (PrPr) where a `TypeError` was raised when `create_connection` returned a connection object of an unsupported driver type.
- Fixed a bug where `df.limit(0)` call would not properly apply.
- Fixed a bug in `DataFrameWriter.save_as_table` that caused reserved names to throw errors when using append mode.

#### Deprecations

- Deprecated support for Python3.8.
- Deprecated argument `sliding_interval` in `DataFrameAnalyticsFunctions.time_series_agg()`.

### Snowpark Local Testing Updates

#### New Features

- Added support for Interval expression to `Window.range_between`.
- Added support for `array_construct` function.

#### Bug Fixes

- Fixed a bug in local testing where transient `__pycache__` directory was unintentionally copied during stored procedure execution via import.
- Fixed a bug in local testing that created incorrect result for `Column.like` calls.
- Fixed a bug in local testing that caused `Column.getItem` and `snowpark.snowflake.functions.get` to raise `IndexError` rather than return null.
- Fixed a bug in local testing where `df.limit(0)` call would not properly apply.
- Fixed a bug in local testing where a `Table.merge` into an empty table would cause an exception.

### Snowpark pandas API Updates

#### Dependency Updates

- Updated `modin` from 0.30.1 to 0.32.0.
- Added support for `numpy` 2.0 and above.

#### New Features

- Added support for `DataFrame.create_or_replace_view` and `Series.create_or_replace_view`.
- Added support for `DataFrame.create_or_replace_dynamic_table` and `Series.create_or_replace_dynamic_table`.
- Added support for `DataFrame.to_view` and `Series.to_view`.
- Added support for `DataFrame.to_dynamic_table` and `Series.to_dynamic_table`.
- Added support for `DataFrame.groupby.resample` for aggregations `max`, `mean`, `median`, `min`, and `sum`.
- Added support for reading stage files using:
  - `pd.read_excel`
  - `pd.read_html`
  - `pd.read_pickle`
  - `pd.read_sas`
  - `pd.read_xml`
- Added support for `DataFrame.to_iceberg` and `Series.to_iceberg`.
- Added support for dict values in `Series.str.len`.

#### Improvements

- Improve performance of `DataFrame.groupby.apply` and `Series.groupby.apply` by avoiding expensive pivot step.
- Added estimate for row count upper bound to `OrderedDataFrame` to enable better engine switching. This could potentially result in increased query counts.
- Renamed the `relaxed_ordering` param into `enforce_ordering` for `pd.read_snowflake`. Also the new default value is `enforce_ordering=False` which has the opposite effect of the previous default value, `relaxed_ordering=False`.

#### Bug Fixes

- Fixed a bug for `pd.read_snowflake` when reading iceberg tables and `enforce_ordering=True`.

## 1.30.0 (2025-03-27)

### Snowpark Python API Updates

#### New Features

- Added Support for relaxed consistency and ordering guarantees in `Dataframe.to_snowpark_pandas` by introducing the new parameter `relaxed_ordering`.
- `DataFrameReader.dbapi` (PrPr) now accepts a list of strings for the session_init_statement parameter, allowing multiple SQL statements to be executed during session initialization.

#### Improvements

- Improved query generation for `Dataframe.stat.sample_by` to generate a single flat query that scales well with large `fractions` dictionary compared to older method of creating a UNION ALL subquery for each key in `fractions`. To enable this feature, set `session.conf.set("use_simplified_query_generation", True)`.
- Improved performance of `DataFrameReader.dbapi` by enable vectorized option when copy parquet file into table.
- Improved query generation for `DataFrame.random_split` in the following ways. They can be enabled by setting `session.conf.set("use_simplified_query_generation", True)`:
  - Removed the need to `cache_result` in the internal implementation of the input dataframe resulting in a pure lazy dataframe operation.
  - The `seed` argument now behaves as expected with repeatable results across multiple calls and sessions.
- `DataFrame.fillna` and `DataFrame.replace` now both support fitting `int` and `float` into `Decimal` columns if `include_decimal` is set to True.
- Added documentation for the following UDF and stored procedure functions in `files.py` as a result of their General Availability.
  - `SnowflakeFile.write`
  - `SnowflakeFile.writelines`
  - `SnowflakeFile.writeable`
- Minor documentation changes for `SnowflakeFile` and `SnowflakeFile.open()`

#### Bug Fixes

- Fixed a bug for the following functions that raised errors `.cast()` is applied to their output
  - `from_json`
  - `size`

### Snowpark Local Testing Updates

#### Bug Fixes

- Fixed a bug in aggregation that caused empty groups to still produce rows.
- Fixed a bug in `Dataframe.except_` that would cause rows to be incorrectly dropped.
- Fixed a bug that caused `to_timestamp` to fail when casting filtered columns.

### Snowpark pandas API Updates

#### New Features

- Added support for list values in `Series.str.__getitem__` (`Series.str[...]`).
- Added support for `pd.Grouper` objects in group by operations. When `freq` is specified, the default values of the `sort`, `closed`, `label`, and `convention` arguments are supported; `origin` is supported when it is `start` or `start_day`.
- Added support for relaxed consistency and ordering guarantees in `pd.read_snowflake` for both named data sources (e.g., tables and views) and query data sources by introducing the new parameter `relaxed_ordering`.

#### Improvements

- Raise a warning whenever `QUOTED_IDENTIFIERS_IGNORE_CASE` is found to be set, ask user to unset it.
- Improved how a missing `index_label` in `DataFrame.to_snowflake` and `Series.to_snowflake` is handled when `index=True`. Instead of raising a `ValueError`, system-defined labels are used for the index columns.
- Improved error message for `groupby or DataFrame or Series.agg` when the function name is not supported.

## 1.29.1 (2025-03-12)

### Snowpark Python API Updates

#### Bug Fixes

- Fixed a bug in `DataFrameReader.dbapi` (PrPr) that prevents usage in stored procedure and snowbooks.

## 1.29.0 (2025-03-05)

### Snowpark Python API Updates

#### New Features

- Added support for the following AI-powered functions in `functions.py` (Private Preview):
  - `ai_filter`
  - `ai_agg`
  - `summarize_agg`
- Added support for the new FILE SQL type support, with the following related functions in `functions.py` (Private Preview):
  - `fl_get_content_type`
  - `fl_get_etag`
  - `fl_get_file_type`
  - `fl_get_last_modified`
  - `fl_get_relative_path`
  - `fl_get_scoped_file_url`
  - `fl_get_size`
  - `fl_get_stage`
  - `fl_get_stage_file_url`
  - `fl_is_audio`
  - `fl_is_compressed`
  - `fl_is_document`
  - `fl_is_image`
  - `fl_is_video`
- Added support for importing third-party packages from PyPi using Artifact Repository (Private Preview):
  - Use keyword arguments `artifact_repository` and `artifact_repository_packages` to specify your artifact repository and packages respectively when registering stored procedures or user defined functions.
  - Supported APIs are:
    - `Session.sproc.register`
    - `Session.udf.register`
    - `Session.udaf.register`
    - `Session.udtf.register`
    - `functions.sproc`
    - `functions.udf`
    - `functions.udaf`
    - `functions.udtf`
    - `functions.pandas_udf`
    - `functions.pandas_udtf`

#### Bug Fixes

- Fixed a bug where creating a Dataframe with large number of values raised `Unsupported feature 'SCOPED_TEMPORARY'.` error if thread-safe session was disabled.
- Fixed a bug where `df.describe` raised internal SQL execution error when the dataframe is created from reading a stage file and CTE optimization is enabled.
- Fixed a bug where `df.order_by(A).select(B).distinct()` would generate invalid SQL when simplified query generation was enabled using `session.conf.set("use_simplified_query_generation", True)`.
- Disabled simplified query generation by default.

#### Improvements

- Improved version validation warnings for `snowflake-snowpark-python` package compatibility when registering stored procedures. Now, warnings are only triggered if the major or minor version does not match, while bugfix version differences no longer generate warnings.
- Bumped cloudpickle dependency to also support `cloudpickle==3.0.0` in addition to previous versions.

### Snowpark Local Testing Updates

#### New Features

- Added support for literal values to `range_between` window function.

### Snowpark pandas API Updates

#### New Features

- Added support for list values in `Series.str.slice`.
- Added support for applying Snowflake Cortex functions `ClassifyText`, `Translate`, and `ExtractAnswer`.
- Added support for `Series.hist`.

#### Improvements

- Improved performance of `DataFrame.groupby.transform` and `Series.groupby.transform` by avoiding expensive pivot step.
- Improve error message for `pd.to_snowflake`, `DataFrame.to_snowflake`, and `Series.to_snowflake` when the table does not exist.
- Improve readability of docstring for the `if_exists` parameter in `pd.to_snowflake`, `DataFrame.to_snowflake`, and `Series.to_snowflake`.
- Improve error message for all pandas functions that use UDFs with Snowpark objects.

#### Bug Fixes

- Fixed a bug in `Series.rename_axis` where an `AttributeError` was being raised.
- Fixed a bug where `pd.get_dummies` didn't ignore NULL/NaN values by default.
- Fixed a bug where repeated calls to `pd.get_dummies` results in 'Duplicated column name error'.
- Fixed a bug in `pd.get_dummies` where passing list of columns generated incorrect column labels in output DataFrame.
- Update `pd.get_dummies` to return bool values instead of int.

## 1.28.0 (2025-02-20)

### Snowpark Python API Updates

#### New Features

- Added support for the following functions in `functions.py`
  - `normal`
  - `randn`
- Added support for `allow_missing_columns` parameter to `Dataframe.union_by_name` and `Dataframe.union_all_by_name`.

#### Improvements

- Improved query generation for `Dataframe.distinct` to generate `SELECT DISTINCT` instead of `SELECT` with `GROUP BY` all columns. To disable this feature, set `session.conf.set("use_simplified_query_generation", False)`.

#### Deprecations

- Deprecated Snowpark Python function `snowflake_cortex_summarize`. Users can install snowflake-ml-python and use the snowflake.cortex.summarize function instead.
- Deprecated Snowpark Python function `snowflake_cortex_sentiment`. Users can install snowflake-ml-python and use the snowflake.cortex.sentiment function instead.

#### Bug Fixes

- Fixed a bug where session-level query tag was overwritten by a stacktrace for dataframes that generate multiple queries. Now, the query tag will only be set to the stacktrace if `session.conf.set("collect_stacktrace_in_query_tag", True)`.
- Fixed a bug in `Session._write_pandas` where it was erroneously passing `use_logical_type` parameter to `Session._write_modin_pandas_helper` when writing a Snowpark pandas object.
- Fixed a bug in options sql generation that could cause multiple values to be formatted incorrectly.
- Fixed a bug in `Session.catalog` where empty strings for database or schema were not handled correctly and were generating erroneous sql statements.

#### Experimental Features

- Added support for writing pyarrow Tables to Snowflake tables.

### Snowpark pandas API Updates

#### New Features

- Added support for applying Snowflake Cortex functions `Summarize` and `Sentiment`.
- Added support for list values in `Series.str.get`.

#### Bug Fixes

- Fixed a bug in `apply` where kwargs were not being correctly passed into the applied function.

### Snowpark Local Testing Updates

#### New Features
- Added support for the following functions
    - `hour`
    - `minute`
- Added support for NULL_IF parameter to csv reader.
- Added support for `date_format`, `datetime_format`, and `timestamp_format` options when loading csvs.

#### Bug Fixes

- Fixed a bug in Dataframe.join that caused columns to have incorrect typing.
- Fixed a bug in when statements that caused incorrect results in the otherwise clause.


## 1.27.0 (2025-02-03)

### Snowpark Python API Updates

#### New Features

- Added support for the following functions in `functions.py`
  - `array_reverse`
  - `divnull`
  - `map_cat`
  - `map_contains_key`
  - `map_keys`
  - `nullifzero`
  - `snowflake_cortex_sentiment`
  - `acosh`
  - `asinh`
  - `atanh`
  - `bit_length`
  - `bitmap_bit_position`
  - `bitmap_bucket_number`
  - `bitmap_construct_agg`
  - `bitshiftright_unsigned`
  - `cbrt`
  - `equal_null`
  - `from_json`
  - `ifnull`
  - `localtimestamp`
  - `max_by`
  - `min_by`
  - `nth_value`
  - `nvl`
  - `octet_length`
  - `position`
  - `regr_avgx`
  - `regr_avgy`
  - `regr_count`
  - `regr_intercept`
  - `regr_r2`
  - `regr_slope`
  - `regr_sxx`
  - `regr_sxy`
  - `regr_syy`
  - `try_to_binary`
  - `base64`
  - `base64_decode_string`
  - `base64_encode`
  - `editdistance`
  - `hex`
  - `hex_encode`
  - `instr`
  - `log1p`
  - `log2`
  - `log10`
  - `percentile_approx`
  - `unbase64`
- Added support for `seed` argument in `DataFrame.stat.sample_by`. Note that it only supports a `Table` object, and will be ignored for a `DataFrame` object.
- Added support for specifying a schema string (including implicit struct syntax) when calling `DataFrame.create_dataframe`.
- Added support for `DataFrameWriter.insert_into/insertInto`. This method also supports local testing mode.
- Added support for `DataFrame.create_temp_view` to create a temporary view. It will fail if the view already exists.
- Added support for multiple columns in the functions `map_cat` and `map_concat`.
- Added an option `keep_column_order` for keeping original column order in `DataFrame.with_column` and `DataFrame.with_columns`.
- Added options to column casts that allow renaming or adding fields in StructType columns.
- Added support for `contains_null` parameter to ArrayType.
- Added support for creating a temporary view via `DataFrame.create_or_replace_temp_view` from a DataFrame created by reading a file from a stage.
- Added support for `value_contains_null` parameter to MapType.
- Added support for using `Column` object in `Column.in_` and `functions.in_`.
- Added `interactive` to telemetry that indicates whether the current environment is an interactive one.
- Allow `session.file.get` in a Native App to read file paths starting with `/` from the current version
- Added support for multiple aggregation functions after `DataFrame.pivot`.

#### Experimental Features

- Added `Catalog` class to manage snowflake objects. It can be accessed via `Session.catalog`.
  - `snowflake.core` is a dependency required for this feature.
- Allow user input schema when reading JSON file on stage.
- Added support for specifying a schema string (including implicit struct syntax) when calling `DataFrame.create_dataframe`.

#### Improvements

- Updated README.md to include instructions on how to verify package signatures using `cosign`.

#### Bug Fixes

- Fixed a bug in local testing mode that caused a column to contain None when it should contain 0.
- Fixed a bug in `StructField.from_json` that prevented TimestampTypes with `tzinfo` from being parsed correctly.
- Fixed a bug in function `date_format` that caused an error when the input column was date type or timestamp type.
- Fixed a bug in dataframe that null value can be inserted in a non-nullable column.
- Fixed a bug in `replace` and `lit` which raised type hint assertion error when passing `Column` expression objects.
- Fixed a bug in `pandas_udf` and `pandas_udtf` where `session` parameter was erroneously ignored.
- Fixed a bug that raised incorrect type conversion error for system function called through `session.call`.

### Snowpark pandas API Updates

#### New Features

- Added support for `Series.str.ljust` and `Series.str.rjust`.
- Added support for `Series.str.center`.
- Added support for `Series.str.pad`.
- Added support for applying Snowpark Python function `snowflake_cortex_sentiment`.
- Added support for `DataFrame.map`.
- Added support for `DataFrame.from_dict` and `DataFrame.from_records`.
- Added support for mixed case field names in struct type columns.
- Added support for `SeriesGroupBy.unique`
- Added support for `Series.dt.strftime` with the following directives:
  - %d: Day of the month as a zero-padded decimal number.
  - %m: Month as a zero-padded decimal number.
  - %Y: Year with century as a decimal number.
  - %H: Hour (24-hour clock) as a zero-padded decimal number.
  - %M: Minute as a zero-padded decimal number.
  - %S: Second as a zero-padded decimal number.
  - %f: Microsecond as a decimal number, zero-padded to 6 digits.
  - %j: Day of the year as a zero-padded decimal number.
  - %X: Locale’s appropriate time representation.
  - %%: A literal '%' character.
- Added support for `Series.between`.
- Added support for `include_groups=False` in `DataFrameGroupBy.apply`.
- Added support for `expand=True` in `Series.str.split`.
- Added support for `DataFrame.pop` and `Series.pop`.
- Added support for `first` and `last` in `DataFrameGroupBy.agg` and `SeriesGroupBy.agg`.
- Added support for `Index.drop_duplicates`.
- Added support for aggregations `"count"`, `"median"`, `np.median`,
  `"skew"`, `"std"`, `np.std` `"var"`, and `np.var` in
  `pd.pivot_table()`, `DataFrame.pivot_table()`, and `pd.crosstab()`.

#### Improvements
- Improve performance of `DataFrame.map`, `Series.apply` and `Series.map` methods by mapping numpy functions to snowpark functions if possible.
- Added documentation for `DataFrame.map`.
- Improve performance of `DataFrame.apply` by mapping numpy functions to snowpark functions if possible.
- Added documentation on the extent of Snowpark pandas interoperability with scikit-learn.
- Infer return type of functions in `Series.map`, `Series.apply` and `DataFrame.map` if type-hint is not provided.
- Added `call_count` to telemetry that counts method calls including interchange protocol calls.

## 1.26.0 (2024-12-05)

### Snowpark Python API Updates

#### New Features

- Added support for property `version` and class method `get_active_session` for `Session` class.
- Added new methods and variables to enhance data type handling and JSON serialization/deserialization:
  - To `DataType`, its derived classes, and `StructField`:
    - `type_name`: Returns the type name of the data.
    - `simple_string`: Provides a simple string representation of the data.
    - `json_value`: Returns the data as a JSON-compatible value.
    - `json`: Converts the data to a JSON string.
  - To `ArrayType`, `MapType`, `StructField`, `PandasSeriesType`, `PandasDataFrameType` and `StructType`:
    - `from_json`: Enables these types to be created from JSON data.
  - To `MapType`:
    - `keyType`: keys of the map
    - `valueType`: values of the map
- Added support for method `appName` in `SessionBuilder`.
- Added support for `include_nulls` argument in `DataFrame.unpivot`.
- Added support for following functions in `functions.py`:
  - `size` to get size of array, object, or map columns.
  - `collect_list` an alias of `array_agg`.
  - `substring` makes `len` argument optional.
- Added parameter `ast_enabled` to session for internal usage (default: `False`).

#### Improvements

- Added support for specifying the following to `DataFrame.create_or_replace_dynamic_table`:
  - `iceberg_config` A dictionary that can hold the following iceberg configuration options:
    - `external_volume`
    - `catalog`
    - `base_location`
    - `catalog_sync`
    - `storage_serialization_policy`
- Added support for nested data types to `DataFrame.print_schema`
- Added support for `level` parameter to `DataFrame.print_schema`
- Improved flexibility of `DataFrameReader` and `DataFrameWriter` API by adding support for the following:
  - Added `format` method to `DataFrameReader` and `DataFrameWriter` to specify file format when loading or unloading results.
  - Added `load` method to `DataFrameReader` to work in conjunction with `format`.
  - Added `save` method to `DataFrameWriter` to work in conjunction with `format`.
  - Added support to read keyword arguments to `options` method for `DataFrameReader` and `DataFrameWriter`.
- Relaxed the cloudpickle dependency for Python 3.11 to simplify build requirements. However, for Python 3.11, `cloudpickle==2.2.1` remains the only supported version.

#### Bug Fixes

- Removed warnings that dynamic pivot features were in private preview, because
  dynamic pivot is now generally available.
- Fixed a bug in `session.read.options` where `False` Boolean values were incorrectly parsed as `True` in the generated file format.

#### Dependency Updates

- Added a runtime dependency on `python-dateutil`.

### Snowpark pandas API Updates

#### New Features

- Added partial support for `Series.map` when `arg` is a pandas `Series` or a
  `collections.abc.Mapping`. No support for instances of `dict` that implement
  `__missing__` but are not instances of `collections.defaultdict`.
- Added support for `DataFrame.align` and `Series.align` for `axis=1` and `axis=None`.
- Added support for `pd.json_normalize`.
- Added support for `GroupBy.pct_change` with `axis=0`, `freq=None`, and `limit=None`.
- Added support for `DataFrameGroupBy.__iter__` and `SeriesGroupBy.__iter__`.
- Added support for `np.sqrt`, `np.trunc`, `np.floor`, numpy trig functions, `np.exp`, `np.abs`, `np.positive` and `np.negative`.
- Added partial support for the dataframe interchange protocol method
  `DataFrame.__dataframe__()`.

#### Bug Fixes

- Fixed a bug in `df.loc` where setting a single column from a series results in unexpected `None` values.

#### Improvements

- Use UNPIVOT INCLUDE NULLS for unpivot operations in pandas instead of sentinel values.
- Improved documentation for pd.read_excel.

## 1.25.0 (2024-11-14)

### Snowpark Python API Updates

#### New Features

- Added the following new functions in `snowflake.snowpark.dataframe`:
  - `map`
- Added support for passing parameter `include_error` to `Session.query_history` to record queries that have error during execution.

#### Improvements

- When target stage is not set in profiler, a default stage from `Session.get_session_stage` is used instead of raising `SnowparkSQLException`.
- Allowed lower case or mixed case input when calling `Session.stored_procedure_profiler.set_active_profiler`.
- Added distributed tracing using open telemetry APIs for action function in `DataFrame`:
  - `cache_result`
- Removed opentelemetry warning from logging.

#### Bug Fixes

- Fixed the pre-action and post-action query propagation when `In` expression were used in selects.
- Fixed a bug that raised error `AttributeError` while calling `Session.stored_procedure_profiler.get_output` when `Session.stored_procedure_profiler` is disabled.

#### Dependency Updates

- Added a dependency on `protobuf>=5.28` and `tzlocal` at runtime.
- Added a dependency on `protoc-wheel-0` for the development profile.
- Require `snowflake-connector-python>=3.12.0, <4.0.0` (was `>=3.10.0`).

### Snowpark pandas API Updates

#### Dependency Updates

- Updated `modin` from 0.28.1 to 0.30.1.
- Added support for all `pandas` 2.2.x versions.

#### New Features

- Added support for `Index.to_numpy`.
- Added support for `DataFrame.align` and `Series.align` for `axis=0`.
- Added support for `size` in `GroupBy.aggregate`, `DataFrame.aggregate`, and `Series.aggregate`.
- Added support for `snowflake.snowpark.functions.window`
- Added support for `pd.read_pickle` (Uses native pandas for processing).
- Added support for `pd.read_html` (Uses native pandas for processing).
- Added support for `pd.read_xml` (Uses native pandas for processing).
- Added support for aggregation functions `"size"` and `len` in `GroupBy.aggregate`, `DataFrame.aggregate`, and `Series.aggregate`.
- Added support for list values in `Series.str.len`.

#### Bug Fixes

- Fixed a bug where aggregating a single-column dataframe with a single callable function (e.g. `pd.DataFrame([0]).agg(np.mean)`) would fail to transpose the result.
- Fixed bugs where `DataFrame.dropna()` would:
  - Treat an empty `subset` (e.g. `[]`) as if it specified all columns instead of no columns.
  - Raise a `TypeError` for a scalar `subset` instead of filtering on just that column.
  - Raise a `ValueError` for a `subset` of type `pandas.Index` instead of filtering on the columns in the index.
- Disable creation of scoped read only table to mitigate Disable creation of scoped read only table to mitigate `TableNotFoundError` when using dynamic pivot in notebook environment.
- Fixed a bug when concat dataframe or series objects are coming from the same dataframe when axis = 1.

#### Improvements

- Improve np.where with scalar x value by eliminating unnecessary join and temp table creation.
- Improve get_dummies performance by flattening the pivot with join.
- Improve align performance when aligning on row position column by removing unnecessary window functions.



### Snowpark Local Testing Updates

#### New Features

- Added support for patching functions that are unavailable in the `snowflake.snowpark.functions` module.
- Added support for `snowflake.snowpark.functions.any_value`

#### Bug Fixes

- Fixed a bug where `Table.update` could not handle `VariantType`, `MapType`, and `ArrayType` data types.
- Fixed a bug where column aliases were incorrectly resolved in `DataFrame.join`, causing errors when selecting columns from a joined DataFrame.
- Fixed a bug where `Table.update` and `Table.merge` could fail if the target table's index was not the default `RangeIndex`.

## 1.24.0 (2024-10-28)

### Snowpark Python API Updates

#### New Features

- Updated `Session` class to be thread-safe. This allows concurrent DataFrame transformations, DataFrame actions, UDF and stored procedure registration, and concurrent file uploads when using the same `Session` object.
  - The feature is disabled by default and can be enabled by setting `FEATURE_THREAD_SAFE_PYTHON_SESSION` to `True` for account.
  - Updating session configurations, like changing database or schema, when multiple threads are using the session may lead to unexpected behavior.
  - When enabled, some internally created temporary table names returned from `DataFrame.queries` API are not deterministic, and may be different when DataFrame actions are executed. This does not affect explicit user-created temporary tables.
- Added support for 'Service' domain to `session.lineage.trace` API.
- Added support for `copy_grants` parameter when registering UDxF and stored procedures.
- Added support for the following methods in `DataFrameWriter` to support daisy-chaining:
  - `option`
  - `options`
  - `partition_by`
- Added support for `snowflake_cortex_summarize`.

#### Improvements

- Improved the following new capability for function `snowflake.snowpark.functions.array_remove` it is now possible to use in python.
- Disables sql simplification when sort is performed after limit.
  - Previously, `df.sort().limit()` and `df.limit().sort()` generates the same query with sort in front of limit. Now, `df.limit().sort()` will generate query that reads `df.limit().sort()`.
  - Improve performance of generated query for `df.limit().sort()`, because limit stops table scanning as soon as the number of records is satisfied.
- Added a client side error message for when an invalid stage location is passed to DataFrame read functions.

#### Bug Fixes

- Fixed a bug where the automatic cleanup of temporary tables could interfere with the results of async query execution.
- Fixed a bug in `DataFrame.analytics.time_series_agg` function to handle multiple data points in same sliding interval.
- Fixed a bug that created inconsistent casing in field names of structured objects in iceberg schemas.

#### Deprecations

- Deprecated warnings will be triggered when using snowpark-python with Python 3.8. For more details, please refer to https://docs.snowflake.com/en/developer-guide/python-runtime-support-policy.

### Snowpark pandas API Updates

#### New Features

- Added support for `np.subtract`, `np.multiply`, `np.divide`, and `np.true_divide`.
- Added support for tracking usages of `__array_ufunc__`.
- Added numpy compatibility support for `np.float_power`, `np.mod`, `np.remainder`, `np.greater`, `np.greater_equal`, `np.less`, `np.less_equal`, `np.not_equal`, and `np.equal`.
- Added numpy compatibility support for `np.log`, `np.log2`, and `np.log10`
- Added support for `DataFrameGroupBy.bfill`, `SeriesGroupBy.bfill`, `DataFrameGroupBy.ffill`, and `SeriesGroupBy.ffill`.
- Added support for `on` parameter with `Resampler`.
- Added support for timedelta inputs in `value_counts()`.
- Added support for applying Snowpark Python function `snowflake_cortex_summarize`.
- Added support for `DataFrame.attrs` and `Series.attrs`.
- Added support for `DataFrame.style`.
- Added numpy compatibility support for `np.full_like`

#### Improvements

- Improved generated SQL query for `head` and `iloc` when the row key is a slice.
- Improved error message when passing an unknown timezone to `tz_convert` and `tz_localize` in `Series`, `DataFrame`, `Series.dt`, and `DatetimeIndex`.
- Improved documentation for `tz_convert` and `tz_localize` in `Series`, `DataFrame`, `Series.dt`, and `DatetimeIndex` to specify the supported timezone formats.
- Added additional kwargs support for `df.apply` and `series.apply` ( as well as `map` and `applymap` ) when using snowpark functions. This allows for some position independent compatibility between apply and functions where the first argument is not a pandas object.
- Improved generated SQL query for `iloc` and `iat` when the row key is a scalar.
- Removed all joins in `iterrows`.
- Improved documentation for `Series.map` to reflect the unsupported features.
- Added support for `np.may_share_memory` which is used internally by many scikit-learn functions. This method will always return false when called with a Snowpark pandas object.

#### Bug Fixes

- Fixed a bug where `DataFrame` and `Series` `pct_change()` would raise `TypeError` when input contained timedelta columns.
- Fixed a bug where `replace()` would sometimes propagate `Timedelta` types incorrectly through `replace()`. Instead raise `NotImplementedError` for `replace()` on `Timedelta`.
- Fixed a bug where `DataFrame` and `Series` `round()` would raise `AssertionError` for `Timedelta` columns. Instead raise `NotImplementedError` for `round()` on `Timedelta`.
- Fixed a bug where `reindex` fails when the new index is a Series with non-overlapping types from the original index.
- Fixed a bug where calling `__getitem__` on a DataFrameGroupBy object always returned a DataFrameGroupBy object if `as_index=False`.
- Fixed a bug where inserting timedelta values into an existing column would silently convert the values to integers instead of raising `NotImplementedError`.
- Fixed a bug where `DataFrame.shift()` on axis=0 and axis=1 would fail to propagate timedelta types.
- `DataFrame.abs()`, `DataFrame.__neg__()`, `DataFrame.stack()`, and `DataFrame.unstack()` now raise `NotImplementedError` for timedelta inputs instead of failing to propagate timedelta types.

### Snowpark Local Testing Updates

#### Bug Fixes

- Fixed a bug where `DataFrame.alias` raises `KeyError` for input column name.
- Fixed a bug where `to_csv` on Snowflake stage fails when data contains empty strings.

## 1.23.0 (2024-10-09)

### Snowpark Python API Updates

#### New Features

- Added the following new functions in `snowflake.snowpark.functions`:
  - `make_interval`
- Added support for using Snowflake Interval constants with `Window.range_between()` when the order by column is TIMESTAMP or DATE type.
- Added support for file writes. This feature is currently in private preview.
- Added `thread_id` to `QueryRecord` to track the thread id submitting the query history.
- Added support for `Session.stored_procedure_profiler`.

#### Improvements

#### Bug Fixes

- Fixed a bug where registering a stored procedure or UDxF with type hints would give a warning `'NoneType' has no len() when trying to read default values from function`.

### Snowpark pandas API Updates

#### New Features

- Added support for `TimedeltaIndex.mean` method.
- Added support for some cases of aggregating `Timedelta` columns on `axis=0` with `agg` or `aggregate`.
- Added support for `by`, `left_by`, `right_by`, `left_index`, and `right_index` for `pd.merge_asof`.
- Added support for passing parameter `include_describe` to `Session.query_history`.
- Added support for `DatetimeIndex.mean` and `DatetimeIndex.std` methods.
- Added support for `Resampler.asfreq`, `Resampler.indices`, `Resampler.nunique`, and `Resampler.quantile`.
- Added support for `resample` frequency `W`, `ME`, `YE` with `closed = "left"`.
- Added support for `DataFrame.rolling.corr` and `Series.rolling.corr` for `pairwise = False` and int `window`.
- Added support for string time-based `window` and `min_periods = None` for `Rolling`.
- Added support for `DataFrameGroupBy.fillna` and `SeriesGroupBy.fillna`.
- Added support for constructing `Series` and `DataFrame` objects with the lazy `Index` object as `data`, `index`, and `columns` arguments.
- Added support for constructing `Series` and `DataFrame` objects with `index` and `column` values not present in `DataFrame`/`Series` `data`.
- Added support for `pd.read_sas` (Uses native pandas for processing).
- Added support for applying `rolling().count()` and `expanding().count()` to `Timedelta` series and columns.
- Added support for `tz` in both `pd.date_range` and `pd.bdate_range`.
- Added support for `Series.items`.
- Added support for `errors="ignore"` in `pd.to_datetime`.
- Added support for `DataFrame.tz_localize` and `Series.tz_localize`.
- Added support for `DataFrame.tz_convert` and `Series.tz_convert`.
- Added support for applying Snowpark Python functions (e.g., `sin`) in `Series.map`, `Series.apply`, `DataFrame.apply` and `DataFrame.applymap`.

#### Improvements

- Improved `to_pandas` to persist the original timezone offset for TIMESTAMP_TZ type.
- Improved `dtype` results for TIMESTAMP_TZ type to show correct timezone offset.
- Improved `dtype` results for TIMESTAMP_LTZ type to show correct timezone.
- Improved error message when passing non-bool value to `numeric_only` for groupby aggregations.
- Removed unnecessary warning about sort algorithm in `sort_values`.
- Use SCOPED object for internal create temp tables. The SCOPED objects will be stored sproc scoped if created within stored sproc, otherwise will be session scoped, and the object will be automatically cleaned at the end of the scope.
- Improved warning messages for operations that lead to materialization with inadvertent slowness.
- Removed unnecessary warning message about `convert_dtype` in `Series.apply`.

#### Bug Fixes

- Fixed a bug where an `Index` object created from a `Series`/`DataFrame` incorrectly updates the `Series`/`DataFrame`'s index name after an inplace update has been applied to the original `Series`/`DataFrame`.
- Suppressed an unhelpful `SettingWithCopyWarning` that sometimes appeared when printing `Timedelta` columns.
- Fixed `inplace` argument for `Series` objects derived from other `Series` objects.
- Fixed a bug where `Series.sort_values` failed if series name overlapped with index column name.
- Fixed a bug where transposing a dataframe would map `Timedelta` index levels to integer column levels.
- Fixed a bug where `Resampler` methods on timedelta columns would produce integer results.
- Fixed a bug where `pd.to_numeric()` would leave `Timedelta` inputs as `Timedelta` instead of converting them to integers.
- Fixed `loc` set when setting a single row, or multiple rows, of a DataFrame with a Series value.

### Snowpark Local Testing Updates

#### Bug Fixes

- Fixed a bug where nullable columns were annotated wrongly.
- Fixed a bug where the `date_add` and `date_sub` functions failed for `NULL` values.
- Fixed a bug where `equal_null` could fail inside a merge statement.
- Fixed a bug where `row_number` could fail inside a Window function.
- Fixed a bug where updates could fail when the source is the result of a join.


## 1.22.1 (2024-09-11)
This is a re-release of 1.22.0. Please refer to the 1.22.0 release notes for detailed release content.


## 1.22.0 (2024-09-10)

### Snowpark Python API Updates

### New Features

- Added the following new functions in `snowflake.snowpark.functions`:
  - `array_remove`
  - `ln`

#### Improvements

- Improved documentation for `Session.write_pandas` by making `use_logical_type` option more explicit.
- Added support for specifying the following to `DataFrameWriter.save_as_table`:
  - `enable_schema_evolution`
  - `data_retention_time`
  - `max_data_extension_time`
  - `change_tracking`
  - `copy_grants`
  - `iceberg_config` A dicitionary that can hold the following iceberg configuration options:
      - `external_volume`
      - `catalog`
      - `base_location`
      - `catalog_sync`
      - `storage_serialization_policy`
- Added support for specifying the following to `DataFrameWriter.copy_into_table`:
  - `iceberg_config` A dicitionary that can hold the following iceberg configuration options:
      - `external_volume`
      - `catalog`
      - `base_location`
      - `catalog_sync`
      - `storage_serialization_policy`
- Added support for specifying the following parameters to `DataFrame.create_or_replace_dynamic_table`:
  - `mode`
  - `refresh_mode`
  - `initialize`
  - `clustering_keys`
  - `is_transient`
  - `data_retention_time`
  - `max_data_extension_time`

#### Bug Fixes

- Fixed a bug in `session.read.csv` that caused an error when setting `PARSE_HEADER = True` in an externally defined file format.
- Fixed a bug in query generation from set operations that allowed generation of duplicate queries when children have common subqueries.
- Fixed a bug in `session.get_session_stage` that referenced a non-existing stage after switching database or schema.
- Fixed a bug where calling `DataFrame.to_snowpark_pandas` without explicitly initializing the Snowpark pandas plugin caused an error.
- Fixed a bug where using the `explode` function in dynamic table creation caused a SQL compilation error due to improper boolean type casting on the `outer` parameter.

### Snowpark Local Testing Updates

#### New Features

- Added support for type coercion when passing columns as input to UDF calls.
- Added support for `Index.identical`.

#### Bug Fixes

- Fixed a bug where the truncate mode in `DataFrameWriter.save_as_table` incorrectly handled DataFrames containing only a subset of columns from the existing table.
- Fixed a bug where function `to_timestamp` does not set the default timezone of the column datatype.

### Snowpark pandas API Updates

#### New Features

- Added limited support for the `Timedelta` type, including the following features. Snowpark pandas will raise `NotImplementedError` for unsupported `Timedelta` use cases.
  - supporting tracking the Timedelta type through `copy`, `cache_result`, `shift`, `sort_index`, `assign`, `bfill`, `ffill`, `fillna`, `compare`, `diff`, `drop`, `dropna`, `duplicated`, `empty`, `equals`, `insert`, `isin`, `isna`, `items`, `iterrows`, `join`, `len`, `mask`, `melt`, `merge`, `nlargest`, `nsmallest`, `to_pandas`.
  - converting non-timedelta to timedelta via `astype`.
  - `NotImplementedError` will be raised for the rest of methods that do not support `Timedelta`.
  - support for subtracting two timestamps to get a Timedelta.
  - support indexing with Timedelta data columns.
  - support for adding or subtracting timestamps and `Timedelta`.
  - support for binary arithmetic between two `Timedelta` values.
  - support for binary arithmetic and comparisons between `Timedelta` values and numeric values.
  - support for lazy `TimedeltaIndex`.
  - support for `pd.to_timedelta`.
  - support for `GroupBy` aggregations `min`, `max`, `mean`, `idxmax`, `idxmin`, `std`, `sum`, `median`, `count`, `any`, `all`, `size`, `nunique`, `head`, `tail`, `aggregate`.
  - support for `GroupBy` filtrations `first` and `last`.
  - support for `TimedeltaIndex` attributes: `days`, `seconds`, `microseconds` and `nanoseconds`.
  - support for `diff` with timestamp columns on `axis=0` and `axis=1`
  - support for `TimedeltaIndex` methods: `ceil`, `floor` and `round`.
  - support for `TimedeltaIndex.total_seconds` method.
- Added support for index's arithmetic and comparison operators.
- Added support for `Series.dt.round`.
- Added documentation pages for `DatetimeIndex`.
- Added support for `Index.name`, `Index.names`, `Index.rename`, and `Index.set_names`.
- Added support for `Index.__repr__`.
- Added support for `DatetimeIndex.month_name` and `DatetimeIndex.day_name`.
- Added support for `Series.dt.weekday`, `Series.dt.time`, and `DatetimeIndex.time`.
- Added support for `Index.min` and `Index.max`.
- Added support for `pd.merge_asof`.
- Added support for `Series.dt.normalize` and `DatetimeIndex.normalize`.
- Added support for `Index.is_boolean`, `Index.is_integer`, `Index.is_floating`, `Index.is_numeric`, and `Index.is_object`.
- Added support for `DatetimeIndex.round`, `DatetimeIndex.floor` and `DatetimeIndex.ceil`.
- Added support for `Series.dt.days_in_month` and `Series.dt.daysinmonth`.
- Added support for `DataFrameGroupBy.value_counts` and `SeriesGroupBy.value_counts`.
- Added support for `Series.is_monotonic_increasing` and `Series.is_monotonic_decreasing`.
- Added support for `Index.is_monotonic_increasing` and `Index.is_monotonic_decreasing`.
- Added support for `pd.crosstab`.
- Added support for `pd.bdate_range` and included business frequency support (B, BME, BMS, BQE, BQS, BYE, BYS) for both `pd.date_range` and `pd.bdate_range`.
- Added support for lazy `Index` objects  as `labels` in `DataFrame.reindex` and `Series.reindex`.
- Added support for `Series.dt.days`, `Series.dt.seconds`, `Series.dt.microseconds`, and `Series.dt.nanoseconds`.
- Added support for creating a `DatetimeIndex` from an `Index` of numeric or string type.
- Added support for string indexing with `Timedelta` objects.
- Added support for `Series.dt.total_seconds` method.
- Added support for `DataFrame.apply(axis=0)`.
- Added support for `Series.dt.tz_convert` and `Series.dt.tz_localize`.
- Added support for `DatetimeIndex.tz_convert` and `DatetimeIndex.tz_localize`.

#### Improvements

- Improve concat, join performance when operations are performed on series coming from the same dataframe by avoiding unnecessary joins.
- Refactored `quoted_identifier_to_snowflake_type` to avoid making metadata queries if the types have been cached locally.
- Improved `pd.to_datetime` to handle all local input cases.
- Create a lazy index from another lazy index without pulling data to client.
- Raised `NotImplementedError` for Index bitwise operators.
- Display a more clear error message when `Index.names` is set to a non-like-like object.
- Raise a warning whenever MultiIndex values are pulled in locally.
- Improve warning message for `pd.read_snowflake` include the creation reason when temp table creation is triggered.
- Improve performance for `DataFrame.set_index`, or setting `DataFrame.index` or `Series.index` by avoiding checks require eager evaluation. As a consequence, when the new index that does not match the current `Series`/`DataFrame` object length, a `ValueError` is no longer raised. Instead, when the `Series`/`DataFrame` object is longer than the provided index, the `Series`/`DataFrame`'s new index is filled with `NaN` values for the "extra" elements. Otherwise, the extra values in the provided index are ignored.
- Properly raise `NotImplementedError` when ambiguous/nonexistent are non-string in `ceil`/`floor`/`round`.

#### Bug Fixes

- Stopped ignoring nanoseconds in `pd.Timedelta` scalars.
- Fixed AssertionError in tree of binary operations.
- Fixed bug in `Series.dt.isocalendar` using a named Series
- Fixed `inplace` argument for Series objects derived from DataFrame columns.
- Fixed a bug where `Series.reindex` and `DataFrame.reindex` did not update the result index's name correctly.
- Fixed a bug where `Series.take` did not error when `axis=1` was specified.


## 1.21.1 (2024-09-05)

### Snowpark Python API Updates

#### Bug Fixes

- Fixed a bug where using `to_pandas_batches` with async jobs caused an error due to improper handling of waiting for asynchronous query completion.

## 1.21.0 (2024-08-19)

### Snowpark Python API Updates

#### New Features

- Added support for `snowflake.snowpark.testing.assert_dataframe_equal` that is a utility function to check the equality of two Snowpark DataFrames.

#### Improvements

- Added support server side string size limitations.
- Added support to create and invoke stored procedures, UDFs and UDTFs with optional arguments.
- Added support for column lineage in the DataFrame.lineage.trace API.
- Added support for passing `INFER_SCHEMA` options to `DataFrameReader` via `INFER_SCHEMA_OPTIONS`.
- Added support for passing `parameters` parameter to `Column.rlike` and `Column.regexp`.
- Added support for automatically cleaning up temporary tables created by `df.cache_result()` in the current session, when the DataFrame is no longer referenced (i.e., gets garbage collected). It is still an experimental feature not enabled by default, and can be enabled by setting `session.auto_clean_up_temp_table_enabled` to `True`.
- Added support for string literals to the `fmt` parameter of `snowflake.snowpark.functions.to_date`.
- Added support for system$reference function.

#### Bug Fixes

- Fixed a bug where SQL generated for selecting `*` column has an incorrect subquery.
- Fixed a bug in `DataFrame.to_pandas_batches` where the iterator could throw an error if certain transformation is made to the pandas dataframe due to wrong isolation level.
- Fixed a bug in `DataFrame.lineage.trace` to split the quoted feature view's name and version correctly.
- Fixed a bug in `Column.isin` that caused invalid sql generation when passed an empty list.
- Fixed a bug that fails to raise NotImplementedError while setting cell with list like item.

### Snowpark Local Testing Updates

#### New Features

- Added support for the following APIs:
  - snowflake.snowpark.functions
    - `rank`
    - `dense_rank`
    - `percent_rank`
    - `cume_dist`
    - `ntile`
    - `datediff`
    - `array_agg`
  - snowflake.snowpark.column.Column.within_group
- Added support for parsing flags in regex statements for mocked plans. This maintains parity with the `rlike` and `regexp` changes above.

#### Bug Fixes

- Fixed a bug where Window Functions LEAD and LAG do not handle option `ignore_nulls` properly.
- Fixed a bug where values were not populated into the result DataFrame during the insertion of table merge operation.

#### Improvements

- Fix pandas FutureWarning about integer indexing.

### Snowpark pandas API Updates

#### New Features

- Added support for `DataFrame.backfill`, `DataFrame.bfill`, `Series.backfill`, and `Series.bfill`.
- Added support for `DataFrame.compare` and `Series.compare` with default parameters.
- Added support for `Series.dt.microsecond` and `Series.dt.nanosecond`.
- Added support for `Index.is_unique` and `Index.has_duplicates`.
- Added support for `Index.equals`.
- Added support for `Index.value_counts`.
- Added support for `Series.dt.day_name` and `Series.dt.month_name`.
- Added support for indexing on Index, e.g., `df.index[:10]`.
- Added support for `DataFrame.unstack` and `Series.unstack`.
- Added support for `DataFrame.asfreq` and `Series.asfreq`.
- Added support for `Series.dt.is_month_start` and `Series.dt.is_month_end`.
- Added support for `Index.all` and `Index.any`.
- Added support for `Series.dt.is_year_start` and `Series.dt.is_year_end`.
- Added support for `Series.dt.is_quarter_start` and `Series.dt.is_quarter_end`.
- Added support for lazy `DatetimeIndex`.
- Added support for `Series.argmax` and `Series.argmin`.
- Added support for `Series.dt.is_leap_year`.
- Added support for `DataFrame.items`.
- Added support for `Series.dt.floor` and `Series.dt.ceil`.
- Added support for `Index.reindex`.
- Added support for `DatetimeIndex` properties: `year`, `month`, `day`, `hour`, `minute`, `second`, `microsecond`,
    `nanosecond`, `date`, `dayofyear`, `day_of_year`, `dayofweek`, `day_of_week`, `weekday`, `quarter`,
    `is_month_start`, `is_month_end`, `is_quarter_start`, `is_quarter_end`, `is_year_start`, `is_year_end`
    and `is_leap_year`.
- Added support for `Resampler.fillna` and `Resampler.bfill`.
- Added limited support for the `Timedelta` type, including creating `Timedelta` columns and `to_pandas`.
- Added support for `Index.argmax` and `Index.argmin`.

#### Improvements

- Removed the public preview warning message when importing Snowpark pandas.
- Removed unnecessary count query from `SnowflakeQueryCompiler.is_series_like` method.
- `Dataframe.columns` now returns native pandas Index object instead of Snowpark Index object.
- Refactor and introduce `query_compiler` argument in `Index` constructor to create `Index` from query compiler.
- `pd.to_datetime` now returns a DatetimeIndex object instead of a Series object.
- `pd.date_range` now returns a DatetimeIndex object instead of a Series object.

#### Bug Fixes

- Made passing an unsupported aggregation function to `pivot_table` raise `NotImplementedError` instead of `KeyError`.
- Removed axis labels and callable names from error messages and telemetry about unsupported aggregations.
- Fixed AssertionError in `Series.drop_duplicates` and `DataFrame.drop_duplicates` when called after `sort_values`.
- Fixed a bug in `Index.to_frame` where the result frame's column name may be wrong where name is unspecified.
- Fixed a bug where some Index docstrings are ignored.
- Fixed a bug in `Series.reset_index(drop=True)` where the result name may be wrong.
- Fixed a bug in `Groupby.first/last` ordering by the correct columns in the underlying window expression.

## 1.20.0 (2024-07-17)

### Snowpark Python API Updates

#### Improvements

- Added distributed tracing using open telemetry APIs for table stored procedure function in `DataFrame`:
  - `_execute_and_get_query_id`
- Added support for the `arrays_zip` function.
- Improves performance for binary column expression and `df._in` by avoiding unnecessary cast for numeric values. You can enable this optimization by setting `session.eliminate_numeric_sql_value_cast_enabled = True`.
- Improved error message for `write_pandas` when the target table does not exist and `auto_create_table=False`.
- Added open telemetry tracing on UDxF functions in Snowpark.
- Added open telemetry tracing on stored procedure registration in Snowpark.
- Added a new optional parameter called `format_json` to the `Session.SessionBuilder.app_name` function that sets the app name in the `Session.query_tag` in JSON format. By default, this parameter is set to `False`.

#### Bug Fixes
- Fixed a bug where SQL generated for `lag(x, 0)` was incorrect and failed with error message `argument 1 to function LAG needs to be constant, found 'SYSTEM$NULL_TO_FIXED(null)'`.

### Snowpark Local Testing Updates

#### New Features

- Added support for the following APIs:
  - snowflake.snowpark.functions
    - random
- Added new parameters to `patch` function when registering a mocked function:
  - `distinct` allows an alternate function to be specified for when a sql function should be distinct.
  - `pass_column_index` passes a named parameter `column_index` to the mocked function that contains the pandas.Index for the input data.
  - `pass_row_index` passes a named parameter `row_index` to the mocked function that is the 0 indexed row number the function is currently operating on.
  - `pass_input_data` passes a named parameter `input_data` to the mocked function that contains the entire input dataframe for the current expression.
  - Added support for the `column_order` parameter to method `DataFrameWriter.save_as_table`.


#### Bug Fixes
- Fixed a bug that caused DecimalType columns to be incorrectly truncated to integer precision when used in BinaryExpressions.

### Snowpark pandas API Updates

#### New Features
- Added support for `DataFrameGroupBy.all`, `SeriesGroupBy.all`, `DataFrameGroupBy.any`, and `SeriesGroupBy.any`.
- Added support for `DataFrame.nlargest`, `DataFrame.nsmallest`, `Series.nlargest` and `Series.nsmallest`.
- Added support for `replace` and `frac > 1` in `DataFrame.sample` and `Series.sample`.
- Added support for `read_excel` (Uses local pandas for processing)
- Added support for `Series.at`, `Series.iat`, `DataFrame.at`, and `DataFrame.iat`.
- Added support for `Series.dt.isocalendar`.
- Added support for `Series.case_when` except when condition or replacement is callable.
- Added documentation pages for `Index` and its APIs.
- Added support for `DataFrame.assign`.
- Added support for `DataFrame.stack`.
- Added support for `DataFrame.pivot` and `pd.pivot`.
- Added support for `DataFrame.to_csv` and `Series.to_csv`.
- Added partial support for `Series.str.translate` where the values in the `table` are single-codepoint strings.
- Added support for `DataFrame.corr`.
- Allow `df.plot()` and `series.plot()` to be called, materializing the data into the local client
- Added support for `DataFrameGroupBy` and `SeriesGroupBy` aggregations `first` and `last`
- Added support for `DataFrameGroupBy.get_group`.
- Added support for `limit` parameter when `method` parameter is used in `fillna`.
- Added partial support for `Series.str.translate` where the values in the `table` are single-codepoint strings.
- Added support for `DataFrame.corr`.
- Added support for `DataFrame.equals` and `Series.equals`.
- Added support for `DataFrame.reindex` and `Series.reindex`.
- Added support for `Index.astype`.
- Added support for `Index.unique` and `Index.nunique`.
- Added support for `Index.sort_values`.

#### Bug Fixes
- Fixed an issue when using np.where and df.where when the scalar 'other' is the literal 0.
- Fixed a bug regarding precision loss when converting to Snowpark pandas `DataFrame` or `Series` with `dtype=np.uint64`.
- Fixed bug where `values` is set to `index` when `index` and `columns` contain all columns in DataFrame during `pivot_table`.

#### Improvements
- Added support for `Index.copy()`
- Added support for Index APIs: `dtype`, `values`, `item()`, `tolist()`, `to_series()` and `to_frame()`
- Expand support for DataFrames with no rows in `pd.pivot_table` and `DataFrame.pivot_table`.
- Added support for `inplace` parameter in `DataFrame.sort_index` and `Series.sort_index`.


## 1.19.0 (2024-06-25)

### Snowpark Python API Updates

#### New Features

- Added support for `to_boolean` function.
- Added documentation pages for Index and its APIs.

#### Bug Fixes

- Fixed a bug where python stored procedure with table return type fails when run in a task.
- Fixed a bug where df.dropna fails due to `RecursionError: maximum recursion depth exceeded` when the DataFrame has more than 500 columns.
- Fixed a bug where `AsyncJob.result("no_result")` doesn't wait for the query to finish execution.


### Snowpark Local Testing Updates

#### New Features

- Added support for the `strict` parameter when registering UDFs and Stored Procedures.

#### Bug Fixes

- Fixed a bug in convert_timezone that made the setting the source_timezone parameter return an error.
- Fixed a bug where creating DataFrame with empty data of type `DateType` raises `AttributeError`.
- Fixed a bug that table merge fails when update clause exists but no update takes place.
- Fixed a bug in mock implementation of `to_char` that raises `IndexError` when incoming column has nonconsecutive row index.
- Fixed a bug in handling of `CaseExpr` expressions that raises `IndexError` when incoming column has nonconsecutive row index.
- Fixed a bug in implementation of `Column.like` that raises `IndexError` when incoming column has nonconsecutive row index.

#### Improvements

- Added support for type coercion in the implementation of DataFrame.replace, DataFrame.dropna and the mock function `iff`.

### Snowpark pandas API Updates

#### New Features

- Added partial support for `DataFrame.pct_change` and `Series.pct_change` without the `freq` and `limit` parameters.
- Added support for `Series.str.get`.
- Added support for `Series.dt.dayofweek`, `Series.dt.day_of_week`, `Series.dt.dayofyear`, and `Series.dt.day_of_year`.
- Added support for `Series.str.__getitem__` (`Series.str[...]`).
- Added support for `Series.str.lstrip` and `Series.str.rstrip`.
- Added support for `DataFrameGroupBy.size` and `SeriesGroupBy.size`.
- Added support for `DataFrame.expanding` and `Series.expanding` for aggregations `count`, `sum`, `min`, `max`, `mean`, `std`, `var`, and `sem` with `axis=0`.
- Added support for `DataFrame.rolling` and `Series.rolling` for aggregation `count` with `axis=0`.
- Added support for `Series.str.match`.
- Added support for `DataFrame.resample` and `Series.resample` for aggregations `size`, `first`, and `last`.
- Added support for `DataFrameGroupBy.all`, `SeriesGroupBy.all`, `DataFrameGroupBy.any`, and `SeriesGroupBy.any`.
- Added support for `DataFrame.nlargest`, `DataFrame.nsmallest`, `Series.nlargest` and `Series.nsmallest`.
- Added support for `replace` and `frac > 1` in `DataFrame.sample` and `Series.sample`.
- Added support for `read_excel` (Uses local pandas for processing)
- Added support for `Series.at`, `Series.iat`, `DataFrame.at`, and `DataFrame.iat`.
- Added support for `Series.dt.isocalendar`.
- Added support for `Series.case_when` except when condition or replacement is callable.
- Added documentation pages for `Index` and its APIs.
- Added support for `DataFrame.assign`.
- Added support for `DataFrame.stack`.
- Added support for `DataFrame.pivot` and `pd.pivot`.
- Added support for `DataFrame.to_csv` and `Series.to_csv`.
- Added support for `Index.T`.

#### Bug Fixes

- Fixed a bug that causes output of GroupBy.aggregate's columns to be ordered incorrectly.
- Fixed a bug where `DataFrame.describe` on a frame with duplicate columns of differing dtypes could cause an error or incorrect results.
- Fixed a bug in `DataFrame.rolling` and `Series.rolling` so `window=0` now throws `NotImplementedError` instead of `ValueError`

#### Improvements

- Added support for named aggregations in `DataFrame.aggregate` and `Series.aggregate` with `axis=0`.
- `pd.read_csv` reads using the native pandas CSV parser, then uploads data to snowflake using parquet. This enables most of the parameters supported by `read_csv` including date parsing and numeric conversions. Uploading via parquet is roughly twice as fast as uploading via CSV.
- Initial work to support an `pd.Index` directly in Snowpark pandas. Support for `pd.Index` as a first-class component of Snowpark pandas is coming soon.
- Added a lazy index constructor and support for `len`, `shape`, `size`, `empty`, `to_pandas()` and `names`. For `df.index`, Snowpark pandas creates a lazy index object.
- For `df.columns`, Snowpark pandas supports a non-lazy version of an `Index` since the data is already stored locally.

## 1.18.0 (2024-05-28)

### Snowpark Python API Updates

#### Improvements

- Improved error message to remind users set `{"infer_schema": True}` when reading csv file without specifying its schema.
- Improved error handling for `Session.create_dataframe` when called with more than 512 rows and using `format` or `pyformat` `paramstyle`.

### Snowpark pandas API Updates

#### New Features

- Added `DataFrame.cache_result` and `Series.cache_result` methods for users to persist DataFrames and Series to a temporary table lasting the duration of the session to improve latency of subsequent operations.

#### Bug Fixes

#### Improvements

- Added partial support for `DataFrame.pivot_table` with no `index` parameter, as well as for `margins` parameter.
- Updated the signature of `DataFrame.shift`/`Series.shift`/`DataFrameGroupBy.shift`/`SeriesGroupBy.shift` to match pandas 2.2.1. Snowpark pandas does not yet support the newly-added `suffix` argument, or sequence values of `periods`.
- Re-added support for `Series.str.split`.

#### Bug Fixes

- Fixed how we support mixed columns for string methods (`Series.str.*`).

### Snowpark Local Testing Updates

#### New Features

- Added support for the following DataFrameReader read options to file formats `csv` and `json`:
  - PURGE
  - PATTERN
  - INFER_SCHEMA with value being `False`
  - ENCODING with value being `UTF8`
- Added support for `DataFrame.analytics.moving_agg` and `DataFrame.analytics.cumulative_agg_agg`.
- Added support for `if_not_exists` parameter during UDF and stored procedure registration.

#### Bug Fixes

- Fixed a bug that when processing time format, fractional second part is not handled properly.
- Fixed a bug that caused function calls on `*` to fail.
- Fixed a bug that prevented creation of map and struct type objects.
- Fixed a bug that function `date_add` was unable to handle some numeric types.
- Fixed a bug that `TimestampType` casting resulted in incorrect data.
- Fixed a bug that caused `DecimalType` data to have incorrect precision in some cases.
- Fixed a bug where referencing missing table or view raises confusing `IndexError`.
- Fixed a bug that mocked function `to_timestamp_ntz` can not handle None data.
- Fixed a bug that mocked UDFs handles output data of None improperly.
- Fixed a bug where `DataFrame.with_column_renamed` ignores attributes from parent DataFrames after join operations.
- Fixed a bug that integer precision of large value gets lost when converted to pandas DataFrame.
- Fixed a bug that the schema of datetime object is wrong when create DataFrame from a pandas DataFrame.
- Fixed a bug in the implementation of `Column.equal_nan` where null data is handled incorrectly.
- Fixed a bug where `DataFrame.drop` ignore attributes from parent DataFrames after join operations.
- Fixed a bug in mocked function `date_part` where Column type is set wrong.
- Fixed a bug where `DataFrameWriter.save_as_table` does not raise exceptions when inserting null data into non-nullable columns.
- Fixed a bug in the implementation of `DataFrameWriter.save_as_table` where
  - Append or Truncate fails when incoming data has different schema than existing table.
  - Truncate fails when incoming data does not specify columns that are nullable.

#### Improvements

- Removed dependency check for `pyarrow` as it is not used.
- Improved target type coverage of `Column.cast`, adding support for casting to boolean and all integral types.
- Aligned error experience when calling UDFs and stored procedures.
- Added appropriate error messages for `is_permanent` and `anonymous` options in UDFs and stored procedures registration to make it more clear that those features are not yet supported.
- File read operation with unsupported options and values now raises `NotImplementedError` instead of warnings and unclear error information.

## 1.17.0 (2024-05-21)

### Snowpark Python API Updates

#### New Features

- Added support to add a comment on tables and views using the functions listed below:
  - `DataFrameWriter.save_as_table`
  - `DataFrame.create_or_replace_view`
  - `DataFrame.create_or_replace_temp_view`
  - `DataFrame.create_or_replace_dynamic_table`

#### Improvements

- Improved error message to remind users to set `{"infer_schema": True}` when reading CSV file without specifying its schema.

### Snowpark pandas API Updates

#### New Features

- Start of Public Preview of Snowpark pandas API. Refer to the [Snowpark pandas API Docs](https://docs.snowflake.com/developer-guide/snowpark/python/snowpark-pandas) for more details.

### Snowpark Local Testing Updates

#### New Features

- Added support for NumericType and VariantType data conversion in the mocked function `to_timestamp_ltz`, `to_timestamp_ntz`, `to_timestamp_tz` and `to_timestamp`.
- Added support for DecimalType, BinaryType, ArrayType, MapType, TimestampType, DateType and TimeType data conversion in the mocked function `to_char`.
- Added support for the following APIs:
  - snowflake.snowpark.functions:
    - to_varchar
  - snowflake.snowpark.DataFrame:
    - pivot
  - snowflake.snowpark.Session:
    - cancel_all
- Introduced a new exception class `snowflake.snowpark.mock.exceptions.SnowparkLocalTestingException`.
- Added support for casting to FloatType

#### Bug Fixes

- Fixed a bug that stored procedure and UDF should not remove imports already in the `sys.path` during the clean-up step.
- Fixed a bug that when processing datetime format, the fractional second part is not handled properly.
- Fixed a bug that on Windows platform that file operations was unable to properly handle file separator in directory name.
- Fixed a bug that on Windows platform that when reading a pandas dataframe, IntervalType column with integer data can not be processed.
- Fixed a bug that prevented users from being able to select multiple columns with the same alias.
- Fixed a bug that `Session.get_current_[schema|database|role|user|account|warehouse]` returns upper-cased identifiers when identifiers are quoted.
- Fixed a bug that function `substr` and `substring` can not handle 0-based `start_expr`.

#### Improvements

- Standardized the error experience by raising `SnowparkLocalTestingException` in error cases which is on par with `SnowparkSQLException` raised in non-local execution.
- Improved error experience of `Session.write_pandas` method that `NotImplementError` will be raised when called.
- Aligned error experience with reusing a closed session in non-local execution.

## 1.16.0 (2024-05-07)

### New Features

- Support stored procedure register with packages given as Python modules.
- Added snowflake.snowpark.Session.lineage.trace to explore data lineage of snowfake objects.
- Added support for structured type schema parsing.

### Bug Fixes

- Fixed a bug when inferring schema, single quotes are added to stage files already have single quotes.

### Local Testing Updates

#### New Features

- Added support for StringType, TimestampType and VariantType data conversion in the mocked function `to_date`.
- Added support for the following APIs:
  - snowflake.snowpark.functions
    - get
    - concat
    - concat_ws

#### Bug Fixes

- Fixed a bug that caused `NaT` and `NaN` values to not be recognized.
- Fixed a bug where, when inferring a schema, single quotes were added to stage files that already had single quotes.
- Fixed a bug where `DataFrameReader.csv` was unable to handle quoted values containing a delimiter.
- Fixed a bug that when there is `None` value in an arithmetic calculation, the output should remain `None` instead of `math.nan`.
- Fixed a bug in function `sum` and `covar_pop` that when there is `math.nan` in the data, the output should also be `math.nan`.
- Fixed a bug that stage operation can not handle directories.
- Fixed a bug that `DataFrame.to_pandas` should take Snowflake numeric types with precision 38 as `int64`.

## 1.15.0 (2024-04-24)

### New Features

- Added `truncate` save mode in `DataFrameWrite` to overwrite existing tables by truncating the underlying table instead of dropping it.
- Added telemetry to calculate query plan height and number of duplicate nodes during collect operations.
- Added the functions below to unload data from a `DataFrame` into one or more files in a stage:
  - `DataFrame.write.json`
  - `DataFrame.write.csv`
  - `DataFrame.write.parquet`
- Added distributed tracing using open telemetry APIs for action functions in `DataFrame` and `DataFrameWriter`:
  - snowflake.snowpark.DataFrame:
    - collect
    - collect_nowait
    - to_pandas
    - count
    - show
  - snowflake.snowpark.DataFrameWriter:
    - save_as_table
- Added support for snow:// URLs to `snowflake.snowpark.Session.file.get` and `snowflake.snowpark.Session.file.get_stream`
- Added support to register stored procedures and UDxFs with a `comment`.
- UDAF client support is ready for public preview. Please stay tuned for the Snowflake announcement of UDAF public preview.
- Added support for dynamic pivot.  This feature is currently in private preview.

### Improvements

- Improved the generated query performance for both compilation and execution by converting duplicate subqueries to Common Table Expressions (CTEs). It is still an experimental feature not enabled by default, and can be enabled by setting `session.cte_optimization_enabled` to `True`.

### Bug Fixes

- Fixed a bug where `statement_params` was not passed to query executions that register stored procedures and user defined functions.
- Fixed a bug causing `snowflake.snowpark.Session.file.get_stream` to fail for quoted stage locations.
- Fixed a bug that an internal type hint in `utils.py` might raise AttributeError in case the underlying module can not be found.

### Local Testing Updates

#### New Features

- Added support for registering UDFs and stored procedures.
- Added support for the following APIs:
  - snowflake.snowpark.Session:
    - file.put
    - file.put_stream
    - file.get
    - file.get_stream
    - read.json
    - add_import
    - remove_import
    - get_imports
    - clear_imports
    - add_packages
    - add_requirements
    - clear_packages
    - remove_package
    - udf.register
    - udf.register_from_file
    - sproc.register
    - sproc.register_from_file
  - snowflake.snowpark.functions
    - current_database
    - current_session
    - date_trunc
    - object_construct
    - object_construct_keep_null
    - pow
    - sqrt
    - udf
    - sproc
- Added support for StringType, TimestampType and VariantType data conversion in the mocked function `to_time`.

#### Bug Fixes

- Fixed a bug that null filled columns for constant functions.
- Fixed a bug that implementation of to_object, to_array and to_binary to better handle null inputs.
- Fixed a bug that timestamp data comparison can not handle year beyond 2262.
- Fixed a bug that `Session.builder.getOrCreate` should return the created mock session.

## 1.14.0 (2024-03-20)

### New Features

- Added support for creating vectorized UDTFs with `process` method.
- Added support for dataframe functions:
  - to_timestamp_ltz
  - to_timestamp_ntz
  - to_timestamp_tz
  - locate
- Added support for ASOF JOIN type.
- Added support for the following local testing APIs:
  - snowflake.snowpark.functions:
    - to_double
    - to_timestamp
    - to_timestamp_ltz
    - to_timestamp_ntz
    - to_timestamp_tz
    - greatest
    - least
    - convert_timezone
    - dateadd
    - date_part
  - snowflake.snowpark.Session:
    - get_current_account
    - get_current_warehouse
    - get_current_role
    - use_schema
    - use_warehouse
    - use_database
    - use_role

### Bug Fixes

- Fixed a bug in `SnowflakePlanBuilder` that `save_as_table` does not filter column that name start with '$' and follow by number correctly.
- Fixed a bug that statement parameters may have no effect when resolving imports and packages.
- Fixed bugs in local testing:
  - LEFT ANTI and LEFT SEMI joins drop rows with null values.
  - DataFrameReader.csv incorrectly parses data when the optional parameter `field_optionally_enclosed_by` is specified.
  - Column.regexp only considers the first entry when `pattern` is a `Column`.
  - Table.update raises `KeyError` when updating null values in the rows.
  - VARIANT columns raise errors at `DataFrame.collect`.
  - `count_distinct` does not work correctly when counting.
  - Null values in integer columns raise `TypeError`.

### Improvements

- Added telemetry to local testing.
- Improved the error message of `DataFrameReader` to raise `FileNotFound` error when reading a path that does not exist or when there are no files under the path.

## 1.13.0 (2024-02-26)

### New Features

- Added support for an optional `date_part` argument in function `last_day`.
- `SessionBuilder.app_name` will set the query_tag after the session is created.
- Added support for the following local testing functions:
  - current_timestamp
  - current_date
  - current_time
  - strip_null_value
  - upper
  - lower
  - length
  - initcap

### Improvements

- Added cleanup logic at interpreter shutdown to close all active sessions.
- Closing sessions within stored procedures now is a no-op logging a warning instead of raising an error.

### Bug Fixes

- Fixed a bug in `DataFrame.to_local_iterator` where the iterator could yield wrong results if another query is executed before the iterator finishes due to wrong isolation level. For details, please see #945.
- Fixed a bug that truncated table names in error messages while running a plan with local testing enabled.
- Fixed a bug that `Session.range` returns empty result when the range is large.

## 1.12.1 (2024-02-08)

### Improvements

- Use `split_blocks=True` by default during `to_pandas` conversion, for optimal memory allocation. This parameter is passed to `pyarrow.Table.to_pandas`, which enables `PyArrow` to split the memory allocation into smaller, more manageable blocks instead of allocating a single contiguous block. This results in better memory management when dealing with larger datasets.

### Bug Fixes

- Fixed a bug in `DataFrame.to_pandas` that caused an error when evaluating on a Dataframe with an `IntergerType` column with null values.

## 1.12.0 (2024-01-30)

### New Features

- Exposed `statement_params` in `StoredProcedure.__call__`.
- Added two optional arguments to `Session.add_import`.
  - `chunk_size`: The number of bytes to hash per chunk of the uploaded files.
  - `whole_file_hash`: By default only the first chunk of the uploaded import is hashed to save time. When this is set to True each uploaded file is fully hashed instead.
- Added parameters `external_access_integrations` and `secrets` when creating a UDAF from Snowpark Python to allow integration with external access.
- Added a new method `Session.append_query_tag`. Allows an additional tag to be added to the current query tag by appending it as a comma separated value.
- Added a new method `Session.update_query_tag`. Allows updates to a JSON encoded dictionary query tag.
- `SessionBuilder.getOrCreate` will now attempt to replace the singleton it returns when token expiration has been detected.
- Added support for new functions in `snowflake.snowpark.functions`:
  - `array_except`
  - `create_map`
  - `sign`/`signum`
- Added the following functions to `DataFrame.analytics`:
  - Added the `moving_agg` function in `DataFrame.analytics` to enable moving aggregations like sums and averages with multiple window sizes.
  - Added the `cummulative_agg` function in `DataFrame.analytics` to enable commulative aggregations like sums and averages on multiple columns.
  - Added the `compute_lag` and `compute_lead` functions in `DataFrame.analytics` for enabling lead and lag calculations on multiple columns.
  - Added the `time_series_agg` function in `DataFrame.analytics` to enable time series aggregations like sums and averages with multiple time windows.

### Bug Fixes

- Fixed a bug in `DataFrame.na.fill` that caused Boolean values to erroneously override integer values.
- Fixed a bug in `Session.create_dataframe` where the Snowpark DataFrames created using pandas DataFrames were not inferring the type for timestamp columns correctly. The behavior is as follows:
  - Earlier timestamp columns without a timezone would be converted to nanosecond epochs and inferred as `LongType()`, but will now be correctly maintained as timestamp values and be inferred as `TimestampType(TimestampTimeZone.NTZ)`.
  - Earlier timestamp columns with a timezone would be inferred as `TimestampType(TimestampTimeZone.NTZ)` and loose timezone information but will now be correctly inferred as `TimestampType(TimestampTimeZone.LTZ)` and timezone information is retained correctly.
  - Set session parameter `PYTHON_SNOWPARK_USE_LOGICAL_TYPE_FOR_CREATE_DATAFRAME` to revert back to old behavior. It is recommended that you update your code to align with correct behavior because the parameter will be removed in the future.
- Fixed a bug that `DataFrame.to_pandas` gets decimal type when scale is not 0, and creates an object dtype in `pandas`. Instead, we cast the value to a float64 type.
- Fixed bugs that wrongly flattened the generated SQL when one of the following happens:
  - `DataFrame.filter()` is called after `DataFrame.sort().limit()`.
  - `DataFrame.sort()` or `filter()` is called on a DataFrame that already has a window function or sequence-dependent data generator column.
    For instance, `df.select("a", seq1().alias("b")).select("a", "b").sort("a")` won't flatten the sort clause anymore.
  - a window or sequence-dependent data generator column is used after `DataFrame.limit()`. For instance, `df.limit(10).select(row_number().over())` won't flatten the limit and select in the generated SQL.
- Fixed a bug where aliasing a DataFrame column raised an error when the DataFame was copied from another DataFrame with an aliased column. For instance,

  ```python
  df = df.select(col("a").alias("b"))
  df = copy(df)
  df.select(col("b").alias("c"))  # threw an error. Now it's fixed.
  ```

- Fixed a bug in `Session.create_dataframe` that the non-nullable field in a schema is not respected for boolean type. Note that this fix is only effective when the user has the privilege to create a temp table.
- Fixed a bug in SQL simplifier where non-select statements in `session.sql` dropped a SQL query when used with `limit()`.
- Fixed a bug that raised an exception when session parameter `ERROR_ON_NONDETERMINISTIC_UPDATE` is true.

### Behavior Changes (API Compatible)

- When parsing data types during a `to_pandas` operation, we rely on GS precision value to fix precision issues for large integer values. This may affect users where a column that was earlier returned as `int8` gets returned as `int64`. Users can fix this by explicitly specifying precision values for their return column.
- Aligned behavior for `Session.call` in case of table stored procedures where running `Session.call` would not trigger stored procedure unless a `collect()` operation was performed.
- `StoredProcedureRegistration` will now automatically add `snowflake-snowpark-python` as a package dependency. The added dependency will be on the client's local version of the library and an error is thrown if the server cannot support that version.

## 1.11.1 (2023-12-07)

### Bug Fixes

- Fixed a bug that numpy should not be imported at the top level of mock module.
- Added support for these new functions in `snowflake.snowpark.functions`:
  - `from_utc_timestamp`
  - `to_utc_timestamp`

## 1.11.0 (2023-12-05)

### New Features

- Add the `conn_error` attribute to `SnowflakeSQLException` that stores the whole underlying exception from `snowflake-connector-python`.
- Added support for `RelationalGroupedDataframe.pivot()` to access `pivot` in the following pattern `Dataframe.group_by(...).pivot(...)`.
- Added experimental feature: Local Testing Mode, which allows you to create and operate on Snowpark Python DataFrames locally without connecting to a Snowflake account. You can use the local testing framework to test your DataFrame operations locally, on your development machine or in a CI (continuous integration) pipeline, before deploying code changes to your account.

- Added support for `arrays_to_object` new functions in `snowflake.snowpark.functions`.
- Added support for the vector data type.

### Dependency Updates

- Bumped cloudpickle dependency to work with `cloudpickle==2.2.1`
- Updated ``snowflake-connector-python`` to `3.4.0`.

### Bug Fixes

- DataFrame column names quoting check now supports newline characters.
- Fix a bug where a DataFrame generated by `session.read.with_metadata` creates inconsistent table when doing `df.write.save_as_table`.

## 1.10.0 (2023-11-03)

### New Features

- Added support for managing case sensitivity in `DataFrame.to_local_iterator()`.
- Added support for specifying vectorized UDTF's input column names by using the optional parameter `input_names` in `UDTFRegistration.register/register_file` and `functions.pandas_udtf`. By default, `RelationalGroupedDataFrame.applyInPandas` will infer the column names from current dataframe schema.
- Add `sql_error_code` and `raw_message` attributes to `SnowflakeSQLException` when it is caused by a SQL exception.

### Bug Fixes

- Fixed a bug in `DataFrame.to_pandas()` where converting snowpark dataframes to pandas dataframes was losing precision on integers with more than 19 digits.
- Fixed a bug that `session.add_packages` can not handle requirement specifier that contains project name with underscore and version.
- Fixed a bug in `DataFrame.limit()` when `offset` is used and the parent `DataFrame` uses `limit`. Now the `offset` won't impact the parent DataFrame's `limit`.
- Fixed a bug in `DataFrame.write.save_as_table` where dataframes created from read api could not save data into snowflake because of invalid column name `$1`.

### Behavior change

- Changed the behavior of `date_format`:
  - The `format` argument changed from optional to required.
  - The returned result changed from a date object to a date-formatted string.
- When a window function, or a sequence-dependent data generator (`normal`, `zipf`, `uniform`, `seq1`, `seq2`, `seq4`, `seq8`) function is used, the sort and filter operation will no longer be flattened when generating the query.

## 1.9.0 (2023-10-13)

### New Features

- Added support for the Python 3.11 runtime environment.

### Dependency updates

- Added back the dependency of `typing-extensions`.

### Bug Fixes

- Fixed a bug where imports from permanent stage locations were ignored for temporary stored procedures, UDTFs, UDFs, and UDAFs.
- Revert back to using CTAS (create table as select) statement for `Dataframe.writer.save_as_table` which does not need insert permission for writing tables.

### New Features
- Support `PythonObjJSONEncoder` json-serializable objects for `ARRAY` and `OBJECT` literals.

## 1.8.0 (2023-09-14)

### New Features

- Added support for VOLATILE/IMMUTABLE keyword when registering UDFs.
- Added support for specifying clustering keys when saving dataframes using `DataFrame.save_as_table`.
- Accept `Iterable` objects input for `schema` when creating dataframes using `Session.create_dataframe`.
- Added the property `DataFrame.session` to return a `Session` object.
- Added the property `Session.session_id` to return an integer that represents session ID.
- Added the property `Session.connection` to return a `SnowflakeConnection` object .

- Added support for creating a Snowpark session from a configuration file or environment variables.

### Dependency updates

- Updated ``snowflake-connector-python`` to 3.2.0.

### Bug Fixes

- Fixed a bug where automatic package upload would raise `ValueError` even when compatible package version were added in `session.add_packages`.
- Fixed a bug where table stored procedures were not registered correctly when using `register_from_file`.
- Fixed a bug where dataframe joins failed with `invalid_identifier` error.
- Fixed a bug where `DataFrame.copy` disables SQL simplfier for the returned copy.
- Fixed a bug where `session.sql().select()` would fail if any parameters are specified to `session.sql()`

## 1.7.0 (2023-08-28)

### New Features

- Added parameters `external_access_integrations` and `secrets` when creating a UDF, UDTF or Stored Procedure from Snowpark Python to allow integration with external access.
- Added support for these new functions in `snowflake.snowpark.functions`:
  - `array_flatten`
  - `flatten`
- Added support for `apply_in_pandas` in `snowflake.snowpark.relational_grouped_dataframe`.
- Added support for replicating your local Python environment on Snowflake via `Session.replicate_local_environment`.

### Bug Fixes

- Fixed a bug where `session.create_dataframe` fails to properly set nullable columns where nullability was affected by order or data was given.
- Fixed a bug where `DataFrame.select` could not identify and alias columns in presence of table functions when output columns of table function overlapped with columns in dataframe.

### Behavior Changes

- When creating stored procedures, UDFs, UDTFs, UDAFs with parameter `is_permanent=False` will now create temporary objects even when `stage_name` is provided. The default value of `is_permanent` is `False` which is why if this value is not explicitly set to `True` for permanent objects, users will notice a change in behavior.
- `types.StructField` now enquotes column identifier by default.

## 1.6.1 (2023-08-02)

### New Features

- Added support for these new functions in `snowflake.snowpark.functions`:
  - `array_sort`
  - `sort_array`
  - `array_min`
  - `array_max`
  - `explode_outer`
- Added support for pure Python packages specified via `Session.add_requirements` or `Session.add_packages`. They are now usable in stored procedures and UDFs even if packages are not present on the Snowflake Anaconda channel.
  - Added Session parameter `custom_packages_upload_enabled` and `custom_packages_force_upload_enabled` to enable the support for pure Python packages feature mentioned above. Both parameters default to `False`.
- Added support for specifying package requirements by passing a Conda environment yaml file to `Session.add_requirements`.
- Added support for asynchronous execution of multi-query dataframes that contain binding variables.
- Added support for renaming multiple columns in `DataFrame.rename`.
- Added support for Geometry datatypes.
- Added support for `params` in `session.sql()` in stored procedures.
- Added support for user-defined aggregate functions (UDAFs). This feature is currently in private preview.
- Added support for vectorized UDTFs (user-defined table functions). This feature is currently in public preview.
- Added support for Snowflake Timestamp variants (i.e., `TIMESTAMP_NTZ`, `TIMESTAMP_LTZ`, `TIMESTAMP_TZ`)
  - Added `TimestampTimezone` as an argument in `TimestampType` constructor.
  - Added type hints `NTZ`, `LTZ`, `TZ` and `Timestamp` to annotate functions when registering UDFs.

### Improvements

- Removed redundant dependency `typing-extensions`.
- `DataFrame.cache_result` now creates temp table fully qualified names under current database and current schema.

### Bug Fixes

- Fixed a bug where type check happens on pandas before it is imported.
- Fixed a bug when creating a UDF from `numpy.ufunc`.
- Fixed a bug where `DataFrame.union` was not generating the correct `Selectable.schema_query` when SQL simplifier is enabled.

### Behavior Changes

- `DataFrameWriter.save_as_table` now respects the `nullable` field of the schema provided by the user or the inferred schema based on data from user input.

### Dependency updates

- Updated ``snowflake-connector-python`` to 3.0.4.

## 1.5.1 (2023-06-20)

### New Features

- Added support for the Python 3.10 runtime environment.

## 1.5.0 (2023-06-09)

### Behavior Changes

- Aggregation results, from functions such as `DataFrame.agg` and `DataFrame.describe`, no longer strip away non-printing characters from column names.

### New Features

- Added support for the Python 3.9 runtime environment.
- Added support for new functions in `snowflake.snowpark.functions`:
  - `array_generate_range`
  - `array_unique_agg`
  - `collect_set`
  - `sequence`
- Added support for registering and calling stored procedures with `TABLE` return type.
- Added support for parameter `length` in `StringType()` to specify the maximum number of characters that can be stored by the column.
- Added the alias `functions.element_at()` for `functions.get()`.
- Added the alias `Column.contains` for `functions.contains`.
- Added experimental feature `DataFrame.alias`.
- Added support for querying metadata columns from stage when creating `DataFrame` using `DataFrameReader`.
- Added support for `StructType.add` to append more fields to existing `StructType` objects.
- Added support for parameter `execute_as` in `StoredProcedureRegistration.register_from_file()` to specify stored procedure caller rights.

### Bug Fixes

- Fixed a bug where the `Dataframe.join_table_function` did not run all of the necessary queries to set up the join table function when SQL simplifier was enabled.
- Fixed type hint declaration for custom types - `ColumnOrName`, `ColumnOrLiteralStr`, `ColumnOrSqlExpr`, `LiteralType` and `ColumnOrLiteral` that were breaking `mypy` checks.
- Fixed a bug where `DataFrameWriter.save_as_table` and `DataFrame.copy_into_table` failed to parse fully qualified table names.

## 1.4.0 (2023-04-24)

### New Features

- Added support for `session.getOrCreate`.
- Added support for alias `Column.getField`.
- Added support for new functions in `snowflake.snowpark.functions`:
  - `date_add` and `date_sub` to make add and subtract operations easier.
  - `daydiff`
  - `explode`
  - `array_distinct`.
  - `regexp_extract`.
  - `struct`.
  - `format_number`.
  - `bround`.
  - `substring_index`
- Added parameter `skip_upload_on_content_match` when creating UDFs, UDTFs and stored procedures using `register_from_file` to skip uploading files to a stage if the same version of the files are already on the stage.
- Added support for `DataFrameWriter.save_as_table` method to take table names that contain dots.
- Flattened generated SQL when `DataFrame.filter()` or `DataFrame.order_by()` is followed by a projection statement (e.g. `DataFrame.select()`, `DataFrame.with_column()`).
- Added support for creating dynamic tables _(in private preview)_ using `Dataframe.create_or_replace_dynamic_table`.
- Added an optional argument `params` in `session.sql()` to support binding variables. Note that this is not supported in stored procedures yet.

### Bug Fixes

- Fixed a bug in `strtok_to_array` where an exception was thrown when a delimiter was passed in.
- Fixed a bug in `session.add_import` where the module had the same namespace as other dependencies.

## 1.3.0 (2023-03-28)

### New Features

- Added support for `delimiters` parameter in `functions.initcap()`.
- Added support for `functions.hash()` to accept a variable number of input expressions.
- Added API `Session.RuntimeConfig` for getting/setting/checking the mutability of any runtime configuration.
- Added support managing case sensitivity in `Row` results from `DataFrame.collect` using `case_sensitive` parameter.
- Added API `Session.conf` for getting, setting or checking the mutability of any runtime configuration.
- Added support for managing case sensitivity in `Row` results from `DataFrame.collect` using `case_sensitive` parameter.
- Added indexer support for `snowflake.snowpark.types.StructType`.
- Added a keyword argument `log_on_exception` to `Dataframe.collect` and `Dataframe.collect_no_wait` to optionally disable error logging for SQL exceptions.

### Bug Fixes

- Fixed a bug where a DataFrame set operation(`DataFrame.substract`, `DataFrame.union`, etc.) being called after another DataFrame set operation and `DataFrame.select` or `DataFrame.with_column` throws an exception.
- Fixed a bug where chained sort statements are overwritten by the SQL simplifier.

### Improvements

- Simplified JOIN queries to use constant subquery aliases (`SNOWPARK_LEFT`, `SNOWPARK_RIGHT`) by default. Users can disable this at runtime with `session.conf.set('use_constant_subquery_alias', False)` to use randomly generated alias names instead.
- Allowed specifying statement parameters in `session.call()`.
- Enabled the uploading of large pandas DataFrames in stored procedures by defaulting to a chunk size of 100,000 rows.

## 1.2.0 (2023-03-02)

### New Features

- Added support for displaying source code as comments in the generated scripts when registering stored procedures. This
  is enabled by default, turn off by specifying `source_code_display=False` at registration.
- Added a parameter `if_not_exists` when creating a UDF, UDTF or Stored Procedure from Snowpark Python to ignore creating the specified function or procedure if it already exists.
- Accept integers when calling `snowflake.snowpark.functions.get` to extract value from array.
- Added `functions.reverse` in functions to open access to Snowflake built-in function
  [reverse](https://docs.snowflake.com/en/sql-reference/functions/reverse).
- Added parameter `require_scoped_url` in snowflake.snowflake.files.SnowflakeFile.open() `(in Private Preview)` to replace `is_owner_file` is marked for deprecation.

### Bug Fixes

- Fixed a bug that overwrote `paramstyle` to `qmark` when creating a Snowpark session.
- Fixed a bug where `df.join(..., how="cross")` fails with `SnowparkJoinException: (1112): Unsupported using join type 'Cross'`.
- Fixed a bug where querying a `DataFrame` column created from chained function calls used a wrong column name.

## 1.1.0 (2023-01-26)

### New Features:

- Added `asc`, `asc_nulls_first`, `asc_nulls_last`, `desc`, `desc_nulls_first`, `desc_nulls_last`, `date_part` and `unix_timestamp` in functions.
- Added the property `DataFrame.dtypes` to return a list of column name and data type pairs.
- Added the following aliases:
  - `functions.expr()` for `functions.sql_expr()`.
  - `functions.date_format()` for `functions.to_date()`.
  - `functions.monotonically_increasing_id()` for `functions.seq8()`
  - `functions.from_unixtime()` for `functions.to_timestamp()`

### Bug Fixes:

- Fixed a bug in SQL simplifier that didn’t handle Column alias and join well in some cases. See https://github.com/snowflakedb/snowpark-python/issues/658 for details.
- Fixed a bug in SQL simplifier that generated wrong column names for function calls, NaN and INF.

### Improvements

- The session parameter `PYTHON_SNOWPARK_USE_SQL_SIMPLIFIER` is `True` after Snowflake 7.3 was released. In snowpark-python, `session.sql_simplifier_enabled` reads the value of `PYTHON_SNOWPARK_USE_SQL_SIMPLIFIER` by default, meaning that the SQL simplfier is enabled by default after the Snowflake 7.3 release. To turn this off, set `PYTHON_SNOWPARK_USE_SQL_SIMPLIFIER` in Snowflake to `False` or run `session.sql_simplifier_enabled = False` from Snowpark. It is recommended to use the SQL simplifier because it helps to generate more concise SQL.

## 1.0.0 (2022-11-01)

### New Features

- Added `Session.generator()` to create a new `DataFrame` using the Generator table function.
- Added a parameter `secure` to the functions that create a secure UDF or UDTF.

## 0.12.0 (2022-10-14)

### New Features

- Added new APIs for async job:
  - `Session.create_async_job()` to create an `AsyncJob` instance from a query id.
  - `AsyncJob.result()` now accepts argument `result_type` to return the results in different formats.
  - `AsyncJob.to_df()` returns a `DataFrame` built from the result of this asynchronous job.
  - `AsyncJob.query()` returns the SQL text of the executed query.
- `DataFrame.agg()` and `RelationalGroupedDataFrame.agg()` now accept variable-length arguments.
- Added parameters `lsuffix` and `rsuffix` to `DataFram.join()` and `DataFrame.cross_join()` to conveniently rename overlapping columns.
- Added `Table.drop_table()` so you can drop the temp table after `DataFrame.cache_result()`. `Table` is also a context manager so you can use the `with` statement to drop the cache temp table after use.
- Added `Session.use_secondary_roles()`.
- Added functions `first_value()` and `last_value()`. (contributed by @chasleslr)
- Added `on` as an alias for `using_columns` and `how` as an alias for `join_type` in `DataFrame.join()`.

### Bug Fixes

- Fixed a bug in `Session.create_dataframe()` that raised an error when `schema` names had special characters.
- Fixed a bug in which options set in `Session.read.option()` were not passed to `DataFrame.copy_into_table()` as default values.
- Fixed a bug in which `DataFrame.copy_into_table()` raises an error when a copy option has single quotes in the value.

## 0.11.0 (2022-09-28)

### Behavior Changes

- `Session.add_packages()` now raises `ValueError` when the version of a package cannot be found in Snowflake Anaconda channel. Previously, `Session.add_packages()` succeeded, and a `SnowparkSQLException` exception was raised later in the UDF/SP registration step.

### New Features:

- Added method `FileOperation.get_stream()` to support downloading stage files as stream.
- Added support in `functions.ntiles()` to accept int argument.
- Added the following aliases:
  - `functions.call_function()` for `functions.call_builtin()`.
  - `functions.function()` for `functions.builtin()`.
  - `DataFrame.order_by()` for `DataFrame.sort()`
  - `DataFrame.orderBy()` for `DataFrame.sort()`
- Improved `DataFrame.cache_result()` to return a more accurate `Table` class instead of a `DataFrame` class.
- Added support to allow `session` as the first argument when calling `StoredProcedure`.

### Improvements

- Improved nested query generation by flattening queries when applicable.
  - This improvement could be enabled by setting `Session.sql_simplifier_enabled = True`.
  - `DataFrame.select()`, `DataFrame.with_column()`, `DataFrame.drop()` and other select-related APIs have more flattened SQLs.
  - `DataFrame.union()`, `DataFrame.union_all()`, `DataFrame.except_()`, `DataFrame.intersect()`, `DataFrame.union_by_name()` have flattened SQLs generated when multiple set operators are chained.
- Improved type annotations for async job APIs.

### Bug Fixes

- Fixed a bug in which `Table.update()`, `Table.delete()`, `Table.merge()` try to reference a temp table that does not exist.

## 0.10.0 (2022-09-16)

### New Features:

- Added experimental APIs for evaluating Snowpark dataframes with asynchronous queries:
  - Added keyword argument `block` to the following action APIs on Snowpark dataframes (which execute queries) to allow asynchronous evaluations:
    - `DataFrame.collect()`, `DataFrame.to_local_iterator()`, `DataFrame.to_pandas()`, `DataFrame.to_pandas_batches()`, `DataFrame.count()`, `DataFrame.first()`.
    - `DataFrameWriter.save_as_table()`, `DataFrameWriter.copy_into_location()`.
    - `Table.delete()`, `Table.update()`, `Table.merge()`.
  - Added method `DataFrame.collect_nowait()` to allow asynchronous evaluations.
  - Added class `AsyncJob` to retrieve results from asynchronously executed queries and check their status.
- Added support for `table_type` in `Session.write_pandas()`. You can now choose from these `table_type` options: `"temporary"`, `"temp"`, and `"transient"`.
- Added support for using Python structured data (`list`, `tuple` and `dict`) as literal values in Snowpark.
- Added keyword argument `execute_as` to `functions.sproc()` and `session.sproc.register()` to allow registering a stored procedure as a caller or owner.
- Added support for specifying a pre-configured file format when reading files from a stage in Snowflake.

### Improvements:

- Added support for displaying details of a Snowpark session.

### Bug Fixes:

- Fixed a bug in which `DataFrame.copy_into_table()` and `DataFrameWriter.save_as_table()` mistakenly created a new table if the table name is fully qualified, and the table already exists.

### Deprecations:

- Deprecated keyword argument `create_temp_table` in `Session.write_pandas()`.
- Deprecated invoking UDFs using arguments wrapped in a Python list or tuple. You can use variable-length arguments without a list or tuple.

### Dependency updates

- Updated ``snowflake-connector-python`` to 2.7.12.

## 0.9.0 (2022-08-30)

### New Features:

- Added support for displaying source code as comments in the generated scripts when registering UDFs.
  This feature is turned on by default. To turn it off, pass the new keyword argument `source_code_display` as `False` when calling `register()` or `@udf()`.
- Added support for calling table functions from `DataFrame.select()`, `DataFrame.with_column()` and `DataFrame.with_columns()` which now take parameters of type `table_function.TableFunctionCall` for columns.
- Added keyword argument `overwrite` to `session.write_pandas()` to allow overwriting contents of a Snowflake table with that of a pandas DataFrame.
- Added keyword argument `column_order` to `df.write.save_as_table()` to specify the matching rules when inserting data into table in append mode.
- Added method `FileOperation.put_stream()` to upload local files to a stage via file stream.
- Added methods `TableFunctionCall.alias()` and `TableFunctionCall.as_()` to allow aliasing the names of columns that come from the output of table function joins.
- Added function `get_active_session()` in module `snowflake.snowpark.context` to get the current active Snowpark session.

### Bug Fixes:

- Fixed a bug in which batch insert should not raise an error when `statement_params` is not passed to the function.
- Fixed a bug in which column names should be quoted when `session.create_dataframe()` is called with dicts and a given schema.
- Fixed a bug in which creation of table should be skipped if the table already exists and is in append mode when calling `df.write.save_as_table()`.
- Fixed a bug in which third-party packages with underscores cannot be added when registering UDFs.

### Improvements:

- Improved function `function.uniform()` to infer the types of inputs `max_` and `min_` and cast the limits to `IntegerType` or `FloatType` correspondingly.

## 0.8.0 (2022-07-22)

### New Features:

- Added keyword only argument `statement_params` to the following methods to allow for specifying statement level parameters:
  - `collect`, `to_local_iterator`, `to_pandas`, `to_pandas_batches`,
    `count`, `copy_into_table`, `show`, `create_or_replace_view`, `create_or_replace_temp_view`, `first`, `cache_result`
    and `random_split` on class `snowflake.snowpark.Dateframe`.
  - `update`, `delete` and `merge` on class `snowflake.snowpark.Table`.
  - `save_as_table` and `copy_into_location` on class `snowflake.snowpark.DataFrameWriter`.
  - `approx_quantile`, `statement_params`, `cov` and `crosstab` on class `snowflake.snowpark.DataFrameStatFunctions`.
  - `register` and `register_from_file` on class `snowflake.snowpark.udf.UDFRegistration`.
  - `register` and `register_from_file` on class `snowflake.snowpark.udtf.UDTFRegistration`.
  - `register` and `register_from_file` on class `snowflake.snowpark.stored_procedure.StoredProcedureRegistration`.
  - `udf`, `udtf` and `sproc` in `snowflake.snowpark.functions`.
- Added support for `Column` as an input argument to `session.call()`.
- Added support for `table_type` in `df.write.save_as_table()`. You can now choose from these `table_type` options: `"temporary"`, `"temp"`, and `"transient"`.

### Improvements:

- Added validation of object name in `session.use_*` methods.
- Updated the query tag in SQL to escape it when it has special characters.
- Added a check to see if Anaconda terms are acknowledged when adding missing packages.

### Bug Fixes:

- Fixed the limited length of the string column in `session.create_dataframe()`.
- Fixed a bug in which `session.create_dataframe()` mistakenly converted 0 and `False` to `None` when the input data was only a list.
- Fixed a bug in which calling `session.create_dataframe()` using a large local dataset sometimes created a temp table twice.
- Aligned the definition of `function.trim()` with the SQL function definition.
- Fixed an issue where snowpark-python would hang when using the Python system-defined (built-in function) `sum` vs. the Snowpark `function.sum()`.

### Deprecations:

- Deprecated keyword argument `create_temp_table` in `df.write.save_as_table()`.

## 0.7.0 (2022-05-25)

### New Features:

- Added support for user-defined table functions (UDTFs).
  - Use function `snowflake.snowpark.functions.udtf()` to register a UDTF, or use it as a decorator to register the UDTF.
    - You can also use `Session.udtf.register()` to register a UDTF.
  - Use `Session.udtf.register_from_file()` to register a UDTF from a Python file.
- Updated APIs to query a table function, including both Snowflake built-in table functions and UDTFs.
  - Use function `snowflake.snowpark.functions.table_function()` to create a callable representing a table function and use it to call the table function in a query.
  - Alternatively, use function `snowflake.snowpark.functions.call_table_function()` to call a table function.
  - Added support for `over` clause that specifies `partition by` and `order by` when lateral joining a table function.
  - Updated `Session.table_function()` and `DataFrame.join_table_function()` to accept `TableFunctionCall` instances.

### Breaking Changes:

- When creating a function with `functions.udf()` and `functions.sproc()`, you can now specify an empty list for the `imports` or `packages` argument to indicate that no import or package is used for this UDF or stored procedure. Previously, specifying an empty list meant that the function would use session-level imports or packages.
- Improved the `__repr__` implementation of data types in `types.py`. The unused `type_name` property has been removed.
- Added a Snowpark-specific exception class for SQL errors. This replaces the previous `ProgrammingError` from the Python connector.

### Improvements:

- Added a lock to a UDF or UDTF when it is called for the first time per thread.
- Improved the error message for pickling errors that occurred during UDF creation.
- Included the query ID when logging the failed query.

### Bug Fixes:

- Fixed a bug in which non-integral data (such as timestamps) was occasionally converted to integer when calling `DataFrame.to_pandas()`.
- Fixed a bug in which `DataFrameReader.parquet()` failed to read a parquet file when its column contained spaces.
- Fixed a bug in which `DataFrame.copy_into_table()` failed when the dataframe is created by reading a file with inferred schemas.

### Deprecations

`Session.flatten()` and `DataFrame.flatten()`.

### Dependency Updates:

- Restricted the version of `cloudpickle` <= `2.0.0`.

## 0.6.0 (2022-04-27)

### New Features:

- Added support for vectorized UDFs with the input as a pandas DataFrame or pandas Series and the output as a pandas Series. This improves the performance of UDFs in Snowpark.
- Added support for inferring the schema of a DataFrame by default when it is created by reading a Parquet, Avro, or ORC file in the stage.
- Added functions `current_session()`, `current_statement()`, `current_user()`, `current_version()`, `current_warehouse()`, `date_from_parts()`, `date_trunc()`, `dayname()`, `dayofmonth()`, `dayofweek()`, `dayofyear()`, `grouping()`, `grouping_id()`, `hour()`, `last_day()`, `minute()`, `next_day()`, `previous_day()`, `second()`, `month()`, `monthname()`, `quarter()`, `year()`, `current_database()`, `current_role()`, `current_schema()`, `current_schemas()`, `current_region()`, `current_avaliable_roles()`, `add_months()`, `any_value()`, `bitnot()`, `bitshiftleft()`, `bitshiftright()`, `convert_timezone()`, `uniform()`, `strtok_to_array()`, `sysdate()`, `time_from_parts()`,  `timestamp_from_parts()`, `timestamp_ltz_from_parts()`, `timestamp_ntz_from_parts()`, `timestamp_tz_from_parts()`, `weekofyear()`, `percentile_cont()` to `snowflake.snowflake.functions`.

### Breaking Changes:

- Expired deprecations:
  - Removed the following APIs that were deprecated in 0.4.0: `DataFrame.groupByGroupingSets()`, `DataFrame.naturalJoin()`, `DataFrame.joinTableFunction`, `DataFrame.withColumns()`, `Session.getImports()`, `Session.addImport()`, `Session.removeImport()`, `Session.clearImports()`, `Session.getSessionStage()`, `Session.getDefaultDatabase()`, `Session.getDefaultSchema()`, `Session.getCurrentDatabase()`, `Session.getCurrentSchema()`, `Session.getFullyQualifiedCurrentSchema()`.

### Improvements:

- Added support for creating an empty `DataFrame` with a specific schema using the `Session.create_dataframe()` method.
- Changed the logging level from `INFO` to `DEBUG` for several logs (e.g., the executed query) when evaluating a dataframe.
- Improved the error message when failing to create a UDF due to pickle errors.

### Bug Fixes:

- Removed pandas hard dependencies in the `Session.create_dataframe()` method.

### Dependency Updates:

- Added `typing-extension` as a new dependency with the version >= `4.1.0`.

## 0.5.0 (2022-03-22)

### New Features

- Added stored procedures API.
  - Added `Session.sproc` property and `sproc()` to `snowflake.snowpark.functions`, so you can register stored procedures.
  - Added `Session.call` to call stored procedures by name.
- Added `UDFRegistration.register_from_file()` to allow registering UDFs from Python source files or zip files directly.
- Added `UDFRegistration.describe()` to describe a UDF.
- Added `DataFrame.random_split()` to provide a way to randomly split a dataframe.
- Added functions `md5()`, `sha1()`, `sha2()`, `ascii()`, `initcap()`, `length()`, `lower()`, `lpad()`, `ltrim()`, `rpad()`, `rtrim()`, `repeat()`, `soundex()`, `regexp_count()`, `replace()`, `charindex()`, `collate()`, `collation()`, `insert()`, `left()`, `right()`, `endswith()` to `snowflake.snowpark.functions`.
- Allowed `call_udf()` to accept literal values.
- Provided a `distinct` keyword in `array_agg()`.

### Bug Fixes:

- Fixed an issue that caused `DataFrame.to_pandas()` to have a string column if `Column.cast(IntegerType())` was used.
- Fixed a bug in `DataFrame.describe()` when there is more than one string column.

## 0.4.0 (2022-02-15)

### New Features

- You can now specify which Anaconda packages to use when defining UDFs.
  - Added `add_packages()`, `get_packages()`, `clear_packages()`, and `remove_package()`, to class `Session`.
  - Added `add_requirements()` to `Session` so you can use a requirements file to specify which packages this session will use.
  - Added parameter `packages` to function `snowflake.snowpark.functions.udf()` and method `UserDefinedFunction.register()` to indicate UDF-level Anaconda package dependencies when creating a UDF.
  - Added parameter `imports` to `snowflake.snowpark.functions.udf()` and `UserDefinedFunction.register()` to specify UDF-level code imports.
- Added a parameter `session` to function `udf()` and `UserDefinedFunction.register()` so you can specify which session to use to create a UDF if you have multiple sessions.
- Added types `Geography` and `Variant` to `snowflake.snowpark.types` to be used as type hints for Geography and Variant data when defining a UDF.
- Added support for Geography geoJSON data.
- Added `Table`, a subclass of `DataFrame` for table operations:
  - Methods `update` and `delete` update and delete rows of a table in Snowflake.
  - Method `merge` merges data from a `DataFrame` to a `Table`.
  - Override method `DataFrame.sample()` with an additional parameter `seed`, which works on tables but not on view and sub-queries.
- Added `DataFrame.to_local_iterator()` and `DataFrame.to_pandas_batches()` to allow getting results from an iterator when the result set returned from the Snowflake database is too large.
- Added `DataFrame.cache_result()` for caching the operations performed on a `DataFrame` in a temporary table.
  Subsequent operations on the original `DataFrame` have no effect on the cached result `DataFrame`.
- Added property `DataFrame.queries` to get SQL queries that will be executed to evaluate the `DataFrame`.
- Added `Session.query_history()` as a context manager to track SQL queries executed on a session, including all SQL queries to evaluate `DataFrame`s created from a session. Both query ID and query text are recorded.
- You can now create a `Session` instance from an existing established `snowflake.connector.SnowflakeConnection`. Use parameter `connection` in `Session.builder.configs()`.
- Added `use_database()`, `use_schema()`, `use_warehouse()`, and `use_role()` to class `Session` to switch database/schema/warehouse/role after a session is created.
- Added `DataFrameWriter.copy_into_table()` to unload a `DataFrame` to stage files.
- Added `DataFrame.unpivot()`.
- Added `Column.within_group()` for sorting the rows by columns with some aggregation functions.
- Added functions `listagg()`, `mode()`, `div0()`, `acos()`, `asin()`, `atan()`, `atan2()`, `cos()`, `cosh()`, `sin()`, `sinh()`, `tan()`, `tanh()`, `degrees()`, `radians()`, `round()`, `trunc()`, and `factorial()` to `snowflake.snowflake.functions`.
- Added an optional argument `ignore_nulls` in function `lead()` and `lag()`.
- The `condition` parameter of function `when()` and `iff()` now accepts SQL expressions.

### Improvements

- All function and method names have been renamed to use the snake case naming style, which is more Pythonic. For convenience, some camel case names are kept as aliases to the snake case APIs. It is recommended to use the snake case APIs.
  - Deprecated these methods on class `Session` and replaced them with their snake case equivalents: `getImports()`, `addImports()`, `removeImport()`, `clearImports()`, `getSessionStage()`, `getDefaultSchema()`, `getDefaultSchema()`, `getCurrentDatabase()`, `getFullyQualifiedCurrentSchema()`.
  - Deprecated these methods on class `DataFrame` and replaced them with their snake case equivalents: `groupingByGroupingSets()`, `naturalJoin()`, `withColumns()`, `joinTableFunction()`.
- Property `DataFrame.columns` is now consistent with `DataFrame.schema.names` and the Snowflake database `Identifier Requirements`.
- `Column.__bool__()` now raises a `TypeError`. This will ban the use of logical operators `and`, `or`, `not` on `Column` object, for instance `col("a") > 1 and col("b") > 2` will raise the `TypeError`. Use `(col("a") > 1) & (col("b") > 2)` instead.
- Changed `PutResult` and `GetResult` to subclass `NamedTuple`.
- Fixed a bug which raised an error when the local path or stage location has a space or other special characters.
- Changed `DataFrame.describe()` so that non-numeric and non-string columns are ignored instead of raising an exception.

### Dependency updates

- Updated ``snowflake-connector-python`` to 2.7.4.

## 0.3.0 (2022-01-09)

### New Features

- Added `Column.isin()`, with an alias `Column.in_()`.
- Added `Column.try_cast()`, which is a special version of `cast()`. It tries to cast a string expression to other types and returns `null` if the cast is not possible.
- Added `Column.startswith()` and `Column.substr()` to process string columns.
- `Column.cast()` now also accepts a `str` value to indicate the cast type in addition to a `DataType` instance.
- Added `DataFrame.describe()` to summarize stats of a `DataFrame`.
- Added `DataFrame.explain()` to print the query plan of a `DataFrame`.
- `DataFrame.filter()` and `DataFrame.select_expr()` now accepts a sql expression.
- Added a new `bool` parameter `create_temp_table` to methods `DataFrame.saveAsTable()` and `Session.write_pandas()` to optionally create a temp table.
- Added `DataFrame.minus()` and `DataFrame.subtract()` as aliases to `DataFrame.except_()`.
- Added `regexp_replace()`, `concat()`, `concat_ws()`, `to_char()`, `current_timestamp()`, `current_date()`, `current_time()`, `months_between()`, `cast()`, `try_cast()`, `greatest()`, `least()`, and `hash()` to module `snowflake.snowpark.functions`.

### Bug Fixes

- Fixed an issue where `Session.createDataFrame(pandas_df)` and `Session.write_pandas(pandas_df)` raise an exception when the `pandas DataFrame` has spaces in the column name.
- `DataFrame.copy_into_table()` sometimes prints an `error` level log entry while it actually works. It's fixed now.
- Fixed an API docs issue where some `DataFrame` APIs are missing from the docs.

### Dependency updates

- Update ``snowflake-connector-python`` to 2.7.2, which upgrades ``pyarrow`` dependency to 6.0.x. Refer to the [python connector 2.7.2 release notes](https://pypi.org/project/snowflake-connector-python/2.7.2/) for more details.

## 0.2.0 (2021-12-02)

### New Features

- Updated the `Session.createDataFrame()` method for creating a `DataFrame` from a pandas DataFrame.
- Added the `Session.write_pandas()` method for writing a `pandas DataFrame` to a table in Snowflake and getting a `Snowpark DataFrame` object back.
- Added new classes and methods for calling window functions.
- Added the new functions `cume_dist()`, to find the cumulative distribution of a value with regard to other values within a window partition,
  and `row_number()`, which returns a unique row number for each row within a window partition.
- Added functions for computing statistics for DataFrames in the `DataFrameStatFunctions` class.
- Added functions for handling missing values in a DataFrame in the `DataFrameNaFunctions` class.
- Added new methods `rollup()`, `cube()`, and `pivot()` to the `DataFrame` class.
- Added the `GroupingSets` class, which you can use with the DataFrame groupByGroupingSets method to perform a SQL GROUP BY GROUPING SETS.
- Added the new `FileOperation(session)`
  class that you can use to upload and download files to and from a stage.
- Added the `DataFrame.copy_into_table()`
  method for loading data from files in a stage into a table.
- In CASE expressions, the functions `when()` and `otherwise()`
  now accept Python types in addition to `Column` objects.
- When you register a UDF you can now optionally set the `replace` parameter to `True` to overwrite an existing UDF with the same name.

### Improvements

- UDFs are now compressed before they are uploaded to the server. This makes them about 10 times smaller, which can help
  when you are using large ML model files.
- When the size of a UDF is less than 8196 bytes, it will be uploaded as in-line code instead of uploaded to a stage.

### Bug Fixes

- Fixed an issue where the statement `df.select(when(col("a") == 1, 4).otherwise(col("a"))), [Row(4), Row(2), Row(3)]` raised an exception.
- Fixed an issue where `df.toPandas()` raised an exception when a DataFrame was created from large local data.

## 0.1.0 (2021-10-26)

Start of Private Preview<|MERGE_RESOLUTION|>--- conflicted
+++ resolved
@@ -48,11 +48,8 @@
 
 #### Bug Fixes
 
-<<<<<<< HEAD
+- Fixed an issue with drop_duplicates where the same data source could be read multiple times in the same query but in a different order each time, resulting in missing rows in the final result. The fix ensures that the data source is read only once.
 - Fixed a bug with hybrid execution mode where an `AssertionError` was unexpectedly raised by certain indexing operations.
-=======
-- Fixed an issue with drop_duplicates where the same data source could be read multiple times in the same query but in a different order each time, resulting in missing rows in the final result. The fix ensures that the data source is read only once.
->>>>>>> b59743a0
 
 ### Snowpark Local Testing Updates
 

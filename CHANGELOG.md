# Release History

## 1.15.0 (TBD)

### New Features

- Added support for registering udfs and stored procedure to local testing.
- Added support for the following local testing APIs:
  - snowflake.snowpark.Session:
    - file.put
    - file.put_stream
    - file.get
    - file.get_stream
    - read.json
    - add_import
    - remove_import
    - get_imports
    - clear_imports
    - add_packages
    - add_requirements
    - clear_packages
    - remove_package
    - udf.register
    - udf.register_from_file
  - snowflake.snowpark.functions
    - current_database
    - current_session
    - date_trunc
    - object_construct
    - object_construct_keep_null
    - pow
    - sqrt
- Added the function `DataFrame.write.csv` to unload data from a ``DataFrame`` into one or more CSV files in a stage.
- Added telemetry to calculate query plan height and number of duplicate nodes during collect operations.
- Added the functions below to unload data from a `DataFrame` into one or more files in a stage:
  - `DataFrame.write.json`
  - `DataFrame.write.csv`
  - `DataFrame.write.parquet`
- Added distributed tracing using open telemetry apis for action functions in `DataFrame` and `DataFrameWriter`:
  - snowflake.snowpark.DataFrame:
    - collect
    - collect_nowait
    - to_pandas
    - count
    - show
  - snowflake.snowpark.DataFrameWriter:
    - save_as_table
- Added support for snow:// URLs to `snowflake.snowpark.Session.file.get` and `snowflake.snowpark.Session.file.get_stream`
- Added support to register stored procedures and UDxFs with a `comment`.
- UDAF client support is ready for public preview. Please stay tuned for the Snowflake announcement of UDAF public preview.
- Added support for dynamic pivot.  This feature is currently in private preview.

### Improvements
- Improved the generated query performance for both compilation and execution by converting duplicate subqueries to Common Table Expressions (CTEs). It is still an experimental feature, and can be enabled by setting `session.cte_optimization_enabled` to `True`.

### Bug Fixes

- Fixed a bug in local testing that null filled columns for constant functions.
- Fixed a bug where `statement_params` was not passed to query executions that register stored procedures and user defined functions.
- Fixed a bug causing `snowflake.snowpark.Session.file.get_stream` to fail for quoted stage locations
- Fixed a bug in local testing implementation of to_object, to_array and to_binary to better handle null inputs.
<<<<<<< HEAD
- Fixed a bug in local testing implementation that timestamp data comparison can not handle year beyond 2262.
=======
- Fixed a bug in local testing that `Session.builder.getOrCreate` should return the created mock session.
>>>>>>> 7c3afe12

## 1.14.0 (2024-03-20)

### New Features

- Added support for creating vectorized UDTFs with `process` method.
- Added support for dataframe functions:
  - to_timestamp_ltz
  - to_timestamp_ntz
  - to_timestamp_tz
  - locate
- Added support for ASOF JOIN type.
- Added support for the following local testing APIs:
  - snowflake.snowpark.functions:
    - to_double
    - to_timestamp
    - to_timestamp_ltz
    - to_timestamp_ntz
    - to_timestamp_tz
    - greatest
    - least
    - convert_timezone
    - dateadd
    - date_part
  - snowflake.snowpark.Session:
    - get_current_account
    - get_current_warehouse
    - get_current_role
    - use_schema
    - use_warehouse
    - use_database
    - use_role

### Bug Fixes

- Fixed a bug in `SnowflakePlanBuilder` that `save_as_table` does not filter column that name start with '$' and follow by number correctly.
- Fixed a bug that statement parameters may have no effect when resolving imports and packages.
- Fixed bugs in local testing:
  - LEFT ANTI and LEFT SEMI joins drop rows with null values.
  - DataFrameReader.csv incorrectly parses data when the optional parameter `field_optionally_enclosed_by` is specified.
  - Column.regexp only considers the first entry when `pattern` is a `Column`.
  - Table.update raises `KeyError` when updating null values in the rows.
  - VARIANT columns raise errors at `DataFrame.collect`.
  - `count_distinct` does not work correctly when counting.
  - Null values in integer columns raise `TypeError`.

### Improvements

- Added telemetry to local testing.
- Improved the error message of `DataFrameReader` to raise `FileNotFound` error when reading a path that does not exist or when there are no files under the path.

## 1.13.0 (2024-02-26)

### New Features

- Added support for an optional `date_part` argument in function `last_day`.
- `SessionBuilder.app_name` will set the query_tag after the session is created.
- Added support for the following local testing functions:
  - current_timestamp
  - current_date
  - current_time
  - strip_null_value
  - upper
  - lower
  - length
  - initcap

### Improvements

- Added cleanup logic at interpreter shutdown to close all active sessions.
- Closing sessions within stored procedures now is a no-op logging a warning instead of raising an error.

### Bug Fixes

- Fixed a bug in `DataFrame.to_local_iterator` where the iterator could yield wrong results if another query is executed before the iterator finishes due to wrong isolation level. For details, please see #945.
- Fixed a bug that truncated table names in error messages while running a plan with local testing enabled.
- Fixed a bug that `Session.range` returns empty result when the range is large.

## 1.12.1 (2024-02-08)

### Improvements

- Use `split_blocks=True` by default during `to_pandas` conversion, for optimal memory allocation. This parameter is passed to `pyarrow.Table.to_pandas`, which enables `PyArrow` to split the memory allocation into smaller, more manageable blocks instead of allocating a single contiguous block. This results in better memory management when dealing with larger datasets.

### Bug Fixes

- Fixed a bug in `DataFrame.to_pandas` that caused an error when evaluating on a Dataframe with an `IntergerType` column with null values.

## 1.12.0 (2024-01-30)

### New Features

- Exposed `statement_params` in `StoredProcedure.__call__`.
- Added two optional arguments to `Session.add_import`.
  - `chunk_size`: The number of bytes to hash per chunk of the uploaded files.
  - `whole_file_hash`: By default only the first chunk of the uploaded import is hashed to save time. When this is set to True each uploaded file is fully hashed instead.
- Added parameters `external_access_integrations` and `secrets` when creating a UDAF from Snowpark Python to allow integration with external access.
- Added a new method `Session.append_query_tag`. Allows an additional tag to be added to the current query tag by appending it as a comma separated value.
- Added a new method `Session.update_query_tag`. Allows updates to a JSON encoded dictionary query tag.
- `SessionBuilder.getOrCreate` will now attempt to replace the singleton it returns when token expiration has been detected.
- Added support for new functions in `snowflake.snowpark.functions`:
  - `array_except`
  - `create_map`
  - `sign`/`signum`
- Added the following functions to `DataFrame.analytics`:
  - Added the `moving_agg` function in `DataFrame.analytics` to enable moving aggregations like sums and averages with multiple window sizes.
  - Added the `cummulative_agg` function in `DataFrame.analytics` to enable commulative aggregations like sums and averages on multiple columns.
  - Added the `compute_lag` and `compute_lead` functions in `DataFrame.analytics` for enabling lead and lag calculations on multiple columns.
  - Added the `time_series_agg` function in `DataFrame.analytics` to enable time series aggregations like sums and averages with multiple time windows.

### Bug Fixes

- Fixed a bug in `DataFrame.na.fill` that caused Boolean values to erroneously override integer values.
- Fixed a bug in `Session.create_dataframe` where the Snowpark DataFrames created using pandas DataFrames were not inferring the type for timestamp columns correctly. The behavior is as follows:
  - Earlier timestamp columns without a timezone would be converted to nanosecond epochs and inferred as `LongType()`, but will now be correctly maintained as timestamp values and be inferred as `TimestampType(TimestampTimeZone.NTZ)`.
  - Earlier timestamp columns with a timezone would be inferred as `TimestampType(TimestampTimeZone.NTZ)` and loose timezone information but will now be correctly inferred as `TimestampType(TimestampTimeZone.LTZ)` and timezone information is retained correctly.
  - Set session parameter `PYTHON_SNOWPARK_USE_LOGICAL_TYPE_FOR_CREATE_DATAFRAME` to revert back to old behavior. It is recommended that you update your code to align with correct behavior because the parameter will be removed in the future.
- Fixed a bug that `DataFrame.to_pandas` gets decimal type when scale is not 0, and creates an object dtype in `pandas`. Instead, we cast the value to a float64 type.
- Fixed bugs that wrongly flattened the generated SQL when one of the following happens:
  - `DataFrame.filter()` is called after `DataFrame.sort().limit()`.
  - `DataFrame.sort()` or `filter()` is called on a DataFrame that already has a window function or sequence-dependent data generator column.
    For instance, `df.select("a", seq1().alias("b")).select("a", "b").sort("a")` won't flatten the sort clause anymore.
  - a window or sequence-dependent data generator column is used after `DataFrame.limit()`. For instance, `df.limit(10).select(row_number().over())` won't flatten the limit and select in the generated SQL.
- Fixed a bug where aliasing a DataFrame column raised an error when the DataFame was copied from another DataFrame with an aliased column. For instance,

  ```python
  df = df.select(col("a").alias("b"))
  df = copy(df)
  df.select(col("b").alias("c"))  # threw an error. Now it's fixed.
  ```

- Fixed a bug in `Session.create_dataframe` that the non-nullable field in a schema is not respected for boolean type. Note that this fix is only effective when the user has the privilege to create a temp table.
- Fixed a bug in SQL simplifier where non-select statements in `session.sql` dropped a SQL query when used with `limit()`.
- Fixed a bug that raised an exception when session parameter `ERROR_ON_NONDETERMINISTIC_UPDATE` is true.

### Behavior Changes (API Compatible)

- When parsing data types during a `to_pandas` operation, we rely on GS precision value to fix precision issues for large integer values. This may affect users where a column that was earlier returned as `int8` gets returned as `int64`. Users can fix this by explicitly specifying precision values for their return column.
- Aligned behavior for `Session.call` in case of table stored procedures where running `Session.call` would not trigger stored procedure unless a `collect()` operation was performed.
- `StoredProcedureRegistration` will now automatically add `snowflake-snowpark-python` as a package dependency. The added dependency will be on the client's local version of the library and an error is thrown if the server cannot support that version.

## 1.11.1 (2023-12-07)

### Bug Fixes

- Fixed a bug that numpy should not be imported at the top level of mock module.
- Added support for these new functions in `snowflake.snowpark.functions`:
  - `from_utc_timestamp`
  - `to_utc_timestamp`

## 1.11.0 (2023-12-05)

### New Features

- Add the `conn_error` attribute to `SnowflakeSQLException` that stores the whole underlying exception from `snowflake-connector-python`.
- Added support for `RelationalGroupedDataframe.pivot()` to access `pivot` in the following pattern `Dataframe.group_by(...).pivot(...)`.
- Added experimental feature: Local Testing Mode, which allows you to create and operate on Snowpark Python DataFrames locally without connecting to a Snowflake account. You can use the local testing framework to test your DataFrame operations locally, on your development machine or in a CI (continuous integration) pipeline, before deploying code changes to your account.

- Added support for `arrays_to_object` new functions in `snowflake.snowpark.functions`.
- Added support for the vector data type.

### Dependency Updates

- Bumped cloudpickle dependency to work with `cloudpickle==2.2.1`
- Updated ``snowflake-connector-python`` to `3.4.0`.

### Bug Fixes

- DataFrame column names quoting check now supports newline characters.
- Fix a bug where a DataFrame generated by `session.read.with_metadata` creates inconsistent table when doing `df.write.save_as_table`.

## 1.10.0 (2023-11-03)

### New Features

- Added support for managing case sensitivity in `DataFrame.to_local_iterator()`.
- Added support for specifying vectorized UDTF's input column names by using the optional parameter `input_names` in `UDTFRegistration.register/register_file` and `functions.pandas_udtf`. By default, `RelationalGroupedDataFrame.applyInPandas` will infer the column names from current dataframe schema.
- Add `sql_error_code` and `raw_message` attributes to `SnowflakeSQLException` when it is caused by a SQL exception.

### Bug Fixes

- Fixed a bug in `DataFrame.to_pandas()` where converting snowpark dataframes to pandas dataframes was losing precision on integers with more than 19 digits.
- Fixed a bug that `session.add_packages` can not handle requirement specifier that contains project name with underscore and version.
- Fixed a bug in `DataFrame.limit()` when `offset` is used and the parent `DataFrame` uses `limit`. Now the `offset` won't impact the parent DataFrame's `limit`.
- Fixed a bug in `DataFrame.write.save_as_table` where dataframes created from read api could not save data into snowflake because of invalid column name `$1`.

### Behavior change

- Changed the behavior of `date_format`:
  - The `format` argument changed from optional to required.
  - The returned result changed from a date object to a date-formatted string.
- When a window function, or a sequence-dependent data generator (`normal`, `zipf`, `uniform`, `seq1`, `seq2`, `seq4`, `seq8`) function is used, the sort and filter operation will no longer be flattened when generating the query.

## 1.9.0 (2023-10-13)

### New Features

- Added support for the Python 3.11 runtime environment.

### Dependency updates

- Added back the dependency of `typing-extensions`.

### Bug Fixes

- Fixed a bug where imports from permanent stage locations were ignored for temporary stored procedures, UDTFs, UDFs, and UDAFs.
- Revert back to using CTAS (create table as select) statement for `Dataframe.writer.save_as_table` which does not need insert permission for writing tables.

### New Features
- Support `PythonObjJSONEncoder` json-serializable objects for `ARRAY` and `OBJECT` literals.

## 1.8.0 (2023-09-14)

### New Features

- Added support for VOLATILE/IMMUTABLE keyword when registering UDFs.
- Added support for specifying clustering keys when saving dataframes using `DataFrame.save_as_table`.
- Accept `Iterable` objects input for `schema` when creating dataframes using `Session.create_dataframe`.
- Added the property `DataFrame.session` to return a `Session` object.
- Added the property `Session.session_id` to return an integer that represents session ID.
- Added the property `Session.connection` to return a `SnowflakeConnection` object .

- Added support for creating a Snowpark session from a configuration file or environment variables.

### Dependency updates

- Updated ``snowflake-connector-python`` to 3.2.0.

### Bug Fixes

- Fixed a bug where automatic package upload would raise `ValueError` even when compatible package version were added in `session.add_packages`.
- Fixed a bug where table stored procedures were not registered correctly when using `register_from_file`.
- Fixed a bug where dataframe joins failed with `invalid_identifier` error.
- Fixed a bug where `DataFrame.copy` disables SQL simplfier for the returned copy.
- Fixed a bug where `session.sql().select()` would fail if any parameters are specified to `session.sql()`

## 1.7.0 (2023-08-28)

### New Features

- Added parameters `external_access_integrations` and `secrets` when creating a UDF, UDTF or Stored Procedure from Snowpark Python to allow integration with external access.
- Added support for these new functions in `snowflake.snowpark.functions`:
  - `array_flatten`
  - `flatten`
- Added support for `apply_in_pandas` in `snowflake.snowpark.relational_grouped_dataframe`.
- Added support for replicating your local Python environment on Snowflake via `Session.replicate_local_environment`.

### Bug Fixes

- Fixed a bug where `session.create_dataframe` fails to properly set nullable columns where nullability was affected by order or data was given.
- Fixed a bug where `DataFrame.select` could not identify and alias columns in presence of table functions when output columns of table function overlapped with columns in dataframe.

### Behavior Changes

- When creating stored procedures, UDFs, UDTFs, UDAFs with parameter `is_permanent=False` will now create temporary objects even when `stage_name` is provided. The default value of `is_permanent` is `False` which is why if this value is not explicitly set to `True` for permanent objects, users will notice a change in behavior.
- `types.StructField` now enquotes column identifier by default.

## 1.6.1 (2023-08-02)

### New Features

- Added support for these new functions in `snowflake.snowpark.functions`:
  - `array_sort`
  - `sort_array`
  - `array_min`
  - `array_max`
  - `explode_outer`
- Added support for pure Python packages specified via `Session.add_requirements` or `Session.add_packages`. They are now usable in stored procedures and UDFs even if packages are not present on the Snowflake Anaconda channel.
  - Added Session parameter `custom_packages_upload_enabled` and `custom_packages_force_upload_enabled` to enable the support for pure Python packages feature mentioned above. Both parameters default to `False`.
- Added support for specifying package requirements by passing a Conda environment yaml file to `Session.add_requirements`.
- Added support for asynchronous execution of multi-query dataframes that contain binding variables.
- Added support for renaming multiple columns in `DataFrame.rename`.
- Added support for Geometry datatypes.
- Added support for `params` in `session.sql()` in stored procedures.
- Added support for user-defined aggregate functions (UDAFs). This feature is currently in private preview.
- Added support for vectorized UDTFs (user-defined table functions). This feature is currently in public preview.
- Added support for Snowflake Timestamp variants (i.e., `TIMESTAMP_NTZ`, `TIMESTAMP_LTZ`, `TIMESTAMP_TZ`)
  - Added `TimestampTimezone` as an argument in `TimestampType` constructor.
  - Added type hints `NTZ`, `LTZ`, `TZ` and `Timestamp` to annotate functions when registering UDFs.

### Improvements

- Removed redundant dependency `typing-extensions`.
- `DataFrame.cache_result` now creates temp table fully qualified names under current database and current schema.

### Bug Fixes

- Fixed a bug where type check happens on pandas before it is imported.
- Fixed a bug when creating a UDF from `numpy.ufunc`.
- Fixed a bug where `DataFrame.union` was not generating the correct `Selectable.schema_query` when SQL simplifier is enabled.

### Behavior Changes

- `DataFrameWriter.save_as_table` now respects the `nullable` field of the schema provided by the user or the inferred schema based on data from user input.

### Dependency updates

- Updated ``snowflake-connector-python`` to 3.0.4.

## 1.5.1 (2023-06-20)

### New Features

- Added support for the Python 3.10 runtime environment.

## 1.5.0 (2023-06-09)

### Behavior Changes

- Aggregation results, from functions such as `DataFrame.agg` and `DataFrame.describe`, no longer strip away non-printing characters from column names.

### New Features

- Added support for the Python 3.9 runtime environment.
- Added support for new functions in `snowflake.snowpark.functions`:
  - `array_generate_range`
  - `array_unique_agg`
  - `collect_set`
  - `sequence`
- Added support for registering and calling stored procedures with `TABLE` return type.
- Added support for parameter `length` in `StringType()` to specify the maximum number of characters that can be stored by the column.
- Added the alias `functions.element_at()` for `functions.get()`.
- Added the alias `Column.contains` for `functions.contains`.
- Added experimental feature `DataFrame.alias`.
- Added support for querying metadata columns from stage when creating `DataFrame` using `DataFrameReader`.
- Added support for `StructType.add` to append more fields to existing `StructType` objects.
- Added support for parameter `execute_as` in `StoredProcedureRegistration.register_from_file()` to specify stored procedure caller rights.

### Bug Fixes

- Fixed a bug where the `Dataframe.join_table_function` did not run all of the necessary queries to set up the join table function when SQL simplifier was enabled.
- Fixed type hint declaration for custom types - `ColumnOrName`, `ColumnOrLiteralStr`, `ColumnOrSqlExpr`, `LiteralType` and `ColumnOrLiteral` that were breaking `mypy` checks.
- Fixed a bug where `DataFrameWriter.save_as_table` and `DataFrame.copy_into_table` failed to parse fully qualified table names.

## 1.4.0 (2023-04-24)

### New Features

- Added support for `session.getOrCreate`.
- Added support for alias `Column.getField`.
- Added support for new functions in `snowflake.snowpark.functions`:
  - `date_add` and `date_sub` to make add and subtract operations easier.
  - `daydiff`
  - `explode`
  - `array_distinct`.
  - `regexp_extract`.
  - `struct`.
  - `format_number`.
  - `bround`.
  - `substring_index`
- Added parameter `skip_upload_on_content_match` when creating UDFs, UDTFs and stored procedures using `register_from_file` to skip uploading files to a stage if the same version of the files are already on the stage.
- Added support for `DataFrameWriter.save_as_table` method to take table names that contain dots.
- Flattened generated SQL when `DataFrame.filter()` or `DataFrame.order_by()` is followed by a projection statement (e.g. `DataFrame.select()`, `DataFrame.with_column()`).
- Added support for creating dynamic tables _(in private preview)_ using `Dataframe.create_or_replace_dynamic_table`.
- Added an optional argument `params` in `session.sql()` to support binding variables. Note that this is not supported in stored procedures yet.

### Bug Fixes

- Fixed a bug in `strtok_to_array` where an exception was thrown when a delimiter was passed in.
- Fixed a bug in `session.add_import` where the module had the same namespace as other dependencies.

## 1.3.0 (2023-03-28)

### New Features

- Added support for `delimiters` parameter in `functions.initcap()`.
- Added support for `functions.hash()` to accept a variable number of input expressions.
- Added API `Session.RuntimeConfig` for getting/setting/checking the mutability of any runtime configuration.
- Added support managing case sensitivity in `Row` results from `DataFrame.collect` using `case_sensitive` parameter.
- Added API `Session.conf` for getting, setting or checking the mutability of any runtime configuration.
- Added support for managing case sensitivity in `Row` results from `DataFrame.collect` using `case_sensitive` parameter.
- Added indexer support for `snowflake.snowpark.types.StructType`.
- Added a keyword argument `log_on_exception` to `Dataframe.collect` and `Dataframe.collect_no_wait` to optionally disable error logging for SQL exceptions.

### Bug Fixes

- Fixed a bug where a DataFrame set operation(`DataFrame.substract`, `DataFrame.union`, etc.) being called after another DataFrame set operation and `DataFrame.select` or `DataFrame.with_column` throws an exception.
- Fixed a bug where chained sort statements are overwritten by the SQL simplifier.

### Improvements

- Simplified JOIN queries to use constant subquery aliases (`SNOWPARK_LEFT`, `SNOWPARK_RIGHT`) by default. Users can disable this at runtime with `session.conf.set('use_constant_subquery_alias', False)` to use randomly generated alias names instead.
- Allowed specifying statement parameters in `session.call()`.
- Enabled the uploading of large pandas DataFrames in stored procedures by defaulting to a chunk size of 100,000 rows.

## 1.2.0 (2023-03-02)

### New Features

- Added support for displaying source code as comments in the generated scripts when registering stored procedures. This
  is enabled by default, turn off by specifying `source_code_display=False` at registration.
- Added a parameter `if_not_exists` when creating a UDF, UDTF or Stored Procedure from Snowpark Python to ignore creating the specified function or procedure if it already exists.
- Accept integers when calling `snowflake.snowpark.functions.get` to extract value from array.
- Added `functions.reverse` in functions to open access to Snowflake built-in function
  [reverse](https://docs.snowflake.com/en/sql-reference/functions/reverse).
- Added parameter `require_scoped_url` in snowflake.snowflake.files.SnowflakeFile.open() `(in Private Preview)` to replace `is_owner_file` is marked for deprecation.

### Bug Fixes

- Fixed a bug that overwrote `paramstyle` to `qmark` when creating a Snowpark session.
- Fixed a bug where `df.join(..., how="cross")` fails with `SnowparkJoinException: (1112): Unsupported using join type 'Cross'`.
- Fixed a bug where querying a `DataFrame` column created from chained function calls used a wrong column name.

## 1.1.0 (2023-01-26)

### New Features:

- Added `asc`, `asc_nulls_first`, `asc_nulls_last`, `desc`, `desc_nulls_first`, `desc_nulls_last`, `date_part` and `unix_timestamp` in functions.
- Added the property `DataFrame.dtypes` to return a list of column name and data type pairs.
- Added the following aliases:
  - `functions.expr()` for `functions.sql_expr()`.
  - `functions.date_format()` for `functions.to_date()`.
  - `functions.monotonically_increasing_id()` for `functions.seq8()`
  - `functions.from_unixtime()` for `functions.to_timestamp()`

### Bug Fixes:

- Fixed a bug in SQL simplifier that didn’t handle Column alias and join well in some cases. See https://github.com/snowflakedb/snowpark-python/issues/658 for details.
- Fixed a bug in SQL simplifier that generated wrong column names for function calls, NaN and INF.

### Improvements

- The session parameter `PYTHON_SNOWPARK_USE_SQL_SIMPLIFIER` is `True` after Snowflake 7.3 was released. In snowpark-python, `session.sql_simplifier_enabled` reads the value of `PYTHON_SNOWPARK_USE_SQL_SIMPLIFIER` by default, meaning that the SQL simplfier is enabled by default after the Snowflake 7.3 release. To turn this off, set `PYTHON_SNOWPARK_USE_SQL_SIMPLIFIER` in Snowflake to `False` or run `session.sql_simplifier_enabled = False` from Snowpark. It is recommended to use the SQL simplifier because it helps to generate more concise SQL.

## 1.0.0 (2022-11-01)

### New Features

- Added `Session.generator()` to create a new `DataFrame` using the Generator table function.
- Added a parameter `secure` to the functions that create a secure UDF or UDTF.

## 0.12.0 (2022-10-14)

### New Features

- Added new APIs for async job:
  - `Session.create_async_job()` to create an `AsyncJob` instance from a query id.
  - `AsyncJob.result()` now accepts argument `result_type` to return the results in different formats.
  - `AsyncJob.to_df()` returns a `DataFrame` built from the result of this asynchronous job.
  - `AsyncJob.query()` returns the SQL text of the executed query.
- `DataFrame.agg()` and `RelationalGroupedDataFrame.agg()` now accept variable-length arguments.
- Added parameters `lsuffix` and `rsuffix` to `DataFram.join()` and `DataFrame.cross_join()` to conveniently rename overlapping columns.
- Added `Table.drop_table()` so you can drop the temp table after `DataFrame.cache_result()`. `Table` is also a context manager so you can use the `with` statement to drop the cache temp table after use.
- Added `Session.use_secondary_roles()`.
- Added functions `first_value()` and `last_value()`. (contributed by @chasleslr)
- Added `on` as an alias for `using_columns` and `how` as an alias for `join_type` in `DataFrame.join()`.

### Bug Fixes

- Fixed a bug in `Session.create_dataframe()` that raised an error when `schema` names had special characters.
- Fixed a bug in which options set in `Session.read.option()` were not passed to `DataFrame.copy_into_table()` as default values.
- Fixed a bug in which `DataFrame.copy_into_table()` raises an error when a copy option has single quotes in the value.

## 0.11.0 (2022-09-28)

### Behavior Changes

- `Session.add_packages()` now raises `ValueError` when the version of a package cannot be found in Snowflake Anaconda channel. Previously, `Session.add_packages()` succeeded, and a `SnowparkSQLException` exception was raised later in the UDF/SP registration step.

### New Features:

- Added method `FileOperation.get_stream()` to support downloading stage files as stream.
- Added support in `functions.ntiles()` to accept int argument.
- Added the following aliases:
  - `functions.call_function()` for `functions.call_builtin()`.
  - `functions.function()` for `functions.builtin()`.
  - `DataFrame.order_by()` for `DataFrame.sort()`
  - `DataFrame.orderBy()` for `DataFrame.sort()`
- Improved `DataFrame.cache_result()` to return a more accurate `Table` class instead of a `DataFrame` class.
- Added support to allow `session` as the first argument when calling `StoredProcedure`.

### Improvements

- Improved nested query generation by flattening queries when applicable.
  - This improvement could be enabled by setting `Session.sql_simplifier_enabled = True`.
  - `DataFrame.select()`, `DataFrame.with_column()`, `DataFrame.drop()` and other select-related APIs have more flattened SQLs.
  - `DataFrame.union()`, `DataFrame.union_all()`, `DataFrame.except_()`, `DataFrame.intersect()`, `DataFrame.union_by_name()` have flattened SQLs generated when multiple set operators are chained.
- Improved type annotations for async job APIs.

### Bug Fixes

- Fixed a bug in which `Table.update()`, `Table.delete()`, `Table.merge()` try to reference a temp table that does not exist.

## 0.10.0 (2022-09-16)

### New Features:

- Added experimental APIs for evaluating Snowpark dataframes with asynchronous queries:
  - Added keyword argument `block` to the following action APIs on Snowpark dataframes (which execute queries) to allow asynchronous evaluations:
    - `DataFrame.collect()`, `DataFrame.to_local_iterator()`, `DataFrame.to_pandas()`, `DataFrame.to_pandas_batches()`, `DataFrame.count()`, `DataFrame.first()`.
    - `DataFrameWriter.save_as_table()`, `DataFrameWriter.copy_into_location()`.
    - `Table.delete()`, `Table.update()`, `Table.merge()`.
  - Added method `DataFrame.collect_nowait()` to allow asynchronous evaluations.
  - Added class `AsyncJob` to retrieve results from asynchronously executed queries and check their status.
- Added support for `table_type` in `Session.write_pandas()`. You can now choose from these `table_type` options: `"temporary"`, `"temp"`, and `"transient"`.
- Added support for using Python structured data (`list`, `tuple` and `dict`) as literal values in Snowpark.
- Added keyword argument `execute_as` to `functions.sproc()` and `session.sproc.register()` to allow registering a stored procedure as a caller or owner.
- Added support for specifying a pre-configured file format when reading files from a stage in Snowflake.

### Improvements:

- Added support for displaying details of a Snowpark session.

### Bug Fixes:

- Fixed a bug in which `DataFrame.copy_into_table()` and `DataFrameWriter.save_as_table()` mistakenly created a new table if the table name is fully qualified, and the table already exists.

### Deprecations:

- Deprecated keyword argument `create_temp_table` in `Session.write_pandas()`.
- Deprecated invoking UDFs using arguments wrapped in a Python list or tuple. You can use variable-length arguments without a list or tuple.

### Dependency updates

- Updated ``snowflake-connector-python`` to 2.7.12.

## 0.9.0 (2022-08-30)

### New Features:

- Added support for displaying source code as comments in the generated scripts when registering UDFs.
  This feature is turned on by default. To turn it off, pass the new keyword argument `source_code_display` as `False` when calling `register()` or `@udf()`.
- Added support for calling table functions from `DataFrame.select()`, `DataFrame.with_column()` and `DataFrame.with_columns()` which now take parameters of type `table_function.TableFunctionCall` for columns.
- Added keyword argument `overwrite` to `session.write_pandas()` to allow overwriting contents of a Snowflake table with that of a pandas DataFrame.
- Added keyword argument `column_order` to `df.write.save_as_table()` to specify the matching rules when inserting data into table in append mode.
- Added method `FileOperation.put_stream()` to upload local files to a stage via file stream.
- Added methods `TableFunctionCall.alias()` and `TableFunctionCall.as_()` to allow aliasing the names of columns that come from the output of table function joins.
- Added function `get_active_session()` in module `snowflake.snowpark.context` to get the current active Snowpark session.

### Bug Fixes:

- Fixed a bug in which batch insert should not raise an error when `statement_params` is not passed to the function.
- Fixed a bug in which column names should be quoted when `session.create_dataframe()` is called with dicts and a given schema.
- Fixed a bug in which creation of table should be skipped if the table already exists and is in append mode when calling `df.write.save_as_table()`.
- Fixed a bug in which third-party packages with underscores cannot be added when registering UDFs.

### Improvements:

- Improved function `function.uniform()` to infer the types of inputs `max_` and `min_` and cast the limits to `IntegerType` or `FloatType` correspondingly.

## 0.8.0 (2022-07-22)

### New Features:

- Added keyword only argument `statement_params` to the following methods to allow for specifying statement level parameters:
  - `collect`, `to_local_iterator`, `to_pandas`, `to_pandas_batches`,
    `count`, `copy_into_table`, `show`, `create_or_replace_view`, `create_or_replace_temp_view`, `first`, `cache_result`
    and `random_split` on class `snowflake.snowpark.Dateframe`.
  - `update`, `delete` and `merge` on class `snowflake.snowpark.Table`.
  - `save_as_table` and `copy_into_location` on class `snowflake.snowpark.DataFrameWriter`.
  - `approx_quantile`, `statement_params`, `cov` and `crosstab` on class `snowflake.snowpark.DataFrameStatFunctions`.
  - `register` and `register_from_file` on class `snowflake.snowpark.udf.UDFRegistration`.
  - `register` and `register_from_file` on class `snowflake.snowpark.udtf.UDTFRegistration`.
  - `register` and `register_from_file` on class `snowflake.snowpark.stored_procedure.StoredProcedureRegistration`.
  - `udf`, `udtf` and `sproc` in `snowflake.snowpark.functions`.
- Added support for `Column` as an input argument to `session.call()`.
- Added support for `table_type` in `df.write.save_as_table()`. You can now choose from these `table_type` options: `"temporary"`, `"temp"`, and `"transient"`.

### Improvements:

- Added validation of object name in `session.use_*` methods.
- Updated the query tag in SQL to escape it when it has special characters.
- Added a check to see if Anaconda terms are acknowledged when adding missing packages.

### Bug Fixes:

- Fixed the limited length of the string column in `session.create_dataframe()`.
- Fixed a bug in which `session.create_dataframe()` mistakenly converted 0 and `False` to `None` when the input data was only a list.
- Fixed a bug in which calling `session.create_dataframe()` using a large local dataset sometimes created a temp table twice.
- Aligned the definition of `function.trim()` with the SQL function definition.
- Fixed an issue where snowpark-python would hang when using the Python system-defined (built-in function) `sum` vs. the Snowpark `function.sum()`.

### Deprecations:

- Deprecated keyword argument `create_temp_table` in `df.write.save_as_table()`.

## 0.7.0 (2022-05-25)

### New Features:

- Added support for user-defined table functions (UDTFs).
  - Use function `snowflake.snowpark.functions.udtf()` to register a UDTF, or use it as a decorator to register the UDTF.
    - You can also use `Session.udtf.register()` to register a UDTF.
  - Use `Session.udtf.register_from_file()` to register a UDTF from a Python file.
- Updated APIs to query a table function, including both Snowflake built-in table functions and UDTFs.
  - Use function `snowflake.snowpark.functions.table_function()` to create a callable representing a table function and use it to call the table function in a query.
  - Alternatively, use function `snowflake.snowpark.functions.call_table_function()` to call a table function.
  - Added support for `over` clause that specifies `partition by` and `order by` when lateral joining a table function.
  - Updated `Session.table_function()` and `DataFrame.join_table_function()` to accept `TableFunctionCall` instances.

### Breaking Changes:

- When creating a function with `functions.udf()` and `functions.sproc()`, you can now specify an empty list for the `imports` or `packages` argument to indicate that no import or package is used for this UDF or stored procedure. Previously, specifying an empty list meant that the function would use session-level imports or packages.
- Improved the `__repr__` implementation of data types in `types.py`. The unused `type_name` property has been removed.
- Added a Snowpark-specific exception class for SQL errors. This replaces the previous `ProgrammingError` from the Python connector.

### Improvements:

- Added a lock to a UDF or UDTF when it is called for the first time per thread.
- Improved the error message for pickling errors that occurred during UDF creation.
- Included the query ID when logging the failed query.

### Bug Fixes:

- Fixed a bug in which non-integral data (such as timestamps) was occasionally converted to integer when calling `DataFrame.to_pandas()`.
- Fixed a bug in which `DataFrameReader.parquet()` failed to read a parquet file when its column contained spaces.
- Fixed a bug in which `DataFrame.copy_into_table()` failed when the dataframe is created by reading a file with inferred schemas.

### Deprecations

`Session.flatten()` and `DataFrame.flatten()`.

### Dependency Updates:

- Restricted the version of `cloudpickle` <= `2.0.0`.

## 0.6.0 (2022-04-27)

### New Features:

- Added support for vectorized UDFs with the input as a pandas DataFrame or pandas Series and the output as a pandas Series. This improves the performance of UDFs in Snowpark.
- Added support for inferring the schema of a DataFrame by default when it is created by reading a Parquet, Avro, or ORC file in the stage.
- Added functions `current_session()`, `current_statement()`, `current_user()`, `current_version()`, `current_warehouse()`, `date_from_parts()`, `date_trunc()`, `dayname()`, `dayofmonth()`, `dayofweek()`, `dayofyear()`, `grouping()`, `grouping_id()`, `hour()`, `last_day()`, `minute()`, `next_day()`, `previous_day()`, `second()`, `month()`, `monthname()`, `quarter()`, `year()`, `current_database()`, `current_role()`, `current_schema()`, `current_schemas()`, `current_region()`, `current_avaliable_roles()`, `add_months()`, `any_value()`, `bitnot()`, `bitshiftleft()`, `bitshiftright()`, `convert_timezone()`, `uniform()`, `strtok_to_array()`, `sysdate()`, `time_from_parts()`,  `timestamp_from_parts()`, `timestamp_ltz_from_parts()`, `timestamp_ntz_from_parts()`, `timestamp_tz_from_parts()`, `weekofyear()`, `percentile_cont()` to `snowflake.snowflake.functions`.

### Breaking Changes:

- Expired deprecations:
  - Removed the following APIs that were deprecated in 0.4.0: `DataFrame.groupByGroupingSets()`, `DataFrame.naturalJoin()`, `DataFrame.joinTableFunction`, `DataFrame.withColumns()`, `Session.getImports()`, `Session.addImport()`, `Session.removeImport()`, `Session.clearImports()`, `Session.getSessionStage()`, `Session.getDefaultDatabase()`, `Session.getDefaultSchema()`, `Session.getCurrentDatabase()`, `Session.getCurrentSchema()`, `Session.getFullyQualifiedCurrentSchema()`.

### Improvements:

- Added support for creating an empty `DataFrame` with a specific schema using the `Session.create_dataframe()` method.
- Changed the logging level from `INFO` to `DEBUG` for several logs (e.g., the executed query) when evaluating a dataframe.
- Improved the error message when failing to create a UDF due to pickle errors.

### Bug Fixes:

- Removed pandas hard dependencies in the `Session.create_dataframe()` method.

### Dependency Updates:

- Added `typing-extension` as a new dependency with the version >= `4.1.0`.

## 0.5.0 (2022-03-22)

### New Features

- Added stored procedures API.
  - Added `Session.sproc` property and `sproc()` to `snowflake.snowpark.functions`, so you can register stored procedures.
  - Added `Session.call` to call stored procedures by name.
- Added `UDFRegistration.register_from_file()` to allow registering UDFs from Python source files or zip files directly.
- Added `UDFRegistration.describe()` to describe a UDF.
- Added `DataFrame.random_split()` to provide a way to randomly split a dataframe.
- Added functions `md5()`, `sha1()`, `sha2()`, `ascii()`, `initcap()`, `length()`, `lower()`, `lpad()`, `ltrim()`, `rpad()`, `rtrim()`, `repeat()`, `soundex()`, `regexp_count()`, `replace()`, `charindex()`, `collate()`, `collation()`, `insert()`, `left()`, `right()`, `endswith()` to `snowflake.snowpark.functions`.
- Allowed `call_udf()` to accept literal values.
- Provided a `distinct` keyword in `array_agg()`.

### Bug Fixes:

- Fixed an issue that caused `DataFrame.to_pandas()` to have a string column if `Column.cast(IntegerType())` was used.
- Fixed a bug in `DataFrame.describe()` when there is more than one string column.

## 0.4.0 (2022-02-15)

### New Features

- You can now specify which Anaconda packages to use when defining UDFs.
  - Added `add_packages()`, `get_packages()`, `clear_packages()`, and `remove_package()`, to class `Session`.
  - Added `add_requirements()` to `Session` so you can use a requirements file to specify which packages this session will use.
  - Added parameter `packages` to function `snowflake.snowpark.functions.udf()` and method `UserDefinedFunction.register()` to indicate UDF-level Anaconda package dependencies when creating a UDF.
  - Added parameter `imports` to `snowflake.snowpark.functions.udf()` and `UserDefinedFunction.register()` to specify UDF-level code imports.
- Added a parameter `session` to function `udf()` and `UserDefinedFunction.register()` so you can specify which session to use to create a UDF if you have multiple sessions.
- Added types `Geography` and `Variant` to `snowflake.snowpark.types` to be used as type hints for Geography and Variant data when defining a UDF.
- Added support for Geography geoJSON data.
- Added `Table`, a subclass of `DataFrame` for table operations:
  - Methods `update` and `delete` update and delete rows of a table in Snowflake.
  - Method `merge` merges data from a `DataFrame` to a `Table`.
  - Override method `DataFrame.sample()` with an additional parameter `seed`, which works on tables but not on view and sub-queries.
- Added `DataFrame.to_local_iterator()` and `DataFrame.to_pandas_batches()` to allow getting results from an iterator when the result set returned from the Snowflake database is too large.
- Added `DataFrame.cache_result()` for caching the operations performed on a `DataFrame` in a temporary table.
  Subsequent operations on the original `DataFrame` have no effect on the cached result `DataFrame`.
- Added property `DataFrame.queries` to get SQL queries that will be executed to evaluate the `DataFrame`.
- Added `Session.query_history()` as a context manager to track SQL queries executed on a session, including all SQL queries to evaluate `DataFrame`s created from a session. Both query ID and query text are recorded.
- You can now create a `Session` instance from an existing established `snowflake.connector.SnowflakeConnection`. Use parameter `connection` in `Session.builder.configs()`.
- Added `use_database()`, `use_schema()`, `use_warehouse()`, and `use_role()` to class `Session` to switch database/schema/warehouse/role after a session is created.
- Added `DataFrameWriter.copy_into_table()` to unload a `DataFrame` to stage files.
- Added `DataFrame.unpivot()`.
- Added `Column.within_group()` for sorting the rows by columns with some aggregation functions.
- Added functions `listagg()`, `mode()`, `div0()`, `acos()`, `asin()`, `atan()`, `atan2()`, `cos()`, `cosh()`, `sin()`, `sinh()`, `tan()`, `tanh()`, `degrees()`, `radians()`, `round()`, `trunc()`, and `factorial()` to `snowflake.snowflake.functions`.
- Added an optional argument `ignore_nulls` in function `lead()` and `lag()`.
- The `condition` parameter of function `when()` and `iff()` now accepts SQL expressions.

### Improvements

- All function and method names have been renamed to use the snake case naming style, which is more Pythonic. For convenience, some camel case names are kept as aliases to the snake case APIs. It is recommended to use the snake case APIs.
  - Deprecated these methods on class `Session` and replaced them with their snake case equivalents: `getImports()`, `addImports()`, `removeImport()`, `clearImports()`, `getSessionStage()`, `getDefaultSchema()`, `getDefaultSchema()`, `getCurrentDatabase()`, `getFullyQualifiedCurrentSchema()`.
  - Deprecated these methods on class `DataFrame` and replaced them with their snake case equivalents: `groupingByGroupingSets()`, `naturalJoin()`, `withColumns()`, `joinTableFunction()`.
- Property `DataFrame.columns` is now consistent with `DataFrame.schema.names` and the Snowflake database `Identifier Requirements`.
- `Column.__bool__()` now raises a `TypeError`. This will ban the use of logical operators `and`, `or`, `not` on `Column` object, for instance `col("a") > 1 and col("b") > 2` will raise the `TypeError`. Use `(col("a") > 1) & (col("b") > 2)` instead.
- Changed `PutResult` and `GetResult` to subclass `NamedTuple`.
- Fixed a bug which raised an error when the local path or stage location has a space or other special characters.
- Changed `DataFrame.describe()` so that non-numeric and non-string columns are ignored instead of raising an exception.

### Dependency updates

- Updated ``snowflake-connector-python`` to 2.7.4.

## 0.3.0 (2022-01-09)

### New Features

- Added `Column.isin()`, with an alias `Column.in_()`.
- Added `Column.try_cast()`, which is a special version of `cast()`. It tries to cast a string expression to other types and returns `null` if the cast is not possible.
- Added `Column.startswith()` and `Column.substr()` to process string columns.
- `Column.cast()` now also accepts a `str` value to indicate the cast type in addition to a `DataType` instance.
- Added `DataFrame.describe()` to summarize stats of a `DataFrame`.
- Added `DataFrame.explain()` to print the query plan of a `DataFrame`.
- `DataFrame.filter()` and `DataFrame.select_expr()` now accepts a sql expression.
- Added a new `bool` parameter `create_temp_table` to methods `DataFrame.saveAsTable()` and `Session.write_pandas()` to optionally create a temp table.
- Added `DataFrame.minus()` and `DataFrame.subtract()` as aliases to `DataFrame.except_()`.
- Added `regexp_replace()`, `concat()`, `concat_ws()`, `to_char()`, `current_timestamp()`, `current_date()`, `current_time()`, `months_between()`, `cast()`, `try_cast()`, `greatest()`, `least()`, and `hash()` to module `snowflake.snowpark.functions`.

### Bug Fixes

- Fixed an issue where `Session.createDataFrame(pandas_df)` and `Session.write_pandas(pandas_df)` raise an exception when the `pandas DataFrame` has spaces in the column name.
- `DataFrame.copy_into_table()` sometimes prints an `error` level log entry while it actually works. It's fixed now.
- Fixed an API docs issue where some `DataFrame` APIs are missing from the docs.

### Dependency updates

- Update ``snowflake-connector-python`` to 2.7.2, which upgrades ``pyarrow`` dependency to 6.0.x. Refer to the [python connector 2.7.2 release notes](https://pypi.org/project/snowflake-connector-python/2.7.2/) for more details.

## 0.2.0 (2021-12-02)

### New Features

- Updated the `Session.createDataFrame()` method for creating a `DataFrame` from a pandas DataFrame.
- Added the `Session.write_pandas()` method for writing a `pandas DataFrame` to a table in Snowflake and getting a `Snowpark DataFrame` object back.
- Added new classes and methods for calling window functions.
- Added the new functions `cume_dist()`, to find the cumulative distribution of a value with regard to other values within a window partition,
  and `row_number()`, which returns a unique row number for each row within a window partition.
- Added functions for computing statistics for DataFrames in the `DataFrameStatFunctions` class.
- Added functions for handling missing values in a DataFrame in the `DataFrameNaFunctions` class.
- Added new methods `rollup()`, `cube()`, and `pivot()` to the `DataFrame` class.
- Added the `GroupingSets` class, which you can use with the DataFrame groupByGroupingSets method to perform a SQL GROUP BY GROUPING SETS.
- Added the new `FileOperation(session)`
  class that you can use to upload and download files to and from a stage.
- Added the `DataFrame.copy_into_table()`
  method for loading data from files in a stage into a table.
- In CASE expressions, the functions `when()` and `otherwise()`
  now accept Python types in addition to `Column` objects.
- When you register a UDF you can now optionally set the `replace` parameter to `True` to overwrite an existing UDF with the same name.

### Improvements

- UDFs are now compressed before they are uploaded to the server. This makes them about 10 times smaller, which can help
  when you are using large ML model files.
- When the size of a UDF is less than 8196 bytes, it will be uploaded as in-line code instead of uploaded to a stage.

### Bug Fixes

- Fixed an issue where the statement `df.select(when(col("a") == 1, 4).otherwise(col("a"))), [Row(4), Row(2), Row(3)]` raised an exception.
- Fixed an issue where `df.toPandas()` raised an exception when a DataFrame was created from large local data.

## 0.1.0 (2021-10-26)

Start of Private Preview<|MERGE_RESOLUTION|>--- conflicted
+++ resolved
@@ -59,11 +59,8 @@
 - Fixed a bug where `statement_params` was not passed to query executions that register stored procedures and user defined functions.
 - Fixed a bug causing `snowflake.snowpark.Session.file.get_stream` to fail for quoted stage locations
 - Fixed a bug in local testing implementation of to_object, to_array and to_binary to better handle null inputs.
-<<<<<<< HEAD
 - Fixed a bug in local testing implementation that timestamp data comparison can not handle year beyond 2262.
-=======
 - Fixed a bug in local testing that `Session.builder.getOrCreate` should return the created mock session.
->>>>>>> 7c3afe12
 
 ## 1.14.0 (2024-03-20)
 

--- conflicted
+++ resolved
@@ -6,22 +6,8 @@
 - Added support for new functions in `snowflake.snowpark.functions`:
   - `array_generate_range`
   - `sequence`
-
-<<<<<<< HEAD
-- Added support for `session.getOrCreate`
-- Added support for `functions.array_distinct`
-- Added support for alias `Column.getField`
-- Added support for `functions.regexp_extract`
-- Added support for `functions.struct`
-- Added support for `functions.daydiff` which is compatible with spark datediff
-- Added support for `functions.date_add` and `functions.date_sub` to ease common day add/substract operations
-- Added support for `functions.format_number`
-- Added support for `functions.bround`
-- Added support for `explode` function in `snowflake.snowpark.functions`.
-- Added parameter `skip_upload_on_content_match` when creating UDF, UDTF and Stored Procedure using `register_from_file` to skip file uploads to stage in case the files are already present on stage.
 - Added support for registering and calling Stored Procedures with `TABLE` return type.
-- Added support for `DataFrame.save_as_table` method to take table name containing dots.
-=======
+
 ## 1.4.0 (2023-04-24)
 
 ### New Features
@@ -40,7 +26,6 @@
   - `substring_index`
 - Added parameter `skip_upload_on_content_match` when creating UDFs, UDTFs and stored procedures using `register_from_file` to skip uploading files to a stage if the same version of the files are already on the stage.
 - Added support for `DataFrame.save_as_table` method to take table names that contain dots.
->>>>>>> 7bfbaa45
 - Flattened generated SQL when `DataFrame.filter()` or `DataFrame.order_by()` is followed by a projection statement (e.g. `DataFrame.select()`, `DataFrame.with_column()`).
 - Added support for creating dynamic tables _(in private preview)_ using `Dataframe.create_or_replace_dynamic_table`.
 - Added an optional argument `params` in `session.sql()` to support binding variables. Note that this is not supported in stored procedures yet.

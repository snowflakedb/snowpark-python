--- conflicted
+++ resolved
@@ -65,13 +65,10 @@
 - Added support for `pd.json_normalize`.
 - Added support for `GroupBy.pct_change` with `axis=0`, `freq=None`, and `limit=None`.
 - Added support for `DataFrameGroupBy.__iter__` and `SeriesGroupBy.__iter__`.
-<<<<<<< HEAD
+- Added support for `np.sqrt`, `np.trunc`, `np.floor`, numpy trig functions, `np.exp`, `np.abs`, `np.positive` and `np.negative`.
 - Added partial support for the dataframe interchange protocol method
   `DataFrame.__dataframe__()`. Snowpark pandas does not yet support columns of
   `Timdelta` type or columns containing list objects.
-=======
-- Added support for `np.sqrt`, `np.trunc`, `np.floor`, numpy trig functions, `np.exp`, `np.abs`, `np.positive` and `np.negative`.
->>>>>>> ed5c17f4
 
 #### Dependency Updates
 

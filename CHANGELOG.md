--- conflicted
+++ resolved
@@ -118,13 +118,8 @@
 - Added support for named aggregations in `DataFrame.aggregate` and `Series.aggregate` with `axis=0`.
 - `pd.read_csv` reads using the native pandas CSV parser, then uploads data to snowflake using parquet. This enables most of the parameters supported by `read_csv` including date parsing and numeric conversions. Uploading via parquet is roughly twice as fast as uploading via CSV.
 - Initial work to support an `pd.Index` directly in Snowpark pandas. Support for `pd.Index` as a first-class component of Snowpark pandas is coming soon.
-<<<<<<< HEAD
-- Added a lazy index constructor and support for `len`, `shape`, `size`, `empty`, `to_pandas` and `names`. For `df.index`, Snowpark pandas creates a lazy index object.
-- For `df.index`, Snowpark pandas creates a lazy index object. 
-=======
 - Added a lazy index constructor and support for `len`, `shape`, `size`, `empty`, `to_pandas()` and `names`. For `df.index`, Snowpark pandas creates a lazy index object.
 - For `df.index`, Snowpark pandas creates a lazy index object.
->>>>>>> 02a14b9e
 - For `df.columns`, Snowpark pandas supports a non-lazy version of an `Index` since the data is already stored locally.
 - Added support for `Index.copy`.
 - Added support for Index APIs: `dtype`, `values`, `item`, `tolist`, `to_series` and `to_frame`.

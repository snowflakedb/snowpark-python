# Release History

## 1.23.0 (TBD)

### Snowpark pandas API Updates

#### Improvements

- Improved `to_pandas` to persist the original timezone offset for TIMESTAMP_TZ type.

#### New Features

- Added support for `TimedeltaIndex.mean` method.
- Added support for some cases of aggregating `Timedelta` columns on `axis=0` with `agg` or `aggregate`.
- Added support for `by`, `left_by`, and `right_by` for `pd.merge_asof`.

#### Bug Fixes
<<<<<<< HEAD
- Suppressed an unhelpful `SettingWithCopyWarning` that sometimes appeared when printing `Timedelta` columns.
=======

- Fixed a bug where an `Index` object created from a `Series`/`DataFrame` incorrectly updates the `Series`/`DataFrame`'s index name after an inplace update has been applied to the original `Series`/`DataFrame`.

>>>>>>> e93cd682

## 1.22.1 (2024-09-11)
This is a re-release of 1.22.0. Please refer to the 1.22.0 release notes for detailed release content.


## 1.22.0 (2024-09-10)

### Snowpark Python API Updates

### New Features

- Added the following new functions in `snowflake.snowpark.functions`:
  - `array_remove`
  - `ln`

#### Improvements

- Improved documentation for `Session.write_pandas` by making `use_logical_type` option more explicit.
- Added support for specifying the following to `DataFrameWriter.save_as_table`:
  - `enable_schema_evolution`
  - `data_retention_time`
  - `max_data_extension_time`
  - `change_tracking`
  - `copy_grants`
  - `iceberg_config` A dicitionary that can hold the following iceberg configuration options:
      - `external_volume`
      - `catalog`
      - `base_location`
      - `catalog_sync`
      - `storage_serialization_policy`
- Added support for specifying the following to `DataFrameWriter.copy_into_table`:
  - `iceberg_config` A dicitionary that can hold the following iceberg configuration options:
      - `external_volume`
      - `catalog`
      - `base_location`
      - `catalog_sync`
      - `storage_serialization_policy`
- Added support for specifying the following parameters to `DataFrame.create_or_replace_dynamic_table`:
  - `mode`
  - `refresh_mode`
  - `initialize`
  - `clustering_keys`
  - `is_transient`
  - `data_retention_time`
  - `max_data_extension_time`

#### Bug Fixes

- Fixed a bug in `session.read.csv` that caused an error when setting `PARSE_HEADER = True` in an externally defined file format.
- Fixed a bug in query generation from set operations that allowed generation of duplicate queries when children have common subqueries.
- Fixed a bug in `session.get_session_stage` that referenced a non-existing stage after switching database or schema.
- Fixed a bug where calling `DataFrame.to_snowpark_pandas` without explicitly initializing the Snowpark pandas plugin caused an error.
- Fixed a bug where using the `explode` function in dynamic table creation caused a SQL compilation error due to improper boolean type casting on the `outer` parameter.

### Snowpark Local Testing Updates

#### New Features

- Added support for type coercion when passing columns as input to UDF calls.
- Added support for `Index.identical`.

#### Bug Fixes

- Fixed a bug where the truncate mode in `DataFrameWriter.save_as_table` incorrectly handled DataFrames containing only a subset of columns from the existing table.
- Fixed a bug where function `to_timestamp` does not set the default timezone of the column datatype.

### Snowpark pandas API Updates

#### New Features

- Added limited support for the `Timedelta` type, including the following features. Snowpark pandas will raise `NotImplementedError` for unsupported `Timedelta` use cases.
  - supporting tracking the Timedelta type through `copy`, `cache_result`, `shift`, `sort_index`, `assign`, `bfill`, `ffill`, `fillna`, `compare`, `diff`, `drop`, `dropna`, `duplicated`, `empty`, `equals`, `insert`, `isin`, `isna`, `items`, `iterrows`, `join`, `len`, `mask`, `melt`, `merge`, `nlargest`, `nsmallest`, `to_pandas`.
  - converting non-timedelta to timedelta via `astype`.
  - `NotImplementedError` will be raised for the rest of methods that do not support `Timedelta`.
  - support for subtracting two timestamps to get a Timedelta.
  - support indexing with Timedelta data columns.
  - support for adding or subtracting timestamps and `Timedelta`.
  - support for binary arithmetic between two `Timedelta` values.
  - support for binary arithmetic and comparisons between `Timedelta` values and numeric values.
  - support for lazy `TimedeltaIndex`.
  - support for `pd.to_timedelta`.
  - support for `GroupBy` aggregations `min`, `max`, `mean`, `idxmax`, `idxmin`, `std`, `sum`, `median`, `count`, `any`, `all`, `size`, `nunique`, `head`, `tail`, `aggregate`.
  - support for `GroupBy` filtrations `first` and `last`.
  - support for `TimedeltaIndex` attributes: `days`, `seconds`, `microseconds` and `nanoseconds`.
  - support for `diff` with timestamp columns on `axis=0` and `axis=1`
  - support for `TimedeltaIndex` methods: `ceil`, `floor` and `round`.
  - support for `TimedeltaIndex.total_seconds` method.
- Added support for index's arithmetic and comparison operators.
- Added support for `Series.dt.round`.
- Added documentation pages for `DatetimeIndex`.
- Added support for `Index.name`, `Index.names`, `Index.rename`, and `Index.set_names`.
- Added support for `Index.__repr__`.
- Added support for `DatetimeIndex.month_name` and `DatetimeIndex.day_name`.
- Added support for `Series.dt.weekday`, `Series.dt.time`, and `DatetimeIndex.time`.
- Added support for `Index.min` and `Index.max`.
- Added support for `pd.merge_asof`.
- Added support for `Series.dt.normalize` and `DatetimeIndex.normalize`.
- Added support for `Index.is_boolean`, `Index.is_integer`, `Index.is_floating`, `Index.is_numeric`, and `Index.is_object`.
- Added support for `DatetimeIndex.round`, `DatetimeIndex.floor` and `DatetimeIndex.ceil`.
- Added support for `Series.dt.days_in_month` and `Series.dt.daysinmonth`.
- Added support for `DataFrameGroupBy.value_counts` and `SeriesGroupBy.value_counts`.
- Added support for `Series.is_monotonic_increasing` and `Series.is_monotonic_decreasing`.
- Added support for `Index.is_monotonic_increasing` and `Index.is_monotonic_decreasing`.
- Added support for `pd.crosstab`.
- Added support for `pd.bdate_range` and included business frequency support (B, BME, BMS, BQE, BQS, BYE, BYS) for both `pd.date_range` and `pd.bdate_range`.
- Added support for lazy `Index` objects  as `labels` in `DataFrame.reindex` and `Series.reindex`.
- Added support for `Series.dt.days`, `Series.dt.seconds`, `Series.dt.microseconds`, and `Series.dt.nanoseconds`.
- Added support for creating a `DatetimeIndex` from an `Index` of numeric or string type.
- Added support for string indexing with `Timedelta` objects.
- Added support for `Series.dt.total_seconds` method.
- Added support for `DataFrame.apply(axis=0)`.
- Added support for `Series.dt.tz_convert` and `Series.dt.tz_localize`.
- Added support for `DatetimeIndex.tz_convert` and `DatetimeIndex.tz_localize`.

#### Improvements

- Improve concat, join performance when operations are performed on series coming from the same dataframe by avoiding unnecessary joins.
- Refactored `quoted_identifier_to_snowflake_type` to avoid making metadata queries if the types have been cached locally.
- Improved `pd.to_datetime` to handle all local input cases. 
- Create a lazy index from another lazy index without pulling data to client.
- Raised `NotImplementedError` for Index bitwise operators.
- Display a more clear error message when `Index.names` is set to a non-like-like object.
- Raise a warning whenever MultiIndex values are pulled in locally.
- Improve warning message for `pd.read_snowflake` include the creation reason when temp table creation is triggered.
- Improve performance for `DataFrame.set_index`, or setting `DataFrame.index` or `Series.index` by avoiding checks require eager evaluation. As a consequence, when the new index that does not match the current `Series`/`DataFrame` object length, a `ValueError` is no longer raised. Instead, when the `Series`/`DataFrame` object is longer than the provided index, the `Series`/`DataFrame`'s new index is filled with `NaN` values for the "extra" elements. Otherwise, the extra values in the provided index are ignored.
- Properly raise `NotImplementedError` when ambiguous/nonexistent are non-string in `ceil`/`floor`/`round`.

#### Bug Fixes

- Stopped ignoring nanoseconds in `pd.Timedelta` scalars.
- Fixed AssertionError in tree of binary operations.
- Fixed bug in `Series.dt.isocalendar` using a named Series
- Fixed `inplace` argument for Series objects derived from DataFrame columns.
- Fixed a bug where `Series.reindex` and `DataFrame.reindex` did not update the result index's name correctly.
- Fixed a bug where `Series.take` did not error when `axis=1` was specified.


## 1.21.1 (2024-09-05)

### Snowpark Python API Updates

#### Bug Fixes

- Fixed a bug where using `to_pandas_batches` with async jobs caused an error due to improper handling of waiting for asynchronous query completion.

## 1.21.0 (2024-08-19)

### Snowpark Python API Updates

#### New Features

- Added support for `snowflake.snowpark.testing.assert_dataframe_equal` that is a utility function to check the equality of two Snowpark DataFrames.

#### Improvements

- Added support server side string size limitations.
- Added support to create and invoke stored procedures, UDFs and UDTFs with optional arguments.
- Added support for column lineage in the DataFrame.lineage.trace API.
- Added support for passing `INFER_SCHEMA` options to `DataFrameReader` via `INFER_SCHEMA_OPTIONS`.
- Added support for passing `parameters` parameter to `Column.rlike` and `Column.regexp`.
- Added support for automatically cleaning up temporary tables created by `df.cache_result()` in the current session, when the DataFrame is no longer referenced (i.e., gets garbage collected). It is still an experimental feature not enabled by default, and can be enabled by setting `session.auto_clean_up_temp_table_enabled` to `True`.
- Added support for string literals to the `fmt` parameter of `snowflake.snowpark.functions.to_date`.
- Added support for system$reference function.

#### Bug Fixes

- Fixed a bug where SQL generated for selecting `*` column has an incorrect subquery.
- Fixed a bug in `DataFrame.to_pandas_batches` where the iterator could throw an error if certain transformation is made to the pandas dataframe due to wrong isolation level.
- Fixed a bug in `DataFrame.lineage.trace` to split the quoted feature view's name and version correctly.
- Fixed a bug in `Column.isin` that caused invalid sql generation when passed an empty list.
- Fixed a bug that fails to raise NotImplementedError while setting cell with list like item.

### Snowpark Local Testing Updates

#### New Features

- Added support for the following APIs:
  - snowflake.snowpark.functions
    - `rank`
    - `dense_rank`
    - `percent_rank`
    - `cume_dist`
    - `ntile`
    - `datediff`
    - `array_agg`
  - snowflake.snowpark.column.Column.within_group
- Added support for parsing flags in regex statements for mocked plans. This maintains parity with the `rlike` and `regexp` changes above.

#### Bug Fixes

- Fixed a bug where Window Functions LEAD and LAG do not handle option `ignore_nulls` properly.
- Fixed a bug where values were not populated into the result DataFrame during the insertion of table merge operation.

#### Improvements

- Fix pandas FutureWarning about integer indexing.

### Snowpark pandas API Updates

#### New Features

- Added support for `DataFrame.backfill`, `DataFrame.bfill`, `Series.backfill`, and `Series.bfill`.
- Added support for `DataFrame.compare` and `Series.compare` with default parameters.
- Added support for `Series.dt.microsecond` and `Series.dt.nanosecond`.
- Added support for `Index.is_unique` and `Index.has_duplicates`.
- Added support for `Index.equals`.
- Added support for `Index.value_counts`.
- Added support for `Series.dt.day_name` and `Series.dt.month_name`.
- Added support for indexing on Index, e.g., `df.index[:10]`.
- Added support for `DataFrame.unstack` and `Series.unstack`.
- Added support for `DataFrame.asfreq` and `Series.asfreq`.
- Added support for `Series.dt.is_month_start` and `Series.dt.is_month_end`.
- Added support for `Index.all` and `Index.any`.
- Added support for `Series.dt.is_year_start` and `Series.dt.is_year_end`.
- Added support for `Series.dt.is_quarter_start` and `Series.dt.is_quarter_end`.
- Added support for lazy `DatetimeIndex`.
- Added support for `Series.argmax` and `Series.argmin`.
- Added support for `Series.dt.is_leap_year`.
- Added support for `DataFrame.items`.
- Added support for `Series.dt.floor` and `Series.dt.ceil`.
- Added support for `Index.reindex`.
- Added support for `DatetimeIndex` properties: `year`, `month`, `day`, `hour`, `minute`, `second`, `microsecond`,
    `nanosecond`, `date`, `dayofyear`, `day_of_year`, `dayofweek`, `day_of_week`, `weekday`, `quarter`,
    `is_month_start`, `is_month_end`, `is_quarter_start`, `is_quarter_end`, `is_year_start`, `is_year_end`
    and `is_leap_year`.
- Added support for `Resampler.fillna` and `Resampler.bfill`.
- Added limited support for the `Timedelta` type, including creating `Timedelta` columns and `to_pandas`.
- Added support for `Index.argmax` and `Index.argmin`.

#### Improvements

- Removed the public preview warning message when importing Snowpark pandas.
- Removed unnecessary count query from `SnowflakeQueryCompiler.is_series_like` method.
- `Dataframe.columns` now returns native pandas Index object instead of Snowpark Index object.
- Refactor and introduce `query_compiler` argument in `Index` constructor to create `Index` from query compiler.
- `pd.to_datetime` now returns a DatetimeIndex object instead of a Series object.
- `pd.date_range` now returns a DatetimeIndex object instead of a Series object.

#### Bug Fixes

- Made passing an unsupported aggregation function to `pivot_table` raise `NotImplementedError` instead of `KeyError`.
- Removed axis labels and callable names from error messages and telemetry about unsupported aggregations.
- Fixed AssertionError in `Series.drop_duplicates` and `DataFrame.drop_duplicates` when called after `sort_values`.
- Fixed a bug in `Index.to_frame` where the result frame's column name may be wrong where name is unspecified.
- Fixed a bug where some Index docstrings are ignored.
- Fixed a bug in `Series.reset_index(drop=True)` where the result name may be wrong.
- Fixed a bug in `Groupby.first/last` ordering by the correct columns in the underlying window expression.

## 1.20.0 (2024-07-17)

### Snowpark Python API Updates

#### Improvements

- Added distributed tracing using open telemetry APIs for table stored procedure function in `DataFrame`:
  - `_execute_and_get_query_id`
- Added support for the `arrays_zip` function.
- Improves performance for binary column expression and `df._in` by avoiding unnecessary cast for numeric values. You can enable this optimization by setting `session.eliminate_numeric_sql_value_cast_enabled = True`.
- Improved error message for `write_pandas` when the target table does not exist and `auto_create_table=False`.
- Added open telemetry tracing on UDxF functions in Snowpark.
- Added open telemetry tracing on stored procedure registration in Snowpark.
- Added a new optional parameter called `format_json` to the `Session.SessionBuilder.app_name` function that sets the app name in the `Session.query_tag` in JSON format. By default, this parameter is set to `False`.

#### Bug Fixes
- Fixed a bug where SQL generated for `lag(x, 0)` was incorrect and failed with error message `argument 1 to function LAG needs to be constant, found 'SYSTEM$NULL_TO_FIXED(null)'`.

### Snowpark Local Testing Updates

#### New Features

- Added support for the following APIs:
  - snowflake.snowpark.functions
    - random
- Added new parameters to `patch` function when registering a mocked function:
  - `distinct` allows an alternate function to be specified for when a sql function should be distinct.
  - `pass_column_index` passes a named parameter `column_index` to the mocked function that contains the pandas.Index for the input data.
  - `pass_row_index` passes a named parameter `row_index` to the mocked function that is the 0 indexed row number the function is currently operating on.
  - `pass_input_data` passes a named parameter `input_data` to the mocked function that contains the entire input dataframe for the current expression.
  - Added support for the `column_order` parameter to method `DataFrameWriter.save_as_table`.


#### Bug Fixes
- Fixed a bug that caused DecimalType columns to be incorrectly truncated to integer precision when used in BinaryExpressions.

### Snowpark pandas API Updates

#### New Features
- Added support for `DataFrameGroupBy.all`, `SeriesGroupBy.all`, `DataFrameGroupBy.any`, and `SeriesGroupBy.any`.
- Added support for `DataFrame.nlargest`, `DataFrame.nsmallest`, `Series.nlargest` and `Series.nsmallest`.
- Added support for `replace` and `frac > 1` in `DataFrame.sample` and `Series.sample`.
- Added support for `read_excel` (Uses local pandas for processing)
- Added support for `Series.at`, `Series.iat`, `DataFrame.at`, and `DataFrame.iat`.
- Added support for `Series.dt.isocalendar`.
- Added support for `Series.case_when` except when condition or replacement is callable.
- Added documentation pages for `Index` and its APIs.
- Added support for `DataFrame.assign`.
- Added support for `DataFrame.stack`.
- Added support for `DataFrame.pivot` and `pd.pivot`.
- Added support for `DataFrame.to_csv` and `Series.to_csv`.
- Added partial support for `Series.str.translate` where the values in the `table` are single-codepoint strings.
- Added support for `DataFrame.corr`.
- Allow `df.plot()` and `series.plot()` to be called, materializing the data into the local client
- Added support for `DataFrameGroupBy` and `SeriesGroupBy` aggregations `first` and `last`
- Added support for `DataFrameGroupBy.get_group`.
- Added support for `limit` parameter when `method` parameter is used in `fillna`.
- Added partial support for `Series.str.translate` where the values in the `table` are single-codepoint strings.
- Added support for `DataFrame.corr`.
- Added support for `DataFrame.equals` and `Series.equals`.
- Added support for `DataFrame.reindex` and `Series.reindex`.
- Added support for `Index.astype`.
- Added support for `Index.unique` and `Index.nunique`.
- Added support for `Index.sort_values`.

#### Bug Fixes
- Fixed an issue when using np.where and df.where when the scalar 'other' is the literal 0.
- Fixed a bug regarding precision loss when converting to Snowpark pandas `DataFrame` or `Series` with `dtype=np.uint64`.
- Fixed bug where `values` is set to `index` when `index` and `columns` contain all columns in DataFrame during `pivot_table`.

#### Improvements
- Added support for `Index.copy()`
- Added support for Index APIs: `dtype`, `values`, `item()`, `tolist()`, `to_series()` and `to_frame()`
- Expand support for DataFrames with no rows in `pd.pivot_table` and `DataFrame.pivot_table`.
- Added support for `inplace` parameter in `DataFrame.sort_index` and `Series.sort_index`.


## 1.19.0 (2024-06-25)

### Snowpark Python API Updates

#### New Features

- Added support for `to_boolean` function.
- Added documentation pages for Index and its APIs.

#### Bug Fixes

- Fixed a bug where python stored procedure with table return type fails when run in a task.
- Fixed a bug where df.dropna fails due to `RecursionError: maximum recursion depth exceeded` when the DataFrame has more than 500 columns.
- Fixed a bug where `AsyncJob.result("no_result")` doesn't wait for the query to finish execution.


### Snowpark Local Testing Updates

#### New Features

- Added support for the `strict` parameter when registering UDFs and Stored Procedures.

#### Bug Fixes

- Fixed a bug in convert_timezone that made the setting the source_timezone parameter return an error.
- Fixed a bug where creating DataFrame with empty data of type `DateType` raises `AttributeError`.
- Fixed a bug that table merge fails when update clause exists but no update takes place.
- Fixed a bug in mock implementation of `to_char` that raises `IndexError` when incoming column has nonconsecutive row index.
- Fixed a bug in handling of `CaseExpr` expressions that raises `IndexError` when incoming column has nonconsecutive row index.
- Fixed a bug in implementation of `Column.like` that raises `IndexError` when incoming column has nonconsecutive row index.

#### Improvements

- Added support for type coercion in the implementation of DataFrame.replace, DataFrame.dropna and the mock function `iff`.

### Snowpark pandas API Updates

#### New Features

- Added partial support for `DataFrame.pct_change` and `Series.pct_change` without the `freq` and `limit` parameters.
- Added support for `Series.str.get`.
- Added support for `Series.dt.dayofweek`, `Series.dt.day_of_week`, `Series.dt.dayofyear`, and `Series.dt.day_of_year`.
- Added support for `Series.str.__getitem__` (`Series.str[...]`).
- Added support for `Series.str.lstrip` and `Series.str.rstrip`.
- Added support for `DataFrameGroupBy.size` and `SeriesGroupBy.size`.
- Added support for `DataFrame.expanding` and `Series.expanding` for aggregations `count`, `sum`, `min`, `max`, `mean`, `std`, `var`, and `sem` with `axis=0`.
- Added support for `DataFrame.rolling` and `Series.rolling` for aggregation `count` with `axis=0`.
- Added support for `Series.str.match`.
- Added support for `DataFrame.resample` and `Series.resample` for aggregations `size`, `first`, and `last`.
- Added support for `DataFrameGroupBy.all`, `SeriesGroupBy.all`, `DataFrameGroupBy.any`, and `SeriesGroupBy.any`.
- Added support for `DataFrame.nlargest`, `DataFrame.nsmallest`, `Series.nlargest` and `Series.nsmallest`.
- Added support for `replace` and `frac > 1` in `DataFrame.sample` and `Series.sample`.
- Added support for `read_excel` (Uses local pandas for processing)
- Added support for `Series.at`, `Series.iat`, `DataFrame.at`, and `DataFrame.iat`.
- Added support for `Series.dt.isocalendar`.
- Added support for `Series.case_when` except when condition or replacement is callable.
- Added documentation pages for `Index` and its APIs.
- Added support for `DataFrame.assign`.
- Added support for `DataFrame.stack`.
- Added support for `DataFrame.pivot` and `pd.pivot`.
- Added support for `DataFrame.to_csv` and `Series.to_csv`.
- Added support for `Index.T`.

#### Bug Fixes

- Fixed a bug that causes output of GroupBy.aggregate's columns to be ordered incorrectly.
- Fixed a bug where `DataFrame.describe` on a frame with duplicate columns of differing dtypes could cause an error or incorrect results.
- Fixed a bug in `DataFrame.rolling` and `Series.rolling` so `window=0` now throws `NotImplementedError` instead of `ValueError`

#### Improvements

- Added support for named aggregations in `DataFrame.aggregate` and `Series.aggregate` with `axis=0`.
- `pd.read_csv` reads using the native pandas CSV parser, then uploads data to snowflake using parquet. This enables most of the parameters supported by `read_csv` including date parsing and numeric conversions. Uploading via parquet is roughly twice as fast as uploading via CSV.
- Initial work to support an `pd.Index` directly in Snowpark pandas. Support for `pd.Index` as a first-class component of Snowpark pandas is coming soon.
- Added a lazy index constructor and support for `len`, `shape`, `size`, `empty`, `to_pandas()` and `names`. For `df.index`, Snowpark pandas creates a lazy index object.
- For `df.columns`, Snowpark pandas supports a non-lazy version of an `Index` since the data is already stored locally.

## 1.18.0 (2024-05-28)

### Snowpark Python API Updates

#### Improvements

- Improved error message to remind users set `{"infer_schema": True}` when reading csv file without specifying its schema.
- Improved error handling for `Session.create_dataframe` when called with more than 512 rows and using `format` or `pyformat` `paramstyle`.

### Snowpark pandas API Updates

#### New Features

- Added `DataFrame.cache_result` and `Series.cache_result` methods for users to persist DataFrames and Series to a temporary table lasting the duration of the session to improve latency of subsequent operations.

#### Bug Fixes

#### Improvements

- Added partial support for `DataFrame.pivot_table` with no `index` parameter, as well as for `margins` parameter.
- Updated the signature of `DataFrame.shift`/`Series.shift`/`DataFrameGroupBy.shift`/`SeriesGroupBy.shift` to match pandas 2.2.1. Snowpark pandas does not yet support the newly-added `suffix` argument, or sequence values of `periods`.
- Re-added support for `Series.str.split`.

#### Bug Fixes

- Fixed how we support mixed columns for string methods (`Series.str.*`).

### Snowpark Local Testing Updates

#### New Features

- Added support for the following DataFrameReader read options to file formats `csv` and `json`:
  - PURGE
  - PATTERN
  - INFER_SCHEMA with value being `False`
  - ENCODING with value being `UTF8`
- Added support for `DataFrame.analytics.moving_agg` and `DataFrame.analytics.cumulative_agg_agg`.
- Added support for `if_not_exists` parameter during UDF and stored procedure registration.

#### Bug Fixes

- Fixed a bug that when processing time format, fractional second part is not handled properly.
- Fixed a bug that caused function calls on `*` to fail.
- Fixed a bug that prevented creation of map and struct type objects.
- Fixed a bug that function `date_add` was unable to handle some numeric types.
- Fixed a bug that `TimestampType` casting resulted in incorrect data.
- Fixed a bug that caused `DecimalType` data to have incorrect precision in some cases.
- Fixed a bug where referencing missing table or view raises confusing `IndexError`.
- Fixed a bug that mocked function `to_timestamp_ntz` can not handle None data.
- Fixed a bug that mocked UDFs handles output data of None improperly.
- Fixed a bug where `DataFrame.with_column_renamed` ignores attributes from parent DataFrames after join operations.
- Fixed a bug that integer precision of large value gets lost when converted to pandas DataFrame.
- Fixed a bug that the schema of datetime object is wrong when create DataFrame from a pandas DataFrame.
- Fixed a bug in the implementation of `Column.equal_nan` where null data is handled incorrectly.
- Fixed a bug where `DataFrame.drop` ignore attributes from parent DataFrames after join operations.
- Fixed a bug in mocked function `date_part` where Column type is set wrong.
- Fixed a bug where `DataFrameWriter.save_as_table` does not raise exceptions when inserting null data into non-nullable columns.
- Fixed a bug in the implementation of `DataFrameWriter.save_as_table` where
  - Append or Truncate fails when incoming data has different schema than existing table.
  - Truncate fails when incoming data does not specify columns that are nullable.

#### Improvements

- Removed dependency check for `pyarrow` as it is not used.
- Improved target type coverage of `Column.cast`, adding support for casting to boolean and all integral types.
- Aligned error experience when calling UDFs and stored procedures.
- Added appropriate error messages for `is_permanent` and `anonymous` options in UDFs and stored procedures registration to make it more clear that those features are not yet supported.
- File read operation with unsupported options and values now raises `NotImplementedError` instead of warnings and unclear error information.

## 1.17.0 (2024-05-21)

### Snowpark Python API Updates

#### New Features

- Added support to add a comment on tables and views using the functions listed below:
  - `DataFrameWriter.save_as_table`
  - `DataFrame.create_or_replace_view`
  - `DataFrame.create_or_replace_temp_view`
  - `DataFrame.create_or_replace_dynamic_table`

#### Improvements

- Improved error message to remind users to set `{"infer_schema": True}` when reading CSV file without specifying its schema.

### Snowpark pandas API Updates

#### New Features

- Start of Public Preview of Snowpark pandas API. Refer to the [Snowpark pandas API Docs](https://docs.snowflake.com/developer-guide/snowpark/python/snowpark-pandas) for more details.

### Snowpark Local Testing Updates

#### New Features

- Added support for NumericType and VariantType data conversion in the mocked function `to_timestamp_ltz`, `to_timestamp_ntz`, `to_timestamp_tz` and `to_timestamp`.
- Added support for DecimalType, BinaryType, ArrayType, MapType, TimestampType, DateType and TimeType data conversion in the mocked function `to_char`.
- Added support for the following APIs:
  - snowflake.snowpark.functions:
    - to_varchar
  - snowflake.snowpark.DataFrame:
    - pivot
  - snowflake.snowpark.Session:
    - cancel_all
- Introduced a new exception class `snowflake.snowpark.mock.exceptions.SnowparkLocalTestingException`.
- Added support for casting to FloatType

#### Bug Fixes

- Fixed a bug that stored procedure and UDF should not remove imports already in the `sys.path` during the clean-up step.
- Fixed a bug that when processing datetime format, the fractional second part is not handled properly.
- Fixed a bug that on Windows platform that file operations was unable to properly handle file separator in directory name.
- Fixed a bug that on Windows platform that when reading a pandas dataframe, IntervalType column with integer data can not be processed.
- Fixed a bug that prevented users from being able to select multiple columns with the same alias.
- Fixed a bug that `Session.get_current_[schema|database|role|user|account|warehouse]` returns upper-cased identifiers when identifiers are quoted.
- Fixed a bug that function `substr` and `substring` can not handle 0-based `start_expr`.

#### Improvements

- Standardized the error experience by raising `SnowparkLocalTestingException` in error cases which is on par with `SnowparkSQLException` raised in non-local execution.
- Improved error experience of `Session.write_pandas` method that `NotImplementError` will be raised when called.
- Aligned error experience with reusing a closed session in non-local execution.

## 1.16.0 (2024-05-07)

### New Features

- Support stored procedure register with packages given as Python modules.
- Added snowflake.snowpark.Session.lineage.trace to explore data lineage of snowfake objects.
- Added support for structured type schema parsing.

### Bug Fixes

- Fixed a bug when inferring schema, single quotes are added to stage files already have single quotes.

### Local Testing Updates

#### New Features

- Added support for StringType, TimestampType and VariantType data conversion in the mocked function `to_date`.
- Added support for the following APIs:
  - snowflake.snowpark.functions
    - get
    - concat
    - concat_ws

#### Bug Fixes

- Fixed a bug that caused `NaT` and `NaN` values to not be recognized.
- Fixed a bug where, when inferring a schema, single quotes were added to stage files that already had single quotes.
- Fixed a bug where `DataFrameReader.csv` was unable to handle quoted values containing a delimiter.
- Fixed a bug that when there is `None` value in an arithmetic calculation, the output should remain `None` instead of `math.nan`.
- Fixed a bug in function `sum` and `covar_pop` that when there is `math.nan` in the data, the output should also be `math.nan`.
- Fixed a bug that stage operation can not handle directories.
- Fixed a bug that `DataFrame.to_pandas` should take Snowflake numeric types with precision 38 as `int64`.

## 1.15.0 (2024-04-24)

### New Features

- Added `truncate` save mode in `DataFrameWrite` to overwrite existing tables by truncating the underlying table instead of dropping it.
- Added telemetry to calculate query plan height and number of duplicate nodes during collect operations.
- Added the functions below to unload data from a `DataFrame` into one or more files in a stage:
  - `DataFrame.write.json`
  - `DataFrame.write.csv`
  - `DataFrame.write.parquet`
- Added distributed tracing using open telemetry APIs for action functions in `DataFrame` and `DataFrameWriter`:
  - snowflake.snowpark.DataFrame:
    - collect
    - collect_nowait
    - to_pandas
    - count
    - show
  - snowflake.snowpark.DataFrameWriter:
    - save_as_table
- Added support for snow:// URLs to `snowflake.snowpark.Session.file.get` and `snowflake.snowpark.Session.file.get_stream`
- Added support to register stored procedures and UDxFs with a `comment`.
- UDAF client support is ready for public preview. Please stay tuned for the Snowflake announcement of UDAF public preview.
- Added support for dynamic pivot.  This feature is currently in private preview.

### Improvements

- Improved the generated query performance for both compilation and execution by converting duplicate subqueries to Common Table Expressions (CTEs). It is still an experimental feature not enabled by default, and can be enabled by setting `session.cte_optimization_enabled` to `True`.

### Bug Fixes

- Fixed a bug where `statement_params` was not passed to query executions that register stored procedures and user defined functions.
- Fixed a bug causing `snowflake.snowpark.Session.file.get_stream` to fail for quoted stage locations.
- Fixed a bug that an internal type hint in `utils.py` might raise AttributeError in case the underlying module can not be found.

### Local Testing Updates

#### New Features

- Added support for registering UDFs and stored procedures.
- Added support for the following APIs:
  - snowflake.snowpark.Session:
    - file.put
    - file.put_stream
    - file.get
    - file.get_stream
    - read.json
    - add_import
    - remove_import
    - get_imports
    - clear_imports
    - add_packages
    - add_requirements
    - clear_packages
    - remove_package
    - udf.register
    - udf.register_from_file
    - sproc.register
    - sproc.register_from_file
  - snowflake.snowpark.functions
    - current_database
    - current_session
    - date_trunc
    - object_construct
    - object_construct_keep_null
    - pow
    - sqrt
    - udf
    - sproc
- Added support for StringType, TimestampType and VariantType data conversion in the mocked function `to_time`.

#### Bug Fixes

- Fixed a bug that null filled columns for constant functions.
- Fixed a bug that implementation of to_object, to_array and to_binary to better handle null inputs.
- Fixed a bug that timestamp data comparison can not handle year beyond 2262.
- Fixed a bug that `Session.builder.getOrCreate` should return the created mock session.

## 1.14.0 (2024-03-20)

### New Features

- Added support for creating vectorized UDTFs with `process` method.
- Added support for dataframe functions:
  - to_timestamp_ltz
  - to_timestamp_ntz
  - to_timestamp_tz
  - locate
- Added support for ASOF JOIN type.
- Added support for the following local testing APIs:
  - snowflake.snowpark.functions:
    - to_double
    - to_timestamp
    - to_timestamp_ltz
    - to_timestamp_ntz
    - to_timestamp_tz
    - greatest
    - least
    - convert_timezone
    - dateadd
    - date_part
  - snowflake.snowpark.Session:
    - get_current_account
    - get_current_warehouse
    - get_current_role
    - use_schema
    - use_warehouse
    - use_database
    - use_role

### Bug Fixes

- Fixed a bug in `SnowflakePlanBuilder` that `save_as_table` does not filter column that name start with '$' and follow by number correctly.
- Fixed a bug that statement parameters may have no effect when resolving imports and packages.
- Fixed bugs in local testing:
  - LEFT ANTI and LEFT SEMI joins drop rows with null values.
  - DataFrameReader.csv incorrectly parses data when the optional parameter `field_optionally_enclosed_by` is specified.
  - Column.regexp only considers the first entry when `pattern` is a `Column`.
  - Table.update raises `KeyError` when updating null values in the rows.
  - VARIANT columns raise errors at `DataFrame.collect`.
  - `count_distinct` does not work correctly when counting.
  - Null values in integer columns raise `TypeError`.

### Improvements

- Added telemetry to local testing.
- Improved the error message of `DataFrameReader` to raise `FileNotFound` error when reading a path that does not exist or when there are no files under the path.

## 1.13.0 (2024-02-26)

### New Features

- Added support for an optional `date_part` argument in function `last_day`.
- `SessionBuilder.app_name` will set the query_tag after the session is created.
- Added support for the following local testing functions:
  - current_timestamp
  - current_date
  - current_time
  - strip_null_value
  - upper
  - lower
  - length
  - initcap

### Improvements

- Added cleanup logic at interpreter shutdown to close all active sessions.
- Closing sessions within stored procedures now is a no-op logging a warning instead of raising an error.

### Bug Fixes

- Fixed a bug in `DataFrame.to_local_iterator` where the iterator could yield wrong results if another query is executed before the iterator finishes due to wrong isolation level. For details, please see #945.
- Fixed a bug that truncated table names in error messages while running a plan with local testing enabled.
- Fixed a bug that `Session.range` returns empty result when the range is large.

## 1.12.1 (2024-02-08)

### Improvements

- Use `split_blocks=True` by default during `to_pandas` conversion, for optimal memory allocation. This parameter is passed to `pyarrow.Table.to_pandas`, which enables `PyArrow` to split the memory allocation into smaller, more manageable blocks instead of allocating a single contiguous block. This results in better memory management when dealing with larger datasets.

### Bug Fixes

- Fixed a bug in `DataFrame.to_pandas` that caused an error when evaluating on a Dataframe with an `IntergerType` column with null values.

## 1.12.0 (2024-01-30)

### New Features

- Exposed `statement_params` in `StoredProcedure.__call__`.
- Added two optional arguments to `Session.add_import`.
  - `chunk_size`: The number of bytes to hash per chunk of the uploaded files.
  - `whole_file_hash`: By default only the first chunk of the uploaded import is hashed to save time. When this is set to True each uploaded file is fully hashed instead.
- Added parameters `external_access_integrations` and `secrets` when creating a UDAF from Snowpark Python to allow integration with external access.
- Added a new method `Session.append_query_tag`. Allows an additional tag to be added to the current query tag by appending it as a comma separated value.
- Added a new method `Session.update_query_tag`. Allows updates to a JSON encoded dictionary query tag.
- `SessionBuilder.getOrCreate` will now attempt to replace the singleton it returns when token expiration has been detected.
- Added support for new functions in `snowflake.snowpark.functions`:
  - `array_except`
  - `create_map`
  - `sign`/`signum`
- Added the following functions to `DataFrame.analytics`:
  - Added the `moving_agg` function in `DataFrame.analytics` to enable moving aggregations like sums and averages with multiple window sizes.
  - Added the `cummulative_agg` function in `DataFrame.analytics` to enable commulative aggregations like sums and averages on multiple columns.
  - Added the `compute_lag` and `compute_lead` functions in `DataFrame.analytics` for enabling lead and lag calculations on multiple columns.
  - Added the `time_series_agg` function in `DataFrame.analytics` to enable time series aggregations like sums and averages with multiple time windows.

### Bug Fixes

- Fixed a bug in `DataFrame.na.fill` that caused Boolean values to erroneously override integer values.
- Fixed a bug in `Session.create_dataframe` where the Snowpark DataFrames created using pandas DataFrames were not inferring the type for timestamp columns correctly. The behavior is as follows:
  - Earlier timestamp columns without a timezone would be converted to nanosecond epochs and inferred as `LongType()`, but will now be correctly maintained as timestamp values and be inferred as `TimestampType(TimestampTimeZone.NTZ)`.
  - Earlier timestamp columns with a timezone would be inferred as `TimestampType(TimestampTimeZone.NTZ)` and loose timezone information but will now be correctly inferred as `TimestampType(TimestampTimeZone.LTZ)` and timezone information is retained correctly.
  - Set session parameter `PYTHON_SNOWPARK_USE_LOGICAL_TYPE_FOR_CREATE_DATAFRAME` to revert back to old behavior. It is recommended that you update your code to align with correct behavior because the parameter will be removed in the future.
- Fixed a bug that `DataFrame.to_pandas` gets decimal type when scale is not 0, and creates an object dtype in `pandas`. Instead, we cast the value to a float64 type.
- Fixed bugs that wrongly flattened the generated SQL when one of the following happens:
  - `DataFrame.filter()` is called after `DataFrame.sort().limit()`.
  - `DataFrame.sort()` or `filter()` is called on a DataFrame that already has a window function or sequence-dependent data generator column.
    For instance, `df.select("a", seq1().alias("b")).select("a", "b").sort("a")` won't flatten the sort clause anymore.
  - a window or sequence-dependent data generator column is used after `DataFrame.limit()`. For instance, `df.limit(10).select(row_number().over())` won't flatten the limit and select in the generated SQL.
- Fixed a bug where aliasing a DataFrame column raised an error when the DataFame was copied from another DataFrame with an aliased column. For instance,

  ```python
  df = df.select(col("a").alias("b"))
  df = copy(df)
  df.select(col("b").alias("c"))  # threw an error. Now it's fixed.
  ```

- Fixed a bug in `Session.create_dataframe` that the non-nullable field in a schema is not respected for boolean type. Note that this fix is only effective when the user has the privilege to create a temp table.
- Fixed a bug in SQL simplifier where non-select statements in `session.sql` dropped a SQL query when used with `limit()`.
- Fixed a bug that raised an exception when session parameter `ERROR_ON_NONDETERMINISTIC_UPDATE` is true.

### Behavior Changes (API Compatible)

- When parsing data types during a `to_pandas` operation, we rely on GS precision value to fix precision issues for large integer values. This may affect users where a column that was earlier returned as `int8` gets returned as `int64`. Users can fix this by explicitly specifying precision values for their return column.
- Aligned behavior for `Session.call` in case of table stored procedures where running `Session.call` would not trigger stored procedure unless a `collect()` operation was performed.
- `StoredProcedureRegistration` will now automatically add `snowflake-snowpark-python` as a package dependency. The added dependency will be on the client's local version of the library and an error is thrown if the server cannot support that version.

## 1.11.1 (2023-12-07)

### Bug Fixes

- Fixed a bug that numpy should not be imported at the top level of mock module.
- Added support for these new functions in `snowflake.snowpark.functions`:
  - `from_utc_timestamp`
  - `to_utc_timestamp`

## 1.11.0 (2023-12-05)

### New Features

- Add the `conn_error` attribute to `SnowflakeSQLException` that stores the whole underlying exception from `snowflake-connector-python`.
- Added support for `RelationalGroupedDataframe.pivot()` to access `pivot` in the following pattern `Dataframe.group_by(...).pivot(...)`.
- Added experimental feature: Local Testing Mode, which allows you to create and operate on Snowpark Python DataFrames locally without connecting to a Snowflake account. You can use the local testing framework to test your DataFrame operations locally, on your development machine or in a CI (continuous integration) pipeline, before deploying code changes to your account.

- Added support for `arrays_to_object` new functions in `snowflake.snowpark.functions`.
- Added support for the vector data type.

### Dependency Updates

- Bumped cloudpickle dependency to work with `cloudpickle==2.2.1`
- Updated ``snowflake-connector-python`` to `3.4.0`.

### Bug Fixes

- DataFrame column names quoting check now supports newline characters.
- Fix a bug where a DataFrame generated by `session.read.with_metadata` creates inconsistent table when doing `df.write.save_as_table`.

## 1.10.0 (2023-11-03)

### New Features

- Added support for managing case sensitivity in `DataFrame.to_local_iterator()`.
- Added support for specifying vectorized UDTF's input column names by using the optional parameter `input_names` in `UDTFRegistration.register/register_file` and `functions.pandas_udtf`. By default, `RelationalGroupedDataFrame.applyInPandas` will infer the column names from current dataframe schema.
- Add `sql_error_code` and `raw_message` attributes to `SnowflakeSQLException` when it is caused by a SQL exception.

### Bug Fixes

- Fixed a bug in `DataFrame.to_pandas()` where converting snowpark dataframes to pandas dataframes was losing precision on integers with more than 19 digits.
- Fixed a bug that `session.add_packages` can not handle requirement specifier that contains project name with underscore and version.
- Fixed a bug in `DataFrame.limit()` when `offset` is used and the parent `DataFrame` uses `limit`. Now the `offset` won't impact the parent DataFrame's `limit`.
- Fixed a bug in `DataFrame.write.save_as_table` where dataframes created from read api could not save data into snowflake because of invalid column name `$1`.

### Behavior change

- Changed the behavior of `date_format`:
  - The `format` argument changed from optional to required.
  - The returned result changed from a date object to a date-formatted string.
- When a window function, or a sequence-dependent data generator (`normal`, `zipf`, `uniform`, `seq1`, `seq2`, `seq4`, `seq8`) function is used, the sort and filter operation will no longer be flattened when generating the query.

## 1.9.0 (2023-10-13)

### New Features

- Added support for the Python 3.11 runtime environment.

### Dependency updates

- Added back the dependency of `typing-extensions`.

### Bug Fixes

- Fixed a bug where imports from permanent stage locations were ignored for temporary stored procedures, UDTFs, UDFs, and UDAFs.
- Revert back to using CTAS (create table as select) statement for `Dataframe.writer.save_as_table` which does not need insert permission for writing tables.

### New Features
- Support `PythonObjJSONEncoder` json-serializable objects for `ARRAY` and `OBJECT` literals.

## 1.8.0 (2023-09-14)

### New Features

- Added support for VOLATILE/IMMUTABLE keyword when registering UDFs.
- Added support for specifying clustering keys when saving dataframes using `DataFrame.save_as_table`.
- Accept `Iterable` objects input for `schema` when creating dataframes using `Session.create_dataframe`.
- Added the property `DataFrame.session` to return a `Session` object.
- Added the property `Session.session_id` to return an integer that represents session ID.
- Added the property `Session.connection` to return a `SnowflakeConnection` object .

- Added support for creating a Snowpark session from a configuration file or environment variables.

### Dependency updates

- Updated ``snowflake-connector-python`` to 3.2.0.

### Bug Fixes

- Fixed a bug where automatic package upload would raise `ValueError` even when compatible package version were added in `session.add_packages`.
- Fixed a bug where table stored procedures were not registered correctly when using `register_from_file`.
- Fixed a bug where dataframe joins failed with `invalid_identifier` error.
- Fixed a bug where `DataFrame.copy` disables SQL simplfier for the returned copy.
- Fixed a bug where `session.sql().select()` would fail if any parameters are specified to `session.sql()`

## 1.7.0 (2023-08-28)

### New Features

- Added parameters `external_access_integrations` and `secrets` when creating a UDF, UDTF or Stored Procedure from Snowpark Python to allow integration with external access.
- Added support for these new functions in `snowflake.snowpark.functions`:
  - `array_flatten`
  - `flatten`
- Added support for `apply_in_pandas` in `snowflake.snowpark.relational_grouped_dataframe`.
- Added support for replicating your local Python environment on Snowflake via `Session.replicate_local_environment`.

### Bug Fixes

- Fixed a bug where `session.create_dataframe` fails to properly set nullable columns where nullability was affected by order or data was given.
- Fixed a bug where `DataFrame.select` could not identify and alias columns in presence of table functions when output columns of table function overlapped with columns in dataframe.

### Behavior Changes

- When creating stored procedures, UDFs, UDTFs, UDAFs with parameter `is_permanent=False` will now create temporary objects even when `stage_name` is provided. The default value of `is_permanent` is `False` which is why if this value is not explicitly set to `True` for permanent objects, users will notice a change in behavior.
- `types.StructField` now enquotes column identifier by default.

## 1.6.1 (2023-08-02)

### New Features

- Added support for these new functions in `snowflake.snowpark.functions`:
  - `array_sort`
  - `sort_array`
  - `array_min`
  - `array_max`
  - `explode_outer`
- Added support for pure Python packages specified via `Session.add_requirements` or `Session.add_packages`. They are now usable in stored procedures and UDFs even if packages are not present on the Snowflake Anaconda channel.
  - Added Session parameter `custom_packages_upload_enabled` and `custom_packages_force_upload_enabled` to enable the support for pure Python packages feature mentioned above. Both parameters default to `False`.
- Added support for specifying package requirements by passing a Conda environment yaml file to `Session.add_requirements`.
- Added support for asynchronous execution of multi-query dataframes that contain binding variables.
- Added support for renaming multiple columns in `DataFrame.rename`.
- Added support for Geometry datatypes.
- Added support for `params` in `session.sql()` in stored procedures.
- Added support for user-defined aggregate functions (UDAFs). This feature is currently in private preview.
- Added support for vectorized UDTFs (user-defined table functions). This feature is currently in public preview.
- Added support for Snowflake Timestamp variants (i.e., `TIMESTAMP_NTZ`, `TIMESTAMP_LTZ`, `TIMESTAMP_TZ`)
  - Added `TimestampTimezone` as an argument in `TimestampType` constructor.
  - Added type hints `NTZ`, `LTZ`, `TZ` and `Timestamp` to annotate functions when registering UDFs.

### Improvements

- Removed redundant dependency `typing-extensions`.
- `DataFrame.cache_result` now creates temp table fully qualified names under current database and current schema.

### Bug Fixes

- Fixed a bug where type check happens on pandas before it is imported.
- Fixed a bug when creating a UDF from `numpy.ufunc`.
- Fixed a bug where `DataFrame.union` was not generating the correct `Selectable.schema_query` when SQL simplifier is enabled.

### Behavior Changes

- `DataFrameWriter.save_as_table` now respects the `nullable` field of the schema provided by the user or the inferred schema based on data from user input.

### Dependency updates

- Updated ``snowflake-connector-python`` to 3.0.4.

## 1.5.1 (2023-06-20)

### New Features

- Added support for the Python 3.10 runtime environment.

## 1.5.0 (2023-06-09)

### Behavior Changes

- Aggregation results, from functions such as `DataFrame.agg` and `DataFrame.describe`, no longer strip away non-printing characters from column names.

### New Features

- Added support for the Python 3.9 runtime environment.
- Added support for new functions in `snowflake.snowpark.functions`:
  - `array_generate_range`
  - `array_unique_agg`
  - `collect_set`
  - `sequence`
- Added support for registering and calling stored procedures with `TABLE` return type.
- Added support for parameter `length` in `StringType()` to specify the maximum number of characters that can be stored by the column.
- Added the alias `functions.element_at()` for `functions.get()`.
- Added the alias `Column.contains` for `functions.contains`.
- Added experimental feature `DataFrame.alias`.
- Added support for querying metadata columns from stage when creating `DataFrame` using `DataFrameReader`.
- Added support for `StructType.add` to append more fields to existing `StructType` objects.
- Added support for parameter `execute_as` in `StoredProcedureRegistration.register_from_file()` to specify stored procedure caller rights.

### Bug Fixes

- Fixed a bug where the `Dataframe.join_table_function` did not run all of the necessary queries to set up the join table function when SQL simplifier was enabled.
- Fixed type hint declaration for custom types - `ColumnOrName`, `ColumnOrLiteralStr`, `ColumnOrSqlExpr`, `LiteralType` and `ColumnOrLiteral` that were breaking `mypy` checks.
- Fixed a bug where `DataFrameWriter.save_as_table` and `DataFrame.copy_into_table` failed to parse fully qualified table names.

## 1.4.0 (2023-04-24)

### New Features

- Added support for `session.getOrCreate`.
- Added support for alias `Column.getField`.
- Added support for new functions in `snowflake.snowpark.functions`:
  - `date_add` and `date_sub` to make add and subtract operations easier.
  - `daydiff`
  - `explode`
  - `array_distinct`.
  - `regexp_extract`.
  - `struct`.
  - `format_number`.
  - `bround`.
  - `substring_index`
- Added parameter `skip_upload_on_content_match` when creating UDFs, UDTFs and stored procedures using `register_from_file` to skip uploading files to a stage if the same version of the files are already on the stage.
- Added support for `DataFrameWriter.save_as_table` method to take table names that contain dots.
- Flattened generated SQL when `DataFrame.filter()` or `DataFrame.order_by()` is followed by a projection statement (e.g. `DataFrame.select()`, `DataFrame.with_column()`).
- Added support for creating dynamic tables _(in private preview)_ using `Dataframe.create_or_replace_dynamic_table`.
- Added an optional argument `params` in `session.sql()` to support binding variables. Note that this is not supported in stored procedures yet.

### Bug Fixes

- Fixed a bug in `strtok_to_array` where an exception was thrown when a delimiter was passed in.
- Fixed a bug in `session.add_import` where the module had the same namespace as other dependencies.

## 1.3.0 (2023-03-28)

### New Features

- Added support for `delimiters` parameter in `functions.initcap()`.
- Added support for `functions.hash()` to accept a variable number of input expressions.
- Added API `Session.RuntimeConfig` for getting/setting/checking the mutability of any runtime configuration.
- Added support managing case sensitivity in `Row` results from `DataFrame.collect` using `case_sensitive` parameter.
- Added API `Session.conf` for getting, setting or checking the mutability of any runtime configuration.
- Added support for managing case sensitivity in `Row` results from `DataFrame.collect` using `case_sensitive` parameter.
- Added indexer support for `snowflake.snowpark.types.StructType`.
- Added a keyword argument `log_on_exception` to `Dataframe.collect` and `Dataframe.collect_no_wait` to optionally disable error logging for SQL exceptions.

### Bug Fixes

- Fixed a bug where a DataFrame set operation(`DataFrame.substract`, `DataFrame.union`, etc.) being called after another DataFrame set operation and `DataFrame.select` or `DataFrame.with_column` throws an exception.
- Fixed a bug where chained sort statements are overwritten by the SQL simplifier.

### Improvements

- Simplified JOIN queries to use constant subquery aliases (`SNOWPARK_LEFT`, `SNOWPARK_RIGHT`) by default. Users can disable this at runtime with `session.conf.set('use_constant_subquery_alias', False)` to use randomly generated alias names instead.
- Allowed specifying statement parameters in `session.call()`.
- Enabled the uploading of large pandas DataFrames in stored procedures by defaulting to a chunk size of 100,000 rows.

## 1.2.0 (2023-03-02)

### New Features

- Added support for displaying source code as comments in the generated scripts when registering stored procedures. This
  is enabled by default, turn off by specifying `source_code_display=False` at registration.
- Added a parameter `if_not_exists` when creating a UDF, UDTF or Stored Procedure from Snowpark Python to ignore creating the specified function or procedure if it already exists.
- Accept integers when calling `snowflake.snowpark.functions.get` to extract value from array.
- Added `functions.reverse` in functions to open access to Snowflake built-in function
  [reverse](https://docs.snowflake.com/en/sql-reference/functions/reverse).
- Added parameter `require_scoped_url` in snowflake.snowflake.files.SnowflakeFile.open() `(in Private Preview)` to replace `is_owner_file` is marked for deprecation.

### Bug Fixes

- Fixed a bug that overwrote `paramstyle` to `qmark` when creating a Snowpark session.
- Fixed a bug where `df.join(..., how="cross")` fails with `SnowparkJoinException: (1112): Unsupported using join type 'Cross'`.
- Fixed a bug where querying a `DataFrame` column created from chained function calls used a wrong column name.

## 1.1.0 (2023-01-26)

### New Features:

- Added `asc`, `asc_nulls_first`, `asc_nulls_last`, `desc`, `desc_nulls_first`, `desc_nulls_last`, `date_part` and `unix_timestamp` in functions.
- Added the property `DataFrame.dtypes` to return a list of column name and data type pairs.
- Added the following aliases:
  - `functions.expr()` for `functions.sql_expr()`.
  - `functions.date_format()` for `functions.to_date()`.
  - `functions.monotonically_increasing_id()` for `functions.seq8()`
  - `functions.from_unixtime()` for `functions.to_timestamp()`

### Bug Fixes:

- Fixed a bug in SQL simplifier that didn’t handle Column alias and join well in some cases. See https://github.com/snowflakedb/snowpark-python/issues/658 for details.
- Fixed a bug in SQL simplifier that generated wrong column names for function calls, NaN and INF.

### Improvements

- The session parameter `PYTHON_SNOWPARK_USE_SQL_SIMPLIFIER` is `True` after Snowflake 7.3 was released. In snowpark-python, `session.sql_simplifier_enabled` reads the value of `PYTHON_SNOWPARK_USE_SQL_SIMPLIFIER` by default, meaning that the SQL simplfier is enabled by default after the Snowflake 7.3 release. To turn this off, set `PYTHON_SNOWPARK_USE_SQL_SIMPLIFIER` in Snowflake to `False` or run `session.sql_simplifier_enabled = False` from Snowpark. It is recommended to use the SQL simplifier because it helps to generate more concise SQL.

## 1.0.0 (2022-11-01)

### New Features

- Added `Session.generator()` to create a new `DataFrame` using the Generator table function.
- Added a parameter `secure` to the functions that create a secure UDF or UDTF.

## 0.12.0 (2022-10-14)

### New Features

- Added new APIs for async job:
  - `Session.create_async_job()` to create an `AsyncJob` instance from a query id.
  - `AsyncJob.result()` now accepts argument `result_type` to return the results in different formats.
  - `AsyncJob.to_df()` returns a `DataFrame` built from the result of this asynchronous job.
  - `AsyncJob.query()` returns the SQL text of the executed query.
- `DataFrame.agg()` and `RelationalGroupedDataFrame.agg()` now accept variable-length arguments.
- Added parameters `lsuffix` and `rsuffix` to `DataFram.join()` and `DataFrame.cross_join()` to conveniently rename overlapping columns.
- Added `Table.drop_table()` so you can drop the temp table after `DataFrame.cache_result()`. `Table` is also a context manager so you can use the `with` statement to drop the cache temp table after use.
- Added `Session.use_secondary_roles()`.
- Added functions `first_value()` and `last_value()`. (contributed by @chasleslr)
- Added `on` as an alias for `using_columns` and `how` as an alias for `join_type` in `DataFrame.join()`.

### Bug Fixes

- Fixed a bug in `Session.create_dataframe()` that raised an error when `schema` names had special characters.
- Fixed a bug in which options set in `Session.read.option()` were not passed to `DataFrame.copy_into_table()` as default values.
- Fixed a bug in which `DataFrame.copy_into_table()` raises an error when a copy option has single quotes in the value.

## 0.11.0 (2022-09-28)

### Behavior Changes

- `Session.add_packages()` now raises `ValueError` when the version of a package cannot be found in Snowflake Anaconda channel. Previously, `Session.add_packages()` succeeded, and a `SnowparkSQLException` exception was raised later in the UDF/SP registration step.

### New Features:

- Added method `FileOperation.get_stream()` to support downloading stage files as stream.
- Added support in `functions.ntiles()` to accept int argument.
- Added the following aliases:
  - `functions.call_function()` for `functions.call_builtin()`.
  - `functions.function()` for `functions.builtin()`.
  - `DataFrame.order_by()` for `DataFrame.sort()`
  - `DataFrame.orderBy()` for `DataFrame.sort()`
- Improved `DataFrame.cache_result()` to return a more accurate `Table` class instead of a `DataFrame` class.
- Added support to allow `session` as the first argument when calling `StoredProcedure`.

### Improvements

- Improved nested query generation by flattening queries when applicable.
  - This improvement could be enabled by setting `Session.sql_simplifier_enabled = True`.
  - `DataFrame.select()`, `DataFrame.with_column()`, `DataFrame.drop()` and other select-related APIs have more flattened SQLs.
  - `DataFrame.union()`, `DataFrame.union_all()`, `DataFrame.except_()`, `DataFrame.intersect()`, `DataFrame.union_by_name()` have flattened SQLs generated when multiple set operators are chained.
- Improved type annotations for async job APIs.

### Bug Fixes

- Fixed a bug in which `Table.update()`, `Table.delete()`, `Table.merge()` try to reference a temp table that does not exist.

## 0.10.0 (2022-09-16)

### New Features:

- Added experimental APIs for evaluating Snowpark dataframes with asynchronous queries:
  - Added keyword argument `block` to the following action APIs on Snowpark dataframes (which execute queries) to allow asynchronous evaluations:
    - `DataFrame.collect()`, `DataFrame.to_local_iterator()`, `DataFrame.to_pandas()`, `DataFrame.to_pandas_batches()`, `DataFrame.count()`, `DataFrame.first()`.
    - `DataFrameWriter.save_as_table()`, `DataFrameWriter.copy_into_location()`.
    - `Table.delete()`, `Table.update()`, `Table.merge()`.
  - Added method `DataFrame.collect_nowait()` to allow asynchronous evaluations.
  - Added class `AsyncJob` to retrieve results from asynchronously executed queries and check their status.
- Added support for `table_type` in `Session.write_pandas()`. You can now choose from these `table_type` options: `"temporary"`, `"temp"`, and `"transient"`.
- Added support for using Python structured data (`list`, `tuple` and `dict`) as literal values in Snowpark.
- Added keyword argument `execute_as` to `functions.sproc()` and `session.sproc.register()` to allow registering a stored procedure as a caller or owner.
- Added support for specifying a pre-configured file format when reading files from a stage in Snowflake.

### Improvements:

- Added support for displaying details of a Snowpark session.

### Bug Fixes:

- Fixed a bug in which `DataFrame.copy_into_table()` and `DataFrameWriter.save_as_table()` mistakenly created a new table if the table name is fully qualified, and the table already exists.

### Deprecations:

- Deprecated keyword argument `create_temp_table` in `Session.write_pandas()`.
- Deprecated invoking UDFs using arguments wrapped in a Python list or tuple. You can use variable-length arguments without a list or tuple.

### Dependency updates

- Updated ``snowflake-connector-python`` to 2.7.12.

## 0.9.0 (2022-08-30)

### New Features:

- Added support for displaying source code as comments in the generated scripts when registering UDFs.
  This feature is turned on by default. To turn it off, pass the new keyword argument `source_code_display` as `False` when calling `register()` or `@udf()`.
- Added support for calling table functions from `DataFrame.select()`, `DataFrame.with_column()` and `DataFrame.with_columns()` which now take parameters of type `table_function.TableFunctionCall` for columns.
- Added keyword argument `overwrite` to `session.write_pandas()` to allow overwriting contents of a Snowflake table with that of a pandas DataFrame.
- Added keyword argument `column_order` to `df.write.save_as_table()` to specify the matching rules when inserting data into table in append mode.
- Added method `FileOperation.put_stream()` to upload local files to a stage via file stream.
- Added methods `TableFunctionCall.alias()` and `TableFunctionCall.as_()` to allow aliasing the names of columns that come from the output of table function joins.
- Added function `get_active_session()` in module `snowflake.snowpark.context` to get the current active Snowpark session.

### Bug Fixes:

- Fixed a bug in which batch insert should not raise an error when `statement_params` is not passed to the function.
- Fixed a bug in which column names should be quoted when `session.create_dataframe()` is called with dicts and a given schema.
- Fixed a bug in which creation of table should be skipped if the table already exists and is in append mode when calling `df.write.save_as_table()`.
- Fixed a bug in which third-party packages with underscores cannot be added when registering UDFs.

### Improvements:

- Improved function `function.uniform()` to infer the types of inputs `max_` and `min_` and cast the limits to `IntegerType` or `FloatType` correspondingly.

## 0.8.0 (2022-07-22)

### New Features:

- Added keyword only argument `statement_params` to the following methods to allow for specifying statement level parameters:
  - `collect`, `to_local_iterator`, `to_pandas`, `to_pandas_batches`,
    `count`, `copy_into_table`, `show`, `create_or_replace_view`, `create_or_replace_temp_view`, `first`, `cache_result`
    and `random_split` on class `snowflake.snowpark.Dateframe`.
  - `update`, `delete` and `merge` on class `snowflake.snowpark.Table`.
  - `save_as_table` and `copy_into_location` on class `snowflake.snowpark.DataFrameWriter`.
  - `approx_quantile`, `statement_params`, `cov` and `crosstab` on class `snowflake.snowpark.DataFrameStatFunctions`.
  - `register` and `register_from_file` on class `snowflake.snowpark.udf.UDFRegistration`.
  - `register` and `register_from_file` on class `snowflake.snowpark.udtf.UDTFRegistration`.
  - `register` and `register_from_file` on class `snowflake.snowpark.stored_procedure.StoredProcedureRegistration`.
  - `udf`, `udtf` and `sproc` in `snowflake.snowpark.functions`.
- Added support for `Column` as an input argument to `session.call()`.
- Added support for `table_type` in `df.write.save_as_table()`. You can now choose from these `table_type` options: `"temporary"`, `"temp"`, and `"transient"`.

### Improvements:

- Added validation of object name in `session.use_*` methods.
- Updated the query tag in SQL to escape it when it has special characters.
- Added a check to see if Anaconda terms are acknowledged when adding missing packages.

### Bug Fixes:

- Fixed the limited length of the string column in `session.create_dataframe()`.
- Fixed a bug in which `session.create_dataframe()` mistakenly converted 0 and `False` to `None` when the input data was only a list.
- Fixed a bug in which calling `session.create_dataframe()` using a large local dataset sometimes created a temp table twice.
- Aligned the definition of `function.trim()` with the SQL function definition.
- Fixed an issue where snowpark-python would hang when using the Python system-defined (built-in function) `sum` vs. the Snowpark `function.sum()`.

### Deprecations:

- Deprecated keyword argument `create_temp_table` in `df.write.save_as_table()`.

## 0.7.0 (2022-05-25)

### New Features:

- Added support for user-defined table functions (UDTFs).
  - Use function `snowflake.snowpark.functions.udtf()` to register a UDTF, or use it as a decorator to register the UDTF.
    - You can also use `Session.udtf.register()` to register a UDTF.
  - Use `Session.udtf.register_from_file()` to register a UDTF from a Python file.
- Updated APIs to query a table function, including both Snowflake built-in table functions and UDTFs.
  - Use function `snowflake.snowpark.functions.table_function()` to create a callable representing a table function and use it to call the table function in a query.
  - Alternatively, use function `snowflake.snowpark.functions.call_table_function()` to call a table function.
  - Added support for `over` clause that specifies `partition by` and `order by` when lateral joining a table function.
  - Updated `Session.table_function()` and `DataFrame.join_table_function()` to accept `TableFunctionCall` instances.

### Breaking Changes:

- When creating a function with `functions.udf()` and `functions.sproc()`, you can now specify an empty list for the `imports` or `packages` argument to indicate that no import or package is used for this UDF or stored procedure. Previously, specifying an empty list meant that the function would use session-level imports or packages.
- Improved the `__repr__` implementation of data types in `types.py`. The unused `type_name` property has been removed.
- Added a Snowpark-specific exception class for SQL errors. This replaces the previous `ProgrammingError` from the Python connector.

### Improvements:

- Added a lock to a UDF or UDTF when it is called for the first time per thread.
- Improved the error message for pickling errors that occurred during UDF creation.
- Included the query ID when logging the failed query.

### Bug Fixes:

- Fixed a bug in which non-integral data (such as timestamps) was occasionally converted to integer when calling `DataFrame.to_pandas()`.
- Fixed a bug in which `DataFrameReader.parquet()` failed to read a parquet file when its column contained spaces.
- Fixed a bug in which `DataFrame.copy_into_table()` failed when the dataframe is created by reading a file with inferred schemas.

### Deprecations

`Session.flatten()` and `DataFrame.flatten()`.

### Dependency Updates:

- Restricted the version of `cloudpickle` <= `2.0.0`.

## 0.6.0 (2022-04-27)

### New Features:

- Added support for vectorized UDFs with the input as a pandas DataFrame or pandas Series and the output as a pandas Series. This improves the performance of UDFs in Snowpark.
- Added support for inferring the schema of a DataFrame by default when it is created by reading a Parquet, Avro, or ORC file in the stage.
- Added functions `current_session()`, `current_statement()`, `current_user()`, `current_version()`, `current_warehouse()`, `date_from_parts()`, `date_trunc()`, `dayname()`, `dayofmonth()`, `dayofweek()`, `dayofyear()`, `grouping()`, `grouping_id()`, `hour()`, `last_day()`, `minute()`, `next_day()`, `previous_day()`, `second()`, `month()`, `monthname()`, `quarter()`, `year()`, `current_database()`, `current_role()`, `current_schema()`, `current_schemas()`, `current_region()`, `current_avaliable_roles()`, `add_months()`, `any_value()`, `bitnot()`, `bitshiftleft()`, `bitshiftright()`, `convert_timezone()`, `uniform()`, `strtok_to_array()`, `sysdate()`, `time_from_parts()`,  `timestamp_from_parts()`, `timestamp_ltz_from_parts()`, `timestamp_ntz_from_parts()`, `timestamp_tz_from_parts()`, `weekofyear()`, `percentile_cont()` to `snowflake.snowflake.functions`.

### Breaking Changes:

- Expired deprecations:
  - Removed the following APIs that were deprecated in 0.4.0: `DataFrame.groupByGroupingSets()`, `DataFrame.naturalJoin()`, `DataFrame.joinTableFunction`, `DataFrame.withColumns()`, `Session.getImports()`, `Session.addImport()`, `Session.removeImport()`, `Session.clearImports()`, `Session.getSessionStage()`, `Session.getDefaultDatabase()`, `Session.getDefaultSchema()`, `Session.getCurrentDatabase()`, `Session.getCurrentSchema()`, `Session.getFullyQualifiedCurrentSchema()`.

### Improvements:

- Added support for creating an empty `DataFrame` with a specific schema using the `Session.create_dataframe()` method.
- Changed the logging level from `INFO` to `DEBUG` for several logs (e.g., the executed query) when evaluating a dataframe.
- Improved the error message when failing to create a UDF due to pickle errors.

### Bug Fixes:

- Removed pandas hard dependencies in the `Session.create_dataframe()` method.

### Dependency Updates:

- Added `typing-extension` as a new dependency with the version >= `4.1.0`.

## 0.5.0 (2022-03-22)

### New Features

- Added stored procedures API.
  - Added `Session.sproc` property and `sproc()` to `snowflake.snowpark.functions`, so you can register stored procedures.
  - Added `Session.call` to call stored procedures by name.
- Added `UDFRegistration.register_from_file()` to allow registering UDFs from Python source files or zip files directly.
- Added `UDFRegistration.describe()` to describe a UDF.
- Added `DataFrame.random_split()` to provide a way to randomly split a dataframe.
- Added functions `md5()`, `sha1()`, `sha2()`, `ascii()`, `initcap()`, `length()`, `lower()`, `lpad()`, `ltrim()`, `rpad()`, `rtrim()`, `repeat()`, `soundex()`, `regexp_count()`, `replace()`, `charindex()`, `collate()`, `collation()`, `insert()`, `left()`, `right()`, `endswith()` to `snowflake.snowpark.functions`.
- Allowed `call_udf()` to accept literal values.
- Provided a `distinct` keyword in `array_agg()`.

### Bug Fixes:

- Fixed an issue that caused `DataFrame.to_pandas()` to have a string column if `Column.cast(IntegerType())` was used.
- Fixed a bug in `DataFrame.describe()` when there is more than one string column.

## 0.4.0 (2022-02-15)

### New Features

- You can now specify which Anaconda packages to use when defining UDFs.
  - Added `add_packages()`, `get_packages()`, `clear_packages()`, and `remove_package()`, to class `Session`.
  - Added `add_requirements()` to `Session` so you can use a requirements file to specify which packages this session will use.
  - Added parameter `packages` to function `snowflake.snowpark.functions.udf()` and method `UserDefinedFunction.register()` to indicate UDF-level Anaconda package dependencies when creating a UDF.
  - Added parameter `imports` to `snowflake.snowpark.functions.udf()` and `UserDefinedFunction.register()` to specify UDF-level code imports.
- Added a parameter `session` to function `udf()` and `UserDefinedFunction.register()` so you can specify which session to use to create a UDF if you have multiple sessions.
- Added types `Geography` and `Variant` to `snowflake.snowpark.types` to be used as type hints for Geography and Variant data when defining a UDF.
- Added support for Geography geoJSON data.
- Added `Table`, a subclass of `DataFrame` for table operations:
  - Methods `update` and `delete` update and delete rows of a table in Snowflake.
  - Method `merge` merges data from a `DataFrame` to a `Table`.
  - Override method `DataFrame.sample()` with an additional parameter `seed`, which works on tables but not on view and sub-queries.
- Added `DataFrame.to_local_iterator()` and `DataFrame.to_pandas_batches()` to allow getting results from an iterator when the result set returned from the Snowflake database is too large.
- Added `DataFrame.cache_result()` for caching the operations performed on a `DataFrame` in a temporary table.
  Subsequent operations on the original `DataFrame` have no effect on the cached result `DataFrame`.
- Added property `DataFrame.queries` to get SQL queries that will be executed to evaluate the `DataFrame`.
- Added `Session.query_history()` as a context manager to track SQL queries executed on a session, including all SQL queries to evaluate `DataFrame`s created from a session. Both query ID and query text are recorded.
- You can now create a `Session` instance from an existing established `snowflake.connector.SnowflakeConnection`. Use parameter `connection` in `Session.builder.configs()`.
- Added `use_database()`, `use_schema()`, `use_warehouse()`, and `use_role()` to class `Session` to switch database/schema/warehouse/role after a session is created.
- Added `DataFrameWriter.copy_into_table()` to unload a `DataFrame` to stage files.
- Added `DataFrame.unpivot()`.
- Added `Column.within_group()` for sorting the rows by columns with some aggregation functions.
- Added functions `listagg()`, `mode()`, `div0()`, `acos()`, `asin()`, `atan()`, `atan2()`, `cos()`, `cosh()`, `sin()`, `sinh()`, `tan()`, `tanh()`, `degrees()`, `radians()`, `round()`, `trunc()`, and `factorial()` to `snowflake.snowflake.functions`.
- Added an optional argument `ignore_nulls` in function `lead()` and `lag()`.
- The `condition` parameter of function `when()` and `iff()` now accepts SQL expressions.

### Improvements

- All function and method names have been renamed to use the snake case naming style, which is more Pythonic. For convenience, some camel case names are kept as aliases to the snake case APIs. It is recommended to use the snake case APIs.
  - Deprecated these methods on class `Session` and replaced them with their snake case equivalents: `getImports()`, `addImports()`, `removeImport()`, `clearImports()`, `getSessionStage()`, `getDefaultSchema()`, `getDefaultSchema()`, `getCurrentDatabase()`, `getFullyQualifiedCurrentSchema()`.
  - Deprecated these methods on class `DataFrame` and replaced them with their snake case equivalents: `groupingByGroupingSets()`, `naturalJoin()`, `withColumns()`, `joinTableFunction()`.
- Property `DataFrame.columns` is now consistent with `DataFrame.schema.names` and the Snowflake database `Identifier Requirements`.
- `Column.__bool__()` now raises a `TypeError`. This will ban the use of logical operators `and`, `or`, `not` on `Column` object, for instance `col("a") > 1 and col("b") > 2` will raise the `TypeError`. Use `(col("a") > 1) & (col("b") > 2)` instead.
- Changed `PutResult` and `GetResult` to subclass `NamedTuple`.
- Fixed a bug which raised an error when the local path or stage location has a space or other special characters.
- Changed `DataFrame.describe()` so that non-numeric and non-string columns are ignored instead of raising an exception.

### Dependency updates

- Updated ``snowflake-connector-python`` to 2.7.4.

## 0.3.0 (2022-01-09)

### New Features

- Added `Column.isin()`, with an alias `Column.in_()`.
- Added `Column.try_cast()`, which is a special version of `cast()`. It tries to cast a string expression to other types and returns `null` if the cast is not possible.
- Added `Column.startswith()` and `Column.substr()` to process string columns.
- `Column.cast()` now also accepts a `str` value to indicate the cast type in addition to a `DataType` instance.
- Added `DataFrame.describe()` to summarize stats of a `DataFrame`.
- Added `DataFrame.explain()` to print the query plan of a `DataFrame`.
- `DataFrame.filter()` and `DataFrame.select_expr()` now accepts a sql expression.
- Added a new `bool` parameter `create_temp_table` to methods `DataFrame.saveAsTable()` and `Session.write_pandas()` to optionally create a temp table.
- Added `DataFrame.minus()` and `DataFrame.subtract()` as aliases to `DataFrame.except_()`.
- Added `regexp_replace()`, `concat()`, `concat_ws()`, `to_char()`, `current_timestamp()`, `current_date()`, `current_time()`, `months_between()`, `cast()`, `try_cast()`, `greatest()`, `least()`, and `hash()` to module `snowflake.snowpark.functions`.

### Bug Fixes

- Fixed an issue where `Session.createDataFrame(pandas_df)` and `Session.write_pandas(pandas_df)` raise an exception when the `pandas DataFrame` has spaces in the column name.
- `DataFrame.copy_into_table()` sometimes prints an `error` level log entry while it actually works. It's fixed now.
- Fixed an API docs issue where some `DataFrame` APIs are missing from the docs.

### Dependency updates

- Update ``snowflake-connector-python`` to 2.7.2, which upgrades ``pyarrow`` dependency to 6.0.x. Refer to the [python connector 2.7.2 release notes](https://pypi.org/project/snowflake-connector-python/2.7.2/) for more details.

## 0.2.0 (2021-12-02)

### New Features

- Updated the `Session.createDataFrame()` method for creating a `DataFrame` from a pandas DataFrame.
- Added the `Session.write_pandas()` method for writing a `pandas DataFrame` to a table in Snowflake and getting a `Snowpark DataFrame` object back.
- Added new classes and methods for calling window functions.
- Added the new functions `cume_dist()`, to find the cumulative distribution of a value with regard to other values within a window partition,
  and `row_number()`, which returns a unique row number for each row within a window partition.
- Added functions for computing statistics for DataFrames in the `DataFrameStatFunctions` class.
- Added functions for handling missing values in a DataFrame in the `DataFrameNaFunctions` class.
- Added new methods `rollup()`, `cube()`, and `pivot()` to the `DataFrame` class.
- Added the `GroupingSets` class, which you can use with the DataFrame groupByGroupingSets method to perform a SQL GROUP BY GROUPING SETS.
- Added the new `FileOperation(session)`
  class that you can use to upload and download files to and from a stage.
- Added the `DataFrame.copy_into_table()`
  method for loading data from files in a stage into a table.
- In CASE expressions, the functions `when()` and `otherwise()`
  now accept Python types in addition to `Column` objects.
- When you register a UDF you can now optionally set the `replace` parameter to `True` to overwrite an existing UDF with the same name.

### Improvements

- UDFs are now compressed before they are uploaded to the server. This makes them about 10 times smaller, which can help
  when you are using large ML model files.
- When the size of a UDF is less than 8196 bytes, it will be uploaded as in-line code instead of uploaded to a stage.

### Bug Fixes

- Fixed an issue where the statement `df.select(when(col("a") == 1, 4).otherwise(col("a"))), [Row(4), Row(2), Row(3)]` raised an exception.
- Fixed an issue where `df.toPandas()` raised an exception when a DataFrame was created from large local data.

## 0.1.0 (2021-10-26)

Start of Private Preview<|MERGE_RESOLUTION|>--- conflicted
+++ resolved
@@ -15,13 +15,9 @@
 - Added support for `by`, `left_by`, and `right_by` for `pd.merge_asof`.
 
 #### Bug Fixes
-<<<<<<< HEAD
+- Fixed a bug where an `Index` object created from a `Series`/`DataFrame` incorrectly updates the `Series`/`DataFrame`'s index name after an inplace update has been applied to the original `Series`/`DataFrame`.
 - Suppressed an unhelpful `SettingWithCopyWarning` that sometimes appeared when printing `Timedelta` columns.
-=======
-
-- Fixed a bug where an `Index` object created from a `Series`/`DataFrame` incorrectly updates the `Series`/`DataFrame`'s index name after an inplace update has been applied to the original `Series`/`DataFrame`.
-
->>>>>>> e93cd682
+
 
 ## 1.22.1 (2024-09-11)
 This is a re-release of 1.22.0. Please refer to the 1.22.0 release notes for detailed release content.

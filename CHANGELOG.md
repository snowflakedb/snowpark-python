--- conflicted
+++ resolved
@@ -13,9 +13,7 @@
 - Added support for `FileOperation.remove` to remove files in a stage.
 - Added a new function `snowflake.snowpark.functions.vectorized` that allows users to mark a function as vectorized UDF.
 - Added support for parameter `use_vectorized_scanner` in function `Session.write_pandas()`.
-<<<<<<< HEAD
 - Added support for parameter `session_init_statement` in udtf ingestion of `DataFrameReader.jdbc`(PrPr).
-=======
 - Added support for the following scalar functions in `functions.py`:
   - `getdate`
   - `getvariable`
@@ -27,7 +25,6 @@
   - `is_role_in_session`
   - `localtime`
   - `systimestamp`
->>>>>>> c31c2974
 
 #### Bug Fixes
 

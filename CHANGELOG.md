--- conflicted
+++ resolved
@@ -33,11 +33,8 @@
 - Added support for `Index.name`, `Index.names`, `Index.rename`, and `Index.set_names`.
 - Added support for `Index.__repr__`.
 - Added support for `DatetimeIndex.month_name` and `DatetimeIndex.day_name`.
-<<<<<<< HEAD
-- Added support for subtracting two timestamps resulting in a Timedelta.
-=======
 - Added support for `Series.dt.weekday`, `Series.dt.time`, and `DatetimeIndex.time`.
->>>>>>> 55da0a36
+- Added support for subtracting two timestamps to get a Timedelta.
 
 #### Bug Fixes
 

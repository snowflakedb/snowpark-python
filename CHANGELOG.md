# Release History

## 1.19.1 (TBD)

### Snowpark Python API Updates

#### Improvements

- Added distributed tracing using open telemetry APIs for table stored procedure function in `DataFrame`:
  - _execute_and_get_query_id
- Allow `df.plot()` and `series.plot()` to be called, materializing the data into the local client

### Snowpark pandas API Updates

#### New Features
- Added partial support for `Series.str.translate` where the values in the `table` are single-codepoint strings.
- Added support for `DataFrame.corr`.

#### Bug Fixes
- Fixed an issue when using np.where and df.where when the scalar 'other' is the literal 0.

## 1.19.0 (2024-06-25)

### Snowpark Python API Updates

#### Improvements

- Added open telemetry tracing on UDxF functions in snowpark.
- Added open telemetry tracing on stored procedure registration in snowpark.

#### New Features

- Added support for `to_boolean` function.

#### Bug Fixes

- Fixed a bug where python stored procedure with table return type fails when run in a task.
- Fixed a bug where df.dropna fails due to `RecursionError: maximum recursion depth exceeded` when the DataFrame has more than 500 columns.
- Fixed a bug where `AsyncJob.result("no_result")` doesn't wait for the query to finish execution.
- Fixed a bug regarding precision loss when converting to Snowpark pandas `DataFrame` or `Series` with `dtype=np.uint64`.

### Snowpark Local Testing Updates

#### New Features

- Added support for the `strict` parameter when registering UDFs and Stored Procedures.
- Added support for the following APIs:
  - snowflake.snowpark.functions
    - random
- Added new parameters to `patch` function when registering a mocked function:
  - `distinct` allows an alternate function to be specified for when a sql function should be distinct.
  - `pass_column_index` passes a named parameter `column_index` to the mocked function that contains the pandas.Index for the input data.
  - `pass_row_index` passes a named parameter `row_index` to the mocked function that is the 0 indexed row number the function is currently operating on.
  - `pass_input_data` passes a named parameter `input_data` to the mocked function that contains the entire input dataframe for the current expression.

#### Bug Fixes

- Fixed a bug in convert_timezone that made the setting the source_timezone parameter return an error.
- Fixed a bug where creating DataFrame with empty data of type `DateType` raises `AttributeError`.
- Fixed a bug that table merge fails when update clause exists but no update takes place.
- Fixed a bug in mock implementation of `to_char` that raises `IndexError` when incoming column has nonconsecutive row index.
- Fixed a bug in handling of `CaseExpr` expressions that raises `IndexError` when incoming column has nonconsecutive row index.
- Fixed a bug in implementation of `Column.like` that raises `IndexError` when incoming column has nonconsecutive row index.
- Fixed a bug that caused DecimalType columns to be incorrectly truncated to integer precision when used in BinaryExoressions.

#### Improvements

- Added support for type coercion in the implementation of DataFrame.replace, DataFrame.dropna and the mock function `iff`.

### Snowpark pandas API Updates

#### New Features

- Added partial support for `DataFrame.pct_change` and `Series.pct_change` without the `freq` and `limit` parameters.
- Added support for `Series.str.get`.
- Added support for `Series.dt.dayofweek`, `Series.dt.day_of_week`, `Series.dt.dayofyear`, and `Series.dt.day_of_year`.
- Added support for `Series.str.__getitem__` (`Series.str[...]`).
- Added support for `Series.str.lstrip` and `Series.str.rstrip`.
- Added support for `DataFrameGroupBy.size` and `SeriesGroupBy.size`.
- Added support for `DataFrame.expanding` and `Series.expanding` for aggregations `count`, `sum`, `min`, `max`, `mean`, `std`, `var`, and `sem` with `axis=0`.
- Added support for `DataFrame.rolling` and `Series.rolling` for aggregation `count` with `axis=0`.
- Added support for `DataFrameGroupBy.get_group`.
- Added support for `DataFrameGroupBy` and `SeriesGroupBy` aggregations `first` and `last`
- Added support for `Series.str.match`.
- Added support for `DataFrame.resample` and `Series.resample` for aggregations `size`, `first`, and `last`.
- Added support for `DataFrameGroupBy.all`, `SeriesGroupBy.all`, `DataFrameGroupBy.any`, and `SeriesGroupBy.any`.
- Added support for `DataFrame.nlargest`, `DataFrame.nsmallest`, `Series.nlargest` and `Series.nsmallest`.
- Added support for `replace` and `frac > 1` in `DataFrame.sample` and `Series.sample`.
- Added support for `read_excel` (Uses local pandas for processing)
- Added support for `Series.at`, `Series.iat`, `DataFrame.at`, and `DataFrame.iat`.
- Added support for `Series.dt.isocalendar`.
- Added support for `Series.case_when` except when condition or replacement is callable.
- Added documentation pages for `Index` and its APIs.
- Added support for `DataFrame.assign`.
- Added support for `DataFrame.stack`.
- Added support for `DataFrame.pivot` and `pd.pivot`.
<<<<<<< HEAD
- Added support for `DataFrame.unstack` and `Series.unstack`.
=======
- Added support for `DataFrame.to_csv` and `Series.to_csv`.
>>>>>>> 9b3e3e5a

#### Bug Fixes

- Fixed a bug that causes output of GroupBy.aggregate's columns to be ordered incorrectly.
- Fixed a bug where `DataFrame.describe` on a frame with duplicate columns of differing dtypes could cause an error or incorrect results.
- Fixed a bug in `DataFrame.rolling` and `Series.rolling` so `window=0` now throws `NotImplementedError` instead of `ValueError`
- Fixed a bug in `DataFrame` and `Series` with `dtype=np.uint64` resulting in precision errors
- Fixed bug where `values` is set to `index` when `index` and `columns` contain all columns in DataFrame during `pivot_table`.

#### Improvements

- Added support for named aggregations in `DataFrame.aggregate` and `Series.aggregate` with `axis=0`.
- `pd.read_csv` reads using the native pandas CSV parser, then uploads data to snowflake using parquet. This enables most of the parameters supported by `read_csv` including date parsing and numeric conversions. Uploading via parquet is roughly twice as fast as uploading via CSV.
- Initial work to support an `pd.Index` directly in Snowpark pandas. Support for `pd.Index` as a first-class component of Snowpark pandas is coming soon.
- Added a lazy index constructor and support for `len`, `shape`, `size`, `empty`, `to_pandas()` and `names`. For `df.index`, Snowpark pandas creates a lazy index object.
- For `df.index`, Snowpark pandas creates a lazy index object. 
- For `df.columns`, Snowpark pandas supports a non-lazy version of an `Index` since the data is already stored locally.
- Added support for `Index.copy()`
- Added support for Index APIs: `dtype`, `values`, `item()`, `tolist()`, `to_series()` and `to_frame()`
- Expand support for DataFrames with no rows in `pd.pivot_table` and `DataFrame.pivot_table`.
- Added support for `inplace` parameter in `DataFrame.sort_index` and `Series.sort_index`.

## 1.18.0 (2024-05-28)

### Snowpark Python API Updates

#### Improvements

- Improved error message to remind users set `{"infer_schema": True}` when reading csv file without specifying its schema.
- Improved error handling for `Session.create_dataframe` when called with more than 512 rows and using `format` or `pyformat` `paramstyle`.

### Snowpark pandas API Updates

#### New Features

- Added `DataFrame.cache_result` and `Series.cache_result` methods for users to persist DataFrames and Series to a temporary table lasting the duration of the session to improve latency of subsequent operations.

#### Bug Fixes

#### Improvements

- Added partial support for `DataFrame.pivot_table` with no `index` parameter, as well as for `margins` parameter.
- Updated the signature of `DataFrame.shift`/`Series.shift`/`DataFrameGroupBy.shift`/`SeriesGroupBy.shift` to match pandas 2.2.1. Snowpark pandas does not yet support the newly-added `suffix` argument, or sequence values of `periods`.
- Re-added support for `Series.str.split`.

#### Bug Fixes

- Fixed how we support mixed columns for string methods (`Series.str.*`).

### Snowpark Local Testing Updates

#### New Features

- Added support for the following DataFrameReader read options to file formats `csv` and `json`:
  - PURGE
  - PATTERN
  - INFER_SCHEMA with value being `False`
  - ENCODING with value being `UTF8`
- Added support for `DataFrame.analytics.moving_agg` and `DataFrame.analytics.cumulative_agg_agg`.
- Added support for `if_not_exists` parameter during UDF and stored procedure registration.

#### Bug Fixes

- Fixed a bug that when processing time format, fractional second part is not handled properly.
- Fixed a bug that caused function calls on `*` to fail.
- Fixed a bug that prevented creation of map and struct type objects.
- Fixed a bug that function `date_add` was unable to handle some numeric types.
- Fixed a bug that `TimestampType` casting resulted in incorrect data.
- Fixed a bug that caused `DecimalType` data to have incorrect precision in some cases.
- Fixed a bug where referencing missing table or view raises confusing `IndexError`.
- Fixed a bug that mocked function `to_timestamp_ntz` can not handle None data.
- Fixed a bug that mocked UDFs handles output data of None improperly.
- Fixed a bug where `DataFrame.with_column_renamed` ignores attributes from parent DataFrames after join operations.
- Fixed a bug that integer precision of large value gets lost when converted to pandas DataFrame.
- Fixed a bug that the schema of datetime object is wrong when create DataFrame from a pandas DataFrame.
- Fixed a bug in the implementation of `Column.equal_nan` where null data is handled incorrectly.
- Fixed a bug where `DataFrame.drop` ignore attributes from parent DataFrames after join operations.
- Fixed a bug in mocked function `date_part` where Column type is set wrong.
- Fixed a bug where `DataFrameWriter.save_as_table` does not raise exceptions when inserting null data into non-nullable columns.
- Fixed a bug in the implementation of `DataFrameWriter.save_as_table` where
  - Append or Truncate fails when incoming data has different schema than existing table.
  - Truncate fails when incoming data does not specify columns that are nullable.

#### Improvements

- Removed dependency check for `pyarrow` as it is not used.
- Improved target type coverage of `Column.cast`, adding support for casting to boolean and all integral types.
- Aligned error experience when calling UDFs and stored procedures.
- Added appropriate error messages for `is_permanent` and `anonymous` options in UDFs and stored procedures registration to make it more clear that those features are not yet supported.
- File read operation with unsupported options and values now raises `NotImplementedError` instead of warnings and unclear error information.

## 1.17.0 (2024-05-21)

### Snowpark Python API Updates

#### New Features

- Added support to add a comment on tables and views using the functions listed below:
  - `DataFrameWriter.save_as_table`
  - `DataFrame.create_or_replace_view`
  - `DataFrame.create_or_replace_temp_view`
  - `DataFrame.create_or_replace_dynamic_table`

#### Improvements

- Improved error message to remind users to set `{"infer_schema": True}` when reading CSV file without specifying its schema.

### Snowpark pandas API Updates

#### New Features

- Start of Public Preview of Snowpark pandas API. Refer to the [Snowpark pandas API Docs](https://docs.snowflake.com/developer-guide/snowpark/python/snowpark-pandas) for more details.

### Snowpark Local Testing Updates

#### New Features

- Added support for NumericType and VariantType data conversion in the mocked function `to_timestamp_ltz`, `to_timestamp_ntz`, `to_timestamp_tz` and `to_timestamp`.
- Added support for DecimalType, BinaryType, ArrayType, MapType, TimestampType, DateType and TimeType data conversion in the mocked function `to_char`.
- Added support for the following APIs:
  - snowflake.snowpark.functions:
    - to_varchar
  - snowflake.snowpark.DataFrame:
    - pivot
  - snowflake.snowpark.Session:
    - cancel_all
- Introduced a new exception class `snowflake.snowpark.mock.exceptions.SnowparkLocalTestingException`.
- Added support for casting to FloatType

#### Bug Fixes

- Fixed a bug that stored procedure and UDF should not remove imports already in the `sys.path` during the clean-up step.
- Fixed a bug that when processing datetime format, the fractional second part is not handled properly.
- Fixed a bug that on Windows platform that file operations was unable to properly handle file separator in directory name.
- Fixed a bug that on Windows platform that when reading a pandas dataframe, IntervalType column with integer data can not be processed.
- Fixed a bug that prevented users from being able to select multiple columns with the same alias.
- Fixed a bug that `Session.get_current_[schema|database|role|user|account|warehouse]` returns upper-cased identifiers when identifiers are quoted.
- Fixed a bug that function `substr` and `substring` can not handle 0-based `start_expr`.

#### Improvements

- Standardized the error experience by raising `SnowparkLocalTestingException` in error cases which is on par with `SnowparkSQLException` raised in non-local execution.
- Improved error experience of `Session.write_pandas` method that `NotImplementError` will be raised when called.
- Aligned error experience with reusing a closed session in non-local execution.

## 1.16.0 (2024-05-07)

### New Features

- Support stored procedure register with packages given as Python modules.
- Added snowflake.snowpark.Session.lineage.trace to explore data lineage of snowfake objects.
- Added support for structured type schema parsing.

### Bug Fixes

- Fixed a bug when inferring schema, single quotes are added to stage files already have single quotes.

### Local Testing Updates

#### New Features

- Added support for StringType, TimestampType and VariantType data conversion in the mocked function `to_date`.
- Added support for the following APIs:
  - snowflake.snowpark.functions
    - get
    - concat
    - concat_ws

#### Bug Fixes

- Fixed a bug that caused `NaT` and `NaN` values to not be recognized.
- Fixed a bug where, when inferring a schema, single quotes were added to stage files that already had single quotes.
- Fixed a bug where `DataFrameReader.csv` was unable to handle quoted values containing a delimiter.
- Fixed a bug that when there is `None` value in an arithmetic calculation, the output should remain `None` instead of `math.nan`.
- Fixed a bug in function `sum` and `covar_pop` that when there is `math.nan` in the data, the output should also be `math.nan`.
- Fixed a bug that stage operation can not handle directories.
- Fixed a bug that `DataFrame.to_pandas` should take Snowflake numeric types with precision 38 as `int64`.

## 1.15.0 (2024-04-24)

### New Features

- Added `truncate` save mode in `DataFrameWrite` to overwrite existing tables by truncating the underlying table instead of dropping it.
- Added telemetry to calculate query plan height and number of duplicate nodes during collect operations.
- Added the functions below to unload data from a `DataFrame` into one or more files in a stage:
  - `DataFrame.write.json`
  - `DataFrame.write.csv`
  - `DataFrame.write.parquet`
- Added distributed tracing using open telemetry APIs for action functions in `DataFrame` and `DataFrameWriter`:
  - snowflake.snowpark.DataFrame:
    - collect
    - collect_nowait
    - to_pandas
    - count
    - show
  - snowflake.snowpark.DataFrameWriter:
    - save_as_table
- Added support for snow:// URLs to `snowflake.snowpark.Session.file.get` and `snowflake.snowpark.Session.file.get_stream`
- Added support to register stored procedures and UDxFs with a `comment`.
- UDAF client support is ready for public preview. Please stay tuned for the Snowflake announcement of UDAF public preview.
- Added support for dynamic pivot.  This feature is currently in private preview.

### Improvements

- Improved the generated query performance for both compilation and execution by converting duplicate subqueries to Common Table Expressions (CTEs). It is still an experimental feature not enabled by default, and can be enabled by setting `session.cte_optimization_enabled` to `True`.

### Bug Fixes

- Fixed a bug where `statement_params` was not passed to query executions that register stored procedures and user defined functions.
- Fixed a bug causing `snowflake.snowpark.Session.file.get_stream` to fail for quoted stage locations.
- Fixed a bug that an internal type hint in `utils.py` might raise AttributeError in case the underlying module can not be found.

### Local Testing Updates

#### New Features

- Added support for registering UDFs and stored procedures.
- Added support for the following APIs:
  - snowflake.snowpark.Session:
    - file.put
    - file.put_stream
    - file.get
    - file.get_stream
    - read.json
    - add_import
    - remove_import
    - get_imports
    - clear_imports
    - add_packages
    - add_requirements
    - clear_packages
    - remove_package
    - udf.register
    - udf.register_from_file
    - sproc.register
    - sproc.register_from_file
  - snowflake.snowpark.functions
    - current_database
    - current_session
    - date_trunc
    - object_construct
    - object_construct_keep_null
    - pow
    - sqrt
    - udf
    - sproc
- Added support for StringType, TimestampType and VariantType data conversion in the mocked function `to_time`.

#### Bug Fixes

- Fixed a bug that null filled columns for constant functions.
- Fixed a bug that implementation of to_object, to_array and to_binary to better handle null inputs.
- Fixed a bug that timestamp data comparison can not handle year beyond 2262.
- Fixed a bug that `Session.builder.getOrCreate` should return the created mock session.

## 1.14.0 (2024-03-20)

### New Features

- Added support for creating vectorized UDTFs with `process` method.
- Added support for dataframe functions:
  - to_timestamp_ltz
  - to_timestamp_ntz
  - to_timestamp_tz
  - locate
- Added support for ASOF JOIN type.
- Added support for the following local testing APIs:
  - snowflake.snowpark.functions:
    - to_double
    - to_timestamp
    - to_timestamp_ltz
    - to_timestamp_ntz
    - to_timestamp_tz
    - greatest
    - least
    - convert_timezone
    - dateadd
    - date_part
  - snowflake.snowpark.Session:
    - get_current_account
    - get_current_warehouse
    - get_current_role
    - use_schema
    - use_warehouse
    - use_database
    - use_role

### Bug Fixes

- Fixed a bug in `SnowflakePlanBuilder` that `save_as_table` does not filter column that name start with '$' and follow by number correctly.
- Fixed a bug that statement parameters may have no effect when resolving imports and packages.
- Fixed bugs in local testing:
  - LEFT ANTI and LEFT SEMI joins drop rows with null values.
  - DataFrameReader.csv incorrectly parses data when the optional parameter `field_optionally_enclosed_by` is specified.
  - Column.regexp only considers the first entry when `pattern` is a `Column`.
  - Table.update raises `KeyError` when updating null values in the rows.
  - VARIANT columns raise errors at `DataFrame.collect`.
  - `count_distinct` does not work correctly when counting.
  - Null values in integer columns raise `TypeError`.

### Improvements

- Added telemetry to local testing.
- Improved the error message of `DataFrameReader` to raise `FileNotFound` error when reading a path that does not exist or when there are no files under the path.

## 1.13.0 (2024-02-26)

### New Features

- Added support for an optional `date_part` argument in function `last_day`.
- `SessionBuilder.app_name` will set the query_tag after the session is created.
- Added support for the following local testing functions:
  - current_timestamp
  - current_date
  - current_time
  - strip_null_value
  - upper
  - lower
  - length
  - initcap

### Improvements

- Added cleanup logic at interpreter shutdown to close all active sessions.
- Closing sessions within stored procedures now is a no-op logging a warning instead of raising an error.

### Bug Fixes

- Fixed a bug in `DataFrame.to_local_iterator` where the iterator could yield wrong results if another query is executed before the iterator finishes due to wrong isolation level. For details, please see #945.
- Fixed a bug that truncated table names in error messages while running a plan with local testing enabled.
- Fixed a bug that `Session.range` returns empty result when the range is large.

## 1.12.1 (2024-02-08)

### Improvements

- Use `split_blocks=True` by default during `to_pandas` conversion, for optimal memory allocation. This parameter is passed to `pyarrow.Table.to_pandas`, which enables `PyArrow` to split the memory allocation into smaller, more manageable blocks instead of allocating a single contiguous block. This results in better memory management when dealing with larger datasets.

### Bug Fixes

- Fixed a bug in `DataFrame.to_pandas` that caused an error when evaluating on a Dataframe with an `IntergerType` column with null values.

## 1.12.0 (2024-01-30)

### New Features

- Exposed `statement_params` in `StoredProcedure.__call__`.
- Added two optional arguments to `Session.add_import`.
  - `chunk_size`: The number of bytes to hash per chunk of the uploaded files.
  - `whole_file_hash`: By default only the first chunk of the uploaded import is hashed to save time. When this is set to True each uploaded file is fully hashed instead.
- Added parameters `external_access_integrations` and `secrets` when creating a UDAF from Snowpark Python to allow integration with external access.
- Added a new method `Session.append_query_tag`. Allows an additional tag to be added to the current query tag by appending it as a comma separated value.
- Added a new method `Session.update_query_tag`. Allows updates to a JSON encoded dictionary query tag.
- `SessionBuilder.getOrCreate` will now attempt to replace the singleton it returns when token expiration has been detected.
- Added support for new functions in `snowflake.snowpark.functions`:
  - `array_except`
  - `create_map`
  - `sign`/`signum`
- Added the following functions to `DataFrame.analytics`:
  - Added the `moving_agg` function in `DataFrame.analytics` to enable moving aggregations like sums and averages with multiple window sizes.
  - Added the `cummulative_agg` function in `DataFrame.analytics` to enable commulative aggregations like sums and averages on multiple columns.
  - Added the `compute_lag` and `compute_lead` functions in `DataFrame.analytics` for enabling lead and lag calculations on multiple columns.
  - Added the `time_series_agg` function in `DataFrame.analytics` to enable time series aggregations like sums and averages with multiple time windows.

### Bug Fixes

- Fixed a bug in `DataFrame.na.fill` that caused Boolean values to erroneously override integer values.
- Fixed a bug in `Session.create_dataframe` where the Snowpark DataFrames created using pandas DataFrames were not inferring the type for timestamp columns correctly. The behavior is as follows:
  - Earlier timestamp columns without a timezone would be converted to nanosecond epochs and inferred as `LongType()`, but will now be correctly maintained as timestamp values and be inferred as `TimestampType(TimestampTimeZone.NTZ)`.
  - Earlier timestamp columns with a timezone would be inferred as `TimestampType(TimestampTimeZone.NTZ)` and loose timezone information but will now be correctly inferred as `TimestampType(TimestampTimeZone.LTZ)` and timezone information is retained correctly.
  - Set session parameter `PYTHON_SNOWPARK_USE_LOGICAL_TYPE_FOR_CREATE_DATAFRAME` to revert back to old behavior. It is recommended that you update your code to align with correct behavior because the parameter will be removed in the future.
- Fixed a bug that `DataFrame.to_pandas` gets decimal type when scale is not 0, and creates an object dtype in `pandas`. Instead, we cast the value to a float64 type.
- Fixed bugs that wrongly flattened the generated SQL when one of the following happens:
  - `DataFrame.filter()` is called after `DataFrame.sort().limit()`.
  - `DataFrame.sort()` or `filter()` is called on a DataFrame that already has a window function or sequence-dependent data generator column.
    For instance, `df.select("a", seq1().alias("b")).select("a", "b").sort("a")` won't flatten the sort clause anymore.
  - a window or sequence-dependent data generator column is used after `DataFrame.limit()`. For instance, `df.limit(10).select(row_number().over())` won't flatten the limit and select in the generated SQL.
- Fixed a bug where aliasing a DataFrame column raised an error when the DataFame was copied from another DataFrame with an aliased column. For instance,

  ```python
  df = df.select(col("a").alias("b"))
  df = copy(df)
  df.select(col("b").alias("c"))  # threw an error. Now it's fixed.
  ```

- Fixed a bug in `Session.create_dataframe` that the non-nullable field in a schema is not respected for boolean type. Note that this fix is only effective when the user has the privilege to create a temp table.
- Fixed a bug in SQL simplifier where non-select statements in `session.sql` dropped a SQL query when used with `limit()`.
- Fixed a bug that raised an exception when session parameter `ERROR_ON_NONDETERMINISTIC_UPDATE` is true.

### Behavior Changes (API Compatible)

- When parsing data types during a `to_pandas` operation, we rely on GS precision value to fix precision issues for large integer values. This may affect users where a column that was earlier returned as `int8` gets returned as `int64`. Users can fix this by explicitly specifying precision values for their return column.
- Aligned behavior for `Session.call` in case of table stored procedures where running `Session.call` would not trigger stored procedure unless a `collect()` operation was performed.
- `StoredProcedureRegistration` will now automatically add `snowflake-snowpark-python` as a package dependency. The added dependency will be on the client's local version of the library and an error is thrown if the server cannot support that version.

## 1.11.1 (2023-12-07)

### Bug Fixes

- Fixed a bug that numpy should not be imported at the top level of mock module.
- Added support for these new functions in `snowflake.snowpark.functions`:
  - `from_utc_timestamp`
  - `to_utc_timestamp`

## 1.11.0 (2023-12-05)

### New Features

- Add the `conn_error` attribute to `SnowflakeSQLException` that stores the whole underlying exception from `snowflake-connector-python`.
- Added support for `RelationalGroupedDataframe.pivot()` to access `pivot` in the following pattern `Dataframe.group_by(...).pivot(...)`.
- Added experimental feature: Local Testing Mode, which allows you to create and operate on Snowpark Python DataFrames locally without connecting to a Snowflake account. You can use the local testing framework to test your DataFrame operations locally, on your development machine or in a CI (continuous integration) pipeline, before deploying code changes to your account.

- Added support for `arrays_to_object` new functions in `snowflake.snowpark.functions`.
- Added support for the vector data type.

### Dependency Updates

- Bumped cloudpickle dependency to work with `cloudpickle==2.2.1`
- Updated ``snowflake-connector-python`` to `3.4.0`.

### Bug Fixes

- DataFrame column names quoting check now supports newline characters.
- Fix a bug where a DataFrame generated by `session.read.with_metadata` creates inconsistent table when doing `df.write.save_as_table`.

## 1.10.0 (2023-11-03)

### New Features

- Added support for managing case sensitivity in `DataFrame.to_local_iterator()`.
- Added support for specifying vectorized UDTF's input column names by using the optional parameter `input_names` in `UDTFRegistration.register/register_file` and `functions.pandas_udtf`. By default, `RelationalGroupedDataFrame.applyInPandas` will infer the column names from current dataframe schema.
- Add `sql_error_code` and `raw_message` attributes to `SnowflakeSQLException` when it is caused by a SQL exception.

### Bug Fixes

- Fixed a bug in `DataFrame.to_pandas()` where converting snowpark dataframes to pandas dataframes was losing precision on integers with more than 19 digits.
- Fixed a bug that `session.add_packages` can not handle requirement specifier that contains project name with underscore and version.
- Fixed a bug in `DataFrame.limit()` when `offset` is used and the parent `DataFrame` uses `limit`. Now the `offset` won't impact the parent DataFrame's `limit`.
- Fixed a bug in `DataFrame.write.save_as_table` where dataframes created from read api could not save data into snowflake because of invalid column name `$1`.

### Behavior change

- Changed the behavior of `date_format`:
  - The `format` argument changed from optional to required.
  - The returned result changed from a date object to a date-formatted string.
- When a window function, or a sequence-dependent data generator (`normal`, `zipf`, `uniform`, `seq1`, `seq2`, `seq4`, `seq8`) function is used, the sort and filter operation will no longer be flattened when generating the query.

## 1.9.0 (2023-10-13)

### New Features

- Added support for the Python 3.11 runtime environment.

### Dependency updates

- Added back the dependency of `typing-extensions`.

### Bug Fixes

- Fixed a bug where imports from permanent stage locations were ignored for temporary stored procedures, UDTFs, UDFs, and UDAFs.
- Revert back to using CTAS (create table as select) statement for `Dataframe.writer.save_as_table` which does not need insert permission for writing tables.

### New Features
- Support `PythonObjJSONEncoder` json-serializable objects for `ARRAY` and `OBJECT` literals.

## 1.8.0 (2023-09-14)

### New Features

- Added support for VOLATILE/IMMUTABLE keyword when registering UDFs.
- Added support for specifying clustering keys when saving dataframes using `DataFrame.save_as_table`.
- Accept `Iterable` objects input for `schema` when creating dataframes using `Session.create_dataframe`.
- Added the property `DataFrame.session` to return a `Session` object.
- Added the property `Session.session_id` to return an integer that represents session ID.
- Added the property `Session.connection` to return a `SnowflakeConnection` object .

- Added support for creating a Snowpark session from a configuration file or environment variables.

### Dependency updates

- Updated ``snowflake-connector-python`` to 3.2.0.

### Bug Fixes

- Fixed a bug where automatic package upload would raise `ValueError` even when compatible package version were added in `session.add_packages`.
- Fixed a bug where table stored procedures were not registered correctly when using `register_from_file`.
- Fixed a bug where dataframe joins failed with `invalid_identifier` error.
- Fixed a bug where `DataFrame.copy` disables SQL simplfier for the returned copy.
- Fixed a bug where `session.sql().select()` would fail if any parameters are specified to `session.sql()`

## 1.7.0 (2023-08-28)

### New Features

- Added parameters `external_access_integrations` and `secrets` when creating a UDF, UDTF or Stored Procedure from Snowpark Python to allow integration with external access.
- Added support for these new functions in `snowflake.snowpark.functions`:
  - `array_flatten`
  - `flatten`
- Added support for `apply_in_pandas` in `snowflake.snowpark.relational_grouped_dataframe`.
- Added support for replicating your local Python environment on Snowflake via `Session.replicate_local_environment`.

### Bug Fixes

- Fixed a bug where `session.create_dataframe` fails to properly set nullable columns where nullability was affected by order or data was given.
- Fixed a bug where `DataFrame.select` could not identify and alias columns in presence of table functions when output columns of table function overlapped with columns in dataframe.

### Behavior Changes

- When creating stored procedures, UDFs, UDTFs, UDAFs with parameter `is_permanent=False` will now create temporary objects even when `stage_name` is provided. The default value of `is_permanent` is `False` which is why if this value is not explicitly set to `True` for permanent objects, users will notice a change in behavior.
- `types.StructField` now enquotes column identifier by default.

## 1.6.1 (2023-08-02)

### New Features

- Added support for these new functions in `snowflake.snowpark.functions`:
  - `array_sort`
  - `sort_array`
  - `array_min`
  - `array_max`
  - `explode_outer`
- Added support for pure Python packages specified via `Session.add_requirements` or `Session.add_packages`. They are now usable in stored procedures and UDFs even if packages are not present on the Snowflake Anaconda channel.
  - Added Session parameter `custom_packages_upload_enabled` and `custom_packages_force_upload_enabled` to enable the support for pure Python packages feature mentioned above. Both parameters default to `False`.
- Added support for specifying package requirements by passing a Conda environment yaml file to `Session.add_requirements`.
- Added support for asynchronous execution of multi-query dataframes that contain binding variables.
- Added support for renaming multiple columns in `DataFrame.rename`.
- Added support for Geometry datatypes.
- Added support for `params` in `session.sql()` in stored procedures.
- Added support for user-defined aggregate functions (UDAFs). This feature is currently in private preview.
- Added support for vectorized UDTFs (user-defined table functions). This feature is currently in public preview.
- Added support for Snowflake Timestamp variants (i.e., `TIMESTAMP_NTZ`, `TIMESTAMP_LTZ`, `TIMESTAMP_TZ`)
  - Added `TimestampTimezone` as an argument in `TimestampType` constructor.
  - Added type hints `NTZ`, `LTZ`, `TZ` and `Timestamp` to annotate functions when registering UDFs.

### Improvements

- Removed redundant dependency `typing-extensions`.
- `DataFrame.cache_result` now creates temp table fully qualified names under current database and current schema.

### Bug Fixes

- Fixed a bug where type check happens on pandas before it is imported.
- Fixed a bug when creating a UDF from `numpy.ufunc`.
- Fixed a bug where `DataFrame.union` was not generating the correct `Selectable.schema_query` when SQL simplifier is enabled.

### Behavior Changes

- `DataFrameWriter.save_as_table` now respects the `nullable` field of the schema provided by the user or the inferred schema based on data from user input.

### Dependency updates

- Updated ``snowflake-connector-python`` to 3.0.4.

## 1.5.1 (2023-06-20)

### New Features

- Added support for the Python 3.10 runtime environment.

## 1.5.0 (2023-06-09)

### Behavior Changes

- Aggregation results, from functions such as `DataFrame.agg` and `DataFrame.describe`, no longer strip away non-printing characters from column names.

### New Features

- Added support for the Python 3.9 runtime environment.
- Added support for new functions in `snowflake.snowpark.functions`:
  - `array_generate_range`
  - `array_unique_agg`
  - `collect_set`
  - `sequence`
- Added support for registering and calling stored procedures with `TABLE` return type.
- Added support for parameter `length` in `StringType()` to specify the maximum number of characters that can be stored by the column.
- Added the alias `functions.element_at()` for `functions.get()`.
- Added the alias `Column.contains` for `functions.contains`.
- Added experimental feature `DataFrame.alias`.
- Added support for querying metadata columns from stage when creating `DataFrame` using `DataFrameReader`.
- Added support for `StructType.add` to append more fields to existing `StructType` objects.
- Added support for parameter `execute_as` in `StoredProcedureRegistration.register_from_file()` to specify stored procedure caller rights.

### Bug Fixes

- Fixed a bug where the `Dataframe.join_table_function` did not run all of the necessary queries to set up the join table function when SQL simplifier was enabled.
- Fixed type hint declaration for custom types - `ColumnOrName`, `ColumnOrLiteralStr`, `ColumnOrSqlExpr`, `LiteralType` and `ColumnOrLiteral` that were breaking `mypy` checks.
- Fixed a bug where `DataFrameWriter.save_as_table` and `DataFrame.copy_into_table` failed to parse fully qualified table names.

## 1.4.0 (2023-04-24)

### New Features

- Added support for `session.getOrCreate`.
- Added support for alias `Column.getField`.
- Added support for new functions in `snowflake.snowpark.functions`:
  - `date_add` and `date_sub` to make add and subtract operations easier.
  - `daydiff`
  - `explode`
  - `array_distinct`.
  - `regexp_extract`.
  - `struct`.
  - `format_number`.
  - `bround`.
  - `substring_index`
- Added parameter `skip_upload_on_content_match` when creating UDFs, UDTFs and stored procedures using `register_from_file` to skip uploading files to a stage if the same version of the files are already on the stage.
- Added support for `DataFrameWriter.save_as_table` method to take table names that contain dots.
- Flattened generated SQL when `DataFrame.filter()` or `DataFrame.order_by()` is followed by a projection statement (e.g. `DataFrame.select()`, `DataFrame.with_column()`).
- Added support for creating dynamic tables _(in private preview)_ using `Dataframe.create_or_replace_dynamic_table`.
- Added an optional argument `params` in `session.sql()` to support binding variables. Note that this is not supported in stored procedures yet.

### Bug Fixes

- Fixed a bug in `strtok_to_array` where an exception was thrown when a delimiter was passed in.
- Fixed a bug in `session.add_import` where the module had the same namespace as other dependencies.

## 1.3.0 (2023-03-28)

### New Features

- Added support for `delimiters` parameter in `functions.initcap()`.
- Added support for `functions.hash()` to accept a variable number of input expressions.
- Added API `Session.RuntimeConfig` for getting/setting/checking the mutability of any runtime configuration.
- Added support managing case sensitivity in `Row` results from `DataFrame.collect` using `case_sensitive` parameter.
- Added API `Session.conf` for getting, setting or checking the mutability of any runtime configuration.
- Added support for managing case sensitivity in `Row` results from `DataFrame.collect` using `case_sensitive` parameter.
- Added indexer support for `snowflake.snowpark.types.StructType`.
- Added a keyword argument `log_on_exception` to `Dataframe.collect` and `Dataframe.collect_no_wait` to optionally disable error logging for SQL exceptions.

### Bug Fixes

- Fixed a bug where a DataFrame set operation(`DataFrame.substract`, `DataFrame.union`, etc.) being called after another DataFrame set operation and `DataFrame.select` or `DataFrame.with_column` throws an exception.
- Fixed a bug where chained sort statements are overwritten by the SQL simplifier.

### Improvements

- Simplified JOIN queries to use constant subquery aliases (`SNOWPARK_LEFT`, `SNOWPARK_RIGHT`) by default. Users can disable this at runtime with `session.conf.set('use_constant_subquery_alias', False)` to use randomly generated alias names instead.
- Allowed specifying statement parameters in `session.call()`.
- Enabled the uploading of large pandas DataFrames in stored procedures by defaulting to a chunk size of 100,000 rows.

## 1.2.0 (2023-03-02)

### New Features

- Added support for displaying source code as comments in the generated scripts when registering stored procedures. This
  is enabled by default, turn off by specifying `source_code_display=False` at registration.
- Added a parameter `if_not_exists` when creating a UDF, UDTF or Stored Procedure from Snowpark Python to ignore creating the specified function or procedure if it already exists.
- Accept integers when calling `snowflake.snowpark.functions.get` to extract value from array.
- Added `functions.reverse` in functions to open access to Snowflake built-in function
  [reverse](https://docs.snowflake.com/en/sql-reference/functions/reverse).
- Added parameter `require_scoped_url` in snowflake.snowflake.files.SnowflakeFile.open() `(in Private Preview)` to replace `is_owner_file` is marked for deprecation.

### Bug Fixes

- Fixed a bug that overwrote `paramstyle` to `qmark` when creating a Snowpark session.
- Fixed a bug where `df.join(..., how="cross")` fails with `SnowparkJoinException: (1112): Unsupported using join type 'Cross'`.
- Fixed a bug where querying a `DataFrame` column created from chained function calls used a wrong column name.

## 1.1.0 (2023-01-26)

### New Features:

- Added `asc`, `asc_nulls_first`, `asc_nulls_last`, `desc`, `desc_nulls_first`, `desc_nulls_last`, `date_part` and `unix_timestamp` in functions.
- Added the property `DataFrame.dtypes` to return a list of column name and data type pairs.
- Added the following aliases:
  - `functions.expr()` for `functions.sql_expr()`.
  - `functions.date_format()` for `functions.to_date()`.
  - `functions.monotonically_increasing_id()` for `functions.seq8()`
  - `functions.from_unixtime()` for `functions.to_timestamp()`

### Bug Fixes:

- Fixed a bug in SQL simplifier that didn’t handle Column alias and join well in some cases. See https://github.com/snowflakedb/snowpark-python/issues/658 for details.
- Fixed a bug in SQL simplifier that generated wrong column names for function calls, NaN and INF.

### Improvements

- The session parameter `PYTHON_SNOWPARK_USE_SQL_SIMPLIFIER` is `True` after Snowflake 7.3 was released. In snowpark-python, `session.sql_simplifier_enabled` reads the value of `PYTHON_SNOWPARK_USE_SQL_SIMPLIFIER` by default, meaning that the SQL simplfier is enabled by default after the Snowflake 7.3 release. To turn this off, set `PYTHON_SNOWPARK_USE_SQL_SIMPLIFIER` in Snowflake to `False` or run `session.sql_simplifier_enabled = False` from Snowpark. It is recommended to use the SQL simplifier because it helps to generate more concise SQL.

## 1.0.0 (2022-11-01)

### New Features

- Added `Session.generator()` to create a new `DataFrame` using the Generator table function.
- Added a parameter `secure` to the functions that create a secure UDF or UDTF.

## 0.12.0 (2022-10-14)

### New Features

- Added new APIs for async job:
  - `Session.create_async_job()` to create an `AsyncJob` instance from a query id.
  - `AsyncJob.result()` now accepts argument `result_type` to return the results in different formats.
  - `AsyncJob.to_df()` returns a `DataFrame` built from the result of this asynchronous job.
  - `AsyncJob.query()` returns the SQL text of the executed query.
- `DataFrame.agg()` and `RelationalGroupedDataFrame.agg()` now accept variable-length arguments.
- Added parameters `lsuffix` and `rsuffix` to `DataFram.join()` and `DataFrame.cross_join()` to conveniently rename overlapping columns.
- Added `Table.drop_table()` so you can drop the temp table after `DataFrame.cache_result()`. `Table` is also a context manager so you can use the `with` statement to drop the cache temp table after use.
- Added `Session.use_secondary_roles()`.
- Added functions `first_value()` and `last_value()`. (contributed by @chasleslr)
- Added `on` as an alias for `using_columns` and `how` as an alias for `join_type` in `DataFrame.join()`.

### Bug Fixes

- Fixed a bug in `Session.create_dataframe()` that raised an error when `schema` names had special characters.
- Fixed a bug in which options set in `Session.read.option()` were not passed to `DataFrame.copy_into_table()` as default values.
- Fixed a bug in which `DataFrame.copy_into_table()` raises an error when a copy option has single quotes in the value.

## 0.11.0 (2022-09-28)

### Behavior Changes

- `Session.add_packages()` now raises `ValueError` when the version of a package cannot be found in Snowflake Anaconda channel. Previously, `Session.add_packages()` succeeded, and a `SnowparkSQLException` exception was raised later in the UDF/SP registration step.

### New Features:

- Added method `FileOperation.get_stream()` to support downloading stage files as stream.
- Added support in `functions.ntiles()` to accept int argument.
- Added the following aliases:
  - `functions.call_function()` for `functions.call_builtin()`.
  - `functions.function()` for `functions.builtin()`.
  - `DataFrame.order_by()` for `DataFrame.sort()`
  - `DataFrame.orderBy()` for `DataFrame.sort()`
- Improved `DataFrame.cache_result()` to return a more accurate `Table` class instead of a `DataFrame` class.
- Added support to allow `session` as the first argument when calling `StoredProcedure`.

### Improvements

- Improved nested query generation by flattening queries when applicable.
  - This improvement could be enabled by setting `Session.sql_simplifier_enabled = True`.
  - `DataFrame.select()`, `DataFrame.with_column()`, `DataFrame.drop()` and other select-related APIs have more flattened SQLs.
  - `DataFrame.union()`, `DataFrame.union_all()`, `DataFrame.except_()`, `DataFrame.intersect()`, `DataFrame.union_by_name()` have flattened SQLs generated when multiple set operators are chained.
- Improved type annotations for async job APIs.

### Bug Fixes

- Fixed a bug in which `Table.update()`, `Table.delete()`, `Table.merge()` try to reference a temp table that does not exist.

## 0.10.0 (2022-09-16)

### New Features:

- Added experimental APIs for evaluating Snowpark dataframes with asynchronous queries:
  - Added keyword argument `block` to the following action APIs on Snowpark dataframes (which execute queries) to allow asynchronous evaluations:
    - `DataFrame.collect()`, `DataFrame.to_local_iterator()`, `DataFrame.to_pandas()`, `DataFrame.to_pandas_batches()`, `DataFrame.count()`, `DataFrame.first()`.
    - `DataFrameWriter.save_as_table()`, `DataFrameWriter.copy_into_location()`.
    - `Table.delete()`, `Table.update()`, `Table.merge()`.
  - Added method `DataFrame.collect_nowait()` to allow asynchronous evaluations.
  - Added class `AsyncJob` to retrieve results from asynchronously executed queries and check their status.
- Added support for `table_type` in `Session.write_pandas()`. You can now choose from these `table_type` options: `"temporary"`, `"temp"`, and `"transient"`.
- Added support for using Python structured data (`list`, `tuple` and `dict`) as literal values in Snowpark.
- Added keyword argument `execute_as` to `functions.sproc()` and `session.sproc.register()` to allow registering a stored procedure as a caller or owner.
- Added support for specifying a pre-configured file format when reading files from a stage in Snowflake.

### Improvements:

- Added support for displaying details of a Snowpark session.

### Bug Fixes:

- Fixed a bug in which `DataFrame.copy_into_table()` and `DataFrameWriter.save_as_table()` mistakenly created a new table if the table name is fully qualified, and the table already exists.

### Deprecations:

- Deprecated keyword argument `create_temp_table` in `Session.write_pandas()`.
- Deprecated invoking UDFs using arguments wrapped in a Python list or tuple. You can use variable-length arguments without a list or tuple.

### Dependency updates

- Updated ``snowflake-connector-python`` to 2.7.12.

## 0.9.0 (2022-08-30)

### New Features:

- Added support for displaying source code as comments in the generated scripts when registering UDFs.
  This feature is turned on by default. To turn it off, pass the new keyword argument `source_code_display` as `False` when calling `register()` or `@udf()`.
- Added support for calling table functions from `DataFrame.select()`, `DataFrame.with_column()` and `DataFrame.with_columns()` which now take parameters of type `table_function.TableFunctionCall` for columns.
- Added keyword argument `overwrite` to `session.write_pandas()` to allow overwriting contents of a Snowflake table with that of a pandas DataFrame.
- Added keyword argument `column_order` to `df.write.save_as_table()` to specify the matching rules when inserting data into table in append mode.
- Added method `FileOperation.put_stream()` to upload local files to a stage via file stream.
- Added methods `TableFunctionCall.alias()` and `TableFunctionCall.as_()` to allow aliasing the names of columns that come from the output of table function joins.
- Added function `get_active_session()` in module `snowflake.snowpark.context` to get the current active Snowpark session.

### Bug Fixes:

- Fixed a bug in which batch insert should not raise an error when `statement_params` is not passed to the function.
- Fixed a bug in which column names should be quoted when `session.create_dataframe()` is called with dicts and a given schema.
- Fixed a bug in which creation of table should be skipped if the table already exists and is in append mode when calling `df.write.save_as_table()`.
- Fixed a bug in which third-party packages with underscores cannot be added when registering UDFs.

### Improvements:

- Improved function `function.uniform()` to infer the types of inputs `max_` and `min_` and cast the limits to `IntegerType` or `FloatType` correspondingly.

## 0.8.0 (2022-07-22)

### New Features:

- Added keyword only argument `statement_params` to the following methods to allow for specifying statement level parameters:
  - `collect`, `to_local_iterator`, `to_pandas`, `to_pandas_batches`,
    `count`, `copy_into_table`, `show`, `create_or_replace_view`, `create_or_replace_temp_view`, `first`, `cache_result`
    and `random_split` on class `snowflake.snowpark.Dateframe`.
  - `update`, `delete` and `merge` on class `snowflake.snowpark.Table`.
  - `save_as_table` and `copy_into_location` on class `snowflake.snowpark.DataFrameWriter`.
  - `approx_quantile`, `statement_params`, `cov` and `crosstab` on class `snowflake.snowpark.DataFrameStatFunctions`.
  - `register` and `register_from_file` on class `snowflake.snowpark.udf.UDFRegistration`.
  - `register` and `register_from_file` on class `snowflake.snowpark.udtf.UDTFRegistration`.
  - `register` and `register_from_file` on class `snowflake.snowpark.stored_procedure.StoredProcedureRegistration`.
  - `udf`, `udtf` and `sproc` in `snowflake.snowpark.functions`.
- Added support for `Column` as an input argument to `session.call()`.
- Added support for `table_type` in `df.write.save_as_table()`. You can now choose from these `table_type` options: `"temporary"`, `"temp"`, and `"transient"`.

### Improvements:

- Added validation of object name in `session.use_*` methods.
- Updated the query tag in SQL to escape it when it has special characters.
- Added a check to see if Anaconda terms are acknowledged when adding missing packages.

### Bug Fixes:

- Fixed the limited length of the string column in `session.create_dataframe()`.
- Fixed a bug in which `session.create_dataframe()` mistakenly converted 0 and `False` to `None` when the input data was only a list.
- Fixed a bug in which calling `session.create_dataframe()` using a large local dataset sometimes created a temp table twice.
- Aligned the definition of `function.trim()` with the SQL function definition.
- Fixed an issue where snowpark-python would hang when using the Python system-defined (built-in function) `sum` vs. the Snowpark `function.sum()`.

### Deprecations:

- Deprecated keyword argument `create_temp_table` in `df.write.save_as_table()`.

## 0.7.0 (2022-05-25)

### New Features:

- Added support for user-defined table functions (UDTFs).
  - Use function `snowflake.snowpark.functions.udtf()` to register a UDTF, or use it as a decorator to register the UDTF.
    - You can also use `Session.udtf.register()` to register a UDTF.
  - Use `Session.udtf.register_from_file()` to register a UDTF from a Python file.
- Updated APIs to query a table function, including both Snowflake built-in table functions and UDTFs.
  - Use function `snowflake.snowpark.functions.table_function()` to create a callable representing a table function and use it to call the table function in a query.
  - Alternatively, use function `snowflake.snowpark.functions.call_table_function()` to call a table function.
  - Added support for `over` clause that specifies `partition by` and `order by` when lateral joining a table function.
  - Updated `Session.table_function()` and `DataFrame.join_table_function()` to accept `TableFunctionCall` instances.

### Breaking Changes:

- When creating a function with `functions.udf()` and `functions.sproc()`, you can now specify an empty list for the `imports` or `packages` argument to indicate that no import or package is used for this UDF or stored procedure. Previously, specifying an empty list meant that the function would use session-level imports or packages.
- Improved the `__repr__` implementation of data types in `types.py`. The unused `type_name` property has been removed.
- Added a Snowpark-specific exception class for SQL errors. This replaces the previous `ProgrammingError` from the Python connector.

### Improvements:

- Added a lock to a UDF or UDTF when it is called for the first time per thread.
- Improved the error message for pickling errors that occurred during UDF creation.
- Included the query ID when logging the failed query.

### Bug Fixes:

- Fixed a bug in which non-integral data (such as timestamps) was occasionally converted to integer when calling `DataFrame.to_pandas()`.
- Fixed a bug in which `DataFrameReader.parquet()` failed to read a parquet file when its column contained spaces.
- Fixed a bug in which `DataFrame.copy_into_table()` failed when the dataframe is created by reading a file with inferred schemas.

### Deprecations

`Session.flatten()` and `DataFrame.flatten()`.

### Dependency Updates:

- Restricted the version of `cloudpickle` <= `2.0.0`.

## 0.6.0 (2022-04-27)

### New Features:

- Added support for vectorized UDFs with the input as a pandas DataFrame or pandas Series and the output as a pandas Series. This improves the performance of UDFs in Snowpark.
- Added support for inferring the schema of a DataFrame by default when it is created by reading a Parquet, Avro, or ORC file in the stage.
- Added functions `current_session()`, `current_statement()`, `current_user()`, `current_version()`, `current_warehouse()`, `date_from_parts()`, `date_trunc()`, `dayname()`, `dayofmonth()`, `dayofweek()`, `dayofyear()`, `grouping()`, `grouping_id()`, `hour()`, `last_day()`, `minute()`, `next_day()`, `previous_day()`, `second()`, `month()`, `monthname()`, `quarter()`, `year()`, `current_database()`, `current_role()`, `current_schema()`, `current_schemas()`, `current_region()`, `current_avaliable_roles()`, `add_months()`, `any_value()`, `bitnot()`, `bitshiftleft()`, `bitshiftright()`, `convert_timezone()`, `uniform()`, `strtok_to_array()`, `sysdate()`, `time_from_parts()`,  `timestamp_from_parts()`, `timestamp_ltz_from_parts()`, `timestamp_ntz_from_parts()`, `timestamp_tz_from_parts()`, `weekofyear()`, `percentile_cont()` to `snowflake.snowflake.functions`.

### Breaking Changes:

- Expired deprecations:
  - Removed the following APIs that were deprecated in 0.4.0: `DataFrame.groupByGroupingSets()`, `DataFrame.naturalJoin()`, `DataFrame.joinTableFunction`, `DataFrame.withColumns()`, `Session.getImports()`, `Session.addImport()`, `Session.removeImport()`, `Session.clearImports()`, `Session.getSessionStage()`, `Session.getDefaultDatabase()`, `Session.getDefaultSchema()`, `Session.getCurrentDatabase()`, `Session.getCurrentSchema()`, `Session.getFullyQualifiedCurrentSchema()`.

### Improvements:

- Added support for creating an empty `DataFrame` with a specific schema using the `Session.create_dataframe()` method.
- Changed the logging level from `INFO` to `DEBUG` for several logs (e.g., the executed query) when evaluating a dataframe.
- Improved the error message when failing to create a UDF due to pickle errors.

### Bug Fixes:

- Removed pandas hard dependencies in the `Session.create_dataframe()` method.

### Dependency Updates:

- Added `typing-extension` as a new dependency with the version >= `4.1.0`.

## 0.5.0 (2022-03-22)

### New Features

- Added stored procedures API.
  - Added `Session.sproc` property and `sproc()` to `snowflake.snowpark.functions`, so you can register stored procedures.
  - Added `Session.call` to call stored procedures by name.
- Added `UDFRegistration.register_from_file()` to allow registering UDFs from Python source files or zip files directly.
- Added `UDFRegistration.describe()` to describe a UDF.
- Added `DataFrame.random_split()` to provide a way to randomly split a dataframe.
- Added functions `md5()`, `sha1()`, `sha2()`, `ascii()`, `initcap()`, `length()`, `lower()`, `lpad()`, `ltrim()`, `rpad()`, `rtrim()`, `repeat()`, `soundex()`, `regexp_count()`, `replace()`, `charindex()`, `collate()`, `collation()`, `insert()`, `left()`, `right()`, `endswith()` to `snowflake.snowpark.functions`.
- Allowed `call_udf()` to accept literal values.
- Provided a `distinct` keyword in `array_agg()`.

### Bug Fixes:

- Fixed an issue that caused `DataFrame.to_pandas()` to have a string column if `Column.cast(IntegerType())` was used.
- Fixed a bug in `DataFrame.describe()` when there is more than one string column.

## 0.4.0 (2022-02-15)

### New Features

- You can now specify which Anaconda packages to use when defining UDFs.
  - Added `add_packages()`, `get_packages()`, `clear_packages()`, and `remove_package()`, to class `Session`.
  - Added `add_requirements()` to `Session` so you can use a requirements file to specify which packages this session will use.
  - Added parameter `packages` to function `snowflake.snowpark.functions.udf()` and method `UserDefinedFunction.register()` to indicate UDF-level Anaconda package dependencies when creating a UDF.
  - Added parameter `imports` to `snowflake.snowpark.functions.udf()` and `UserDefinedFunction.register()` to specify UDF-level code imports.
- Added a parameter `session` to function `udf()` and `UserDefinedFunction.register()` so you can specify which session to use to create a UDF if you have multiple sessions.
- Added types `Geography` and `Variant` to `snowflake.snowpark.types` to be used as type hints for Geography and Variant data when defining a UDF.
- Added support for Geography geoJSON data.
- Added `Table`, a subclass of `DataFrame` for table operations:
  - Methods `update` and `delete` update and delete rows of a table in Snowflake.
  - Method `merge` merges data from a `DataFrame` to a `Table`.
  - Override method `DataFrame.sample()` with an additional parameter `seed`, which works on tables but not on view and sub-queries.
- Added `DataFrame.to_local_iterator()` and `DataFrame.to_pandas_batches()` to allow getting results from an iterator when the result set returned from the Snowflake database is too large.
- Added `DataFrame.cache_result()` for caching the operations performed on a `DataFrame` in a temporary table.
  Subsequent operations on the original `DataFrame` have no effect on the cached result `DataFrame`.
- Added property `DataFrame.queries` to get SQL queries that will be executed to evaluate the `DataFrame`.
- Added `Session.query_history()` as a context manager to track SQL queries executed on a session, including all SQL queries to evaluate `DataFrame`s created from a session. Both query ID and query text are recorded.
- You can now create a `Session` instance from an existing established `snowflake.connector.SnowflakeConnection`. Use parameter `connection` in `Session.builder.configs()`.
- Added `use_database()`, `use_schema()`, `use_warehouse()`, and `use_role()` to class `Session` to switch database/schema/warehouse/role after a session is created.
- Added `DataFrameWriter.copy_into_table()` to unload a `DataFrame` to stage files.
- Added `DataFrame.unpivot()`.
- Added `Column.within_group()` for sorting the rows by columns with some aggregation functions.
- Added functions `listagg()`, `mode()`, `div0()`, `acos()`, `asin()`, `atan()`, `atan2()`, `cos()`, `cosh()`, `sin()`, `sinh()`, `tan()`, `tanh()`, `degrees()`, `radians()`, `round()`, `trunc()`, and `factorial()` to `snowflake.snowflake.functions`.
- Added an optional argument `ignore_nulls` in function `lead()` and `lag()`.
- The `condition` parameter of function `when()` and `iff()` now accepts SQL expressions.

### Improvements

- All function and method names have been renamed to use the snake case naming style, which is more Pythonic. For convenience, some camel case names are kept as aliases to the snake case APIs. It is recommended to use the snake case APIs.
  - Deprecated these methods on class `Session` and replaced them with their snake case equivalents: `getImports()`, `addImports()`, `removeImport()`, `clearImports()`, `getSessionStage()`, `getDefaultSchema()`, `getDefaultSchema()`, `getCurrentDatabase()`, `getFullyQualifiedCurrentSchema()`.
  - Deprecated these methods on class `DataFrame` and replaced them with their snake case equivalents: `groupingByGroupingSets()`, `naturalJoin()`, `withColumns()`, `joinTableFunction()`.
- Property `DataFrame.columns` is now consistent with `DataFrame.schema.names` and the Snowflake database `Identifier Requirements`.
- `Column.__bool__()` now raises a `TypeError`. This will ban the use of logical operators `and`, `or`, `not` on `Column` object, for instance `col("a") > 1 and col("b") > 2` will raise the `TypeError`. Use `(col("a") > 1) & (col("b") > 2)` instead.
- Changed `PutResult` and `GetResult` to subclass `NamedTuple`.
- Fixed a bug which raised an error when the local path or stage location has a space or other special characters.
- Changed `DataFrame.describe()` so that non-numeric and non-string columns are ignored instead of raising an exception.

### Dependency updates

- Updated ``snowflake-connector-python`` to 2.7.4.

## 0.3.0 (2022-01-09)

### New Features

- Added `Column.isin()`, with an alias `Column.in_()`.
- Added `Column.try_cast()`, which is a special version of `cast()`. It tries to cast a string expression to other types and returns `null` if the cast is not possible.
- Added `Column.startswith()` and `Column.substr()` to process string columns.
- `Column.cast()` now also accepts a `str` value to indicate the cast type in addition to a `DataType` instance.
- Added `DataFrame.describe()` to summarize stats of a `DataFrame`.
- Added `DataFrame.explain()` to print the query plan of a `DataFrame`.
- `DataFrame.filter()` and `DataFrame.select_expr()` now accepts a sql expression.
- Added a new `bool` parameter `create_temp_table` to methods `DataFrame.saveAsTable()` and `Session.write_pandas()` to optionally create a temp table.
- Added `DataFrame.minus()` and `DataFrame.subtract()` as aliases to `DataFrame.except_()`.
- Added `regexp_replace()`, `concat()`, `concat_ws()`, `to_char()`, `current_timestamp()`, `current_date()`, `current_time()`, `months_between()`, `cast()`, `try_cast()`, `greatest()`, `least()`, and `hash()` to module `snowflake.snowpark.functions`.

### Bug Fixes

- Fixed an issue where `Session.createDataFrame(pandas_df)` and `Session.write_pandas(pandas_df)` raise an exception when the `pandas DataFrame` has spaces in the column name.
- `DataFrame.copy_into_table()` sometimes prints an `error` level log entry while it actually works. It's fixed now.
- Fixed an API docs issue where some `DataFrame` APIs are missing from the docs.

### Dependency updates

- Update ``snowflake-connector-python`` to 2.7.2, which upgrades ``pyarrow`` dependency to 6.0.x. Refer to the [python connector 2.7.2 release notes](https://pypi.org/project/snowflake-connector-python/2.7.2/) for more details.

## 0.2.0 (2021-12-02)

### New Features

- Updated the `Session.createDataFrame()` method for creating a `DataFrame` from a pandas DataFrame.
- Added the `Session.write_pandas()` method for writing a `pandas DataFrame` to a table in Snowflake and getting a `Snowpark DataFrame` object back.
- Added new classes and methods for calling window functions.
- Added the new functions `cume_dist()`, to find the cumulative distribution of a value with regard to other values within a window partition,
  and `row_number()`, which returns a unique row number for each row within a window partition.
- Added functions for computing statistics for DataFrames in the `DataFrameStatFunctions` class.
- Added functions for handling missing values in a DataFrame in the `DataFrameNaFunctions` class.
- Added new methods `rollup()`, `cube()`, and `pivot()` to the `DataFrame` class.
- Added the `GroupingSets` class, which you can use with the DataFrame groupByGroupingSets method to perform a SQL GROUP BY GROUPING SETS.
- Added the new `FileOperation(session)`
  class that you can use to upload and download files to and from a stage.
- Added the `DataFrame.copy_into_table()`
  method for loading data from files in a stage into a table.
- In CASE expressions, the functions `when()` and `otherwise()`
  now accept Python types in addition to `Column` objects.
- When you register a UDF you can now optionally set the `replace` parameter to `True` to overwrite an existing UDF with the same name.

### Improvements

- UDFs are now compressed before they are uploaded to the server. This makes them about 10 times smaller, which can help
  when you are using large ML model files.
- When the size of a UDF is less than 8196 bytes, it will be uploaded as in-line code instead of uploaded to a stage.

### Bug Fixes

- Fixed an issue where the statement `df.select(when(col("a") == 1, 4).otherwise(col("a"))), [Row(4), Row(2), Row(3)]` raised an exception.
- Fixed an issue where `df.toPandas()` raised an exception when a DataFrame was created from large local data.

## 0.1.0 (2021-10-26)

Start of Private Preview<|MERGE_RESOLUTION|>--- conflicted
+++ resolved
@@ -94,11 +94,8 @@
 - Added support for `DataFrame.assign`.
 - Added support for `DataFrame.stack`.
 - Added support for `DataFrame.pivot` and `pd.pivot`.
-<<<<<<< HEAD
+- Added support for `DataFrame.to_csv` and `Series.to_csv`.
 - Added support for `DataFrame.unstack` and `Series.unstack`.
-=======
-- Added support for `DataFrame.to_csv` and `Series.to_csv`.
->>>>>>> 9b3e3e5a
 
 #### Bug Fixes
 

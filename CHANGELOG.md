--- conflicted
+++ resolved
@@ -83,11 +83,8 @@
 - Added support for `Series.is_monotonic_increasing` and `Series.is_monotonic_decreasing`.
 - Added support for `Index.is_monotonic_increasing` and `Index.is_monotonic_decreasing`.
 - Added support for `pd.crosstab`.
-<<<<<<< HEAD
+- Added support for `pd.bdate_range` and included business frequency support (B, BME, BMS, BQE, BQS, BYE, BYS) for both `pd.date_range` and `pd.bdate_range`.
 - Added support for lazy `Index` objects  as `labels` in `DataFrame.reindex` and `Series.reindex`.
-=======
-- Added support for `pd.bdate_range` and included business frequency support (B, BME, BMS, BQE, BQS, BYE, BYS) for both `pd.date_range` and `pd.bdate_range`.
->>>>>>> afbc6f66
 
 #### Improvements
 
@@ -99,12 +96,9 @@
 
 - Stopped ignoring nanoseconds in `pd.Timedelta` scalars.
 - Fixed AssertionError in tree of binary operations.
-<<<<<<< HEAD
-- Fixed a bug where `Series.reindex` and `DataFrame.reindex` did not update the result index's name correctly.
-=======
 - Fixed bug in `Series.dt.isocalendar` using a named Series
 - Fixed `inplace` argument for Series objects derived from DataFrame columns.
->>>>>>> afbc6f66
+- Fixed a bug where `Series.reindex` and `DataFrame.reindex` did not update the result index's name correctly.
 
 #### Behavior Change
 

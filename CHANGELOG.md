--- conflicted
+++ resolved
@@ -24,15 +24,13 @@
   - snowflake.snowpark.functions
     - current_database
     - current_session
-<<<<<<< HEAD
+    - date_trunc
+    - object_construct
+    - object_construct_keep_null
+    - pow
     - udf
     - sproc
-=======
-    - date_trunc
-    - udf
-    - object_construct
-    - object_construct_keep_null
->>>>>>> 679bd690
+    - sqrt
 - Added the function `DataFrame.write.csv` to unload data from a ``DataFrame`` into one or more CSV files in a stage.
 - Added distributed tracing using open telemetry apis for action functions in `DataFrame` and `DataFrameWriter`:
   - snowflake.snowpark.DataFrame:

# Release History

## 1.21.0 (TBD)

### Snowpark Python API Updates

#### New Features
- Added support for `snowflake.snowpark.testing.assert_dataframe_equal` that is a util function to check the equality of two Snowpark DataFrames.

#### Improvements

- Added support server side string size limitations.
- Added support to create and invoke stored procedures, UDFs and UDTFs with optional arguments.
- Added support for column lineage in the DataFrame.lineage.trace API.
- Added support for passing `INFER_SCHEMA` options to `DataFrameReader` via `INFER_SCHEMA_OPTIONS`.
- Added support for automatically cleaning up temporary tables created by `df.cache_result()` in the current session, when the DataFrame is no longer referenced (i.e., gets garbage collected). It is still an experimental feature not enabled by default, and can be enabled by setting `session.auto_clean_up_temp_table_enabled` to `True`.

#### Bug Fixes

- Fixed a bug where SQL generated for selecting `*` column has an incorrect subquery.
- Fixed a bug in `DataFrame.to_pandas_batches` where the iterator could throw an error if certain transformation is made to the pandas dataframe due to wrong isolation level.
- Fixed a bug in `DataFrame.lineage.trace` to split the quoted feature view's name and version correctly.
<<<<<<< HEAD
- Fixed a bug that fails to raise NotImplementedError while setting cell with list like item.
=======
- Fixed a bug in `Column.isin` that caused invalid sql generation when passed an empty list.
>>>>>>> 5aa08c8f

### Snowpark Local Testing Updates

#### New Features
- Added support for the following APIs:
  - snowflake.snowpark.functions
    - rank
    - dense_rank
    - percent_rank
    - cume_dist
    - ntile
    - datediff

#### Bug Fixes
- Fixed a bug that Window Functions LEAD and LAG do not handle option `ignore_nulls` properly.
- Fixed a bug where values were not populated into the result DataFrame during the insertion of table merge operation.

#### Improvements
- Fix pandas FutureWarning about integer indexing.

### Snowpark pandas API Updates
#### New Features
- Added support for `DataFrame.backfill`, `DataFrame.bfill`, `Series.backfill`, and `Series.bfill`.
- Added support for `DataFrame.compare` and `Series.compare` with default parameters.
- Added support for `Series.dt.microsecond` and `Series.dt.nanosecond`.
- Added support for `Index.is_unique` and `Index.has_duplicates`.
- Added support for `Index.equals`.
- Added support for `Index.value_counts`.
- Added support for `Series.dt.day_name` and `Series.dt.month_name`.
- Added support for indexing on Index, e.g., `df.index[:10]`.
- Added support for `DataFrame.unstack` and `Series.unstack`.
- Added support for `DataFrame.asfreq` and `Series.asfreq`.
- Added support for `Series.dt.is_month_start` and `Series.dt.is_month_end`.
- Added support for `Index.all` and `Index.any`.
- Added support for `Series.dt.is_year_start` and `Series.dt.is_year_end`.
- Added support for `Series.dt.is_quarter_start` and `Series.dt.is_quarter_end`.
- Added support for `Series.argmax` and `Series.argmin`.

#### Improvements
- Removed the public preview warning message upon importing Snowpark pandas.
- Removed unnecessary count query from `SnowflakeQueryCompiler.is_series_like` method.

#### Bug Fixes
- Made passing an unsupported aggregation function to `pivot_table` raise `NotImplementedError` instead of `KeyError`.
- Removed axis labels and callable names from error messages and telemetry about unsupported aggregations.
- Fixed AssertionError in `Series.drop_duplicates` and `DataFrame.drop_duplicates` when called after `sort_values`.
- Fixed a bug in `Index.to_frame` where the result frame's column name may be wrong where name is unspecified.  
- Fixed a bug where some Index docstrings are ignored. 


## 1.20.0 (2024-07-17)

### Snowpark Python API Updates

#### Improvements

- Added distributed tracing using open telemetry APIs for table stored procedure function in `DataFrame`:
  - `_execute_and_get_query_id`
- Added support for the `arrays_zip` function.
- Improves performance for binary column expression and `df._in` by avoiding unnecessary cast for numeric values. You can enable this optimization by setting `session.eliminate_numeric_sql_value_cast_enabled = True`.
- Improved error message for `write_pandas` when the target table does not exist and `auto_create_table=False`.
- Added open telemetry tracing on UDxF functions in Snowpark.
- Added open telemetry tracing on stored procedure registration in Snowpark.
- Added a new optional parameter called `format_json` to the `Session.SessionBuilder.app_name` function that sets the app name in the `Session.query_tag` in JSON format. By default, this parameter is set to `False`.

#### Bug Fixes
- Fixed a bug where SQL generated for `lag(x, 0)` was incorrect and failed with error message `argument 1 to function LAG needs to be constant, found 'SYSTEM$NULL_TO_FIXED(null)'`.

### Snowpark Local Testing Updates

#### New Features

- Added support for the following APIs:
  - snowflake.snowpark.functions
    - random
- Added new parameters to `patch` function when registering a mocked function:
  - `distinct` allows an alternate function to be specified for when a sql function should be distinct.
  - `pass_column_index` passes a named parameter `column_index` to the mocked function that contains the pandas.Index for the input data.
  - `pass_row_index` passes a named parameter `row_index` to the mocked function that is the 0 indexed row number the function is currently operating on.
  - `pass_input_data` passes a named parameter `input_data` to the mocked function that contains the entire input dataframe for the current expression.
  - Added support for the `column_order` parameter to method `DataFrameWriter.save_as_table`.


#### Bug Fixes
- Fixed a bug that caused DecimalType columns to be incorrectly truncated to integer precision when used in BinaryExpressions.

### Snowpark pandas API Updates

#### New Features
- Added support for `DataFrameGroupBy.all`, `SeriesGroupBy.all`, `DataFrameGroupBy.any`, and `SeriesGroupBy.any`.
- Added support for `DataFrame.nlargest`, `DataFrame.nsmallest`, `Series.nlargest` and `Series.nsmallest`.
- Added support for `replace` and `frac > 1` in `DataFrame.sample` and `Series.sample`.
- Added support for `read_excel` (Uses local pandas for processing)
- Added support for `Series.at`, `Series.iat`, `DataFrame.at`, and `DataFrame.iat`.
- Added support for `Series.dt.isocalendar`.
- Added support for `Series.case_when` except when condition or replacement is callable.
- Added documentation pages for `Index` and its APIs.
- Added support for `DataFrame.assign`.
- Added support for `DataFrame.stack`.
- Added support for `DataFrame.pivot` and `pd.pivot`.
- Added support for `DataFrame.to_csv` and `Series.to_csv`.
- Added partial support for `Series.str.translate` where the values in the `table` are single-codepoint strings.
- Added support for `DataFrame.corr`.
- Allow `df.plot()` and `series.plot()` to be called, materializing the data into the local client
- Added support for `DataFrameGroupBy` and `SeriesGroupBy` aggregations `first` and `last`
- Added support for `DataFrameGroupBy.get_group`.
- Added support for `limit` parameter when `method` parameter is used in `fillna`.
- Added partial support for `Series.str.translate` where the values in the `table` are single-codepoint strings.
- Added support for `DataFrame.corr`.
- Added support for `DataFrame.equals` and `Series.equals`.
- Added support for `DataFrame.reindex` and `Series.reindex`.
- Added support for `Index.astype`.
- Added support for `Index.unique` and `Index.nunique`.
- Added support for `Index.sort_values`.

#### Bug Fixes
- Fixed an issue when using np.where and df.where when the scalar 'other' is the literal 0.
- Fixed a bug regarding precision loss when converting to Snowpark pandas `DataFrame` or `Series` with `dtype=np.uint64`.
- Fixed bug where `values` is set to `index` when `index` and `columns` contain all columns in DataFrame during `pivot_table`.

#### Improvements
- Added support for `Index.copy()`
- Added support for Index APIs: `dtype`, `values`, `item()`, `tolist()`, `to_series()` and `to_frame()`
- Expand support for DataFrames with no rows in `pd.pivot_table` and `DataFrame.pivot_table`.
- Added support for `inplace` parameter in `DataFrame.sort_index` and `Series.sort_index`.


## 1.19.0 (2024-06-25)

### Snowpark Python API Updates

#### New Features

- Added support for `to_boolean` function.
- Added documentation pages for Index and its APIs.

#### Bug Fixes

- Fixed a bug where python stored procedure with table return type fails when run in a task.
- Fixed a bug where df.dropna fails due to `RecursionError: maximum recursion depth exceeded` when the DataFrame has more than 500 columns.
- Fixed a bug where `AsyncJob.result("no_result")` doesn't wait for the query to finish execution.


### Snowpark Local Testing Updates

#### New Features

- Added support for the `strict` parameter when registering UDFs and Stored Procedures.

#### Bug Fixes

- Fixed a bug in convert_timezone that made the setting the source_timezone parameter return an error.
- Fixed a bug where creating DataFrame with empty data of type `DateType` raises `AttributeError`.
- Fixed a bug that table merge fails when update clause exists but no update takes place.
- Fixed a bug in mock implementation of `to_char` that raises `IndexError` when incoming column has nonconsecutive row index.
- Fixed a bug in handling of `CaseExpr` expressions that raises `IndexError` when incoming column has nonconsecutive row index.
- Fixed a bug in implementation of `Column.like` that raises `IndexError` when incoming column has nonconsecutive row index.

#### Improvements

- Added support for type coercion in the implementation of DataFrame.replace, DataFrame.dropna and the mock function `iff`.

### Snowpark pandas API Updates

#### New Features

- Added partial support for `DataFrame.pct_change` and `Series.pct_change` without the `freq` and `limit` parameters.
- Added support for `Series.str.get`.
- Added support for `Series.dt.dayofweek`, `Series.dt.day_of_week`, `Series.dt.dayofyear`, and `Series.dt.day_of_year`.
- Added support for `Series.str.__getitem__` (`Series.str[...]`).
- Added support for `Series.str.lstrip` and `Series.str.rstrip`.
- Added support for `DataFrameGroupBy.size` and `SeriesGroupBy.size`.
- Added support for `DataFrame.expanding` and `Series.expanding` for aggregations `count`, `sum`, `min`, `max`, `mean`, `std`, `var`, and `sem` with `axis=0`.
- Added support for `DataFrame.rolling` and `Series.rolling` for aggregation `count` with `axis=0`.
- Added support for `Series.str.match`.
- Added support for `DataFrame.resample` and `Series.resample` for aggregations `size`, `first`, and `last`.
- Added support for `DataFrameGroupBy.all`, `SeriesGroupBy.all`, `DataFrameGroupBy.any`, and `SeriesGroupBy.any`.
- Added support for `DataFrame.nlargest`, `DataFrame.nsmallest`, `Series.nlargest` and `Series.nsmallest`.
- Added support for `replace` and `frac > 1` in `DataFrame.sample` and `Series.sample`.
- Added support for `read_excel` (Uses local pandas for processing)
- Added support for `Series.at`, `Series.iat`, `DataFrame.at`, and `DataFrame.iat`.
- Added support for `Series.dt.isocalendar`.
- Added support for `Series.case_when` except when condition or replacement is callable.
- Added documentation pages for `Index` and its APIs.
- Added support for `DataFrame.assign`.
- Added support for `DataFrame.stack`.
- Added support for `DataFrame.pivot` and `pd.pivot`.
- Added support for `DataFrame.to_csv` and `Series.to_csv`.
- Added support for `Index.T`.

#### Bug Fixes

- Fixed a bug that causes output of GroupBy.aggregate's columns to be ordered incorrectly.
- Fixed a bug where `DataFrame.describe` on a frame with duplicate columns of differing dtypes could cause an error or incorrect results.
- Fixed a bug in `DataFrame.rolling` and `Series.rolling` so `window=0` now throws `NotImplementedError` instead of `ValueError`

#### Improvements

- Added support for named aggregations in `DataFrame.aggregate` and `Series.aggregate` with `axis=0`.
- `pd.read_csv` reads using the native pandas CSV parser, then uploads data to snowflake using parquet. This enables most of the parameters supported by `read_csv` including date parsing and numeric conversions. Uploading via parquet is roughly twice as fast as uploading via CSV.
- Initial work to support an `pd.Index` directly in Snowpark pandas. Support for `pd.Index` as a first-class component of Snowpark pandas is coming soon.
- Added a lazy index constructor and support for `len`, `shape`, `size`, `empty`, `to_pandas()` and `names`. For `df.index`, Snowpark pandas creates a lazy index object.
- For `df.columns`, Snowpark pandas supports a non-lazy version of an `Index` since the data is already stored locally.

## 1.18.0 (2024-05-28)

### Snowpark Python API Updates

#### Improvements

- Improved error message to remind users set `{"infer_schema": True}` when reading csv file without specifying its schema.
- Improved error handling for `Session.create_dataframe` when called with more than 512 rows and using `format` or `pyformat` `paramstyle`.

### Snowpark pandas API Updates

#### New Features

- Added `DataFrame.cache_result` and `Series.cache_result` methods for users to persist DataFrames and Series to a temporary table lasting the duration of the session to improve latency of subsequent operations.

#### Bug Fixes

#### Improvements

- Added partial support for `DataFrame.pivot_table` with no `index` parameter, as well as for `margins` parameter.
- Updated the signature of `DataFrame.shift`/`Series.shift`/`DataFrameGroupBy.shift`/`SeriesGroupBy.shift` to match pandas 2.2.1. Snowpark pandas does not yet support the newly-added `suffix` argument, or sequence values of `periods`.
- Re-added support for `Series.str.split`.

#### Bug Fixes

- Fixed how we support mixed columns for string methods (`Series.str.*`).

### Snowpark Local Testing Updates

#### New Features

- Added support for the following DataFrameReader read options to file formats `csv` and `json`:
  - PURGE
  - PATTERN
  - INFER_SCHEMA with value being `False`
  - ENCODING with value being `UTF8`
- Added support for `DataFrame.analytics.moving_agg` and `DataFrame.analytics.cumulative_agg_agg`.
- Added support for `if_not_exists` parameter during UDF and stored procedure registration.

#### Bug Fixes

- Fixed a bug that when processing time format, fractional second part is not handled properly.
- Fixed a bug that caused function calls on `*` to fail.
- Fixed a bug that prevented creation of map and struct type objects.
- Fixed a bug that function `date_add` was unable to handle some numeric types.
- Fixed a bug that `TimestampType` casting resulted in incorrect data.
- Fixed a bug that caused `DecimalType` data to have incorrect precision in some cases.
- Fixed a bug where referencing missing table or view raises confusing `IndexError`.
- Fixed a bug that mocked function `to_timestamp_ntz` can not handle None data.
- Fixed a bug that mocked UDFs handles output data of None improperly.
- Fixed a bug where `DataFrame.with_column_renamed` ignores attributes from parent DataFrames after join operations.
- Fixed a bug that integer precision of large value gets lost when converted to pandas DataFrame.
- Fixed a bug that the schema of datetime object is wrong when create DataFrame from a pandas DataFrame.
- Fixed a bug in the implementation of `Column.equal_nan` where null data is handled incorrectly.
- Fixed a bug where `DataFrame.drop` ignore attributes from parent DataFrames after join operations.
- Fixed a bug in mocked function `date_part` where Column type is set wrong.
- Fixed a bug where `DataFrameWriter.save_as_table` does not raise exceptions when inserting null data into non-nullable columns.
- Fixed a bug in the implementation of `DataFrameWriter.save_as_table` where
  - Append or Truncate fails when incoming data has different schema than existing table.
  - Truncate fails when incoming data does not specify columns that are nullable.

#### Improvements

- Removed dependency check for `pyarrow` as it is not used.
- Improved target type coverage of `Column.cast`, adding support for casting to boolean and all integral types.
- Aligned error experience when calling UDFs and stored procedures.
- Added appropriate error messages for `is_permanent` and `anonymous` options in UDFs and stored procedures registration to make it more clear that those features are not yet supported.
- File read operation with unsupported options and values now raises `NotImplementedError` instead of warnings and unclear error information.

## 1.17.0 (2024-05-21)

### Snowpark Python API Updates

#### New Features

- Added support to add a comment on tables and views using the functions listed below:
  - `DataFrameWriter.save_as_table`
  - `DataFrame.create_or_replace_view`
  - `DataFrame.create_or_replace_temp_view`
  - `DataFrame.create_or_replace_dynamic_table`

#### Improvements

- Improved error message to remind users to set `{"infer_schema": True}` when reading CSV file without specifying its schema.

### Snowpark pandas API Updates

#### New Features

- Start of Public Preview of Snowpark pandas API. Refer to the [Snowpark pandas API Docs](https://docs.snowflake.com/developer-guide/snowpark/python/snowpark-pandas) for more details.

### Snowpark Local Testing Updates

#### New Features

- Added support for NumericType and VariantType data conversion in the mocked function `to_timestamp_ltz`, `to_timestamp_ntz`, `to_timestamp_tz` and `to_timestamp`.
- Added support for DecimalType, BinaryType, ArrayType, MapType, TimestampType, DateType and TimeType data conversion in the mocked function `to_char`.
- Added support for the following APIs:
  - snowflake.snowpark.functions:
    - to_varchar
  - snowflake.snowpark.DataFrame:
    - pivot
  - snowflake.snowpark.Session:
    - cancel_all
- Introduced a new exception class `snowflake.snowpark.mock.exceptions.SnowparkLocalTestingException`.
- Added support for casting to FloatType

#### Bug Fixes

- Fixed a bug that stored procedure and UDF should not remove imports already in the `sys.path` during the clean-up step.
- Fixed a bug that when processing datetime format, the fractional second part is not handled properly.
- Fixed a bug that on Windows platform that file operations was unable to properly handle file separator in directory name.
- Fixed a bug that on Windows platform that when reading a pandas dataframe, IntervalType column with integer data can not be processed.
- Fixed a bug that prevented users from being able to select multiple columns with the same alias.
- Fixed a bug that `Session.get_current_[schema|database|role|user|account|warehouse]` returns upper-cased identifiers when identifiers are quoted.
- Fixed a bug that function `substr` and `substring` can not handle 0-based `start_expr`.

#### Improvements

- Standardized the error experience by raising `SnowparkLocalTestingException` in error cases which is on par with `SnowparkSQLException` raised in non-local execution.
- Improved error experience of `Session.write_pandas` method that `NotImplementError` will be raised when called.
- Aligned error experience with reusing a closed session in non-local execution.

## 1.16.0 (2024-05-07)

### New Features

- Support stored procedure register with packages given as Python modules.
- Added snowflake.snowpark.Session.lineage.trace to explore data lineage of snowfake objects.
- Added support for structured type schema parsing.

### Bug Fixes

- Fixed a bug when inferring schema, single quotes are added to stage files already have single quotes.

### Local Testing Updates

#### New Features

- Added support for StringType, TimestampType and VariantType data conversion in the mocked function `to_date`.
- Added support for the following APIs:
  - snowflake.snowpark.functions
    - get
    - concat
    - concat_ws

#### Bug Fixes

- Fixed a bug that caused `NaT` and `NaN` values to not be recognized.
- Fixed a bug where, when inferring a schema, single quotes were added to stage files that already had single quotes.
- Fixed a bug where `DataFrameReader.csv` was unable to handle quoted values containing a delimiter.
- Fixed a bug that when there is `None` value in an arithmetic calculation, the output should remain `None` instead of `math.nan`.
- Fixed a bug in function `sum` and `covar_pop` that when there is `math.nan` in the data, the output should also be `math.nan`.
- Fixed a bug that stage operation can not handle directories.
- Fixed a bug that `DataFrame.to_pandas` should take Snowflake numeric types with precision 38 as `int64`.

## 1.15.0 (2024-04-24)

### New Features

- Added `truncate` save mode in `DataFrameWrite` to overwrite existing tables by truncating the underlying table instead of dropping it.
- Added telemetry to calculate query plan height and number of duplicate nodes during collect operations.
- Added the functions below to unload data from a `DataFrame` into one or more files in a stage:
  - `DataFrame.write.json`
  - `DataFrame.write.csv`
  - `DataFrame.write.parquet`
- Added distributed tracing using open telemetry APIs for action functions in `DataFrame` and `DataFrameWriter`:
  - snowflake.snowpark.DataFrame:
    - collect
    - collect_nowait
    - to_pandas
    - count
    - show
  - snowflake.snowpark.DataFrameWriter:
    - save_as_table
- Added support for snow:// URLs to `snowflake.snowpark.Session.file.get` and `snowflake.snowpark.Session.file.get_stream`
- Added support to register stored procedures and UDxFs with a `comment`.
- UDAF client support is ready for public preview. Please stay tuned for the Snowflake announcement of UDAF public preview.
- Added support for dynamic pivot.  This feature is currently in private preview.

### Improvements

- Improved the generated query performance for both compilation and execution by converting duplicate subqueries to Common Table Expressions (CTEs). It is still an experimental feature not enabled by default, and can be enabled by setting `session.cte_optimization_enabled` to `True`.

### Bug Fixes

- Fixed a bug where `statement_params` was not passed to query executions that register stored procedures and user defined functions.
- Fixed a bug causing `snowflake.snowpark.Session.file.get_stream` to fail for quoted stage locations.
- Fixed a bug that an internal type hint in `utils.py` might raise AttributeError in case the underlying module can not be found.

### Local Testing Updates

#### New Features

- Added support for registering UDFs and stored procedures.
- Added support for the following APIs:
  - snowflake.snowpark.Session:
    - file.put
    - file.put_stream
    - file.get
    - file.get_stream
    - read.json
    - add_import
    - remove_import
    - get_imports
    - clear_imports
    - add_packages
    - add_requirements
    - clear_packages
    - remove_package
    - udf.register
    - udf.register_from_file
    - sproc.register
    - sproc.register_from_file
  - snowflake.snowpark.functions
    - current_database
    - current_session
    - date_trunc
    - object_construct
    - object_construct_keep_null
    - pow
    - sqrt
    - udf
    - sproc
- Added support for StringType, TimestampType and VariantType data conversion in the mocked function `to_time`.

#### Bug Fixes

- Fixed a bug that null filled columns for constant functions.
- Fixed a bug that implementation of to_object, to_array and to_binary to better handle null inputs.
- Fixed a bug that timestamp data comparison can not handle year beyond 2262.
- Fixed a bug that `Session.builder.getOrCreate` should return the created mock session.

## 1.14.0 (2024-03-20)

### New Features

- Added support for creating vectorized UDTFs with `process` method.
- Added support for dataframe functions:
  - to_timestamp_ltz
  - to_timestamp_ntz
  - to_timestamp_tz
  - locate
- Added support for ASOF JOIN type.
- Added support for the following local testing APIs:
  - snowflake.snowpark.functions:
    - to_double
    - to_timestamp
    - to_timestamp_ltz
    - to_timestamp_ntz
    - to_timestamp_tz
    - greatest
    - least
    - convert_timezone
    - dateadd
    - date_part
  - snowflake.snowpark.Session:
    - get_current_account
    - get_current_warehouse
    - get_current_role
    - use_schema
    - use_warehouse
    - use_database
    - use_role

### Bug Fixes

- Fixed a bug in `SnowflakePlanBuilder` that `save_as_table` does not filter column that name start with '$' and follow by number correctly.
- Fixed a bug that statement parameters may have no effect when resolving imports and packages.
- Fixed bugs in local testing:
  - LEFT ANTI and LEFT SEMI joins drop rows with null values.
  - DataFrameReader.csv incorrectly parses data when the optional parameter `field_optionally_enclosed_by` is specified.
  - Column.regexp only considers the first entry when `pattern` is a `Column`.
  - Table.update raises `KeyError` when updating null values in the rows.
  - VARIANT columns raise errors at `DataFrame.collect`.
  - `count_distinct` does not work correctly when counting.
  - Null values in integer columns raise `TypeError`.

### Improvements

- Added telemetry to local testing.
- Improved the error message of `DataFrameReader` to raise `FileNotFound` error when reading a path that does not exist or when there are no files under the path.

## 1.13.0 (2024-02-26)

### New Features

- Added support for an optional `date_part` argument in function `last_day`.
- `SessionBuilder.app_name` will set the query_tag after the session is created.
- Added support for the following local testing functions:
  - current_timestamp
  - current_date
  - current_time
  - strip_null_value
  - upper
  - lower
  - length
  - initcap

### Improvements

- Added cleanup logic at interpreter shutdown to close all active sessions.
- Closing sessions within stored procedures now is a no-op logging a warning instead of raising an error.

### Bug Fixes

- Fixed a bug in `DataFrame.to_local_iterator` where the iterator could yield wrong results if another query is executed before the iterator finishes due to wrong isolation level. For details, please see #945.
- Fixed a bug that truncated table names in error messages while running a plan with local testing enabled.
- Fixed a bug that `Session.range` returns empty result when the range is large.

## 1.12.1 (2024-02-08)

### Improvements

- Use `split_blocks=True` by default during `to_pandas` conversion, for optimal memory allocation. This parameter is passed to `pyarrow.Table.to_pandas`, which enables `PyArrow` to split the memory allocation into smaller, more manageable blocks instead of allocating a single contiguous block. This results in better memory management when dealing with larger datasets.

### Bug Fixes

- Fixed a bug in `DataFrame.to_pandas` that caused an error when evaluating on a Dataframe with an `IntergerType` column with null values.

## 1.12.0 (2024-01-30)

### New Features

- Exposed `statement_params` in `StoredProcedure.__call__`.
- Added two optional arguments to `Session.add_import`.
  - `chunk_size`: The number of bytes to hash per chunk of the uploaded files.
  - `whole_file_hash`: By default only the first chunk of the uploaded import is hashed to save time. When this is set to True each uploaded file is fully hashed instead.
- Added parameters `external_access_integrations` and `secrets` when creating a UDAF from Snowpark Python to allow integration with external access.
- Added a new method `Session.append_query_tag`. Allows an additional tag to be added to the current query tag by appending it as a comma separated value.
- Added a new method `Session.update_query_tag`. Allows updates to a JSON encoded dictionary query tag.
- `SessionBuilder.getOrCreate` will now attempt to replace the singleton it returns when token expiration has been detected.
- Added support for new functions in `snowflake.snowpark.functions`:
  - `array_except`
  - `create_map`
  - `sign`/`signum`
- Added the following functions to `DataFrame.analytics`:
  - Added the `moving_agg` function in `DataFrame.analytics` to enable moving aggregations like sums and averages with multiple window sizes.
  - Added the `cummulative_agg` function in `DataFrame.analytics` to enable commulative aggregations like sums and averages on multiple columns.
  - Added the `compute_lag` and `compute_lead` functions in `DataFrame.analytics` for enabling lead and lag calculations on multiple columns.
  - Added the `time_series_agg` function in `DataFrame.analytics` to enable time series aggregations like sums and averages with multiple time windows.

### Bug Fixes

- Fixed a bug in `DataFrame.na.fill` that caused Boolean values to erroneously override integer values.
- Fixed a bug in `Session.create_dataframe` where the Snowpark DataFrames created using pandas DataFrames were not inferring the type for timestamp columns correctly. The behavior is as follows:
  - Earlier timestamp columns without a timezone would be converted to nanosecond epochs and inferred as `LongType()`, but will now be correctly maintained as timestamp values and be inferred as `TimestampType(TimestampTimeZone.NTZ)`.
  - Earlier timestamp columns with a timezone would be inferred as `TimestampType(TimestampTimeZone.NTZ)` and loose timezone information but will now be correctly inferred as `TimestampType(TimestampTimeZone.LTZ)` and timezone information is retained correctly.
  - Set session parameter `PYTHON_SNOWPARK_USE_LOGICAL_TYPE_FOR_CREATE_DATAFRAME` to revert back to old behavior. It is recommended that you update your code to align with correct behavior because the parameter will be removed in the future.
- Fixed a bug that `DataFrame.to_pandas` gets decimal type when scale is not 0, and creates an object dtype in `pandas`. Instead, we cast the value to a float64 type.
- Fixed bugs that wrongly flattened the generated SQL when one of the following happens:
  - `DataFrame.filter()` is called after `DataFrame.sort().limit()`.
  - `DataFrame.sort()` or `filter()` is called on a DataFrame that already has a window function or sequence-dependent data generator column.
    For instance, `df.select("a", seq1().alias("b")).select("a", "b").sort("a")` won't flatten the sort clause anymore.
  - a window or sequence-dependent data generator column is used after `DataFrame.limit()`. For instance, `df.limit(10).select(row_number().over())` won't flatten the limit and select in the generated SQL.
- Fixed a bug where aliasing a DataFrame column raised an error when the DataFame was copied from another DataFrame with an aliased column. For instance,

  ```python
  df = df.select(col("a").alias("b"))
  df = copy(df)
  df.select(col("b").alias("c"))  # threw an error. Now it's fixed.
  ```

- Fixed a bug in `Session.create_dataframe` that the non-nullable field in a schema is not respected for boolean type. Note that this fix is only effective when the user has the privilege to create a temp table.
- Fixed a bug in SQL simplifier where non-select statements in `session.sql` dropped a SQL query when used with `limit()`.
- Fixed a bug that raised an exception when session parameter `ERROR_ON_NONDETERMINISTIC_UPDATE` is true.

### Behavior Changes (API Compatible)

- When parsing data types during a `to_pandas` operation, we rely on GS precision value to fix precision issues for large integer values. This may affect users where a column that was earlier returned as `int8` gets returned as `int64`. Users can fix this by explicitly specifying precision values for their return column.
- Aligned behavior for `Session.call` in case of table stored procedures where running `Session.call` would not trigger stored procedure unless a `collect()` operation was performed.
- `StoredProcedureRegistration` will now automatically add `snowflake-snowpark-python` as a package dependency. The added dependency will be on the client's local version of the library and an error is thrown if the server cannot support that version.

## 1.11.1 (2023-12-07)

### Bug Fixes

- Fixed a bug that numpy should not be imported at the top level of mock module.
- Added support for these new functions in `snowflake.snowpark.functions`:
  - `from_utc_timestamp`
  - `to_utc_timestamp`

## 1.11.0 (2023-12-05)

### New Features

- Add the `conn_error` attribute to `SnowflakeSQLException` that stores the whole underlying exception from `snowflake-connector-python`.
- Added support for `RelationalGroupedDataframe.pivot()` to access `pivot` in the following pattern `Dataframe.group_by(...).pivot(...)`.
- Added experimental feature: Local Testing Mode, which allows you to create and operate on Snowpark Python DataFrames locally without connecting to a Snowflake account. You can use the local testing framework to test your DataFrame operations locally, on your development machine or in a CI (continuous integration) pipeline, before deploying code changes to your account.

- Added support for `arrays_to_object` new functions in `snowflake.snowpark.functions`.
- Added support for the vector data type.

### Dependency Updates

- Bumped cloudpickle dependency to work with `cloudpickle==2.2.1`
- Updated ``snowflake-connector-python`` to `3.4.0`.

### Bug Fixes

- DataFrame column names quoting check now supports newline characters.
- Fix a bug where a DataFrame generated by `session.read.with_metadata` creates inconsistent table when doing `df.write.save_as_table`.

## 1.10.0 (2023-11-03)

### New Features

- Added support for managing case sensitivity in `DataFrame.to_local_iterator()`.
- Added support for specifying vectorized UDTF's input column names by using the optional parameter `input_names` in `UDTFRegistration.register/register_file` and `functions.pandas_udtf`. By default, `RelationalGroupedDataFrame.applyInPandas` will infer the column names from current dataframe schema.
- Add `sql_error_code` and `raw_message` attributes to `SnowflakeSQLException` when it is caused by a SQL exception.

### Bug Fixes

- Fixed a bug in `DataFrame.to_pandas()` where converting snowpark dataframes to pandas dataframes was losing precision on integers with more than 19 digits.
- Fixed a bug that `session.add_packages` can not handle requirement specifier that contains project name with underscore and version.
- Fixed a bug in `DataFrame.limit()` when `offset` is used and the parent `DataFrame` uses `limit`. Now the `offset` won't impact the parent DataFrame's `limit`.
- Fixed a bug in `DataFrame.write.save_as_table` where dataframes created from read api could not save data into snowflake because of invalid column name `$1`.

### Behavior change

- Changed the behavior of `date_format`:
  - The `format` argument changed from optional to required.
  - The returned result changed from a date object to a date-formatted string.
- When a window function, or a sequence-dependent data generator (`normal`, `zipf`, `uniform`, `seq1`, `seq2`, `seq4`, `seq8`) function is used, the sort and filter operation will no longer be flattened when generating the query.

## 1.9.0 (2023-10-13)

### New Features

- Added support for the Python 3.11 runtime environment.

### Dependency updates

- Added back the dependency of `typing-extensions`.

### Bug Fixes

- Fixed a bug where imports from permanent stage locations were ignored for temporary stored procedures, UDTFs, UDFs, and UDAFs.
- Revert back to using CTAS (create table as select) statement for `Dataframe.writer.save_as_table` which does not need insert permission for writing tables.

### New Features
- Support `PythonObjJSONEncoder` json-serializable objects for `ARRAY` and `OBJECT` literals.

## 1.8.0 (2023-09-14)

### New Features

- Added support for VOLATILE/IMMUTABLE keyword when registering UDFs.
- Added support for specifying clustering keys when saving dataframes using `DataFrame.save_as_table`.
- Accept `Iterable` objects input for `schema` when creating dataframes using `Session.create_dataframe`.
- Added the property `DataFrame.session` to return a `Session` object.
- Added the property `Session.session_id` to return an integer that represents session ID.
- Added the property `Session.connection` to return a `SnowflakeConnection` object .

- Added support for creating a Snowpark session from a configuration file or environment variables.

### Dependency updates

- Updated ``snowflake-connector-python`` to 3.2.0.

### Bug Fixes

- Fixed a bug where automatic package upload would raise `ValueError` even when compatible package version were added in `session.add_packages`.
- Fixed a bug where table stored procedures were not registered correctly when using `register_from_file`.
- Fixed a bug where dataframe joins failed with `invalid_identifier` error.
- Fixed a bug where `DataFrame.copy` disables SQL simplfier for the returned copy.
- Fixed a bug where `session.sql().select()` would fail if any parameters are specified to `session.sql()`

## 1.7.0 (2023-08-28)

### New Features

- Added parameters `external_access_integrations` and `secrets` when creating a UDF, UDTF or Stored Procedure from Snowpark Python to allow integration with external access.
- Added support for these new functions in `snowflake.snowpark.functions`:
  - `array_flatten`
  - `flatten`
- Added support for `apply_in_pandas` in `snowflake.snowpark.relational_grouped_dataframe`.
- Added support for replicating your local Python environment on Snowflake via `Session.replicate_local_environment`.

### Bug Fixes

- Fixed a bug where `session.create_dataframe` fails to properly set nullable columns where nullability was affected by order or data was given.
- Fixed a bug where `DataFrame.select` could not identify and alias columns in presence of table functions when output columns of table function overlapped with columns in dataframe.

### Behavior Changes

- When creating stored procedures, UDFs, UDTFs, UDAFs with parameter `is_permanent=False` will now create temporary objects even when `stage_name` is provided. The default value of `is_permanent` is `False` which is why if this value is not explicitly set to `True` for permanent objects, users will notice a change in behavior.
- `types.StructField` now enquotes column identifier by default.

## 1.6.1 (2023-08-02)

### New Features

- Added support for these new functions in `snowflake.snowpark.functions`:
  - `array_sort`
  - `sort_array`
  - `array_min`
  - `array_max`
  - `explode_outer`
- Added support for pure Python packages specified via `Session.add_requirements` or `Session.add_packages`. They are now usable in stored procedures and UDFs even if packages are not present on the Snowflake Anaconda channel.
  - Added Session parameter `custom_packages_upload_enabled` and `custom_packages_force_upload_enabled` to enable the support for pure Python packages feature mentioned above. Both parameters default to `False`.
- Added support for specifying package requirements by passing a Conda environment yaml file to `Session.add_requirements`.
- Added support for asynchronous execution of multi-query dataframes that contain binding variables.
- Added support for renaming multiple columns in `DataFrame.rename`.
- Added support for Geometry datatypes.
- Added support for `params` in `session.sql()` in stored procedures.
- Added support for user-defined aggregate functions (UDAFs). This feature is currently in private preview.
- Added support for vectorized UDTFs (user-defined table functions). This feature is currently in public preview.
- Added support for Snowflake Timestamp variants (i.e., `TIMESTAMP_NTZ`, `TIMESTAMP_LTZ`, `TIMESTAMP_TZ`)
  - Added `TimestampTimezone` as an argument in `TimestampType` constructor.
  - Added type hints `NTZ`, `LTZ`, `TZ` and `Timestamp` to annotate functions when registering UDFs.

### Improvements

- Removed redundant dependency `typing-extensions`.
- `DataFrame.cache_result` now creates temp table fully qualified names under current database and current schema.

### Bug Fixes

- Fixed a bug where type check happens on pandas before it is imported.
- Fixed a bug when creating a UDF from `numpy.ufunc`.
- Fixed a bug where `DataFrame.union` was not generating the correct `Selectable.schema_query` when SQL simplifier is enabled.

### Behavior Changes

- `DataFrameWriter.save_as_table` now respects the `nullable` field of the schema provided by the user or the inferred schema based on data from user input.

### Dependency updates

- Updated ``snowflake-connector-python`` to 3.0.4.

## 1.5.1 (2023-06-20)

### New Features

- Added support for the Python 3.10 runtime environment.

## 1.5.0 (2023-06-09)

### Behavior Changes

- Aggregation results, from functions such as `DataFrame.agg` and `DataFrame.describe`, no longer strip away non-printing characters from column names.

### New Features

- Added support for the Python 3.9 runtime environment.
- Added support for new functions in `snowflake.snowpark.functions`:
  - `array_generate_range`
  - `array_unique_agg`
  - `collect_set`
  - `sequence`
- Added support for registering and calling stored procedures with `TABLE` return type.
- Added support for parameter `length` in `StringType()` to specify the maximum number of characters that can be stored by the column.
- Added the alias `functions.element_at()` for `functions.get()`.
- Added the alias `Column.contains` for `functions.contains`.
- Added experimental feature `DataFrame.alias`.
- Added support for querying metadata columns from stage when creating `DataFrame` using `DataFrameReader`.
- Added support for `StructType.add` to append more fields to existing `StructType` objects.
- Added support for parameter `execute_as` in `StoredProcedureRegistration.register_from_file()` to specify stored procedure caller rights.

### Bug Fixes

- Fixed a bug where the `Dataframe.join_table_function` did not run all of the necessary queries to set up the join table function when SQL simplifier was enabled.
- Fixed type hint declaration for custom types - `ColumnOrName`, `ColumnOrLiteralStr`, `ColumnOrSqlExpr`, `LiteralType` and `ColumnOrLiteral` that were breaking `mypy` checks.
- Fixed a bug where `DataFrameWriter.save_as_table` and `DataFrame.copy_into_table` failed to parse fully qualified table names.

## 1.4.0 (2023-04-24)

### New Features

- Added support for `session.getOrCreate`.
- Added support for alias `Column.getField`.
- Added support for new functions in `snowflake.snowpark.functions`:
  - `date_add` and `date_sub` to make add and subtract operations easier.
  - `daydiff`
  - `explode`
  - `array_distinct`.
  - `regexp_extract`.
  - `struct`.
  - `format_number`.
  - `bround`.
  - `substring_index`
- Added parameter `skip_upload_on_content_match` when creating UDFs, UDTFs and stored procedures using `register_from_file` to skip uploading files to a stage if the same version of the files are already on the stage.
- Added support for `DataFrameWriter.save_as_table` method to take table names that contain dots.
- Flattened generated SQL when `DataFrame.filter()` or `DataFrame.order_by()` is followed by a projection statement (e.g. `DataFrame.select()`, `DataFrame.with_column()`).
- Added support for creating dynamic tables _(in private preview)_ using `Dataframe.create_or_replace_dynamic_table`.
- Added an optional argument `params` in `session.sql()` to support binding variables. Note that this is not supported in stored procedures yet.

### Bug Fixes

- Fixed a bug in `strtok_to_array` where an exception was thrown when a delimiter was passed in.
- Fixed a bug in `session.add_import` where the module had the same namespace as other dependencies.

## 1.3.0 (2023-03-28)

### New Features

- Added support for `delimiters` parameter in `functions.initcap()`.
- Added support for `functions.hash()` to accept a variable number of input expressions.
- Added API `Session.RuntimeConfig` for getting/setting/checking the mutability of any runtime configuration.
- Added support managing case sensitivity in `Row` results from `DataFrame.collect` using `case_sensitive` parameter.
- Added API `Session.conf` for getting, setting or checking the mutability of any runtime configuration.
- Added support for managing case sensitivity in `Row` results from `DataFrame.collect` using `case_sensitive` parameter.
- Added indexer support for `snowflake.snowpark.types.StructType`.
- Added a keyword argument `log_on_exception` to `Dataframe.collect` and `Dataframe.collect_no_wait` to optionally disable error logging for SQL exceptions.

### Bug Fixes

- Fixed a bug where a DataFrame set operation(`DataFrame.substract`, `DataFrame.union`, etc.) being called after another DataFrame set operation and `DataFrame.select` or `DataFrame.with_column` throws an exception.
- Fixed a bug where chained sort statements are overwritten by the SQL simplifier.

### Improvements

- Simplified JOIN queries to use constant subquery aliases (`SNOWPARK_LEFT`, `SNOWPARK_RIGHT`) by default. Users can disable this at runtime with `session.conf.set('use_constant_subquery_alias', False)` to use randomly generated alias names instead.
- Allowed specifying statement parameters in `session.call()`.
- Enabled the uploading of large pandas DataFrames in stored procedures by defaulting to a chunk size of 100,000 rows.

## 1.2.0 (2023-03-02)

### New Features

- Added support for displaying source code as comments in the generated scripts when registering stored procedures. This
  is enabled by default, turn off by specifying `source_code_display=False` at registration.
- Added a parameter `if_not_exists` when creating a UDF, UDTF or Stored Procedure from Snowpark Python to ignore creating the specified function or procedure if it already exists.
- Accept integers when calling `snowflake.snowpark.functions.get` to extract value from array.
- Added `functions.reverse` in functions to open access to Snowflake built-in function
  [reverse](https://docs.snowflake.com/en/sql-reference/functions/reverse).
- Added parameter `require_scoped_url` in snowflake.snowflake.files.SnowflakeFile.open() `(in Private Preview)` to replace `is_owner_file` is marked for deprecation.

### Bug Fixes

- Fixed a bug that overwrote `paramstyle` to `qmark` when creating a Snowpark session.
- Fixed a bug where `df.join(..., how="cross")` fails with `SnowparkJoinException: (1112): Unsupported using join type 'Cross'`.
- Fixed a bug where querying a `DataFrame` column created from chained function calls used a wrong column name.

## 1.1.0 (2023-01-26)

### New Features:

- Added `asc`, `asc_nulls_first`, `asc_nulls_last`, `desc`, `desc_nulls_first`, `desc_nulls_last`, `date_part` and `unix_timestamp` in functions.
- Added the property `DataFrame.dtypes` to return a list of column name and data type pairs.
- Added the following aliases:
  - `functions.expr()` for `functions.sql_expr()`.
  - `functions.date_format()` for `functions.to_date()`.
  - `functions.monotonically_increasing_id()` for `functions.seq8()`
  - `functions.from_unixtime()` for `functions.to_timestamp()`

### Bug Fixes:

- Fixed a bug in SQL simplifier that didn’t handle Column alias and join well in some cases. See https://github.com/snowflakedb/snowpark-python/issues/658 for details.
- Fixed a bug in SQL simplifier that generated wrong column names for function calls, NaN and INF.

### Improvements

- The session parameter `PYTHON_SNOWPARK_USE_SQL_SIMPLIFIER` is `True` after Snowflake 7.3 was released. In snowpark-python, `session.sql_simplifier_enabled` reads the value of `PYTHON_SNOWPARK_USE_SQL_SIMPLIFIER` by default, meaning that the SQL simplfier is enabled by default after the Snowflake 7.3 release. To turn this off, set `PYTHON_SNOWPARK_USE_SQL_SIMPLIFIER` in Snowflake to `False` or run `session.sql_simplifier_enabled = False` from Snowpark. It is recommended to use the SQL simplifier because it helps to generate more concise SQL.

## 1.0.0 (2022-11-01)

### New Features

- Added `Session.generator()` to create a new `DataFrame` using the Generator table function.
- Added a parameter `secure` to the functions that create a secure UDF or UDTF.

## 0.12.0 (2022-10-14)

### New Features

- Added new APIs for async job:
  - `Session.create_async_job()` to create an `AsyncJob` instance from a query id.
  - `AsyncJob.result()` now accepts argument `result_type` to return the results in different formats.
  - `AsyncJob.to_df()` returns a `DataFrame` built from the result of this asynchronous job.
  - `AsyncJob.query()` returns the SQL text of the executed query.
- `DataFrame.agg()` and `RelationalGroupedDataFrame.agg()` now accept variable-length arguments.
- Added parameters `lsuffix` and `rsuffix` to `DataFram.join()` and `DataFrame.cross_join()` to conveniently rename overlapping columns.
- Added `Table.drop_table()` so you can drop the temp table after `DataFrame.cache_result()`. `Table` is also a context manager so you can use the `with` statement to drop the cache temp table after use.
- Added `Session.use_secondary_roles()`.
- Added functions `first_value()` and `last_value()`. (contributed by @chasleslr)
- Added `on` as an alias for `using_columns` and `how` as an alias for `join_type` in `DataFrame.join()`.

### Bug Fixes

- Fixed a bug in `Session.create_dataframe()` that raised an error when `schema` names had special characters.
- Fixed a bug in which options set in `Session.read.option()` were not passed to `DataFrame.copy_into_table()` as default values.
- Fixed a bug in which `DataFrame.copy_into_table()` raises an error when a copy option has single quotes in the value.

## 0.11.0 (2022-09-28)

### Behavior Changes

- `Session.add_packages()` now raises `ValueError` when the version of a package cannot be found in Snowflake Anaconda channel. Previously, `Session.add_packages()` succeeded, and a `SnowparkSQLException` exception was raised later in the UDF/SP registration step.

### New Features:

- Added method `FileOperation.get_stream()` to support downloading stage files as stream.
- Added support in `functions.ntiles()` to accept int argument.
- Added the following aliases:
  - `functions.call_function()` for `functions.call_builtin()`.
  - `functions.function()` for `functions.builtin()`.
  - `DataFrame.order_by()` for `DataFrame.sort()`
  - `DataFrame.orderBy()` for `DataFrame.sort()`
- Improved `DataFrame.cache_result()` to return a more accurate `Table` class instead of a `DataFrame` class.
- Added support to allow `session` as the first argument when calling `StoredProcedure`.

### Improvements

- Improved nested query generation by flattening queries when applicable.
  - This improvement could be enabled by setting `Session.sql_simplifier_enabled = True`.
  - `DataFrame.select()`, `DataFrame.with_column()`, `DataFrame.drop()` and other select-related APIs have more flattened SQLs.
  - `DataFrame.union()`, `DataFrame.union_all()`, `DataFrame.except_()`, `DataFrame.intersect()`, `DataFrame.union_by_name()` have flattened SQLs generated when multiple set operators are chained.
- Improved type annotations for async job APIs.

### Bug Fixes

- Fixed a bug in which `Table.update()`, `Table.delete()`, `Table.merge()` try to reference a temp table that does not exist.

## 0.10.0 (2022-09-16)

### New Features:

- Added experimental APIs for evaluating Snowpark dataframes with asynchronous queries:
  - Added keyword argument `block` to the following action APIs on Snowpark dataframes (which execute queries) to allow asynchronous evaluations:
    - `DataFrame.collect()`, `DataFrame.to_local_iterator()`, `DataFrame.to_pandas()`, `DataFrame.to_pandas_batches()`, `DataFrame.count()`, `DataFrame.first()`.
    - `DataFrameWriter.save_as_table()`, `DataFrameWriter.copy_into_location()`.
    - `Table.delete()`, `Table.update()`, `Table.merge()`.
  - Added method `DataFrame.collect_nowait()` to allow asynchronous evaluations.
  - Added class `AsyncJob` to retrieve results from asynchronously executed queries and check their status.
- Added support for `table_type` in `Session.write_pandas()`. You can now choose from these `table_type` options: `"temporary"`, `"temp"`, and `"transient"`.
- Added support for using Python structured data (`list`, `tuple` and `dict`) as literal values in Snowpark.
- Added keyword argument `execute_as` to `functions.sproc()` and `session.sproc.register()` to allow registering a stored procedure as a caller or owner.
- Added support for specifying a pre-configured file format when reading files from a stage in Snowflake.

### Improvements:

- Added support for displaying details of a Snowpark session.

### Bug Fixes:

- Fixed a bug in which `DataFrame.copy_into_table()` and `DataFrameWriter.save_as_table()` mistakenly created a new table if the table name is fully qualified, and the table already exists.

### Deprecations:

- Deprecated keyword argument `create_temp_table` in `Session.write_pandas()`.
- Deprecated invoking UDFs using arguments wrapped in a Python list or tuple. You can use variable-length arguments without a list or tuple.

### Dependency updates

- Updated ``snowflake-connector-python`` to 2.7.12.

## 0.9.0 (2022-08-30)

### New Features:

- Added support for displaying source code as comments in the generated scripts when registering UDFs.
  This feature is turned on by default. To turn it off, pass the new keyword argument `source_code_display` as `False` when calling `register()` or `@udf()`.
- Added support for calling table functions from `DataFrame.select()`, `DataFrame.with_column()` and `DataFrame.with_columns()` which now take parameters of type `table_function.TableFunctionCall` for columns.
- Added keyword argument `overwrite` to `session.write_pandas()` to allow overwriting contents of a Snowflake table with that of a pandas DataFrame.
- Added keyword argument `column_order` to `df.write.save_as_table()` to specify the matching rules when inserting data into table in append mode.
- Added method `FileOperation.put_stream()` to upload local files to a stage via file stream.
- Added methods `TableFunctionCall.alias()` and `TableFunctionCall.as_()` to allow aliasing the names of columns that come from the output of table function joins.
- Added function `get_active_session()` in module `snowflake.snowpark.context` to get the current active Snowpark session.

### Bug Fixes:

- Fixed a bug in which batch insert should not raise an error when `statement_params` is not passed to the function.
- Fixed a bug in which column names should be quoted when `session.create_dataframe()` is called with dicts and a given schema.
- Fixed a bug in which creation of table should be skipped if the table already exists and is in append mode when calling `df.write.save_as_table()`.
- Fixed a bug in which third-party packages with underscores cannot be added when registering UDFs.

### Improvements:

- Improved function `function.uniform()` to infer the types of inputs `max_` and `min_` and cast the limits to `IntegerType` or `FloatType` correspondingly.

## 0.8.0 (2022-07-22)

### New Features:

- Added keyword only argument `statement_params` to the following methods to allow for specifying statement level parameters:
  - `collect`, `to_local_iterator`, `to_pandas`, `to_pandas_batches`,
    `count`, `copy_into_table`, `show`, `create_or_replace_view`, `create_or_replace_temp_view`, `first`, `cache_result`
    and `random_split` on class `snowflake.snowpark.Dateframe`.
  - `update`, `delete` and `merge` on class `snowflake.snowpark.Table`.
  - `save_as_table` and `copy_into_location` on class `snowflake.snowpark.DataFrameWriter`.
  - `approx_quantile`, `statement_params`, `cov` and `crosstab` on class `snowflake.snowpark.DataFrameStatFunctions`.
  - `register` and `register_from_file` on class `snowflake.snowpark.udf.UDFRegistration`.
  - `register` and `register_from_file` on class `snowflake.snowpark.udtf.UDTFRegistration`.
  - `register` and `register_from_file` on class `snowflake.snowpark.stored_procedure.StoredProcedureRegistration`.
  - `udf`, `udtf` and `sproc` in `snowflake.snowpark.functions`.
- Added support for `Column` as an input argument to `session.call()`.
- Added support for `table_type` in `df.write.save_as_table()`. You can now choose from these `table_type` options: `"temporary"`, `"temp"`, and `"transient"`.

### Improvements:

- Added validation of object name in `session.use_*` methods.
- Updated the query tag in SQL to escape it when it has special characters.
- Added a check to see if Anaconda terms are acknowledged when adding missing packages.

### Bug Fixes:

- Fixed the limited length of the string column in `session.create_dataframe()`.
- Fixed a bug in which `session.create_dataframe()` mistakenly converted 0 and `False` to `None` when the input data was only a list.
- Fixed a bug in which calling `session.create_dataframe()` using a large local dataset sometimes created a temp table twice.
- Aligned the definition of `function.trim()` with the SQL function definition.
- Fixed an issue where snowpark-python would hang when using the Python system-defined (built-in function) `sum` vs. the Snowpark `function.sum()`.

### Deprecations:

- Deprecated keyword argument `create_temp_table` in `df.write.save_as_table()`.

## 0.7.0 (2022-05-25)

### New Features:

- Added support for user-defined table functions (UDTFs).
  - Use function `snowflake.snowpark.functions.udtf()` to register a UDTF, or use it as a decorator to register the UDTF.
    - You can also use `Session.udtf.register()` to register a UDTF.
  - Use `Session.udtf.register_from_file()` to register a UDTF from a Python file.
- Updated APIs to query a table function, including both Snowflake built-in table functions and UDTFs.
  - Use function `snowflake.snowpark.functions.table_function()` to create a callable representing a table function and use it to call the table function in a query.
  - Alternatively, use function `snowflake.snowpark.functions.call_table_function()` to call a table function.
  - Added support for `over` clause that specifies `partition by` and `order by` when lateral joining a table function.
  - Updated `Session.table_function()` and `DataFrame.join_table_function()` to accept `TableFunctionCall` instances.

### Breaking Changes:

- When creating a function with `functions.udf()` and `functions.sproc()`, you can now specify an empty list for the `imports` or `packages` argument to indicate that no import or package is used for this UDF or stored procedure. Previously, specifying an empty list meant that the function would use session-level imports or packages.
- Improved the `__repr__` implementation of data types in `types.py`. The unused `type_name` property has been removed.
- Added a Snowpark-specific exception class for SQL errors. This replaces the previous `ProgrammingError` from the Python connector.

### Improvements:

- Added a lock to a UDF or UDTF when it is called for the first time per thread.
- Improved the error message for pickling errors that occurred during UDF creation.
- Included the query ID when logging the failed query.

### Bug Fixes:

- Fixed a bug in which non-integral data (such as timestamps) was occasionally converted to integer when calling `DataFrame.to_pandas()`.
- Fixed a bug in which `DataFrameReader.parquet()` failed to read a parquet file when its column contained spaces.
- Fixed a bug in which `DataFrame.copy_into_table()` failed when the dataframe is created by reading a file with inferred schemas.

### Deprecations

`Session.flatten()` and `DataFrame.flatten()`.

### Dependency Updates:

- Restricted the version of `cloudpickle` <= `2.0.0`.

## 0.6.0 (2022-04-27)

### New Features:

- Added support for vectorized UDFs with the input as a pandas DataFrame or pandas Series and the output as a pandas Series. This improves the performance of UDFs in Snowpark.
- Added support for inferring the schema of a DataFrame by default when it is created by reading a Parquet, Avro, or ORC file in the stage.
- Added functions `current_session()`, `current_statement()`, `current_user()`, `current_version()`, `current_warehouse()`, `date_from_parts()`, `date_trunc()`, `dayname()`, `dayofmonth()`, `dayofweek()`, `dayofyear()`, `grouping()`, `grouping_id()`, `hour()`, `last_day()`, `minute()`, `next_day()`, `previous_day()`, `second()`, `month()`, `monthname()`, `quarter()`, `year()`, `current_database()`, `current_role()`, `current_schema()`, `current_schemas()`, `current_region()`, `current_avaliable_roles()`, `add_months()`, `any_value()`, `bitnot()`, `bitshiftleft()`, `bitshiftright()`, `convert_timezone()`, `uniform()`, `strtok_to_array()`, `sysdate()`, `time_from_parts()`,  `timestamp_from_parts()`, `timestamp_ltz_from_parts()`, `timestamp_ntz_from_parts()`, `timestamp_tz_from_parts()`, `weekofyear()`, `percentile_cont()` to `snowflake.snowflake.functions`.

### Breaking Changes:

- Expired deprecations:
  - Removed the following APIs that were deprecated in 0.4.0: `DataFrame.groupByGroupingSets()`, `DataFrame.naturalJoin()`, `DataFrame.joinTableFunction`, `DataFrame.withColumns()`, `Session.getImports()`, `Session.addImport()`, `Session.removeImport()`, `Session.clearImports()`, `Session.getSessionStage()`, `Session.getDefaultDatabase()`, `Session.getDefaultSchema()`, `Session.getCurrentDatabase()`, `Session.getCurrentSchema()`, `Session.getFullyQualifiedCurrentSchema()`.

### Improvements:

- Added support for creating an empty `DataFrame` with a specific schema using the `Session.create_dataframe()` method.
- Changed the logging level from `INFO` to `DEBUG` for several logs (e.g., the executed query) when evaluating a dataframe.
- Improved the error message when failing to create a UDF due to pickle errors.

### Bug Fixes:

- Removed pandas hard dependencies in the `Session.create_dataframe()` method.

### Dependency Updates:

- Added `typing-extension` as a new dependency with the version >= `4.1.0`.

## 0.5.0 (2022-03-22)

### New Features

- Added stored procedures API.
  - Added `Session.sproc` property and `sproc()` to `snowflake.snowpark.functions`, so you can register stored procedures.
  - Added `Session.call` to call stored procedures by name.
- Added `UDFRegistration.register_from_file()` to allow registering UDFs from Python source files or zip files directly.
- Added `UDFRegistration.describe()` to describe a UDF.
- Added `DataFrame.random_split()` to provide a way to randomly split a dataframe.
- Added functions `md5()`, `sha1()`, `sha2()`, `ascii()`, `initcap()`, `length()`, `lower()`, `lpad()`, `ltrim()`, `rpad()`, `rtrim()`, `repeat()`, `soundex()`, `regexp_count()`, `replace()`, `charindex()`, `collate()`, `collation()`, `insert()`, `left()`, `right()`, `endswith()` to `snowflake.snowpark.functions`.
- Allowed `call_udf()` to accept literal values.
- Provided a `distinct` keyword in `array_agg()`.

### Bug Fixes:

- Fixed an issue that caused `DataFrame.to_pandas()` to have a string column if `Column.cast(IntegerType())` was used.
- Fixed a bug in `DataFrame.describe()` when there is more than one string column.

## 0.4.0 (2022-02-15)

### New Features

- You can now specify which Anaconda packages to use when defining UDFs.
  - Added `add_packages()`, `get_packages()`, `clear_packages()`, and `remove_package()`, to class `Session`.
  - Added `add_requirements()` to `Session` so you can use a requirements file to specify which packages this session will use.
  - Added parameter `packages` to function `snowflake.snowpark.functions.udf()` and method `UserDefinedFunction.register()` to indicate UDF-level Anaconda package dependencies when creating a UDF.
  - Added parameter `imports` to `snowflake.snowpark.functions.udf()` and `UserDefinedFunction.register()` to specify UDF-level code imports.
- Added a parameter `session` to function `udf()` and `UserDefinedFunction.register()` so you can specify which session to use to create a UDF if you have multiple sessions.
- Added types `Geography` and `Variant` to `snowflake.snowpark.types` to be used as type hints for Geography and Variant data when defining a UDF.
- Added support for Geography geoJSON data.
- Added `Table`, a subclass of `DataFrame` for table operations:
  - Methods `update` and `delete` update and delete rows of a table in Snowflake.
  - Method `merge` merges data from a `DataFrame` to a `Table`.
  - Override method `DataFrame.sample()` with an additional parameter `seed`, which works on tables but not on view and sub-queries.
- Added `DataFrame.to_local_iterator()` and `DataFrame.to_pandas_batches()` to allow getting results from an iterator when the result set returned from the Snowflake database is too large.
- Added `DataFrame.cache_result()` for caching the operations performed on a `DataFrame` in a temporary table.
  Subsequent operations on the original `DataFrame` have no effect on the cached result `DataFrame`.
- Added property `DataFrame.queries` to get SQL queries that will be executed to evaluate the `DataFrame`.
- Added `Session.query_history()` as a context manager to track SQL queries executed on a session, including all SQL queries to evaluate `DataFrame`s created from a session. Both query ID and query text are recorded.
- You can now create a `Session` instance from an existing established `snowflake.connector.SnowflakeConnection`. Use parameter `connection` in `Session.builder.configs()`.
- Added `use_database()`, `use_schema()`, `use_warehouse()`, and `use_role()` to class `Session` to switch database/schema/warehouse/role after a session is created.
- Added `DataFrameWriter.copy_into_table()` to unload a `DataFrame` to stage files.
- Added `DataFrame.unpivot()`.
- Added `Column.within_group()` for sorting the rows by columns with some aggregation functions.
- Added functions `listagg()`, `mode()`, `div0()`, `acos()`, `asin()`, `atan()`, `atan2()`, `cos()`, `cosh()`, `sin()`, `sinh()`, `tan()`, `tanh()`, `degrees()`, `radians()`, `round()`, `trunc()`, and `factorial()` to `snowflake.snowflake.functions`.
- Added an optional argument `ignore_nulls` in function `lead()` and `lag()`.
- The `condition` parameter of function `when()` and `iff()` now accepts SQL expressions.

### Improvements

- All function and method names have been renamed to use the snake case naming style, which is more Pythonic. For convenience, some camel case names are kept as aliases to the snake case APIs. It is recommended to use the snake case APIs.
  - Deprecated these methods on class `Session` and replaced them with their snake case equivalents: `getImports()`, `addImports()`, `removeImport()`, `clearImports()`, `getSessionStage()`, `getDefaultSchema()`, `getDefaultSchema()`, `getCurrentDatabase()`, `getFullyQualifiedCurrentSchema()`.
  - Deprecated these methods on class `DataFrame` and replaced them with their snake case equivalents: `groupingByGroupingSets()`, `naturalJoin()`, `withColumns()`, `joinTableFunction()`.
- Property `DataFrame.columns` is now consistent with `DataFrame.schema.names` and the Snowflake database `Identifier Requirements`.
- `Column.__bool__()` now raises a `TypeError`. This will ban the use of logical operators `and`, `or`, `not` on `Column` object, for instance `col("a") > 1 and col("b") > 2` will raise the `TypeError`. Use `(col("a") > 1) & (col("b") > 2)` instead.
- Changed `PutResult` and `GetResult` to subclass `NamedTuple`.
- Fixed a bug which raised an error when the local path or stage location has a space or other special characters.
- Changed `DataFrame.describe()` so that non-numeric and non-string columns are ignored instead of raising an exception.

### Dependency updates

- Updated ``snowflake-connector-python`` to 2.7.4.

## 0.3.0 (2022-01-09)

### New Features

- Added `Column.isin()`, with an alias `Column.in_()`.
- Added `Column.try_cast()`, which is a special version of `cast()`. It tries to cast a string expression to other types and returns `null` if the cast is not possible.
- Added `Column.startswith()` and `Column.substr()` to process string columns.
- `Column.cast()` now also accepts a `str` value to indicate the cast type in addition to a `DataType` instance.
- Added `DataFrame.describe()` to summarize stats of a `DataFrame`.
- Added `DataFrame.explain()` to print the query plan of a `DataFrame`.
- `DataFrame.filter()` and `DataFrame.select_expr()` now accepts a sql expression.
- Added a new `bool` parameter `create_temp_table` to methods `DataFrame.saveAsTable()` and `Session.write_pandas()` to optionally create a temp table.
- Added `DataFrame.minus()` and `DataFrame.subtract()` as aliases to `DataFrame.except_()`.
- Added `regexp_replace()`, `concat()`, `concat_ws()`, `to_char()`, `current_timestamp()`, `current_date()`, `current_time()`, `months_between()`, `cast()`, `try_cast()`, `greatest()`, `least()`, and `hash()` to module `snowflake.snowpark.functions`.

### Bug Fixes

- Fixed an issue where `Session.createDataFrame(pandas_df)` and `Session.write_pandas(pandas_df)` raise an exception when the `pandas DataFrame` has spaces in the column name.
- `DataFrame.copy_into_table()` sometimes prints an `error` level log entry while it actually works. It's fixed now.
- Fixed an API docs issue where some `DataFrame` APIs are missing from the docs.

### Dependency updates

- Update ``snowflake-connector-python`` to 2.7.2, which upgrades ``pyarrow`` dependency to 6.0.x. Refer to the [python connector 2.7.2 release notes](https://pypi.org/project/snowflake-connector-python/2.7.2/) for more details.

## 0.2.0 (2021-12-02)

### New Features

- Updated the `Session.createDataFrame()` method for creating a `DataFrame` from a pandas DataFrame.
- Added the `Session.write_pandas()` method for writing a `pandas DataFrame` to a table in Snowflake and getting a `Snowpark DataFrame` object back.
- Added new classes and methods for calling window functions.
- Added the new functions `cume_dist()`, to find the cumulative distribution of a value with regard to other values within a window partition,
  and `row_number()`, which returns a unique row number for each row within a window partition.
- Added functions for computing statistics for DataFrames in the `DataFrameStatFunctions` class.
- Added functions for handling missing values in a DataFrame in the `DataFrameNaFunctions` class.
- Added new methods `rollup()`, `cube()`, and `pivot()` to the `DataFrame` class.
- Added the `GroupingSets` class, which you can use with the DataFrame groupByGroupingSets method to perform a SQL GROUP BY GROUPING SETS.
- Added the new `FileOperation(session)`
  class that you can use to upload and download files to and from a stage.
- Added the `DataFrame.copy_into_table()`
  method for loading data from files in a stage into a table.
- In CASE expressions, the functions `when()` and `otherwise()`
  now accept Python types in addition to `Column` objects.
- When you register a UDF you can now optionally set the `replace` parameter to `True` to overwrite an existing UDF with the same name.

### Improvements

- UDFs are now compressed before they are uploaded to the server. This makes them about 10 times smaller, which can help
  when you are using large ML model files.
- When the size of a UDF is less than 8196 bytes, it will be uploaded as in-line code instead of uploaded to a stage.

### Bug Fixes

- Fixed an issue where the statement `df.select(when(col("a") == 1, 4).otherwise(col("a"))), [Row(4), Row(2), Row(3)]` raised an exception.
- Fixed an issue where `df.toPandas()` raised an exception when a DataFrame was created from large local data.

## 0.1.0 (2021-10-26)

Start of Private Preview<|MERGE_RESOLUTION|>--- conflicted
+++ resolved
@@ -20,11 +20,8 @@
 - Fixed a bug where SQL generated for selecting `*` column has an incorrect subquery.
 - Fixed a bug in `DataFrame.to_pandas_batches` where the iterator could throw an error if certain transformation is made to the pandas dataframe due to wrong isolation level.
 - Fixed a bug in `DataFrame.lineage.trace` to split the quoted feature view's name and version correctly.
-<<<<<<< HEAD
+- Fixed a bug in `Column.isin` that caused invalid sql generation when passed an empty list.
 - Fixed a bug that fails to raise NotImplementedError while setting cell with list like item.
-=======
-- Fixed a bug in `Column.isin` that caused invalid sql generation when passed an empty list.
->>>>>>> 5aa08c8f
 
 ### Snowpark Local Testing Updates
 

--- conflicted
+++ resolved
@@ -8,7 +8,7 @@
 
 - Added support for `Session.client_telemetry`.
 - Added support for `Session.udf_profiler`.
-<<<<<<< HEAD
+- Added support for `functions.ai_translate`.
 - Added support for the following functions in `functions.py`:
   - Conditional expressions:
     - `booland_agg`
@@ -22,9 +22,6 @@
     - `pi`
     - `square`
     - `width_bucket`
-=======
-- Added support for `functions.ai_translate`.
->>>>>>> 5adff56d
 
 #### Improvements
 

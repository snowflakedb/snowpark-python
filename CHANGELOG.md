# Release History

## 1.14.0 (TBD)

### New Features

- Added support for creating vectorized UDTFs with `process` method.
- Added support for dataframe functions:
  - to_timestamp_ltz
  - to_timestamp_ntz
  - to_timestamp_tz
- Added support for the following local testing functions:
  - to_timestamp
  - to_timestamp_ltz
  - to_timestamp_ntz
  - to_timestamp_tz
  - greatest
  - least
- Added support for ASOF JOIN type.
- Added support for the following local testing APIs:
  - Session.get_current_account
  - Session.get_current_warehouse
  - Session.get_current_role
  - Session.use_schema
  - Session.use_warehouse
  - Session.use_database
  - Session.use_role

### Bug Fixes

- Fixed a bug in Local Testing's implementation of LEFT ANTI and LEFT SEMI joins where rows with null values are dropped.

### Deprecations:

- Deprecated `Session.get_fully_qualified_current_schema`. Consider using `Session.get_fully_qualified_name_if_possible` instead.

### Bug Fixes

- Fixed a bug in local testing implementation of DataFrameReader.csv when the optional parameter `field_optionally_enclosed_by` is specified.
- Fixed a bug in Local Testing implementation of Table.update in which null value in the rows to be updated causes `KeyError`.
- Fixed a bug in local testing implementation of Column.regexp where only the first entry is considered when `pattern` is a `Column`.

## 1.13.0 (2024-02-26)

### New Features

- Added support for an optional `date_part` argument in function `last_day`.
- `SessionBuilder.app_name` will set the query_tag after the session is created.
- Added support for the following local testing functions:
<<<<<<< HEAD
  - to_timestamp_ntz
  - to_timestamp_ltz
  - to_timestamp_tz
  - as_timestamp_ntz
  - as_timestamp_ltz
  - as_timestamp_tz
  - dateadd
=======
  - current_timestamp
  - current_date
  - current_time
  - strip_null_value
  - upper
  - lower
  - length
  - initcap

### Improvements

- Added cleanup logic at interpreter shutdown to close all active sessions.
>>>>>>> d7727b62

### Bug Fixes

- Fixed a bug in `DataFrame.to_local_iterator` where the iterator could yield wrong results if another query is executed before the iterator finishes due to wrong isolation level. For details, please see #945.
- Fixed a bug that truncated table names in error messages while running a plan with local testing enabled.
- Fixed a bug that `Session.range` returns empty result when the range is large.

## 1.12.1 (2024-02-08)

### Improvements

- Use `split_blocks=True` by default during `to_pandas` conversion, for optimal memory allocation. This parameter is passed to `pyarrow.Table.to_pandas`, which enables `PyArrow` to split the memory allocation into smaller, more manageable blocks instead of allocating a single contiguous block. This results in better memory management when dealing with larger datasets.

### Bug Fixes

- Fixed a bug in `DataFrame.to_pandas` that caused an error when evaluating on a Dataframe with an `IntergerType` column with null values.

## 1.12.0 (2024-01-30)

### New Features

- Exposed `statement_params` in `StoredProcedure.__call__`.
- Added two optional arguments to `Session.add_import`.
  - `chunk_size`: The number of bytes to hash per chunk of the uploaded files.
  - `whole_file_hash`: By default only the first chunk of the uploaded import is hashed to save time. When this is set to True each uploaded file is fully hashed instead.
- Added parameters `external_access_integrations` and `secrets` when creating a UDAF from Snowpark Python to allow integration with external access.
- Added a new method `Session.append_query_tag`. Allows an additional tag to be added to the current query tag by appending it as a comma separated value.
- Added a new method `Session.update_query_tag`. Allows updates to a JSON encoded dictionary query tag.
- `SessionBuilder.getOrCreate` will now attempt to replace the singleton it returns when token expiration has been detected.
- Added support for new functions in `snowflake.snowpark.functions`:
  - `array_except`
  - `create_map`
  - `sign`/`signum`
- Added the following functions to `DataFrame.analytics`:
  - Added the `moving_agg` function in `DataFrame.analytics` to enable moving aggregations like sums and averages with multiple window sizes.
  - Added the `cummulative_agg` function in `DataFrame.analytics` to enable commulative aggregations like sums and averages on multiple columns.
<<<<<<< HEAD
  - Added the `compute_lag` and `compute_lead` functions in `DataFrame.analytics` for enabling lead and lag calculations on multiple columns.
  - Added the `time_series_agg` function in `DataFrame.analytics` to enable time series aggregations like sums and averages with multiple time windows.
=======
  - Added the `compute_lag` and `compute_lead` function in `DataFrame.analytics` for enabling lead and lag calculations on multiple columns.
>>>>>>> 37223842 (Review Feedback)

### Bug Fixes

- Fixed a bug in `DataFrame.na.fill` that caused Boolean values to erroneously override integer values.
- Fixed a bug in `Session.create_dataframe` where the Snowpark DataFrames created using pandas DataFrames were not inferring the type for timestamp columns correctly. The behavior is as follows:
  - Earlier timestamp columns without a timezone would be converted to nanosecond epochs and inferred as `LongType()`, but will now be correctly maintained as timestamp values and be inferred as `TimestampType(TimestampTimeZone.NTZ)`.
  - Earlier timestamp columns with a timezone would be inferred as `TimestampType(TimestampTimeZone.NTZ)` and loose timezone information but will now be correctly inferred as `TimestampType(TimestampTimeZone.LTZ)` and timezone information is retained correctly.
  - Set session parameter `PYTHON_SNOWPARK_USE_LOGICAL_TYPE_FOR_CREATE_DATAFRAME` to revert back to old behavior. It is recommended that you update your code to align with correct behavior because the parameter will be removed in the future.
- Fixed a bug that `DataFrame.to_pandas` gets decimal type when scale is not 0, and creates an object dtype in `pandas`. Instead, we cast the value to a float64 type.
- Fixed bugs that wrongly flattened the generated SQL when one of the following happens:
  - `DataFrame.filter()` is called after `DataFrame.sort().limit()`.
  - `DataFrame.sort()` or `filter()` is called on a DataFrame that already has a window function or sequence-dependent data generator column.
    For instance, `df.select("a", seq1().alias("b")).select("a", "b").sort("a")` won't flatten the sort clause anymore.
  - a window or sequence-dependent data generator column is used after `DataFrame.limit()`. For instance, `df.limit(10).select(row_number().over())` won't flatten the limit and select in the generated SQL.
- Fixed a bug where aliasing a DataFrame column raised an error when the DataFame was copied from another DataFrame with an aliased column. For instance,

  ```python
  df = df.select(col("a").alias("b"))
  df = copy(df)
  df.select(col("b").alias("c"))  # threw an error. Now it's fixed.
  ```

- Fixed a bug in `Session.create_dataframe` that the non-nullable field in a schema is not respected for boolean type. Note that this fix is only effective when the user has the privilege to create a temp table.
- Fixed a bug in SQL simplifier where non-select statements in `session.sql` dropped a SQL query when used with `limit()`.
- Fixed a bug that raised an exception when session parameter `ERROR_ON_NONDETERMINISTIC_UPDATE` is true.

### Behavior Changes (API Compatible)

- When parsing data types during a `to_pandas` operation, we rely on GS precision value to fix precision issues for large integer values. This may affect users where a column that was earlier returned as `int8` gets returned as `int64`. Users can fix this by explicitly specifying precision values for their return column.
- Aligned behavior for `Session.call` in case of table stored procedures where running `Session.call` would not trigger stored procedure unless a `collect()` operation was performed.
- `StoredProcedureRegistration` will now automatically add `snowflake-snowpark-python` as a package dependency. The added dependency will be on the client's local version of the library and an error is thrown if the server cannot support that version.

## 1.11.1 (2023-12-07)

### Bug Fixes

- Fixed a bug that numpy should not be imported at the top level of mock module.
- Added support for these new functions in `snowflake.snowpark.functions`:
  - `from_utc_timestamp`
  - `to_utc_timestamp`

## 1.11.0 (2023-12-05)

### New Features

- Add the `conn_error` attribute to `SnowflakeSQLException` that stores the whole underlying exception from `snowflake-connector-python`.
- Added support for `RelationalGroupedDataframe.pivot()` to access `pivot` in the following pattern `Dataframe.group_by(...).pivot(...)`.
- Added experimental feature: Local Testing Mode, which allows you to create and operate on Snowpark Python DataFrames locally without connecting to a Snowflake account. You can use the local testing framework to test your DataFrame operations locally, on your development machine or in a CI (continuous integration) pipeline, before deploying code changes to your account.

- Added support for `arrays_to_object` new functions in `snowflake.snowpark.functions`.
- Added support for the vector data type.

### Dependency Updates

- Bumped cloudpickle dependency to work with `cloudpickle==2.2.1`
- Updated ``snowflake-connector-python`` to `3.4.0`.

### Bug Fixes

- DataFrame column names quoting check now supports newline characters.
- Fix a bug where a DataFrame generated by `session.read.with_metadata` creates inconsistent table when doing `df.write.save_as_table`.

## 1.10.0 (2023-11-03)

### New Features

- Added support for managing case sensitivity in `DataFrame.to_local_iterator()`.
- Added support for specifying vectorized UDTF's input column names by using the optional parameter `input_names` in `UDTFRegistration.register/register_file` and `functions.pandas_udtf`. By default, `RelationalGroupedDataFrame.applyInPandas` will infer the column names from current dataframe schema.
- Add `sql_error_code` and `raw_message` attributes to `SnowflakeSQLException` when it is caused by a SQL exception.

### Bug Fixes

- Fixed a bug in `DataFrame.to_pandas()` where converting snowpark dataframes to pandas dataframes was losing precision on integers with more than 19 digits.
- Fixed a bug that `session.add_packages` can not handle requirement specifier that contains project name with underscore and version.
- Fixed a bug in `DataFrame.limit()` when `offset` is used and the parent `DataFrame` uses `limit`. Now the `offset` won't impact the parent DataFrame's `limit`.
- Fixed a bug in `DataFrame.write.save_as_table` where dataframes created from read api could not save data into snowflake because of invalid column name `$1`.

### Behavior change

- Changed the behavior of `date_format`:
  - The `format` argument changed from optional to required.
  - The returned result changed from a date object to a date-formatted string.
- When a window function, or a sequence-dependent data generator (`normal`, `zipf`, `uniform`, `seq1`, `seq2`, `seq4`, `seq8`) function is used, the sort and filter operation will no longer be flattened when generating the query.

## 1.9.0 (2023-10-13)

### New Features

- Added support for the Python 3.11 runtime environment.

### Dependency updates

- Added back the dependency of `typing-extensions`.

### Bug Fixes

- Fixed a bug where imports from permanent stage locations were ignored for temporary stored procedures, UDTFs, UDFs, and UDAFs.
- Revert back to using CTAS (create table as select) statement for `Dataframe.writer.save_as_table` which does not need insert permission for writing tables.

### New Features
- Support `PythonObjJSONEncoder` json-serializable objects for `ARRAY` and `OBJECT` literals.

## 1.8.0 (2023-09-14)

### New Features

- Added support for VOLATILE/IMMUTABLE keyword when registering UDFs.
- Added support for specifying clustering keys when saving dataframes using `DataFrame.save_as_table`.
- Accept `Iterable` objects input for `schema` when creating dataframes using `Session.create_dataframe`.
- Added the property `DataFrame.session` to return a `Session` object.
- Added the property `Session.session_id` to return an integer that represents session ID.
- Added the property `Session.connection` to return a `SnowflakeConnection` object .

- Added support for creating a Snowpark session from a configuration file or environment variables.

### Dependency updates

- Updated ``snowflake-connector-python`` to 3.2.0.

### Bug Fixes

- Fixed a bug where automatic package upload would raise `ValueError` even when compatible package version were added in `session.add_packages`.
- Fixed a bug where table stored procedures were not registered correctly when using `register_from_file`.
- Fixed a bug where dataframe joins failed with `invalid_identifier` error.
- Fixed a bug where `DataFrame.copy` disables SQL simplfier for the returned copy.
- Fixed a bug where `session.sql().select()` would fail if any parameters are specified to `session.sql()`

## 1.7.0 (2023-08-28)

### New Features

- Added parameters `external_access_integrations` and `secrets` when creating a UDF, UDTF or Stored Procedure from Snowpark Python to allow integration with external access.
- Added support for these new functions in `snowflake.snowpark.functions`:
  - `array_flatten`
  - `flatten`
- Added support for `apply_in_pandas` in `snowflake.snowpark.relational_grouped_dataframe`.
- Added support for replicating your local Python environment on Snowflake via `Session.replicate_local_environment`.

### Bug Fixes

- Fixed a bug where `session.create_dataframe` fails to properly set nullable columns where nullability was affected by order or data was given.
- Fixed a bug where `DataFrame.select` could not identify and alias columns in presence of table functions when output columns of table function overlapped with columns in dataframe.

### Behavior Changes

- When creating stored procedures, UDFs, UDTFs, UDAFs with parameter `is_permanent=False` will now create temporary objects even when `stage_name` is provided. The default value of `is_permanent` is `False` which is why if this value is not explicitly set to `True` for permanent objects, users will notice a change in behavior.
- `types.StructField` now enquotes column identifier by default.

## 1.6.1 (2023-08-02)

### New Features

- Added support for these new functions in `snowflake.snowpark.functions`:
  - `array_sort`
  - `sort_array`
  - `array_min`
  - `array_max`
  - `explode_outer`
- Added support for pure Python packages specified via `Session.add_requirements` or `Session.add_packages`. They are now usable in stored procedures and UDFs even if packages are not present on the Snowflake Anaconda channel.
  - Added Session parameter `custom_packages_upload_enabled` and `custom_packages_force_upload_enabled` to enable the support for pure Python packages feature mentioned above. Both parameters default to `False`.
- Added support for specifying package requirements by passing a Conda environment yaml file to `Session.add_requirements`.
- Added support for asynchronous execution of multi-query dataframes that contain binding variables.
- Added support for renaming multiple columns in `DataFrame.rename`.
- Added support for Geometry datatypes.
- Added support for `params` in `session.sql()` in stored procedures.
- Added support for user-defined aggregate functions (UDAFs). This feature is currently in private preview.
- Added support for vectorized UDTFs (user-defined table functions). This feature is currently in public preview.
- Added support for Snowflake Timestamp variants (i.e., `TIMESTAMP_NTZ`, `TIMESTAMP_LTZ`, `TIMESTAMP_TZ`)
  - Added `TimestampTimezone` as an argument in `TimestampType` constructor.
  - Added type hints `NTZ`, `LTZ`, `TZ` and `Timestamp` to annotate functions when registering UDFs.

### Improvements

- Removed redundant dependency `typing-extensions`.
- `DataFrame.cache_result` now creates temp table fully qualified names under current database and current schema.

### Bug Fixes

- Fixed a bug where type check happens on pandas before it is imported.
- Fixed a bug when creating a UDF from `numpy.ufunc`.
- Fixed a bug where `DataFrame.union` was not generating the correct `Selectable.schema_query` when SQL simplifier is enabled.

### Behavior Changes

- `DataFrameWriter.save_as_table` now respects the `nullable` field of the schema provided by the user or the inferred schema based on data from user input.

### Dependency updates

- Updated ``snowflake-connector-python`` to 3.0.4.

## 1.5.1 (2023-06-20)

### New Features

- Added support for the Python 3.10 runtime environment.

## 1.5.0 (2023-06-09)

### Behavior Changes

- Aggregation results, from functions such as `DataFrame.agg` and `DataFrame.describe`, no longer strip away non-printing characters from column names.

### New Features

- Added support for the Python 3.9 runtime environment.
- Added support for new functions in `snowflake.snowpark.functions`:
  - `array_generate_range`
  - `array_unique_agg`
  - `collect_set`
  - `sequence`
- Added support for registering and calling stored procedures with `TABLE` return type.
- Added support for parameter `length` in `StringType()` to specify the maximum number of characters that can be stored by the column.
- Added the alias `functions.element_at()` for `functions.get()`.
- Added the alias `Column.contains` for `functions.contains`.
- Added experimental feature `DataFrame.alias`.
- Added support for querying metadata columns from stage when creating `DataFrame` using `DataFrameReader`.
- Added support for `StructType.add` to append more fields to existing `StructType` objects.
- Added support for parameter `execute_as` in `StoredProcedureRegistration.register_from_file()` to specify stored procedure caller rights.

### Bug Fixes

- Fixed a bug where the `Dataframe.join_table_function` did not run all of the necessary queries to set up the join table function when SQL simplifier was enabled.
- Fixed type hint declaration for custom types - `ColumnOrName`, `ColumnOrLiteralStr`, `ColumnOrSqlExpr`, `LiteralType` and `ColumnOrLiteral` that were breaking `mypy` checks.
- Fixed a bug where `DataFrameWriter.save_as_table` and `DataFrame.copy_into_table` failed to parse fully qualified table names.

## 1.4.0 (2023-04-24)

### New Features

- Added support for `session.getOrCreate`.
- Added support for alias `Column.getField`.
- Added support for new functions in `snowflake.snowpark.functions`:
  - `date_add` and `date_sub` to make add and subtract operations easier.
  - `daydiff`
  - `explode`
  - `array_distinct`.
  - `regexp_extract`.
  - `struct`.
  - `format_number`.
  - `bround`.
  - `substring_index`
- Added parameter `skip_upload_on_content_match` when creating UDFs, UDTFs and stored procedures using `register_from_file` to skip uploading files to a stage if the same version of the files are already on the stage.
- Added support for `DataFrameWriter.save_as_table` method to take table names that contain dots.
- Flattened generated SQL when `DataFrame.filter()` or `DataFrame.order_by()` is followed by a projection statement (e.g. `DataFrame.select()`, `DataFrame.with_column()`).
- Added support for creating dynamic tables _(in private preview)_ using `Dataframe.create_or_replace_dynamic_table`.
- Added an optional argument `params` in `session.sql()` to support binding variables. Note that this is not supported in stored procedures yet.

### Bug Fixes

- Fixed a bug in `strtok_to_array` where an exception was thrown when a delimiter was passed in.
- Fixed a bug in `session.add_import` where the module had the same namespace as other dependencies.

## 1.3.0 (2023-03-28)

### New Features

- Added support for `delimiters` parameter in `functions.initcap()`.
- Added support for `functions.hash()` to accept a variable number of input expressions.
- Added API `Session.RuntimeConfig` for getting/setting/checking the mutability of any runtime configuration.
- Added support managing case sensitivity in `Row` results from `DataFrame.collect` using `case_sensitive` parameter.
- Added API `Session.conf` for getting, setting or checking the mutability of any runtime configuration.
- Added support for managing case sensitivity in `Row` results from `DataFrame.collect` using `case_sensitive` parameter.
- Added indexer support for `snowflake.snowpark.types.StructType`.
- Added a keyword argument `log_on_exception` to `Dataframe.collect` and `Dataframe.collect_no_wait` to optionally disable error logging for SQL exceptions.

### Bug Fixes

- Fixed a bug where a DataFrame set operation(`DataFrame.substract`, `DataFrame.union`, etc.) being called after another DataFrame set operation and `DataFrame.select` or `DataFrame.with_column` throws an exception.
- Fixed a bug where chained sort statements are overwritten by the SQL simplifier.

### Improvements

- Simplified JOIN queries to use constant subquery aliases (`SNOWPARK_LEFT`, `SNOWPARK_RIGHT`) by default. Users can disable this at runtime with `session.conf.set('use_constant_subquery_alias', False)` to use randomly generated alias names instead.
- Allowed specifying statement parameters in `session.call()`.
- Enabled the uploading of large pandas DataFrames in stored procedures by defaulting to a chunk size of 100,000 rows.

## 1.2.0 (2023-03-02)

### New Features

- Added support for displaying source code as comments in the generated scripts when registering stored procedures. This
  is enabled by default, turn off by specifying `source_code_display=False` at registration.
- Added a parameter `if_not_exists` when creating a UDF, UDTF or Stored Procedure from Snowpark Python to ignore creating the specified function or procedure if it already exists.
- Accept integers when calling `snowflake.snowpark.functions.get` to extract value from array.
- Added `functions.reverse` in functions to open access to Snowflake built-in function
  [reverse](https://docs.snowflake.com/en/sql-reference/functions/reverse).
- Added parameter `require_scoped_url` in snowflake.snowflake.files.SnowflakeFile.open() `(in Private Preview)` to replace `is_owner_file` is marked for deprecation.

### Bug Fixes

- Fixed a bug that overwrote `paramstyle` to `qmark` when creating a Snowpark session.
- Fixed a bug where `df.join(..., how="cross")` fails with `SnowparkJoinException: (1112): Unsupported using join type 'Cross'`.
- Fixed a bug where querying a `DataFrame` column created from chained function calls used a wrong column name.

## 1.1.0 (2023-01-26)

### New Features:

- Added `asc`, `asc_nulls_first`, `asc_nulls_last`, `desc`, `desc_nulls_first`, `desc_nulls_last`, `date_part` and `unix_timestamp` in functions.
- Added the property `DataFrame.dtypes` to return a list of column name and data type pairs.
- Added the following aliases:
  - `functions.expr()` for `functions.sql_expr()`.
  - `functions.date_format()` for `functions.to_date()`.
  - `functions.monotonically_increasing_id()` for `functions.seq8()`
  - `functions.from_unixtime()` for `functions.to_timestamp()`

### Bug Fixes:

- Fixed a bug in SQL simplifier that didn’t handle Column alias and join well in some cases. See https://github.com/snowflakedb/snowpark-python/issues/658 for details.
- Fixed a bug in SQL simplifier that generated wrong column names for function calls, NaN and INF.

### Improvements

- The session parameter `PYTHON_SNOWPARK_USE_SQL_SIMPLIFIER` is `True` after Snowflake 7.3 was released. In snowpark-python, `session.sql_simplifier_enabled` reads the value of `PYTHON_SNOWPARK_USE_SQL_SIMPLIFIER` by default, meaning that the SQL simplfier is enabled by default after the Snowflake 7.3 release. To turn this off, set `PYTHON_SNOWPARK_USE_SQL_SIMPLIFIER` in Snowflake to `False` or run `session.sql_simplifier_enabled = False` from Snowpark. It is recommended to use the SQL simplifier because it helps to generate more concise SQL.

## 1.0.0 (2022-11-01)

### New Features

- Added `Session.generator()` to create a new `DataFrame` using the Generator table function.
- Added a parameter `secure` to the functions that create a secure UDF or UDTF.

## 0.12.0 (2022-10-14)

### New Features

- Added new APIs for async job:
  - `Session.create_async_job()` to create an `AsyncJob` instance from a query id.
  - `AsyncJob.result()` now accepts argument `result_type` to return the results in different formats.
  - `AsyncJob.to_df()` returns a `DataFrame` built from the result of this asynchronous job.
  - `AsyncJob.query()` returns the SQL text of the executed query.
- `DataFrame.agg()` and `RelationalGroupedDataFrame.agg()` now accept variable-length arguments.
- Added parameters `lsuffix` and `rsuffix` to `DataFram.join()` and `DataFrame.cross_join()` to conveniently rename overlapping columns.
- Added `Table.drop_table()` so you can drop the temp table after `DataFrame.cache_result()`. `Table` is also a context manager so you can use the `with` statement to drop the cache temp table after use.
- Added `Session.use_secondary_roles()`.
- Added functions `first_value()` and `last_value()`. (contributed by @chasleslr)
- Added `on` as an alias for `using_columns` and `how` as an alias for `join_type` in `DataFrame.join()`.

### Bug Fixes

- Fixed a bug in `Session.create_dataframe()` that raised an error when `schema` names had special characters.
- Fixed a bug in which options set in `Session.read.option()` were not passed to `DataFrame.copy_into_table()` as default values.
- Fixed a bug in which `DataFrame.copy_into_table()` raises an error when a copy option has single quotes in the value.

## 0.11.0 (2022-09-28)

### Behavior Changes

- `Session.add_packages()` now raises `ValueError` when the version of a package cannot be found in Snowflake Anaconda channel. Previously, `Session.add_packages()` succeeded, and a `SnowparkSQLException` exception was raised later in the UDF/SP registration step.

### New Features:

- Added method `FileOperation.get_stream()` to support downloading stage files as stream.
- Added support in `functions.ntiles()` to accept int argument.
- Added the following aliases:
  - `functions.call_function()` for `functions.call_builtin()`.
  - `functions.function()` for `functions.builtin()`.
  - `DataFrame.order_by()` for `DataFrame.sort()`
  - `DataFrame.orderBy()` for `DataFrame.sort()`
- Improved `DataFrame.cache_result()` to return a more accurate `Table` class instead of a `DataFrame` class.
- Added support to allow `session` as the first argument when calling `StoredProcedure`.

### Improvements

- Improved nested query generation by flattening queries when applicable.
  - This improvement could be enabled by setting `Session.sql_simplifier_enabled = True`.
  - `DataFrame.select()`, `DataFrame.with_column()`, `DataFrame.drop()` and other select-related APIs have more flattened SQLs.
  - `DataFrame.union()`, `DataFrame.union_all()`, `DataFrame.except_()`, `DataFrame.intersect()`, `DataFrame.union_by_name()` have flattened SQLs generated when multiple set operators are chained.
- Improved type annotations for async job APIs.

### Bug Fixes

- Fixed a bug in which `Table.update()`, `Table.delete()`, `Table.merge()` try to reference a temp table that does not exist.

## 0.10.0 (2022-09-16)

### New Features:

- Added experimental APIs for evaluating Snowpark dataframes with asynchronous queries:
  - Added keyword argument `block` to the following action APIs on Snowpark dataframes (which execute queries) to allow asynchronous evaluations:
    - `DataFrame.collect()`, `DataFrame.to_local_iterator()`, `DataFrame.to_pandas()`, `DataFrame.to_pandas_batches()`, `DataFrame.count()`, `DataFrame.first()`.
    - `DataFrameWriter.save_as_table()`, `DataFrameWriter.copy_into_location()`.
    - `Table.delete()`, `Table.update()`, `Table.merge()`.
  - Added method `DataFrame.collect_nowait()` to allow asynchronous evaluations.
  - Added class `AsyncJob` to retrieve results from asynchronously executed queries and check their status.
- Added support for `table_type` in `Session.write_pandas()`. You can now choose from these `table_type` options: `"temporary"`, `"temp"`, and `"transient"`.
- Added support for using Python structured data (`list`, `tuple` and `dict`) as literal values in Snowpark.
- Added keyword argument `execute_as` to `functions.sproc()` and `session.sproc.register()` to allow registering a stored procedure as a caller or owner.
- Added support for specifying a pre-configured file format when reading files from a stage in Snowflake.

### Improvements:

- Added support for displaying details of a Snowpark session.

### Bug Fixes:

- Fixed a bug in which `DataFrame.copy_into_table()` and `DataFrameWriter.save_as_table()` mistakenly created a new table if the table name is fully qualified, and the table already exists.

### Deprecations:

- Deprecated keyword argument `create_temp_table` in `Session.write_pandas()`.
- Deprecated invoking UDFs using arguments wrapped in a Python list or tuple. You can use variable-length arguments without a list or tuple.

### Dependency updates

- Updated ``snowflake-connector-python`` to 2.7.12.

## 0.9.0 (2022-08-30)

### New Features:

- Added support for displaying source code as comments in the generated scripts when registering UDFs.
  This feature is turned on by default. To turn it off, pass the new keyword argument `source_code_display` as `False` when calling `register()` or `@udf()`.
- Added support for calling table functions from `DataFrame.select()`, `DataFrame.with_column()` and `DataFrame.with_columns()` which now take parameters of type `table_function.TableFunctionCall` for columns.
- Added keyword argument `overwrite` to `session.write_pandas()` to allow overwriting contents of a Snowflake table with that of a pandas DataFrame.
- Added keyword argument `column_order` to `df.write.save_as_table()` to specify the matching rules when inserting data into table in append mode.
- Added method `FileOperation.put_stream()` to upload local files to a stage via file stream.
- Added methods `TableFunctionCall.alias()` and `TableFunctionCall.as_()` to allow aliasing the names of columns that come from the output of table function joins.
- Added function `get_active_session()` in module `snowflake.snowpark.context` to get the current active Snowpark session.

### Bug Fixes:

- Fixed a bug in which batch insert should not raise an error when `statement_params` is not passed to the function.
- Fixed a bug in which column names should be quoted when `session.create_dataframe()` is called with dicts and a given schema.
- Fixed a bug in which creation of table should be skipped if the table already exists and is in append mode when calling `df.write.save_as_table()`.
- Fixed a bug in which third-party packages with underscores cannot be added when registering UDFs.

### Improvements:

- Improved function `function.uniform()` to infer the types of inputs `max_` and `min_` and cast the limits to `IntegerType` or `FloatType` correspondingly.

## 0.8.0 (2022-07-22)

### New Features:

- Added keyword only argument `statement_params` to the following methods to allow for specifying statement level parameters:
  - `collect`, `to_local_iterator`, `to_pandas`, `to_pandas_batches`,
    `count`, `copy_into_table`, `show`, `create_or_replace_view`, `create_or_replace_temp_view`, `first`, `cache_result`
    and `random_split` on class `snowflake.snowpark.Dateframe`.
  - `update`, `delete` and `merge` on class `snowflake.snowpark.Table`.
  - `save_as_table` and `copy_into_location` on class `snowflake.snowpark.DataFrameWriter`.
  - `approx_quantile`, `statement_params`, `cov` and `crosstab` on class `snowflake.snowpark.DataFrameStatFunctions`.
  - `register` and `register_from_file` on class `snowflake.snowpark.udf.UDFRegistration`.
  - `register` and `register_from_file` on class `snowflake.snowpark.udtf.UDTFRegistration`.
  - `register` and `register_from_file` on class `snowflake.snowpark.stored_procedure.StoredProcedureRegistration`.
  - `udf`, `udtf` and `sproc` in `snowflake.snowpark.functions`.
- Added support for `Column` as an input argument to `session.call()`.
- Added support for `table_type` in `df.write.save_as_table()`. You can now choose from these `table_type` options: `"temporary"`, `"temp"`, and `"transient"`.

### Improvements:

- Added validation of object name in `session.use_*` methods.
- Updated the query tag in SQL to escape it when it has special characters.
- Added a check to see if Anaconda terms are acknowledged when adding missing packages.

### Bug Fixes:

- Fixed the limited length of the string column in `session.create_dataframe()`.
- Fixed a bug in which `session.create_dataframe()` mistakenly converted 0 and `False` to `None` when the input data was only a list.
- Fixed a bug in which calling `session.create_dataframe()` using a large local dataset sometimes created a temp table twice.
- Aligned the definition of `function.trim()` with the SQL function definition.
- Fixed an issue where snowpark-python would hang when using the Python system-defined (built-in function) `sum` vs. the Snowpark `function.sum()`.

### Deprecations:

- Deprecated keyword argument `create_temp_table` in `df.write.save_as_table()`.

## 0.7.0 (2022-05-25)

### New Features:

- Added support for user-defined table functions (UDTFs).
  - Use function `snowflake.snowpark.functions.udtf()` to register a UDTF, or use it as a decorator to register the UDTF.
    - You can also use `Session.udtf.register()` to register a UDTF.
  - Use `Session.udtf.register_from_file()` to register a UDTF from a Python file.
- Updated APIs to query a table function, including both Snowflake built-in table functions and UDTFs.
  - Use function `snowflake.snowpark.functions.table_function()` to create a callable representing a table function and use it to call the table function in a query.
  - Alternatively, use function `snowflake.snowpark.functions.call_table_function()` to call a table function.
  - Added support for `over` clause that specifies `partition by` and `order by` when lateral joining a table function.
  - Updated `Session.table_function()` and `DataFrame.join_table_function()` to accept `TableFunctionCall` instances.

### Breaking Changes:

- When creating a function with `functions.udf()` and `functions.sproc()`, you can now specify an empty list for the `imports` or `packages` argument to indicate that no import or package is used for this UDF or stored procedure. Previously, specifying an empty list meant that the function would use session-level imports or packages.
- Improved the `__repr__` implementation of data types in `types.py`. The unused `type_name` property has been removed.
- Added a Snowpark-specific exception class for SQL errors. This replaces the previous `ProgrammingError` from the Python connector.

### Improvements:

- Added a lock to a UDF or UDTF when it is called for the first time per thread.
- Improved the error message for pickling errors that occurred during UDF creation.
- Included the query ID when logging the failed query.

### Bug Fixes:

- Fixed a bug in which non-integral data (such as timestamps) was occasionally converted to integer when calling `DataFrame.to_pandas()`.
- Fixed a bug in which `DataFrameReader.parquet()` failed to read a parquet file when its column contained spaces.
- Fixed a bug in which `DataFrame.copy_into_table()` failed when the dataframe is created by reading a file with inferred schemas.

### Deprecations

`Session.flatten()` and `DataFrame.flatten()`.

### Dependency Updates:

- Restricted the version of `cloudpickle` <= `2.0.0`.

## 0.6.0 (2022-04-27)

### New Features:

- Added support for vectorized UDFs with the input as a pandas DataFrame or pandas Series and the output as a pandas Series. This improves the performance of UDFs in Snowpark.
- Added support for inferring the schema of a DataFrame by default when it is created by reading a Parquet, Avro, or ORC file in the stage.
- Added functions `current_session()`, `current_statement()`, `current_user()`, `current_version()`, `current_warehouse()`, `date_from_parts()`, `date_trunc()`, `dayname()`, `dayofmonth()`, `dayofweek()`, `dayofyear()`, `grouping()`, `grouping_id()`, `hour()`, `last_day()`, `minute()`, `next_day()`, `previous_day()`, `second()`, `month()`, `monthname()`, `quarter()`, `year()`, `current_database()`, `current_role()`, `current_schema()`, `current_schemas()`, `current_region()`, `current_avaliable_roles()`, `add_months()`, `any_value()`, `bitnot()`, `bitshiftleft()`, `bitshiftright()`, `convert_timezone()`, `uniform()`, `strtok_to_array()`, `sysdate()`, `time_from_parts()`,  `timestamp_from_parts()`, `timestamp_ltz_from_parts()`, `timestamp_ntz_from_parts()`, `timestamp_tz_from_parts()`, `weekofyear()`, `percentile_cont()` to `snowflake.snowflake.functions`.

### Breaking Changes:

- Expired deprecations:
  - Removed the following APIs that were deprecated in 0.4.0: `DataFrame.groupByGroupingSets()`, `DataFrame.naturalJoin()`, `DataFrame.joinTableFunction`, `DataFrame.withColumns()`, `Session.getImports()`, `Session.addImport()`, `Session.removeImport()`, `Session.clearImports()`, `Session.getSessionStage()`, `Session.getDefaultDatabase()`, `Session.getDefaultSchema()`, `Session.getCurrentDatabase()`, `Session.getCurrentSchema()`, `Session.getFullyQualifiedCurrentSchema()`.

### Improvements:

- Added support for creating an empty `DataFrame` with a specific schema using the `Session.create_dataframe()` method.
- Changed the logging level from `INFO` to `DEBUG` for several logs (e.g., the executed query) when evaluating a dataframe.
- Improved the error message when failing to create a UDF due to pickle errors.

### Bug Fixes:

- Removed pandas hard dependencies in the `Session.create_dataframe()` method.

### Dependency Updates:

- Added `typing-extension` as a new dependency with the version >= `4.1.0`.

## 0.5.0 (2022-03-22)

### New Features

- Added stored procedures API.
  - Added `Session.sproc` property and `sproc()` to `snowflake.snowpark.functions`, so you can register stored procedures.
  - Added `Session.call` to call stored procedures by name.
- Added `UDFRegistration.register_from_file()` to allow registering UDFs from Python source files or zip files directly.
- Added `UDFRegistration.describe()` to describe a UDF.
- Added `DataFrame.random_split()` to provide a way to randomly split a dataframe.
- Added functions `md5()`, `sha1()`, `sha2()`, `ascii()`, `initcap()`, `length()`, `lower()`, `lpad()`, `ltrim()`, `rpad()`, `rtrim()`, `repeat()`, `soundex()`, `regexp_count()`, `replace()`, `charindex()`, `collate()`, `collation()`, `insert()`, `left()`, `right()`, `endswith()` to `snowflake.snowpark.functions`.
- Allowed `call_udf()` to accept literal values.
- Provided a `distinct` keyword in `array_agg()`.

### Bug Fixes:

- Fixed an issue that caused `DataFrame.to_pandas()` to have a string column if `Column.cast(IntegerType())` was used.
- Fixed a bug in `DataFrame.describe()` when there is more than one string column.

## 0.4.0 (2022-02-15)

### New Features

- You can now specify which Anaconda packages to use when defining UDFs.
  - Added `add_packages()`, `get_packages()`, `clear_packages()`, and `remove_package()`, to class `Session`.
  - Added `add_requirements()` to `Session` so you can use a requirements file to specify which packages this session will use.
  - Added parameter `packages` to function `snowflake.snowpark.functions.udf()` and method `UserDefinedFunction.register()` to indicate UDF-level Anaconda package dependencies when creating a UDF.
  - Added parameter `imports` to `snowflake.snowpark.functions.udf()` and `UserDefinedFunction.register()` to specify UDF-level code imports.
- Added a parameter `session` to function `udf()` and `UserDefinedFunction.register()` so you can specify which session to use to create a UDF if you have multiple sessions.
- Added types `Geography` and `Variant` to `snowflake.snowpark.types` to be used as type hints for Geography and Variant data when defining a UDF.
- Added support for Geography geoJSON data.
- Added `Table`, a subclass of `DataFrame` for table operations:
  - Methods `update` and `delete` update and delete rows of a table in Snowflake.
  - Method `merge` merges data from a `DataFrame` to a `Table`.
  - Override method `DataFrame.sample()` with an additional parameter `seed`, which works on tables but not on view and sub-queries.
- Added `DataFrame.to_local_iterator()` and `DataFrame.to_pandas_batches()` to allow getting results from an iterator when the result set returned from the Snowflake database is too large.
- Added `DataFrame.cache_result()` for caching the operations performed on a `DataFrame` in a temporary table.
  Subsequent operations on the original `DataFrame` have no effect on the cached result `DataFrame`.
- Added property `DataFrame.queries` to get SQL queries that will be executed to evaluate the `DataFrame`.
- Added `Session.query_history()` as a context manager to track SQL queries executed on a session, including all SQL queries to evaluate `DataFrame`s created from a session. Both query ID and query text are recorded.
- You can now create a `Session` instance from an existing established `snowflake.connector.SnowflakeConnection`. Use parameter `connection` in `Session.builder.configs()`.
- Added `use_database()`, `use_schema()`, `use_warehouse()`, and `use_role()` to class `Session` to switch database/schema/warehouse/role after a session is created.
- Added `DataFrameWriter.copy_into_table()` to unload a `DataFrame` to stage files.
- Added `DataFrame.unpivot()`.
- Added `Column.within_group()` for sorting the rows by columns with some aggregation functions.
- Added functions `listagg()`, `mode()`, `div0()`, `acos()`, `asin()`, `atan()`, `atan2()`, `cos()`, `cosh()`, `sin()`, `sinh()`, `tan()`, `tanh()`, `degrees()`, `radians()`, `round()`, `trunc()`, and `factorial()` to `snowflake.snowflake.functions`.
- Added an optional argument `ignore_nulls` in function `lead()` and `lag()`.
- The `condition` parameter of function `when()` and `iff()` now accepts SQL expressions.

### Improvements

- All function and method names have been renamed to use the snake case naming style, which is more Pythonic. For convenience, some camel case names are kept as aliases to the snake case APIs. It is recommended to use the snake case APIs.
  - Deprecated these methods on class `Session` and replaced them with their snake case equivalents: `getImports()`, `addImports()`, `removeImport()`, `clearImports()`, `getSessionStage()`, `getDefaultSchema()`, `getDefaultSchema()`, `getCurrentDatabase()`, `getFullyQualifiedCurrentSchema()`.
  - Deprecated these methods on class `DataFrame` and replaced them with their snake case equivalents: `groupingByGroupingSets()`, `naturalJoin()`, `withColumns()`, `joinTableFunction()`.
- Property `DataFrame.columns` is now consistent with `DataFrame.schema.names` and the Snowflake database `Identifier Requirements`.
- `Column.__bool__()` now raises a `TypeError`. This will ban the use of logical operators `and`, `or`, `not` on `Column` object, for instance `col("a") > 1 and col("b") > 2` will raise the `TypeError`. Use `(col("a") > 1) & (col("b") > 2)` instead.
- Changed `PutResult` and `GetResult` to subclass `NamedTuple`.
- Fixed a bug which raised an error when the local path or stage location has a space or other special characters.
- Changed `DataFrame.describe()` so that non-numeric and non-string columns are ignored instead of raising an exception.

### Dependency updates

- Updated ``snowflake-connector-python`` to 2.7.4.

## 0.3.0 (2022-01-09)

### New Features

- Added `Column.isin()`, with an alias `Column.in_()`.
- Added `Column.try_cast()`, which is a special version of `cast()`. It tries to cast a string expression to other types and returns `null` if the cast is not possible.
- Added `Column.startswith()` and `Column.substr()` to process string columns.
- `Column.cast()` now also accepts a `str` value to indicate the cast type in addition to a `DataType` instance.
- Added `DataFrame.describe()` to summarize stats of a `DataFrame`.
- Added `DataFrame.explain()` to print the query plan of a `DataFrame`.
- `DataFrame.filter()` and `DataFrame.select_expr()` now accepts a sql expression.
- Added a new `bool` parameter `create_temp_table` to methods `DataFrame.saveAsTable()` and `Session.write_pandas()` to optionally create a temp table.
- Added `DataFrame.minus()` and `DataFrame.subtract()` as aliases to `DataFrame.except_()`.
- Added `regexp_replace()`, `concat()`, `concat_ws()`, `to_char()`, `current_timestamp()`, `current_date()`, `current_time()`, `months_between()`, `cast()`, `try_cast()`, `greatest()`, `least()`, and `hash()` to module `snowflake.snowpark.functions`.

### Bug Fixes

- Fixed an issue where `Session.createDataFrame(pandas_df)` and `Session.write_pandas(pandas_df)` raise an exception when the `pandas DataFrame` has spaces in the column name.
- `DataFrame.copy_into_table()` sometimes prints an `error` level log entry while it actually works. It's fixed now.
- Fixed an API docs issue where some `DataFrame` APIs are missing from the docs.

### Dependency updates

- Update ``snowflake-connector-python`` to 2.7.2, which upgrades ``pyarrow`` dependency to 6.0.x. Refer to the [python connector 2.7.2 release notes](https://pypi.org/project/snowflake-connector-python/2.7.2/) for more details.

## 0.2.0 (2021-12-02)

### New Features

- Updated the `Session.createDataFrame()` method for creating a `DataFrame` from a pandas DataFrame.
- Added the `Session.write_pandas()` method for writing a `pandas DataFrame` to a table in Snowflake and getting a `Snowpark DataFrame` object back.
- Added new classes and methods for calling window functions.
- Added the new functions `cume_dist()`, to find the cumulative distribution of a value with regard to other values within a window partition,
  and `row_number()`, which returns a unique row number for each row within a window partition.
- Added functions for computing statistics for DataFrames in the `DataFrameStatFunctions` class.
- Added functions for handling missing values in a DataFrame in the `DataFrameNaFunctions` class.
- Added new methods `rollup()`, `cube()`, and `pivot()` to the `DataFrame` class.
- Added the `GroupingSets` class, which you can use with the DataFrame groupByGroupingSets method to perform a SQL GROUP BY GROUPING SETS.
- Added the new `FileOperation(session)`
  class that you can use to upload and download files to and from a stage.
- Added the `DataFrame.copy_into_table()`
  method for loading data from files in a stage into a table.
- In CASE expressions, the functions `when()` and `otherwise()`
  now accept Python types in addition to `Column` objects.
- When you register a UDF you can now optionally set the `replace` parameter to `True` to overwrite an existing UDF with the same name.

### Improvements

- UDFs are now compressed before they are uploaded to the server. This makes them about 10 times smaller, which can help
  when you are using large ML model files.
- When the size of a UDF is less than 8196 bytes, it will be uploaded as in-line code instead of uploaded to a stage.

### Bug Fixes

- Fixed an issue where the statement `df.select(when(col("a") == 1, 4).otherwise(col("a"))), [Row(4), Row(2), Row(3)]` raised an exception.
- Fixed an issue where `df.toPandas()` raised an exception when a DataFrame was created from large local data.

## 0.1.0 (2021-10-26)

Start of Private Preview<|MERGE_RESOLUTION|>--- conflicted
+++ resolved
@@ -16,6 +16,7 @@
   - to_timestamp_tz
   - greatest
   - least
+  - dateadd
 - Added support for ASOF JOIN type.
 - Added support for the following local testing APIs:
   - Session.get_current_account
@@ -47,15 +48,6 @@
 - Added support for an optional `date_part` argument in function `last_day`.
 - `SessionBuilder.app_name` will set the query_tag after the session is created.
 - Added support for the following local testing functions:
-<<<<<<< HEAD
-  - to_timestamp_ntz
-  - to_timestamp_ltz
-  - to_timestamp_tz
-  - as_timestamp_ntz
-  - as_timestamp_ltz
-  - as_timestamp_tz
-  - dateadd
-=======
   - current_timestamp
   - current_date
   - current_time
@@ -68,7 +60,6 @@
 ### Improvements
 
 - Added cleanup logic at interpreter shutdown to close all active sessions.
->>>>>>> d7727b62
 
 ### Bug Fixes
 
@@ -105,12 +96,8 @@
 - Added the following functions to `DataFrame.analytics`:
   - Added the `moving_agg` function in `DataFrame.analytics` to enable moving aggregations like sums and averages with multiple window sizes.
   - Added the `cummulative_agg` function in `DataFrame.analytics` to enable commulative aggregations like sums and averages on multiple columns.
-<<<<<<< HEAD
   - Added the `compute_lag` and `compute_lead` functions in `DataFrame.analytics` for enabling lead and lag calculations on multiple columns.
   - Added the `time_series_agg` function in `DataFrame.analytics` to enable time series aggregations like sums and averages with multiple time windows.
-=======
-  - Added the `compute_lag` and `compute_lead` function in `DataFrame.analytics` for enabling lead and lag calculations on multiple columns.
->>>>>>> 37223842 (Review Feedback)
 
 ### Bug Fixes
 

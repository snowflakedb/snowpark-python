--- conflicted
+++ resolved
@@ -8,17 +8,13 @@
 
 - `Session.create_dataframe` now accepts keyword arguments that are forwarded to the internal call to `Session.write_pandas` or `Session.write_arrow` when creating a DataFrame from a pandas DataFrame or a pyarrow Table.
 
-<<<<<<< HEAD
 ### Snowpark pandas API Updates
 
 #### New Features
 
 - Added support for creating permanent and immutable UDFs/UDTFs with `DataFrame/Series/GroupBy.apply`, `map`, and `transform` by passing the `snowflake_udf_params` keyword argument. See documentation for details.
 
-## 1.35.0 (YYYY-MM-DD)
-=======
 ## 1.35.0 (2025-07-24)
->>>>>>> 8c47bb7b
 
 ### Snowpark Python API Updates
 

--- conflicted
+++ resolved
@@ -8,6 +8,15 @@
 
 - Added support for `Session.client_telemetry`.
 - Added support for `Session.udf_profiler`.
+- Added support for the following functions in `functions.py`:
+  - String & binary functions:
+    - `strtok`
+    - `try_base64_decode_binary`
+    - `try_base64_decode_string`
+    - `try_hex_decode_binary`
+    - `try_hex_decode_string`
+    - `unicode`
+    - `uuid_string`
 
 #### Improvements
 
@@ -104,20 +113,9 @@
     - `st_geometryfromwkt`
     - `try_to_geography`
     - `try_to_geometry`
-<<<<<<< HEAD
-  - String & binary functions:
-    - `strtok`
-    - `try_base64_decode_binary`
-    - `try_base64_decode_string`
-    - `try_hex_decode_binary`
-    - `try_hex_decode_string`
-    - `unicode`
-    - `uuid_string`
-=======
-
-#### Improvements
-
->>>>>>> c5fdf7a5
+
+#### Improvements
+
 - Added a parameter to enable and disable automatic column name aliasing for `interval_day_time_from_parts` and `interval_year_month_from_parts` functions.
 
 #### Bug Fixes

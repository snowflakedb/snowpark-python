--- conflicted
+++ resolved
@@ -39,11 +39,8 @@
   df = copy(df)
   df.select(col("b").alias("c"))  # threw an error. Now it's fixed.
   ```
-<<<<<<< HEAD
-  - Fixed a bug that raised an exception when session parameter `ERROR_ON_NONDETERMINISTIC_UPDATE` is true.
-=======
 - Fixed a bug in `Session.create_dataframe` that the non-nullable field in schema is not respected for boolean type. Note that this fix is only effective when the user to have the privilege to create a temp table.
->>>>>>> 030d3a62
+- Fixed a bug that raised an exception when session parameter `ERROR_ON_NONDETERMINISTIC_UPDATE` is true.
 
 ### Behavior Changes (API Compatible)
 

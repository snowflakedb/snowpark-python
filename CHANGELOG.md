# Release History

## 1.15.0 (TBD)

### New Features

- Added support for the following local testing APIs:
  - snowflake.snowpark.Session:
    - file.put
    - file.put_stream
    - file.get
    - file.get_stream
<<<<<<< HEAD
    - add_packages
    - add_requirements
    - clear_packages
    - remove_package
=======
  - snowflake.snowpark.functions
    - udf
- Added the function `DataFrame.write.csv` to unload data from a ``DataFrame`` into one or more CSV files in a stage.
>>>>>>> 7be33a9b

## 1.14.0 (2024-03-20)

### New Features

- Added support for creating vectorized UDTFs with `process` method.
- Added support for dataframe functions:
  - to_timestamp_ltz
  - to_timestamp_ntz
  - to_timestamp_tz
  - locate
- Added support for ASOF JOIN type.
- Added support for the following local testing APIs:
  - snowflake.snowpark.functions:
    - to_double
    - to_timestamp
    - to_timestamp_ltz
    - to_timestamp_ntz
    - to_timestamp_tz
    - greatest
    - least
    - convert_timezone
    - dateadd
    - date_part
  - snowflake.snowpark.Session:
    - get_current_account
    - get_current_warehouse
    - get_current_role
    - use_schema
    - use_warehouse
    - use_database
    - use_role

### Bug Fixes

- Fixed a bug in `SnowflakePlanBuilder` that `save_as_table` does not filter column that name start with '$' and follow by number correctly.
- Fixed a bug that statement parameters may have no effect when resolving imports and packages.
- Fixed bugs in local testing:
  - LEFT ANTI and LEFT SEMI joins drop rows with null values.
  - DataFrameReader.csv incorrectly parses data when the optional parameter `field_optionally_enclosed_by` is specified.
  - Column.regexp only considers the first entry when `pattern` is a `Column`.
  - Table.update raises `KeyError` when updating null values in the rows.
  - VARIANT columns raise errors at `DataFrame.collect`.
  - `count_distinct` does not work correctly when counting.
  - Null values in integer columns raise `TypeError`.

### Improvements

- Added telemetry to local testing.
- Improved the error message of `DataFrameReader` to raise `FileNotFound` error when reading a path that does not exist or when there are no files under the path.

## 1.13.0 (2024-02-26)

### New Features

- Added support for an optional `date_part` argument in function `last_day`.
- `SessionBuilder.app_name` will set the query_tag after the session is created.
- Added support for the following local testing functions:
  - current_timestamp
  - current_date
  - current_time
  - strip_null_value
  - upper
  - lower
  - length
  - initcap

### Improvements

- Added cleanup logic at interpreter shutdown to close all active sessions.
- Closing sessions within stored procedures now is a no-op logging a warning instead of raising an error.

### Bug Fixes

- Fixed a bug in `DataFrame.to_local_iterator` where the iterator could yield wrong results if another query is executed before the iterator finishes due to wrong isolation level. For details, please see #945.
- Fixed a bug that truncated table names in error messages while running a plan with local testing enabled.
- Fixed a bug that `Session.range` returns empty result when the range is large.

## 1.12.1 (2024-02-08)

### Improvements

- Use `split_blocks=True` by default during `to_pandas` conversion, for optimal memory allocation. This parameter is passed to `pyarrow.Table.to_pandas`, which enables `PyArrow` to split the memory allocation into smaller, more manageable blocks instead of allocating a single contiguous block. This results in better memory management when dealing with larger datasets.

### Bug Fixes

- Fixed a bug in `DataFrame.to_pandas` that caused an error when evaluating on a Dataframe with an `IntergerType` column with null values.

## 1.12.0 (2024-01-30)

### New Features

- Exposed `statement_params` in `StoredProcedure.__call__`.
- Added two optional arguments to `Session.add_import`.
  - `chunk_size`: The number of bytes to hash per chunk of the uploaded files.
  - `whole_file_hash`: By default only the first chunk of the uploaded import is hashed to save time. When this is set to True each uploaded file is fully hashed instead.
- Added parameters `external_access_integrations` and `secrets` when creating a UDAF from Snowpark Python to allow integration with external access.
- Added a new method `Session.append_query_tag`. Allows an additional tag to be added to the current query tag by appending it as a comma separated value.
- Added a new method `Session.update_query_tag`. Allows updates to a JSON encoded dictionary query tag.
- `SessionBuilder.getOrCreate` will now attempt to replace the singleton it returns when token expiration has been detected.
- Added support for new functions in `snowflake.snowpark.functions`:
  - `array_except`
  - `create_map`
  - `sign`/`signum`
- Added the following functions to `DataFrame.analytics`:
  - Added the `moving_agg` function in `DataFrame.analytics` to enable moving aggregations like sums and averages with multiple window sizes.
  - Added the `cummulative_agg` function in `DataFrame.analytics` to enable commulative aggregations like sums and averages on multiple columns.
  - Added the `compute_lag` and `compute_lead` functions in `DataFrame.analytics` for enabling lead and lag calculations on multiple columns.
  - Added the `time_series_agg` function in `DataFrame.analytics` to enable time series aggregations like sums and averages with multiple time windows.

### Bug Fixes

- Fixed a bug in `DataFrame.na.fill` that caused Boolean values to erroneously override integer values.
- Fixed a bug in `Session.create_dataframe` where the Snowpark DataFrames created using pandas DataFrames were not inferring the type for timestamp columns correctly. The behavior is as follows:
  - Earlier timestamp columns without a timezone would be converted to nanosecond epochs and inferred as `LongType()`, but will now be correctly maintained as timestamp values and be inferred as `TimestampType(TimestampTimeZone.NTZ)`.
  - Earlier timestamp columns with a timezone would be inferred as `TimestampType(TimestampTimeZone.NTZ)` and loose timezone information but will now be correctly inferred as `TimestampType(TimestampTimeZone.LTZ)` and timezone information is retained correctly.
  - Set session parameter `PYTHON_SNOWPARK_USE_LOGICAL_TYPE_FOR_CREATE_DATAFRAME` to revert back to old behavior. It is recommended that you update your code to align with correct behavior because the parameter will be removed in the future.
- Fixed a bug that `DataFrame.to_pandas` gets decimal type when scale is not 0, and creates an object dtype in `pandas`. Instead, we cast the value to a float64 type.
- Fixed bugs that wrongly flattened the generated SQL when one of the following happens:
  - `DataFrame.filter()` is called after `DataFrame.sort().limit()`.
  - `DataFrame.sort()` or `filter()` is called on a DataFrame that already has a window function or sequence-dependent data generator column.
    For instance, `df.select("a", seq1().alias("b")).select("a", "b").sort("a")` won't flatten the sort clause anymore.
  - a window or sequence-dependent data generator column is used after `DataFrame.limit()`. For instance, `df.limit(10).select(row_number().over())` won't flatten the limit and select in the generated SQL.
- Fixed a bug where aliasing a DataFrame column raised an error when the DataFame was copied from another DataFrame with an aliased column. For instance,

  ```python
  df = df.select(col("a").alias("b"))
  df = copy(df)
  df.select(col("b").alias("c"))  # threw an error. Now it's fixed.
  ```

- Fixed a bug in `Session.create_dataframe` that the non-nullable field in a schema is not respected for boolean type. Note that this fix is only effective when the user has the privilege to create a temp table.
- Fixed a bug in SQL simplifier where non-select statements in `session.sql` dropped a SQL query when used with `limit()`.
- Fixed a bug that raised an exception when session parameter `ERROR_ON_NONDETERMINISTIC_UPDATE` is true.

### Behavior Changes (API Compatible)

- When parsing data types during a `to_pandas` operation, we rely on GS precision value to fix precision issues for large integer values. This may affect users where a column that was earlier returned as `int8` gets returned as `int64`. Users can fix this by explicitly specifying precision values for their return column.
- Aligned behavior for `Session.call` in case of table stored procedures where running `Session.call` would not trigger stored procedure unless a `collect()` operation was performed.
- `StoredProcedureRegistration` will now automatically add `snowflake-snowpark-python` as a package dependency. The added dependency will be on the client's local version of the library and an error is thrown if the server cannot support that version.

## 1.11.1 (2023-12-07)

### Bug Fixes

- Fixed a bug that numpy should not be imported at the top level of mock module.
- Added support for these new functions in `snowflake.snowpark.functions`:
  - `from_utc_timestamp`
  - `to_utc_timestamp`

## 1.11.0 (2023-12-05)

### New Features

- Add the `conn_error` attribute to `SnowflakeSQLException` that stores the whole underlying exception from `snowflake-connector-python`.
- Added support for `RelationalGroupedDataframe.pivot()` to access `pivot` in the following pattern `Dataframe.group_by(...).pivot(...)`.
- Added experimental feature: Local Testing Mode, which allows you to create and operate on Snowpark Python DataFrames locally without connecting to a Snowflake account. You can use the local testing framework to test your DataFrame operations locally, on your development machine or in a CI (continuous integration) pipeline, before deploying code changes to your account.

- Added support for `arrays_to_object` new functions in `snowflake.snowpark.functions`.
- Added support for the vector data type.

### Dependency Updates

- Bumped cloudpickle dependency to work with `cloudpickle==2.2.1`
- Updated ``snowflake-connector-python`` to `3.4.0`.

### Bug Fixes

- DataFrame column names quoting check now supports newline characters.
- Fix a bug where a DataFrame generated by `session.read.with_metadata` creates inconsistent table when doing `df.write.save_as_table`.

## 1.10.0 (2023-11-03)

### New Features

- Added support for managing case sensitivity in `DataFrame.to_local_iterator()`.
- Added support for specifying vectorized UDTF's input column names by using the optional parameter `input_names` in `UDTFRegistration.register/register_file` and `functions.pandas_udtf`. By default, `RelationalGroupedDataFrame.applyInPandas` will infer the column names from current dataframe schema.
- Add `sql_error_code` and `raw_message` attributes to `SnowflakeSQLException` when it is caused by a SQL exception.

### Bug Fixes

- Fixed a bug in `DataFrame.to_pandas()` where converting snowpark dataframes to pandas dataframes was losing precision on integers with more than 19 digits.
- Fixed a bug that `session.add_packages` can not handle requirement specifier that contains project name with underscore and version.
- Fixed a bug in `DataFrame.limit()` when `offset` is used and the parent `DataFrame` uses `limit`. Now the `offset` won't impact the parent DataFrame's `limit`.
- Fixed a bug in `DataFrame.write.save_as_table` where dataframes created from read api could not save data into snowflake because of invalid column name `$1`.

### Behavior change

- Changed the behavior of `date_format`:
  - The `format` argument changed from optional to required.
  - The returned result changed from a date object to a date-formatted string.
- When a window function, or a sequence-dependent data generator (`normal`, `zipf`, `uniform`, `seq1`, `seq2`, `seq4`, `seq8`) function is used, the sort and filter operation will no longer be flattened when generating the query.

## 1.9.0 (2023-10-13)

### New Features

- Added support for the Python 3.11 runtime environment.

### Dependency updates

- Added back the dependency of `typing-extensions`.

### Bug Fixes

- Fixed a bug where imports from permanent stage locations were ignored for temporary stored procedures, UDTFs, UDFs, and UDAFs.
- Revert back to using CTAS (create table as select) statement for `Dataframe.writer.save_as_table` which does not need insert permission for writing tables.

### New Features
- Support `PythonObjJSONEncoder` json-serializable objects for `ARRAY` and `OBJECT` literals.

## 1.8.0 (2023-09-14)

### New Features

- Added support for VOLATILE/IMMUTABLE keyword when registering UDFs.
- Added support for specifying clustering keys when saving dataframes using `DataFrame.save_as_table`.
- Accept `Iterable` objects input for `schema` when creating dataframes using `Session.create_dataframe`.
- Added the property `DataFrame.session` to return a `Session` object.
- Added the property `Session.session_id` to return an integer that represents session ID.
- Added the property `Session.connection` to return a `SnowflakeConnection` object .

- Added support for creating a Snowpark session from a configuration file or environment variables.

### Dependency updates

- Updated ``snowflake-connector-python`` to 3.2.0.

### Bug Fixes

- Fixed a bug where automatic package upload would raise `ValueError` even when compatible package version were added in `session.add_packages`.
- Fixed a bug where table stored procedures were not registered correctly when using `register_from_file`.
- Fixed a bug where dataframe joins failed with `invalid_identifier` error.
- Fixed a bug where `DataFrame.copy` disables SQL simplfier for the returned copy.
- Fixed a bug where `session.sql().select()` would fail if any parameters are specified to `session.sql()`

## 1.7.0 (2023-08-28)

### New Features

- Added parameters `external_access_integrations` and `secrets` when creating a UDF, UDTF or Stored Procedure from Snowpark Python to allow integration with external access.
- Added support for these new functions in `snowflake.snowpark.functions`:
  - `array_flatten`
  - `flatten`
- Added support for `apply_in_pandas` in `snowflake.snowpark.relational_grouped_dataframe`.
- Added support for replicating your local Python environment on Snowflake via `Session.replicate_local_environment`.

### Bug Fixes

- Fixed a bug where `session.create_dataframe` fails to properly set nullable columns where nullability was affected by order or data was given.
- Fixed a bug where `DataFrame.select` could not identify and alias columns in presence of table functions when output columns of table function overlapped with columns in dataframe.

### Behavior Changes

- When creating stored procedures, UDFs, UDTFs, UDAFs with parameter `is_permanent=False` will now create temporary objects even when `stage_name` is provided. The default value of `is_permanent` is `False` which is why if this value is not explicitly set to `True` for permanent objects, users will notice a change in behavior.
- `types.StructField` now enquotes column identifier by default.

## 1.6.1 (2023-08-02)

### New Features

- Added support for these new functions in `snowflake.snowpark.functions`:
  - `array_sort`
  - `sort_array`
  - `array_min`
  - `array_max`
  - `explode_outer`
- Added support for pure Python packages specified via `Session.add_requirements` or `Session.add_packages`. They are now usable in stored procedures and UDFs even if packages are not present on the Snowflake Anaconda channel.
  - Added Session parameter `custom_packages_upload_enabled` and `custom_packages_force_upload_enabled` to enable the support for pure Python packages feature mentioned above. Both parameters default to `False`.
- Added support for specifying package requirements by passing a Conda environment yaml file to `Session.add_requirements`.
- Added support for asynchronous execution of multi-query dataframes that contain binding variables.
- Added support for renaming multiple columns in `DataFrame.rename`.
- Added support for Geometry datatypes.
- Added support for `params` in `session.sql()` in stored procedures.
- Added support for user-defined aggregate functions (UDAFs). This feature is currently in private preview.
- Added support for vectorized UDTFs (user-defined table functions). This feature is currently in public preview.
- Added support for Snowflake Timestamp variants (i.e., `TIMESTAMP_NTZ`, `TIMESTAMP_LTZ`, `TIMESTAMP_TZ`)
  - Added `TimestampTimezone` as an argument in `TimestampType` constructor.
  - Added type hints `NTZ`, `LTZ`, `TZ` and `Timestamp` to annotate functions when registering UDFs.

### Improvements

- Removed redundant dependency `typing-extensions`.
- `DataFrame.cache_result` now creates temp table fully qualified names under current database and current schema.

### Bug Fixes

- Fixed a bug where type check happens on pandas before it is imported.
- Fixed a bug when creating a UDF from `numpy.ufunc`.
- Fixed a bug where `DataFrame.union` was not generating the correct `Selectable.schema_query` when SQL simplifier is enabled.

### Behavior Changes

- `DataFrameWriter.save_as_table` now respects the `nullable` field of the schema provided by the user or the inferred schema based on data from user input.

### Dependency updates

- Updated ``snowflake-connector-python`` to 3.0.4.

## 1.5.1 (2023-06-20)

### New Features

- Added support for the Python 3.10 runtime environment.

## 1.5.0 (2023-06-09)

### Behavior Changes

- Aggregation results, from functions such as `DataFrame.agg` and `DataFrame.describe`, no longer strip away non-printing characters from column names.

### New Features

- Added support for the Python 3.9 runtime environment.
- Added support for new functions in `snowflake.snowpark.functions`:
  - `array_generate_range`
  - `array_unique_agg`
  - `collect_set`
  - `sequence`
- Added support for registering and calling stored procedures with `TABLE` return type.
- Added support for parameter `length` in `StringType()` to specify the maximum number of characters that can be stored by the column.
- Added the alias `functions.element_at()` for `functions.get()`.
- Added the alias `Column.contains` for `functions.contains`.
- Added experimental feature `DataFrame.alias`.
- Added support for querying metadata columns from stage when creating `DataFrame` using `DataFrameReader`.
- Added support for `StructType.add` to append more fields to existing `StructType` objects.
- Added support for parameter `execute_as` in `StoredProcedureRegistration.register_from_file()` to specify stored procedure caller rights.

### Bug Fixes

- Fixed a bug where the `Dataframe.join_table_function` did not run all of the necessary queries to set up the join table function when SQL simplifier was enabled.
- Fixed type hint declaration for custom types - `ColumnOrName`, `ColumnOrLiteralStr`, `ColumnOrSqlExpr`, `LiteralType` and `ColumnOrLiteral` that were breaking `mypy` checks.
- Fixed a bug where `DataFrameWriter.save_as_table` and `DataFrame.copy_into_table` failed to parse fully qualified table names.

## 1.4.0 (2023-04-24)

### New Features

- Added support for `session.getOrCreate`.
- Added support for alias `Column.getField`.
- Added support for new functions in `snowflake.snowpark.functions`:
  - `date_add` and `date_sub` to make add and subtract operations easier.
  - `daydiff`
  - `explode`
  - `array_distinct`.
  - `regexp_extract`.
  - `struct`.
  - `format_number`.
  - `bround`.
  - `substring_index`
- Added parameter `skip_upload_on_content_match` when creating UDFs, UDTFs and stored procedures using `register_from_file` to skip uploading files to a stage if the same version of the files are already on the stage.
- Added support for `DataFrameWriter.save_as_table` method to take table names that contain dots.
- Flattened generated SQL when `DataFrame.filter()` or `DataFrame.order_by()` is followed by a projection statement (e.g. `DataFrame.select()`, `DataFrame.with_column()`).
- Added support for creating dynamic tables _(in private preview)_ using `Dataframe.create_or_replace_dynamic_table`.
- Added an optional argument `params` in `session.sql()` to support binding variables. Note that this is not supported in stored procedures yet.

### Bug Fixes

- Fixed a bug in `strtok_to_array` where an exception was thrown when a delimiter was passed in.
- Fixed a bug in `session.add_import` where the module had the same namespace as other dependencies.

## 1.3.0 (2023-03-28)

### New Features

- Added support for `delimiters` parameter in `functions.initcap()`.
- Added support for `functions.hash()` to accept a variable number of input expressions.
- Added API `Session.RuntimeConfig` for getting/setting/checking the mutability of any runtime configuration.
- Added support managing case sensitivity in `Row` results from `DataFrame.collect` using `case_sensitive` parameter.
- Added API `Session.conf` for getting, setting or checking the mutability of any runtime configuration.
- Added support for managing case sensitivity in `Row` results from `DataFrame.collect` using `case_sensitive` parameter.
- Added indexer support for `snowflake.snowpark.types.StructType`.
- Added a keyword argument `log_on_exception` to `Dataframe.collect` and `Dataframe.collect_no_wait` to optionally disable error logging for SQL exceptions.

### Bug Fixes

- Fixed a bug where a DataFrame set operation(`DataFrame.substract`, `DataFrame.union`, etc.) being called after another DataFrame set operation and `DataFrame.select` or `DataFrame.with_column` throws an exception.
- Fixed a bug where chained sort statements are overwritten by the SQL simplifier.

### Improvements

- Simplified JOIN queries to use constant subquery aliases (`SNOWPARK_LEFT`, `SNOWPARK_RIGHT`) by default. Users can disable this at runtime with `session.conf.set('use_constant_subquery_alias', False)` to use randomly generated alias names instead.
- Allowed specifying statement parameters in `session.call()`.
- Enabled the uploading of large pandas DataFrames in stored procedures by defaulting to a chunk size of 100,000 rows.

## 1.2.0 (2023-03-02)

### New Features

- Added support for displaying source code as comments in the generated scripts when registering stored procedures. This
  is enabled by default, turn off by specifying `source_code_display=False` at registration.
- Added a parameter `if_not_exists` when creating a UDF, UDTF or Stored Procedure from Snowpark Python to ignore creating the specified function or procedure if it already exists.
- Accept integers when calling `snowflake.snowpark.functions.get` to extract value from array.
- Added `functions.reverse` in functions to open access to Snowflake built-in function
  [reverse](https://docs.snowflake.com/en/sql-reference/functions/reverse).
- Added parameter `require_scoped_url` in snowflake.snowflake.files.SnowflakeFile.open() `(in Private Preview)` to replace `is_owner_file` is marked for deprecation.

### Bug Fixes

- Fixed a bug that overwrote `paramstyle` to `qmark` when creating a Snowpark session.
- Fixed a bug where `df.join(..., how="cross")` fails with `SnowparkJoinException: (1112): Unsupported using join type 'Cross'`.
- Fixed a bug where querying a `DataFrame` column created from chained function calls used a wrong column name.

## 1.1.0 (2023-01-26)

### New Features:

- Added `asc`, `asc_nulls_first`, `asc_nulls_last`, `desc`, `desc_nulls_first`, `desc_nulls_last`, `date_part` and `unix_timestamp` in functions.
- Added the property `DataFrame.dtypes` to return a list of column name and data type pairs.
- Added the following aliases:
  - `functions.expr()` for `functions.sql_expr()`.
  - `functions.date_format()` for `functions.to_date()`.
  - `functions.monotonically_increasing_id()` for `functions.seq8()`
  - `functions.from_unixtime()` for `functions.to_timestamp()`

### Bug Fixes:

- Fixed a bug in SQL simplifier that didn’t handle Column alias and join well in some cases. See https://github.com/snowflakedb/snowpark-python/issues/658 for details.
- Fixed a bug in SQL simplifier that generated wrong column names for function calls, NaN and INF.

### Improvements

- The session parameter `PYTHON_SNOWPARK_USE_SQL_SIMPLIFIER` is `True` after Snowflake 7.3 was released. In snowpark-python, `session.sql_simplifier_enabled` reads the value of `PYTHON_SNOWPARK_USE_SQL_SIMPLIFIER` by default, meaning that the SQL simplfier is enabled by default after the Snowflake 7.3 release. To turn this off, set `PYTHON_SNOWPARK_USE_SQL_SIMPLIFIER` in Snowflake to `False` or run `session.sql_simplifier_enabled = False` from Snowpark. It is recommended to use the SQL simplifier because it helps to generate more concise SQL.

## 1.0.0 (2022-11-01)

### New Features

- Added `Session.generator()` to create a new `DataFrame` using the Generator table function.
- Added a parameter `secure` to the functions that create a secure UDF or UDTF.

## 0.12.0 (2022-10-14)

### New Features

- Added new APIs for async job:
  - `Session.create_async_job()` to create an `AsyncJob` instance from a query id.
  - `AsyncJob.result()` now accepts argument `result_type` to return the results in different formats.
  - `AsyncJob.to_df()` returns a `DataFrame` built from the result of this asynchronous job.
  - `AsyncJob.query()` returns the SQL text of the executed query.
- `DataFrame.agg()` and `RelationalGroupedDataFrame.agg()` now accept variable-length arguments.
- Added parameters `lsuffix` and `rsuffix` to `DataFram.join()` and `DataFrame.cross_join()` to conveniently rename overlapping columns.
- Added `Table.drop_table()` so you can drop the temp table after `DataFrame.cache_result()`. `Table` is also a context manager so you can use the `with` statement to drop the cache temp table after use.
- Added `Session.use_secondary_roles()`.
- Added functions `first_value()` and `last_value()`. (contributed by @chasleslr)
- Added `on` as an alias for `using_columns` and `how` as an alias for `join_type` in `DataFrame.join()`.

### Bug Fixes

- Fixed a bug in `Session.create_dataframe()` that raised an error when `schema` names had special characters.
- Fixed a bug in which options set in `Session.read.option()` were not passed to `DataFrame.copy_into_table()` as default values.
- Fixed a bug in which `DataFrame.copy_into_table()` raises an error when a copy option has single quotes in the value.

## 0.11.0 (2022-09-28)

### Behavior Changes

- `Session.add_packages()` now raises `ValueError` when the version of a package cannot be found in Snowflake Anaconda channel. Previously, `Session.add_packages()` succeeded, and a `SnowparkSQLException` exception was raised later in the UDF/SP registration step.

### New Features:

- Added method `FileOperation.get_stream()` to support downloading stage files as stream.
- Added support in `functions.ntiles()` to accept int argument.
- Added the following aliases:
  - `functions.call_function()` for `functions.call_builtin()`.
  - `functions.function()` for `functions.builtin()`.
  - `DataFrame.order_by()` for `DataFrame.sort()`
  - `DataFrame.orderBy()` for `DataFrame.sort()`
- Improved `DataFrame.cache_result()` to return a more accurate `Table` class instead of a `DataFrame` class.
- Added support to allow `session` as the first argument when calling `StoredProcedure`.

### Improvements

- Improved nested query generation by flattening queries when applicable.
  - This improvement could be enabled by setting `Session.sql_simplifier_enabled = True`.
  - `DataFrame.select()`, `DataFrame.with_column()`, `DataFrame.drop()` and other select-related APIs have more flattened SQLs.
  - `DataFrame.union()`, `DataFrame.union_all()`, `DataFrame.except_()`, `DataFrame.intersect()`, `DataFrame.union_by_name()` have flattened SQLs generated when multiple set operators are chained.
- Improved type annotations for async job APIs.

### Bug Fixes

- Fixed a bug in which `Table.update()`, `Table.delete()`, `Table.merge()` try to reference a temp table that does not exist.

## 0.10.0 (2022-09-16)

### New Features:

- Added experimental APIs for evaluating Snowpark dataframes with asynchronous queries:
  - Added keyword argument `block` to the following action APIs on Snowpark dataframes (which execute queries) to allow asynchronous evaluations:
    - `DataFrame.collect()`, `DataFrame.to_local_iterator()`, `DataFrame.to_pandas()`, `DataFrame.to_pandas_batches()`, `DataFrame.count()`, `DataFrame.first()`.
    - `DataFrameWriter.save_as_table()`, `DataFrameWriter.copy_into_location()`.
    - `Table.delete()`, `Table.update()`, `Table.merge()`.
  - Added method `DataFrame.collect_nowait()` to allow asynchronous evaluations.
  - Added class `AsyncJob` to retrieve results from asynchronously executed queries and check their status.
- Added support for `table_type` in `Session.write_pandas()`. You can now choose from these `table_type` options: `"temporary"`, `"temp"`, and `"transient"`.
- Added support for using Python structured data (`list`, `tuple` and `dict`) as literal values in Snowpark.
- Added keyword argument `execute_as` to `functions.sproc()` and `session.sproc.register()` to allow registering a stored procedure as a caller or owner.
- Added support for specifying a pre-configured file format when reading files from a stage in Snowflake.

### Improvements:

- Added support for displaying details of a Snowpark session.

### Bug Fixes:

- Fixed a bug in which `DataFrame.copy_into_table()` and `DataFrameWriter.save_as_table()` mistakenly created a new table if the table name is fully qualified, and the table already exists.

### Deprecations:

- Deprecated keyword argument `create_temp_table` in `Session.write_pandas()`.
- Deprecated invoking UDFs using arguments wrapped in a Python list or tuple. You can use variable-length arguments without a list or tuple.

### Dependency updates

- Updated ``snowflake-connector-python`` to 2.7.12.

## 0.9.0 (2022-08-30)

### New Features:

- Added support for displaying source code as comments in the generated scripts when registering UDFs.
  This feature is turned on by default. To turn it off, pass the new keyword argument `source_code_display` as `False` when calling `register()` or `@udf()`.
- Added support for calling table functions from `DataFrame.select()`, `DataFrame.with_column()` and `DataFrame.with_columns()` which now take parameters of type `table_function.TableFunctionCall` for columns.
- Added keyword argument `overwrite` to `session.write_pandas()` to allow overwriting contents of a Snowflake table with that of a pandas DataFrame.
- Added keyword argument `column_order` to `df.write.save_as_table()` to specify the matching rules when inserting data into table in append mode.
- Added method `FileOperation.put_stream()` to upload local files to a stage via file stream.
- Added methods `TableFunctionCall.alias()` and `TableFunctionCall.as_()` to allow aliasing the names of columns that come from the output of table function joins.
- Added function `get_active_session()` in module `snowflake.snowpark.context` to get the current active Snowpark session.

### Bug Fixes:

- Fixed a bug in which batch insert should not raise an error when `statement_params` is not passed to the function.
- Fixed a bug in which column names should be quoted when `session.create_dataframe()` is called with dicts and a given schema.
- Fixed a bug in which creation of table should be skipped if the table already exists and is in append mode when calling `df.write.save_as_table()`.
- Fixed a bug in which third-party packages with underscores cannot be added when registering UDFs.

### Improvements:

- Improved function `function.uniform()` to infer the types of inputs `max_` and `min_` and cast the limits to `IntegerType` or `FloatType` correspondingly.

## 0.8.0 (2022-07-22)

### New Features:

- Added keyword only argument `statement_params` to the following methods to allow for specifying statement level parameters:
  - `collect`, `to_local_iterator`, `to_pandas`, `to_pandas_batches`,
    `count`, `copy_into_table`, `show`, `create_or_replace_view`, `create_or_replace_temp_view`, `first`, `cache_result`
    and `random_split` on class `snowflake.snowpark.Dateframe`.
  - `update`, `delete` and `merge` on class `snowflake.snowpark.Table`.
  - `save_as_table` and `copy_into_location` on class `snowflake.snowpark.DataFrameWriter`.
  - `approx_quantile`, `statement_params`, `cov` and `crosstab` on class `snowflake.snowpark.DataFrameStatFunctions`.
  - `register` and `register_from_file` on class `snowflake.snowpark.udf.UDFRegistration`.
  - `register` and `register_from_file` on class `snowflake.snowpark.udtf.UDTFRegistration`.
  - `register` and `register_from_file` on class `snowflake.snowpark.stored_procedure.StoredProcedureRegistration`.
  - `udf`, `udtf` and `sproc` in `snowflake.snowpark.functions`.
- Added support for `Column` as an input argument to `session.call()`.
- Added support for `table_type` in `df.write.save_as_table()`. You can now choose from these `table_type` options: `"temporary"`, `"temp"`, and `"transient"`.

### Improvements:

- Added validation of object name in `session.use_*` methods.
- Updated the query tag in SQL to escape it when it has special characters.
- Added a check to see if Anaconda terms are acknowledged when adding missing packages.

### Bug Fixes:

- Fixed the limited length of the string column in `session.create_dataframe()`.
- Fixed a bug in which `session.create_dataframe()` mistakenly converted 0 and `False` to `None` when the input data was only a list.
- Fixed a bug in which calling `session.create_dataframe()` using a large local dataset sometimes created a temp table twice.
- Aligned the definition of `function.trim()` with the SQL function definition.
- Fixed an issue where snowpark-python would hang when using the Python system-defined (built-in function) `sum` vs. the Snowpark `function.sum()`.

### Deprecations:

- Deprecated keyword argument `create_temp_table` in `df.write.save_as_table()`.

## 0.7.0 (2022-05-25)

### New Features:

- Added support for user-defined table functions (UDTFs).
  - Use function `snowflake.snowpark.functions.udtf()` to register a UDTF, or use it as a decorator to register the UDTF.
    - You can also use `Session.udtf.register()` to register a UDTF.
  - Use `Session.udtf.register_from_file()` to register a UDTF from a Python file.
- Updated APIs to query a table function, including both Snowflake built-in table functions and UDTFs.
  - Use function `snowflake.snowpark.functions.table_function()` to create a callable representing a table function and use it to call the table function in a query.
  - Alternatively, use function `snowflake.snowpark.functions.call_table_function()` to call a table function.
  - Added support for `over` clause that specifies `partition by` and `order by` when lateral joining a table function.
  - Updated `Session.table_function()` and `DataFrame.join_table_function()` to accept `TableFunctionCall` instances.

### Breaking Changes:

- When creating a function with `functions.udf()` and `functions.sproc()`, you can now specify an empty list for the `imports` or `packages` argument to indicate that no import or package is used for this UDF or stored procedure. Previously, specifying an empty list meant that the function would use session-level imports or packages.
- Improved the `__repr__` implementation of data types in `types.py`. The unused `type_name` property has been removed.
- Added a Snowpark-specific exception class for SQL errors. This replaces the previous `ProgrammingError` from the Python connector.

### Improvements:

- Added a lock to a UDF or UDTF when it is called for the first time per thread.
- Improved the error message for pickling errors that occurred during UDF creation.
- Included the query ID when logging the failed query.

### Bug Fixes:

- Fixed a bug in which non-integral data (such as timestamps) was occasionally converted to integer when calling `DataFrame.to_pandas()`.
- Fixed a bug in which `DataFrameReader.parquet()` failed to read a parquet file when its column contained spaces.
- Fixed a bug in which `DataFrame.copy_into_table()` failed when the dataframe is created by reading a file with inferred schemas.

### Deprecations

`Session.flatten()` and `DataFrame.flatten()`.

### Dependency Updates:

- Restricted the version of `cloudpickle` <= `2.0.0`.

## 0.6.0 (2022-04-27)

### New Features:

- Added support for vectorized UDFs with the input as a pandas DataFrame or pandas Series and the output as a pandas Series. This improves the performance of UDFs in Snowpark.
- Added support for inferring the schema of a DataFrame by default when it is created by reading a Parquet, Avro, or ORC file in the stage.
- Added functions `current_session()`, `current_statement()`, `current_user()`, `current_version()`, `current_warehouse()`, `date_from_parts()`, `date_trunc()`, `dayname()`, `dayofmonth()`, `dayofweek()`, `dayofyear()`, `grouping()`, `grouping_id()`, `hour()`, `last_day()`, `minute()`, `next_day()`, `previous_day()`, `second()`, `month()`, `monthname()`, `quarter()`, `year()`, `current_database()`, `current_role()`, `current_schema()`, `current_schemas()`, `current_region()`, `current_avaliable_roles()`, `add_months()`, `any_value()`, `bitnot()`, `bitshiftleft()`, `bitshiftright()`, `convert_timezone()`, `uniform()`, `strtok_to_array()`, `sysdate()`, `time_from_parts()`,  `timestamp_from_parts()`, `timestamp_ltz_from_parts()`, `timestamp_ntz_from_parts()`, `timestamp_tz_from_parts()`, `weekofyear()`, `percentile_cont()` to `snowflake.snowflake.functions`.

### Breaking Changes:

- Expired deprecations:
  - Removed the following APIs that were deprecated in 0.4.0: `DataFrame.groupByGroupingSets()`, `DataFrame.naturalJoin()`, `DataFrame.joinTableFunction`, `DataFrame.withColumns()`, `Session.getImports()`, `Session.addImport()`, `Session.removeImport()`, `Session.clearImports()`, `Session.getSessionStage()`, `Session.getDefaultDatabase()`, `Session.getDefaultSchema()`, `Session.getCurrentDatabase()`, `Session.getCurrentSchema()`, `Session.getFullyQualifiedCurrentSchema()`.

### Improvements:

- Added support for creating an empty `DataFrame` with a specific schema using the `Session.create_dataframe()` method.
- Changed the logging level from `INFO` to `DEBUG` for several logs (e.g., the executed query) when evaluating a dataframe.
- Improved the error message when failing to create a UDF due to pickle errors.

### Bug Fixes:

- Removed pandas hard dependencies in the `Session.create_dataframe()` method.

### Dependency Updates:

- Added `typing-extension` as a new dependency with the version >= `4.1.0`.

## 0.5.0 (2022-03-22)

### New Features

- Added stored procedures API.
  - Added `Session.sproc` property and `sproc()` to `snowflake.snowpark.functions`, so you can register stored procedures.
  - Added `Session.call` to call stored procedures by name.
- Added `UDFRegistration.register_from_file()` to allow registering UDFs from Python source files or zip files directly.
- Added `UDFRegistration.describe()` to describe a UDF.
- Added `DataFrame.random_split()` to provide a way to randomly split a dataframe.
- Added functions `md5()`, `sha1()`, `sha2()`, `ascii()`, `initcap()`, `length()`, `lower()`, `lpad()`, `ltrim()`, `rpad()`, `rtrim()`, `repeat()`, `soundex()`, `regexp_count()`, `replace()`, `charindex()`, `collate()`, `collation()`, `insert()`, `left()`, `right()`, `endswith()` to `snowflake.snowpark.functions`.
- Allowed `call_udf()` to accept literal values.
- Provided a `distinct` keyword in `array_agg()`.

### Bug Fixes:

- Fixed an issue that caused `DataFrame.to_pandas()` to have a string column if `Column.cast(IntegerType())` was used.
- Fixed a bug in `DataFrame.describe()` when there is more than one string column.

## 0.4.0 (2022-02-15)

### New Features

- You can now specify which Anaconda packages to use when defining UDFs.
  - Added `add_packages()`, `get_packages()`, `clear_packages()`, and `remove_package()`, to class `Session`.
  - Added `add_requirements()` to `Session` so you can use a requirements file to specify which packages this session will use.
  - Added parameter `packages` to function `snowflake.snowpark.functions.udf()` and method `UserDefinedFunction.register()` to indicate UDF-level Anaconda package dependencies when creating a UDF.
  - Added parameter `imports` to `snowflake.snowpark.functions.udf()` and `UserDefinedFunction.register()` to specify UDF-level code imports.
- Added a parameter `session` to function `udf()` and `UserDefinedFunction.register()` so you can specify which session to use to create a UDF if you have multiple sessions.
- Added types `Geography` and `Variant` to `snowflake.snowpark.types` to be used as type hints for Geography and Variant data when defining a UDF.
- Added support for Geography geoJSON data.
- Added `Table`, a subclass of `DataFrame` for table operations:
  - Methods `update` and `delete` update and delete rows of a table in Snowflake.
  - Method `merge` merges data from a `DataFrame` to a `Table`.
  - Override method `DataFrame.sample()` with an additional parameter `seed`, which works on tables but not on view and sub-queries.
- Added `DataFrame.to_local_iterator()` and `DataFrame.to_pandas_batches()` to allow getting results from an iterator when the result set returned from the Snowflake database is too large.
- Added `DataFrame.cache_result()` for caching the operations performed on a `DataFrame` in a temporary table.
  Subsequent operations on the original `DataFrame` have no effect on the cached result `DataFrame`.
- Added property `DataFrame.queries` to get SQL queries that will be executed to evaluate the `DataFrame`.
- Added `Session.query_history()` as a context manager to track SQL queries executed on a session, including all SQL queries to evaluate `DataFrame`s created from a session. Both query ID and query text are recorded.
- You can now create a `Session` instance from an existing established `snowflake.connector.SnowflakeConnection`. Use parameter `connection` in `Session.builder.configs()`.
- Added `use_database()`, `use_schema()`, `use_warehouse()`, and `use_role()` to class `Session` to switch database/schema/warehouse/role after a session is created.
- Added `DataFrameWriter.copy_into_table()` to unload a `DataFrame` to stage files.
- Added `DataFrame.unpivot()`.
- Added `Column.within_group()` for sorting the rows by columns with some aggregation functions.
- Added functions `listagg()`, `mode()`, `div0()`, `acos()`, `asin()`, `atan()`, `atan2()`, `cos()`, `cosh()`, `sin()`, `sinh()`, `tan()`, `tanh()`, `degrees()`, `radians()`, `round()`, `trunc()`, and `factorial()` to `snowflake.snowflake.functions`.
- Added an optional argument `ignore_nulls` in function `lead()` and `lag()`.
- The `condition` parameter of function `when()` and `iff()` now accepts SQL expressions.

### Improvements

- All function and method names have been renamed to use the snake case naming style, which is more Pythonic. For convenience, some camel case names are kept as aliases to the snake case APIs. It is recommended to use the snake case APIs.
  - Deprecated these methods on class `Session` and replaced them with their snake case equivalents: `getImports()`, `addImports()`, `removeImport()`, `clearImports()`, `getSessionStage()`, `getDefaultSchema()`, `getDefaultSchema()`, `getCurrentDatabase()`, `getFullyQualifiedCurrentSchema()`.
  - Deprecated these methods on class `DataFrame` and replaced them with their snake case equivalents: `groupingByGroupingSets()`, `naturalJoin()`, `withColumns()`, `joinTableFunction()`.
- Property `DataFrame.columns` is now consistent with `DataFrame.schema.names` and the Snowflake database `Identifier Requirements`.
- `Column.__bool__()` now raises a `TypeError`. This will ban the use of logical operators `and`, `or`, `not` on `Column` object, for instance `col("a") > 1 and col("b") > 2` will raise the `TypeError`. Use `(col("a") > 1) & (col("b") > 2)` instead.
- Changed `PutResult` and `GetResult` to subclass `NamedTuple`.
- Fixed a bug which raised an error when the local path or stage location has a space or other special characters.
- Changed `DataFrame.describe()` so that non-numeric and non-string columns are ignored instead of raising an exception.

### Dependency updates

- Updated ``snowflake-connector-python`` to 2.7.4.

## 0.3.0 (2022-01-09)

### New Features

- Added `Column.isin()`, with an alias `Column.in_()`.
- Added `Column.try_cast()`, which is a special version of `cast()`. It tries to cast a string expression to other types and returns `null` if the cast is not possible.
- Added `Column.startswith()` and `Column.substr()` to process string columns.
- `Column.cast()` now also accepts a `str` value to indicate the cast type in addition to a `DataType` instance.
- Added `DataFrame.describe()` to summarize stats of a `DataFrame`.
- Added `DataFrame.explain()` to print the query plan of a `DataFrame`.
- `DataFrame.filter()` and `DataFrame.select_expr()` now accepts a sql expression.
- Added a new `bool` parameter `create_temp_table` to methods `DataFrame.saveAsTable()` and `Session.write_pandas()` to optionally create a temp table.
- Added `DataFrame.minus()` and `DataFrame.subtract()` as aliases to `DataFrame.except_()`.
- Added `regexp_replace()`, `concat()`, `concat_ws()`, `to_char()`, `current_timestamp()`, `current_date()`, `current_time()`, `months_between()`, `cast()`, `try_cast()`, `greatest()`, `least()`, and `hash()` to module `snowflake.snowpark.functions`.

### Bug Fixes

- Fixed an issue where `Session.createDataFrame(pandas_df)` and `Session.write_pandas(pandas_df)` raise an exception when the `pandas DataFrame` has spaces in the column name.
- `DataFrame.copy_into_table()` sometimes prints an `error` level log entry while it actually works. It's fixed now.
- Fixed an API docs issue where some `DataFrame` APIs are missing from the docs.

### Dependency updates

- Update ``snowflake-connector-python`` to 2.7.2, which upgrades ``pyarrow`` dependency to 6.0.x. Refer to the [python connector 2.7.2 release notes](https://pypi.org/project/snowflake-connector-python/2.7.2/) for more details.

## 0.2.0 (2021-12-02)

### New Features

- Updated the `Session.createDataFrame()` method for creating a `DataFrame` from a pandas DataFrame.
- Added the `Session.write_pandas()` method for writing a `pandas DataFrame` to a table in Snowflake and getting a `Snowpark DataFrame` object back.
- Added new classes and methods for calling window functions.
- Added the new functions `cume_dist()`, to find the cumulative distribution of a value with regard to other values within a window partition,
  and `row_number()`, which returns a unique row number for each row within a window partition.
- Added functions for computing statistics for DataFrames in the `DataFrameStatFunctions` class.
- Added functions for handling missing values in a DataFrame in the `DataFrameNaFunctions` class.
- Added new methods `rollup()`, `cube()`, and `pivot()` to the `DataFrame` class.
- Added the `GroupingSets` class, which you can use with the DataFrame groupByGroupingSets method to perform a SQL GROUP BY GROUPING SETS.
- Added the new `FileOperation(session)`
  class that you can use to upload and download files to and from a stage.
- Added the `DataFrame.copy_into_table()`
  method for loading data from files in a stage into a table.
- In CASE expressions, the functions `when()` and `otherwise()`
  now accept Python types in addition to `Column` objects.
- When you register a UDF you can now optionally set the `replace` parameter to `True` to overwrite an existing UDF with the same name.

### Improvements

- UDFs are now compressed before they are uploaded to the server. This makes them about 10 times smaller, which can help
  when you are using large ML model files.
- When the size of a UDF is less than 8196 bytes, it will be uploaded as in-line code instead of uploaded to a stage.

### Bug Fixes

- Fixed an issue where the statement `df.select(when(col("a") == 1, 4).otherwise(col("a"))), [Row(4), Row(2), Row(3)]` raised an exception.
- Fixed an issue where `df.toPandas()` raised an exception when a DataFrame was created from large local data.

## 0.1.0 (2021-10-26)

Start of Private Preview<|MERGE_RESOLUTION|>--- conflicted
+++ resolved
@@ -10,16 +10,13 @@
     - file.put_stream
     - file.get
     - file.get_stream
-<<<<<<< HEAD
     - add_packages
     - add_requirements
     - clear_packages
     - remove_package
-=======
   - snowflake.snowpark.functions
     - udf
 - Added the function `DataFrame.write.csv` to unload data from a ``DataFrame`` into one or more CSV files in a stage.
->>>>>>> 7be33a9b
 
 ## 1.14.0 (2024-03-20)
 

# Release History

## 1.14.0 (TBD)

### New Features

- Added support for creating vectorized UDTFs with `process` method.
- Added support for dataframe functions:
  - to_timestamp_ltz
  - to_timestamp_ntz
  - to_timestamp_tz
- Added support for the following local testing functions:
  - to_timestamp
  - to_timestamp_ltz
  - to_timestamp_ntz
  - to_timestamp_tz
  - greatest
  - least
  - dateadd
- Added support for ASOF JOIN type.
- Added support for the following local testing APIs:
  - Session.get_current_account
  - Session.get_current_warehouse
  - Session.get_current_role
  - Session.use_schema
  - Session.use_warehouse
  - Session.use_database
  - Session.use_role

### Bug Fixes

- Fixed a bug in Local Testing's implementation of LEFT ANTI and LEFT SEMI joins where rows with null values are dropped.
<<<<<<< HEAD
- Fixed a bug in Local Testing's implementation of `count_distinct`.
=======
- Fixed a bug in Local Testing's implementation where VARIANT columns raise errors at `DataFrame.collect`.
>>>>>>> 2e1f67ab

### Deprecations:

- Deprecated `Session.get_fully_qualified_current_schema`. Consider using `Session.get_fully_qualified_name_if_possible` instead.

### Bug Fixes

- Fixed a bug in `SnowflakePlanBuilder` that `save_as_table` does not filter column that name start with '$' and follow by number correctly.
- Fixed a bug in local testing implementation of DataFrameReader.csv when the optional parameter `field_optionally_enclosed_by` is specified.
- Fixed a bug in Local Testing implementation of Table.update in which null value in the rows to be updated causes `KeyError`.
- Fixed a bug in local testing implementation of Column.regexp where only the first entry is considered when `pattern` is a `Column`.

## 1.13.0 (2024-02-26)

### New Features

- Added support for an optional `date_part` argument in function `last_day`.
- `SessionBuilder.app_name` will set the query_tag after the session is created.
- Added support for the following local testing functions:
  - current_timestamp
  - current_date
  - current_time
  - strip_null_value
  - upper
  - lower
  - length
  - initcap

### Improvements

- Added cleanup logic at interpreter shutdown to close all active sessions.

### Bug Fixes

- Fixed a bug in `DataFrame.to_local_iterator` where the iterator could yield wrong results if another query is executed before the iterator finishes due to wrong isolation level. For details, please see #945.
- Fixed a bug that truncated table names in error messages while running a plan with local testing enabled.
- Fixed a bug that `Session.range` returns empty result when the range is large.

## 1.12.1 (2024-02-08)

### Improvements

- Use `split_blocks=True` by default during `to_pandas` conversion, for optimal memory allocation. This parameter is passed to `pyarrow.Table.to_pandas`, which enables `PyArrow` to split the memory allocation into smaller, more manageable blocks instead of allocating a single contiguous block. This results in better memory management when dealing with larger datasets.

### Bug Fixes

- Fixed a bug in `DataFrame.to_pandas` that caused an error when evaluating on a Dataframe with an `IntergerType` column with null values.

## 1.12.0 (2024-01-30)

### New Features

- Exposed `statement_params` in `StoredProcedure.__call__`.
- Added two optional arguments to `Session.add_import`.
  - `chunk_size`: The number of bytes to hash per chunk of the uploaded files.
  - `whole_file_hash`: By default only the first chunk of the uploaded import is hashed to save time. When this is set to True each uploaded file is fully hashed instead.
- Added parameters `external_access_integrations` and `secrets` when creating a UDAF from Snowpark Python to allow integration with external access.
- Added a new method `Session.append_query_tag`. Allows an additional tag to be added to the current query tag by appending it as a comma separated value.
- Added a new method `Session.update_query_tag`. Allows updates to a JSON encoded dictionary query tag.
- `SessionBuilder.getOrCreate` will now attempt to replace the singleton it returns when token expiration has been detected.
- Added support for new functions in `snowflake.snowpark.functions`:
  - `array_except`
  - `create_map`
  - `sign`/`signum`
- Added the following functions to `DataFrame.analytics`:
  - Added the `moving_agg` function in `DataFrame.analytics` to enable moving aggregations like sums and averages with multiple window sizes.
  - Added the `cummulative_agg` function in `DataFrame.analytics` to enable commulative aggregations like sums and averages on multiple columns.
  - Added the `compute_lag` and `compute_lead` functions in `DataFrame.analytics` for enabling lead and lag calculations on multiple columns.
  - Added the `time_series_agg` function in `DataFrame.analytics` to enable time series aggregations like sums and averages with multiple time windows.

### Bug Fixes

- Fixed a bug in `DataFrame.na.fill` that caused Boolean values to erroneously override integer values.
- Fixed a bug in `Session.create_dataframe` where the Snowpark DataFrames created using pandas DataFrames were not inferring the type for timestamp columns correctly. The behavior is as follows:
  - Earlier timestamp columns without a timezone would be converted to nanosecond epochs and inferred as `LongType()`, but will now be correctly maintained as timestamp values and be inferred as `TimestampType(TimestampTimeZone.NTZ)`.
  - Earlier timestamp columns with a timezone would be inferred as `TimestampType(TimestampTimeZone.NTZ)` and loose timezone information but will now be correctly inferred as `TimestampType(TimestampTimeZone.LTZ)` and timezone information is retained correctly.
  - Set session parameter `PYTHON_SNOWPARK_USE_LOGICAL_TYPE_FOR_CREATE_DATAFRAME` to revert back to old behavior. It is recommended that you update your code to align with correct behavior because the parameter will be removed in the future.
- Fixed a bug that `DataFrame.to_pandas` gets decimal type when scale is not 0, and creates an object dtype in `pandas`. Instead, we cast the value to a float64 type.
- Fixed bugs that wrongly flattened the generated SQL when one of the following happens:
  - `DataFrame.filter()` is called after `DataFrame.sort().limit()`.
  - `DataFrame.sort()` or `filter()` is called on a DataFrame that already has a window function or sequence-dependent data generator column.
    For instance, `df.select("a", seq1().alias("b")).select("a", "b").sort("a")` won't flatten the sort clause anymore.
  - a window or sequence-dependent data generator column is used after `DataFrame.limit()`. For instance, `df.limit(10).select(row_number().over())` won't flatten the limit and select in the generated SQL.
- Fixed a bug where aliasing a DataFrame column raised an error when the DataFame was copied from another DataFrame with an aliased column. For instance,

  ```python
  df = df.select(col("a").alias("b"))
  df = copy(df)
  df.select(col("b").alias("c"))  # threw an error. Now it's fixed.
  ```

- Fixed a bug in `Session.create_dataframe` that the non-nullable field in a schema is not respected for boolean type. Note that this fix is only effective when the user has the privilege to create a temp table.
- Fixed a bug in SQL simplifier where non-select statements in `session.sql` dropped a SQL query when used with `limit()`.
- Fixed a bug that raised an exception when session parameter `ERROR_ON_NONDETERMINISTIC_UPDATE` is true.

### Behavior Changes (API Compatible)

- When parsing data types during a `to_pandas` operation, we rely on GS precision value to fix precision issues for large integer values. This may affect users where a column that was earlier returned as `int8` gets returned as `int64`. Users can fix this by explicitly specifying precision values for their return column.
- Aligned behavior for `Session.call` in case of table stored procedures where running `Session.call` would not trigger stored procedure unless a `collect()` operation was performed.
- `StoredProcedureRegistration` will now automatically add `snowflake-snowpark-python` as a package dependency. The added dependency will be on the client's local version of the library and an error is thrown if the server cannot support that version.

## 1.11.1 (2023-12-07)

### Bug Fixes

- Fixed a bug that numpy should not be imported at the top level of mock module.
- Added support for these new functions in `snowflake.snowpark.functions`:
  - `from_utc_timestamp`
  - `to_utc_timestamp`

## 1.11.0 (2023-12-05)

### New Features

- Add the `conn_error` attribute to `SnowflakeSQLException` that stores the whole underlying exception from `snowflake-connector-python`.
- Added support for `RelationalGroupedDataframe.pivot()` to access `pivot` in the following pattern `Dataframe.group_by(...).pivot(...)`.
- Added experimental feature: Local Testing Mode, which allows you to create and operate on Snowpark Python DataFrames locally without connecting to a Snowflake account. You can use the local testing framework to test your DataFrame operations locally, on your development machine or in a CI (continuous integration) pipeline, before deploying code changes to your account.

- Added support for `arrays_to_object` new functions in `snowflake.snowpark.functions`.
- Added support for the vector data type.

### Dependency Updates

- Bumped cloudpickle dependency to work with `cloudpickle==2.2.1`
- Updated ``snowflake-connector-python`` to `3.4.0`.

### Bug Fixes

- DataFrame column names quoting check now supports newline characters.
- Fix a bug where a DataFrame generated by `session.read.with_metadata` creates inconsistent table when doing `df.write.save_as_table`.

## 1.10.0 (2023-11-03)

### New Features

- Added support for managing case sensitivity in `DataFrame.to_local_iterator()`.
- Added support for specifying vectorized UDTF's input column names by using the optional parameter `input_names` in `UDTFRegistration.register/register_file` and `functions.pandas_udtf`. By default, `RelationalGroupedDataFrame.applyInPandas` will infer the column names from current dataframe schema.
- Add `sql_error_code` and `raw_message` attributes to `SnowflakeSQLException` when it is caused by a SQL exception.

### Bug Fixes

- Fixed a bug in `DataFrame.to_pandas()` where converting snowpark dataframes to pandas dataframes was losing precision on integers with more than 19 digits.
- Fixed a bug that `session.add_packages` can not handle requirement specifier that contains project name with underscore and version.
- Fixed a bug in `DataFrame.limit()` when `offset` is used and the parent `DataFrame` uses `limit`. Now the `offset` won't impact the parent DataFrame's `limit`.
- Fixed a bug in `DataFrame.write.save_as_table` where dataframes created from read api could not save data into snowflake because of invalid column name `$1`.

### Behavior change

- Changed the behavior of `date_format`:
  - The `format` argument changed from optional to required.
  - The returned result changed from a date object to a date-formatted string.
- When a window function, or a sequence-dependent data generator (`normal`, `zipf`, `uniform`, `seq1`, `seq2`, `seq4`, `seq8`) function is used, the sort and filter operation will no longer be flattened when generating the query.

## 1.9.0 (2023-10-13)

### New Features

- Added support for the Python 3.11 runtime environment.

### Dependency updates

- Added back the dependency of `typing-extensions`.

### Bug Fixes

- Fixed a bug where imports from permanent stage locations were ignored for temporary stored procedures, UDTFs, UDFs, and UDAFs.
- Revert back to using CTAS (create table as select) statement for `Dataframe.writer.save_as_table` which does not need insert permission for writing tables.

### New Features
- Support `PythonObjJSONEncoder` json-serializable objects for `ARRAY` and `OBJECT` literals.

## 1.8.0 (2023-09-14)

### New Features

- Added support for VOLATILE/IMMUTABLE keyword when registering UDFs.
- Added support for specifying clustering keys when saving dataframes using `DataFrame.save_as_table`.
- Accept `Iterable` objects input for `schema` when creating dataframes using `Session.create_dataframe`.
- Added the property `DataFrame.session` to return a `Session` object.
- Added the property `Session.session_id` to return an integer that represents session ID.
- Added the property `Session.connection` to return a `SnowflakeConnection` object .

- Added support for creating a Snowpark session from a configuration file or environment variables.

### Dependency updates

- Updated ``snowflake-connector-python`` to 3.2.0.

### Bug Fixes

- Fixed a bug where automatic package upload would raise `ValueError` even when compatible package version were added in `session.add_packages`.
- Fixed a bug where table stored procedures were not registered correctly when using `register_from_file`.
- Fixed a bug where dataframe joins failed with `invalid_identifier` error.
- Fixed a bug where `DataFrame.copy` disables SQL simplfier for the returned copy.
- Fixed a bug where `session.sql().select()` would fail if any parameters are specified to `session.sql()`

## 1.7.0 (2023-08-28)

### New Features

- Added parameters `external_access_integrations` and `secrets` when creating a UDF, UDTF or Stored Procedure from Snowpark Python to allow integration with external access.
- Added support for these new functions in `snowflake.snowpark.functions`:
  - `array_flatten`
  - `flatten`
- Added support for `apply_in_pandas` in `snowflake.snowpark.relational_grouped_dataframe`.
- Added support for replicating your local Python environment on Snowflake via `Session.replicate_local_environment`.

### Bug Fixes

- Fixed a bug where `session.create_dataframe` fails to properly set nullable columns where nullability was affected by order or data was given.
- Fixed a bug where `DataFrame.select` could not identify and alias columns in presence of table functions when output columns of table function overlapped with columns in dataframe.

### Behavior Changes

- When creating stored procedures, UDFs, UDTFs, UDAFs with parameter `is_permanent=False` will now create temporary objects even when `stage_name` is provided. The default value of `is_permanent` is `False` which is why if this value is not explicitly set to `True` for permanent objects, users will notice a change in behavior.
- `types.StructField` now enquotes column identifier by default.

## 1.6.1 (2023-08-02)

### New Features

- Added support for these new functions in `snowflake.snowpark.functions`:
  - `array_sort`
  - `sort_array`
  - `array_min`
  - `array_max`
  - `explode_outer`
- Added support for pure Python packages specified via `Session.add_requirements` or `Session.add_packages`. They are now usable in stored procedures and UDFs even if packages are not present on the Snowflake Anaconda channel.
  - Added Session parameter `custom_packages_upload_enabled` and `custom_packages_force_upload_enabled` to enable the support for pure Python packages feature mentioned above. Both parameters default to `False`.
- Added support for specifying package requirements by passing a Conda environment yaml file to `Session.add_requirements`.
- Added support for asynchronous execution of multi-query dataframes that contain binding variables.
- Added support for renaming multiple columns in `DataFrame.rename`.
- Added support for Geometry datatypes.
- Added support for `params` in `session.sql()` in stored procedures.
- Added support for user-defined aggregate functions (UDAFs). This feature is currently in private preview.
- Added support for vectorized UDTFs (user-defined table functions). This feature is currently in public preview.
- Added support for Snowflake Timestamp variants (i.e., `TIMESTAMP_NTZ`, `TIMESTAMP_LTZ`, `TIMESTAMP_TZ`)
  - Added `TimestampTimezone` as an argument in `TimestampType` constructor.
  - Added type hints `NTZ`, `LTZ`, `TZ` and `Timestamp` to annotate functions when registering UDFs.

### Improvements

- Removed redundant dependency `typing-extensions`.
- `DataFrame.cache_result` now creates temp table fully qualified names under current database and current schema.

### Bug Fixes

- Fixed a bug where type check happens on pandas before it is imported.
- Fixed a bug when creating a UDF from `numpy.ufunc`.
- Fixed a bug where `DataFrame.union` was not generating the correct `Selectable.schema_query` when SQL simplifier is enabled.

### Behavior Changes

- `DataFrameWriter.save_as_table` now respects the `nullable` field of the schema provided by the user or the inferred schema based on data from user input.

### Dependency updates

- Updated ``snowflake-connector-python`` to 3.0.4.

## 1.5.1 (2023-06-20)

### New Features

- Added support for the Python 3.10 runtime environment.

## 1.5.0 (2023-06-09)

### Behavior Changes

- Aggregation results, from functions such as `DataFrame.agg` and `DataFrame.describe`, no longer strip away non-printing characters from column names.

### New Features

- Added support for the Python 3.9 runtime environment.
- Added support for new functions in `snowflake.snowpark.functions`:
  - `array_generate_range`
  - `array_unique_agg`
  - `collect_set`
  - `sequence`
- Added support for registering and calling stored procedures with `TABLE` return type.
- Added support for parameter `length` in `StringType()` to specify the maximum number of characters that can be stored by the column.
- Added the alias `functions.element_at()` for `functions.get()`.
- Added the alias `Column.contains` for `functions.contains`.
- Added experimental feature `DataFrame.alias`.
- Added support for querying metadata columns from stage when creating `DataFrame` using `DataFrameReader`.
- Added support for `StructType.add` to append more fields to existing `StructType` objects.
- Added support for parameter `execute_as` in `StoredProcedureRegistration.register_from_file()` to specify stored procedure caller rights.

### Bug Fixes

- Fixed a bug where the `Dataframe.join_table_function` did not run all of the necessary queries to set up the join table function when SQL simplifier was enabled.
- Fixed type hint declaration for custom types - `ColumnOrName`, `ColumnOrLiteralStr`, `ColumnOrSqlExpr`, `LiteralType` and `ColumnOrLiteral` that were breaking `mypy` checks.
- Fixed a bug where `DataFrameWriter.save_as_table` and `DataFrame.copy_into_table` failed to parse fully qualified table names.

## 1.4.0 (2023-04-24)

### New Features

- Added support for `session.getOrCreate`.
- Added support for alias `Column.getField`.
- Added support for new functions in `snowflake.snowpark.functions`:
  - `date_add` and `date_sub` to make add and subtract operations easier.
  - `daydiff`
  - `explode`
  - `array_distinct`.
  - `regexp_extract`.
  - `struct`.
  - `format_number`.
  - `bround`.
  - `substring_index`
- Added parameter `skip_upload_on_content_match` when creating UDFs, UDTFs and stored procedures using `register_from_file` to skip uploading files to a stage if the same version of the files are already on the stage.
- Added support for `DataFrameWriter.save_as_table` method to take table names that contain dots.
- Flattened generated SQL when `DataFrame.filter()` or `DataFrame.order_by()` is followed by a projection statement (e.g. `DataFrame.select()`, `DataFrame.with_column()`).
- Added support for creating dynamic tables _(in private preview)_ using `Dataframe.create_or_replace_dynamic_table`.
- Added an optional argument `params` in `session.sql()` to support binding variables. Note that this is not supported in stored procedures yet.

### Bug Fixes

- Fixed a bug in `strtok_to_array` where an exception was thrown when a delimiter was passed in.
- Fixed a bug in `session.add_import` where the module had the same namespace as other dependencies.

## 1.3.0 (2023-03-28)

### New Features

- Added support for `delimiters` parameter in `functions.initcap()`.
- Added support for `functions.hash()` to accept a variable number of input expressions.
- Added API `Session.RuntimeConfig` for getting/setting/checking the mutability of any runtime configuration.
- Added support managing case sensitivity in `Row` results from `DataFrame.collect` using `case_sensitive` parameter.
- Added API `Session.conf` for getting, setting or checking the mutability of any runtime configuration.
- Added support for managing case sensitivity in `Row` results from `DataFrame.collect` using `case_sensitive` parameter.
- Added indexer support for `snowflake.snowpark.types.StructType`.
- Added a keyword argument `log_on_exception` to `Dataframe.collect` and `Dataframe.collect_no_wait` to optionally disable error logging for SQL exceptions.

### Bug Fixes

- Fixed a bug where a DataFrame set operation(`DataFrame.substract`, `DataFrame.union`, etc.) being called after another DataFrame set operation and `DataFrame.select` or `DataFrame.with_column` throws an exception.
- Fixed a bug where chained sort statements are overwritten by the SQL simplifier.

### Improvements

- Simplified JOIN queries to use constant subquery aliases (`SNOWPARK_LEFT`, `SNOWPARK_RIGHT`) by default. Users can disable this at runtime with `session.conf.set('use_constant_subquery_alias', False)` to use randomly generated alias names instead.
- Allowed specifying statement parameters in `session.call()`.
- Enabled the uploading of large pandas DataFrames in stored procedures by defaulting to a chunk size of 100,000 rows.

## 1.2.0 (2023-03-02)

### New Features

- Added support for displaying source code as comments in the generated scripts when registering stored procedures. This
  is enabled by default, turn off by specifying `source_code_display=False` at registration.
- Added a parameter `if_not_exists` when creating a UDF, UDTF or Stored Procedure from Snowpark Python to ignore creating the specified function or procedure if it already exists.
- Accept integers when calling `snowflake.snowpark.functions.get` to extract value from array.
- Added `functions.reverse` in functions to open access to Snowflake built-in function
  [reverse](https://docs.snowflake.com/en/sql-reference/functions/reverse).
- Added parameter `require_scoped_url` in snowflake.snowflake.files.SnowflakeFile.open() `(in Private Preview)` to replace `is_owner_file` is marked for deprecation.

### Bug Fixes

- Fixed a bug that overwrote `paramstyle` to `qmark` when creating a Snowpark session.
- Fixed a bug where `df.join(..., how="cross")` fails with `SnowparkJoinException: (1112): Unsupported using join type 'Cross'`.
- Fixed a bug where querying a `DataFrame` column created from chained function calls used a wrong column name.

## 1.1.0 (2023-01-26)

### New Features:

- Added `asc`, `asc_nulls_first`, `asc_nulls_last`, `desc`, `desc_nulls_first`, `desc_nulls_last`, `date_part` and `unix_timestamp` in functions.
- Added the property `DataFrame.dtypes` to return a list of column name and data type pairs.
- Added the following aliases:
  - `functions.expr()` for `functions.sql_expr()`.
  - `functions.date_format()` for `functions.to_date()`.
  - `functions.monotonically_increasing_id()` for `functions.seq8()`
  - `functions.from_unixtime()` for `functions.to_timestamp()`

### Bug Fixes:

- Fixed a bug in SQL simplifier that didn’t handle Column alias and join well in some cases. See https://github.com/snowflakedb/snowpark-python/issues/658 for details.
- Fixed a bug in SQL simplifier that generated wrong column names for function calls, NaN and INF.

### Improvements

- The session parameter `PYTHON_SNOWPARK_USE_SQL_SIMPLIFIER` is `True` after Snowflake 7.3 was released. In snowpark-python, `session.sql_simplifier_enabled` reads the value of `PYTHON_SNOWPARK_USE_SQL_SIMPLIFIER` by default, meaning that the SQL simplfier is enabled by default after the Snowflake 7.3 release. To turn this off, set `PYTHON_SNOWPARK_USE_SQL_SIMPLIFIER` in Snowflake to `False` or run `session.sql_simplifier_enabled = False` from Snowpark. It is recommended to use the SQL simplifier because it helps to generate more concise SQL.

## 1.0.0 (2022-11-01)

### New Features

- Added `Session.generator()` to create a new `DataFrame` using the Generator table function.
- Added a parameter `secure` to the functions that create a secure UDF or UDTF.

## 0.12.0 (2022-10-14)

### New Features

- Added new APIs for async job:
  - `Session.create_async_job()` to create an `AsyncJob` instance from a query id.
  - `AsyncJob.result()` now accepts argument `result_type` to return the results in different formats.
  - `AsyncJob.to_df()` returns a `DataFrame` built from the result of this asynchronous job.
  - `AsyncJob.query()` returns the SQL text of the executed query.
- `DataFrame.agg()` and `RelationalGroupedDataFrame.agg()` now accept variable-length arguments.
- Added parameters `lsuffix` and `rsuffix` to `DataFram.join()` and `DataFrame.cross_join()` to conveniently rename overlapping columns.
- Added `Table.drop_table()` so you can drop the temp table after `DataFrame.cache_result()`. `Table` is also a context manager so you can use the `with` statement to drop the cache temp table after use.
- Added `Session.use_secondary_roles()`.
- Added functions `first_value()` and `last_value()`. (contributed by @chasleslr)
- Added `on` as an alias for `using_columns` and `how` as an alias for `join_type` in `DataFrame.join()`.

### Bug Fixes

- Fixed a bug in `Session.create_dataframe()` that raised an error when `schema` names had special characters.
- Fixed a bug in which options set in `Session.read.option()` were not passed to `DataFrame.copy_into_table()` as default values.
- Fixed a bug in which `DataFrame.copy_into_table()` raises an error when a copy option has single quotes in the value.

## 0.11.0 (2022-09-28)

### Behavior Changes

- `Session.add_packages()` now raises `ValueError` when the version of a package cannot be found in Snowflake Anaconda channel. Previously, `Session.add_packages()` succeeded, and a `SnowparkSQLException` exception was raised later in the UDF/SP registration step.

### New Features:

- Added method `FileOperation.get_stream()` to support downloading stage files as stream.
- Added support in `functions.ntiles()` to accept int argument.
- Added the following aliases:
  - `functions.call_function()` for `functions.call_builtin()`.
  - `functions.function()` for `functions.builtin()`.
  - `DataFrame.order_by()` for `DataFrame.sort()`
  - `DataFrame.orderBy()` for `DataFrame.sort()`
- Improved `DataFrame.cache_result()` to return a more accurate `Table` class instead of a `DataFrame` class.
- Added support to allow `session` as the first argument when calling `StoredProcedure`.

### Improvements

- Improved nested query generation by flattening queries when applicable.
  - This improvement could be enabled by setting `Session.sql_simplifier_enabled = True`.
  - `DataFrame.select()`, `DataFrame.with_column()`, `DataFrame.drop()` and other select-related APIs have more flattened SQLs.
  - `DataFrame.union()`, `DataFrame.union_all()`, `DataFrame.except_()`, `DataFrame.intersect()`, `DataFrame.union_by_name()` have flattened SQLs generated when multiple set operators are chained.
- Improved type annotations for async job APIs.

### Bug Fixes

- Fixed a bug in which `Table.update()`, `Table.delete()`, `Table.merge()` try to reference a temp table that does not exist.

## 0.10.0 (2022-09-16)

### New Features:

- Added experimental APIs for evaluating Snowpark dataframes with asynchronous queries:
  - Added keyword argument `block` to the following action APIs on Snowpark dataframes (which execute queries) to allow asynchronous evaluations:
    - `DataFrame.collect()`, `DataFrame.to_local_iterator()`, `DataFrame.to_pandas()`, `DataFrame.to_pandas_batches()`, `DataFrame.count()`, `DataFrame.first()`.
    - `DataFrameWriter.save_as_table()`, `DataFrameWriter.copy_into_location()`.
    - `Table.delete()`, `Table.update()`, `Table.merge()`.
  - Added method `DataFrame.collect_nowait()` to allow asynchronous evaluations.
  - Added class `AsyncJob` to retrieve results from asynchronously executed queries and check their status.
- Added support for `table_type` in `Session.write_pandas()`. You can now choose from these `table_type` options: `"temporary"`, `"temp"`, and `"transient"`.
- Added support for using Python structured data (`list`, `tuple` and `dict`) as literal values in Snowpark.
- Added keyword argument `execute_as` to `functions.sproc()` and `session.sproc.register()` to allow registering a stored procedure as a caller or owner.
- Added support for specifying a pre-configured file format when reading files from a stage in Snowflake.

### Improvements:

- Added support for displaying details of a Snowpark session.

### Bug Fixes:

- Fixed a bug in which `DataFrame.copy_into_table()` and `DataFrameWriter.save_as_table()` mistakenly created a new table if the table name is fully qualified, and the table already exists.

### Deprecations:

- Deprecated keyword argument `create_temp_table` in `Session.write_pandas()`.
- Deprecated invoking UDFs using arguments wrapped in a Python list or tuple. You can use variable-length arguments without a list or tuple.

### Dependency updates

- Updated ``snowflake-connector-python`` to 2.7.12.

## 0.9.0 (2022-08-30)

### New Features:

- Added support for displaying source code as comments in the generated scripts when registering UDFs.
  This feature is turned on by default. To turn it off, pass the new keyword argument `source_code_display` as `False` when calling `register()` or `@udf()`.
- Added support for calling table functions from `DataFrame.select()`, `DataFrame.with_column()` and `DataFrame.with_columns()` which now take parameters of type `table_function.TableFunctionCall` for columns.
- Added keyword argument `overwrite` to `session.write_pandas()` to allow overwriting contents of a Snowflake table with that of a pandas DataFrame.
- Added keyword argument `column_order` to `df.write.save_as_table()` to specify the matching rules when inserting data into table in append mode.
- Added method `FileOperation.put_stream()` to upload local files to a stage via file stream.
- Added methods `TableFunctionCall.alias()` and `TableFunctionCall.as_()` to allow aliasing the names of columns that come from the output of table function joins.
- Added function `get_active_session()` in module `snowflake.snowpark.context` to get the current active Snowpark session.

### Bug Fixes:

- Fixed a bug in which batch insert should not raise an error when `statement_params` is not passed to the function.
- Fixed a bug in which column names should be quoted when `session.create_dataframe()` is called with dicts and a given schema.
- Fixed a bug in which creation of table should be skipped if the table already exists and is in append mode when calling `df.write.save_as_table()`.
- Fixed a bug in which third-party packages with underscores cannot be added when registering UDFs.

### Improvements:

- Improved function `function.uniform()` to infer the types of inputs `max_` and `min_` and cast the limits to `IntegerType` or `FloatType` correspondingly.

## 0.8.0 (2022-07-22)

### New Features:

- Added keyword only argument `statement_params` to the following methods to allow for specifying statement level parameters:
  - `collect`, `to_local_iterator`, `to_pandas`, `to_pandas_batches`,
    `count`, `copy_into_table`, `show`, `create_or_replace_view`, `create_or_replace_temp_view`, `first`, `cache_result`
    and `random_split` on class `snowflake.snowpark.Dateframe`.
  - `update`, `delete` and `merge` on class `snowflake.snowpark.Table`.
  - `save_as_table` and `copy_into_location` on class `snowflake.snowpark.DataFrameWriter`.
  - `approx_quantile`, `statement_params`, `cov` and `crosstab` on class `snowflake.snowpark.DataFrameStatFunctions`.
  - `register` and `register_from_file` on class `snowflake.snowpark.udf.UDFRegistration`.
  - `register` and `register_from_file` on class `snowflake.snowpark.udtf.UDTFRegistration`.
  - `register` and `register_from_file` on class `snowflake.snowpark.stored_procedure.StoredProcedureRegistration`.
  - `udf`, `udtf` and `sproc` in `snowflake.snowpark.functions`.
- Added support for `Column` as an input argument to `session.call()`.
- Added support for `table_type` in `df.write.save_as_table()`. You can now choose from these `table_type` options: `"temporary"`, `"temp"`, and `"transient"`.

### Improvements:

- Added validation of object name in `session.use_*` methods.
- Updated the query tag in SQL to escape it when it has special characters.
- Added a check to see if Anaconda terms are acknowledged when adding missing packages.

### Bug Fixes:

- Fixed the limited length of the string column in `session.create_dataframe()`.
- Fixed a bug in which `session.create_dataframe()` mistakenly converted 0 and `False` to `None` when the input data was only a list.
- Fixed a bug in which calling `session.create_dataframe()` using a large local dataset sometimes created a temp table twice.
- Aligned the definition of `function.trim()` with the SQL function definition.
- Fixed an issue where snowpark-python would hang when using the Python system-defined (built-in function) `sum` vs. the Snowpark `function.sum()`.

### Deprecations:

- Deprecated keyword argument `create_temp_table` in `df.write.save_as_table()`.

## 0.7.0 (2022-05-25)

### New Features:

- Added support for user-defined table functions (UDTFs).
  - Use function `snowflake.snowpark.functions.udtf()` to register a UDTF, or use it as a decorator to register the UDTF.
    - You can also use `Session.udtf.register()` to register a UDTF.
  - Use `Session.udtf.register_from_file()` to register a UDTF from a Python file.
- Updated APIs to query a table function, including both Snowflake built-in table functions and UDTFs.
  - Use function `snowflake.snowpark.functions.table_function()` to create a callable representing a table function and use it to call the table function in a query.
  - Alternatively, use function `snowflake.snowpark.functions.call_table_function()` to call a table function.
  - Added support for `over` clause that specifies `partition by` and `order by` when lateral joining a table function.
  - Updated `Session.table_function()` and `DataFrame.join_table_function()` to accept `TableFunctionCall` instances.

### Breaking Changes:

- When creating a function with `functions.udf()` and `functions.sproc()`, you can now specify an empty list for the `imports` or `packages` argument to indicate that no import or package is used for this UDF or stored procedure. Previously, specifying an empty list meant that the function would use session-level imports or packages.
- Improved the `__repr__` implementation of data types in `types.py`. The unused `type_name` property has been removed.
- Added a Snowpark-specific exception class for SQL errors. This replaces the previous `ProgrammingError` from the Python connector.

### Improvements:

- Added a lock to a UDF or UDTF when it is called for the first time per thread.
- Improved the error message for pickling errors that occurred during UDF creation.
- Included the query ID when logging the failed query.

### Bug Fixes:

- Fixed a bug in which non-integral data (such as timestamps) was occasionally converted to integer when calling `DataFrame.to_pandas()`.
- Fixed a bug in which `DataFrameReader.parquet()` failed to read a parquet file when its column contained spaces.
- Fixed a bug in which `DataFrame.copy_into_table()` failed when the dataframe is created by reading a file with inferred schemas.

### Deprecations

`Session.flatten()` and `DataFrame.flatten()`.

### Dependency Updates:

- Restricted the version of `cloudpickle` <= `2.0.0`.

## 0.6.0 (2022-04-27)

### New Features:

- Added support for vectorized UDFs with the input as a pandas DataFrame or pandas Series and the output as a pandas Series. This improves the performance of UDFs in Snowpark.
- Added support for inferring the schema of a DataFrame by default when it is created by reading a Parquet, Avro, or ORC file in the stage.
- Added functions `current_session()`, `current_statement()`, `current_user()`, `current_version()`, `current_warehouse()`, `date_from_parts()`, `date_trunc()`, `dayname()`, `dayofmonth()`, `dayofweek()`, `dayofyear()`, `grouping()`, `grouping_id()`, `hour()`, `last_day()`, `minute()`, `next_day()`, `previous_day()`, `second()`, `month()`, `monthname()`, `quarter()`, `year()`, `current_database()`, `current_role()`, `current_schema()`, `current_schemas()`, `current_region()`, `current_avaliable_roles()`, `add_months()`, `any_value()`, `bitnot()`, `bitshiftleft()`, `bitshiftright()`, `convert_timezone()`, `uniform()`, `strtok_to_array()`, `sysdate()`, `time_from_parts()`,  `timestamp_from_parts()`, `timestamp_ltz_from_parts()`, `timestamp_ntz_from_parts()`, `timestamp_tz_from_parts()`, `weekofyear()`, `percentile_cont()` to `snowflake.snowflake.functions`.

### Breaking Changes:

- Expired deprecations:
  - Removed the following APIs that were deprecated in 0.4.0: `DataFrame.groupByGroupingSets()`, `DataFrame.naturalJoin()`, `DataFrame.joinTableFunction`, `DataFrame.withColumns()`, `Session.getImports()`, `Session.addImport()`, `Session.removeImport()`, `Session.clearImports()`, `Session.getSessionStage()`, `Session.getDefaultDatabase()`, `Session.getDefaultSchema()`, `Session.getCurrentDatabase()`, `Session.getCurrentSchema()`, `Session.getFullyQualifiedCurrentSchema()`.

### Improvements:

- Added support for creating an empty `DataFrame` with a specific schema using the `Session.create_dataframe()` method.
- Changed the logging level from `INFO` to `DEBUG` for several logs (e.g., the executed query) when evaluating a dataframe.
- Improved the error message when failing to create a UDF due to pickle errors.

### Bug Fixes:

- Removed pandas hard dependencies in the `Session.create_dataframe()` method.

### Dependency Updates:

- Added `typing-extension` as a new dependency with the version >= `4.1.0`.

## 0.5.0 (2022-03-22)

### New Features

- Added stored procedures API.
  - Added `Session.sproc` property and `sproc()` to `snowflake.snowpark.functions`, so you can register stored procedures.
  - Added `Session.call` to call stored procedures by name.
- Added `UDFRegistration.register_from_file()` to allow registering UDFs from Python source files or zip files directly.
- Added `UDFRegistration.describe()` to describe a UDF.
- Added `DataFrame.random_split()` to provide a way to randomly split a dataframe.
- Added functions `md5()`, `sha1()`, `sha2()`, `ascii()`, `initcap()`, `length()`, `lower()`, `lpad()`, `ltrim()`, `rpad()`, `rtrim()`, `repeat()`, `soundex()`, `regexp_count()`, `replace()`, `charindex()`, `collate()`, `collation()`, `insert()`, `left()`, `right()`, `endswith()` to `snowflake.snowpark.functions`.
- Allowed `call_udf()` to accept literal values.
- Provided a `distinct` keyword in `array_agg()`.

### Bug Fixes:

- Fixed an issue that caused `DataFrame.to_pandas()` to have a string column if `Column.cast(IntegerType())` was used.
- Fixed a bug in `DataFrame.describe()` when there is more than one string column.

## 0.4.0 (2022-02-15)

### New Features

- You can now specify which Anaconda packages to use when defining UDFs.
  - Added `add_packages()`, `get_packages()`, `clear_packages()`, and `remove_package()`, to class `Session`.
  - Added `add_requirements()` to `Session` so you can use a requirements file to specify which packages this session will use.
  - Added parameter `packages` to function `snowflake.snowpark.functions.udf()` and method `UserDefinedFunction.register()` to indicate UDF-level Anaconda package dependencies when creating a UDF.
  - Added parameter `imports` to `snowflake.snowpark.functions.udf()` and `UserDefinedFunction.register()` to specify UDF-level code imports.
- Added a parameter `session` to function `udf()` and `UserDefinedFunction.register()` so you can specify which session to use to create a UDF if you have multiple sessions.
- Added types `Geography` and `Variant` to `snowflake.snowpark.types` to be used as type hints for Geography and Variant data when defining a UDF.
- Added support for Geography geoJSON data.
- Added `Table`, a subclass of `DataFrame` for table operations:
  - Methods `update` and `delete` update and delete rows of a table in Snowflake.
  - Method `merge` merges data from a `DataFrame` to a `Table`.
  - Override method `DataFrame.sample()` with an additional parameter `seed`, which works on tables but not on view and sub-queries.
- Added `DataFrame.to_local_iterator()` and `DataFrame.to_pandas_batches()` to allow getting results from an iterator when the result set returned from the Snowflake database is too large.
- Added `DataFrame.cache_result()` for caching the operations performed on a `DataFrame` in a temporary table.
  Subsequent operations on the original `DataFrame` have no effect on the cached result `DataFrame`.
- Added property `DataFrame.queries` to get SQL queries that will be executed to evaluate the `DataFrame`.
- Added `Session.query_history()` as a context manager to track SQL queries executed on a session, including all SQL queries to evaluate `DataFrame`s created from a session. Both query ID and query text are recorded.
- You can now create a `Session` instance from an existing established `snowflake.connector.SnowflakeConnection`. Use parameter `connection` in `Session.builder.configs()`.
- Added `use_database()`, `use_schema()`, `use_warehouse()`, and `use_role()` to class `Session` to switch database/schema/warehouse/role after a session is created.
- Added `DataFrameWriter.copy_into_table()` to unload a `DataFrame` to stage files.
- Added `DataFrame.unpivot()`.
- Added `Column.within_group()` for sorting the rows by columns with some aggregation functions.
- Added functions `listagg()`, `mode()`, `div0()`, `acos()`, `asin()`, `atan()`, `atan2()`, `cos()`, `cosh()`, `sin()`, `sinh()`, `tan()`, `tanh()`, `degrees()`, `radians()`, `round()`, `trunc()`, and `factorial()` to `snowflake.snowflake.functions`.
- Added an optional argument `ignore_nulls` in function `lead()` and `lag()`.
- The `condition` parameter of function `when()` and `iff()` now accepts SQL expressions.

### Improvements

- All function and method names have been renamed to use the snake case naming style, which is more Pythonic. For convenience, some camel case names are kept as aliases to the snake case APIs. It is recommended to use the snake case APIs.
  - Deprecated these methods on class `Session` and replaced them with their snake case equivalents: `getImports()`, `addImports()`, `removeImport()`, `clearImports()`, `getSessionStage()`, `getDefaultSchema()`, `getDefaultSchema()`, `getCurrentDatabase()`, `getFullyQualifiedCurrentSchema()`.
  - Deprecated these methods on class `DataFrame` and replaced them with their snake case equivalents: `groupingByGroupingSets()`, `naturalJoin()`, `withColumns()`, `joinTableFunction()`.
- Property `DataFrame.columns` is now consistent with `DataFrame.schema.names` and the Snowflake database `Identifier Requirements`.
- `Column.__bool__()` now raises a `TypeError`. This will ban the use of logical operators `and`, `or`, `not` on `Column` object, for instance `col("a") > 1 and col("b") > 2` will raise the `TypeError`. Use `(col("a") > 1) & (col("b") > 2)` instead.
- Changed `PutResult` and `GetResult` to subclass `NamedTuple`.
- Fixed a bug which raised an error when the local path or stage location has a space or other special characters.
- Changed `DataFrame.describe()` so that non-numeric and non-string columns are ignored instead of raising an exception.

### Dependency updates

- Updated ``snowflake-connector-python`` to 2.7.4.

## 0.3.0 (2022-01-09)

### New Features

- Added `Column.isin()`, with an alias `Column.in_()`.
- Added `Column.try_cast()`, which is a special version of `cast()`. It tries to cast a string expression to other types and returns `null` if the cast is not possible.
- Added `Column.startswith()` and `Column.substr()` to process string columns.
- `Column.cast()` now also accepts a `str` value to indicate the cast type in addition to a `DataType` instance.
- Added `DataFrame.describe()` to summarize stats of a `DataFrame`.
- Added `DataFrame.explain()` to print the query plan of a `DataFrame`.
- `DataFrame.filter()` and `DataFrame.select_expr()` now accepts a sql expression.
- Added a new `bool` parameter `create_temp_table` to methods `DataFrame.saveAsTable()` and `Session.write_pandas()` to optionally create a temp table.
- Added `DataFrame.minus()` and `DataFrame.subtract()` as aliases to `DataFrame.except_()`.
- Added `regexp_replace()`, `concat()`, `concat_ws()`, `to_char()`, `current_timestamp()`, `current_date()`, `current_time()`, `months_between()`, `cast()`, `try_cast()`, `greatest()`, `least()`, and `hash()` to module `snowflake.snowpark.functions`.

### Bug Fixes

- Fixed an issue where `Session.createDataFrame(pandas_df)` and `Session.write_pandas(pandas_df)` raise an exception when the `pandas DataFrame` has spaces in the column name.
- `DataFrame.copy_into_table()` sometimes prints an `error` level log entry while it actually works. It's fixed now.
- Fixed an API docs issue where some `DataFrame` APIs are missing from the docs.

### Dependency updates

- Update ``snowflake-connector-python`` to 2.7.2, which upgrades ``pyarrow`` dependency to 6.0.x. Refer to the [python connector 2.7.2 release notes](https://pypi.org/project/snowflake-connector-python/2.7.2/) for more details.

## 0.2.0 (2021-12-02)

### New Features

- Updated the `Session.createDataFrame()` method for creating a `DataFrame` from a pandas DataFrame.
- Added the `Session.write_pandas()` method for writing a `pandas DataFrame` to a table in Snowflake and getting a `Snowpark DataFrame` object back.
- Added new classes and methods for calling window functions.
- Added the new functions `cume_dist()`, to find the cumulative distribution of a value with regard to other values within a window partition,
  and `row_number()`, which returns a unique row number for each row within a window partition.
- Added functions for computing statistics for DataFrames in the `DataFrameStatFunctions` class.
- Added functions for handling missing values in a DataFrame in the `DataFrameNaFunctions` class.
- Added new methods `rollup()`, `cube()`, and `pivot()` to the `DataFrame` class.
- Added the `GroupingSets` class, which you can use with the DataFrame groupByGroupingSets method to perform a SQL GROUP BY GROUPING SETS.
- Added the new `FileOperation(session)`
  class that you can use to upload and download files to and from a stage.
- Added the `DataFrame.copy_into_table()`
  method for loading data from files in a stage into a table.
- In CASE expressions, the functions `when()` and `otherwise()`
  now accept Python types in addition to `Column` objects.
- When you register a UDF you can now optionally set the `replace` parameter to `True` to overwrite an existing UDF with the same name.

### Improvements

- UDFs are now compressed before they are uploaded to the server. This makes them about 10 times smaller, which can help
  when you are using large ML model files.
- When the size of a UDF is less than 8196 bytes, it will be uploaded as in-line code instead of uploaded to a stage.

### Bug Fixes

- Fixed an issue where the statement `df.select(when(col("a") == 1, 4).otherwise(col("a"))), [Row(4), Row(2), Row(3)]` raised an exception.
- Fixed an issue where `df.toPandas()` raised an exception when a DataFrame was created from large local data.

## 0.1.0 (2021-10-26)

Start of Private Preview<|MERGE_RESOLUTION|>--- conflicted
+++ resolved
@@ -30,11 +30,8 @@
 ### Bug Fixes
 
 - Fixed a bug in Local Testing's implementation of LEFT ANTI and LEFT SEMI joins where rows with null values are dropped.
-<<<<<<< HEAD
 - Fixed a bug in Local Testing's implementation of `count_distinct`.
-=======
 - Fixed a bug in Local Testing's implementation where VARIANT columns raise errors at `DataFrame.collect`.
->>>>>>> 2e1f67ab
 
 ### Deprecations:
 

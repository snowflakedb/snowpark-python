--- conflicted
+++ resolved
@@ -39,14 +39,12 @@
 - Added support for `DataFrame.to_excel` and `Series.to_excel`.
 - Added support for `pd.read_feather`.
 
-<<<<<<< HEAD
 #### Improvements
 - Add a data type guard to the cost functions for hybrid execution which checks for data type compatibility
-=======
+
 #### Bug Fixes
 - Fixed a bug in hybrid execution mode (PrPr) where certain Series operations would raise `TypeError: numpy.ndarray object is not callable`.
 - Fixed a bug in hybrid execution mode (PrPr) where calling numpy operations like `np.where` on modin objects with the Pandas backend would raise an `AttributeError`. This fix requires `modin` version 0.34.0 or newer.
->>>>>>> 04527057
 
 ## 1.33.0 (2025-06-19)
 

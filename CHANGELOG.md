# Release History

## 1.14.0 (TBD)

### New Features

- Added support for creating vectorized UDTFs with `process` method.

<<<<<<< HEAD
### Improvements

- Documented more examples for using different methods for `DataFrame.join`.
=======
### Deprecations:

- Deprecated `Session.get_fully_qualified_current_schema`. Consider using `Session.get_fully_qualified_name_if_possible` instead.
>>>>>>> cc8a7745

## 1.13.0 (2024-02-26)

### New Features

- Added support for an optional `date_part` argument in function `last_day`.
- `SessionBuilder.app_name` will set the query_tag after the session is created.
- Added support for the following local testing functions:
  - current_timestamp
  - current_date
  - current_time
  - strip_null_value
  - upper
  - lower
  - length
  - initcap

### Improvements

- Added cleanup logic at interpreter shutdown to close all active sessions.

### Bug Fixes

- Fixed a bug in `DataFrame.to_local_iterator` where the iterator could yield wrong results if another query is executed before the iterator finishes due to wrong isolation level. For details, please see #945.
- Fixed a bug that truncated table names in error messages while running a plan with local testing enabled.
- Fixed a bug that `Session.range` returns empty result when the range is large.

## 1.12.1 (2024-02-08)

### Improvements

- Use `split_blocks=True` by default during `to_pandas` conversion, for optimal memory allocation. This parameter is passed to `pyarrow.Table.to_pandas`, which enables `PyArrow` to split the memory allocation into smaller, more manageable blocks instead of allocating a single contiguous block. This results in better memory management when dealing with larger datasets.

### Bug Fixes

- Fixed a bug in `DataFrame.to_pandas` that caused an error when evaluating on a Dataframe with an `IntergerType` column with null values.

## 1.12.0 (2024-01-30)

### New Features

- Exposed `statement_params` in `StoredProcedure.__call__`.
- Added two optional arguments to `Session.add_import`.
  - `chunk_size`: The number of bytes to hash per chunk of the uploaded files.
  - `whole_file_hash`: By default only the first chunk of the uploaded import is hashed to save time. When this is set to True each uploaded file is fully hashed instead.
- Added parameters `external_access_integrations` and `secrets` when creating a UDAF from Snowpark Python to allow integration with external access.
- Added a new method `Session.append_query_tag`. Allows an additional tag to be added to the current query tag by appending it as a comma separated value.
- Added a new method `Session.update_query_tag`. Allows updates to a JSON encoded dictionary query tag.
- `SessionBuilder.getOrCreate` will now attempt to replace the singleton it returns when token expiration has been detected.
- Added support for new functions in `snowflake.snowpark.functions`:
  - `array_except`
  - `create_map`
  - `sign`/`signum`
- Added the following functions to `DataFrame.analytics`:
  - Added the `moving_agg` function in `DataFrame.analytics` to enable moving aggregations like sums and averages with multiple window sizes.
  - Added the `cummulative_agg` function in `DataFrame.analytics` to enable commulative aggregations like sums and averages on multiple columns.
  - Added the `compute_lag` and `compute_lead` functions in `DataFrame.analytics` for enabling lead and lag calculations on multiple columns.
  - Added the `time_series_agg` function in `DataFrame.analytics` to enable time series aggregations like sums and averages with multiple time windows.

### Bug Fixes

- Fixed a bug in `DataFrame.na.fill` that caused Boolean values to erroneously override integer values.
- Fixed a bug in `Session.create_dataframe` where the Snowpark DataFrames created using pandas DataFrames were not inferring the type for timestamp columns correctly. The behavior is as follows:
  - Earlier timestamp columns without a timezone would be converted to nanosecond epochs and inferred as `LongType()`, but will now be correctly maintained as timestamp values and be inferred as `TimestampType(TimestampTimeZone.NTZ)`.
  - Earlier timestamp columns with a timezone would be inferred as `TimestampType(TimestampTimeZone.NTZ)` and loose timezone information but will now be correctly inferred as `TimestampType(TimestampTimeZone.LTZ)` and timezone information is retained correctly.
  - Set session parameter `PYTHON_SNOWPARK_USE_LOGICAL_TYPE_FOR_CREATE_DATAFRAME` to revert back to old behavior. It is recommended that you update your code to align with correct behavior because the parameter will be removed in the future.
- Fixed a bug that `DataFrame.to_pandas` gets decimal type when scale is not 0, and creates an object dtype in `pandas`. Instead, we cast the value to a float64 type.
- Fixed bugs that wrongly flattened the generated SQL when one of the following happens:
  - `DataFrame.filter()` is called after `DataFrame.sort().limit()`.
  - `DataFrame.sort()` or `filter()` is called on a DataFrame that already has a window function or sequence-dependent data generator column.
    For instance, `df.select("a", seq1().alias("b")).select("a", "b").sort("a")` won't flatten the sort clause anymore.
  - a window or sequence-dependent data generator column is used after `DataFrame.limit()`. For instance, `df.limit(10).select(row_number().over())` won't flatten the limit and select in the generated SQL.
- Fixed a bug where aliasing a DataFrame column raised an error when the DataFame was copied from another DataFrame with an aliased column. For instance,

  ```python
  df = df.select(col("a").alias("b"))
  df = copy(df)
  df.select(col("b").alias("c"))  # threw an error. Now it's fixed.
  ```

- Fixed a bug in `Session.create_dataframe` that the non-nullable field in a schema is not respected for boolean type. Note that this fix is only effective when the user has the privilege to create a temp table.
- Fixed a bug in SQL simplifier where non-select statements in `session.sql` dropped a SQL query when used with `limit()`.
- Fixed a bug that raised an exception when session parameter `ERROR_ON_NONDETERMINISTIC_UPDATE` is true.

### Behavior Changes (API Compatible)

- When parsing data types during a `to_pandas` operation, we rely on GS precision value to fix precision issues for large integer values. This may affect users where a column that was earlier returned as `int8` gets returned as `int64`. Users can fix this by explicitly specifying precision values for their return column.
- Aligned behavior for `Session.call` in case of table stored procedures where running `Session.call` would not trigger stored procedure unless a `collect()` operation was performed.
- `StoredProcedureRegistration` will now automatically add `snowflake-snowpark-python` as a package dependency. The added dependency will be on the client's local version of the library and an error is thrown if the server cannot support that version.

## 1.11.1 (2023-12-07)

### Bug Fixes

- Fixed a bug that numpy should not be imported at the top level of mock module.
- Added support for these new functions in `snowflake.snowpark.functions`:
  - `from_utc_timestamp`
  - `to_utc_timestamp`

## 1.11.0 (2023-12-05)

### New Features

- Add the `conn_error` attribute to `SnowflakeSQLException` that stores the whole underlying exception from `snowflake-connector-python`.
- Added support for `RelationalGroupedDataframe.pivot()` to access `pivot` in the following pattern `Dataframe.group_by(...).pivot(...)`.
- Added experimental feature: Local Testing Mode, which allows you to create and operate on Snowpark Python DataFrames locally without connecting to a Snowflake account. You can use the local testing framework to test your DataFrame operations locally, on your development machine or in a CI (continuous integration) pipeline, before deploying code changes to your account.

- Added support for `arrays_to_object` new functions in `snowflake.snowpark.functions`.
- Added support for the vector data type.

### Dependency Updates

- Bumped cloudpickle dependency to work with `cloudpickle==2.2.1`
- Updated ``snowflake-connector-python`` to `3.4.0`.

### Bug Fixes

- DataFrame column names quoting check now supports newline characters.
- Fix a bug where a DataFrame generated by `session.read.with_metadata` creates inconsistent table when doing `df.write.save_as_table`.

## 1.10.0 (2023-11-03)

### New Features

- Added support for managing case sensitivity in `DataFrame.to_local_iterator()`.
- Added support for specifying vectorized UDTF's input column names by using the optional parameter `input_names` in `UDTFRegistration.register/register_file` and `functions.pandas_udtf`. By default, `RelationalGroupedDataFrame.applyInPandas` will infer the column names from current dataframe schema.
- Add `sql_error_code` and `raw_message` attributes to `SnowflakeSQLException` when it is caused by a SQL exception.

### Bug Fixes

- Fixed a bug in `DataFrame.to_pandas()` where converting snowpark dataframes to pandas dataframes was losing precision on integers with more than 19 digits.
- Fixed a bug that `session.add_packages` can not handle requirement specifier that contains project name with underscore and version.
- Fixed a bug in `DataFrame.limit()` when `offset` is used and the parent `DataFrame` uses `limit`. Now the `offset` won't impact the parent DataFrame's `limit`.
- Fixed a bug in `DataFrame.write.save_as_table` where dataframes created from read api could not save data into snowflake because of invalid column name `$1`.

### Behavior change

- Changed the behavior of `date_format`:
  - The `format` argument changed from optional to required.
  - The returned result changed from a date object to a date-formatted string.
- When a window function, or a sequence-dependent data generator (`normal`, `zipf`, `uniform`, `seq1`, `seq2`, `seq4`, `seq8`) function is used, the sort and filter operation will no longer be flattened when generating the query.

## 1.9.0 (2023-10-13)

### New Features

- Added support for the Python 3.11 runtime environment.

### Dependency updates

- Added back the dependency of `typing-extensions`.

### Bug Fixes

- Fixed a bug where imports from permanent stage locations were ignored for temporary stored procedures, UDTFs, UDFs, and UDAFs.
- Revert back to using CTAS (create table as select) statement for `Dataframe.writer.save_as_table` which does not need insert permission for writing tables.

### New Features
- Support `PythonObjJSONEncoder` json-serializable objects for `ARRAY` and `OBJECT` literals.

## 1.8.0 (2023-09-14)

### New Features

- Added support for VOLATILE/IMMUTABLE keyword when registering UDFs.
- Added support for specifying clustering keys when saving dataframes using `DataFrame.save_as_table`.
- Accept `Iterable` objects input for `schema` when creating dataframes using `Session.create_dataframe`.
- Added the property `DataFrame.session` to return a `Session` object.
- Added the property `Session.session_id` to return an integer that represents session ID.
- Added the property `Session.connection` to return a `SnowflakeConnection` object .

- Added support for creating a Snowpark session from a configuration file or environment variables.

### Dependency updates

- Updated ``snowflake-connector-python`` to 3.2.0.

### Bug Fixes

- Fixed a bug where automatic package upload would raise `ValueError` even when compatible package version were added in `session.add_packages`.
- Fixed a bug where table stored procedures were not registered correctly when using `register_from_file`.
- Fixed a bug where dataframe joins failed with `invalid_identifier` error.
- Fixed a bug where `DataFrame.copy` disables SQL simplfier for the returned copy.
- Fixed a bug where `session.sql().select()` would fail if any parameters are specified to `session.sql()`

## 1.7.0 (2023-08-28)

### New Features

- Added parameters `external_access_integrations` and `secrets` when creating a UDF, UDTF or Stored Procedure from Snowpark Python to allow integration with external access.
- Added support for these new functions in `snowflake.snowpark.functions`:
  - `array_flatten`
  - `flatten`
- Added support for `apply_in_pandas` in `snowflake.snowpark.relational_grouped_dataframe`.
- Added support for replicating your local Python environment on Snowflake via `Session.replicate_local_environment`.

### Bug Fixes

- Fixed a bug where `session.create_dataframe` fails to properly set nullable columns where nullability was affected by order or data was given.
- Fixed a bug where `DataFrame.select` could not identify and alias columns in presence of table functions when output columns of table function overlapped with columns in dataframe.

### Behavior Changes

- When creating stored procedures, UDFs, UDTFs, UDAFs with parameter `is_permanent=False` will now create temporary objects even when `stage_name` is provided. The default value of `is_permanent` is `False` which is why if this value is not explicitly set to `True` for permanent objects, users will notice a change in behavior.
- `types.StructField` now enquotes column identifier by default.

## 1.6.1 (2023-08-02)

### New Features

- Added support for these new functions in `snowflake.snowpark.functions`:
  - `array_sort`
  - `sort_array`
  - `array_min`
  - `array_max`
  - `explode_outer`
- Added support for pure Python packages specified via `Session.add_requirements` or `Session.add_packages`. They are now usable in stored procedures and UDFs even if packages are not present on the Snowflake Anaconda channel.
  - Added Session parameter `custom_packages_upload_enabled` and `custom_packages_force_upload_enabled` to enable the support for pure Python packages feature mentioned above. Both parameters default to `False`.
- Added support for specifying package requirements by passing a Conda environment yaml file to `Session.add_requirements`.
- Added support for asynchronous execution of multi-query dataframes that contain binding variables.
- Added support for renaming multiple columns in `DataFrame.rename`.
- Added support for Geometry datatypes.
- Added support for `params` in `session.sql()` in stored procedures.
- Added support for user-defined aggregate functions (UDAFs). This feature is currently in private preview.
- Added support for vectorized UDTFs (user-defined table functions). This feature is currently in public preview.
- Added support for Snowflake Timestamp variants (i.e., `TIMESTAMP_NTZ`, `TIMESTAMP_LTZ`, `TIMESTAMP_TZ`)
  - Added `TimestampTimezone` as an argument in `TimestampType` constructor.
  - Added type hints `NTZ`, `LTZ`, `TZ` and `Timestamp` to annotate functions when registering UDFs.

### Improvements

- Removed redundant dependency `typing-extensions`.
- `DataFrame.cache_result` now creates temp table fully qualified names under current database and current schema.

### Bug Fixes

- Fixed a bug where type check happens on pandas before it is imported.
- Fixed a bug when creating a UDF from `numpy.ufunc`.
- Fixed a bug where `DataFrame.union` was not generating the correct `Selectable.schema_query` when SQL simplifier is enabled.

### Behavior Changes

- `DataFrameWriter.save_as_table` now respects the `nullable` field of the schema provided by the user or the inferred schema based on data from user input.

### Dependency updates

- Updated ``snowflake-connector-python`` to 3.0.4.

## 1.5.1 (2023-06-20)

### New Features

- Added support for the Python 3.10 runtime environment.

## 1.5.0 (2023-06-09)

### Behavior Changes

- Aggregation results, from functions such as `DataFrame.agg` and `DataFrame.describe`, no longer strip away non-printing characters from column names.

### New Features

- Added support for the Python 3.9 runtime environment.
- Added support for new functions in `snowflake.snowpark.functions`:
  - `array_generate_range`
  - `array_unique_agg`
  - `collect_set`
  - `sequence`
- Added support for registering and calling stored procedures with `TABLE` return type.
- Added support for parameter `length` in `StringType()` to specify the maximum number of characters that can be stored by the column.
- Added the alias `functions.element_at()` for `functions.get()`.
- Added the alias `Column.contains` for `functions.contains`.
- Added experimental feature `DataFrame.alias`.
- Added support for querying metadata columns from stage when creating `DataFrame` using `DataFrameReader`.
- Added support for `StructType.add` to append more fields to existing `StructType` objects.
- Added support for parameter `execute_as` in `StoredProcedureRegistration.register_from_file()` to specify stored procedure caller rights.

### Bug Fixes

- Fixed a bug where the `Dataframe.join_table_function` did not run all of the necessary queries to set up the join table function when SQL simplifier was enabled.
- Fixed type hint declaration for custom types - `ColumnOrName`, `ColumnOrLiteralStr`, `ColumnOrSqlExpr`, `LiteralType` and `ColumnOrLiteral` that were breaking `mypy` checks.
- Fixed a bug where `DataFrameWriter.save_as_table` and `DataFrame.copy_into_table` failed to parse fully qualified table names.

## 1.4.0 (2023-04-24)

### New Features

- Added support for `session.getOrCreate`.
- Added support for alias `Column.getField`.
- Added support for new functions in `snowflake.snowpark.functions`:
  - `date_add` and `date_sub` to make add and subtract operations easier.
  - `daydiff`
  - `explode`
  - `array_distinct`.
  - `regexp_extract`.
  - `struct`.
  - `format_number`.
  - `bround`.
  - `substring_index`
- Added parameter `skip_upload_on_content_match` when creating UDFs, UDTFs and stored procedures using `register_from_file` to skip uploading files to a stage if the same version of the files are already on the stage.
- Added support for `DataFrameWriter.save_as_table` method to take table names that contain dots.
- Flattened generated SQL when `DataFrame.filter()` or `DataFrame.order_by()` is followed by a projection statement (e.g. `DataFrame.select()`, `DataFrame.with_column()`).
- Added support for creating dynamic tables _(in private preview)_ using `Dataframe.create_or_replace_dynamic_table`.
- Added an optional argument `params` in `session.sql()` to support binding variables. Note that this is not supported in stored procedures yet.

### Bug Fixes

- Fixed a bug in `strtok_to_array` where an exception was thrown when a delimiter was passed in.
- Fixed a bug in `session.add_import` where the module had the same namespace as other dependencies.

## 1.3.0 (2023-03-28)

### New Features

- Added support for `delimiters` parameter in `functions.initcap()`.
- Added support for `functions.hash()` to accept a variable number of input expressions.
- Added API `Session.RuntimeConfig` for getting/setting/checking the mutability of any runtime configuration.
- Added support managing case sensitivity in `Row` results from `DataFrame.collect` using `case_sensitive` parameter.
- Added API `Session.conf` for getting, setting or checking the mutability of any runtime configuration.
- Added support for managing case sensitivity in `Row` results from `DataFrame.collect` using `case_sensitive` parameter.
- Added indexer support for `snowflake.snowpark.types.StructType`.
- Added a keyword argument `log_on_exception` to `Dataframe.collect` and `Dataframe.collect_no_wait` to optionally disable error logging for SQL exceptions.

### Bug Fixes

- Fixed a bug where a DataFrame set operation(`DataFrame.substract`, `DataFrame.union`, etc.) being called after another DataFrame set operation and `DataFrame.select` or `DataFrame.with_column` throws an exception.
- Fixed a bug where chained sort statements are overwritten by the SQL simplifier.

### Improvements

- Simplified JOIN queries to use constant subquery aliases (`SNOWPARK_LEFT`, `SNOWPARK_RIGHT`) by default. Users can disable this at runtime with `session.conf.set('use_constant_subquery_alias', False)` to use randomly generated alias names instead.
- Allowed specifying statement parameters in `session.call()`.
- Enabled the uploading of large pandas DataFrames in stored procedures by defaulting to a chunk size of 100,000 rows.

## 1.2.0 (2023-03-02)

### New Features

- Added support for displaying source code as comments in the generated scripts when registering stored procedures. This
  is enabled by default, turn off by specifying `source_code_display=False` at registration.
- Added a parameter `if_not_exists` when creating a UDF, UDTF or Stored Procedure from Snowpark Python to ignore creating the specified function or procedure if it already exists.
- Accept integers when calling `snowflake.snowpark.functions.get` to extract value from array.
- Added `functions.reverse` in functions to open access to Snowflake built-in function
  [reverse](https://docs.snowflake.com/en/sql-reference/functions/reverse).
- Added parameter `require_scoped_url` in snowflake.snowflake.files.SnowflakeFile.open() `(in Private Preview)` to replace `is_owner_file` is marked for deprecation.

### Bug Fixes

- Fixed a bug that overwrote `paramstyle` to `qmark` when creating a Snowpark session.
- Fixed a bug where `df.join(..., how="cross")` fails with `SnowparkJoinException: (1112): Unsupported using join type 'Cross'`.
- Fixed a bug where querying a `DataFrame` column created from chained function calls used a wrong column name.

## 1.1.0 (2023-01-26)

### New Features:

- Added `asc`, `asc_nulls_first`, `asc_nulls_last`, `desc`, `desc_nulls_first`, `desc_nulls_last`, `date_part` and `unix_timestamp` in functions.
- Added the property `DataFrame.dtypes` to return a list of column name and data type pairs.
- Added the following aliases:
  - `functions.expr()` for `functions.sql_expr()`.
  - `functions.date_format()` for `functions.to_date()`.
  - `functions.monotonically_increasing_id()` for `functions.seq8()`
  - `functions.from_unixtime()` for `functions.to_timestamp()`

### Bug Fixes:

- Fixed a bug in SQL simplifier that didn’t handle Column alias and join well in some cases. See https://github.com/snowflakedb/snowpark-python/issues/658 for details.
- Fixed a bug in SQL simplifier that generated wrong column names for function calls, NaN and INF.

### Improvements

- The session parameter `PYTHON_SNOWPARK_USE_SQL_SIMPLIFIER` is `True` after Snowflake 7.3 was released. In snowpark-python, `session.sql_simplifier_enabled` reads the value of `PYTHON_SNOWPARK_USE_SQL_SIMPLIFIER` by default, meaning that the SQL simplfier is enabled by default after the Snowflake 7.3 release. To turn this off, set `PYTHON_SNOWPARK_USE_SQL_SIMPLIFIER` in Snowflake to `False` or run `session.sql_simplifier_enabled = False` from Snowpark. It is recommended to use the SQL simplifier because it helps to generate more concise SQL.

## 1.0.0 (2022-11-01)

### New Features

- Added `Session.generator()` to create a new `DataFrame` using the Generator table function.
- Added a parameter `secure` to the functions that create a secure UDF or UDTF.

## 0.12.0 (2022-10-14)

### New Features

- Added new APIs for async job:
  - `Session.create_async_job()` to create an `AsyncJob` instance from a query id.
  - `AsyncJob.result()` now accepts argument `result_type` to return the results in different formats.
  - `AsyncJob.to_df()` returns a `DataFrame` built from the result of this asynchronous job.
  - `AsyncJob.query()` returns the SQL text of the executed query.
- `DataFrame.agg()` and `RelationalGroupedDataFrame.agg()` now accept variable-length arguments.
- Added parameters `lsuffix` and `rsuffix` to `DataFram.join()` and `DataFrame.cross_join()` to conveniently rename overlapping columns.
- Added `Table.drop_table()` so you can drop the temp table after `DataFrame.cache_result()`. `Table` is also a context manager so you can use the `with` statement to drop the cache temp table after use.
- Added `Session.use_secondary_roles()`.
- Added functions `first_value()` and `last_value()`. (contributed by @chasleslr)
- Added `on` as an alias for `using_columns` and `how` as an alias for `join_type` in `DataFrame.join()`.

### Bug Fixes

- Fixed a bug in `Session.create_dataframe()` that raised an error when `schema` names had special characters.
- Fixed a bug in which options set in `Session.read.option()` were not passed to `DataFrame.copy_into_table()` as default values.
- Fixed a bug in which `DataFrame.copy_into_table()` raises an error when a copy option has single quotes in the value.

## 0.11.0 (2022-09-28)

### Behavior Changes

- `Session.add_packages()` now raises `ValueError` when the version of a package cannot be found in Snowflake Anaconda channel. Previously, `Session.add_packages()` succeeded, and a `SnowparkSQLException` exception was raised later in the UDF/SP registration step.

### New Features:

- Added method `FileOperation.get_stream()` to support downloading stage files as stream.
- Added support in `functions.ntiles()` to accept int argument.
- Added the following aliases:
  - `functions.call_function()` for `functions.call_builtin()`.
  - `functions.function()` for `functions.builtin()`.
  - `DataFrame.order_by()` for `DataFrame.sort()`
  - `DataFrame.orderBy()` for `DataFrame.sort()`
- Improved `DataFrame.cache_result()` to return a more accurate `Table` class instead of a `DataFrame` class.
- Added support to allow `session` as the first argument when calling `StoredProcedure`.

### Improvements

- Improved nested query generation by flattening queries when applicable.
  - This improvement could be enabled by setting `Session.sql_simplifier_enabled = True`.
  - `DataFrame.select()`, `DataFrame.with_column()`, `DataFrame.drop()` and other select-related APIs have more flattened SQLs.
  - `DataFrame.union()`, `DataFrame.union_all()`, `DataFrame.except_()`, `DataFrame.intersect()`, `DataFrame.union_by_name()` have flattened SQLs generated when multiple set operators are chained.
- Improved type annotations for async job APIs.

### Bug Fixes

- Fixed a bug in which `Table.update()`, `Table.delete()`, `Table.merge()` try to reference a temp table that does not exist.

## 0.10.0 (2022-09-16)

### New Features:

- Added experimental APIs for evaluating Snowpark dataframes with asynchronous queries:
  - Added keyword argument `block` to the following action APIs on Snowpark dataframes (which execute queries) to allow asynchronous evaluations:
    - `DataFrame.collect()`, `DataFrame.to_local_iterator()`, `DataFrame.to_pandas()`, `DataFrame.to_pandas_batches()`, `DataFrame.count()`, `DataFrame.first()`.
    - `DataFrameWriter.save_as_table()`, `DataFrameWriter.copy_into_location()`.
    - `Table.delete()`, `Table.update()`, `Table.merge()`.
  - Added method `DataFrame.collect_nowait()` to allow asynchronous evaluations.
  - Added class `AsyncJob` to retrieve results from asynchronously executed queries and check their status.
- Added support for `table_type` in `Session.write_pandas()`. You can now choose from these `table_type` options: `"temporary"`, `"temp"`, and `"transient"`.
- Added support for using Python structured data (`list`, `tuple` and `dict`) as literal values in Snowpark.
- Added keyword argument `execute_as` to `functions.sproc()` and `session.sproc.register()` to allow registering a stored procedure as a caller or owner.
- Added support for specifying a pre-configured file format when reading files from a stage in Snowflake.

### Improvements:

- Added support for displaying details of a Snowpark session.

### Bug Fixes:

- Fixed a bug in which `DataFrame.copy_into_table()` and `DataFrameWriter.save_as_table()` mistakenly created a new table if the table name is fully qualified, and the table already exists.

### Deprecations:

- Deprecated keyword argument `create_temp_table` in `Session.write_pandas()`.
- Deprecated invoking UDFs using arguments wrapped in a Python list or tuple. You can use variable-length arguments without a list or tuple.

### Dependency updates

- Updated ``snowflake-connector-python`` to 2.7.12.

## 0.9.0 (2022-08-30)

### New Features:

- Added support for displaying source code as comments in the generated scripts when registering UDFs.
  This feature is turned on by default. To turn it off, pass the new keyword argument `source_code_display` as `False` when calling `register()` or `@udf()`.
- Added support for calling table functions from `DataFrame.select()`, `DataFrame.with_column()` and `DataFrame.with_columns()` which now take parameters of type `table_function.TableFunctionCall` for columns.
- Added keyword argument `overwrite` to `session.write_pandas()` to allow overwriting contents of a Snowflake table with that of a pandas DataFrame.
- Added keyword argument `column_order` to `df.write.save_as_table()` to specify the matching rules when inserting data into table in append mode.
- Added method `FileOperation.put_stream()` to upload local files to a stage via file stream.
- Added methods `TableFunctionCall.alias()` and `TableFunctionCall.as_()` to allow aliasing the names of columns that come from the output of table function joins.
- Added function `get_active_session()` in module `snowflake.snowpark.context` to get the current active Snowpark session.

### Bug Fixes:

- Fixed a bug in which batch insert should not raise an error when `statement_params` is not passed to the function.
- Fixed a bug in which column names should be quoted when `session.create_dataframe()` is called with dicts and a given schema.
- Fixed a bug in which creation of table should be skipped if the table already exists and is in append mode when calling `df.write.save_as_table()`.
- Fixed a bug in which third-party packages with underscores cannot be added when registering UDFs.

### Improvements:

- Improved function `function.uniform()` to infer the types of inputs `max_` and `min_` and cast the limits to `IntegerType` or `FloatType` correspondingly.

## 0.8.0 (2022-07-22)

### New Features:

- Added keyword only argument `statement_params` to the following methods to allow for specifying statement level parameters:
  - `collect`, `to_local_iterator`, `to_pandas`, `to_pandas_batches`,
    `count`, `copy_into_table`, `show`, `create_or_replace_view`, `create_or_replace_temp_view`, `first`, `cache_result`
    and `random_split` on class `snowflake.snowpark.Dateframe`.
  - `update`, `delete` and `merge` on class `snowflake.snowpark.Table`.
  - `save_as_table` and `copy_into_location` on class `snowflake.snowpark.DataFrameWriter`.
  - `approx_quantile`, `statement_params`, `cov` and `crosstab` on class `snowflake.snowpark.DataFrameStatFunctions`.
  - `register` and `register_from_file` on class `snowflake.snowpark.udf.UDFRegistration`.
  - `register` and `register_from_file` on class `snowflake.snowpark.udtf.UDTFRegistration`.
  - `register` and `register_from_file` on class `snowflake.snowpark.stored_procedure.StoredProcedureRegistration`.
  - `udf`, `udtf` and `sproc` in `snowflake.snowpark.functions`.
- Added support for `Column` as an input argument to `session.call()`.
- Added support for `table_type` in `df.write.save_as_table()`. You can now choose from these `table_type` options: `"temporary"`, `"temp"`, and `"transient"`.

### Improvements:

- Added validation of object name in `session.use_*` methods.
- Updated the query tag in SQL to escape it when it has special characters.
- Added a check to see if Anaconda terms are acknowledged when adding missing packages.

### Bug Fixes:

- Fixed the limited length of the string column in `session.create_dataframe()`.
- Fixed a bug in which `session.create_dataframe()` mistakenly converted 0 and `False` to `None` when the input data was only a list.
- Fixed a bug in which calling `session.create_dataframe()` using a large local dataset sometimes created a temp table twice.
- Aligned the definition of `function.trim()` with the SQL function definition.
- Fixed an issue where snowpark-python would hang when using the Python system-defined (built-in function) `sum` vs. the Snowpark `function.sum()`.

### Deprecations:

- Deprecated keyword argument `create_temp_table` in `df.write.save_as_table()`.

## 0.7.0 (2022-05-25)

### New Features:

- Added support for user-defined table functions (UDTFs).
  - Use function `snowflake.snowpark.functions.udtf()` to register a UDTF, or use it as a decorator to register the UDTF.
    - You can also use `Session.udtf.register()` to register a UDTF.
  - Use `Session.udtf.register_from_file()` to register a UDTF from a Python file.
- Updated APIs to query a table function, including both Snowflake built-in table functions and UDTFs.
  - Use function `snowflake.snowpark.functions.table_function()` to create a callable representing a table function and use it to call the table function in a query.
  - Alternatively, use function `snowflake.snowpark.functions.call_table_function()` to call a table function.
  - Added support for `over` clause that specifies `partition by` and `order by` when lateral joining a table function.
  - Updated `Session.table_function()` and `DataFrame.join_table_function()` to accept `TableFunctionCall` instances.

### Breaking Changes:

- When creating a function with `functions.udf()` and `functions.sproc()`, you can now specify an empty list for the `imports` or `packages` argument to indicate that no import or package is used for this UDF or stored procedure. Previously, specifying an empty list meant that the function would use session-level imports or packages.
- Improved the `__repr__` implementation of data types in `types.py`. The unused `type_name` property has been removed.
- Added a Snowpark-specific exception class for SQL errors. This replaces the previous `ProgrammingError` from the Python connector.

### Improvements:

- Added a lock to a UDF or UDTF when it is called for the first time per thread.
- Improved the error message for pickling errors that occurred during UDF creation.
- Included the query ID when logging the failed query.

### Bug Fixes:

- Fixed a bug in which non-integral data (such as timestamps) was occasionally converted to integer when calling `DataFrame.to_pandas()`.
- Fixed a bug in which `DataFrameReader.parquet()` failed to read a parquet file when its column contained spaces.
- Fixed a bug in which `DataFrame.copy_into_table()` failed when the dataframe is created by reading a file with inferred schemas.

### Deprecations

`Session.flatten()` and `DataFrame.flatten()`.

### Dependency Updates:

- Restricted the version of `cloudpickle` <= `2.0.0`.

## 0.6.0 (2022-04-27)

### New Features:

- Added support for vectorized UDFs with the input as a pandas DataFrame or pandas Series and the output as a pandas Series. This improves the performance of UDFs in Snowpark.
- Added support for inferring the schema of a DataFrame by default when it is created by reading a Parquet, Avro, or ORC file in the stage.
- Added functions `current_session()`, `current_statement()`, `current_user()`, `current_version()`, `current_warehouse()`, `date_from_parts()`, `date_trunc()`, `dayname()`, `dayofmonth()`, `dayofweek()`, `dayofyear()`, `grouping()`, `grouping_id()`, `hour()`, `last_day()`, `minute()`, `next_day()`, `previous_day()`, `second()`, `month()`, `monthname()`, `quarter()`, `year()`, `current_database()`, `current_role()`, `current_schema()`, `current_schemas()`, `current_region()`, `current_avaliable_roles()`, `add_months()`, `any_value()`, `bitnot()`, `bitshiftleft()`, `bitshiftright()`, `convert_timezone()`, `uniform()`, `strtok_to_array()`, `sysdate()`, `time_from_parts()`,  `timestamp_from_parts()`, `timestamp_ltz_from_parts()`, `timestamp_ntz_from_parts()`, `timestamp_tz_from_parts()`, `weekofyear()`, `percentile_cont()` to `snowflake.snowflake.functions`.

### Breaking Changes:

- Expired deprecations:
  - Removed the following APIs that were deprecated in 0.4.0: `DataFrame.groupByGroupingSets()`, `DataFrame.naturalJoin()`, `DataFrame.joinTableFunction`, `DataFrame.withColumns()`, `Session.getImports()`, `Session.addImport()`, `Session.removeImport()`, `Session.clearImports()`, `Session.getSessionStage()`, `Session.getDefaultDatabase()`, `Session.getDefaultSchema()`, `Session.getCurrentDatabase()`, `Session.getCurrentSchema()`, `Session.getFullyQualifiedCurrentSchema()`.

### Improvements:

- Added support for creating an empty `DataFrame` with a specific schema using the `Session.create_dataframe()` method.
- Changed the logging level from `INFO` to `DEBUG` for several logs (e.g., the executed query) when evaluating a dataframe.
- Improved the error message when failing to create a UDF due to pickle errors.

### Bug Fixes:

- Removed pandas hard dependencies in the `Session.create_dataframe()` method.

### Dependency Updates:

- Added `typing-extension` as a new dependency with the version >= `4.1.0`.

## 0.5.0 (2022-03-22)

### New Features

- Added stored procedures API.
  - Added `Session.sproc` property and `sproc()` to `snowflake.snowpark.functions`, so you can register stored procedures.
  - Added `Session.call` to call stored procedures by name.
- Added `UDFRegistration.register_from_file()` to allow registering UDFs from Python source files or zip files directly.
- Added `UDFRegistration.describe()` to describe a UDF.
- Added `DataFrame.random_split()` to provide a way to randomly split a dataframe.
- Added functions `md5()`, `sha1()`, `sha2()`, `ascii()`, `initcap()`, `length()`, `lower()`, `lpad()`, `ltrim()`, `rpad()`, `rtrim()`, `repeat()`, `soundex()`, `regexp_count()`, `replace()`, `charindex()`, `collate()`, `collation()`, `insert()`, `left()`, `right()`, `endswith()` to `snowflake.snowpark.functions`.
- Allowed `call_udf()` to accept literal values.
- Provided a `distinct` keyword in `array_agg()`.

### Bug Fixes:

- Fixed an issue that caused `DataFrame.to_pandas()` to have a string column if `Column.cast(IntegerType())` was used.
- Fixed a bug in `DataFrame.describe()` when there is more than one string column.

## 0.4.0 (2022-02-15)

### New Features

- You can now specify which Anaconda packages to use when defining UDFs.
  - Added `add_packages()`, `get_packages()`, `clear_packages()`, and `remove_package()`, to class `Session`.
  - Added `add_requirements()` to `Session` so you can use a requirements file to specify which packages this session will use.
  - Added parameter `packages` to function `snowflake.snowpark.functions.udf()` and method `UserDefinedFunction.register()` to indicate UDF-level Anaconda package dependencies when creating a UDF.
  - Added parameter `imports` to `snowflake.snowpark.functions.udf()` and `UserDefinedFunction.register()` to specify UDF-level code imports.
- Added a parameter `session` to function `udf()` and `UserDefinedFunction.register()` so you can specify which session to use to create a UDF if you have multiple sessions.
- Added types `Geography` and `Variant` to `snowflake.snowpark.types` to be used as type hints for Geography and Variant data when defining a UDF.
- Added support for Geography geoJSON data.
- Added `Table`, a subclass of `DataFrame` for table operations:
  - Methods `update` and `delete` update and delete rows of a table in Snowflake.
  - Method `merge` merges data from a `DataFrame` to a `Table`.
  - Override method `DataFrame.sample()` with an additional parameter `seed`, which works on tables but not on view and sub-queries.
- Added `DataFrame.to_local_iterator()` and `DataFrame.to_pandas_batches()` to allow getting results from an iterator when the result set returned from the Snowflake database is too large.
- Added `DataFrame.cache_result()` for caching the operations performed on a `DataFrame` in a temporary table.
  Subsequent operations on the original `DataFrame` have no effect on the cached result `DataFrame`.
- Added property `DataFrame.queries` to get SQL queries that will be executed to evaluate the `DataFrame`.
- Added `Session.query_history()` as a context manager to track SQL queries executed on a session, including all SQL queries to evaluate `DataFrame`s created from a session. Both query ID and query text are recorded.
- You can now create a `Session` instance from an existing established `snowflake.connector.SnowflakeConnection`. Use parameter `connection` in `Session.builder.configs()`.
- Added `use_database()`, `use_schema()`, `use_warehouse()`, and `use_role()` to class `Session` to switch database/schema/warehouse/role after a session is created.
- Added `DataFrameWriter.copy_into_table()` to unload a `DataFrame` to stage files.
- Added `DataFrame.unpivot()`.
- Added `Column.within_group()` for sorting the rows by columns with some aggregation functions.
- Added functions `listagg()`, `mode()`, `div0()`, `acos()`, `asin()`, `atan()`, `atan2()`, `cos()`, `cosh()`, `sin()`, `sinh()`, `tan()`, `tanh()`, `degrees()`, `radians()`, `round()`, `trunc()`, and `factorial()` to `snowflake.snowflake.functions`.
- Added an optional argument `ignore_nulls` in function `lead()` and `lag()`.
- The `condition` parameter of function `when()` and `iff()` now accepts SQL expressions.

### Improvements

- All function and method names have been renamed to use the snake case naming style, which is more Pythonic. For convenience, some camel case names are kept as aliases to the snake case APIs. It is recommended to use the snake case APIs.
  - Deprecated these methods on class `Session` and replaced them with their snake case equivalents: `getImports()`, `addImports()`, `removeImport()`, `clearImports()`, `getSessionStage()`, `getDefaultSchema()`, `getDefaultSchema()`, `getCurrentDatabase()`, `getFullyQualifiedCurrentSchema()`.
  - Deprecated these methods on class `DataFrame` and replaced them with their snake case equivalents: `groupingByGroupingSets()`, `naturalJoin()`, `withColumns()`, `joinTableFunction()`.
- Property `DataFrame.columns` is now consistent with `DataFrame.schema.names` and the Snowflake database `Identifier Requirements`.
- `Column.__bool__()` now raises a `TypeError`. This will ban the use of logical operators `and`, `or`, `not` on `Column` object, for instance `col("a") > 1 and col("b") > 2` will raise the `TypeError`. Use `(col("a") > 1) & (col("b") > 2)` instead.
- Changed `PutResult` and `GetResult` to subclass `NamedTuple`.
- Fixed a bug which raised an error when the local path or stage location has a space or other special characters.
- Changed `DataFrame.describe()` so that non-numeric and non-string columns are ignored instead of raising an exception.

### Dependency updates

- Updated ``snowflake-connector-python`` to 2.7.4.

## 0.3.0 (2022-01-09)

### New Features

- Added `Column.isin()`, with an alias `Column.in_()`.
- Added `Column.try_cast()`, which is a special version of `cast()`. It tries to cast a string expression to other types and returns `null` if the cast is not possible.
- Added `Column.startswith()` and `Column.substr()` to process string columns.
- `Column.cast()` now also accepts a `str` value to indicate the cast type in addition to a `DataType` instance.
- Added `DataFrame.describe()` to summarize stats of a `DataFrame`.
- Added `DataFrame.explain()` to print the query plan of a `DataFrame`.
- `DataFrame.filter()` and `DataFrame.select_expr()` now accepts a sql expression.
- Added a new `bool` parameter `create_temp_table` to methods `DataFrame.saveAsTable()` and `Session.write_pandas()` to optionally create a temp table.
- Added `DataFrame.minus()` and `DataFrame.subtract()` as aliases to `DataFrame.except_()`.
- Added `regexp_replace()`, `concat()`, `concat_ws()`, `to_char()`, `current_timestamp()`, `current_date()`, `current_time()`, `months_between()`, `cast()`, `try_cast()`, `greatest()`, `least()`, and `hash()` to module `snowflake.snowpark.functions`.

### Bug Fixes

- Fixed an issue where `Session.createDataFrame(pandas_df)` and `Session.write_pandas(pandas_df)` raise an exception when the `pandas DataFrame` has spaces in the column name.
- `DataFrame.copy_into_table()` sometimes prints an `error` level log entry while it actually works. It's fixed now.
- Fixed an API docs issue where some `DataFrame` APIs are missing from the docs.

### Dependency updates

- Update ``snowflake-connector-python`` to 2.7.2, which upgrades ``pyarrow`` dependency to 6.0.x. Refer to the [python connector 2.7.2 release notes](https://pypi.org/project/snowflake-connector-python/2.7.2/) for more details.

## 0.2.0 (2021-12-02)

### New Features

- Updated the `Session.createDataFrame()` method for creating a `DataFrame` from a pandas DataFrame.
- Added the `Session.write_pandas()` method for writing a `pandas DataFrame` to a table in Snowflake and getting a `Snowpark DataFrame` object back.
- Added new classes and methods for calling window functions.
- Added the new functions `cume_dist()`, to find the cumulative distribution of a value with regard to other values within a window partition,
  and `row_number()`, which returns a unique row number for each row within a window partition.
- Added functions for computing statistics for DataFrames in the `DataFrameStatFunctions` class.
- Added functions for handling missing values in a DataFrame in the `DataFrameNaFunctions` class.
- Added new methods `rollup()`, `cube()`, and `pivot()` to the `DataFrame` class.
- Added the `GroupingSets` class, which you can use with the DataFrame groupByGroupingSets method to perform a SQL GROUP BY GROUPING SETS.
- Added the new `FileOperation(session)`
  class that you can use to upload and download files to and from a stage.
- Added the `DataFrame.copy_into_table()`
  method for loading data from files in a stage into a table.
- In CASE expressions, the functions `when()` and `otherwise()`
  now accept Python types in addition to `Column` objects.
- When you register a UDF you can now optionally set the `replace` parameter to `True` to overwrite an existing UDF with the same name.

### Improvements

- UDFs are now compressed before they are uploaded to the server. This makes them about 10 times smaller, which can help
  when you are using large ML model files.
- When the size of a UDF is less than 8196 bytes, it will be uploaded as in-line code instead of uploaded to a stage.

### Bug Fixes

- Fixed an issue where the statement `df.select(when(col("a") == 1, 4).otherwise(col("a"))), [Row(4), Row(2), Row(3)]` raised an exception.
- Fixed an issue where `df.toPandas()` raised an exception when a DataFrame was created from large local data.

## 0.1.0 (2021-10-26)

Start of Private Preview<|MERGE_RESOLUTION|>--- conflicted
+++ resolved
@@ -6,15 +6,9 @@
 
 - Added support for creating vectorized UDTFs with `process` method.
 
-<<<<<<< HEAD
-### Improvements
-
-- Documented more examples for using different methods for `DataFrame.join`.
-=======
 ### Deprecations:
 
 - Deprecated `Session.get_fully_qualified_current_schema`. Consider using `Session.get_fully_qualified_name_if_possible` instead.
->>>>>>> cc8a7745
 
 ## 1.13.0 (2024-02-26)
 

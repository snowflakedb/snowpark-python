--- conflicted
+++ resolved
@@ -27,13 +27,10 @@
 #### New Features
 - Added support for `DataFrame.backfill`, `DataFrame.bfill`, `Series.backfill`, and `Series.bfill`.
 - Added support for `DataFrame.compare` and `Series.compare` with default parameters.
-<<<<<<< HEAD
-- Added support for `Index.value_counts`.
-=======
 - Added support for `Series.dt.microsecond` and `Series.dt.nanosecond`.
 - Added support for `Index.is_unique` and `Index.has_duplicates`.
 - Added support for `Index.equals`.
->>>>>>> 0f52d222
+- Added support for `Index.value_counts`.
 
 #### Improvements
 - Removed the public preview warning message upon importing Snowpark pandas.

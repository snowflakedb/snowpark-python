# Release History

## 1.40.0 (YYYY-MM-DD)

### Snowpark Python API Updates

#### New Features

<<<<<<< HEAD
- Added support for the following scalar functions in `functions.py`:
  - `h3_cell_to_boundary`
  - `h3_cell_to_parent`
  - `h3_cell_to_point`
  - `h3_compact_cells`
  - `h3_compact_cells_strings`
  - `h3_coverage`
  - `h3_coverage_strings`
  - `h3_get_resolution`
  - `h3_grid_disk`
  - `h3_grid_distance`
=======
- Added a new module `snowflake.snowpark.secrets` that provides Python wrappers for accessing Snowflake Secrets within Python UDFs and stored procedures that execute inside Snowflake.
  - `get_generic_secret_string`
  - `get_oauth_access_token`
  - `get_secret_type`
  - `get_username_password`
  - `get_cloud_provider_token`
>>>>>>> d99fdfa0

### Snowpark pandas API Updates

#### New Features

#### Improvements
- Hybrid execution mode is now enabled by default. Certain operations on smaller data will now automatically execute in native pandas in-memory. Use `from modin.config import AutoSwitchBackend; AutoSwitchBackend.disable()` to turn this off and force all execution to occur in Snowflake.
- Removed an unnecessary `SHOW OBJECTS` query issued from `read_snowflake` under certain conditions.

## 1.39.0 (2025-09-17)

### Snowpark Python API Updates

#### New Features

- Added support for unstructured data engineering in Snowpark, powered by Snowflake AISQL and Cortex functions:
  - `DataFrame.ai.complete`: Generate per-row LLM completions from prompts built over columns and files.
  - `DataFrame.ai.filter`: Keep rows where an AI classifier returns TRUE for the given predicate.
  - `DataFrame.ai.agg`: Reduce a text column into one result using a natural-language task description.
  - `RelationalGroupedDataFrame.ai_agg`: Perform the same natural-language aggregation per group.
  - `DataFrame.ai.classify`: Assign single or multiple labels from given categories to text or images.
  - `DataFrame.ai.similarity`: Compute cosine-based similarity scores between two columns via embeddings.
  - `DataFrame.ai.sentiment`: Extract overall and aspect-level sentiment from text into JSON.
  - `DataFrame.ai.embed`: Generate VECTOR embeddings for text or images using configurable models.
  - `DataFrame.ai.summarize_agg`: Aggregate and produce a single comprehensive summary over many rows.
  - `DataFrame.ai.transcribe`: Transcribe audio files to text with optional timestamps and speaker labels.
  - `DataFrame.ai.parse_document`: OCR/layout-parse documents or images into structured JSON.
  - `DataFrame.ai.extract`: Pull structured fields from text or files using a response schema.
  - `DataFrame.ai.count_tokens`: Estimate token usage for a given model and input text per row.
  - `DataFrame.ai.split_text_markdown_header`: Split Markdown into hierarchical header-aware chunks.
  - `DataFrame.ai.split_text_recursive_character`: Split text into size-bounded chunks using recursive separators.
  - `DataFrameReader.file`: Create a DataFrame containing all files from a stage as FILE data type for downstream unstructured data processing.
- Added a new datatype `YearMonthIntervalType` that allows users to create intervals for datetime operations.
- Added a new function `interval_year_month_from_parts` that allows users to easily create `YearMonthIntervalType` without using SQL.
- Added a new datatype `DayTimeIntervalType` that allows users to create intervals for datetime operations.
- Added a new function `interval_day_time_from_parts` that allows users to easily create `DayTimeIntervalType` without using SQL.
- Added support for `FileOperation.list` to list files in a stage with metadata.
- Added support for `FileOperation.remove` to remove files in a stage.
- Added an option to specify `copy_grants` for the following `DataFrame` APIs:
  - `create_or_replace_view`
  - `create_or_replace_temp_view`
  - `create_or_replace_dynamic_table`
- Added a new function `snowflake.snowpark.functions.vectorized` that allows users to mark a function as vectorized UDF.
- Added support for parameter `use_vectorized_scanner` in function `Session.write_pandas()`.
- Added support for the following scalar functions in `functions.py`:
  - `getdate`
  - `getvariable`
  - `invoker_role`
  - `invoker_share`
  - `is_application_role_in_session`
  - `is_database_role_in_session`
  - `is_granted_to_invoker_role`
  - `is_role_in_session`
  - `localtime`
  - `systimestamp`

#### Bug Fixes

#### Deprecations

- Deprecated warnings will be triggered when using snowpark-python with Python 3.9. For more details, please refer to https://docs.snowflake.com/en/developer-guide/python-runtime-support-policy.

#### Dependency Updates

#### Improvements

- Unsupported types in `DataFrameReader.dbapi`(PuPr) are ingested as `StringType` now.
- Improved error message to list available columns when dataframe cannot resolve given column name.
- Added a new option `cacheResult` to `DataFrameReader.xml` that allows users to cache the result of the XML reader to a temporary table after calling `xml`. It helps improve performance when subsequent operations are performed on the same DataFrame.

### Snowpark pandas API Updates
- Added support for `DataFrame.eval()` for dataframes with single-level indexes.

#### New Features

#### Improvements

- Downgraded to level `logging.DEBUG - 1` the log message saying that the
  Snowpark `DataFrame` reference of an internal `DataFrameReference` object
  has changed.
- Eliminate duplicate parameter check queries for casing status when retrieving the session.
- Retrieve dataframe row counts through object metadata to avoid a COUNT(\*) query (performance)
- Added support for applying Snowflake Cortex function `Complete`.
- Introduce faster pandas: Improved performance by deferring row position computation. 
  - The following operations are currently supported and can benefit from the optimization: `read_snowflake`, `repr`, `loc`, `reset_index`, `merge`, and binary operations.
  - If a lazy object (e.g., DataFrame or Series) depends on a mix of supported and unsupported operations, the optimization will not be used.
- Updated the error message for when Snowpark pandas is referenced within apply.
- Added a session parameter `dummy_row_pos_optimization_enabled` to enable/disable dummy row position optimization in faster pandas.

#### Dependency Updates

- Updated the supported `modin` versions to >=0.35.0 and <0.37.0 (was previously >= 0.34.0 and <0.36.0).

#### Bug Fixes

- Fixed an issue with drop_duplicates where the same data source could be read multiple times in the same query but in a different order each time, resulting in missing rows in the final result. The fix ensures that the data source is read only once.
- Fixed a bug with hybrid execution mode where an `AssertionError` was unexpectedly raised by certain indexing operations.

### Snowpark Local Testing Updates

#### New Features

- Added support to allow patching `functions.ai_complete`.

## 1.38.0 (2025-09-04)

### Snowpark Python API Updates

#### New Features

- Added support for the following AI-powered functions in `functions.py`:
  - `ai_extract`
  - `ai_parse_document`
  - `ai_transcribe`
- Added time travel support for querying historical data:
  - `Session.table()` now supports time travel parameters: `time_travel_mode`, `statement`, `offset`, `timestamp`, `timestamp_type`, and `stream`.
  - `DataFrameReader.table()` supports the same time travel parameters as direct arguments.
  - `DataFrameReader` supports time travel via option chaining (e.g., `session.read.option("time_travel_mode", "at").option("offset", -60).table("my_table")`).
- Added support for specifying the following parameters to `DataFrameWriter.copy_into_location` for validation and writing data to external locations:
    - `validation_mode`
    - `storage_integration`
    - `credentials`
    - `encryption`
- Added support for `Session.directory` and `Session.read.directory` to retrieve the list of all files on a stage with metadata.
- Added support for `DataFrameReader.jdbc`(PrPr) that allows ingesting external data source with jdbc driver.
- Added support for `FileOperation.copy_files` to copy files from a source location to an output stage.
- Added support for the following scalar functions in `functions.py`:
  - `all_user_names`
  - `bitand`
  - `bitand_agg`
  - `bitor`
  - `bitor_agg`
  - `bitxor`
  - `bitxor_agg`
  - `current_account_name`
  - `current_client`
  - `current_ip_address`
  - `current_role_type`
  - `current_organization_name`
  - `current_organization_user`
  - `current_secondary_roles`
  - `current_transaction`
  - `getbit`

#### Bug Fixes

- Fixed the repr of TimestampType to match the actual subtype it represents.
- Fixed a bug in `DataFrameReader.dbapi` that udtf ingestion does not work in stored procedure.
- Fixed a bug in schema inference that caused incorrect stage prefixes to be used.

#### Improvements

- Enhanced error handling in `DataFrameReader.dbapi` thread-based ingestion to prevent unnecessary operations, which improves resource efficiency.
- Bumped cloudpickle dependency to also support `cloudpickle==3.1.1` in addition to previous versions.
- Improved `DataFrameReader.dbapi` (PuPr) ingestion performance for PostgreSQL and MySQL by using server side cursor to fetch data.

### Snowpark pandas API Updates

#### New Features
- Completed support for `pd.read_snowflake()`, `pd.to_iceberg()`,
  `pd.to_pandas()`, `pd.to_snowpark()`, `pd.to_snowflake()`,
  `DataFrame.to_iceberg()`, `DataFrame.to_pandas()`, `DataFrame.to_snowpark()`,
  `DataFrame.to_snowflake()`, `Series.to_iceberg()`, `Series.to_pandas()`,
  `Series.to_snowpark()`, and `Series.to_snowflake()` on the "Pandas" and "Ray"
  backends. Previously, only some of these functions and methods were supported
  on the Pandas backend.
- Added support for `Index.get_level_values()`.

#### Improvements
- Set the default transfer limit in hybrid execution for data leaving Snowflake to 100k, which can be overridden with the SnowflakePandasTransferThreshold environment variable. This configuration is appropriate for scenarios with two available engines, "Pandas" and "Snowflake" on relational workloads.
- Improve import error message by adding `--upgrade` to `pip install "snowflake-snowpark-python[modin]"` in the error message.
- Reduce the telemetry messages from the modin client by pre-aggregating into 5 second windows and only keeping a narrow band of metrics which are useful for tracking hybrid execution and native pandas performance.
- Set the initial row count only when hybrid execution is enabled. This reduces the number of queries issued for many workloads.
- Add a new test parameter for integration tests to enable hybrid execution.

#### Bug Fixes
- Raised `NotImplementedError` instead of `AttributeError` on attempting to call
  Snowflake extension functions/methods `to_dynamic_table()`, `cache_result()`,
  `to_view()`, `create_or_replace_dynamic_table()`, and
  `create_or_replace_view()` on dataframes or series using the pandas or ray
  backends.

## 1.37.0 (2025-08-18)

### Snowpark Python API Updates

#### New Features

- Added support for the following `xpath` functions in `functions.py`:
  - `xpath`
  - `xpath_string`
  - `xpath_boolean`
  - `xpath_int`
  - `xpath_float`
  - `xpath_double`
  - `xpath_long`
  - `xpath_short`
- Added support for parameter `use_vectorized_scanner` in function `Session.write_arrow()`.
- Dataframe profiler adds the following information about each query: describe query time, execution time, and sql query text. To view this information, call session.dataframe_profiler.enable() and call get_execution_profile on a dataframe.
- Added support for `DataFrame.col_ilike`.
- Added support for non-blocking stored procedure calls that return `AsyncJob` objects.
  - Added `block: bool = True` parameter to `Session.call()`. When `block=False`, returns an `AsyncJob` instead of blocking until completion.
  - Added `block: bool = True` parameter to `StoredProcedure.__call__()` for async support across both named and anonymous stored procedures.
  - Added `Session.call_nowait()` that is equivalent to `Session.call(block=False)`.

#### Bug Fixes

- Fixed a bug in CTE optimization stage where `deepcopy` of internal plans would cause a memory spike when a dataframe is created locally using `session.create_dataframe()` using a large input data.
- Fixed a bug in `DataFrameReader.parquet` where the `ignore_case` option in the `infer_schema_options` was not respected.
- Fixed a bug that `to_pandas()` has different format of column name when query result format is set to 'JSON' and 'ARROW'.

#### Deprecations
- Deprecated `pkg_resources`.

#### Dependency Updates

- Added a dependency on `protobuf<6.32`

### Snowpark pandas API Updates

#### New Features

- Added support for efficient transfer of data between Snowflake and Ray with the `DataFrame.set_backend` method. The installed version of `modin` must be at least 0.35.0, and `ray` must be installed.

#### Improvements

#### Dependency Updates

- Updated the supported `modin` versions to >=0.34.0 and <0.36.0 (was previously >= 0.33.0 and <0.35.0).
- Added support for pandas 2.3 when the installed `modin` version is at least 0.35.0.

#### Bug Fixes

- Fixed an issue in hybrid execution mode (PrPr) where `pd.to_datetime` and `pd.to_timedelta` would unexpectedly raise `IndexError`.
- Fixed a bug where `pd.explain_switch` would raise `IndexError` or return `None` if called before any potential switch operations were performed.
- Fixed a bug where calling `pd.concat(axis=0)` on a dataframe with the default, positional index and a dataframe with a different index would produce invalid SQL.

## 1.36.0 (2025-08-05)

### Snowpark Python API Updates

#### New Features

- `Session.create_dataframe` now accepts keyword arguments that are forwarded to the internal call to `Session.write_pandas` or `Session.write_arrow` when creating a DataFrame from a pandas DataFrame or a pyarrow Table.
- Added new APIs for `AsyncJob`:
  - `AsyncJob.is_failed()` returns a `bool` indicating if a job has failed. Can be used in combination with `AsyncJob.is_done()` to determine if a job is finished and errored.
  - `AsyncJob.status()` returns a string representing the current query status (e.g., "RUNNING", "SUCCESS", "FAILED_WITH_ERROR") for detailed monitoring without calling `result()`.
- Added a dataframe profiler. To use, you can call get_execution_profile() on your desired dataframe. This profiler reports the queries executed to evaluate a dataframe, and statistics about each of the query operators. Currently an experimental feature
- Added support for the following functions in `functions.py`:
  - `ai_sentiment`
- Updated the interface for experimental feature `context.configure_development_features`. All development features are disabled by default unless explicitly enabled by the user.

### Snowpark pandas API Updates

#### New Features

#### Improvements
- Hybrid execution row estimate improvements and a reduction of eager calls.
- Add a new configuration variable to control transfer costs out of Snowflake when using hybrid execution.
- Added support for creating permanent and immutable UDFs/UDTFs with `DataFrame/Series/GroupBy.apply`, `map`, and `transform` by passing the `snowflake_udf_params` keyword argument. See documentation for details.
- Added support for mapping np.unique to DataFrame and Series inputs using pd.unique.

#### Bug Fixes

- Fixed an issue where Snowpark pandas plugin would unconditionally disable `AutoSwitchBackend` even when users had explicitly configured it via environment variables or programmatically.

## 1.35.0 (2025-07-24)

### Snowpark Python API Updates

#### New Features

- Added support for the following functions in `functions.py`:
  - `ai_embed`
  - `try_parse_json`

#### Bug Fixes

- Fixed a bug in `DataFrameReader.dbapi` (PrPr) that `dbapi` fail in python stored procedure with process exit with code 1.
- Fixed a bug in `DataFrameReader.dbapi` (PrPr) that `custom_schema` accept illegal schema.
- Fixed a bug in `DataFrameReader.dbapi` (PrPr) that `custom_schema` does not work when connecting to Postgres and Mysql.
- Fixed a bug in schema inference that would cause it to fail for external stages.

#### Improvements

- Improved `query` parameter in `DataFrameReader.dbapi` (PrPr) so that parentheses are not needed around the query.
- Improved error experience in `DataFrameReader.dbapi` (PrPr) when exception happen during inferring schema of target data source.


### Snowpark Local Testing Updates

#### New Features

- Added local testing support for reading files with `SnowflakeFile` using local file paths, the Snow URL semantic (snow://...), local testing framework stages, and Snowflake stages (@stage/file_path).

### Snowpark pandas API Updates

#### New Features

- Added support for `DataFrame.boxplot`.

#### Improvements

- Reduced the number of UDFs/UDTFs created by repeated calls to `apply` or `map` with the same arguments on Snowpark pandas objects.
- Added an example for reading a file from a stage in the docstring for `pd.read_excel`.
- Implemented more efficient data transfer between the Snowflake and Ray backends of Modin (requires modin>=0.35.0 to use).

#### Bug Fixes

- Added an upper bound to the row estimation when the cartesian product from an align or join results in a very large number. This mitigates a performance regression.
- Fix a `pd.read_excel` bug when reading files inside stage inner directory.

## 1.34.0 (2025-07-15)

### Snowpark Python API Updates

#### New Features

- Added a new option `TRY_CAST` to `DataFrameReader`. When `TRY_CAST` is True columns are wrapped in a `TRY_CAST` statement rather than a hard cast when loading data.
- Added a new option `USE_RELAXED_TYPES` to the `INFER_SCHEMA_OPTIONS` of `DataFrameReader`. When set to True this option casts all strings to max length strings and all numeric types to `DoubleType`.
- Added debuggability improvements to eagerly validate dataframe schema metadata. Enable it using `snowflake.snowpark.context.configure_development_features()`.
- Added a new function `snowflake.snowpark.dataframe.map_in_pandas` that allows users map a function across a dataframe. The mapping function takes an iterator of pandas dataframes as input and provides one as output.
- Added a ttl cache to describe queries. Repeated queries in a 15 second interval will use the cached value rather than requery Snowflake.
- Added a parameter `fetch_with_process` to `DataFrameReader.dbapi` (PrPr) to enable multiprocessing for parallel data fetching in local ingestion. By default, local ingestion uses multithreading. Multiprocessing may improve performance for CPU-bound tasks like Parquet file generation.
- Added a new function `snowflake.snowpark.functions.model` that allows users to call methods of a model.

#### Improvements

- Added support for row validation using XSD schema using `rowValidationXSDPath` option when reading XML files with a row tag using `rowTag` option.
- Improved SQL generation for `session.table().sample()` to generate a flat SQL statement.
- Added support for complex column expression as input for `functions.explode`.
- Added debuggability improvements to show which Python lines an SQL compilation error corresponds to. Enable it using `snowflake.snowpark.context.configure_development_features()`. This feature also depends on AST collection to be enabled in the session which can be done using `session.ast_enabled = True`.
- Set enforce_ordering=True when calling `to_snowpark_pandas()` from a snowpark dataframe containing DML/DDL queries instead of throwing a NotImplementedError.

#### Bug Fixes

- Fixed a bug caused by redundant validation when creating an iceberg table.
- Fixed a bug in `DataFrameReader.dbapi` (PrPr) where closing the cursor or connection could unexpectedly raise an error and terminate the program.
- Fixed ambiguous column errors when using table functions in `DataFrame.select()` that have output columns matching the input DataFrame's columns. This improvement works when dataframe columns are provided as `Column` objects.
- Fixed a bug where having a NULL in a column with DecimalTypes would cast the column to FloatTypes instead and lead to precision loss.

### Snowpark Local Testing Updates

#### Bug Fixes

- Fixed a bug when processing windowed functions that lead to incorrect indexing in results.
- When a scalar numeric is passed to fillna we will ignore non-numeric columns instead of producing an error.

### Snowpark pandas API Updates

#### New Features

- Added support for `DataFrame.to_excel` and `Series.to_excel`.
- Added support for `pd.read_feather`, `pd.read_orc`, and `pd.read_stata`.
- Added support for `pd.explain_switch()` to return debugging information on hybrid execution decisions.
- Support `pd.read_snowflake` when the global modin backend is `Pandas`.
- Added support for `pd.to_dynamic_table`, `pd.to_iceberg`, and `pd.to_view`.

#### Improvements

- Added modin telemetry on API calls and hybrid engine switches.
- Show more helpful error messages to Snowflake Notebook users when the `modin` or `pandas` version does not match our requirements.
- Added a data type guard to the cost functions for hybrid execution mode (PrPr) which checks for data type compatibility.
- Added automatic switching to the pandas backend in hybrid execution mode (PrPr) for many methods that are not directly implemented in Snowpark pandas.
- Set the 'type' and other standard fields for Snowpark pandas telemetry.

#### Dependency Updates

- Added tqdm and ipywidgets as dependencies so that progress bars appear when switching between modin backends.
- Updated the supported `modin` versions to >=0.33.0 and <0.35.0 (was previously >= 0.32.0 and <0.34.0).

#### Bug Fixes

- Fixed a bug in hybrid execution mode (PrPr) where certain Series operations would raise `TypeError: numpy.ndarray object is not callable`.
- Fixed a bug in hybrid execution mode (PrPr) where calling numpy operations like `np.where` on modin objects with the Pandas backend would raise an `AttributeError`. This fix requires `modin` version 0.34.0 or newer.
- Fixed issue in `df.melt` where the resulting values have an additional suffix applied.

## 1.33.0 (2025-06-19)

### Snowpark Python API Updates

#### New Features

- Added support for MySQL in `DataFrameWriter.dbapi` (PrPr) for both Parquet and UDTF-based ingestion.
- Added support for PostgreSQL in `DataFrameReader.dbapi` (PrPr) for both Parquet and UDTF-based ingestion.
- Added support for Databricks in `DataFrameWriter.dbapi` (PrPr) for UDTF-based ingestion.
- Added support to `DataFrameReader` to enable use of `PATTERN` when reading files with `INFER_SCHEMA` enabled.
- Added support for the following AI-powered functions in `functions.py`:
  - `ai_complete`
  - `ai_similarity`
  - `ai_summarize_agg` (originally `summarize_agg`)
  - different config options for `ai_classify`
- Added support for more options when reading XML files with a row tag using `rowTag` option:
  - Added support for removing namespace prefixes from col names using `ignoreNamespace` option.
  - Added support for specifying the prefix for the attribute column in the result table using `attributePrefix` option.
  - Added support for excluding attributes from the XML element using `excludeAttributes` option.
  - Added support for specifying the column name for the value when there are attributes in an element that has no child elements using `valueTag` option.
  - Added support for specifying the value to treat as a ``null`` value using `nullValue` option.
  - Added support for specifying the character encoding of the XML file using `charset` option.
  - Added support for ignoring surrounding whitespace in the XML element using `ignoreSurroundingWhitespace` option.
- Added support for parameter `return_dataframe` in `Session.call`, which can be used to set the return type of the functions to a `DataFrame` object.
- Added a new argument to `Dataframe.describe` called `strings_include_math_stats` that triggers `stddev` and `mean` to be calculated for String columns.
- Added support for retrieving `Edge.properties` when retrieving lineage from `DGQL` in `DataFrame.lineage.trace`.
- Added a parameter `table_exists` to `DataFrameWriter.save_as_table` that allows specifying if a table already exists. This allows skipping a table lookup that can be expensive.

#### Bug Fixes

- Fixed a bug in `DataFrameReader.dbapi` (PrPr) where the `create_connection` defined as local function was incompatible with multiprocessing.
- Fixed a bug in `DataFrameReader.dbapi` (PrPr) where databricks `TIMESTAMP` type was converted to Snowflake `TIMESTAMP_NTZ` type which should be `TIMESTAMP_LTZ` type.
- Fixed a bug in `DataFrameReader.json` where repeated reads with the same reader object would create incorrectly quoted columns.
- Fixed a bug in `DataFrame.to_pandas()` that would drop column names when converting a dataframe that did not originate from a select statement.
- Fixed a bug that `DataFrame.create_or_replace_dynamic_table` raises error when the dataframe contains a UDTF and `SELECT *` in UDTF not being parsed correctly.
- Fixed a bug where casted columns could not be used in the values-clause of in functions.

#### Improvements

- Improved the error message for `Session.write_pandas()` and `Session.create_dataframe()` when the input pandas DataFrame does not have a column.
- Improved `DataFrame.select` when the arguments contain a table function with output columns that collide with columns of current dataframe. With the improvement, if user provides non-colliding columns in `df.select("col1", "col2", table_func(...))` as string arguments, then the query generated by snowpark client will not raise ambiguous column error.
- Improved `DataFrameReader.dbapi` (PrPr) to use in-memory Parquet-based ingestion for better performance and security.
- Improved `DataFrameReader.dbapi` (PrPr) to use `MATCH_BY_COLUMN_NAME=CASE_SENSITIVE` in copy into table operation.

### Snowpark Local Testing Updates

#### New Features

- Added support for snow urls (snow://) in local file testing.

#### Bug Fixes

- Fixed a bug in `Column.isin` that would cause incorrect filtering on joined or previously filtered data.
- Fixed a bug in `snowflake.snowpark.functions.concat_ws` that would cause results to have an incorrect index.

### Snowpark pandas API Updates

#### Dependency Updates

- Updated `modin` dependency constraint from 0.32.0 to >=0.32.0, <0.34.0. The latest version tested with Snowpark pandas is `modin` 0.33.1.

#### New Features

- Added support for **Hybrid Execution (PrPr)**. By running `from modin.config import AutoSwitchBackend; AutoSwitchBackend.enable()`, Snowpark pandas will automatically choose whether to run certain pandas operations locally or on Snowflake. This feature is disabled by default.

#### Improvements

- Set the default value of the `index` parameter to `False` for `DataFrame.to_view`, `Series.to_view`, `DataFrame.to_dynamic_table`, and `Series.to_dynamic_table`.
- Added `iceberg_version` option to table creation functions.
- Reduced query count for many operations, including `insert`, `repr`, and `groupby`, that previously issued a query to retrieve the input data's size.

#### Bug Fixes

- Fixed a bug in `Series.where` when the `other` parameter is an unnamed `Series`.


## 1.32.0 (2025-05-15)

### Snowpark Python API Updates

#### Improvements

- Invoking snowflake system procedures does not invoke an additional `describe procedure` call to check the return type of the procedure.
- Added support for `Session.create_dataframe()` with the stage URL and FILE data type.
- Added support for different modes for dealing with corrupt XML records when reading an XML file using `session.read.option('mode', <mode>), option('rowTag', <tag_name>).xml(<stage_file_path>)`. Currently `PERMISSIVE`, `DROPMALFORMED` and `FAILFAST` are supported.
- Improved the error message of the XML reader when the specified row tag is not found in the file.
- Improved query generation for `Dataframe.drop` to use `SELECT * EXCLUDE ()` to exclude the dropped columns. To enable this feature, set `session.conf.set("use_simplified_query_generation", True)`.
- Added support for `VariantType` to `StructType.from_json`

#### Bug Fixes

- Fixed a bug in `DataFrameWriter.dbapi` (PrPr) that unicode or double-quoted column name in external database causes error because not quoted correctly.
- Fixed a bug where named fields in nested OBJECT data could cause errors when containing spaces.
- Fixed a bug duplicated `native_app_params` parameters in register udaf function.

### Snowpark Local Testing Updates

#### Bug Fixes

- Fixed a bug in `snowflake.snowpark.functions.rank` that would cause sort direction to not be respected.
- Fixed a bug in `snowflake.snowpark.functions.to_timestamp_*` that would cause incorrect results on filtered data.

### Snowpark pandas API Updates

#### New Features

- Added support for dict values in `Series.str.get`, `Series.str.slice`, and `Series.str.__getitem__` (`Series.str[...]`).
- Added support for `DataFrame.to_html`.
- Added support for `DataFrame.to_string` and `Series.to_string`.
- Added support for reading files from S3 buckets using `pd.read_csv`.
- Added `ENFORCE_EXISTING_FILE_FORMAT` option to the `DataFrameReader`, which allows to read a dataframe only based on an existing file format object when used together with `FORMAT_NAME`.

#### Improvements

- Make `iceberg_config` a required parameter for `DataFrame.to_iceberg` and `Series.to_iceberg`.

## 1.31.1 (2025-05-05)

### Snowpark Python API Updates

#### Bug Fixes

- Updated conda build configuration to deprecate Python 3.8 support, preventing installation in incompatible environments.

## 1.31.0 (2025-04-24)

### Snowpark Python API Updates

#### New Features

- Added support for `restricted caller` permission of `execute_as` argument in `StoredProcedure.register()`.
- Added support for non-select statement in `DataFrame.to_pandas()`.
- Added support for `artifact_repository` parameter to `Session.add_packages`, `Session.add_requirements`, `Session.get_packages`, `Session.remove_package`, and `Session.clear_packages`.
- Added support for reading an XML file using a row tag by `session.read.option('rowTag', <tag_name>).xml(<stage_file_path>)` (experimental).
  - Each XML record is extracted as a separate row.
  - Each field within that record becomes a separate column of type VARIANT, which can be further queried using dot notation, e.g., `col(a.b.c)`.
- Added updates to `DataFrameReader.dbapi` (PrPr):
  - Added `fetch_merge_count` parameter for optimizing performance by merging multiple fetched data into a single Parquet file.
  - Added support for Databricks.
  - Added support for ingestion with Snowflake UDTF.
- Added support for the following AI-powered functions in `functions.py` (Private Preview):
  - `prompt`
  - `ai_filter` (added support for `prompt()` function and image files, and changed the second argument name from `expr` to `file`)
  - `ai_classify`

#### Improvements

- Renamed the `relaxed_ordering` param into `enforce_ordering` for `DataFrame.to_snowpark_pandas`. Also the new default values is `enforce_ordering=False` which has the opposite effect of the previous default value, `relaxed_ordering=False`.
- Improved `DataFrameReader.dbapi` (PrPr) reading performance by setting the default `fetch_size` parameter value to 1000.
- Improve the error message for invalid identifier SQL error by suggesting the potentially matching identifiers.
- Reduced the number of describe queries issued when creating a DataFrame from a Snowflake table using `session.table`.
- Improved performance and accuracy of `DataFrameAnalyticsFunctions.time_series_agg()`.

#### Bug Fixes

- Fixed a bug in `DataFrame.group_by().pivot().agg` when the pivot column and aggregate column are the same.
- Fixed a bug in `DataFrameReader.dbapi` (PrPr) where a `TypeError` was raised when `create_connection` returned a connection object of an unsupported driver type.
- Fixed a bug where `df.limit(0)` call would not properly apply.
- Fixed a bug in `DataFrameWriter.save_as_table` that caused reserved names to throw errors when using append mode.

#### Deprecations

- Deprecated support for Python3.8.
- Deprecated argument `sliding_interval` in `DataFrameAnalyticsFunctions.time_series_agg()`.

### Snowpark Local Testing Updates

#### New Features

- Added support for Interval expression to `Window.range_between`.
- Added support for `array_construct` function.

#### Bug Fixes

- Fixed a bug in local testing where transient `__pycache__` directory was unintentionally copied during stored procedure execution via import.
- Fixed a bug in local testing that created incorrect result for `Column.like` calls.
- Fixed a bug in local testing that caused `Column.getItem` and `snowpark.snowflake.functions.get` to raise `IndexError` rather than return null.
- Fixed a bug in local testing where `df.limit(0)` call would not properly apply.
- Fixed a bug in local testing where a `Table.merge` into an empty table would cause an exception.

### Snowpark pandas API Updates

#### Dependency Updates

- Updated `modin` from 0.30.1 to 0.32.0.
- Added support for `numpy` 2.0 and above.

#### New Features

- Added support for `DataFrame.create_or_replace_view` and `Series.create_or_replace_view`.
- Added support for `DataFrame.create_or_replace_dynamic_table` and `Series.create_or_replace_dynamic_table`.
- Added support for `DataFrame.to_view` and `Series.to_view`.
- Added support for `DataFrame.to_dynamic_table` and `Series.to_dynamic_table`.
- Added support for `DataFrame.groupby.resample` for aggregations `max`, `mean`, `median`, `min`, and `sum`.
- Added support for reading stage files using:
  - `pd.read_excel`
  - `pd.read_html`
  - `pd.read_pickle`
  - `pd.read_sas`
  - `pd.read_xml`
- Added support for `DataFrame.to_iceberg` and `Series.to_iceberg`.
- Added support for dict values in `Series.str.len`.

#### Improvements

- Improve performance of `DataFrame.groupby.apply` and `Series.groupby.apply` by avoiding expensive pivot step.
- Added estimate for row count upper bound to `OrderedDataFrame` to enable better engine switching. This could potentially result in increased query counts.
- Renamed the `relaxed_ordering` param into `enforce_ordering` for `pd.read_snowflake`. Also the new default value is `enforce_ordering=False` which has the opposite effect of the previous default value, `relaxed_ordering=False`.

#### Bug Fixes

- Fixed a bug for `pd.read_snowflake` when reading iceberg tables and `enforce_ordering=True`.

## 1.30.0 (2025-03-27)

### Snowpark Python API Updates

#### New Features

- Added Support for relaxed consistency and ordering guarantees in `Dataframe.to_snowpark_pandas` by introducing the new parameter `relaxed_ordering`.
- `DataFrameReader.dbapi` (PrPr) now accepts a list of strings for the session_init_statement parameter, allowing multiple SQL statements to be executed during session initialization.

#### Improvements

- Improved query generation for `Dataframe.stat.sample_by` to generate a single flat query that scales well with large `fractions` dictionary compared to older method of creating a UNION ALL subquery for each key in `fractions`. To enable this feature, set `session.conf.set("use_simplified_query_generation", True)`.
- Improved performance of `DataFrameReader.dbapi` by enable vectorized option when copy parquet file into table.
- Improved query generation for `DataFrame.random_split` in the following ways. They can be enabled by setting `session.conf.set("use_simplified_query_generation", True)`:
  - Removed the need to `cache_result` in the internal implementation of the input dataframe resulting in a pure lazy dataframe operation.
  - The `seed` argument now behaves as expected with repeatable results across multiple calls and sessions.
- `DataFrame.fillna` and `DataFrame.replace` now both support fitting `int` and `float` into `Decimal` columns if `include_decimal` is set to True.
- Added documentation for the following UDF and stored procedure functions in `files.py` as a result of their General Availability.
  - `SnowflakeFile.write`
  - `SnowflakeFile.writelines`
  - `SnowflakeFile.writeable`
- Minor documentation changes for `SnowflakeFile` and `SnowflakeFile.open()`

#### Bug Fixes

- Fixed a bug for the following functions that raised errors `.cast()` is applied to their output
  - `from_json`
  - `size`

### Snowpark Local Testing Updates

#### Bug Fixes

- Fixed a bug in aggregation that caused empty groups to still produce rows.
- Fixed a bug in `Dataframe.except_` that would cause rows to be incorrectly dropped.
- Fixed a bug that caused `to_timestamp` to fail when casting filtered columns.

### Snowpark pandas API Updates

#### New Features

- Added support for list values in `Series.str.__getitem__` (`Series.str[...]`).
- Added support for `pd.Grouper` objects in group by operations. When `freq` is specified, the default values of the `sort`, `closed`, `label`, and `convention` arguments are supported; `origin` is supported when it is `start` or `start_day`.
- Added support for relaxed consistency and ordering guarantees in `pd.read_snowflake` for both named data sources (e.g., tables and views) and query data sources by introducing the new parameter `relaxed_ordering`.

#### Improvements

- Raise a warning whenever `QUOTED_IDENTIFIERS_IGNORE_CASE` is found to be set, ask user to unset it.
- Improved how a missing `index_label` in `DataFrame.to_snowflake` and `Series.to_snowflake` is handled when `index=True`. Instead of raising a `ValueError`, system-defined labels are used for the index columns.
- Improved error message for `groupby or DataFrame or Series.agg` when the function name is not supported.

## 1.29.1 (2025-03-12)

### Snowpark Python API Updates

#### Bug Fixes

- Fixed a bug in `DataFrameReader.dbapi` (PrPr) that prevents usage in stored procedure and snowbooks.

## 1.29.0 (2025-03-05)

### Snowpark Python API Updates

#### New Features

- Added support for the following AI-powered functions in `functions.py` (Private Preview):
  - `ai_filter`
  - `ai_agg`
  - `summarize_agg`
- Added support for the new FILE SQL type support, with the following related functions in `functions.py` (Private Preview):
  - `fl_get_content_type`
  - `fl_get_etag`
  - `fl_get_file_type`
  - `fl_get_last_modified`
  - `fl_get_relative_path`
  - `fl_get_scoped_file_url`
  - `fl_get_size`
  - `fl_get_stage`
  - `fl_get_stage_file_url`
  - `fl_is_audio`
  - `fl_is_compressed`
  - `fl_is_document`
  - `fl_is_image`
  - `fl_is_video`
- Added support for importing third-party packages from PyPi using Artifact Repository (Private Preview):
  - Use keyword arguments `artifact_repository` and `artifact_repository_packages` to specify your artifact repository and packages respectively when registering stored procedures or user defined functions.
  - Supported APIs are:
    - `Session.sproc.register`
    - `Session.udf.register`
    - `Session.udaf.register`
    - `Session.udtf.register`
    - `functions.sproc`
    - `functions.udf`
    - `functions.udaf`
    - `functions.udtf`
    - `functions.pandas_udf`
    - `functions.pandas_udtf`

#### Bug Fixes

- Fixed a bug where creating a Dataframe with large number of values raised `Unsupported feature 'SCOPED_TEMPORARY'.` error if thread-safe session was disabled.
- Fixed a bug where `df.describe` raised internal SQL execution error when the dataframe is created from reading a stage file and CTE optimization is enabled.
- Fixed a bug where `df.order_by(A).select(B).distinct()` would generate invalid SQL when simplified query generation was enabled using `session.conf.set("use_simplified_query_generation", True)`.
- Disabled simplified query generation by default.

#### Improvements

- Improved version validation warnings for `snowflake-snowpark-python` package compatibility when registering stored procedures. Now, warnings are only triggered if the major or minor version does not match, while bugfix version differences no longer generate warnings.
- Bumped cloudpickle dependency to also support `cloudpickle==3.0.0` in addition to previous versions.

### Snowpark Local Testing Updates

#### New Features

- Added support for literal values to `range_between` window function.

### Snowpark pandas API Updates

#### New Features

- Added support for list values in `Series.str.slice`.
- Added support for applying Snowflake Cortex functions `ClassifyText`, `Translate`, and `ExtractAnswer`.
- Added support for `Series.hist`.

#### Improvements

- Improved performance of `DataFrame.groupby.transform` and `Series.groupby.transform` by avoiding expensive pivot step.
- Improve error message for `pd.to_snowflake`, `DataFrame.to_snowflake`, and `Series.to_snowflake` when the table does not exist.
- Improve readability of docstring for the `if_exists` parameter in `pd.to_snowflake`, `DataFrame.to_snowflake`, and `Series.to_snowflake`.
- Improve error message for all pandas functions that use UDFs with Snowpark objects.

#### Bug Fixes

- Fixed a bug in `Series.rename_axis` where an `AttributeError` was being raised.
- Fixed a bug where `pd.get_dummies` didn't ignore NULL/NaN values by default.
- Fixed a bug where repeated calls to `pd.get_dummies` results in 'Duplicated column name error'.
- Fixed a bug in `pd.get_dummies` where passing list of columns generated incorrect column labels in output DataFrame.
- Update `pd.get_dummies` to return bool values instead of int.

## 1.28.0 (2025-02-20)

### Snowpark Python API Updates

#### New Features

- Added support for the following functions in `functions.py`
  - `normal`
  - `randn`
- Added support for `allow_missing_columns` parameter to `Dataframe.union_by_name` and `Dataframe.union_all_by_name`.

#### Improvements

- Improved query generation for `Dataframe.distinct` to generate `SELECT DISTINCT` instead of `SELECT` with `GROUP BY` all columns. To disable this feature, set `session.conf.set("use_simplified_query_generation", False)`.

#### Deprecations

- Deprecated Snowpark Python function `snowflake_cortex_summarize`. Users can install snowflake-ml-python and use the snowflake.cortex.summarize function instead.
- Deprecated Snowpark Python function `snowflake_cortex_sentiment`. Users can install snowflake-ml-python and use the snowflake.cortex.sentiment function instead.

#### Bug Fixes

- Fixed a bug where session-level query tag was overwritten by a stacktrace for dataframes that generate multiple queries. Now, the query tag will only be set to the stacktrace if `session.conf.set("collect_stacktrace_in_query_tag", True)`.
- Fixed a bug in `Session._write_pandas` where it was erroneously passing `use_logical_type` parameter to `Session._write_modin_pandas_helper` when writing a Snowpark pandas object.
- Fixed a bug in options sql generation that could cause multiple values to be formatted incorrectly.
- Fixed a bug in `Session.catalog` where empty strings for database or schema were not handled correctly and were generating erroneous sql statements.

#### Experimental Features

- Added support for writing pyarrow Tables to Snowflake tables.

### Snowpark pandas API Updates

#### New Features

- Added support for applying Snowflake Cortex functions `Summarize` and `Sentiment`.
- Added support for list values in `Series.str.get`.

#### Bug Fixes

- Fixed a bug in `apply` where kwargs were not being correctly passed into the applied function.

### Snowpark Local Testing Updates

#### New Features
- Added support for the following functions
    - `hour`
    - `minute`
- Added support for NULL_IF parameter to csv reader.
- Added support for `date_format`, `datetime_format`, and `timestamp_format` options when loading csvs.

#### Bug Fixes

- Fixed a bug in Dataframe.join that caused columns to have incorrect typing.
- Fixed a bug in when statements that caused incorrect results in the otherwise clause.


## 1.27.0 (2025-02-03)

### Snowpark Python API Updates

#### New Features

- Added support for the following functions in `functions.py`
  - `array_reverse`
  - `divnull`
  - `map_cat`
  - `map_contains_key`
  - `map_keys`
  - `nullifzero`
  - `snowflake_cortex_sentiment`
  - `acosh`
  - `asinh`
  - `atanh`
  - `bit_length`
  - `bitmap_bit_position`
  - `bitmap_bucket_number`
  - `bitmap_construct_agg`
  - `bitshiftright_unsigned`
  - `cbrt`
  - `equal_null`
  - `from_json`
  - `ifnull`
  - `localtimestamp`
  - `max_by`
  - `min_by`
  - `nth_value`
  - `nvl`
  - `octet_length`
  - `position`
  - `regr_avgx`
  - `regr_avgy`
  - `regr_count`
  - `regr_intercept`
  - `regr_r2`
  - `regr_slope`
  - `regr_sxx`
  - `regr_sxy`
  - `regr_syy`
  - `try_to_binary`
  - `base64`
  - `base64_decode_string`
  - `base64_encode`
  - `editdistance`
  - `hex`
  - `hex_encode`
  - `instr`
  - `log1p`
  - `log2`
  - `log10`
  - `percentile_approx`
  - `unbase64`
- Added support for `seed` argument in `DataFrame.stat.sample_by`. Note that it only supports a `Table` object, and will be ignored for a `DataFrame` object.
- Added support for specifying a schema string (including implicit struct syntax) when calling `DataFrame.create_dataframe`.
- Added support for `DataFrameWriter.insert_into/insertInto`. This method also supports local testing mode.
- Added support for `DataFrame.create_temp_view` to create a temporary view. It will fail if the view already exists.
- Added support for multiple columns in the functions `map_cat` and `map_concat`.
- Added an option `keep_column_order` for keeping original column order in `DataFrame.with_column` and `DataFrame.with_columns`.
- Added options to column casts that allow renaming or adding fields in StructType columns.
- Added support for `contains_null` parameter to ArrayType.
- Added support for creating a temporary view via `DataFrame.create_or_replace_temp_view` from a DataFrame created by reading a file from a stage.
- Added support for `value_contains_null` parameter to MapType.
- Added support for using `Column` object in `Column.in_` and `functions.in_`.
- Added `interactive` to telemetry that indicates whether the current environment is an interactive one.
- Allow `session.file.get` in a Native App to read file paths starting with `/` from the current version
- Added support for multiple aggregation functions after `DataFrame.pivot`.

#### Experimental Features

- Added `Catalog` class to manage snowflake objects. It can be accessed via `Session.catalog`.
  - `snowflake.core` is a dependency required for this feature.
- Allow user input schema when reading JSON file on stage.
- Added support for specifying a schema string (including implicit struct syntax) when calling `DataFrame.create_dataframe`.

#### Improvements

- Updated README.md to include instructions on how to verify package signatures using `cosign`.

#### Bug Fixes

- Fixed a bug in local testing mode that caused a column to contain None when it should contain 0.
- Fixed a bug in `StructField.from_json` that prevented TimestampTypes with `tzinfo` from being parsed correctly.
- Fixed a bug in function `date_format` that caused an error when the input column was date type or timestamp type.
- Fixed a bug in dataframe that null value can be inserted in a non-nullable column.
- Fixed a bug in `replace` and `lit` which raised type hint assertion error when passing `Column` expression objects.
- Fixed a bug in `pandas_udf` and `pandas_udtf` where `session` parameter was erroneously ignored.
- Fixed a bug that raised incorrect type conversion error for system function called through `session.call`.

### Snowpark pandas API Updates

#### New Features

- Added support for `Series.str.ljust` and `Series.str.rjust`.
- Added support for `Series.str.center`.
- Added support for `Series.str.pad`.
- Added support for applying Snowpark Python function `snowflake_cortex_sentiment`.
- Added support for `DataFrame.map`.
- Added support for `DataFrame.from_dict` and `DataFrame.from_records`.
- Added support for mixed case field names in struct type columns.
- Added support for `SeriesGroupBy.unique`
- Added support for `Series.dt.strftime` with the following directives:
  - %d: Day of the month as a zero-padded decimal number.
  - %m: Month as a zero-padded decimal number.
  - %Y: Year with century as a decimal number.
  - %H: Hour (24-hour clock) as a zero-padded decimal number.
  - %M: Minute as a zero-padded decimal number.
  - %S: Second as a zero-padded decimal number.
  - %f: Microsecond as a decimal number, zero-padded to 6 digits.
  - %j: Day of the year as a zero-padded decimal number.
  - %X: Locale’s appropriate time representation.
  - %%: A literal '%' character.
- Added support for `Series.between`.
- Added support for `include_groups=False` in `DataFrameGroupBy.apply`.
- Added support for `expand=True` in `Series.str.split`.
- Added support for `DataFrame.pop` and `Series.pop`.
- Added support for `first` and `last` in `DataFrameGroupBy.agg` and `SeriesGroupBy.agg`.
- Added support for `Index.drop_duplicates`.
- Added support for aggregations `"count"`, `"median"`, `np.median`,
  `"skew"`, `"std"`, `np.std` `"var"`, and `np.var` in
  `pd.pivot_table()`, `DataFrame.pivot_table()`, and `pd.crosstab()`.

#### Improvements
- Improve performance of `DataFrame.map`, `Series.apply` and `Series.map` methods by mapping numpy functions to snowpark functions if possible.
- Added documentation for `DataFrame.map`.
- Improve performance of `DataFrame.apply` by mapping numpy functions to snowpark functions if possible.
- Added documentation on the extent of Snowpark pandas interoperability with scikit-learn.
- Infer return type of functions in `Series.map`, `Series.apply` and `DataFrame.map` if type-hint is not provided.
- Added `call_count` to telemetry that counts method calls including interchange protocol calls.

## 1.26.0 (2024-12-05)

### Snowpark Python API Updates

#### New Features

- Added support for property `version` and class method `get_active_session` for `Session` class.
- Added new methods and variables to enhance data type handling and JSON serialization/deserialization:
  - To `DataType`, its derived classes, and `StructField`:
    - `type_name`: Returns the type name of the data.
    - `simple_string`: Provides a simple string representation of the data.
    - `json_value`: Returns the data as a JSON-compatible value.
    - `json`: Converts the data to a JSON string.
  - To `ArrayType`, `MapType`, `StructField`, `PandasSeriesType`, `PandasDataFrameType` and `StructType`:
    - `from_json`: Enables these types to be created from JSON data.
  - To `MapType`:
    - `keyType`: keys of the map
    - `valueType`: values of the map
- Added support for method `appName` in `SessionBuilder`.
- Added support for `include_nulls` argument in `DataFrame.unpivot`.
- Added support for following functions in `functions.py`:
  - `size` to get size of array, object, or map columns.
  - `collect_list` an alias of `array_agg`.
  - `substring` makes `len` argument optional.
- Added parameter `ast_enabled` to session for internal usage (default: `False`).

#### Improvements

- Added support for specifying the following to `DataFrame.create_or_replace_dynamic_table`:
  - `iceberg_config` A dictionary that can hold the following iceberg configuration options:
    - `external_volume`
    - `catalog`
    - `base_location`
    - `catalog_sync`
    - `storage_serialization_policy`
- Added support for nested data types to `DataFrame.print_schema`
- Added support for `level` parameter to `DataFrame.print_schema`
- Improved flexibility of `DataFrameReader` and `DataFrameWriter` API by adding support for the following:
  - Added `format` method to `DataFrameReader` and `DataFrameWriter` to specify file format when loading or unloading results.
  - Added `load` method to `DataFrameReader` to work in conjunction with `format`.
  - Added `save` method to `DataFrameWriter` to work in conjunction with `format`.
  - Added support to read keyword arguments to `options` method for `DataFrameReader` and `DataFrameWriter`.
- Relaxed the cloudpickle dependency for Python 3.11 to simplify build requirements. However, for Python 3.11, `cloudpickle==2.2.1` remains the only supported version.

#### Bug Fixes

- Removed warnings that dynamic pivot features were in private preview, because
  dynamic pivot is now generally available.
- Fixed a bug in `session.read.options` where `False` Boolean values were incorrectly parsed as `True` in the generated file format.

#### Dependency Updates

- Added a runtime dependency on `python-dateutil`.

### Snowpark pandas API Updates

#### New Features

- Added partial support for `Series.map` when `arg` is a pandas `Series` or a
  `collections.abc.Mapping`. No support for instances of `dict` that implement
  `__missing__` but are not instances of `collections.defaultdict`.
- Added support for `DataFrame.align` and `Series.align` for `axis=1` and `axis=None`.
- Added support for `pd.json_normalize`.
- Added support for `GroupBy.pct_change` with `axis=0`, `freq=None`, and `limit=None`.
- Added support for `DataFrameGroupBy.__iter__` and `SeriesGroupBy.__iter__`.
- Added support for `np.sqrt`, `np.trunc`, `np.floor`, numpy trig functions, `np.exp`, `np.abs`, `np.positive` and `np.negative`.
- Added partial support for the dataframe interchange protocol method
  `DataFrame.__dataframe__()`.

#### Bug Fixes

- Fixed a bug in `df.loc` where setting a single column from a series results in unexpected `None` values.

#### Improvements

- Use UNPIVOT INCLUDE NULLS for unpivot operations in pandas instead of sentinel values.
- Improved documentation for pd.read_excel.

## 1.25.0 (2024-11-14)

### Snowpark Python API Updates

#### New Features

- Added the following new functions in `snowflake.snowpark.dataframe`:
  - `map`
- Added support for passing parameter `include_error` to `Session.query_history` to record queries that have error during execution.

#### Improvements

- When target stage is not set in profiler, a default stage from `Session.get_session_stage` is used instead of raising `SnowparkSQLException`.
- Allowed lower case or mixed case input when calling `Session.stored_procedure_profiler.set_active_profiler`.
- Added distributed tracing using open telemetry APIs for action function in `DataFrame`:
  - `cache_result`
- Removed opentelemetry warning from logging.

#### Bug Fixes

- Fixed the pre-action and post-action query propagation when `In` expression were used in selects.
- Fixed a bug that raised error `AttributeError` while calling `Session.stored_procedure_profiler.get_output` when `Session.stored_procedure_profiler` is disabled.

#### Dependency Updates

- Added a dependency on `protobuf>=5.28` and `tzlocal` at runtime.
- Added a dependency on `protoc-wheel-0` for the development profile.
- Require `snowflake-connector-python>=3.12.0, <4.0.0` (was `>=3.10.0`).

### Snowpark pandas API Updates

#### Dependency Updates

- Updated `modin` from 0.28.1 to 0.30.1.
- Added support for all `pandas` 2.2.x versions.

#### New Features

- Added support for `Index.to_numpy`.
- Added support for `DataFrame.align` and `Series.align` for `axis=0`.
- Added support for `size` in `GroupBy.aggregate`, `DataFrame.aggregate`, and `Series.aggregate`.
- Added support for `snowflake.snowpark.functions.window`
- Added support for `pd.read_pickle` (Uses native pandas for processing).
- Added support for `pd.read_html` (Uses native pandas for processing).
- Added support for `pd.read_xml` (Uses native pandas for processing).
- Added support for aggregation functions `"size"` and `len` in `GroupBy.aggregate`, `DataFrame.aggregate`, and `Series.aggregate`.
- Added support for list values in `Series.str.len`.

#### Bug Fixes

- Fixed a bug where aggregating a single-column dataframe with a single callable function (e.g. `pd.DataFrame([0]).agg(np.mean)`) would fail to transpose the result.
- Fixed bugs where `DataFrame.dropna()` would:
  - Treat an empty `subset` (e.g. `[]`) as if it specified all columns instead of no columns.
  - Raise a `TypeError` for a scalar `subset` instead of filtering on just that column.
  - Raise a `ValueError` for a `subset` of type `pandas.Index` instead of filtering on the columns in the index.
- Disable creation of scoped read only table to mitigate Disable creation of scoped read only table to mitigate `TableNotFoundError` when using dynamic pivot in notebook environment.
- Fixed a bug when concat dataframe or series objects are coming from the same dataframe when axis = 1.

#### Improvements

- Improve np.where with scalar x value by eliminating unnecessary join and temp table creation.
- Improve get_dummies performance by flattening the pivot with join.
- Improve align performance when aligning on row position column by removing unnecessary window functions.



### Snowpark Local Testing Updates

#### New Features

- Added support for patching functions that are unavailable in the `snowflake.snowpark.functions` module.
- Added support for `snowflake.snowpark.functions.any_value`

#### Bug Fixes

- Fixed a bug where `Table.update` could not handle `VariantType`, `MapType`, and `ArrayType` data types.
- Fixed a bug where column aliases were incorrectly resolved in `DataFrame.join`, causing errors when selecting columns from a joined DataFrame.
- Fixed a bug where `Table.update` and `Table.merge` could fail if the target table's index was not the default `RangeIndex`.

## 1.24.0 (2024-10-28)

### Snowpark Python API Updates

#### New Features

- Updated `Session` class to be thread-safe. This allows concurrent DataFrame transformations, DataFrame actions, UDF and stored procedure registration, and concurrent file uploads when using the same `Session` object.
  - The feature is disabled by default and can be enabled by setting `FEATURE_THREAD_SAFE_PYTHON_SESSION` to `True` for account.
  - Updating session configurations, like changing database or schema, when multiple threads are using the session may lead to unexpected behavior.
  - When enabled, some internally created temporary table names returned from `DataFrame.queries` API are not deterministic, and may be different when DataFrame actions are executed. This does not affect explicit user-created temporary tables.
- Added support for 'Service' domain to `session.lineage.trace` API.
- Added support for `copy_grants` parameter when registering UDxF and stored procedures.
- Added support for the following methods in `DataFrameWriter` to support daisy-chaining:
  - `option`
  - `options`
  - `partition_by`
- Added support for `snowflake_cortex_summarize`.

#### Improvements

- Improved the following new capability for function `snowflake.snowpark.functions.array_remove` it is now possible to use in python.
- Disables sql simplification when sort is performed after limit.
  - Previously, `df.sort().limit()` and `df.limit().sort()` generates the same query with sort in front of limit. Now, `df.limit().sort()` will generate query that reads `df.limit().sort()`.
  - Improve performance of generated query for `df.limit().sort()`, because limit stops table scanning as soon as the number of records is satisfied.
- Added a client side error message for when an invalid stage location is passed to DataFrame read functions.

#### Bug Fixes

- Fixed a bug where the automatic cleanup of temporary tables could interfere with the results of async query execution.
- Fixed a bug in `DataFrame.analytics.time_series_agg` function to handle multiple data points in same sliding interval.
- Fixed a bug that created inconsistent casing in field names of structured objects in iceberg schemas.

#### Deprecations

- Deprecated warnings will be triggered when using snowpark-python with Python 3.8. For more details, please refer to https://docs.snowflake.com/en/developer-guide/python-runtime-support-policy.

### Snowpark pandas API Updates

#### New Features

- Added support for `np.subtract`, `np.multiply`, `np.divide`, and `np.true_divide`.
- Added support for tracking usages of `__array_ufunc__`.
- Added numpy compatibility support for `np.float_power`, `np.mod`, `np.remainder`, `np.greater`, `np.greater_equal`, `np.less`, `np.less_equal`, `np.not_equal`, and `np.equal`.
- Added numpy compatibility support for `np.log`, `np.log2`, and `np.log10`
- Added support for `DataFrameGroupBy.bfill`, `SeriesGroupBy.bfill`, `DataFrameGroupBy.ffill`, and `SeriesGroupBy.ffill`.
- Added support for `on` parameter with `Resampler`.
- Added support for timedelta inputs in `value_counts()`.
- Added support for applying Snowpark Python function `snowflake_cortex_summarize`.
- Added support for `DataFrame.attrs` and `Series.attrs`.
- Added support for `DataFrame.style`.
- Added numpy compatibility support for `np.full_like`

#### Improvements

- Improved generated SQL query for `head` and `iloc` when the row key is a slice.
- Improved error message when passing an unknown timezone to `tz_convert` and `tz_localize` in `Series`, `DataFrame`, `Series.dt`, and `DatetimeIndex`.
- Improved documentation for `tz_convert` and `tz_localize` in `Series`, `DataFrame`, `Series.dt`, and `DatetimeIndex` to specify the supported timezone formats.
- Added additional kwargs support for `df.apply` and `series.apply` ( as well as `map` and `applymap` ) when using snowpark functions. This allows for some position independent compatibility between apply and functions where the first argument is not a pandas object.
- Improved generated SQL query for `iloc` and `iat` when the row key is a scalar.
- Removed all joins in `iterrows`.
- Improved documentation for `Series.map` to reflect the unsupported features.
- Added support for `np.may_share_memory` which is used internally by many scikit-learn functions. This method will always return false when called with a Snowpark pandas object.

#### Bug Fixes

- Fixed a bug where `DataFrame` and `Series` `pct_change()` would raise `TypeError` when input contained timedelta columns.
- Fixed a bug where `replace()` would sometimes propagate `Timedelta` types incorrectly through `replace()`. Instead raise `NotImplementedError` for `replace()` on `Timedelta`.
- Fixed a bug where `DataFrame` and `Series` `round()` would raise `AssertionError` for `Timedelta` columns. Instead raise `NotImplementedError` for `round()` on `Timedelta`.
- Fixed a bug where `reindex` fails when the new index is a Series with non-overlapping types from the original index.
- Fixed a bug where calling `__getitem__` on a DataFrameGroupBy object always returned a DataFrameGroupBy object if `as_index=False`.
- Fixed a bug where inserting timedelta values into an existing column would silently convert the values to integers instead of raising `NotImplementedError`.
- Fixed a bug where `DataFrame.shift()` on axis=0 and axis=1 would fail to propagate timedelta types.
- `DataFrame.abs()`, `DataFrame.__neg__()`, `DataFrame.stack()`, and `DataFrame.unstack()` now raise `NotImplementedError` for timedelta inputs instead of failing to propagate timedelta types.

### Snowpark Local Testing Updates

#### Bug Fixes

- Fixed a bug where `DataFrame.alias` raises `KeyError` for input column name.
- Fixed a bug where `to_csv` on Snowflake stage fails when data contains empty strings.

## 1.23.0 (2024-10-09)

### Snowpark Python API Updates

#### New Features

- Added the following new functions in `snowflake.snowpark.functions`:
  - `make_interval`
- Added support for using Snowflake Interval constants with `Window.range_between()` when the order by column is TIMESTAMP or DATE type.
- Added support for file writes. This feature is currently in private preview.
- Added `thread_id` to `QueryRecord` to track the thread id submitting the query history.
- Added support for `Session.stored_procedure_profiler`.

#### Improvements

#### Bug Fixes

- Fixed a bug where registering a stored procedure or UDxF with type hints would give a warning `'NoneType' has no len() when trying to read default values from function`.

### Snowpark pandas API Updates

#### New Features

- Added support for `TimedeltaIndex.mean` method.
- Added support for some cases of aggregating `Timedelta` columns on `axis=0` with `agg` or `aggregate`.
- Added support for `by`, `left_by`, `right_by`, `left_index`, and `right_index` for `pd.merge_asof`.
- Added support for passing parameter `include_describe` to `Session.query_history`.
- Added support for `DatetimeIndex.mean` and `DatetimeIndex.std` methods.
- Added support for `Resampler.asfreq`, `Resampler.indices`, `Resampler.nunique`, and `Resampler.quantile`.
- Added support for `resample` frequency `W`, `ME`, `YE` with `closed = "left"`.
- Added support for `DataFrame.rolling.corr` and `Series.rolling.corr` for `pairwise = False` and int `window`.
- Added support for string time-based `window` and `min_periods = None` for `Rolling`.
- Added support for `DataFrameGroupBy.fillna` and `SeriesGroupBy.fillna`.
- Added support for constructing `Series` and `DataFrame` objects with the lazy `Index` object as `data`, `index`, and `columns` arguments.
- Added support for constructing `Series` and `DataFrame` objects with `index` and `column` values not present in `DataFrame`/`Series` `data`.
- Added support for `pd.read_sas` (Uses native pandas for processing).
- Added support for applying `rolling().count()` and `expanding().count()` to `Timedelta` series and columns.
- Added support for `tz` in both `pd.date_range` and `pd.bdate_range`.
- Added support for `Series.items`.
- Added support for `errors="ignore"` in `pd.to_datetime`.
- Added support for `DataFrame.tz_localize` and `Series.tz_localize`.
- Added support for `DataFrame.tz_convert` and `Series.tz_convert`.
- Added support for applying Snowpark Python functions (e.g., `sin`) in `Series.map`, `Series.apply`, `DataFrame.apply` and `DataFrame.applymap`.

#### Improvements

- Improved `to_pandas` to persist the original timezone offset for TIMESTAMP_TZ type.
- Improved `dtype` results for TIMESTAMP_TZ type to show correct timezone offset.
- Improved `dtype` results for TIMESTAMP_LTZ type to show correct timezone.
- Improved error message when passing non-bool value to `numeric_only` for groupby aggregations.
- Removed unnecessary warning about sort algorithm in `sort_values`.
- Use SCOPED object for internal create temp tables. The SCOPED objects will be stored sproc scoped if created within stored sproc, otherwise will be session scoped, and the object will be automatically cleaned at the end of the scope.
- Improved warning messages for operations that lead to materialization with inadvertent slowness.
- Removed unnecessary warning message about `convert_dtype` in `Series.apply`.

#### Bug Fixes

- Fixed a bug where an `Index` object created from a `Series`/`DataFrame` incorrectly updates the `Series`/`DataFrame`'s index name after an inplace update has been applied to the original `Series`/`DataFrame`.
- Suppressed an unhelpful `SettingWithCopyWarning` that sometimes appeared when printing `Timedelta` columns.
- Fixed `inplace` argument for `Series` objects derived from other `Series` objects.
- Fixed a bug where `Series.sort_values` failed if series name overlapped with index column name.
- Fixed a bug where transposing a dataframe would map `Timedelta` index levels to integer column levels.
- Fixed a bug where `Resampler` methods on timedelta columns would produce integer results.
- Fixed a bug where `pd.to_numeric()` would leave `Timedelta` inputs as `Timedelta` instead of converting them to integers.
- Fixed `loc` set when setting a single row, or multiple rows, of a DataFrame with a Series value.

### Snowpark Local Testing Updates

#### Bug Fixes

- Fixed a bug where nullable columns were annotated wrongly.
- Fixed a bug where the `date_add` and `date_sub` functions failed for `NULL` values.
- Fixed a bug where `equal_null` could fail inside a merge statement.
- Fixed a bug where `row_number` could fail inside a Window function.
- Fixed a bug where updates could fail when the source is the result of a join.


## 1.22.1 (2024-09-11)
This is a re-release of 1.22.0. Please refer to the 1.22.0 release notes for detailed release content.


## 1.22.0 (2024-09-10)

### Snowpark Python API Updates

### New Features

- Added the following new functions in `snowflake.snowpark.functions`:
  - `array_remove`
  - `ln`

#### Improvements

- Improved documentation for `Session.write_pandas` by making `use_logical_type` option more explicit.
- Added support for specifying the following to `DataFrameWriter.save_as_table`:
  - `enable_schema_evolution`
  - `data_retention_time`
  - `max_data_extension_time`
  - `change_tracking`
  - `copy_grants`
  - `iceberg_config` A dicitionary that can hold the following iceberg configuration options:
      - `external_volume`
      - `catalog`
      - `base_location`
      - `catalog_sync`
      - `storage_serialization_policy`
- Added support for specifying the following to `DataFrameWriter.copy_into_table`:
  - `iceberg_config` A dicitionary that can hold the following iceberg configuration options:
      - `external_volume`
      - `catalog`
      - `base_location`
      - `catalog_sync`
      - `storage_serialization_policy`
- Added support for specifying the following parameters to `DataFrame.create_or_replace_dynamic_table`:
  - `mode`
  - `refresh_mode`
  - `initialize`
  - `clustering_keys`
  - `is_transient`
  - `data_retention_time`
  - `max_data_extension_time`

#### Bug Fixes

- Fixed a bug in `session.read.csv` that caused an error when setting `PARSE_HEADER = True` in an externally defined file format.
- Fixed a bug in query generation from set operations that allowed generation of duplicate queries when children have common subqueries.
- Fixed a bug in `session.get_session_stage` that referenced a non-existing stage after switching database or schema.
- Fixed a bug where calling `DataFrame.to_snowpark_pandas` without explicitly initializing the Snowpark pandas plugin caused an error.
- Fixed a bug where using the `explode` function in dynamic table creation caused a SQL compilation error due to improper boolean type casting on the `outer` parameter.

### Snowpark Local Testing Updates

#### New Features

- Added support for type coercion when passing columns as input to UDF calls.
- Added support for `Index.identical`.

#### Bug Fixes

- Fixed a bug where the truncate mode in `DataFrameWriter.save_as_table` incorrectly handled DataFrames containing only a subset of columns from the existing table.
- Fixed a bug where function `to_timestamp` does not set the default timezone of the column datatype.

### Snowpark pandas API Updates

#### New Features

- Added limited support for the `Timedelta` type, including the following features. Snowpark pandas will raise `NotImplementedError` for unsupported `Timedelta` use cases.
  - supporting tracking the Timedelta type through `copy`, `cache_result`, `shift`, `sort_index`, `assign`, `bfill`, `ffill`, `fillna`, `compare`, `diff`, `drop`, `dropna`, `duplicated`, `empty`, `equals`, `insert`, `isin`, `isna`, `items`, `iterrows`, `join`, `len`, `mask`, `melt`, `merge`, `nlargest`, `nsmallest`, `to_pandas`.
  - converting non-timedelta to timedelta via `astype`.
  - `NotImplementedError` will be raised for the rest of methods that do not support `Timedelta`.
  - support for subtracting two timestamps to get a Timedelta.
  - support indexing with Timedelta data columns.
  - support for adding or subtracting timestamps and `Timedelta`.
  - support for binary arithmetic between two `Timedelta` values.
  - support for binary arithmetic and comparisons between `Timedelta` values and numeric values.
  - support for lazy `TimedeltaIndex`.
  - support for `pd.to_timedelta`.
  - support for `GroupBy` aggregations `min`, `max`, `mean`, `idxmax`, `idxmin`, `std`, `sum`, `median`, `count`, `any`, `all`, `size`, `nunique`, `head`, `tail`, `aggregate`.
  - support for `GroupBy` filtrations `first` and `last`.
  - support for `TimedeltaIndex` attributes: `days`, `seconds`, `microseconds` and `nanoseconds`.
  - support for `diff` with timestamp columns on `axis=0` and `axis=1`
  - support for `TimedeltaIndex` methods: `ceil`, `floor` and `round`.
  - support for `TimedeltaIndex.total_seconds` method.
- Added support for index's arithmetic and comparison operators.
- Added support for `Series.dt.round`.
- Added documentation pages for `DatetimeIndex`.
- Added support for `Index.name`, `Index.names`, `Index.rename`, and `Index.set_names`.
- Added support for `Index.__repr__`.
- Added support for `DatetimeIndex.month_name` and `DatetimeIndex.day_name`.
- Added support for `Series.dt.weekday`, `Series.dt.time`, and `DatetimeIndex.time`.
- Added support for `Index.min` and `Index.max`.
- Added support for `pd.merge_asof`.
- Added support for `Series.dt.normalize` and `DatetimeIndex.normalize`.
- Added support for `Index.is_boolean`, `Index.is_integer`, `Index.is_floating`, `Index.is_numeric`, and `Index.is_object`.
- Added support for `DatetimeIndex.round`, `DatetimeIndex.floor` and `DatetimeIndex.ceil`.
- Added support for `Series.dt.days_in_month` and `Series.dt.daysinmonth`.
- Added support for `DataFrameGroupBy.value_counts` and `SeriesGroupBy.value_counts`.
- Added support for `Series.is_monotonic_increasing` and `Series.is_monotonic_decreasing`.
- Added support for `Index.is_monotonic_increasing` and `Index.is_monotonic_decreasing`.
- Added support for `pd.crosstab`.
- Added support for `pd.bdate_range` and included business frequency support (B, BME, BMS, BQE, BQS, BYE, BYS) for both `pd.date_range` and `pd.bdate_range`.
- Added support for lazy `Index` objects  as `labels` in `DataFrame.reindex` and `Series.reindex`.
- Added support for `Series.dt.days`, `Series.dt.seconds`, `Series.dt.microseconds`, and `Series.dt.nanoseconds`.
- Added support for creating a `DatetimeIndex` from an `Index` of numeric or string type.
- Added support for string indexing with `Timedelta` objects.
- Added support for `Series.dt.total_seconds` method.
- Added support for `DataFrame.apply(axis=0)`.
- Added support for `Series.dt.tz_convert` and `Series.dt.tz_localize`.
- Added support for `DatetimeIndex.tz_convert` and `DatetimeIndex.tz_localize`.

#### Improvements

- Improve concat, join performance when operations are performed on series coming from the same dataframe by avoiding unnecessary joins.
- Refactored `quoted_identifier_to_snowflake_type` to avoid making metadata queries if the types have been cached locally.
- Improved `pd.to_datetime` to handle all local input cases.
- Create a lazy index from another lazy index without pulling data to client.
- Raised `NotImplementedError` for Index bitwise operators.
- Display a more clear error message when `Index.names` is set to a non-like-like object.
- Raise a warning whenever MultiIndex values are pulled in locally.
- Improve warning message for `pd.read_snowflake` include the creation reason when temp table creation is triggered.
- Improve performance for `DataFrame.set_index`, or setting `DataFrame.index` or `Series.index` by avoiding checks require eager evaluation. As a consequence, when the new index that does not match the current `Series`/`DataFrame` object length, a `ValueError` is no longer raised. Instead, when the `Series`/`DataFrame` object is longer than the provided index, the `Series`/`DataFrame`'s new index is filled with `NaN` values for the "extra" elements. Otherwise, the extra values in the provided index are ignored.
- Properly raise `NotImplementedError` when ambiguous/nonexistent are non-string in `ceil`/`floor`/`round`.

#### Bug Fixes

- Stopped ignoring nanoseconds in `pd.Timedelta` scalars.
- Fixed AssertionError in tree of binary operations.
- Fixed bug in `Series.dt.isocalendar` using a named Series
- Fixed `inplace` argument for Series objects derived from DataFrame columns.
- Fixed a bug where `Series.reindex` and `DataFrame.reindex` did not update the result index's name correctly.
- Fixed a bug where `Series.take` did not error when `axis=1` was specified.


## 1.21.1 (2024-09-05)

### Snowpark Python API Updates

#### Bug Fixes

- Fixed a bug where using `to_pandas_batches` with async jobs caused an error due to improper handling of waiting for asynchronous query completion.

## 1.21.0 (2024-08-19)

### Snowpark Python API Updates

#### New Features

- Added support for `snowflake.snowpark.testing.assert_dataframe_equal` that is a utility function to check the equality of two Snowpark DataFrames.

#### Improvements

- Added support server side string size limitations.
- Added support to create and invoke stored procedures, UDFs and UDTFs with optional arguments.
- Added support for column lineage in the DataFrame.lineage.trace API.
- Added support for passing `INFER_SCHEMA` options to `DataFrameReader` via `INFER_SCHEMA_OPTIONS`.
- Added support for passing `parameters` parameter to `Column.rlike` and `Column.regexp`.
- Added support for automatically cleaning up temporary tables created by `df.cache_result()` in the current session, when the DataFrame is no longer referenced (i.e., gets garbage collected). It is still an experimental feature not enabled by default, and can be enabled by setting `session.auto_clean_up_temp_table_enabled` to `True`.
- Added support for string literals to the `fmt` parameter of `snowflake.snowpark.functions.to_date`.
- Added support for system$reference function.

#### Bug Fixes

- Fixed a bug where SQL generated for selecting `*` column has an incorrect subquery.
- Fixed a bug in `DataFrame.to_pandas_batches` where the iterator could throw an error if certain transformation is made to the pandas dataframe due to wrong isolation level.
- Fixed a bug in `DataFrame.lineage.trace` to split the quoted feature view's name and version correctly.
- Fixed a bug in `Column.isin` that caused invalid sql generation when passed an empty list.
- Fixed a bug that fails to raise NotImplementedError while setting cell with list like item.

### Snowpark Local Testing Updates

#### New Features

- Added support for the following APIs:
  - snowflake.snowpark.functions
    - `rank`
    - `dense_rank`
    - `percent_rank`
    - `cume_dist`
    - `ntile`
    - `datediff`
    - `array_agg`
  - snowflake.snowpark.column.Column.within_group
- Added support for parsing flags in regex statements for mocked plans. This maintains parity with the `rlike` and `regexp` changes above.

#### Bug Fixes

- Fixed a bug where Window Functions LEAD and LAG do not handle option `ignore_nulls` properly.
- Fixed a bug where values were not populated into the result DataFrame during the insertion of table merge operation.

#### Improvements

- Fix pandas FutureWarning about integer indexing.

### Snowpark pandas API Updates

#### New Features

- Added support for `DataFrame.backfill`, `DataFrame.bfill`, `Series.backfill`, and `Series.bfill`.
- Added support for `DataFrame.compare` and `Series.compare` with default parameters.
- Added support for `Series.dt.microsecond` and `Series.dt.nanosecond`.
- Added support for `Index.is_unique` and `Index.has_duplicates`.
- Added support for `Index.equals`.
- Added support for `Index.value_counts`.
- Added support for `Series.dt.day_name` and `Series.dt.month_name`.
- Added support for indexing on Index, e.g., `df.index[:10]`.
- Added support for `DataFrame.unstack` and `Series.unstack`.
- Added support for `DataFrame.asfreq` and `Series.asfreq`.
- Added support for `Series.dt.is_month_start` and `Series.dt.is_month_end`.
- Added support for `Index.all` and `Index.any`.
- Added support for `Series.dt.is_year_start` and `Series.dt.is_year_end`.
- Added support for `Series.dt.is_quarter_start` and `Series.dt.is_quarter_end`.
- Added support for lazy `DatetimeIndex`.
- Added support for `Series.argmax` and `Series.argmin`.
- Added support for `Series.dt.is_leap_year`.
- Added support for `DataFrame.items`.
- Added support for `Series.dt.floor` and `Series.dt.ceil`.
- Added support for `Index.reindex`.
- Added support for `DatetimeIndex` properties: `year`, `month`, `day`, `hour`, `minute`, `second`, `microsecond`,
    `nanosecond`, `date`, `dayofyear`, `day_of_year`, `dayofweek`, `day_of_week`, `weekday`, `quarter`,
    `is_month_start`, `is_month_end`, `is_quarter_start`, `is_quarter_end`, `is_year_start`, `is_year_end`
    and `is_leap_year`.
- Added support for `Resampler.fillna` and `Resampler.bfill`.
- Added limited support for the `Timedelta` type, including creating `Timedelta` columns and `to_pandas`.
- Added support for `Index.argmax` and `Index.argmin`.

#### Improvements

- Removed the public preview warning message when importing Snowpark pandas.
- Removed unnecessary count query from `SnowflakeQueryCompiler.is_series_like` method.
- `Dataframe.columns` now returns native pandas Index object instead of Snowpark Index object.
- Refactor and introduce `query_compiler` argument in `Index` constructor to create `Index` from query compiler.
- `pd.to_datetime` now returns a DatetimeIndex object instead of a Series object.
- `pd.date_range` now returns a DatetimeIndex object instead of a Series object.

#### Bug Fixes

- Made passing an unsupported aggregation function to `pivot_table` raise `NotImplementedError` instead of `KeyError`.
- Removed axis labels and callable names from error messages and telemetry about unsupported aggregations.
- Fixed AssertionError in `Series.drop_duplicates` and `DataFrame.drop_duplicates` when called after `sort_values`.
- Fixed a bug in `Index.to_frame` where the result frame's column name may be wrong where name is unspecified.
- Fixed a bug where some Index docstrings are ignored.
- Fixed a bug in `Series.reset_index(drop=True)` where the result name may be wrong.
- Fixed a bug in `Groupby.first/last` ordering by the correct columns in the underlying window expression.

## 1.20.0 (2024-07-17)

### Snowpark Python API Updates

#### Improvements

- Added distributed tracing using open telemetry APIs for table stored procedure function in `DataFrame`:
  - `_execute_and_get_query_id`
- Added support for the `arrays_zip` function.
- Improves performance for binary column expression and `df._in` by avoiding unnecessary cast for numeric values. You can enable this optimization by setting `session.eliminate_numeric_sql_value_cast_enabled = True`.
- Improved error message for `write_pandas` when the target table does not exist and `auto_create_table=False`.
- Added open telemetry tracing on UDxF functions in Snowpark.
- Added open telemetry tracing on stored procedure registration in Snowpark.
- Added a new optional parameter called `format_json` to the `Session.SessionBuilder.app_name` function that sets the app name in the `Session.query_tag` in JSON format. By default, this parameter is set to `False`.

#### Bug Fixes
- Fixed a bug where SQL generated for `lag(x, 0)` was incorrect and failed with error message `argument 1 to function LAG needs to be constant, found 'SYSTEM$NULL_TO_FIXED(null)'`.

### Snowpark Local Testing Updates

#### New Features

- Added support for the following APIs:
  - snowflake.snowpark.functions
    - random
- Added new parameters to `patch` function when registering a mocked function:
  - `distinct` allows an alternate function to be specified for when a sql function should be distinct.
  - `pass_column_index` passes a named parameter `column_index` to the mocked function that contains the pandas.Index for the input data.
  - `pass_row_index` passes a named parameter `row_index` to the mocked function that is the 0 indexed row number the function is currently operating on.
  - `pass_input_data` passes a named parameter `input_data` to the mocked function that contains the entire input dataframe for the current expression.
  - Added support for the `column_order` parameter to method `DataFrameWriter.save_as_table`.


#### Bug Fixes
- Fixed a bug that caused DecimalType columns to be incorrectly truncated to integer precision when used in BinaryExpressions.

### Snowpark pandas API Updates

#### New Features
- Added support for `DataFrameGroupBy.all`, `SeriesGroupBy.all`, `DataFrameGroupBy.any`, and `SeriesGroupBy.any`.
- Added support for `DataFrame.nlargest`, `DataFrame.nsmallest`, `Series.nlargest` and `Series.nsmallest`.
- Added support for `replace` and `frac > 1` in `DataFrame.sample` and `Series.sample`.
- Added support for `read_excel` (Uses local pandas for processing)
- Added support for `Series.at`, `Series.iat`, `DataFrame.at`, and `DataFrame.iat`.
- Added support for `Series.dt.isocalendar`.
- Added support for `Series.case_when` except when condition or replacement is callable.
- Added documentation pages for `Index` and its APIs.
- Added support for `DataFrame.assign`.
- Added support for `DataFrame.stack`.
- Added support for `DataFrame.pivot` and `pd.pivot`.
- Added support for `DataFrame.to_csv` and `Series.to_csv`.
- Added partial support for `Series.str.translate` where the values in the `table` are single-codepoint strings.
- Added support for `DataFrame.corr`.
- Allow `df.plot()` and `series.plot()` to be called, materializing the data into the local client
- Added support for `DataFrameGroupBy` and `SeriesGroupBy` aggregations `first` and `last`
- Added support for `DataFrameGroupBy.get_group`.
- Added support for `limit` parameter when `method` parameter is used in `fillna`.
- Added partial support for `Series.str.translate` where the values in the `table` are single-codepoint strings.
- Added support for `DataFrame.corr`.
- Added support for `DataFrame.equals` and `Series.equals`.
- Added support for `DataFrame.reindex` and `Series.reindex`.
- Added support for `Index.astype`.
- Added support for `Index.unique` and `Index.nunique`.
- Added support for `Index.sort_values`.

#### Bug Fixes
- Fixed an issue when using np.where and df.where when the scalar 'other' is the literal 0.
- Fixed a bug regarding precision loss when converting to Snowpark pandas `DataFrame` or `Series` with `dtype=np.uint64`.
- Fixed bug where `values` is set to `index` when `index` and `columns` contain all columns in DataFrame during `pivot_table`.

#### Improvements
- Added support for `Index.copy()`
- Added support for Index APIs: `dtype`, `values`, `item()`, `tolist()`, `to_series()` and `to_frame()`
- Expand support for DataFrames with no rows in `pd.pivot_table` and `DataFrame.pivot_table`.
- Added support for `inplace` parameter in `DataFrame.sort_index` and `Series.sort_index`.


## 1.19.0 (2024-06-25)

### Snowpark Python API Updates

#### New Features

- Added support for `to_boolean` function.
- Added documentation pages for Index and its APIs.

#### Bug Fixes

- Fixed a bug where python stored procedure with table return type fails when run in a task.
- Fixed a bug where df.dropna fails due to `RecursionError: maximum recursion depth exceeded` when the DataFrame has more than 500 columns.
- Fixed a bug where `AsyncJob.result("no_result")` doesn't wait for the query to finish execution.


### Snowpark Local Testing Updates

#### New Features

- Added support for the `strict` parameter when registering UDFs and Stored Procedures.

#### Bug Fixes

- Fixed a bug in convert_timezone that made the setting the source_timezone parameter return an error.
- Fixed a bug where creating DataFrame with empty data of type `DateType` raises `AttributeError`.
- Fixed a bug that table merge fails when update clause exists but no update takes place.
- Fixed a bug in mock implementation of `to_char` that raises `IndexError` when incoming column has nonconsecutive row index.
- Fixed a bug in handling of `CaseExpr` expressions that raises `IndexError` when incoming column has nonconsecutive row index.
- Fixed a bug in implementation of `Column.like` that raises `IndexError` when incoming column has nonconsecutive row index.

#### Improvements

- Added support for type coercion in the implementation of DataFrame.replace, DataFrame.dropna and the mock function `iff`.

### Snowpark pandas API Updates

#### New Features

- Added partial support for `DataFrame.pct_change` and `Series.pct_change` without the `freq` and `limit` parameters.
- Added support for `Series.str.get`.
- Added support for `Series.dt.dayofweek`, `Series.dt.day_of_week`, `Series.dt.dayofyear`, and `Series.dt.day_of_year`.
- Added support for `Series.str.__getitem__` (`Series.str[...]`).
- Added support for `Series.str.lstrip` and `Series.str.rstrip`.
- Added support for `DataFrameGroupBy.size` and `SeriesGroupBy.size`.
- Added support for `DataFrame.expanding` and `Series.expanding` for aggregations `count`, `sum`, `min`, `max`, `mean`, `std`, `var`, and `sem` with `axis=0`.
- Added support for `DataFrame.rolling` and `Series.rolling` for aggregation `count` with `axis=0`.
- Added support for `Series.str.match`.
- Added support for `DataFrame.resample` and `Series.resample` for aggregations `size`, `first`, and `last`.
- Added support for `DataFrameGroupBy.all`, `SeriesGroupBy.all`, `DataFrameGroupBy.any`, and `SeriesGroupBy.any`.
- Added support for `DataFrame.nlargest`, `DataFrame.nsmallest`, `Series.nlargest` and `Series.nsmallest`.
- Added support for `replace` and `frac > 1` in `DataFrame.sample` and `Series.sample`.
- Added support for `read_excel` (Uses local pandas for processing)
- Added support for `Series.at`, `Series.iat`, `DataFrame.at`, and `DataFrame.iat`.
- Added support for `Series.dt.isocalendar`.
- Added support for `Series.case_when` except when condition or replacement is callable.
- Added documentation pages for `Index` and its APIs.
- Added support for `DataFrame.assign`.
- Added support for `DataFrame.stack`.
- Added support for `DataFrame.pivot` and `pd.pivot`.
- Added support for `DataFrame.to_csv` and `Series.to_csv`.
- Added support for `Index.T`.

#### Bug Fixes

- Fixed a bug that causes output of GroupBy.aggregate's columns to be ordered incorrectly.
- Fixed a bug where `DataFrame.describe` on a frame with duplicate columns of differing dtypes could cause an error or incorrect results.
- Fixed a bug in `DataFrame.rolling` and `Series.rolling` so `window=0` now throws `NotImplementedError` instead of `ValueError`

#### Improvements

- Added support for named aggregations in `DataFrame.aggregate` and `Series.aggregate` with `axis=0`.
- `pd.read_csv` reads using the native pandas CSV parser, then uploads data to snowflake using parquet. This enables most of the parameters supported by `read_csv` including date parsing and numeric conversions. Uploading via parquet is roughly twice as fast as uploading via CSV.
- Initial work to support an `pd.Index` directly in Snowpark pandas. Support for `pd.Index` as a first-class component of Snowpark pandas is coming soon.
- Added a lazy index constructor and support for `len`, `shape`, `size`, `empty`, `to_pandas()` and `names`. For `df.index`, Snowpark pandas creates a lazy index object.
- For `df.columns`, Snowpark pandas supports a non-lazy version of an `Index` since the data is already stored locally.

## 1.18.0 (2024-05-28)

### Snowpark Python API Updates

#### Improvements

- Improved error message to remind users set `{"infer_schema": True}` when reading csv file without specifying its schema.
- Improved error handling for `Session.create_dataframe` when called with more than 512 rows and using `format` or `pyformat` `paramstyle`.

### Snowpark pandas API Updates

#### New Features

- Added `DataFrame.cache_result` and `Series.cache_result` methods for users to persist DataFrames and Series to a temporary table lasting the duration of the session to improve latency of subsequent operations.

#### Bug Fixes

#### Improvements

- Added partial support for `DataFrame.pivot_table` with no `index` parameter, as well as for `margins` parameter.
- Updated the signature of `DataFrame.shift`/`Series.shift`/`DataFrameGroupBy.shift`/`SeriesGroupBy.shift` to match pandas 2.2.1. Snowpark pandas does not yet support the newly-added `suffix` argument, or sequence values of `periods`.
- Re-added support for `Series.str.split`.

#### Bug Fixes

- Fixed how we support mixed columns for string methods (`Series.str.*`).

### Snowpark Local Testing Updates

#### New Features

- Added support for the following DataFrameReader read options to file formats `csv` and `json`:
  - PURGE
  - PATTERN
  - INFER_SCHEMA with value being `False`
  - ENCODING with value being `UTF8`
- Added support for `DataFrame.analytics.moving_agg` and `DataFrame.analytics.cumulative_agg_agg`.
- Added support for `if_not_exists` parameter during UDF and stored procedure registration.

#### Bug Fixes

- Fixed a bug that when processing time format, fractional second part is not handled properly.
- Fixed a bug that caused function calls on `*` to fail.
- Fixed a bug that prevented creation of map and struct type objects.
- Fixed a bug that function `date_add` was unable to handle some numeric types.
- Fixed a bug that `TimestampType` casting resulted in incorrect data.
- Fixed a bug that caused `DecimalType` data to have incorrect precision in some cases.
- Fixed a bug where referencing missing table or view raises confusing `IndexError`.
- Fixed a bug that mocked function `to_timestamp_ntz` can not handle None data.
- Fixed a bug that mocked UDFs handles output data of None improperly.
- Fixed a bug where `DataFrame.with_column_renamed` ignores attributes from parent DataFrames after join operations.
- Fixed a bug that integer precision of large value gets lost when converted to pandas DataFrame.
- Fixed a bug that the schema of datetime object is wrong when create DataFrame from a pandas DataFrame.
- Fixed a bug in the implementation of `Column.equal_nan` where null data is handled incorrectly.
- Fixed a bug where `DataFrame.drop` ignore attributes from parent DataFrames after join operations.
- Fixed a bug in mocked function `date_part` where Column type is set wrong.
- Fixed a bug where `DataFrameWriter.save_as_table` does not raise exceptions when inserting null data into non-nullable columns.
- Fixed a bug in the implementation of `DataFrameWriter.save_as_table` where
  - Append or Truncate fails when incoming data has different schema than existing table.
  - Truncate fails when incoming data does not specify columns that are nullable.

#### Improvements

- Removed dependency check for `pyarrow` as it is not used.
- Improved target type coverage of `Column.cast`, adding support for casting to boolean and all integral types.
- Aligned error experience when calling UDFs and stored procedures.
- Added appropriate error messages for `is_permanent` and `anonymous` options in UDFs and stored procedures registration to make it more clear that those features are not yet supported.
- File read operation with unsupported options and values now raises `NotImplementedError` instead of warnings and unclear error information.

## 1.17.0 (2024-05-21)

### Snowpark Python API Updates

#### New Features

- Added support to add a comment on tables and views using the functions listed below:
  - `DataFrameWriter.save_as_table`
  - `DataFrame.create_or_replace_view`
  - `DataFrame.create_or_replace_temp_view`
  - `DataFrame.create_or_replace_dynamic_table`

#### Improvements

- Improved error message to remind users to set `{"infer_schema": True}` when reading CSV file without specifying its schema.

### Snowpark pandas API Updates

#### New Features

- Start of Public Preview of Snowpark pandas API. Refer to the [Snowpark pandas API Docs](https://docs.snowflake.com/developer-guide/snowpark/python/snowpark-pandas) for more details.

### Snowpark Local Testing Updates

#### New Features

- Added support for NumericType and VariantType data conversion in the mocked function `to_timestamp_ltz`, `to_timestamp_ntz`, `to_timestamp_tz` and `to_timestamp`.
- Added support for DecimalType, BinaryType, ArrayType, MapType, TimestampType, DateType and TimeType data conversion in the mocked function `to_char`.
- Added support for the following APIs:
  - snowflake.snowpark.functions:
    - to_varchar
  - snowflake.snowpark.DataFrame:
    - pivot
  - snowflake.snowpark.Session:
    - cancel_all
- Introduced a new exception class `snowflake.snowpark.mock.exceptions.SnowparkLocalTestingException`.
- Added support for casting to FloatType

#### Bug Fixes

- Fixed a bug that stored procedure and UDF should not remove imports already in the `sys.path` during the clean-up step.
- Fixed a bug that when processing datetime format, the fractional second part is not handled properly.
- Fixed a bug that on Windows platform that file operations was unable to properly handle file separator in directory name.
- Fixed a bug that on Windows platform that when reading a pandas dataframe, IntervalType column with integer data can not be processed.
- Fixed a bug that prevented users from being able to select multiple columns with the same alias.
- Fixed a bug that `Session.get_current_[schema|database|role|user|account|warehouse]` returns upper-cased identifiers when identifiers are quoted.
- Fixed a bug that function `substr` and `substring` can not handle 0-based `start_expr`.

#### Improvements

- Standardized the error experience by raising `SnowparkLocalTestingException` in error cases which is on par with `SnowparkSQLException` raised in non-local execution.
- Improved error experience of `Session.write_pandas` method that `NotImplementError` will be raised when called.
- Aligned error experience with reusing a closed session in non-local execution.

## 1.16.0 (2024-05-07)

### New Features

- Support stored procedure register with packages given as Python modules.
- Added snowflake.snowpark.Session.lineage.trace to explore data lineage of snowfake objects.
- Added support for structured type schema parsing.

### Bug Fixes

- Fixed a bug when inferring schema, single quotes are added to stage files already have single quotes.

### Local Testing Updates

#### New Features

- Added support for StringType, TimestampType and VariantType data conversion in the mocked function `to_date`.
- Added support for the following APIs:
  - snowflake.snowpark.functions
    - get
    - concat
    - concat_ws

#### Bug Fixes

- Fixed a bug that caused `NaT` and `NaN` values to not be recognized.
- Fixed a bug where, when inferring a schema, single quotes were added to stage files that already had single quotes.
- Fixed a bug where `DataFrameReader.csv` was unable to handle quoted values containing a delimiter.
- Fixed a bug that when there is `None` value in an arithmetic calculation, the output should remain `None` instead of `math.nan`.
- Fixed a bug in function `sum` and `covar_pop` that when there is `math.nan` in the data, the output should also be `math.nan`.
- Fixed a bug that stage operation can not handle directories.
- Fixed a bug that `DataFrame.to_pandas` should take Snowflake numeric types with precision 38 as `int64`.

## 1.15.0 (2024-04-24)

### New Features

- Added `truncate` save mode in `DataFrameWrite` to overwrite existing tables by truncating the underlying table instead of dropping it.
- Added telemetry to calculate query plan height and number of duplicate nodes during collect operations.
- Added the functions below to unload data from a `DataFrame` into one or more files in a stage:
  - `DataFrame.write.json`
  - `DataFrame.write.csv`
  - `DataFrame.write.parquet`
- Added distributed tracing using open telemetry APIs for action functions in `DataFrame` and `DataFrameWriter`:
  - snowflake.snowpark.DataFrame:
    - collect
    - collect_nowait
    - to_pandas
    - count
    - show
  - snowflake.snowpark.DataFrameWriter:
    - save_as_table
- Added support for snow:// URLs to `snowflake.snowpark.Session.file.get` and `snowflake.snowpark.Session.file.get_stream`
- Added support to register stored procedures and UDxFs with a `comment`.
- UDAF client support is ready for public preview. Please stay tuned for the Snowflake announcement of UDAF public preview.
- Added support for dynamic pivot.  This feature is currently in private preview.

### Improvements

- Improved the generated query performance for both compilation and execution by converting duplicate subqueries to Common Table Expressions (CTEs). It is still an experimental feature not enabled by default, and can be enabled by setting `session.cte_optimization_enabled` to `True`.

### Bug Fixes

- Fixed a bug where `statement_params` was not passed to query executions that register stored procedures and user defined functions.
- Fixed a bug causing `snowflake.snowpark.Session.file.get_stream` to fail for quoted stage locations.
- Fixed a bug that an internal type hint in `utils.py` might raise AttributeError in case the underlying module can not be found.

### Local Testing Updates

#### New Features

- Added support for registering UDFs and stored procedures.
- Added support for the following APIs:
  - snowflake.snowpark.Session:
    - file.put
    - file.put_stream
    - file.get
    - file.get_stream
    - read.json
    - add_import
    - remove_import
    - get_imports
    - clear_imports
    - add_packages
    - add_requirements
    - clear_packages
    - remove_package
    - udf.register
    - udf.register_from_file
    - sproc.register
    - sproc.register_from_file
  - snowflake.snowpark.functions
    - current_database
    - current_session
    - date_trunc
    - object_construct
    - object_construct_keep_null
    - pow
    - sqrt
    - udf
    - sproc
- Added support for StringType, TimestampType and VariantType data conversion in the mocked function `to_time`.

#### Bug Fixes

- Fixed a bug that null filled columns for constant functions.
- Fixed a bug that implementation of to_object, to_array and to_binary to better handle null inputs.
- Fixed a bug that timestamp data comparison can not handle year beyond 2262.
- Fixed a bug that `Session.builder.getOrCreate` should return the created mock session.

## 1.14.0 (2024-03-20)

### New Features

- Added support for creating vectorized UDTFs with `process` method.
- Added support for dataframe functions:
  - to_timestamp_ltz
  - to_timestamp_ntz
  - to_timestamp_tz
  - locate
- Added support for ASOF JOIN type.
- Added support for the following local testing APIs:
  - snowflake.snowpark.functions:
    - to_double
    - to_timestamp
    - to_timestamp_ltz
    - to_timestamp_ntz
    - to_timestamp_tz
    - greatest
    - least
    - convert_timezone
    - dateadd
    - date_part
  - snowflake.snowpark.Session:
    - get_current_account
    - get_current_warehouse
    - get_current_role
    - use_schema
    - use_warehouse
    - use_database
    - use_role

### Bug Fixes

- Fixed a bug in `SnowflakePlanBuilder` that `save_as_table` does not filter column that name start with '$' and follow by number correctly.
- Fixed a bug that statement parameters may have no effect when resolving imports and packages.
- Fixed bugs in local testing:
  - LEFT ANTI and LEFT SEMI joins drop rows with null values.
  - DataFrameReader.csv incorrectly parses data when the optional parameter `field_optionally_enclosed_by` is specified.
  - Column.regexp only considers the first entry when `pattern` is a `Column`.
  - Table.update raises `KeyError` when updating null values in the rows.
  - VARIANT columns raise errors at `DataFrame.collect`.
  - `count_distinct` does not work correctly when counting.
  - Null values in integer columns raise `TypeError`.

### Improvements

- Added telemetry to local testing.
- Improved the error message of `DataFrameReader` to raise `FileNotFound` error when reading a path that does not exist or when there are no files under the path.

## 1.13.0 (2024-02-26)

### New Features

- Added support for an optional `date_part` argument in function `last_day`.
- `SessionBuilder.app_name` will set the query_tag after the session is created.
- Added support for the following local testing functions:
  - current_timestamp
  - current_date
  - current_time
  - strip_null_value
  - upper
  - lower
  - length
  - initcap

### Improvements

- Added cleanup logic at interpreter shutdown to close all active sessions.
- Closing sessions within stored procedures now is a no-op logging a warning instead of raising an error.

### Bug Fixes

- Fixed a bug in `DataFrame.to_local_iterator` where the iterator could yield wrong results if another query is executed before the iterator finishes due to wrong isolation level. For details, please see #945.
- Fixed a bug that truncated table names in error messages while running a plan with local testing enabled.
- Fixed a bug that `Session.range` returns empty result when the range is large.

## 1.12.1 (2024-02-08)

### Improvements

- Use `split_blocks=True` by default during `to_pandas` conversion, for optimal memory allocation. This parameter is passed to `pyarrow.Table.to_pandas`, which enables `PyArrow` to split the memory allocation into smaller, more manageable blocks instead of allocating a single contiguous block. This results in better memory management when dealing with larger datasets.

### Bug Fixes

- Fixed a bug in `DataFrame.to_pandas` that caused an error when evaluating on a Dataframe with an `IntergerType` column with null values.

## 1.12.0 (2024-01-30)

### New Features

- Exposed `statement_params` in `StoredProcedure.__call__`.
- Added two optional arguments to `Session.add_import`.
  - `chunk_size`: The number of bytes to hash per chunk of the uploaded files.
  - `whole_file_hash`: By default only the first chunk of the uploaded import is hashed to save time. When this is set to True each uploaded file is fully hashed instead.
- Added parameters `external_access_integrations` and `secrets` when creating a UDAF from Snowpark Python to allow integration with external access.
- Added a new method `Session.append_query_tag`. Allows an additional tag to be added to the current query tag by appending it as a comma separated value.
- Added a new method `Session.update_query_tag`. Allows updates to a JSON encoded dictionary query tag.
- `SessionBuilder.getOrCreate` will now attempt to replace the singleton it returns when token expiration has been detected.
- Added support for new functions in `snowflake.snowpark.functions`:
  - `array_except`
  - `create_map`
  - `sign`/`signum`
- Added the following functions to `DataFrame.analytics`:
  - Added the `moving_agg` function in `DataFrame.analytics` to enable moving aggregations like sums and averages with multiple window sizes.
  - Added the `cummulative_agg` function in `DataFrame.analytics` to enable commulative aggregations like sums and averages on multiple columns.
  - Added the `compute_lag` and `compute_lead` functions in `DataFrame.analytics` for enabling lead and lag calculations on multiple columns.
  - Added the `time_series_agg` function in `DataFrame.analytics` to enable time series aggregations like sums and averages with multiple time windows.

### Bug Fixes

- Fixed a bug in `DataFrame.na.fill` that caused Boolean values to erroneously override integer values.
- Fixed a bug in `Session.create_dataframe` where the Snowpark DataFrames created using pandas DataFrames were not inferring the type for timestamp columns correctly. The behavior is as follows:
  - Earlier timestamp columns without a timezone would be converted to nanosecond epochs and inferred as `LongType()`, but will now be correctly maintained as timestamp values and be inferred as `TimestampType(TimestampTimeZone.NTZ)`.
  - Earlier timestamp columns with a timezone would be inferred as `TimestampType(TimestampTimeZone.NTZ)` and loose timezone information but will now be correctly inferred as `TimestampType(TimestampTimeZone.LTZ)` and timezone information is retained correctly.
  - Set session parameter `PYTHON_SNOWPARK_USE_LOGICAL_TYPE_FOR_CREATE_DATAFRAME` to revert back to old behavior. It is recommended that you update your code to align with correct behavior because the parameter will be removed in the future.
- Fixed a bug that `DataFrame.to_pandas` gets decimal type when scale is not 0, and creates an object dtype in `pandas`. Instead, we cast the value to a float64 type.
- Fixed bugs that wrongly flattened the generated SQL when one of the following happens:
  - `DataFrame.filter()` is called after `DataFrame.sort().limit()`.
  - `DataFrame.sort()` or `filter()` is called on a DataFrame that already has a window function or sequence-dependent data generator column.
    For instance, `df.select("a", seq1().alias("b")).select("a", "b").sort("a")` won't flatten the sort clause anymore.
  - a window or sequence-dependent data generator column is used after `DataFrame.limit()`. For instance, `df.limit(10).select(row_number().over())` won't flatten the limit and select in the generated SQL.
- Fixed a bug where aliasing a DataFrame column raised an error when the DataFame was copied from another DataFrame with an aliased column. For instance,

  ```python
  df = df.select(col("a").alias("b"))
  df = copy(df)
  df.select(col("b").alias("c"))  # threw an error. Now it's fixed.
  ```

- Fixed a bug in `Session.create_dataframe` that the non-nullable field in a schema is not respected for boolean type. Note that this fix is only effective when the user has the privilege to create a temp table.
- Fixed a bug in SQL simplifier where non-select statements in `session.sql` dropped a SQL query when used with `limit()`.
- Fixed a bug that raised an exception when session parameter `ERROR_ON_NONDETERMINISTIC_UPDATE` is true.

### Behavior Changes (API Compatible)

- When parsing data types during a `to_pandas` operation, we rely on GS precision value to fix precision issues for large integer values. This may affect users where a column that was earlier returned as `int8` gets returned as `int64`. Users can fix this by explicitly specifying precision values for their return column.
- Aligned behavior for `Session.call` in case of table stored procedures where running `Session.call` would not trigger stored procedure unless a `collect()` operation was performed.
- `StoredProcedureRegistration` will now automatically add `snowflake-snowpark-python` as a package dependency. The added dependency will be on the client's local version of the library and an error is thrown if the server cannot support that version.

## 1.11.1 (2023-12-07)

### Bug Fixes

- Fixed a bug that numpy should not be imported at the top level of mock module.
- Added support for these new functions in `snowflake.snowpark.functions`:
  - `from_utc_timestamp`
  - `to_utc_timestamp`

## 1.11.0 (2023-12-05)

### New Features

- Add the `conn_error` attribute to `SnowflakeSQLException` that stores the whole underlying exception from `snowflake-connector-python`.
- Added support for `RelationalGroupedDataframe.pivot()` to access `pivot` in the following pattern `Dataframe.group_by(...).pivot(...)`.
- Added experimental feature: Local Testing Mode, which allows you to create and operate on Snowpark Python DataFrames locally without connecting to a Snowflake account. You can use the local testing framework to test your DataFrame operations locally, on your development machine or in a CI (continuous integration) pipeline, before deploying code changes to your account.

- Added support for `arrays_to_object` new functions in `snowflake.snowpark.functions`.
- Added support for the vector data type.

### Dependency Updates

- Bumped cloudpickle dependency to work with `cloudpickle==2.2.1`
- Updated ``snowflake-connector-python`` to `3.4.0`.

### Bug Fixes

- DataFrame column names quoting check now supports newline characters.
- Fix a bug where a DataFrame generated by `session.read.with_metadata` creates inconsistent table when doing `df.write.save_as_table`.

## 1.10.0 (2023-11-03)

### New Features

- Added support for managing case sensitivity in `DataFrame.to_local_iterator()`.
- Added support for specifying vectorized UDTF's input column names by using the optional parameter `input_names` in `UDTFRegistration.register/register_file` and `functions.pandas_udtf`. By default, `RelationalGroupedDataFrame.applyInPandas` will infer the column names from current dataframe schema.
- Add `sql_error_code` and `raw_message` attributes to `SnowflakeSQLException` when it is caused by a SQL exception.

### Bug Fixes

- Fixed a bug in `DataFrame.to_pandas()` where converting snowpark dataframes to pandas dataframes was losing precision on integers with more than 19 digits.
- Fixed a bug that `session.add_packages` can not handle requirement specifier that contains project name with underscore and version.
- Fixed a bug in `DataFrame.limit()` when `offset` is used and the parent `DataFrame` uses `limit`. Now the `offset` won't impact the parent DataFrame's `limit`.
- Fixed a bug in `DataFrame.write.save_as_table` where dataframes created from read api could not save data into snowflake because of invalid column name `$1`.

### Behavior change

- Changed the behavior of `date_format`:
  - The `format` argument changed from optional to required.
  - The returned result changed from a date object to a date-formatted string.
- When a window function, or a sequence-dependent data generator (`normal`, `zipf`, `uniform`, `seq1`, `seq2`, `seq4`, `seq8`) function is used, the sort and filter operation will no longer be flattened when generating the query.

## 1.9.0 (2023-10-13)

### New Features

- Added support for the Python 3.11 runtime environment.

### Dependency updates

- Added back the dependency of `typing-extensions`.

### Bug Fixes

- Fixed a bug where imports from permanent stage locations were ignored for temporary stored procedures, UDTFs, UDFs, and UDAFs.
- Revert back to using CTAS (create table as select) statement for `Dataframe.writer.save_as_table` which does not need insert permission for writing tables.

### New Features
- Support `PythonObjJSONEncoder` json-serializable objects for `ARRAY` and `OBJECT` literals.

## 1.8.0 (2023-09-14)

### New Features

- Added support for VOLATILE/IMMUTABLE keyword when registering UDFs.
- Added support for specifying clustering keys when saving dataframes using `DataFrame.save_as_table`.
- Accept `Iterable` objects input for `schema` when creating dataframes using `Session.create_dataframe`.
- Added the property `DataFrame.session` to return a `Session` object.
- Added the property `Session.session_id` to return an integer that represents session ID.
- Added the property `Session.connection` to return a `SnowflakeConnection` object .

- Added support for creating a Snowpark session from a configuration file or environment variables.

### Dependency updates

- Updated ``snowflake-connector-python`` to 3.2.0.

### Bug Fixes

- Fixed a bug where automatic package upload would raise `ValueError` even when compatible package version were added in `session.add_packages`.
- Fixed a bug where table stored procedures were not registered correctly when using `register_from_file`.
- Fixed a bug where dataframe joins failed with `invalid_identifier` error.
- Fixed a bug where `DataFrame.copy` disables SQL simplfier for the returned copy.
- Fixed a bug where `session.sql().select()` would fail if any parameters are specified to `session.sql()`

## 1.7.0 (2023-08-28)

### New Features

- Added parameters `external_access_integrations` and `secrets` when creating a UDF, UDTF or Stored Procedure from Snowpark Python to allow integration with external access.
- Added support for these new functions in `snowflake.snowpark.functions`:
  - `array_flatten`
  - `flatten`
- Added support for `apply_in_pandas` in `snowflake.snowpark.relational_grouped_dataframe`.
- Added support for replicating your local Python environment on Snowflake via `Session.replicate_local_environment`.

### Bug Fixes

- Fixed a bug where `session.create_dataframe` fails to properly set nullable columns where nullability was affected by order or data was given.
- Fixed a bug where `DataFrame.select` could not identify and alias columns in presence of table functions when output columns of table function overlapped with columns in dataframe.

### Behavior Changes

- When creating stored procedures, UDFs, UDTFs, UDAFs with parameter `is_permanent=False` will now create temporary objects even when `stage_name` is provided. The default value of `is_permanent` is `False` which is why if this value is not explicitly set to `True` for permanent objects, users will notice a change in behavior.
- `types.StructField` now enquotes column identifier by default.

## 1.6.1 (2023-08-02)

### New Features

- Added support for these new functions in `snowflake.snowpark.functions`:
  - `array_sort`
  - `sort_array`
  - `array_min`
  - `array_max`
  - `explode_outer`
- Added support for pure Python packages specified via `Session.add_requirements` or `Session.add_packages`. They are now usable in stored procedures and UDFs even if packages are not present on the Snowflake Anaconda channel.
  - Added Session parameter `custom_packages_upload_enabled` and `custom_packages_force_upload_enabled` to enable the support for pure Python packages feature mentioned above. Both parameters default to `False`.
- Added support for specifying package requirements by passing a Conda environment yaml file to `Session.add_requirements`.
- Added support for asynchronous execution of multi-query dataframes that contain binding variables.
- Added support for renaming multiple columns in `DataFrame.rename`.
- Added support for Geometry datatypes.
- Added support for `params` in `session.sql()` in stored procedures.
- Added support for user-defined aggregate functions (UDAFs). This feature is currently in private preview.
- Added support for vectorized UDTFs (user-defined table functions). This feature is currently in public preview.
- Added support for Snowflake Timestamp variants (i.e., `TIMESTAMP_NTZ`, `TIMESTAMP_LTZ`, `TIMESTAMP_TZ`)
  - Added `TimestampTimezone` as an argument in `TimestampType` constructor.
  - Added type hints `NTZ`, `LTZ`, `TZ` and `Timestamp` to annotate functions when registering UDFs.

### Improvements

- Removed redundant dependency `typing-extensions`.
- `DataFrame.cache_result` now creates temp table fully qualified names under current database and current schema.

### Bug Fixes

- Fixed a bug where type check happens on pandas before it is imported.
- Fixed a bug when creating a UDF from `numpy.ufunc`.
- Fixed a bug where `DataFrame.union` was not generating the correct `Selectable.schema_query` when SQL simplifier is enabled.

### Behavior Changes

- `DataFrameWriter.save_as_table` now respects the `nullable` field of the schema provided by the user or the inferred schema based on data from user input.

### Dependency updates

- Updated ``snowflake-connector-python`` to 3.0.4.

## 1.5.1 (2023-06-20)

### New Features

- Added support for the Python 3.10 runtime environment.

## 1.5.0 (2023-06-09)

### Behavior Changes

- Aggregation results, from functions such as `DataFrame.agg` and `DataFrame.describe`, no longer strip away non-printing characters from column names.

### New Features

- Added support for the Python 3.9 runtime environment.
- Added support for new functions in `snowflake.snowpark.functions`:
  - `array_generate_range`
  - `array_unique_agg`
  - `collect_set`
  - `sequence`
- Added support for registering and calling stored procedures with `TABLE` return type.
- Added support for parameter `length` in `StringType()` to specify the maximum number of characters that can be stored by the column.
- Added the alias `functions.element_at()` for `functions.get()`.
- Added the alias `Column.contains` for `functions.contains`.
- Added experimental feature `DataFrame.alias`.
- Added support for querying metadata columns from stage when creating `DataFrame` using `DataFrameReader`.
- Added support for `StructType.add` to append more fields to existing `StructType` objects.
- Added support for parameter `execute_as` in `StoredProcedureRegistration.register_from_file()` to specify stored procedure caller rights.

### Bug Fixes

- Fixed a bug where the `Dataframe.join_table_function` did not run all of the necessary queries to set up the join table function when SQL simplifier was enabled.
- Fixed type hint declaration for custom types - `ColumnOrName`, `ColumnOrLiteralStr`, `ColumnOrSqlExpr`, `LiteralType` and `ColumnOrLiteral` that were breaking `mypy` checks.
- Fixed a bug where `DataFrameWriter.save_as_table` and `DataFrame.copy_into_table` failed to parse fully qualified table names.

## 1.4.0 (2023-04-24)

### New Features

- Added support for `session.getOrCreate`.
- Added support for alias `Column.getField`.
- Added support for new functions in `snowflake.snowpark.functions`:
  - `date_add` and `date_sub` to make add and subtract operations easier.
  - `daydiff`
  - `explode`
  - `array_distinct`.
  - `regexp_extract`.
  - `struct`.
  - `format_number`.
  - `bround`.
  - `substring_index`
- Added parameter `skip_upload_on_content_match` when creating UDFs, UDTFs and stored procedures using `register_from_file` to skip uploading files to a stage if the same version of the files are already on the stage.
- Added support for `DataFrameWriter.save_as_table` method to take table names that contain dots.
- Flattened generated SQL when `DataFrame.filter()` or `DataFrame.order_by()` is followed by a projection statement (e.g. `DataFrame.select()`, `DataFrame.with_column()`).
- Added support for creating dynamic tables _(in private preview)_ using `Dataframe.create_or_replace_dynamic_table`.
- Added an optional argument `params` in `session.sql()` to support binding variables. Note that this is not supported in stored procedures yet.

### Bug Fixes

- Fixed a bug in `strtok_to_array` where an exception was thrown when a delimiter was passed in.
- Fixed a bug in `session.add_import` where the module had the same namespace as other dependencies.

## 1.3.0 (2023-03-28)

### New Features

- Added support for `delimiters` parameter in `functions.initcap()`.
- Added support for `functions.hash()` to accept a variable number of input expressions.
- Added API `Session.RuntimeConfig` for getting/setting/checking the mutability of any runtime configuration.
- Added support managing case sensitivity in `Row` results from `DataFrame.collect` using `case_sensitive` parameter.
- Added API `Session.conf` for getting, setting or checking the mutability of any runtime configuration.
- Added support for managing case sensitivity in `Row` results from `DataFrame.collect` using `case_sensitive` parameter.
- Added indexer support for `snowflake.snowpark.types.StructType`.
- Added a keyword argument `log_on_exception` to `Dataframe.collect` and `Dataframe.collect_no_wait` to optionally disable error logging for SQL exceptions.

### Bug Fixes

- Fixed a bug where a DataFrame set operation(`DataFrame.substract`, `DataFrame.union`, etc.) being called after another DataFrame set operation and `DataFrame.select` or `DataFrame.with_column` throws an exception.
- Fixed a bug where chained sort statements are overwritten by the SQL simplifier.

### Improvements

- Simplified JOIN queries to use constant subquery aliases (`SNOWPARK_LEFT`, `SNOWPARK_RIGHT`) by default. Users can disable this at runtime with `session.conf.set('use_constant_subquery_alias', False)` to use randomly generated alias names instead.
- Allowed specifying statement parameters in `session.call()`.
- Enabled the uploading of large pandas DataFrames in stored procedures by defaulting to a chunk size of 100,000 rows.

## 1.2.0 (2023-03-02)

### New Features

- Added support for displaying source code as comments in the generated scripts when registering stored procedures. This
  is enabled by default, turn off by specifying `source_code_display=False` at registration.
- Added a parameter `if_not_exists` when creating a UDF, UDTF or Stored Procedure from Snowpark Python to ignore creating the specified function or procedure if it already exists.
- Accept integers when calling `snowflake.snowpark.functions.get` to extract value from array.
- Added `functions.reverse` in functions to open access to Snowflake built-in function
  [reverse](https://docs.snowflake.com/en/sql-reference/functions/reverse).
- Added parameter `require_scoped_url` in snowflake.snowflake.files.SnowflakeFile.open() `(in Private Preview)` to replace `is_owner_file` is marked for deprecation.

### Bug Fixes

- Fixed a bug that overwrote `paramstyle` to `qmark` when creating a Snowpark session.
- Fixed a bug where `df.join(..., how="cross")` fails with `SnowparkJoinException: (1112): Unsupported using join type 'Cross'`.
- Fixed a bug where querying a `DataFrame` column created from chained function calls used a wrong column name.

## 1.1.0 (2023-01-26)

### New Features:

- Added `asc`, `asc_nulls_first`, `asc_nulls_last`, `desc`, `desc_nulls_first`, `desc_nulls_last`, `date_part` and `unix_timestamp` in functions.
- Added the property `DataFrame.dtypes` to return a list of column name and data type pairs.
- Added the following aliases:
  - `functions.expr()` for `functions.sql_expr()`.
  - `functions.date_format()` for `functions.to_date()`.
  - `functions.monotonically_increasing_id()` for `functions.seq8()`
  - `functions.from_unixtime()` for `functions.to_timestamp()`

### Bug Fixes:

- Fixed a bug in SQL simplifier that didn’t handle Column alias and join well in some cases. See https://github.com/snowflakedb/snowpark-python/issues/658 for details.
- Fixed a bug in SQL simplifier that generated wrong column names for function calls, NaN and INF.

### Improvements

- The session parameter `PYTHON_SNOWPARK_USE_SQL_SIMPLIFIER` is `True` after Snowflake 7.3 was released. In snowpark-python, `session.sql_simplifier_enabled` reads the value of `PYTHON_SNOWPARK_USE_SQL_SIMPLIFIER` by default, meaning that the SQL simplfier is enabled by default after the Snowflake 7.3 release. To turn this off, set `PYTHON_SNOWPARK_USE_SQL_SIMPLIFIER` in Snowflake to `False` or run `session.sql_simplifier_enabled = False` from Snowpark. It is recommended to use the SQL simplifier because it helps to generate more concise SQL.

## 1.0.0 (2022-11-01)

### New Features

- Added `Session.generator()` to create a new `DataFrame` using the Generator table function.
- Added a parameter `secure` to the functions that create a secure UDF or UDTF.

## 0.12.0 (2022-10-14)

### New Features

- Added new APIs for async job:
  - `Session.create_async_job()` to create an `AsyncJob` instance from a query id.
  - `AsyncJob.result()` now accepts argument `result_type` to return the results in different formats.
  - `AsyncJob.to_df()` returns a `DataFrame` built from the result of this asynchronous job.
  - `AsyncJob.query()` returns the SQL text of the executed query.
- `DataFrame.agg()` and `RelationalGroupedDataFrame.agg()` now accept variable-length arguments.
- Added parameters `lsuffix` and `rsuffix` to `DataFram.join()` and `DataFrame.cross_join()` to conveniently rename overlapping columns.
- Added `Table.drop_table()` so you can drop the temp table after `DataFrame.cache_result()`. `Table` is also a context manager so you can use the `with` statement to drop the cache temp table after use.
- Added `Session.use_secondary_roles()`.
- Added functions `first_value()` and `last_value()`. (contributed by @chasleslr)
- Added `on` as an alias for `using_columns` and `how` as an alias for `join_type` in `DataFrame.join()`.

### Bug Fixes

- Fixed a bug in `Session.create_dataframe()` that raised an error when `schema` names had special characters.
- Fixed a bug in which options set in `Session.read.option()` were not passed to `DataFrame.copy_into_table()` as default values.
- Fixed a bug in which `DataFrame.copy_into_table()` raises an error when a copy option has single quotes in the value.

## 0.11.0 (2022-09-28)

### Behavior Changes

- `Session.add_packages()` now raises `ValueError` when the version of a package cannot be found in Snowflake Anaconda channel. Previously, `Session.add_packages()` succeeded, and a `SnowparkSQLException` exception was raised later in the UDF/SP registration step.

### New Features:

- Added method `FileOperation.get_stream()` to support downloading stage files as stream.
- Added support in `functions.ntiles()` to accept int argument.
- Added the following aliases:
  - `functions.call_function()` for `functions.call_builtin()`.
  - `functions.function()` for `functions.builtin()`.
  - `DataFrame.order_by()` for `DataFrame.sort()`
  - `DataFrame.orderBy()` for `DataFrame.sort()`
- Improved `DataFrame.cache_result()` to return a more accurate `Table` class instead of a `DataFrame` class.
- Added support to allow `session` as the first argument when calling `StoredProcedure`.

### Improvements

- Improved nested query generation by flattening queries when applicable.
  - This improvement could be enabled by setting `Session.sql_simplifier_enabled = True`.
  - `DataFrame.select()`, `DataFrame.with_column()`, `DataFrame.drop()` and other select-related APIs have more flattened SQLs.
  - `DataFrame.union()`, `DataFrame.union_all()`, `DataFrame.except_()`, `DataFrame.intersect()`, `DataFrame.union_by_name()` have flattened SQLs generated when multiple set operators are chained.
- Improved type annotations for async job APIs.

### Bug Fixes

- Fixed a bug in which `Table.update()`, `Table.delete()`, `Table.merge()` try to reference a temp table that does not exist.

## 0.10.0 (2022-09-16)

### New Features:

- Added experimental APIs for evaluating Snowpark dataframes with asynchronous queries:
  - Added keyword argument `block` to the following action APIs on Snowpark dataframes (which execute queries) to allow asynchronous evaluations:
    - `DataFrame.collect()`, `DataFrame.to_local_iterator()`, `DataFrame.to_pandas()`, `DataFrame.to_pandas_batches()`, `DataFrame.count()`, `DataFrame.first()`.
    - `DataFrameWriter.save_as_table()`, `DataFrameWriter.copy_into_location()`.
    - `Table.delete()`, `Table.update()`, `Table.merge()`.
  - Added method `DataFrame.collect_nowait()` to allow asynchronous evaluations.
  - Added class `AsyncJob` to retrieve results from asynchronously executed queries and check their status.
- Added support for `table_type` in `Session.write_pandas()`. You can now choose from these `table_type` options: `"temporary"`, `"temp"`, and `"transient"`.
- Added support for using Python structured data (`list`, `tuple` and `dict`) as literal values in Snowpark.
- Added keyword argument `execute_as` to `functions.sproc()` and `session.sproc.register()` to allow registering a stored procedure as a caller or owner.
- Added support for specifying a pre-configured file format when reading files from a stage in Snowflake.

### Improvements:

- Added support for displaying details of a Snowpark session.

### Bug Fixes:

- Fixed a bug in which `DataFrame.copy_into_table()` and `DataFrameWriter.save_as_table()` mistakenly created a new table if the table name is fully qualified, and the table already exists.

### Deprecations:

- Deprecated keyword argument `create_temp_table` in `Session.write_pandas()`.
- Deprecated invoking UDFs using arguments wrapped in a Python list or tuple. You can use variable-length arguments without a list or tuple.

### Dependency updates

- Updated ``snowflake-connector-python`` to 2.7.12.

## 0.9.0 (2022-08-30)

### New Features:

- Added support for displaying source code as comments in the generated scripts when registering UDFs.
  This feature is turned on by default. To turn it off, pass the new keyword argument `source_code_display` as `False` when calling `register()` or `@udf()`.
- Added support for calling table functions from `DataFrame.select()`, `DataFrame.with_column()` and `DataFrame.with_columns()` which now take parameters of type `table_function.TableFunctionCall` for columns.
- Added keyword argument `overwrite` to `session.write_pandas()` to allow overwriting contents of a Snowflake table with that of a pandas DataFrame.
- Added keyword argument `column_order` to `df.write.save_as_table()` to specify the matching rules when inserting data into table in append mode.
- Added method `FileOperation.put_stream()` to upload local files to a stage via file stream.
- Added methods `TableFunctionCall.alias()` and `TableFunctionCall.as_()` to allow aliasing the names of columns that come from the output of table function joins.
- Added function `get_active_session()` in module `snowflake.snowpark.context` to get the current active Snowpark session.

### Bug Fixes:

- Fixed a bug in which batch insert should not raise an error when `statement_params` is not passed to the function.
- Fixed a bug in which column names should be quoted when `session.create_dataframe()` is called with dicts and a given schema.
- Fixed a bug in which creation of table should be skipped if the table already exists and is in append mode when calling `df.write.save_as_table()`.
- Fixed a bug in which third-party packages with underscores cannot be added when registering UDFs.

### Improvements:

- Improved function `function.uniform()` to infer the types of inputs `max_` and `min_` and cast the limits to `IntegerType` or `FloatType` correspondingly.

## 0.8.0 (2022-07-22)

### New Features:

- Added keyword only argument `statement_params` to the following methods to allow for specifying statement level parameters:
  - `collect`, `to_local_iterator`, `to_pandas`, `to_pandas_batches`,
    `count`, `copy_into_table`, `show`, `create_or_replace_view`, `create_or_replace_temp_view`, `first`, `cache_result`
    and `random_split` on class `snowflake.snowpark.Dateframe`.
  - `update`, `delete` and `merge` on class `snowflake.snowpark.Table`.
  - `save_as_table` and `copy_into_location` on class `snowflake.snowpark.DataFrameWriter`.
  - `approx_quantile`, `statement_params`, `cov` and `crosstab` on class `snowflake.snowpark.DataFrameStatFunctions`.
  - `register` and `register_from_file` on class `snowflake.snowpark.udf.UDFRegistration`.
  - `register` and `register_from_file` on class `snowflake.snowpark.udtf.UDTFRegistration`.
  - `register` and `register_from_file` on class `snowflake.snowpark.stored_procedure.StoredProcedureRegistration`.
  - `udf`, `udtf` and `sproc` in `snowflake.snowpark.functions`.
- Added support for `Column` as an input argument to `session.call()`.
- Added support for `table_type` in `df.write.save_as_table()`. You can now choose from these `table_type` options: `"temporary"`, `"temp"`, and `"transient"`.

### Improvements:

- Added validation of object name in `session.use_*` methods.
- Updated the query tag in SQL to escape it when it has special characters.
- Added a check to see if Anaconda terms are acknowledged when adding missing packages.

### Bug Fixes:

- Fixed the limited length of the string column in `session.create_dataframe()`.
- Fixed a bug in which `session.create_dataframe()` mistakenly converted 0 and `False` to `None` when the input data was only a list.
- Fixed a bug in which calling `session.create_dataframe()` using a large local dataset sometimes created a temp table twice.
- Aligned the definition of `function.trim()` with the SQL function definition.
- Fixed an issue where snowpark-python would hang when using the Python system-defined (built-in function) `sum` vs. the Snowpark `function.sum()`.

### Deprecations:

- Deprecated keyword argument `create_temp_table` in `df.write.save_as_table()`.

## 0.7.0 (2022-05-25)

### New Features:

- Added support for user-defined table functions (UDTFs).
  - Use function `snowflake.snowpark.functions.udtf()` to register a UDTF, or use it as a decorator to register the UDTF.
    - You can also use `Session.udtf.register()` to register a UDTF.
  - Use `Session.udtf.register_from_file()` to register a UDTF from a Python file.
- Updated APIs to query a table function, including both Snowflake built-in table functions and UDTFs.
  - Use function `snowflake.snowpark.functions.table_function()` to create a callable representing a table function and use it to call the table function in a query.
  - Alternatively, use function `snowflake.snowpark.functions.call_table_function()` to call a table function.
  - Added support for `over` clause that specifies `partition by` and `order by` when lateral joining a table function.
  - Updated `Session.table_function()` and `DataFrame.join_table_function()` to accept `TableFunctionCall` instances.

### Breaking Changes:

- When creating a function with `functions.udf()` and `functions.sproc()`, you can now specify an empty list for the `imports` or `packages` argument to indicate that no import or package is used for this UDF or stored procedure. Previously, specifying an empty list meant that the function would use session-level imports or packages.
- Improved the `__repr__` implementation of data types in `types.py`. The unused `type_name` property has been removed.
- Added a Snowpark-specific exception class for SQL errors. This replaces the previous `ProgrammingError` from the Python connector.

### Improvements:

- Added a lock to a UDF or UDTF when it is called for the first time per thread.
- Improved the error message for pickling errors that occurred during UDF creation.
- Included the query ID when logging the failed query.

### Bug Fixes:

- Fixed a bug in which non-integral data (such as timestamps) was occasionally converted to integer when calling `DataFrame.to_pandas()`.
- Fixed a bug in which `DataFrameReader.parquet()` failed to read a parquet file when its column contained spaces.
- Fixed a bug in which `DataFrame.copy_into_table()` failed when the dataframe is created by reading a file with inferred schemas.

### Deprecations

`Session.flatten()` and `DataFrame.flatten()`.

### Dependency Updates:

- Restricted the version of `cloudpickle` <= `2.0.0`.

## 0.6.0 (2022-04-27)

### New Features:

- Added support for vectorized UDFs with the input as a pandas DataFrame or pandas Series and the output as a pandas Series. This improves the performance of UDFs in Snowpark.
- Added support for inferring the schema of a DataFrame by default when it is created by reading a Parquet, Avro, or ORC file in the stage.
- Added functions `current_session()`, `current_statement()`, `current_user()`, `current_version()`, `current_warehouse()`, `date_from_parts()`, `date_trunc()`, `dayname()`, `dayofmonth()`, `dayofweek()`, `dayofyear()`, `grouping()`, `grouping_id()`, `hour()`, `last_day()`, `minute()`, `next_day()`, `previous_day()`, `second()`, `month()`, `monthname()`, `quarter()`, `year()`, `current_database()`, `current_role()`, `current_schema()`, `current_schemas()`, `current_region()`, `current_avaliable_roles()`, `add_months()`, `any_value()`, `bitnot()`, `bitshiftleft()`, `bitshiftright()`, `convert_timezone()`, `uniform()`, `strtok_to_array()`, `sysdate()`, `time_from_parts()`,  `timestamp_from_parts()`, `timestamp_ltz_from_parts()`, `timestamp_ntz_from_parts()`, `timestamp_tz_from_parts()`, `weekofyear()`, `percentile_cont()` to `snowflake.snowflake.functions`.

### Breaking Changes:

- Expired deprecations:
  - Removed the following APIs that were deprecated in 0.4.0: `DataFrame.groupByGroupingSets()`, `DataFrame.naturalJoin()`, `DataFrame.joinTableFunction`, `DataFrame.withColumns()`, `Session.getImports()`, `Session.addImport()`, `Session.removeImport()`, `Session.clearImports()`, `Session.getSessionStage()`, `Session.getDefaultDatabase()`, `Session.getDefaultSchema()`, `Session.getCurrentDatabase()`, `Session.getCurrentSchema()`, `Session.getFullyQualifiedCurrentSchema()`.

### Improvements:

- Added support for creating an empty `DataFrame` with a specific schema using the `Session.create_dataframe()` method.
- Changed the logging level from `INFO` to `DEBUG` for several logs (e.g., the executed query) when evaluating a dataframe.
- Improved the error message when failing to create a UDF due to pickle errors.

### Bug Fixes:

- Removed pandas hard dependencies in the `Session.create_dataframe()` method.

### Dependency Updates:

- Added `typing-extension` as a new dependency with the version >= `4.1.0`.

## 0.5.0 (2022-03-22)

### New Features

- Added stored procedures API.
  - Added `Session.sproc` property and `sproc()` to `snowflake.snowpark.functions`, so you can register stored procedures.
  - Added `Session.call` to call stored procedures by name.
- Added `UDFRegistration.register_from_file()` to allow registering UDFs from Python source files or zip files directly.
- Added `UDFRegistration.describe()` to describe a UDF.
- Added `DataFrame.random_split()` to provide a way to randomly split a dataframe.
- Added functions `md5()`, `sha1()`, `sha2()`, `ascii()`, `initcap()`, `length()`, `lower()`, `lpad()`, `ltrim()`, `rpad()`, `rtrim()`, `repeat()`, `soundex()`, `regexp_count()`, `replace()`, `charindex()`, `collate()`, `collation()`, `insert()`, `left()`, `right()`, `endswith()` to `snowflake.snowpark.functions`.
- Allowed `call_udf()` to accept literal values.
- Provided a `distinct` keyword in `array_agg()`.

### Bug Fixes:

- Fixed an issue that caused `DataFrame.to_pandas()` to have a string column if `Column.cast(IntegerType())` was used.
- Fixed a bug in `DataFrame.describe()` when there is more than one string column.

## 0.4.0 (2022-02-15)

### New Features

- You can now specify which Anaconda packages to use when defining UDFs.
  - Added `add_packages()`, `get_packages()`, `clear_packages()`, and `remove_package()`, to class `Session`.
  - Added `add_requirements()` to `Session` so you can use a requirements file to specify which packages this session will use.
  - Added parameter `packages` to function `snowflake.snowpark.functions.udf()` and method `UserDefinedFunction.register()` to indicate UDF-level Anaconda package dependencies when creating a UDF.
  - Added parameter `imports` to `snowflake.snowpark.functions.udf()` and `UserDefinedFunction.register()` to specify UDF-level code imports.
- Added a parameter `session` to function `udf()` and `UserDefinedFunction.register()` so you can specify which session to use to create a UDF if you have multiple sessions.
- Added types `Geography` and `Variant` to `snowflake.snowpark.types` to be used as type hints for Geography and Variant data when defining a UDF.
- Added support for Geography geoJSON data.
- Added `Table`, a subclass of `DataFrame` for table operations:
  - Methods `update` and `delete` update and delete rows of a table in Snowflake.
  - Method `merge` merges data from a `DataFrame` to a `Table`.
  - Override method `DataFrame.sample()` with an additional parameter `seed`, which works on tables but not on view and sub-queries.
- Added `DataFrame.to_local_iterator()` and `DataFrame.to_pandas_batches()` to allow getting results from an iterator when the result set returned from the Snowflake database is too large.
- Added `DataFrame.cache_result()` for caching the operations performed on a `DataFrame` in a temporary table.
  Subsequent operations on the original `DataFrame` have no effect on the cached result `DataFrame`.
- Added property `DataFrame.queries` to get SQL queries that will be executed to evaluate the `DataFrame`.
- Added `Session.query_history()` as a context manager to track SQL queries executed on a session, including all SQL queries to evaluate `DataFrame`s created from a session. Both query ID and query text are recorded.
- You can now create a `Session` instance from an existing established `snowflake.connector.SnowflakeConnection`. Use parameter `connection` in `Session.builder.configs()`.
- Added `use_database()`, `use_schema()`, `use_warehouse()`, and `use_role()` to class `Session` to switch database/schema/warehouse/role after a session is created.
- Added `DataFrameWriter.copy_into_table()` to unload a `DataFrame` to stage files.
- Added `DataFrame.unpivot()`.
- Added `Column.within_group()` for sorting the rows by columns with some aggregation functions.
- Added functions `listagg()`, `mode()`, `div0()`, `acos()`, `asin()`, `atan()`, `atan2()`, `cos()`, `cosh()`, `sin()`, `sinh()`, `tan()`, `tanh()`, `degrees()`, `radians()`, `round()`, `trunc()`, and `factorial()` to `snowflake.snowflake.functions`.
- Added an optional argument `ignore_nulls` in function `lead()` and `lag()`.
- The `condition` parameter of function `when()` and `iff()` now accepts SQL expressions.

### Improvements

- All function and method names have been renamed to use the snake case naming style, which is more Pythonic. For convenience, some camel case names are kept as aliases to the snake case APIs. It is recommended to use the snake case APIs.
  - Deprecated these methods on class `Session` and replaced them with their snake case equivalents: `getImports()`, `addImports()`, `removeImport()`, `clearImports()`, `getSessionStage()`, `getDefaultSchema()`, `getDefaultSchema()`, `getCurrentDatabase()`, `getFullyQualifiedCurrentSchema()`.
  - Deprecated these methods on class `DataFrame` and replaced them with their snake case equivalents: `groupingByGroupingSets()`, `naturalJoin()`, `withColumns()`, `joinTableFunction()`.
- Property `DataFrame.columns` is now consistent with `DataFrame.schema.names` and the Snowflake database `Identifier Requirements`.
- `Column.__bool__()` now raises a `TypeError`. This will ban the use of logical operators `and`, `or`, `not` on `Column` object, for instance `col("a") > 1 and col("b") > 2` will raise the `TypeError`. Use `(col("a") > 1) & (col("b") > 2)` instead.
- Changed `PutResult` and `GetResult` to subclass `NamedTuple`.
- Fixed a bug which raised an error when the local path or stage location has a space or other special characters.
- Changed `DataFrame.describe()` so that non-numeric and non-string columns are ignored instead of raising an exception.

### Dependency updates

- Updated ``snowflake-connector-python`` to 2.7.4.

## 0.3.0 (2022-01-09)

### New Features

- Added `Column.isin()`, with an alias `Column.in_()`.
- Added `Column.try_cast()`, which is a special version of `cast()`. It tries to cast a string expression to other types and returns `null` if the cast is not possible.
- Added `Column.startswith()` and `Column.substr()` to process string columns.
- `Column.cast()` now also accepts a `str` value to indicate the cast type in addition to a `DataType` instance.
- Added `DataFrame.describe()` to summarize stats of a `DataFrame`.
- Added `DataFrame.explain()` to print the query plan of a `DataFrame`.
- `DataFrame.filter()` and `DataFrame.select_expr()` now accepts a sql expression.
- Added a new `bool` parameter `create_temp_table` to methods `DataFrame.saveAsTable()` and `Session.write_pandas()` to optionally create a temp table.
- Added `DataFrame.minus()` and `DataFrame.subtract()` as aliases to `DataFrame.except_()`.
- Added `regexp_replace()`, `concat()`, `concat_ws()`, `to_char()`, `current_timestamp()`, `current_date()`, `current_time()`, `months_between()`, `cast()`, `try_cast()`, `greatest()`, `least()`, and `hash()` to module `snowflake.snowpark.functions`.

### Bug Fixes

- Fixed an issue where `Session.createDataFrame(pandas_df)` and `Session.write_pandas(pandas_df)` raise an exception when the `pandas DataFrame` has spaces in the column name.
- `DataFrame.copy_into_table()` sometimes prints an `error` level log entry while it actually works. It's fixed now.
- Fixed an API docs issue where some `DataFrame` APIs are missing from the docs.

### Dependency updates

- Update ``snowflake-connector-python`` to 2.7.2, which upgrades ``pyarrow`` dependency to 6.0.x. Refer to the [python connector 2.7.2 release notes](https://pypi.org/project/snowflake-connector-python/2.7.2/) for more details.

## 0.2.0 (2021-12-02)

### New Features

- Updated the `Session.createDataFrame()` method for creating a `DataFrame` from a pandas DataFrame.
- Added the `Session.write_pandas()` method for writing a `pandas DataFrame` to a table in Snowflake and getting a `Snowpark DataFrame` object back.
- Added new classes and methods for calling window functions.
- Added the new functions `cume_dist()`, to find the cumulative distribution of a value with regard to other values within a window partition,
  and `row_number()`, which returns a unique row number for each row within a window partition.
- Added functions for computing statistics for DataFrames in the `DataFrameStatFunctions` class.
- Added functions for handling missing values in a DataFrame in the `DataFrameNaFunctions` class.
- Added new methods `rollup()`, `cube()`, and `pivot()` to the `DataFrame` class.
- Added the `GroupingSets` class, which you can use with the DataFrame groupByGroupingSets method to perform a SQL GROUP BY GROUPING SETS.
- Added the new `FileOperation(session)`
  class that you can use to upload and download files to and from a stage.
- Added the `DataFrame.copy_into_table()`
  method for loading data from files in a stage into a table.
- In CASE expressions, the functions `when()` and `otherwise()`
  now accept Python types in addition to `Column` objects.
- When you register a UDF you can now optionally set the `replace` parameter to `True` to overwrite an existing UDF with the same name.

### Improvements

- UDFs are now compressed before they are uploaded to the server. This makes them about 10 times smaller, which can help
  when you are using large ML model files.
- When the size of a UDF is less than 8196 bytes, it will be uploaded as in-line code instead of uploaded to a stage.

### Bug Fixes

- Fixed an issue where the statement `df.select(when(col("a") == 1, 4).otherwise(col("a"))), [Row(4), Row(2), Row(3)]` raised an exception.
- Fixed an issue where `df.toPandas()` raised an exception when a DataFrame was created from large local data.

## 0.1.0 (2021-10-26)

Start of Private Preview<|MERGE_RESOLUTION|>--- conflicted
+++ resolved
@@ -6,7 +6,13 @@
 
 #### New Features
 
-<<<<<<< HEAD
+- Added a new module `snowflake.snowpark.secrets` that provides Python wrappers for accessing Snowflake Secrets within Python UDFs and stored procedures that execute inside Snowflake.
+  - `get_generic_secret_string`
+  - `get_oauth_access_token`
+  - `get_secret_type`
+  - `get_username_password`
+  - `get_cloud_provider_token`
+
 - Added support for the following scalar functions in `functions.py`:
   - `h3_cell_to_boundary`
   - `h3_cell_to_parent`
@@ -18,14 +24,6 @@
   - `h3_get_resolution`
   - `h3_grid_disk`
   - `h3_grid_distance`
-=======
-- Added a new module `snowflake.snowpark.secrets` that provides Python wrappers for accessing Snowflake Secrets within Python UDFs and stored procedures that execute inside Snowflake.
-  - `get_generic_secret_string`
-  - `get_oauth_access_token`
-  - `get_secret_type`
-  - `get_username_password`
-  - `get_cloud_provider_token`
->>>>>>> d99fdfa0
 
 ### Snowpark pandas API Updates
 

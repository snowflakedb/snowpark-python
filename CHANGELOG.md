# Release History

## 1.36.0 (YYYY-MM-DD)

### Snowpark Python API Updates

#### New Features

- `Session.create_dataframe` now accepts keyword arguments that are forwarded to the internal call to `Session.write_pandas` or `Session.write_arrow` when creating a DataFrame from a pandas DataFrame or a pyarrow Table.
<<<<<<< HEAD
- Added new APIs for `AsyncJob`:
  - `AsyncJob.is_failed()` returns a `bool` indicating if a job has failed. Can be used in combination with `AsyncJob.is_done()` to determine if a job is finished and errored.
  - `AsyncJob.status()` returns a string representing the current query status (e.g., "RUNNING", "SUCCESS", "FAILED_WITH_ERROR") for detailed monitoring without calling `result()`.
=======
- Added a dataframe profiler. To use, you can call get_execution_profile() on your desired dataframe. This profiler reports the queries executed to evaluate a dataframe, and statistics about each of the query operators. Currently an experimental feature
>>>>>>> 70e24827

## 1.35.0 (2025-07-24)

### Snowpark Python API Updates

#### New Features

- Added support for the following functions in `functions.py`:
  - `ai_embed`
  - `try_parse_json`

#### Bug Fixes

- Fixed a bug in `DataFrameReader.dbapi` (PrPr) that `dbapi` fail in python stored procedure with process exit with code 1.
- Fixed a bug in `DataFrameReader.dbapi` (PrPr) that `custom_schema` accept illegal schema.
- Fixed a bug in `DataFrameReader.dbapi` (PrPr) that `custom_schema` does not work when connecting to Postgres and Mysql.
- Fixed a bug in schema inference that would cause it to fail for external stages.

#### Improvements

- Improved `query` parameter in `DataFrameReader.dbapi` (PrPr) so that parentheses are not needed around the query.
- Improved error experience in `DataFrameReader.dbapi` (PrPr) when exception happen during inferring schema of target data source.


### Snowpark Local Testing Updates

#### New Features

- Added local testing support for reading files with `SnowflakeFile` using local file paths, the Snow URL semantic (snow://...), local testing framework stages, and Snowflake stages (@stage/file_path).

### Snowpark pandas API Updates

#### New Features

- Added support for `DataFrame.boxplot`.

#### Improvements

- Reduced the number of UDFs/UDTFs created by repeated calls to `apply` or `map` with the same arguments on Snowpark pandas objects.
- Added an example for reading a file from a stage in the docstring for `pd.read_excel`.

#### Bug Fixes

- Added an upper bound to the row estimation when the cartesian product from an align or join results in a very large number. This mitigates a performance regression.
- Fix a `pd.read_excel` bug when reading files inside stage inner directory.

## 1.34.0 (2025-07-15)

### Snowpark Python API Updates

#### New Features

- Added a new option `TRY_CAST` to `DataFrameReader`. When `TRY_CAST` is True columns are wrapped in a `TRY_CAST` statement rather than a hard cast when loading data.
- Added a new option `USE_RELAXED_TYPES` to the `INFER_SCHEMA_OPTIONS` of `DataFrameReader`. When set to True this option casts all strings to max length strings and all numeric types to `DoubleType`.
- Added debuggability improvements to eagerly validate dataframe schema metadata. Enable it using `snowflake.snowpark.context.configure_development_features()`.
- Added a new function `snowflake.snowpark.dataframe.map_in_pandas` that allows users map a function across a dataframe. The mapping function takes an iterator of pandas dataframes as input and provides one as output.
- Added a ttl cache to describe queries. Repeated queries in a 15 second interval will use the cached value rather than requery Snowflake.
- Added a parameter `fetch_with_process` to `DataFrameReader.dbapi` (PrPr) to enable multiprocessing for parallel data fetching in local ingestion. By default, local ingestion uses multithreading. Multiprocessing may improve performance for CPU-bound tasks like Parquet file generation.
- Added a new function `snowflake.snowpark.functions.model` that allows users to call methods of a model.

#### Improvements

- Added support for row validation using XSD schema using `rowValidationXSDPath` option when reading XML files with a row tag using `rowTag` option.
- Improved SQL generation for `session.table().sample()` to generate a flat SQL statement.
- Added support for complex column expression as input for `functions.explode`.
- Added debuggability improvements to show which Python lines an SQL compilation error corresponds to. Enable it using `snowflake.snowpark.context.configure_development_features()`. This feature also depends on AST collection to be enabled in the session which can be done using `session.ast_enabled = True`.
- Set enforce_ordering=True when calling `to_snowpark_pandas()` from a snowpark dataframe containing DML/DDL queries instead of throwing a NotImplementedError.

#### Bug Fixes

- Fixed a bug caused by redundant validation when creating an iceberg table.
- Fixed a bug in `DataFrameReader.dbapi` (PrPr) where closing the cursor or connection could unexpectedly raise an error and terminate the program.
- Fixed ambiguous column errors when using table functions in `DataFrame.select()` that have output columns matching the input DataFrame's columns. This improvement works when dataframe columns are provided as `Column` objects.
- Fixed a bug where having a NULL in a column with DecimalTypes would cast the column to FloatTypes instead and lead to precision loss.

### Snowpark Local Testing Updates

#### Bug Fixes

- Fixed a bug when processing windowed functions that lead to incorrect indexing in results.
- When a scalar numeric is passed to fillna we will ignore non-numeric columns instead of producing an error.

### Snowpark pandas API Updates

#### New Features

- Added support for `DataFrame.to_excel` and `Series.to_excel`.
- Added support for `pd.read_feather`, `pd.read_orc`, and `pd.read_stata`.
- Added support for `pd.explain_switch()` to return debugging information on hybrid execution decisions.
- Support `pd.read_snowflake` when the global modin backend is `Pandas`.
- Added support for `pd.to_dynamic_table`, `pd.to_iceberg`, and `pd.to_view`.

#### Improvements

- Added modin telemetry on API calls and hybrid engine switches.
- Show more helpful error messages to Snowflake Notebook users when the `modin` or `pandas` version does not match our requirements.
- Added a data type guard to the cost functions for hybrid execution mode (PrPr) which checks for data type compatibility.
- Added automatic switching to the pandas backend in hybrid execution mode (PrPr) for many methods that are not directly implemented in Snowpark pandas.
- Set the 'type' and other standard fields for Snowpark pandas telemetry.

#### Dependency Updates

- Added tqdm and ipywidgets as dependencies so that progress bars appear when switching between modin backends.
- Updated the supported `modin` versions to >=0.33.0 and <0.35.0 (was previously >= 0.32.0 and <0.34.0).

#### Bug Fixes

- Fixed a bug in hybrid execution mode (PrPr) where certain Series operations would raise `TypeError: numpy.ndarray object is not callable`.
- Fixed a bug in hybrid execution mode (PrPr) where calling numpy operations like `np.where` on modin objects with the Pandas backend would raise an `AttributeError`. This fix requires `modin` version 0.34.0 or newer.
- Fixed issue in `df.melt` where the resulting values have an additional suffix applied.

## 1.33.0 (2025-06-19)

### Snowpark Python API Updates

#### New Features

- Added support for MySQL in `DataFrameWriter.dbapi` (PrPr) for both Parquet and UDTF-based ingestion.
- Added support for PostgreSQL in `DataFrameReader.dbapi` (PrPr) for both Parquet and UDTF-based ingestion.
- Added support for Databricks in `DataFrameWriter.dbapi` (PrPr) for UDTF-based ingestion.
- Added support to `DataFrameReader` to enable use of `PATTERN` when reading files with `INFER_SCHEMA` enabled.
- Added support for the following AI-powered functions in `functions.py`:
  - `ai_complete`
  - `ai_similarity`
  - `ai_summarize_agg` (originally `summarize_agg`)
  - different config options for `ai_classify`
- Added support for more options when reading XML files with a row tag using `rowTag` option:
  - Added support for removing namespace prefixes from col names using `ignoreNamespace` option.
  - Added support for specifying the prefix for the attribute column in the result table using `attributePrefix` option.
  - Added support for excluding attributes from the XML element using `excludeAttributes` option.
  - Added support for specifying the column name for the value when there are attributes in an element that has no child elements using `valueTag` option.
  - Added support for specifying the value to treat as a ``null`` value using `nullValue` option.
  - Added support for specifying the character encoding of the XML file using `charset` option.
  - Added support for ignoring surrounding whitespace in the XML element using `ignoreSurroundingWhitespace` option.
- Added support for parameter `return_dataframe` in `Session.call`, which can be used to set the return type of the functions to a `DataFrame` object.
- Added a new argument to `Dataframe.describe` called `strings_include_math_stats` that triggers `stddev` and `mean` to be calculated for String columns.
- Added support for retrieving `Edge.properties` when retrieving lineage from `DGQL` in `DataFrame.lineage.trace`.
- Added a parameter `table_exists` to `DataFrameWriter.save_as_table` that allows specifying if a table already exists. This allows skipping a table lookup that can be expensive.

#### Bug Fixes

- Fixed a bug in `DataFrameReader.dbapi` (PrPr) where the `create_connection` defined as local function was incompatible with multiprocessing.
- Fixed a bug in `DataFrameReader.dbapi` (PrPr) where databricks `TIMESTAMP` type was converted to Snowflake `TIMESTAMP_NTZ` type which should be `TIMESTAMP_LTZ` type.
- Fixed a bug in `DataFrameReader.json` where repeated reads with the same reader object would create incorrectly quoted columns.
- Fixed a bug in `DataFrame.to_pandas()` that would drop column names when converting a dataframe that did not originate from a select statement.
- Fixed a bug that `DataFrame.create_or_replace_dynamic_table` raises error when the dataframe contains a UDTF and `SELECT *` in UDTF not being parsed correctly.
- Fixed a bug where casted columns could not be used in the values-clause of in functions.

#### Improvements

- Improved the error message for `Session.write_pandas()` and `Session.create_dataframe()` when the input pandas DataFrame does not have a column.
- Improved `DataFrame.select` when the arguments contain a table function with output columns that collide with columns of current dataframe. With the improvement, if user provides non-colliding columns in `df.select("col1", "col2", table_func(...))` as string arguments, then the query generated by snowpark client will not raise ambiguous column error.
- Improved `DataFrameReader.dbapi` (PrPr) to use in-memory Parquet-based ingestion for better performance and security.
- Improved `DataFrameReader.dbapi` (PrPr) to use `MATCH_BY_COLUMN_NAME=CASE_SENSITIVE` in copy into table operation.

### Snowpark Local Testing Updates

#### New Features

- Added support for snow urls (snow://) in local file testing.

#### Bug Fixes

- Fixed a bug in `Column.isin` that would cause incorrect filtering on joined or previously filtered data.
- Fixed a bug in `snowflake.snowpark.functions.concat_ws` that would cause results to have an incorrect index.

### Snowpark pandas API Updates

#### Dependency Updates

- Updated `modin` dependency constraint from 0.32.0 to >=0.32.0, <0.34.0. The latest version tested with Snowpark pandas is `modin` 0.33.1.

#### New Features

- Added support for **Hybrid Execution (PrPr)**. By running `from modin.config import AutoSwitchBackend; AutoSwitchBackend.enable()`, Snowpark pandas will automatically choose whether to run certain pandas operations locally or on Snowflake. This feature is disabled by default.

#### Improvements

- Set the default value of the `index` parameter to `False` for `DataFrame.to_view`, `Series.to_view`, `DataFrame.to_dynamic_table`, and `Series.to_dynamic_table`.
- Added `iceberg_version` option to table creation functions.
- Reduced query count for many operations, including `insert`, `repr`, and `groupby`, that previously issued a query to retrieve the input data's size.

#### Bug Fixes

- Fixed a bug in `Series.where` when the `other` parameter is an unnamed `Series`.


## 1.32.0 (2025-05-15)

### Snowpark Python API Updates

#### Improvements

- Invoking snowflake system procedures does not invoke an additional `describe procedure` call to check the return type of the procedure.
- Added support for `Session.create_dataframe()` with the stage URL and FILE data type.
- Added support for different modes for dealing with corrupt XML records when reading an XML file using `session.read.option('mode', <mode>), option('rowTag', <tag_name>).xml(<stage_file_path>)`. Currently `PERMISSIVE`, `DROPMALFORMED` and `FAILFAST` are supported.
- Improved the error message of the XML reader when the specified row tag is not found in the file.
- Improved query generation for `Dataframe.drop` to use `SELECT * EXCLUDE ()` to exclude the dropped columns. To enable this feature, set `session.conf.set("use_simplified_query_generation", True)`.
- Added support for `VariantType` to `StructType.from_json`

#### Bug Fixes

- Fixed a bug in `DataFrameWriter.dbapi` (PrPr) that unicode or double-quoted column name in external database causes error because not quoted correctly.
- Fixed a bug where named fields in nested OBJECT data could cause errors when containing spaces.
- Fixed a bug duplicated `native_app_params` parameters in register udaf function.

### Snowpark Local Testing Updates

#### Bug Fixes

- Fixed a bug in `snowflake.snowpark.functions.rank` that would cause sort direction to not be respected.
- Fixed a bug in `snowflake.snowpark.functions.to_timestamp_*` that would cause incorrect results on filtered data.

### Snowpark pandas API Updates

#### New Features

- Added support for dict values in `Series.str.get`, `Series.str.slice`, and `Series.str.__getitem__` (`Series.str[...]`).
- Added support for `DataFrame.to_html`.
- Added support for `DataFrame.to_string` and `Series.to_string`.
- Added support for reading files from S3 buckets using `pd.read_csv`.
- Added `ENFORCE_EXISTING_FILE_FORMAT` option to the `DataFrameReader`, which allows to read a dataframe only based on an existing file format object when used together with `FORMAT_NAME`.

#### Improvements

- Make `iceberg_config` a required parameter for `DataFrame.to_iceberg` and `Series.to_iceberg`.

## 1.31.1 (2025-05-05)

### Snowpark Python API Updates

#### Bug Fixes

- Updated conda build configuration to deprecate Python 3.8 support, preventing installation in incompatible environments.

## 1.31.0 (2025-04-24)

### Snowpark Python API Updates

#### New Features

- Added support for `restricted caller` permission of `execute_as` argument in `StoredProcedure.register()`.
- Added support for non-select statement in `DataFrame.to_pandas()`.
- Added support for `artifact_repository` parameter to `Session.add_packages`, `Session.add_requirements`, `Session.get_packages`, `Session.remove_package`, and `Session.clear_packages`.
- Added support for reading an XML file using a row tag by `session.read.option('rowTag', <tag_name>).xml(<stage_file_path>)` (experimental).
  - Each XML record is extracted as a separate row.
  - Each field within that record becomes a separate column of type VARIANT, which can be further queried using dot notation, e.g., `col(a.b.c)`.
- Added updates to `DataFrameReader.dbapi` (PrPr):
  - Added `fetch_merge_count` parameter for optimizing performance by merging multiple fetched data into a single Parquet file.
  - Added support for Databricks.
  - Added support for ingestion with Snowflake UDTF.
- Added support for the following AI-powered functions in `functions.py` (Private Preview):
  - `prompt`
  - `ai_filter` (added support for `prompt()` function and image files, and changed the second argument name from `expr` to `file`)
  - `ai_classify`

#### Improvements

- Renamed the `relaxed_ordering` param into `enforce_ordering` for `DataFrame.to_snowpark_pandas`. Also the new default values is `enforce_ordering=False` which has the opposite effect of the previous default value, `relaxed_ordering=False`.
- Improved `DataFrameReader.dbapi` (PrPr) reading performance by setting the default `fetch_size` parameter value to 1000.
- Improve the error message for invalid identifier SQL error by suggesting the potentially matching identifiers.
- Reduced the number of describe queries issued when creating a DataFrame from a Snowflake table using `session.table`.
- Improved performance and accuracy of `DataFrameAnalyticsFunctions.time_series_agg()`.

#### Bug Fixes

- Fixed a bug in `DataFrame.group_by().pivot().agg` when the pivot column and aggregate column are the same.
- Fixed a bug in `DataFrameReader.dbapi` (PrPr) where a `TypeError` was raised when `create_connection` returned a connection object of an unsupported driver type.
- Fixed a bug where `df.limit(0)` call would not properly apply.
- Fixed a bug in `DataFrameWriter.save_as_table` that caused reserved names to throw errors when using append mode.

#### Deprecations

- Deprecated support for Python3.8.
- Deprecated argument `sliding_interval` in `DataFrameAnalyticsFunctions.time_series_agg()`.

### Snowpark Local Testing Updates

#### New Features

- Added support for Interval expression to `Window.range_between`.
- Added support for `array_construct` function.

#### Bug Fixes

- Fixed a bug in local testing where transient `__pycache__` directory was unintentionally copied during stored procedure execution via import.
- Fixed a bug in local testing that created incorrect result for `Column.like` calls.
- Fixed a bug in local testing that caused `Column.getItem` and `snowpark.snowflake.functions.get` to raise `IndexError` rather than return null.
- Fixed a bug in local testing where `df.limit(0)` call would not properly apply.
- Fixed a bug in local testing where a `Table.merge` into an empty table would cause an exception.

### Snowpark pandas API Updates

#### Dependency Updates

- Updated `modin` from 0.30.1 to 0.32.0.
- Added support for `numpy` 2.0 and above.

#### New Features

- Added support for `DataFrame.create_or_replace_view` and `Series.create_or_replace_view`.
- Added support for `DataFrame.create_or_replace_dynamic_table` and `Series.create_or_replace_dynamic_table`.
- Added support for `DataFrame.to_view` and `Series.to_view`.
- Added support for `DataFrame.to_dynamic_table` and `Series.to_dynamic_table`.
- Added support for `DataFrame.groupby.resample` for aggregations `max`, `mean`, `median`, `min`, and `sum`.
- Added support for reading stage files using:
  - `pd.read_excel`
  - `pd.read_html`
  - `pd.read_pickle`
  - `pd.read_sas`
  - `pd.read_xml`
- Added support for `DataFrame.to_iceberg` and `Series.to_iceberg`.
- Added support for dict values in `Series.str.len`.

#### Improvements

- Improve performance of `DataFrame.groupby.apply` and `Series.groupby.apply` by avoiding expensive pivot step.
- Added estimate for row count upper bound to `OrderedDataFrame` to enable better engine switching. This could potentially result in increased query counts.
- Renamed the `relaxed_ordering` param into `enforce_ordering` for `pd.read_snowflake`. Also the new default value is `enforce_ordering=False` which has the opposite effect of the previous default value, `relaxed_ordering=False`.

#### Bug Fixes

- Fixed a bug for `pd.read_snowflake` when reading iceberg tables and `enforce_ordering=True`.

## 1.30.0 (2025-03-27)

### Snowpark Python API Updates

#### New Features

- Added Support for relaxed consistency and ordering guarantees in `Dataframe.to_snowpark_pandas` by introducing the new parameter `relaxed_ordering`.
- `DataFrameReader.dbapi` (PrPr) now accepts a list of strings for the session_init_statement parameter, allowing multiple SQL statements to be executed during session initialization.

#### Improvements

- Improved query generation for `Dataframe.stat.sample_by` to generate a single flat query that scales well with large `fractions` dictionary compared to older method of creating a UNION ALL subquery for each key in `fractions`. To enable this feature, set `session.conf.set("use_simplified_query_generation", True)`.
- Improved performance of `DataFrameReader.dbapi` by enable vectorized option when copy parquet file into table.
- Improved query generation for `DataFrame.random_split` in the following ways. They can be enabled by setting `session.conf.set("use_simplified_query_generation", True)`:
  - Removed the need to `cache_result` in the internal implementation of the input dataframe resulting in a pure lazy dataframe operation.
  - The `seed` argument now behaves as expected with repeatable results across multiple calls and sessions.
- `DataFrame.fillna` and `DataFrame.replace` now both support fitting `int` and `float` into `Decimal` columns if `include_decimal` is set to True.
- Added documentation for the following UDF and stored procedure functions in `files.py` as a result of their General Availability.
  - `SnowflakeFile.write`
  - `SnowflakeFile.writelines`
  - `SnowflakeFile.writeable`
- Minor documentation changes for `SnowflakeFile` and `SnowflakeFile.open()`

#### Bug Fixes

- Fixed a bug for the following functions that raised errors `.cast()` is applied to their output
  - `from_json`
  - `size`

### Snowpark Local Testing Updates

#### Bug Fixes

- Fixed a bug in aggregation that caused empty groups to still produce rows.
- Fixed a bug in `Dataframe.except_` that would cause rows to be incorrectly dropped.
- Fixed a bug that caused `to_timestamp` to fail when casting filtered columns.

### Snowpark pandas API Updates

#### New Features

- Added support for list values in `Series.str.__getitem__` (`Series.str[...]`).
- Added support for `pd.Grouper` objects in group by operations. When `freq` is specified, the default values of the `sort`, `closed`, `label`, and `convention` arguments are supported; `origin` is supported when it is `start` or `start_day`.
- Added support for relaxed consistency and ordering guarantees in `pd.read_snowflake` for both named data sources (e.g., tables and views) and query data sources by introducing the new parameter `relaxed_ordering`.

#### Improvements

- Raise a warning whenever `QUOTED_IDENTIFIERS_IGNORE_CASE` is found to be set, ask user to unset it.
- Improved how a missing `index_label` in `DataFrame.to_snowflake` and `Series.to_snowflake` is handled when `index=True`. Instead of raising a `ValueError`, system-defined labels are used for the index columns.
- Improved error message for `groupby or DataFrame or Series.agg` when the function name is not supported.

## 1.29.1 (2025-03-12)

### Snowpark Python API Updates

#### Bug Fixes

- Fixed a bug in `DataFrameReader.dbapi` (PrPr) that prevents usage in stored procedure and snowbooks.

## 1.29.0 (2025-03-05)

### Snowpark Python API Updates

#### New Features

- Added support for the following AI-powered functions in `functions.py` (Private Preview):
  - `ai_filter`
  - `ai_agg`
  - `summarize_agg`
- Added support for the new FILE SQL type support, with the following related functions in `functions.py` (Private Preview):
  - `fl_get_content_type`
  - `fl_get_etag`
  - `fl_get_file_type`
  - `fl_get_last_modified`
  - `fl_get_relative_path`
  - `fl_get_scoped_file_url`
  - `fl_get_size`
  - `fl_get_stage`
  - `fl_get_stage_file_url`
  - `fl_is_audio`
  - `fl_is_compressed`
  - `fl_is_document`
  - `fl_is_image`
  - `fl_is_video`
- Added support for importing third-party packages from PyPi using Artifact Repository (Private Preview):
  - Use keyword arguments `artifact_repository` and `artifact_repository_packages` to specify your artifact repository and packages respectively when registering stored procedures or user defined functions.
  - Supported APIs are:
    - `Session.sproc.register`
    - `Session.udf.register`
    - `Session.udaf.register`
    - `Session.udtf.register`
    - `functions.sproc`
    - `functions.udf`
    - `functions.udaf`
    - `functions.udtf`
    - `functions.pandas_udf`
    - `functions.pandas_udtf`

#### Bug Fixes

- Fixed a bug where creating a Dataframe with large number of values raised `Unsupported feature 'SCOPED_TEMPORARY'.` error if thread-safe session was disabled.
- Fixed a bug where `df.describe` raised internal SQL execution error when the dataframe is created from reading a stage file and CTE optimization is enabled.
- Fixed a bug where `df.order_by(A).select(B).distinct()` would generate invalid SQL when simplified query generation was enabled using `session.conf.set("use_simplified_query_generation", True)`.
- Disabled simplified query generation by default.

#### Improvements

- Improved version validation warnings for `snowflake-snowpark-python` package compatibility when registering stored procedures. Now, warnings are only triggered if the major or minor version does not match, while bugfix version differences no longer generate warnings.
- Bumped cloudpickle dependency to also support `cloudpickle==3.0.0` in addition to previous versions.

### Snowpark Local Testing Updates

#### New Features

- Added support for literal values to `range_between` window function.

### Snowpark pandas API Updates

#### New Features

- Added support for list values in `Series.str.slice`.
- Added support for applying Snowflake Cortex functions `ClassifyText`, `Translate`, and `ExtractAnswer`.
- Added support for `Series.hist`.

#### Improvements

- Improved performance of `DataFrame.groupby.transform` and `Series.groupby.transform` by avoiding expensive pivot step.
- Improve error message for `pd.to_snowflake`, `DataFrame.to_snowflake`, and `Series.to_snowflake` when the table does not exist.
- Improve readability of docstring for the `if_exists` parameter in `pd.to_snowflake`, `DataFrame.to_snowflake`, and `Series.to_snowflake`.
- Improve error message for all pandas functions that use UDFs with Snowpark objects.

#### Bug Fixes

- Fixed a bug in `Series.rename_axis` where an `AttributeError` was being raised.
- Fixed a bug where `pd.get_dummies` didn't ignore NULL/NaN values by default.
- Fixed a bug where repeated calls to `pd.get_dummies` results in 'Duplicated column name error'.
- Fixed a bug in `pd.get_dummies` where passing list of columns generated incorrect column labels in output DataFrame.
- Update `pd.get_dummies` to return bool values instead of int.

## 1.28.0 (2025-02-20)

### Snowpark Python API Updates

#### New Features

- Added support for the following functions in `functions.py`
  - `normal`
  - `randn`
- Added support for `allow_missing_columns` parameter to `Dataframe.union_by_name` and `Dataframe.union_all_by_name`.

#### Improvements

- Improved query generation for `Dataframe.distinct` to generate `SELECT DISTINCT` instead of `SELECT` with `GROUP BY` all columns. To disable this feature, set `session.conf.set("use_simplified_query_generation", False)`.

#### Deprecations

- Deprecated Snowpark Python function `snowflake_cortex_summarize`. Users can install snowflake-ml-python and use the snowflake.cortex.summarize function instead.
- Deprecated Snowpark Python function `snowflake_cortex_sentiment`. Users can install snowflake-ml-python and use the snowflake.cortex.sentiment function instead.

#### Bug Fixes

- Fixed a bug where session-level query tag was overwritten by a stacktrace for dataframes that generate multiple queries. Now, the query tag will only be set to the stacktrace if `session.conf.set("collect_stacktrace_in_query_tag", True)`.
- Fixed a bug in `Session._write_pandas` where it was erroneously passing `use_logical_type` parameter to `Session._write_modin_pandas_helper` when writing a Snowpark pandas object.
- Fixed a bug in options sql generation that could cause multiple values to be formatted incorrectly.
- Fixed a bug in `Session.catalog` where empty strings for database or schema were not handled correctly and were generating erroneous sql statements.

#### Experimental Features

- Added support for writing pyarrow Tables to Snowflake tables.

### Snowpark pandas API Updates

#### New Features

- Added support for applying Snowflake Cortex functions `Summarize` and `Sentiment`.
- Added support for list values in `Series.str.get`.

#### Bug Fixes

- Fixed a bug in `apply` where kwargs were not being correctly passed into the applied function.

### Snowpark Local Testing Updates

#### New Features
- Added support for the following functions
    - `hour`
    - `minute`
- Added support for NULL_IF parameter to csv reader.
- Added support for `date_format`, `datetime_format`, and `timestamp_format` options when loading csvs.

#### Bug Fixes

- Fixed a bug in Dataframe.join that caused columns to have incorrect typing.
- Fixed a bug in when statements that caused incorrect results in the otherwise clause.


## 1.27.0 (2025-02-03)

### Snowpark Python API Updates

#### New Features

- Added support for the following functions in `functions.py`
  - `array_reverse`
  - `divnull`
  - `map_cat`
  - `map_contains_key`
  - `map_keys`
  - `nullifzero`
  - `snowflake_cortex_sentiment`
  - `acosh`
  - `asinh`
  - `atanh`
  - `bit_length`
  - `bitmap_bit_position`
  - `bitmap_bucket_number`
  - `bitmap_construct_agg`
  - `bitshiftright_unsigned`
  - `cbrt`
  - `equal_null`
  - `from_json`
  - `ifnull`
  - `localtimestamp`
  - `max_by`
  - `min_by`
  - `nth_value`
  - `nvl`
  - `octet_length`
  - `position`
  - `regr_avgx`
  - `regr_avgy`
  - `regr_count`
  - `regr_intercept`
  - `regr_r2`
  - `regr_slope`
  - `regr_sxx`
  - `regr_sxy`
  - `regr_syy`
  - `try_to_binary`
  - `base64`
  - `base64_decode_string`
  - `base64_encode`
  - `editdistance`
  - `hex`
  - `hex_encode`
  - `instr`
  - `log1p`
  - `log2`
  - `log10`
  - `percentile_approx`
  - `unbase64`
- Added support for `seed` argument in `DataFrame.stat.sample_by`. Note that it only supports a `Table` object, and will be ignored for a `DataFrame` object.
- Added support for specifying a schema string (including implicit struct syntax) when calling `DataFrame.create_dataframe`.
- Added support for `DataFrameWriter.insert_into/insertInto`. This method also supports local testing mode.
- Added support for `DataFrame.create_temp_view` to create a temporary view. It will fail if the view already exists.
- Added support for multiple columns in the functions `map_cat` and `map_concat`.
- Added an option `keep_column_order` for keeping original column order in `DataFrame.with_column` and `DataFrame.with_columns`.
- Added options to column casts that allow renaming or adding fields in StructType columns.
- Added support for `contains_null` parameter to ArrayType.
- Added support for creating a temporary view via `DataFrame.create_or_replace_temp_view` from a DataFrame created by reading a file from a stage.
- Added support for `value_contains_null` parameter to MapType.
- Added support for using `Column` object in `Column.in_` and `functions.in_`.
- Added `interactive` to telemetry that indicates whether the current environment is an interactive one.
- Allow `session.file.get` in a Native App to read file paths starting with `/` from the current version
- Added support for multiple aggregation functions after `DataFrame.pivot`.

#### Experimental Features

- Added `Catalog` class to manage snowflake objects. It can be accessed via `Session.catalog`.
  - `snowflake.core` is a dependency required for this feature.
- Allow user input schema when reading JSON file on stage.
- Added support for specifying a schema string (including implicit struct syntax) when calling `DataFrame.create_dataframe`.

#### Improvements

- Updated README.md to include instructions on how to verify package signatures using `cosign`.

#### Bug Fixes

- Fixed a bug in local testing mode that caused a column to contain None when it should contain 0.
- Fixed a bug in `StructField.from_json` that prevented TimestampTypes with `tzinfo` from being parsed correctly.
- Fixed a bug in function `date_format` that caused an error when the input column was date type or timestamp type.
- Fixed a bug in dataframe that null value can be inserted in a non-nullable column.
- Fixed a bug in `replace` and `lit` which raised type hint assertion error when passing `Column` expression objects.
- Fixed a bug in `pandas_udf` and `pandas_udtf` where `session` parameter was erroneously ignored.
- Fixed a bug that raised incorrect type conversion error for system function called through `session.call`.

### Snowpark pandas API Updates

#### New Features

- Added support for `Series.str.ljust` and `Series.str.rjust`.
- Added support for `Series.str.center`.
- Added support for `Series.str.pad`.
- Added support for applying Snowpark Python function `snowflake_cortex_sentiment`.
- Added support for `DataFrame.map`.
- Added support for `DataFrame.from_dict` and `DataFrame.from_records`.
- Added support for mixed case field names in struct type columns.
- Added support for `SeriesGroupBy.unique`
- Added support for `Series.dt.strftime` with the following directives:
  - %d: Day of the month as a zero-padded decimal number.
  - %m: Month as a zero-padded decimal number.
  - %Y: Year with century as a decimal number.
  - %H: Hour (24-hour clock) as a zero-padded decimal number.
  - %M: Minute as a zero-padded decimal number.
  - %S: Second as a zero-padded decimal number.
  - %f: Microsecond as a decimal number, zero-padded to 6 digits.
  - %j: Day of the year as a zero-padded decimal number.
  - %X: Locale’s appropriate time representation.
  - %%: A literal '%' character.
- Added support for `Series.between`.
- Added support for `include_groups=False` in `DataFrameGroupBy.apply`.
- Added support for `expand=True` in `Series.str.split`.
- Added support for `DataFrame.pop` and `Series.pop`.
- Added support for `first` and `last` in `DataFrameGroupBy.agg` and `SeriesGroupBy.agg`.
- Added support for `Index.drop_duplicates`.
- Added support for aggregations `"count"`, `"median"`, `np.median`,
  `"skew"`, `"std"`, `np.std` `"var"`, and `np.var` in
  `pd.pivot_table()`, `DataFrame.pivot_table()`, and `pd.crosstab()`.

#### Improvements
- Improve performance of `DataFrame.map`, `Series.apply` and `Series.map` methods by mapping numpy functions to snowpark functions if possible.
- Added documentation for `DataFrame.map`.
- Improve performance of `DataFrame.apply` by mapping numpy functions to snowpark functions if possible.
- Added documentation on the extent of Snowpark pandas interoperability with scikit-learn.
- Infer return type of functions in `Series.map`, `Series.apply` and `DataFrame.map` if type-hint is not provided.
- Added `call_count` to telemetry that counts method calls including interchange protocol calls.

## 1.26.0 (2024-12-05)

### Snowpark Python API Updates

#### New Features

- Added support for property `version` and class method `get_active_session` for `Session` class.
- Added new methods and variables to enhance data type handling and JSON serialization/deserialization:
  - To `DataType`, its derived classes, and `StructField`:
    - `type_name`: Returns the type name of the data.
    - `simple_string`: Provides a simple string representation of the data.
    - `json_value`: Returns the data as a JSON-compatible value.
    - `json`: Converts the data to a JSON string.
  - To `ArrayType`, `MapType`, `StructField`, `PandasSeriesType`, `PandasDataFrameType` and `StructType`:
    - `from_json`: Enables these types to be created from JSON data.
  - To `MapType`:
    - `keyType`: keys of the map
    - `valueType`: values of the map
- Added support for method `appName` in `SessionBuilder`.
- Added support for `include_nulls` argument in `DataFrame.unpivot`.
- Added support for following functions in `functions.py`:
  - `size` to get size of array, object, or map columns.
  - `collect_list` an alias of `array_agg`.
  - `substring` makes `len` argument optional.
- Added parameter `ast_enabled` to session for internal usage (default: `False`).

#### Improvements

- Added support for specifying the following to `DataFrame.create_or_replace_dynamic_table`:
  - `iceberg_config` A dictionary that can hold the following iceberg configuration options:
    - `external_volume`
    - `catalog`
    - `base_location`
    - `catalog_sync`
    - `storage_serialization_policy`
- Added support for nested data types to `DataFrame.print_schema`
- Added support for `level` parameter to `DataFrame.print_schema`
- Improved flexibility of `DataFrameReader` and `DataFrameWriter` API by adding support for the following:
  - Added `format` method to `DataFrameReader` and `DataFrameWriter` to specify file format when loading or unloading results.
  - Added `load` method to `DataFrameReader` to work in conjunction with `format`.
  - Added `save` method to `DataFrameWriter` to work in conjunction with `format`.
  - Added support to read keyword arguments to `options` method for `DataFrameReader` and `DataFrameWriter`.
- Relaxed the cloudpickle dependency for Python 3.11 to simplify build requirements. However, for Python 3.11, `cloudpickle==2.2.1` remains the only supported version.

#### Bug Fixes

- Removed warnings that dynamic pivot features were in private preview, because
  dynamic pivot is now generally available.
- Fixed a bug in `session.read.options` where `False` Boolean values were incorrectly parsed as `True` in the generated file format.

#### Dependency Updates

- Added a runtime dependency on `python-dateutil`.

### Snowpark pandas API Updates

#### New Features

- Added partial support for `Series.map` when `arg` is a pandas `Series` or a
  `collections.abc.Mapping`. No support for instances of `dict` that implement
  `__missing__` but are not instances of `collections.defaultdict`.
- Added support for `DataFrame.align` and `Series.align` for `axis=1` and `axis=None`.
- Added support for `pd.json_normalize`.
- Added support for `GroupBy.pct_change` with `axis=0`, `freq=None`, and `limit=None`.
- Added support for `DataFrameGroupBy.__iter__` and `SeriesGroupBy.__iter__`.
- Added support for `np.sqrt`, `np.trunc`, `np.floor`, numpy trig functions, `np.exp`, `np.abs`, `np.positive` and `np.negative`.
- Added partial support for the dataframe interchange protocol method
  `DataFrame.__dataframe__()`.

#### Bug Fixes

- Fixed a bug in `df.loc` where setting a single column from a series results in unexpected `None` values.

#### Improvements

- Use UNPIVOT INCLUDE NULLS for unpivot operations in pandas instead of sentinel values.
- Improved documentation for pd.read_excel.

## 1.25.0 (2024-11-14)

### Snowpark Python API Updates

#### New Features

- Added the following new functions in `snowflake.snowpark.dataframe`:
  - `map`
- Added support for passing parameter `include_error` to `Session.query_history` to record queries that have error during execution.

#### Improvements

- When target stage is not set in profiler, a default stage from `Session.get_session_stage` is used instead of raising `SnowparkSQLException`.
- Allowed lower case or mixed case input when calling `Session.stored_procedure_profiler.set_active_profiler`.
- Added distributed tracing using open telemetry APIs for action function in `DataFrame`:
  - `cache_result`
- Removed opentelemetry warning from logging.

#### Bug Fixes

- Fixed the pre-action and post-action query propagation when `In` expression were used in selects.
- Fixed a bug that raised error `AttributeError` while calling `Session.stored_procedure_profiler.get_output` when `Session.stored_procedure_profiler` is disabled.

#### Dependency Updates

- Added a dependency on `protobuf>=5.28` and `tzlocal` at runtime.
- Added a dependency on `protoc-wheel-0` for the development profile.
- Require `snowflake-connector-python>=3.12.0, <4.0.0` (was `>=3.10.0`).

### Snowpark pandas API Updates

#### Dependency Updates

- Updated `modin` from 0.28.1 to 0.30.1.
- Added support for all `pandas` 2.2.x versions.

#### New Features

- Added support for `Index.to_numpy`.
- Added support for `DataFrame.align` and `Series.align` for `axis=0`.
- Added support for `size` in `GroupBy.aggregate`, `DataFrame.aggregate`, and `Series.aggregate`.
- Added support for `snowflake.snowpark.functions.window`
- Added support for `pd.read_pickle` (Uses native pandas for processing).
- Added support for `pd.read_html` (Uses native pandas for processing).
- Added support for `pd.read_xml` (Uses native pandas for processing).
- Added support for aggregation functions `"size"` and `len` in `GroupBy.aggregate`, `DataFrame.aggregate`, and `Series.aggregate`.
- Added support for list values in `Series.str.len`.

#### Bug Fixes

- Fixed a bug where aggregating a single-column dataframe with a single callable function (e.g. `pd.DataFrame([0]).agg(np.mean)`) would fail to transpose the result.
- Fixed bugs where `DataFrame.dropna()` would:
  - Treat an empty `subset` (e.g. `[]`) as if it specified all columns instead of no columns.
  - Raise a `TypeError` for a scalar `subset` instead of filtering on just that column.
  - Raise a `ValueError` for a `subset` of type `pandas.Index` instead of filtering on the columns in the index.
- Disable creation of scoped read only table to mitigate Disable creation of scoped read only table to mitigate `TableNotFoundError` when using dynamic pivot in notebook environment.
- Fixed a bug when concat dataframe or series objects are coming from the same dataframe when axis = 1.

#### Improvements

- Improve np.where with scalar x value by eliminating unnecessary join and temp table creation.
- Improve get_dummies performance by flattening the pivot with join.
- Improve align performance when aligning on row position column by removing unnecessary window functions.



### Snowpark Local Testing Updates

#### New Features

- Added support for patching functions that are unavailable in the `snowflake.snowpark.functions` module.
- Added support for `snowflake.snowpark.functions.any_value`

#### Bug Fixes

- Fixed a bug where `Table.update` could not handle `VariantType`, `MapType`, and `ArrayType` data types.
- Fixed a bug where column aliases were incorrectly resolved in `DataFrame.join`, causing errors when selecting columns from a joined DataFrame.
- Fixed a bug where `Table.update` and `Table.merge` could fail if the target table's index was not the default `RangeIndex`.

## 1.24.0 (2024-10-28)

### Snowpark Python API Updates

#### New Features

- Updated `Session` class to be thread-safe. This allows concurrent DataFrame transformations, DataFrame actions, UDF and stored procedure registration, and concurrent file uploads when using the same `Session` object.
  - The feature is disabled by default and can be enabled by setting `FEATURE_THREAD_SAFE_PYTHON_SESSION` to `True` for account.
  - Updating session configurations, like changing database or schema, when multiple threads are using the session may lead to unexpected behavior.
  - When enabled, some internally created temporary table names returned from `DataFrame.queries` API are not deterministic, and may be different when DataFrame actions are executed. This does not affect explicit user-created temporary tables.
- Added support for 'Service' domain to `session.lineage.trace` API.
- Added support for `copy_grants` parameter when registering UDxF and stored procedures.
- Added support for the following methods in `DataFrameWriter` to support daisy-chaining:
  - `option`
  - `options`
  - `partition_by`
- Added support for `snowflake_cortex_summarize`.

#### Improvements

- Improved the following new capability for function `snowflake.snowpark.functions.array_remove` it is now possible to use in python.
- Disables sql simplification when sort is performed after limit.
  - Previously, `df.sort().limit()` and `df.limit().sort()` generates the same query with sort in front of limit. Now, `df.limit().sort()` will generate query that reads `df.limit().sort()`.
  - Improve performance of generated query for `df.limit().sort()`, because limit stops table scanning as soon as the number of records is satisfied.
- Added a client side error message for when an invalid stage location is passed to DataFrame read functions.

#### Bug Fixes

- Fixed a bug where the automatic cleanup of temporary tables could interfere with the results of async query execution.
- Fixed a bug in `DataFrame.analytics.time_series_agg` function to handle multiple data points in same sliding interval.
- Fixed a bug that created inconsistent casing in field names of structured objects in iceberg schemas.

#### Deprecations

- Deprecated warnings will be triggered when using snowpark-python with Python 3.8. For more details, please refer to https://docs.snowflake.com/en/developer-guide/python-runtime-support-policy.

### Snowpark pandas API Updates

#### New Features

- Added support for `np.subtract`, `np.multiply`, `np.divide`, and `np.true_divide`.
- Added support for tracking usages of `__array_ufunc__`.
- Added numpy compatibility support for `np.float_power`, `np.mod`, `np.remainder`, `np.greater`, `np.greater_equal`, `np.less`, `np.less_equal`, `np.not_equal`, and `np.equal`.
- Added numpy compatibility support for `np.log`, `np.log2`, and `np.log10`
- Added support for `DataFrameGroupBy.bfill`, `SeriesGroupBy.bfill`, `DataFrameGroupBy.ffill`, and `SeriesGroupBy.ffill`.
- Added support for `on` parameter with `Resampler`.
- Added support for timedelta inputs in `value_counts()`.
- Added support for applying Snowpark Python function `snowflake_cortex_summarize`.
- Added support for `DataFrame.attrs` and `Series.attrs`.
- Added support for `DataFrame.style`.
- Added numpy compatibility support for `np.full_like`

#### Improvements

- Improved generated SQL query for `head` and `iloc` when the row key is a slice.
- Improved error message when passing an unknown timezone to `tz_convert` and `tz_localize` in `Series`, `DataFrame`, `Series.dt`, and `DatetimeIndex`.
- Improved documentation for `tz_convert` and `tz_localize` in `Series`, `DataFrame`, `Series.dt`, and `DatetimeIndex` to specify the supported timezone formats.
- Added additional kwargs support for `df.apply` and `series.apply` ( as well as `map` and `applymap` ) when using snowpark functions. This allows for some position independent compatibility between apply and functions where the first argument is not a pandas object.
- Improved generated SQL query for `iloc` and `iat` when the row key is a scalar.
- Removed all joins in `iterrows`.
- Improved documentation for `Series.map` to reflect the unsupported features.
- Added support for `np.may_share_memory` which is used internally by many scikit-learn functions. This method will always return false when called with a Snowpark pandas object.

#### Bug Fixes

- Fixed a bug where `DataFrame` and `Series` `pct_change()` would raise `TypeError` when input contained timedelta columns.
- Fixed a bug where `replace()` would sometimes propagate `Timedelta` types incorrectly through `replace()`. Instead raise `NotImplementedError` for `replace()` on `Timedelta`.
- Fixed a bug where `DataFrame` and `Series` `round()` would raise `AssertionError` for `Timedelta` columns. Instead raise `NotImplementedError` for `round()` on `Timedelta`.
- Fixed a bug where `reindex` fails when the new index is a Series with non-overlapping types from the original index.
- Fixed a bug where calling `__getitem__` on a DataFrameGroupBy object always returned a DataFrameGroupBy object if `as_index=False`.
- Fixed a bug where inserting timedelta values into an existing column would silently convert the values to integers instead of raising `NotImplementedError`.
- Fixed a bug where `DataFrame.shift()` on axis=0 and axis=1 would fail to propagate timedelta types.
- `DataFrame.abs()`, `DataFrame.__neg__()`, `DataFrame.stack()`, and `DataFrame.unstack()` now raise `NotImplementedError` for timedelta inputs instead of failing to propagate timedelta types.

### Snowpark Local Testing Updates

#### Bug Fixes

- Fixed a bug where `DataFrame.alias` raises `KeyError` for input column name.
- Fixed a bug where `to_csv` on Snowflake stage fails when data contains empty strings.

## 1.23.0 (2024-10-09)

### Snowpark Python API Updates

#### New Features

- Added the following new functions in `snowflake.snowpark.functions`:
  - `make_interval`
- Added support for using Snowflake Interval constants with `Window.range_between()` when the order by column is TIMESTAMP or DATE type.
- Added support for file writes. This feature is currently in private preview.
- Added `thread_id` to `QueryRecord` to track the thread id submitting the query history.
- Added support for `Session.stored_procedure_profiler`.

#### Improvements

#### Bug Fixes

- Fixed a bug where registering a stored procedure or UDxF with type hints would give a warning `'NoneType' has no len() when trying to read default values from function`.

### Snowpark pandas API Updates

#### New Features

- Added support for `TimedeltaIndex.mean` method.
- Added support for some cases of aggregating `Timedelta` columns on `axis=0` with `agg` or `aggregate`.
- Added support for `by`, `left_by`, `right_by`, `left_index`, and `right_index` for `pd.merge_asof`.
- Added support for passing parameter `include_describe` to `Session.query_history`.
- Added support for `DatetimeIndex.mean` and `DatetimeIndex.std` methods.
- Added support for `Resampler.asfreq`, `Resampler.indices`, `Resampler.nunique`, and `Resampler.quantile`.
- Added support for `resample` frequency `W`, `ME`, `YE` with `closed = "left"`.
- Added support for `DataFrame.rolling.corr` and `Series.rolling.corr` for `pairwise = False` and int `window`.
- Added support for string time-based `window` and `min_periods = None` for `Rolling`.
- Added support for `DataFrameGroupBy.fillna` and `SeriesGroupBy.fillna`.
- Added support for constructing `Series` and `DataFrame` objects with the lazy `Index` object as `data`, `index`, and `columns` arguments.
- Added support for constructing `Series` and `DataFrame` objects with `index` and `column` values not present in `DataFrame`/`Series` `data`.
- Added support for `pd.read_sas` (Uses native pandas for processing).
- Added support for applying `rolling().count()` and `expanding().count()` to `Timedelta` series and columns.
- Added support for `tz` in both `pd.date_range` and `pd.bdate_range`.
- Added support for `Series.items`.
- Added support for `errors="ignore"` in `pd.to_datetime`.
- Added support for `DataFrame.tz_localize` and `Series.tz_localize`.
- Added support for `DataFrame.tz_convert` and `Series.tz_convert`.
- Added support for applying Snowpark Python functions (e.g., `sin`) in `Series.map`, `Series.apply`, `DataFrame.apply` and `DataFrame.applymap`.

#### Improvements

- Improved `to_pandas` to persist the original timezone offset for TIMESTAMP_TZ type.
- Improved `dtype` results for TIMESTAMP_TZ type to show correct timezone offset.
- Improved `dtype` results for TIMESTAMP_LTZ type to show correct timezone.
- Improved error message when passing non-bool value to `numeric_only` for groupby aggregations.
- Removed unnecessary warning about sort algorithm in `sort_values`.
- Use SCOPED object for internal create temp tables. The SCOPED objects will be stored sproc scoped if created within stored sproc, otherwise will be session scoped, and the object will be automatically cleaned at the end of the scope.
- Improved warning messages for operations that lead to materialization with inadvertent slowness.
- Removed unnecessary warning message about `convert_dtype` in `Series.apply`.

#### Bug Fixes

- Fixed a bug where an `Index` object created from a `Series`/`DataFrame` incorrectly updates the `Series`/`DataFrame`'s index name after an inplace update has been applied to the original `Series`/`DataFrame`.
- Suppressed an unhelpful `SettingWithCopyWarning` that sometimes appeared when printing `Timedelta` columns.
- Fixed `inplace` argument for `Series` objects derived from other `Series` objects.
- Fixed a bug where `Series.sort_values` failed if series name overlapped with index column name.
- Fixed a bug where transposing a dataframe would map `Timedelta` index levels to integer column levels.
- Fixed a bug where `Resampler` methods on timedelta columns would produce integer results.
- Fixed a bug where `pd.to_numeric()` would leave `Timedelta` inputs as `Timedelta` instead of converting them to integers.
- Fixed `loc` set when setting a single row, or multiple rows, of a DataFrame with a Series value.

### Snowpark Local Testing Updates

#### Bug Fixes

- Fixed a bug where nullable columns were annotated wrongly.
- Fixed a bug where the `date_add` and `date_sub` functions failed for `NULL` values.
- Fixed a bug where `equal_null` could fail inside a merge statement.
- Fixed a bug where `row_number` could fail inside a Window function.
- Fixed a bug where updates could fail when the source is the result of a join.


## 1.22.1 (2024-09-11)
This is a re-release of 1.22.0. Please refer to the 1.22.0 release notes for detailed release content.


## 1.22.0 (2024-09-10)

### Snowpark Python API Updates

### New Features

- Added the following new functions in `snowflake.snowpark.functions`:
  - `array_remove`
  - `ln`

#### Improvements

- Improved documentation for `Session.write_pandas` by making `use_logical_type` option more explicit.
- Added support for specifying the following to `DataFrameWriter.save_as_table`:
  - `enable_schema_evolution`
  - `data_retention_time`
  - `max_data_extension_time`
  - `change_tracking`
  - `copy_grants`
  - `iceberg_config` A dicitionary that can hold the following iceberg configuration options:
      - `external_volume`
      - `catalog`
      - `base_location`
      - `catalog_sync`
      - `storage_serialization_policy`
- Added support for specifying the following to `DataFrameWriter.copy_into_table`:
  - `iceberg_config` A dicitionary that can hold the following iceberg configuration options:
      - `external_volume`
      - `catalog`
      - `base_location`
      - `catalog_sync`
      - `storage_serialization_policy`
- Added support for specifying the following parameters to `DataFrame.create_or_replace_dynamic_table`:
  - `mode`
  - `refresh_mode`
  - `initialize`
  - `clustering_keys`
  - `is_transient`
  - `data_retention_time`
  - `max_data_extension_time`

#### Bug Fixes

- Fixed a bug in `session.read.csv` that caused an error when setting `PARSE_HEADER = True` in an externally defined file format.
- Fixed a bug in query generation from set operations that allowed generation of duplicate queries when children have common subqueries.
- Fixed a bug in `session.get_session_stage` that referenced a non-existing stage after switching database or schema.
- Fixed a bug where calling `DataFrame.to_snowpark_pandas` without explicitly initializing the Snowpark pandas plugin caused an error.
- Fixed a bug where using the `explode` function in dynamic table creation caused a SQL compilation error due to improper boolean type casting on the `outer` parameter.

### Snowpark Local Testing Updates

#### New Features

- Added support for type coercion when passing columns as input to UDF calls.
- Added support for `Index.identical`.

#### Bug Fixes

- Fixed a bug where the truncate mode in `DataFrameWriter.save_as_table` incorrectly handled DataFrames containing only a subset of columns from the existing table.
- Fixed a bug where function `to_timestamp` does not set the default timezone of the column datatype.

### Snowpark pandas API Updates

#### New Features

- Added limited support for the `Timedelta` type, including the following features. Snowpark pandas will raise `NotImplementedError` for unsupported `Timedelta` use cases.
  - supporting tracking the Timedelta type through `copy`, `cache_result`, `shift`, `sort_index`, `assign`, `bfill`, `ffill`, `fillna`, `compare`, `diff`, `drop`, `dropna`, `duplicated`, `empty`, `equals`, `insert`, `isin`, `isna`, `items`, `iterrows`, `join`, `len`, `mask`, `melt`, `merge`, `nlargest`, `nsmallest`, `to_pandas`.
  - converting non-timedelta to timedelta via `astype`.
  - `NotImplementedError` will be raised for the rest of methods that do not support `Timedelta`.
  - support for subtracting two timestamps to get a Timedelta.
  - support indexing with Timedelta data columns.
  - support for adding or subtracting timestamps and `Timedelta`.
  - support for binary arithmetic between two `Timedelta` values.
  - support for binary arithmetic and comparisons between `Timedelta` values and numeric values.
  - support for lazy `TimedeltaIndex`.
  - support for `pd.to_timedelta`.
  - support for `GroupBy` aggregations `min`, `max`, `mean`, `idxmax`, `idxmin`, `std`, `sum`, `median`, `count`, `any`, `all`, `size`, `nunique`, `head`, `tail`, `aggregate`.
  - support for `GroupBy` filtrations `first` and `last`.
  - support for `TimedeltaIndex` attributes: `days`, `seconds`, `microseconds` and `nanoseconds`.
  - support for `diff` with timestamp columns on `axis=0` and `axis=1`
  - support for `TimedeltaIndex` methods: `ceil`, `floor` and `round`.
  - support for `TimedeltaIndex.total_seconds` method.
- Added support for index's arithmetic and comparison operators.
- Added support for `Series.dt.round`.
- Added documentation pages for `DatetimeIndex`.
- Added support for `Index.name`, `Index.names`, `Index.rename`, and `Index.set_names`.
- Added support for `Index.__repr__`.
- Added support for `DatetimeIndex.month_name` and `DatetimeIndex.day_name`.
- Added support for `Series.dt.weekday`, `Series.dt.time`, and `DatetimeIndex.time`.
- Added support for `Index.min` and `Index.max`.
- Added support for `pd.merge_asof`.
- Added support for `Series.dt.normalize` and `DatetimeIndex.normalize`.
- Added support for `Index.is_boolean`, `Index.is_integer`, `Index.is_floating`, `Index.is_numeric`, and `Index.is_object`.
- Added support for `DatetimeIndex.round`, `DatetimeIndex.floor` and `DatetimeIndex.ceil`.
- Added support for `Series.dt.days_in_month` and `Series.dt.daysinmonth`.
- Added support for `DataFrameGroupBy.value_counts` and `SeriesGroupBy.value_counts`.
- Added support for `Series.is_monotonic_increasing` and `Series.is_monotonic_decreasing`.
- Added support for `Index.is_monotonic_increasing` and `Index.is_monotonic_decreasing`.
- Added support for `pd.crosstab`.
- Added support for `pd.bdate_range` and included business frequency support (B, BME, BMS, BQE, BQS, BYE, BYS) for both `pd.date_range` and `pd.bdate_range`.
- Added support for lazy `Index` objects  as `labels` in `DataFrame.reindex` and `Series.reindex`.
- Added support for `Series.dt.days`, `Series.dt.seconds`, `Series.dt.microseconds`, and `Series.dt.nanoseconds`.
- Added support for creating a `DatetimeIndex` from an `Index` of numeric or string type.
- Added support for string indexing with `Timedelta` objects.
- Added support for `Series.dt.total_seconds` method.
- Added support for `DataFrame.apply(axis=0)`.
- Added support for `Series.dt.tz_convert` and `Series.dt.tz_localize`.
- Added support for `DatetimeIndex.tz_convert` and `DatetimeIndex.tz_localize`.

#### Improvements

- Improve concat, join performance when operations are performed on series coming from the same dataframe by avoiding unnecessary joins.
- Refactored `quoted_identifier_to_snowflake_type` to avoid making metadata queries if the types have been cached locally.
- Improved `pd.to_datetime` to handle all local input cases.
- Create a lazy index from another lazy index without pulling data to client.
- Raised `NotImplementedError` for Index bitwise operators.
- Display a more clear error message when `Index.names` is set to a non-like-like object.
- Raise a warning whenever MultiIndex values are pulled in locally.
- Improve warning message for `pd.read_snowflake` include the creation reason when temp table creation is triggered.
- Improve performance for `DataFrame.set_index`, or setting `DataFrame.index` or `Series.index` by avoiding checks require eager evaluation. As a consequence, when the new index that does not match the current `Series`/`DataFrame` object length, a `ValueError` is no longer raised. Instead, when the `Series`/`DataFrame` object is longer than the provided index, the `Series`/`DataFrame`'s new index is filled with `NaN` values for the "extra" elements. Otherwise, the extra values in the provided index are ignored.
- Properly raise `NotImplementedError` when ambiguous/nonexistent are non-string in `ceil`/`floor`/`round`.

#### Bug Fixes

- Stopped ignoring nanoseconds in `pd.Timedelta` scalars.
- Fixed AssertionError in tree of binary operations.
- Fixed bug in `Series.dt.isocalendar` using a named Series
- Fixed `inplace` argument for Series objects derived from DataFrame columns.
- Fixed a bug where `Series.reindex` and `DataFrame.reindex` did not update the result index's name correctly.
- Fixed a bug where `Series.take` did not error when `axis=1` was specified.


## 1.21.1 (2024-09-05)

### Snowpark Python API Updates

#### Bug Fixes

- Fixed a bug where using `to_pandas_batches` with async jobs caused an error due to improper handling of waiting for asynchronous query completion.

## 1.21.0 (2024-08-19)

### Snowpark Python API Updates

#### New Features

- Added support for `snowflake.snowpark.testing.assert_dataframe_equal` that is a utility function to check the equality of two Snowpark DataFrames.

#### Improvements

- Added support server side string size limitations.
- Added support to create and invoke stored procedures, UDFs and UDTFs with optional arguments.
- Added support for column lineage in the DataFrame.lineage.trace API.
- Added support for passing `INFER_SCHEMA` options to `DataFrameReader` via `INFER_SCHEMA_OPTIONS`.
- Added support for passing `parameters` parameter to `Column.rlike` and `Column.regexp`.
- Added support for automatically cleaning up temporary tables created by `df.cache_result()` in the current session, when the DataFrame is no longer referenced (i.e., gets garbage collected). It is still an experimental feature not enabled by default, and can be enabled by setting `session.auto_clean_up_temp_table_enabled` to `True`.
- Added support for string literals to the `fmt` parameter of `snowflake.snowpark.functions.to_date`.
- Added support for system$reference function.

#### Bug Fixes

- Fixed a bug where SQL generated for selecting `*` column has an incorrect subquery.
- Fixed a bug in `DataFrame.to_pandas_batches` where the iterator could throw an error if certain transformation is made to the pandas dataframe due to wrong isolation level.
- Fixed a bug in `DataFrame.lineage.trace` to split the quoted feature view's name and version correctly.
- Fixed a bug in `Column.isin` that caused invalid sql generation when passed an empty list.
- Fixed a bug that fails to raise NotImplementedError while setting cell with list like item.

### Snowpark Local Testing Updates

#### New Features

- Added support for the following APIs:
  - snowflake.snowpark.functions
    - `rank`
    - `dense_rank`
    - `percent_rank`
    - `cume_dist`
    - `ntile`
    - `datediff`
    - `array_agg`
  - snowflake.snowpark.column.Column.within_group
- Added support for parsing flags in regex statements for mocked plans. This maintains parity with the `rlike` and `regexp` changes above.

#### Bug Fixes

- Fixed a bug where Window Functions LEAD and LAG do not handle option `ignore_nulls` properly.
- Fixed a bug where values were not populated into the result DataFrame during the insertion of table merge operation.

#### Improvements

- Fix pandas FutureWarning about integer indexing.

### Snowpark pandas API Updates

#### New Features

- Added support for `DataFrame.backfill`, `DataFrame.bfill`, `Series.backfill`, and `Series.bfill`.
- Added support for `DataFrame.compare` and `Series.compare` with default parameters.
- Added support for `Series.dt.microsecond` and `Series.dt.nanosecond`.
- Added support for `Index.is_unique` and `Index.has_duplicates`.
- Added support for `Index.equals`.
- Added support for `Index.value_counts`.
- Added support for `Series.dt.day_name` and `Series.dt.month_name`.
- Added support for indexing on Index, e.g., `df.index[:10]`.
- Added support for `DataFrame.unstack` and `Series.unstack`.
- Added support for `DataFrame.asfreq` and `Series.asfreq`.
- Added support for `Series.dt.is_month_start` and `Series.dt.is_month_end`.
- Added support for `Index.all` and `Index.any`.
- Added support for `Series.dt.is_year_start` and `Series.dt.is_year_end`.
- Added support for `Series.dt.is_quarter_start` and `Series.dt.is_quarter_end`.
- Added support for lazy `DatetimeIndex`.
- Added support for `Series.argmax` and `Series.argmin`.
- Added support for `Series.dt.is_leap_year`.
- Added support for `DataFrame.items`.
- Added support for `Series.dt.floor` and `Series.dt.ceil`.
- Added support for `Index.reindex`.
- Added support for `DatetimeIndex` properties: `year`, `month`, `day`, `hour`, `minute`, `second`, `microsecond`,
    `nanosecond`, `date`, `dayofyear`, `day_of_year`, `dayofweek`, `day_of_week`, `weekday`, `quarter`,
    `is_month_start`, `is_month_end`, `is_quarter_start`, `is_quarter_end`, `is_year_start`, `is_year_end`
    and `is_leap_year`.
- Added support for `Resampler.fillna` and `Resampler.bfill`.
- Added limited support for the `Timedelta` type, including creating `Timedelta` columns and `to_pandas`.
- Added support for `Index.argmax` and `Index.argmin`.

#### Improvements

- Removed the public preview warning message when importing Snowpark pandas.
- Removed unnecessary count query from `SnowflakeQueryCompiler.is_series_like` method.
- `Dataframe.columns` now returns native pandas Index object instead of Snowpark Index object.
- Refactor and introduce `query_compiler` argument in `Index` constructor to create `Index` from query compiler.
- `pd.to_datetime` now returns a DatetimeIndex object instead of a Series object.
- `pd.date_range` now returns a DatetimeIndex object instead of a Series object.

#### Bug Fixes

- Made passing an unsupported aggregation function to `pivot_table` raise `NotImplementedError` instead of `KeyError`.
- Removed axis labels and callable names from error messages and telemetry about unsupported aggregations.
- Fixed AssertionError in `Series.drop_duplicates` and `DataFrame.drop_duplicates` when called after `sort_values`.
- Fixed a bug in `Index.to_frame` where the result frame's column name may be wrong where name is unspecified.
- Fixed a bug where some Index docstrings are ignored.
- Fixed a bug in `Series.reset_index(drop=True)` where the result name may be wrong.
- Fixed a bug in `Groupby.first/last` ordering by the correct columns in the underlying window expression.

## 1.20.0 (2024-07-17)

### Snowpark Python API Updates

#### Improvements

- Added distributed tracing using open telemetry APIs for table stored procedure function in `DataFrame`:
  - `_execute_and_get_query_id`
- Added support for the `arrays_zip` function.
- Improves performance for binary column expression and `df._in` by avoiding unnecessary cast for numeric values. You can enable this optimization by setting `session.eliminate_numeric_sql_value_cast_enabled = True`.
- Improved error message for `write_pandas` when the target table does not exist and `auto_create_table=False`.
- Added open telemetry tracing on UDxF functions in Snowpark.
- Added open telemetry tracing on stored procedure registration in Snowpark.
- Added a new optional parameter called `format_json` to the `Session.SessionBuilder.app_name` function that sets the app name in the `Session.query_tag` in JSON format. By default, this parameter is set to `False`.

#### Bug Fixes
- Fixed a bug where SQL generated for `lag(x, 0)` was incorrect and failed with error message `argument 1 to function LAG needs to be constant, found 'SYSTEM$NULL_TO_FIXED(null)'`.

### Snowpark Local Testing Updates

#### New Features

- Added support for the following APIs:
  - snowflake.snowpark.functions
    - random
- Added new parameters to `patch` function when registering a mocked function:
  - `distinct` allows an alternate function to be specified for when a sql function should be distinct.
  - `pass_column_index` passes a named parameter `column_index` to the mocked function that contains the pandas.Index for the input data.
  - `pass_row_index` passes a named parameter `row_index` to the mocked function that is the 0 indexed row number the function is currently operating on.
  - `pass_input_data` passes a named parameter `input_data` to the mocked function that contains the entire input dataframe for the current expression.
  - Added support for the `column_order` parameter to method `DataFrameWriter.save_as_table`.


#### Bug Fixes
- Fixed a bug that caused DecimalType columns to be incorrectly truncated to integer precision when used in BinaryExpressions.

### Snowpark pandas API Updates

#### New Features
- Added support for `DataFrameGroupBy.all`, `SeriesGroupBy.all`, `DataFrameGroupBy.any`, and `SeriesGroupBy.any`.
- Added support for `DataFrame.nlargest`, `DataFrame.nsmallest`, `Series.nlargest` and `Series.nsmallest`.
- Added support for `replace` and `frac > 1` in `DataFrame.sample` and `Series.sample`.
- Added support for `read_excel` (Uses local pandas for processing)
- Added support for `Series.at`, `Series.iat`, `DataFrame.at`, and `DataFrame.iat`.
- Added support for `Series.dt.isocalendar`.
- Added support for `Series.case_when` except when condition or replacement is callable.
- Added documentation pages for `Index` and its APIs.
- Added support for `DataFrame.assign`.
- Added support for `DataFrame.stack`.
- Added support for `DataFrame.pivot` and `pd.pivot`.
- Added support for `DataFrame.to_csv` and `Series.to_csv`.
- Added partial support for `Series.str.translate` where the values in the `table` are single-codepoint strings.
- Added support for `DataFrame.corr`.
- Allow `df.plot()` and `series.plot()` to be called, materializing the data into the local client
- Added support for `DataFrameGroupBy` and `SeriesGroupBy` aggregations `first` and `last`
- Added support for `DataFrameGroupBy.get_group`.
- Added support for `limit` parameter when `method` parameter is used in `fillna`.
- Added partial support for `Series.str.translate` where the values in the `table` are single-codepoint strings.
- Added support for `DataFrame.corr`.
- Added support for `DataFrame.equals` and `Series.equals`.
- Added support for `DataFrame.reindex` and `Series.reindex`.
- Added support for `Index.astype`.
- Added support for `Index.unique` and `Index.nunique`.
- Added support for `Index.sort_values`.

#### Bug Fixes
- Fixed an issue when using np.where and df.where when the scalar 'other' is the literal 0.
- Fixed a bug regarding precision loss when converting to Snowpark pandas `DataFrame` or `Series` with `dtype=np.uint64`.
- Fixed bug where `values` is set to `index` when `index` and `columns` contain all columns in DataFrame during `pivot_table`.

#### Improvements
- Added support for `Index.copy()`
- Added support for Index APIs: `dtype`, `values`, `item()`, `tolist()`, `to_series()` and `to_frame()`
- Expand support for DataFrames with no rows in `pd.pivot_table` and `DataFrame.pivot_table`.
- Added support for `inplace` parameter in `DataFrame.sort_index` and `Series.sort_index`.


## 1.19.0 (2024-06-25)

### Snowpark Python API Updates

#### New Features

- Added support for `to_boolean` function.
- Added documentation pages for Index and its APIs.

#### Bug Fixes

- Fixed a bug where python stored procedure with table return type fails when run in a task.
- Fixed a bug where df.dropna fails due to `RecursionError: maximum recursion depth exceeded` when the DataFrame has more than 500 columns.
- Fixed a bug where `AsyncJob.result("no_result")` doesn't wait for the query to finish execution.


### Snowpark Local Testing Updates

#### New Features

- Added support for the `strict` parameter when registering UDFs and Stored Procedures.

#### Bug Fixes

- Fixed a bug in convert_timezone that made the setting the source_timezone parameter return an error.
- Fixed a bug where creating DataFrame with empty data of type `DateType` raises `AttributeError`.
- Fixed a bug that table merge fails when update clause exists but no update takes place.
- Fixed a bug in mock implementation of `to_char` that raises `IndexError` when incoming column has nonconsecutive row index.
- Fixed a bug in handling of `CaseExpr` expressions that raises `IndexError` when incoming column has nonconsecutive row index.
- Fixed a bug in implementation of `Column.like` that raises `IndexError` when incoming column has nonconsecutive row index.

#### Improvements

- Added support for type coercion in the implementation of DataFrame.replace, DataFrame.dropna and the mock function `iff`.

### Snowpark pandas API Updates

#### New Features

- Added partial support for `DataFrame.pct_change` and `Series.pct_change` without the `freq` and `limit` parameters.
- Added support for `Series.str.get`.
- Added support for `Series.dt.dayofweek`, `Series.dt.day_of_week`, `Series.dt.dayofyear`, and `Series.dt.day_of_year`.
- Added support for `Series.str.__getitem__` (`Series.str[...]`).
- Added support for `Series.str.lstrip` and `Series.str.rstrip`.
- Added support for `DataFrameGroupBy.size` and `SeriesGroupBy.size`.
- Added support for `DataFrame.expanding` and `Series.expanding` for aggregations `count`, `sum`, `min`, `max`, `mean`, `std`, `var`, and `sem` with `axis=0`.
- Added support for `DataFrame.rolling` and `Series.rolling` for aggregation `count` with `axis=0`.
- Added support for `Series.str.match`.
- Added support for `DataFrame.resample` and `Series.resample` for aggregations `size`, `first`, and `last`.
- Added support for `DataFrameGroupBy.all`, `SeriesGroupBy.all`, `DataFrameGroupBy.any`, and `SeriesGroupBy.any`.
- Added support for `DataFrame.nlargest`, `DataFrame.nsmallest`, `Series.nlargest` and `Series.nsmallest`.
- Added support for `replace` and `frac > 1` in `DataFrame.sample` and `Series.sample`.
- Added support for `read_excel` (Uses local pandas for processing)
- Added support for `Series.at`, `Series.iat`, `DataFrame.at`, and `DataFrame.iat`.
- Added support for `Series.dt.isocalendar`.
- Added support for `Series.case_when` except when condition or replacement is callable.
- Added documentation pages for `Index` and its APIs.
- Added support for `DataFrame.assign`.
- Added support for `DataFrame.stack`.
- Added support for `DataFrame.pivot` and `pd.pivot`.
- Added support for `DataFrame.to_csv` and `Series.to_csv`.
- Added support for `Index.T`.

#### Bug Fixes

- Fixed a bug that causes output of GroupBy.aggregate's columns to be ordered incorrectly.
- Fixed a bug where `DataFrame.describe` on a frame with duplicate columns of differing dtypes could cause an error or incorrect results.
- Fixed a bug in `DataFrame.rolling` and `Series.rolling` so `window=0` now throws `NotImplementedError` instead of `ValueError`

#### Improvements

- Added support for named aggregations in `DataFrame.aggregate` and `Series.aggregate` with `axis=0`.
- `pd.read_csv` reads using the native pandas CSV parser, then uploads data to snowflake using parquet. This enables most of the parameters supported by `read_csv` including date parsing and numeric conversions. Uploading via parquet is roughly twice as fast as uploading via CSV.
- Initial work to support an `pd.Index` directly in Snowpark pandas. Support for `pd.Index` as a first-class component of Snowpark pandas is coming soon.
- Added a lazy index constructor and support for `len`, `shape`, `size`, `empty`, `to_pandas()` and `names`. For `df.index`, Snowpark pandas creates a lazy index object.
- For `df.columns`, Snowpark pandas supports a non-lazy version of an `Index` since the data is already stored locally.

## 1.18.0 (2024-05-28)

### Snowpark Python API Updates

#### Improvements

- Improved error message to remind users set `{"infer_schema": True}` when reading csv file without specifying its schema.
- Improved error handling for `Session.create_dataframe` when called with more than 512 rows and using `format` or `pyformat` `paramstyle`.

### Snowpark pandas API Updates

#### New Features

- Added `DataFrame.cache_result` and `Series.cache_result` methods for users to persist DataFrames and Series to a temporary table lasting the duration of the session to improve latency of subsequent operations.

#### Bug Fixes

#### Improvements

- Added partial support for `DataFrame.pivot_table` with no `index` parameter, as well as for `margins` parameter.
- Updated the signature of `DataFrame.shift`/`Series.shift`/`DataFrameGroupBy.shift`/`SeriesGroupBy.shift` to match pandas 2.2.1. Snowpark pandas does not yet support the newly-added `suffix` argument, or sequence values of `periods`.
- Re-added support for `Series.str.split`.

#### Bug Fixes

- Fixed how we support mixed columns for string methods (`Series.str.*`).

### Snowpark Local Testing Updates

#### New Features

- Added support for the following DataFrameReader read options to file formats `csv` and `json`:
  - PURGE
  - PATTERN
  - INFER_SCHEMA with value being `False`
  - ENCODING with value being `UTF8`
- Added support for `DataFrame.analytics.moving_agg` and `DataFrame.analytics.cumulative_agg_agg`.
- Added support for `if_not_exists` parameter during UDF and stored procedure registration.

#### Bug Fixes

- Fixed a bug that when processing time format, fractional second part is not handled properly.
- Fixed a bug that caused function calls on `*` to fail.
- Fixed a bug that prevented creation of map and struct type objects.
- Fixed a bug that function `date_add` was unable to handle some numeric types.
- Fixed a bug that `TimestampType` casting resulted in incorrect data.
- Fixed a bug that caused `DecimalType` data to have incorrect precision in some cases.
- Fixed a bug where referencing missing table or view raises confusing `IndexError`.
- Fixed a bug that mocked function `to_timestamp_ntz` can not handle None data.
- Fixed a bug that mocked UDFs handles output data of None improperly.
- Fixed a bug where `DataFrame.with_column_renamed` ignores attributes from parent DataFrames after join operations.
- Fixed a bug that integer precision of large value gets lost when converted to pandas DataFrame.
- Fixed a bug that the schema of datetime object is wrong when create DataFrame from a pandas DataFrame.
- Fixed a bug in the implementation of `Column.equal_nan` where null data is handled incorrectly.
- Fixed a bug where `DataFrame.drop` ignore attributes from parent DataFrames after join operations.
- Fixed a bug in mocked function `date_part` where Column type is set wrong.
- Fixed a bug where `DataFrameWriter.save_as_table` does not raise exceptions when inserting null data into non-nullable columns.
- Fixed a bug in the implementation of `DataFrameWriter.save_as_table` where
  - Append or Truncate fails when incoming data has different schema than existing table.
  - Truncate fails when incoming data does not specify columns that are nullable.

#### Improvements

- Removed dependency check for `pyarrow` as it is not used.
- Improved target type coverage of `Column.cast`, adding support for casting to boolean and all integral types.
- Aligned error experience when calling UDFs and stored procedures.
- Added appropriate error messages for `is_permanent` and `anonymous` options in UDFs and stored procedures registration to make it more clear that those features are not yet supported.
- File read operation with unsupported options and values now raises `NotImplementedError` instead of warnings and unclear error information.

## 1.17.0 (2024-05-21)

### Snowpark Python API Updates

#### New Features

- Added support to add a comment on tables and views using the functions listed below:
  - `DataFrameWriter.save_as_table`
  - `DataFrame.create_or_replace_view`
  - `DataFrame.create_or_replace_temp_view`
  - `DataFrame.create_or_replace_dynamic_table`

#### Improvements

- Improved error message to remind users to set `{"infer_schema": True}` when reading CSV file without specifying its schema.

### Snowpark pandas API Updates

#### New Features

- Start of Public Preview of Snowpark pandas API. Refer to the [Snowpark pandas API Docs](https://docs.snowflake.com/developer-guide/snowpark/python/snowpark-pandas) for more details.

### Snowpark Local Testing Updates

#### New Features

- Added support for NumericType and VariantType data conversion in the mocked function `to_timestamp_ltz`, `to_timestamp_ntz`, `to_timestamp_tz` and `to_timestamp`.
- Added support for DecimalType, BinaryType, ArrayType, MapType, TimestampType, DateType and TimeType data conversion in the mocked function `to_char`.
- Added support for the following APIs:
  - snowflake.snowpark.functions:
    - to_varchar
  - snowflake.snowpark.DataFrame:
    - pivot
  - snowflake.snowpark.Session:
    - cancel_all
- Introduced a new exception class `snowflake.snowpark.mock.exceptions.SnowparkLocalTestingException`.
- Added support for casting to FloatType

#### Bug Fixes

- Fixed a bug that stored procedure and UDF should not remove imports already in the `sys.path` during the clean-up step.
- Fixed a bug that when processing datetime format, the fractional second part is not handled properly.
- Fixed a bug that on Windows platform that file operations was unable to properly handle file separator in directory name.
- Fixed a bug that on Windows platform that when reading a pandas dataframe, IntervalType column with integer data can not be processed.
- Fixed a bug that prevented users from being able to select multiple columns with the same alias.
- Fixed a bug that `Session.get_current_[schema|database|role|user|account|warehouse]` returns upper-cased identifiers when identifiers are quoted.
- Fixed a bug that function `substr` and `substring` can not handle 0-based `start_expr`.

#### Improvements

- Standardized the error experience by raising `SnowparkLocalTestingException` in error cases which is on par with `SnowparkSQLException` raised in non-local execution.
- Improved error experience of `Session.write_pandas` method that `NotImplementError` will be raised when called.
- Aligned error experience with reusing a closed session in non-local execution.

## 1.16.0 (2024-05-07)

### New Features

- Support stored procedure register with packages given as Python modules.
- Added snowflake.snowpark.Session.lineage.trace to explore data lineage of snowfake objects.
- Added support for structured type schema parsing.

### Bug Fixes

- Fixed a bug when inferring schema, single quotes are added to stage files already have single quotes.

### Local Testing Updates

#### New Features

- Added support for StringType, TimestampType and VariantType data conversion in the mocked function `to_date`.
- Added support for the following APIs:
  - snowflake.snowpark.functions
    - get
    - concat
    - concat_ws

#### Bug Fixes

- Fixed a bug that caused `NaT` and `NaN` values to not be recognized.
- Fixed a bug where, when inferring a schema, single quotes were added to stage files that already had single quotes.
- Fixed a bug where `DataFrameReader.csv` was unable to handle quoted values containing a delimiter.
- Fixed a bug that when there is `None` value in an arithmetic calculation, the output should remain `None` instead of `math.nan`.
- Fixed a bug in function `sum` and `covar_pop` that when there is `math.nan` in the data, the output should also be `math.nan`.
- Fixed a bug that stage operation can not handle directories.
- Fixed a bug that `DataFrame.to_pandas` should take Snowflake numeric types with precision 38 as `int64`.

## 1.15.0 (2024-04-24)

### New Features

- Added `truncate` save mode in `DataFrameWrite` to overwrite existing tables by truncating the underlying table instead of dropping it.
- Added telemetry to calculate query plan height and number of duplicate nodes during collect operations.
- Added the functions below to unload data from a `DataFrame` into one or more files in a stage:
  - `DataFrame.write.json`
  - `DataFrame.write.csv`
  - `DataFrame.write.parquet`
- Added distributed tracing using open telemetry APIs for action functions in `DataFrame` and `DataFrameWriter`:
  - snowflake.snowpark.DataFrame:
    - collect
    - collect_nowait
    - to_pandas
    - count
    - show
  - snowflake.snowpark.DataFrameWriter:
    - save_as_table
- Added support for snow:// URLs to `snowflake.snowpark.Session.file.get` and `snowflake.snowpark.Session.file.get_stream`
- Added support to register stored procedures and UDxFs with a `comment`.
- UDAF client support is ready for public preview. Please stay tuned for the Snowflake announcement of UDAF public preview.
- Added support for dynamic pivot.  This feature is currently in private preview.

### Improvements

- Improved the generated query performance for both compilation and execution by converting duplicate subqueries to Common Table Expressions (CTEs). It is still an experimental feature not enabled by default, and can be enabled by setting `session.cte_optimization_enabled` to `True`.

### Bug Fixes

- Fixed a bug where `statement_params` was not passed to query executions that register stored procedures and user defined functions.
- Fixed a bug causing `snowflake.snowpark.Session.file.get_stream` to fail for quoted stage locations.
- Fixed a bug that an internal type hint in `utils.py` might raise AttributeError in case the underlying module can not be found.

### Local Testing Updates

#### New Features

- Added support for registering UDFs and stored procedures.
- Added support for the following APIs:
  - snowflake.snowpark.Session:
    - file.put
    - file.put_stream
    - file.get
    - file.get_stream
    - read.json
    - add_import
    - remove_import
    - get_imports
    - clear_imports
    - add_packages
    - add_requirements
    - clear_packages
    - remove_package
    - udf.register
    - udf.register_from_file
    - sproc.register
    - sproc.register_from_file
  - snowflake.snowpark.functions
    - current_database
    - current_session
    - date_trunc
    - object_construct
    - object_construct_keep_null
    - pow
    - sqrt
    - udf
    - sproc
- Added support for StringType, TimestampType and VariantType data conversion in the mocked function `to_time`.

#### Bug Fixes

- Fixed a bug that null filled columns for constant functions.
- Fixed a bug that implementation of to_object, to_array and to_binary to better handle null inputs.
- Fixed a bug that timestamp data comparison can not handle year beyond 2262.
- Fixed a bug that `Session.builder.getOrCreate` should return the created mock session.

## 1.14.0 (2024-03-20)

### New Features

- Added support for creating vectorized UDTFs with `process` method.
- Added support for dataframe functions:
  - to_timestamp_ltz
  - to_timestamp_ntz
  - to_timestamp_tz
  - locate
- Added support for ASOF JOIN type.
- Added support for the following local testing APIs:
  - snowflake.snowpark.functions:
    - to_double
    - to_timestamp
    - to_timestamp_ltz
    - to_timestamp_ntz
    - to_timestamp_tz
    - greatest
    - least
    - convert_timezone
    - dateadd
    - date_part
  - snowflake.snowpark.Session:
    - get_current_account
    - get_current_warehouse
    - get_current_role
    - use_schema
    - use_warehouse
    - use_database
    - use_role

### Bug Fixes

- Fixed a bug in `SnowflakePlanBuilder` that `save_as_table` does not filter column that name start with '$' and follow by number correctly.
- Fixed a bug that statement parameters may have no effect when resolving imports and packages.
- Fixed bugs in local testing:
  - LEFT ANTI and LEFT SEMI joins drop rows with null values.
  - DataFrameReader.csv incorrectly parses data when the optional parameter `field_optionally_enclosed_by` is specified.
  - Column.regexp only considers the first entry when `pattern` is a `Column`.
  - Table.update raises `KeyError` when updating null values in the rows.
  - VARIANT columns raise errors at `DataFrame.collect`.
  - `count_distinct` does not work correctly when counting.
  - Null values in integer columns raise `TypeError`.

### Improvements

- Added telemetry to local testing.
- Improved the error message of `DataFrameReader` to raise `FileNotFound` error when reading a path that does not exist or when there are no files under the path.

## 1.13.0 (2024-02-26)

### New Features

- Added support for an optional `date_part` argument in function `last_day`.
- `SessionBuilder.app_name` will set the query_tag after the session is created.
- Added support for the following local testing functions:
  - current_timestamp
  - current_date
  - current_time
  - strip_null_value
  - upper
  - lower
  - length
  - initcap

### Improvements

- Added cleanup logic at interpreter shutdown to close all active sessions.
- Closing sessions within stored procedures now is a no-op logging a warning instead of raising an error.

### Bug Fixes

- Fixed a bug in `DataFrame.to_local_iterator` where the iterator could yield wrong results if another query is executed before the iterator finishes due to wrong isolation level. For details, please see #945.
- Fixed a bug that truncated table names in error messages while running a plan with local testing enabled.
- Fixed a bug that `Session.range` returns empty result when the range is large.

## 1.12.1 (2024-02-08)

### Improvements

- Use `split_blocks=True` by default during `to_pandas` conversion, for optimal memory allocation. This parameter is passed to `pyarrow.Table.to_pandas`, which enables `PyArrow` to split the memory allocation into smaller, more manageable blocks instead of allocating a single contiguous block. This results in better memory management when dealing with larger datasets.

### Bug Fixes

- Fixed a bug in `DataFrame.to_pandas` that caused an error when evaluating on a Dataframe with an `IntergerType` column with null values.

## 1.12.0 (2024-01-30)

### New Features

- Exposed `statement_params` in `StoredProcedure.__call__`.
- Added two optional arguments to `Session.add_import`.
  - `chunk_size`: The number of bytes to hash per chunk of the uploaded files.
  - `whole_file_hash`: By default only the first chunk of the uploaded import is hashed to save time. When this is set to True each uploaded file is fully hashed instead.
- Added parameters `external_access_integrations` and `secrets` when creating a UDAF from Snowpark Python to allow integration with external access.
- Added a new method `Session.append_query_tag`. Allows an additional tag to be added to the current query tag by appending it as a comma separated value.
- Added a new method `Session.update_query_tag`. Allows updates to a JSON encoded dictionary query tag.
- `SessionBuilder.getOrCreate` will now attempt to replace the singleton it returns when token expiration has been detected.
- Added support for new functions in `snowflake.snowpark.functions`:
  - `array_except`
  - `create_map`
  - `sign`/`signum`
- Added the following functions to `DataFrame.analytics`:
  - Added the `moving_agg` function in `DataFrame.analytics` to enable moving aggregations like sums and averages with multiple window sizes.
  - Added the `cummulative_agg` function in `DataFrame.analytics` to enable commulative aggregations like sums and averages on multiple columns.
  - Added the `compute_lag` and `compute_lead` functions in `DataFrame.analytics` for enabling lead and lag calculations on multiple columns.
  - Added the `time_series_agg` function in `DataFrame.analytics` to enable time series aggregations like sums and averages with multiple time windows.

### Bug Fixes

- Fixed a bug in `DataFrame.na.fill` that caused Boolean values to erroneously override integer values.
- Fixed a bug in `Session.create_dataframe` where the Snowpark DataFrames created using pandas DataFrames were not inferring the type for timestamp columns correctly. The behavior is as follows:
  - Earlier timestamp columns without a timezone would be converted to nanosecond epochs and inferred as `LongType()`, but will now be correctly maintained as timestamp values and be inferred as `TimestampType(TimestampTimeZone.NTZ)`.
  - Earlier timestamp columns with a timezone would be inferred as `TimestampType(TimestampTimeZone.NTZ)` and loose timezone information but will now be correctly inferred as `TimestampType(TimestampTimeZone.LTZ)` and timezone information is retained correctly.
  - Set session parameter `PYTHON_SNOWPARK_USE_LOGICAL_TYPE_FOR_CREATE_DATAFRAME` to revert back to old behavior. It is recommended that you update your code to align with correct behavior because the parameter will be removed in the future.
- Fixed a bug that `DataFrame.to_pandas` gets decimal type when scale is not 0, and creates an object dtype in `pandas`. Instead, we cast the value to a float64 type.
- Fixed bugs that wrongly flattened the generated SQL when one of the following happens:
  - `DataFrame.filter()` is called after `DataFrame.sort().limit()`.
  - `DataFrame.sort()` or `filter()` is called on a DataFrame that already has a window function or sequence-dependent data generator column.
    For instance, `df.select("a", seq1().alias("b")).select("a", "b").sort("a")` won't flatten the sort clause anymore.
  - a window or sequence-dependent data generator column is used after `DataFrame.limit()`. For instance, `df.limit(10).select(row_number().over())` won't flatten the limit and select in the generated SQL.
- Fixed a bug where aliasing a DataFrame column raised an error when the DataFame was copied from another DataFrame with an aliased column. For instance,

  ```python
  df = df.select(col("a").alias("b"))
  df = copy(df)
  df.select(col("b").alias("c"))  # threw an error. Now it's fixed.
  ```

- Fixed a bug in `Session.create_dataframe` that the non-nullable field in a schema is not respected for boolean type. Note that this fix is only effective when the user has the privilege to create a temp table.
- Fixed a bug in SQL simplifier where non-select statements in `session.sql` dropped a SQL query when used with `limit()`.
- Fixed a bug that raised an exception when session parameter `ERROR_ON_NONDETERMINISTIC_UPDATE` is true.

### Behavior Changes (API Compatible)

- When parsing data types during a `to_pandas` operation, we rely on GS precision value to fix precision issues for large integer values. This may affect users where a column that was earlier returned as `int8` gets returned as `int64`. Users can fix this by explicitly specifying precision values for their return column.
- Aligned behavior for `Session.call` in case of table stored procedures where running `Session.call` would not trigger stored procedure unless a `collect()` operation was performed.
- `StoredProcedureRegistration` will now automatically add `snowflake-snowpark-python` as a package dependency. The added dependency will be on the client's local version of the library and an error is thrown if the server cannot support that version.

## 1.11.1 (2023-12-07)

### Bug Fixes

- Fixed a bug that numpy should not be imported at the top level of mock module.
- Added support for these new functions in `snowflake.snowpark.functions`:
  - `from_utc_timestamp`
  - `to_utc_timestamp`

## 1.11.0 (2023-12-05)

### New Features

- Add the `conn_error` attribute to `SnowflakeSQLException` that stores the whole underlying exception from `snowflake-connector-python`.
- Added support for `RelationalGroupedDataframe.pivot()` to access `pivot` in the following pattern `Dataframe.group_by(...).pivot(...)`.
- Added experimental feature: Local Testing Mode, which allows you to create and operate on Snowpark Python DataFrames locally without connecting to a Snowflake account. You can use the local testing framework to test your DataFrame operations locally, on your development machine or in a CI (continuous integration) pipeline, before deploying code changes to your account.

- Added support for `arrays_to_object` new functions in `snowflake.snowpark.functions`.
- Added support for the vector data type.

### Dependency Updates

- Bumped cloudpickle dependency to work with `cloudpickle==2.2.1`
- Updated ``snowflake-connector-python`` to `3.4.0`.

### Bug Fixes

- DataFrame column names quoting check now supports newline characters.
- Fix a bug where a DataFrame generated by `session.read.with_metadata` creates inconsistent table when doing `df.write.save_as_table`.

## 1.10.0 (2023-11-03)

### New Features

- Added support for managing case sensitivity in `DataFrame.to_local_iterator()`.
- Added support for specifying vectorized UDTF's input column names by using the optional parameter `input_names` in `UDTFRegistration.register/register_file` and `functions.pandas_udtf`. By default, `RelationalGroupedDataFrame.applyInPandas` will infer the column names from current dataframe schema.
- Add `sql_error_code` and `raw_message` attributes to `SnowflakeSQLException` when it is caused by a SQL exception.

### Bug Fixes

- Fixed a bug in `DataFrame.to_pandas()` where converting snowpark dataframes to pandas dataframes was losing precision on integers with more than 19 digits.
- Fixed a bug that `session.add_packages` can not handle requirement specifier that contains project name with underscore and version.
- Fixed a bug in `DataFrame.limit()` when `offset` is used and the parent `DataFrame` uses `limit`. Now the `offset` won't impact the parent DataFrame's `limit`.
- Fixed a bug in `DataFrame.write.save_as_table` where dataframes created from read api could not save data into snowflake because of invalid column name `$1`.

### Behavior change

- Changed the behavior of `date_format`:
  - The `format` argument changed from optional to required.
  - The returned result changed from a date object to a date-formatted string.
- When a window function, or a sequence-dependent data generator (`normal`, `zipf`, `uniform`, `seq1`, `seq2`, `seq4`, `seq8`) function is used, the sort and filter operation will no longer be flattened when generating the query.

## 1.9.0 (2023-10-13)

### New Features

- Added support for the Python 3.11 runtime environment.

### Dependency updates

- Added back the dependency of `typing-extensions`.

### Bug Fixes

- Fixed a bug where imports from permanent stage locations were ignored for temporary stored procedures, UDTFs, UDFs, and UDAFs.
- Revert back to using CTAS (create table as select) statement for `Dataframe.writer.save_as_table` which does not need insert permission for writing tables.

### New Features
- Support `PythonObjJSONEncoder` json-serializable objects for `ARRAY` and `OBJECT` literals.

## 1.8.0 (2023-09-14)

### New Features

- Added support for VOLATILE/IMMUTABLE keyword when registering UDFs.
- Added support for specifying clustering keys when saving dataframes using `DataFrame.save_as_table`.
- Accept `Iterable` objects input for `schema` when creating dataframes using `Session.create_dataframe`.
- Added the property `DataFrame.session` to return a `Session` object.
- Added the property `Session.session_id` to return an integer that represents session ID.
- Added the property `Session.connection` to return a `SnowflakeConnection` object .

- Added support for creating a Snowpark session from a configuration file or environment variables.

### Dependency updates

- Updated ``snowflake-connector-python`` to 3.2.0.

### Bug Fixes

- Fixed a bug where automatic package upload would raise `ValueError` even when compatible package version were added in `session.add_packages`.
- Fixed a bug where table stored procedures were not registered correctly when using `register_from_file`.
- Fixed a bug where dataframe joins failed with `invalid_identifier` error.
- Fixed a bug where `DataFrame.copy` disables SQL simplfier for the returned copy.
- Fixed a bug where `session.sql().select()` would fail if any parameters are specified to `session.sql()`

## 1.7.0 (2023-08-28)

### New Features

- Added parameters `external_access_integrations` and `secrets` when creating a UDF, UDTF or Stored Procedure from Snowpark Python to allow integration with external access.
- Added support for these new functions in `snowflake.snowpark.functions`:
  - `array_flatten`
  - `flatten`
- Added support for `apply_in_pandas` in `snowflake.snowpark.relational_grouped_dataframe`.
- Added support for replicating your local Python environment on Snowflake via `Session.replicate_local_environment`.

### Bug Fixes

- Fixed a bug where `session.create_dataframe` fails to properly set nullable columns where nullability was affected by order or data was given.
- Fixed a bug where `DataFrame.select` could not identify and alias columns in presence of table functions when output columns of table function overlapped with columns in dataframe.

### Behavior Changes

- When creating stored procedures, UDFs, UDTFs, UDAFs with parameter `is_permanent=False` will now create temporary objects even when `stage_name` is provided. The default value of `is_permanent` is `False` which is why if this value is not explicitly set to `True` for permanent objects, users will notice a change in behavior.
- `types.StructField` now enquotes column identifier by default.

## 1.6.1 (2023-08-02)

### New Features

- Added support for these new functions in `snowflake.snowpark.functions`:
  - `array_sort`
  - `sort_array`
  - `array_min`
  - `array_max`
  - `explode_outer`
- Added support for pure Python packages specified via `Session.add_requirements` or `Session.add_packages`. They are now usable in stored procedures and UDFs even if packages are not present on the Snowflake Anaconda channel.
  - Added Session parameter `custom_packages_upload_enabled` and `custom_packages_force_upload_enabled` to enable the support for pure Python packages feature mentioned above. Both parameters default to `False`.
- Added support for specifying package requirements by passing a Conda environment yaml file to `Session.add_requirements`.
- Added support for asynchronous execution of multi-query dataframes that contain binding variables.
- Added support for renaming multiple columns in `DataFrame.rename`.
- Added support for Geometry datatypes.
- Added support for `params` in `session.sql()` in stored procedures.
- Added support for user-defined aggregate functions (UDAFs). This feature is currently in private preview.
- Added support for vectorized UDTFs (user-defined table functions). This feature is currently in public preview.
- Added support for Snowflake Timestamp variants (i.e., `TIMESTAMP_NTZ`, `TIMESTAMP_LTZ`, `TIMESTAMP_TZ`)
  - Added `TimestampTimezone` as an argument in `TimestampType` constructor.
  - Added type hints `NTZ`, `LTZ`, `TZ` and `Timestamp` to annotate functions when registering UDFs.

### Improvements

- Removed redundant dependency `typing-extensions`.
- `DataFrame.cache_result` now creates temp table fully qualified names under current database and current schema.

### Bug Fixes

- Fixed a bug where type check happens on pandas before it is imported.
- Fixed a bug when creating a UDF from `numpy.ufunc`.
- Fixed a bug where `DataFrame.union` was not generating the correct `Selectable.schema_query` when SQL simplifier is enabled.

### Behavior Changes

- `DataFrameWriter.save_as_table` now respects the `nullable` field of the schema provided by the user or the inferred schema based on data from user input.

### Dependency updates

- Updated ``snowflake-connector-python`` to 3.0.4.

## 1.5.1 (2023-06-20)

### New Features

- Added support for the Python 3.10 runtime environment.

## 1.5.0 (2023-06-09)

### Behavior Changes

- Aggregation results, from functions such as `DataFrame.agg` and `DataFrame.describe`, no longer strip away non-printing characters from column names.

### New Features

- Added support for the Python 3.9 runtime environment.
- Added support for new functions in `snowflake.snowpark.functions`:
  - `array_generate_range`
  - `array_unique_agg`
  - `collect_set`
  - `sequence`
- Added support for registering and calling stored procedures with `TABLE` return type.
- Added support for parameter `length` in `StringType()` to specify the maximum number of characters that can be stored by the column.
- Added the alias `functions.element_at()` for `functions.get()`.
- Added the alias `Column.contains` for `functions.contains`.
- Added experimental feature `DataFrame.alias`.
- Added support for querying metadata columns from stage when creating `DataFrame` using `DataFrameReader`.
- Added support for `StructType.add` to append more fields to existing `StructType` objects.
- Added support for parameter `execute_as` in `StoredProcedureRegistration.register_from_file()` to specify stored procedure caller rights.

### Bug Fixes

- Fixed a bug where the `Dataframe.join_table_function` did not run all of the necessary queries to set up the join table function when SQL simplifier was enabled.
- Fixed type hint declaration for custom types - `ColumnOrName`, `ColumnOrLiteralStr`, `ColumnOrSqlExpr`, `LiteralType` and `ColumnOrLiteral` that were breaking `mypy` checks.
- Fixed a bug where `DataFrameWriter.save_as_table` and `DataFrame.copy_into_table` failed to parse fully qualified table names.

## 1.4.0 (2023-04-24)

### New Features

- Added support for `session.getOrCreate`.
- Added support for alias `Column.getField`.
- Added support for new functions in `snowflake.snowpark.functions`:
  - `date_add` and `date_sub` to make add and subtract operations easier.
  - `daydiff`
  - `explode`
  - `array_distinct`.
  - `regexp_extract`.
  - `struct`.
  - `format_number`.
  - `bround`.
  - `substring_index`
- Added parameter `skip_upload_on_content_match` when creating UDFs, UDTFs and stored procedures using `register_from_file` to skip uploading files to a stage if the same version of the files are already on the stage.
- Added support for `DataFrameWriter.save_as_table` method to take table names that contain dots.
- Flattened generated SQL when `DataFrame.filter()` or `DataFrame.order_by()` is followed by a projection statement (e.g. `DataFrame.select()`, `DataFrame.with_column()`).
- Added support for creating dynamic tables _(in private preview)_ using `Dataframe.create_or_replace_dynamic_table`.
- Added an optional argument `params` in `session.sql()` to support binding variables. Note that this is not supported in stored procedures yet.

### Bug Fixes

- Fixed a bug in `strtok_to_array` where an exception was thrown when a delimiter was passed in.
- Fixed a bug in `session.add_import` where the module had the same namespace as other dependencies.

## 1.3.0 (2023-03-28)

### New Features

- Added support for `delimiters` parameter in `functions.initcap()`.
- Added support for `functions.hash()` to accept a variable number of input expressions.
- Added API `Session.RuntimeConfig` for getting/setting/checking the mutability of any runtime configuration.
- Added support managing case sensitivity in `Row` results from `DataFrame.collect` using `case_sensitive` parameter.
- Added API `Session.conf` for getting, setting or checking the mutability of any runtime configuration.
- Added support for managing case sensitivity in `Row` results from `DataFrame.collect` using `case_sensitive` parameter.
- Added indexer support for `snowflake.snowpark.types.StructType`.
- Added a keyword argument `log_on_exception` to `Dataframe.collect` and `Dataframe.collect_no_wait` to optionally disable error logging for SQL exceptions.

### Bug Fixes

- Fixed a bug where a DataFrame set operation(`DataFrame.substract`, `DataFrame.union`, etc.) being called after another DataFrame set operation and `DataFrame.select` or `DataFrame.with_column` throws an exception.
- Fixed a bug where chained sort statements are overwritten by the SQL simplifier.

### Improvements

- Simplified JOIN queries to use constant subquery aliases (`SNOWPARK_LEFT`, `SNOWPARK_RIGHT`) by default. Users can disable this at runtime with `session.conf.set('use_constant_subquery_alias', False)` to use randomly generated alias names instead.
- Allowed specifying statement parameters in `session.call()`.
- Enabled the uploading of large pandas DataFrames in stored procedures by defaulting to a chunk size of 100,000 rows.

## 1.2.0 (2023-03-02)

### New Features

- Added support for displaying source code as comments in the generated scripts when registering stored procedures. This
  is enabled by default, turn off by specifying `source_code_display=False` at registration.
- Added a parameter `if_not_exists` when creating a UDF, UDTF or Stored Procedure from Snowpark Python to ignore creating the specified function or procedure if it already exists.
- Accept integers when calling `snowflake.snowpark.functions.get` to extract value from array.
- Added `functions.reverse` in functions to open access to Snowflake built-in function
  [reverse](https://docs.snowflake.com/en/sql-reference/functions/reverse).
- Added parameter `require_scoped_url` in snowflake.snowflake.files.SnowflakeFile.open() `(in Private Preview)` to replace `is_owner_file` is marked for deprecation.

### Bug Fixes

- Fixed a bug that overwrote `paramstyle` to `qmark` when creating a Snowpark session.
- Fixed a bug where `df.join(..., how="cross")` fails with `SnowparkJoinException: (1112): Unsupported using join type 'Cross'`.
- Fixed a bug where querying a `DataFrame` column created from chained function calls used a wrong column name.

## 1.1.0 (2023-01-26)

### New Features:

- Added `asc`, `asc_nulls_first`, `asc_nulls_last`, `desc`, `desc_nulls_first`, `desc_nulls_last`, `date_part` and `unix_timestamp` in functions.
- Added the property `DataFrame.dtypes` to return a list of column name and data type pairs.
- Added the following aliases:
  - `functions.expr()` for `functions.sql_expr()`.
  - `functions.date_format()` for `functions.to_date()`.
  - `functions.monotonically_increasing_id()` for `functions.seq8()`
  - `functions.from_unixtime()` for `functions.to_timestamp()`

### Bug Fixes:

- Fixed a bug in SQL simplifier that didn’t handle Column alias and join well in some cases. See https://github.com/snowflakedb/snowpark-python/issues/658 for details.
- Fixed a bug in SQL simplifier that generated wrong column names for function calls, NaN and INF.

### Improvements

- The session parameter `PYTHON_SNOWPARK_USE_SQL_SIMPLIFIER` is `True` after Snowflake 7.3 was released. In snowpark-python, `session.sql_simplifier_enabled` reads the value of `PYTHON_SNOWPARK_USE_SQL_SIMPLIFIER` by default, meaning that the SQL simplfier is enabled by default after the Snowflake 7.3 release. To turn this off, set `PYTHON_SNOWPARK_USE_SQL_SIMPLIFIER` in Snowflake to `False` or run `session.sql_simplifier_enabled = False` from Snowpark. It is recommended to use the SQL simplifier because it helps to generate more concise SQL.

## 1.0.0 (2022-11-01)

### New Features

- Added `Session.generator()` to create a new `DataFrame` using the Generator table function.
- Added a parameter `secure` to the functions that create a secure UDF or UDTF.

## 0.12.0 (2022-10-14)

### New Features

- Added new APIs for async job:
  - `Session.create_async_job()` to create an `AsyncJob` instance from a query id.
  - `AsyncJob.result()` now accepts argument `result_type` to return the results in different formats.
  - `AsyncJob.to_df()` returns a `DataFrame` built from the result of this asynchronous job.
  - `AsyncJob.query()` returns the SQL text of the executed query.
- `DataFrame.agg()` and `RelationalGroupedDataFrame.agg()` now accept variable-length arguments.
- Added parameters `lsuffix` and `rsuffix` to `DataFram.join()` and `DataFrame.cross_join()` to conveniently rename overlapping columns.
- Added `Table.drop_table()` so you can drop the temp table after `DataFrame.cache_result()`. `Table` is also a context manager so you can use the `with` statement to drop the cache temp table after use.
- Added `Session.use_secondary_roles()`.
- Added functions `first_value()` and `last_value()`. (contributed by @chasleslr)
- Added `on` as an alias for `using_columns` and `how` as an alias for `join_type` in `DataFrame.join()`.

### Bug Fixes

- Fixed a bug in `Session.create_dataframe()` that raised an error when `schema` names had special characters.
- Fixed a bug in which options set in `Session.read.option()` were not passed to `DataFrame.copy_into_table()` as default values.
- Fixed a bug in which `DataFrame.copy_into_table()` raises an error when a copy option has single quotes in the value.

## 0.11.0 (2022-09-28)

### Behavior Changes

- `Session.add_packages()` now raises `ValueError` when the version of a package cannot be found in Snowflake Anaconda channel. Previously, `Session.add_packages()` succeeded, and a `SnowparkSQLException` exception was raised later in the UDF/SP registration step.

### New Features:

- Added method `FileOperation.get_stream()` to support downloading stage files as stream.
- Added support in `functions.ntiles()` to accept int argument.
- Added the following aliases:
  - `functions.call_function()` for `functions.call_builtin()`.
  - `functions.function()` for `functions.builtin()`.
  - `DataFrame.order_by()` for `DataFrame.sort()`
  - `DataFrame.orderBy()` for `DataFrame.sort()`
- Improved `DataFrame.cache_result()` to return a more accurate `Table` class instead of a `DataFrame` class.
- Added support to allow `session` as the first argument when calling `StoredProcedure`.

### Improvements

- Improved nested query generation by flattening queries when applicable.
  - This improvement could be enabled by setting `Session.sql_simplifier_enabled = True`.
  - `DataFrame.select()`, `DataFrame.with_column()`, `DataFrame.drop()` and other select-related APIs have more flattened SQLs.
  - `DataFrame.union()`, `DataFrame.union_all()`, `DataFrame.except_()`, `DataFrame.intersect()`, `DataFrame.union_by_name()` have flattened SQLs generated when multiple set operators are chained.
- Improved type annotations for async job APIs.

### Bug Fixes

- Fixed a bug in which `Table.update()`, `Table.delete()`, `Table.merge()` try to reference a temp table that does not exist.

## 0.10.0 (2022-09-16)

### New Features:

- Added experimental APIs for evaluating Snowpark dataframes with asynchronous queries:
  - Added keyword argument `block` to the following action APIs on Snowpark dataframes (which execute queries) to allow asynchronous evaluations:
    - `DataFrame.collect()`, `DataFrame.to_local_iterator()`, `DataFrame.to_pandas()`, `DataFrame.to_pandas_batches()`, `DataFrame.count()`, `DataFrame.first()`.
    - `DataFrameWriter.save_as_table()`, `DataFrameWriter.copy_into_location()`.
    - `Table.delete()`, `Table.update()`, `Table.merge()`.
  - Added method `DataFrame.collect_nowait()` to allow asynchronous evaluations.
  - Added class `AsyncJob` to retrieve results from asynchronously executed queries and check their status.
- Added support for `table_type` in `Session.write_pandas()`. You can now choose from these `table_type` options: `"temporary"`, `"temp"`, and `"transient"`.
- Added support for using Python structured data (`list`, `tuple` and `dict`) as literal values in Snowpark.
- Added keyword argument `execute_as` to `functions.sproc()` and `session.sproc.register()` to allow registering a stored procedure as a caller or owner.
- Added support for specifying a pre-configured file format when reading files from a stage in Snowflake.

### Improvements:

- Added support for displaying details of a Snowpark session.

### Bug Fixes:

- Fixed a bug in which `DataFrame.copy_into_table()` and `DataFrameWriter.save_as_table()` mistakenly created a new table if the table name is fully qualified, and the table already exists.

### Deprecations:

- Deprecated keyword argument `create_temp_table` in `Session.write_pandas()`.
- Deprecated invoking UDFs using arguments wrapped in a Python list or tuple. You can use variable-length arguments without a list or tuple.

### Dependency updates

- Updated ``snowflake-connector-python`` to 2.7.12.

## 0.9.0 (2022-08-30)

### New Features:

- Added support for displaying source code as comments in the generated scripts when registering UDFs.
  This feature is turned on by default. To turn it off, pass the new keyword argument `source_code_display` as `False` when calling `register()` or `@udf()`.
- Added support for calling table functions from `DataFrame.select()`, `DataFrame.with_column()` and `DataFrame.with_columns()` which now take parameters of type `table_function.TableFunctionCall` for columns.
- Added keyword argument `overwrite` to `session.write_pandas()` to allow overwriting contents of a Snowflake table with that of a pandas DataFrame.
- Added keyword argument `column_order` to `df.write.save_as_table()` to specify the matching rules when inserting data into table in append mode.
- Added method `FileOperation.put_stream()` to upload local files to a stage via file stream.
- Added methods `TableFunctionCall.alias()` and `TableFunctionCall.as_()` to allow aliasing the names of columns that come from the output of table function joins.
- Added function `get_active_session()` in module `snowflake.snowpark.context` to get the current active Snowpark session.

### Bug Fixes:

- Fixed a bug in which batch insert should not raise an error when `statement_params` is not passed to the function.
- Fixed a bug in which column names should be quoted when `session.create_dataframe()` is called with dicts and a given schema.
- Fixed a bug in which creation of table should be skipped if the table already exists and is in append mode when calling `df.write.save_as_table()`.
- Fixed a bug in which third-party packages with underscores cannot be added when registering UDFs.

### Improvements:

- Improved function `function.uniform()` to infer the types of inputs `max_` and `min_` and cast the limits to `IntegerType` or `FloatType` correspondingly.

## 0.8.0 (2022-07-22)

### New Features:

- Added keyword only argument `statement_params` to the following methods to allow for specifying statement level parameters:
  - `collect`, `to_local_iterator`, `to_pandas`, `to_pandas_batches`,
    `count`, `copy_into_table`, `show`, `create_or_replace_view`, `create_or_replace_temp_view`, `first`, `cache_result`
    and `random_split` on class `snowflake.snowpark.Dateframe`.
  - `update`, `delete` and `merge` on class `snowflake.snowpark.Table`.
  - `save_as_table` and `copy_into_location` on class `snowflake.snowpark.DataFrameWriter`.
  - `approx_quantile`, `statement_params`, `cov` and `crosstab` on class `snowflake.snowpark.DataFrameStatFunctions`.
  - `register` and `register_from_file` on class `snowflake.snowpark.udf.UDFRegistration`.
  - `register` and `register_from_file` on class `snowflake.snowpark.udtf.UDTFRegistration`.
  - `register` and `register_from_file` on class `snowflake.snowpark.stored_procedure.StoredProcedureRegistration`.
  - `udf`, `udtf` and `sproc` in `snowflake.snowpark.functions`.
- Added support for `Column` as an input argument to `session.call()`.
- Added support for `table_type` in `df.write.save_as_table()`. You can now choose from these `table_type` options: `"temporary"`, `"temp"`, and `"transient"`.

### Improvements:

- Added validation of object name in `session.use_*` methods.
- Updated the query tag in SQL to escape it when it has special characters.
- Added a check to see if Anaconda terms are acknowledged when adding missing packages.

### Bug Fixes:

- Fixed the limited length of the string column in `session.create_dataframe()`.
- Fixed a bug in which `session.create_dataframe()` mistakenly converted 0 and `False` to `None` when the input data was only a list.
- Fixed a bug in which calling `session.create_dataframe()` using a large local dataset sometimes created a temp table twice.
- Aligned the definition of `function.trim()` with the SQL function definition.
- Fixed an issue where snowpark-python would hang when using the Python system-defined (built-in function) `sum` vs. the Snowpark `function.sum()`.

### Deprecations:

- Deprecated keyword argument `create_temp_table` in `df.write.save_as_table()`.

## 0.7.0 (2022-05-25)

### New Features:

- Added support for user-defined table functions (UDTFs).
  - Use function `snowflake.snowpark.functions.udtf()` to register a UDTF, or use it as a decorator to register the UDTF.
    - You can also use `Session.udtf.register()` to register a UDTF.
  - Use `Session.udtf.register_from_file()` to register a UDTF from a Python file.
- Updated APIs to query a table function, including both Snowflake built-in table functions and UDTFs.
  - Use function `snowflake.snowpark.functions.table_function()` to create a callable representing a table function and use it to call the table function in a query.
  - Alternatively, use function `snowflake.snowpark.functions.call_table_function()` to call a table function.
  - Added support for `over` clause that specifies `partition by` and `order by` when lateral joining a table function.
  - Updated `Session.table_function()` and `DataFrame.join_table_function()` to accept `TableFunctionCall` instances.

### Breaking Changes:

- When creating a function with `functions.udf()` and `functions.sproc()`, you can now specify an empty list for the `imports` or `packages` argument to indicate that no import or package is used for this UDF or stored procedure. Previously, specifying an empty list meant that the function would use session-level imports or packages.
- Improved the `__repr__` implementation of data types in `types.py`. The unused `type_name` property has been removed.
- Added a Snowpark-specific exception class for SQL errors. This replaces the previous `ProgrammingError` from the Python connector.

### Improvements:

- Added a lock to a UDF or UDTF when it is called for the first time per thread.
- Improved the error message for pickling errors that occurred during UDF creation.
- Included the query ID when logging the failed query.

### Bug Fixes:

- Fixed a bug in which non-integral data (such as timestamps) was occasionally converted to integer when calling `DataFrame.to_pandas()`.
- Fixed a bug in which `DataFrameReader.parquet()` failed to read a parquet file when its column contained spaces.
- Fixed a bug in which `DataFrame.copy_into_table()` failed when the dataframe is created by reading a file with inferred schemas.

### Deprecations

`Session.flatten()` and `DataFrame.flatten()`.

### Dependency Updates:

- Restricted the version of `cloudpickle` <= `2.0.0`.

## 0.6.0 (2022-04-27)

### New Features:

- Added support for vectorized UDFs with the input as a pandas DataFrame or pandas Series and the output as a pandas Series. This improves the performance of UDFs in Snowpark.
- Added support for inferring the schema of a DataFrame by default when it is created by reading a Parquet, Avro, or ORC file in the stage.
- Added functions `current_session()`, `current_statement()`, `current_user()`, `current_version()`, `current_warehouse()`, `date_from_parts()`, `date_trunc()`, `dayname()`, `dayofmonth()`, `dayofweek()`, `dayofyear()`, `grouping()`, `grouping_id()`, `hour()`, `last_day()`, `minute()`, `next_day()`, `previous_day()`, `second()`, `month()`, `monthname()`, `quarter()`, `year()`, `current_database()`, `current_role()`, `current_schema()`, `current_schemas()`, `current_region()`, `current_avaliable_roles()`, `add_months()`, `any_value()`, `bitnot()`, `bitshiftleft()`, `bitshiftright()`, `convert_timezone()`, `uniform()`, `strtok_to_array()`, `sysdate()`, `time_from_parts()`,  `timestamp_from_parts()`, `timestamp_ltz_from_parts()`, `timestamp_ntz_from_parts()`, `timestamp_tz_from_parts()`, `weekofyear()`, `percentile_cont()` to `snowflake.snowflake.functions`.

### Breaking Changes:

- Expired deprecations:
  - Removed the following APIs that were deprecated in 0.4.0: `DataFrame.groupByGroupingSets()`, `DataFrame.naturalJoin()`, `DataFrame.joinTableFunction`, `DataFrame.withColumns()`, `Session.getImports()`, `Session.addImport()`, `Session.removeImport()`, `Session.clearImports()`, `Session.getSessionStage()`, `Session.getDefaultDatabase()`, `Session.getDefaultSchema()`, `Session.getCurrentDatabase()`, `Session.getCurrentSchema()`, `Session.getFullyQualifiedCurrentSchema()`.

### Improvements:

- Added support for creating an empty `DataFrame` with a specific schema using the `Session.create_dataframe()` method.
- Changed the logging level from `INFO` to `DEBUG` for several logs (e.g., the executed query) when evaluating a dataframe.
- Improved the error message when failing to create a UDF due to pickle errors.

### Bug Fixes:

- Removed pandas hard dependencies in the `Session.create_dataframe()` method.

### Dependency Updates:

- Added `typing-extension` as a new dependency with the version >= `4.1.0`.

## 0.5.0 (2022-03-22)

### New Features

- Added stored procedures API.
  - Added `Session.sproc` property and `sproc()` to `snowflake.snowpark.functions`, so you can register stored procedures.
  - Added `Session.call` to call stored procedures by name.
- Added `UDFRegistration.register_from_file()` to allow registering UDFs from Python source files or zip files directly.
- Added `UDFRegistration.describe()` to describe a UDF.
- Added `DataFrame.random_split()` to provide a way to randomly split a dataframe.
- Added functions `md5()`, `sha1()`, `sha2()`, `ascii()`, `initcap()`, `length()`, `lower()`, `lpad()`, `ltrim()`, `rpad()`, `rtrim()`, `repeat()`, `soundex()`, `regexp_count()`, `replace()`, `charindex()`, `collate()`, `collation()`, `insert()`, `left()`, `right()`, `endswith()` to `snowflake.snowpark.functions`.
- Allowed `call_udf()` to accept literal values.
- Provided a `distinct` keyword in `array_agg()`.

### Bug Fixes:

- Fixed an issue that caused `DataFrame.to_pandas()` to have a string column if `Column.cast(IntegerType())` was used.
- Fixed a bug in `DataFrame.describe()` when there is more than one string column.

## 0.4.0 (2022-02-15)

### New Features

- You can now specify which Anaconda packages to use when defining UDFs.
  - Added `add_packages()`, `get_packages()`, `clear_packages()`, and `remove_package()`, to class `Session`.
  - Added `add_requirements()` to `Session` so you can use a requirements file to specify which packages this session will use.
  - Added parameter `packages` to function `snowflake.snowpark.functions.udf()` and method `UserDefinedFunction.register()` to indicate UDF-level Anaconda package dependencies when creating a UDF.
  - Added parameter `imports` to `snowflake.snowpark.functions.udf()` and `UserDefinedFunction.register()` to specify UDF-level code imports.
- Added a parameter `session` to function `udf()` and `UserDefinedFunction.register()` so you can specify which session to use to create a UDF if you have multiple sessions.
- Added types `Geography` and `Variant` to `snowflake.snowpark.types` to be used as type hints for Geography and Variant data when defining a UDF.
- Added support for Geography geoJSON data.
- Added `Table`, a subclass of `DataFrame` for table operations:
  - Methods `update` and `delete` update and delete rows of a table in Snowflake.
  - Method `merge` merges data from a `DataFrame` to a `Table`.
  - Override method `DataFrame.sample()` with an additional parameter `seed`, which works on tables but not on view and sub-queries.
- Added `DataFrame.to_local_iterator()` and `DataFrame.to_pandas_batches()` to allow getting results from an iterator when the result set returned from the Snowflake database is too large.
- Added `DataFrame.cache_result()` for caching the operations performed on a `DataFrame` in a temporary table.
  Subsequent operations on the original `DataFrame` have no effect on the cached result `DataFrame`.
- Added property `DataFrame.queries` to get SQL queries that will be executed to evaluate the `DataFrame`.
- Added `Session.query_history()` as a context manager to track SQL queries executed on a session, including all SQL queries to evaluate `DataFrame`s created from a session. Both query ID and query text are recorded.
- You can now create a `Session` instance from an existing established `snowflake.connector.SnowflakeConnection`. Use parameter `connection` in `Session.builder.configs()`.
- Added `use_database()`, `use_schema()`, `use_warehouse()`, and `use_role()` to class `Session` to switch database/schema/warehouse/role after a session is created.
- Added `DataFrameWriter.copy_into_table()` to unload a `DataFrame` to stage files.
- Added `DataFrame.unpivot()`.
- Added `Column.within_group()` for sorting the rows by columns with some aggregation functions.
- Added functions `listagg()`, `mode()`, `div0()`, `acos()`, `asin()`, `atan()`, `atan2()`, `cos()`, `cosh()`, `sin()`, `sinh()`, `tan()`, `tanh()`, `degrees()`, `radians()`, `round()`, `trunc()`, and `factorial()` to `snowflake.snowflake.functions`.
- Added an optional argument `ignore_nulls` in function `lead()` and `lag()`.
- The `condition` parameter of function `when()` and `iff()` now accepts SQL expressions.

### Improvements

- All function and method names have been renamed to use the snake case naming style, which is more Pythonic. For convenience, some camel case names are kept as aliases to the snake case APIs. It is recommended to use the snake case APIs.
  - Deprecated these methods on class `Session` and replaced them with their snake case equivalents: `getImports()`, `addImports()`, `removeImport()`, `clearImports()`, `getSessionStage()`, `getDefaultSchema()`, `getDefaultSchema()`, `getCurrentDatabase()`, `getFullyQualifiedCurrentSchema()`.
  - Deprecated these methods on class `DataFrame` and replaced them with their snake case equivalents: `groupingByGroupingSets()`, `naturalJoin()`, `withColumns()`, `joinTableFunction()`.
- Property `DataFrame.columns` is now consistent with `DataFrame.schema.names` and the Snowflake database `Identifier Requirements`.
- `Column.__bool__()` now raises a `TypeError`. This will ban the use of logical operators `and`, `or`, `not` on `Column` object, for instance `col("a") > 1 and col("b") > 2` will raise the `TypeError`. Use `(col("a") > 1) & (col("b") > 2)` instead.
- Changed `PutResult` and `GetResult` to subclass `NamedTuple`.
- Fixed a bug which raised an error when the local path or stage location has a space or other special characters.
- Changed `DataFrame.describe()` so that non-numeric and non-string columns are ignored instead of raising an exception.

### Dependency updates

- Updated ``snowflake-connector-python`` to 2.7.4.

## 0.3.0 (2022-01-09)

### New Features

- Added `Column.isin()`, with an alias `Column.in_()`.
- Added `Column.try_cast()`, which is a special version of `cast()`. It tries to cast a string expression to other types and returns `null` if the cast is not possible.
- Added `Column.startswith()` and `Column.substr()` to process string columns.
- `Column.cast()` now also accepts a `str` value to indicate the cast type in addition to a `DataType` instance.
- Added `DataFrame.describe()` to summarize stats of a `DataFrame`.
- Added `DataFrame.explain()` to print the query plan of a `DataFrame`.
- `DataFrame.filter()` and `DataFrame.select_expr()` now accepts a sql expression.
- Added a new `bool` parameter `create_temp_table` to methods `DataFrame.saveAsTable()` and `Session.write_pandas()` to optionally create a temp table.
- Added `DataFrame.minus()` and `DataFrame.subtract()` as aliases to `DataFrame.except_()`.
- Added `regexp_replace()`, `concat()`, `concat_ws()`, `to_char()`, `current_timestamp()`, `current_date()`, `current_time()`, `months_between()`, `cast()`, `try_cast()`, `greatest()`, `least()`, and `hash()` to module `snowflake.snowpark.functions`.

### Bug Fixes

- Fixed an issue where `Session.createDataFrame(pandas_df)` and `Session.write_pandas(pandas_df)` raise an exception when the `pandas DataFrame` has spaces in the column name.
- `DataFrame.copy_into_table()` sometimes prints an `error` level log entry while it actually works. It's fixed now.
- Fixed an API docs issue where some `DataFrame` APIs are missing from the docs.

### Dependency updates

- Update ``snowflake-connector-python`` to 2.7.2, which upgrades ``pyarrow`` dependency to 6.0.x. Refer to the [python connector 2.7.2 release notes](https://pypi.org/project/snowflake-connector-python/2.7.2/) for more details.

## 0.2.0 (2021-12-02)

### New Features

- Updated the `Session.createDataFrame()` method for creating a `DataFrame` from a pandas DataFrame.
- Added the `Session.write_pandas()` method for writing a `pandas DataFrame` to a table in Snowflake and getting a `Snowpark DataFrame` object back.
- Added new classes and methods for calling window functions.
- Added the new functions `cume_dist()`, to find the cumulative distribution of a value with regard to other values within a window partition,
  and `row_number()`, which returns a unique row number for each row within a window partition.
- Added functions for computing statistics for DataFrames in the `DataFrameStatFunctions` class.
- Added functions for handling missing values in a DataFrame in the `DataFrameNaFunctions` class.
- Added new methods `rollup()`, `cube()`, and `pivot()` to the `DataFrame` class.
- Added the `GroupingSets` class, which you can use with the DataFrame groupByGroupingSets method to perform a SQL GROUP BY GROUPING SETS.
- Added the new `FileOperation(session)`
  class that you can use to upload and download files to and from a stage.
- Added the `DataFrame.copy_into_table()`
  method for loading data from files in a stage into a table.
- In CASE expressions, the functions `when()` and `otherwise()`
  now accept Python types in addition to `Column` objects.
- When you register a UDF you can now optionally set the `replace` parameter to `True` to overwrite an existing UDF with the same name.

### Improvements

- UDFs are now compressed before they are uploaded to the server. This makes them about 10 times smaller, which can help
  when you are using large ML model files.
- When the size of a UDF is less than 8196 bytes, it will be uploaded as in-line code instead of uploaded to a stage.

### Bug Fixes

- Fixed an issue where the statement `df.select(when(col("a") == 1, 4).otherwise(col("a"))), [Row(4), Row(2), Row(3)]` raised an exception.
- Fixed an issue where `df.toPandas()` raised an exception when a DataFrame was created from large local data.

## 0.1.0 (2021-10-26)

Start of Private Preview<|MERGE_RESOLUTION|>--- conflicted
+++ resolved
@@ -7,13 +7,10 @@
 #### New Features
 
 - `Session.create_dataframe` now accepts keyword arguments that are forwarded to the internal call to `Session.write_pandas` or `Session.write_arrow` when creating a DataFrame from a pandas DataFrame or a pyarrow Table.
-<<<<<<< HEAD
 - Added new APIs for `AsyncJob`:
   - `AsyncJob.is_failed()` returns a `bool` indicating if a job has failed. Can be used in combination with `AsyncJob.is_done()` to determine if a job is finished and errored.
   - `AsyncJob.status()` returns a string representing the current query status (e.g., "RUNNING", "SUCCESS", "FAILED_WITH_ERROR") for detailed monitoring without calling `result()`.
-=======
 - Added a dataframe profiler. To use, you can call get_execution_profile() on your desired dataframe. This profiler reports the queries executed to evaluate a dataframe, and statistics about each of the query operators. Currently an experimental feature
->>>>>>> 70e24827
 
 ## 1.35.0 (2025-07-24)
 

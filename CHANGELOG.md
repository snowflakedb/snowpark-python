--- conflicted
+++ resolved
@@ -36,9 +36,7 @@
 #### Bug Fixes
 
 - Fixed a bug that when processing time format, fractional second part is not handled properly.
-<<<<<<< HEAD
-- Fixed a couple bugs in TimestampType casting that resulted in incorrect data.
-=======
+- Fixed bugs in TimestampType casting that resulted in incorrect data.
 - Fixed a bug that caused DecimalType data to have incorrect precision in some cases.
 - Fixed a bug where referencing missing table or view raises confusing `IndexError`.
 - Fixed a bug that mocked function `to_timestamp_ntz` can not handle None data.
@@ -47,7 +45,6 @@
 #### Improvements
 
 - Improved error experience of `DataFrameAnalyticsFunctions.moving_agg` and `DataFrameAnalyticsFunctions.cumulative_agg` methods that `NotImplementError` will be raised when called.
->>>>>>> 8cd50cac
 
 ## 1.17.0 (2024-05-21)
 

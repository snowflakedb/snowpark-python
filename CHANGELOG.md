# Release History

## 1.13.0 (TBD)

### New Features
- Added support for an optional `date_part` argument in function `last_day`

<<<<<<< HEAD
## 1.12.1 (TBD)

### New Features

### Bug Fixes

- Fixed a bug in `DataFrame.to_pandas` that caused an error when evaluating on a dataframe with an IntergerType column with null values.
=======
### Bug Fixes

- Fixed a bug in `DataFrame.to_local_iterator` where the iterator could yield wrong results if another query is executed before the iterator finishes due to wrong isolation level. For details, please see #945.

### Bug Fixes

- Fixed a bug that truncated table names in error messages while running a plan with local testing enabled.
>>>>>>> 24e6d796

## 1.12.0 (2024-01-30)

### New Features

- Exposed `statement_params` in `StoredProcedure.__call__`.
- Added two optional arguments to `Session.add_import`.
  - `chunk_size`: The number of bytes to hash per chunk of the uploaded files.
  - `whole_file_hash`: By default only the first chunk of the uploaded import is hashed to save time. When this is set to True each uploaded file is fully hashed instead.
- Added parameters `external_access_integrations` and `secrets` when creating a UDAF from Snowpark Python to allow integration with external access.
- Added a new method `Session.append_query_tag`. Allows an additional tag to be added to the current query tag by appending it as a comma separated value.
- Added a new method `Session.update_query_tag`. Allows updates to a JSON encoded dictionary query tag.
- `SessionBuilder.getOrCreate` will now attempt to replace the singleton it returns when token expiration has been detected.
- Added support for new functions in `snowflake.snowpark.functions`:
  - `array_except`
  - `create_map`
  - `sign`/`signum`
- Added the following functions to `DataFrame.analytics`:
  - Added the `moving_agg` function in `DataFrame.analytics` to enable moving aggregations like sums and averages with multiple window sizes.
  - Added the `cummulative_agg` function in `DataFrame.analytics` to enable commulative aggregations like sums and averages on multiple columns.
  - Added the `compute_lag` and `compute_lead` functions in `DataFrame.analytics` for enabling lead and lag calculations on multiple columns.
  - Added the `time_series_agg` function in `DataFrame.analytics` to enable time series aggregations like sums and averages with multiple time windows.

### Bug Fixes

- Fixed a bug in `DataFrame.na.fill` that caused Boolean values to erroneously override integer values.
- Fixed a bug in `Session.create_dataframe` where the Snowpark DataFrames created using pandas DataFrames were not inferring the type for timestamp columns correctly. The behavior is as follows:
  - Earlier timestamp columns without a timezone would be converted to nanosecond epochs and inferred as `LongType()`, but will now be correctly maintained as timestamp values and be inferred as `TimestampType(TimestampTimeZone.NTZ)`.
  - Earlier timestamp columns with a timezone would be inferred as `TimestampType(TimestampTimeZone.NTZ)` and loose timezone information but will now be correctly inferred as `TimestampType(TimestampTimeZone.LTZ)` and timezone information is retained correctly.
  - Set session parameter `PYTHON_SNOWPARK_USE_LOGICAL_TYPE_FOR_CREATE_DATAFRAME` to revert back to old behavior. It is recommended that you update your code to align with correct behavior because the parameter will be removed in the future.
- Fixed a bug that `DataFrame.to_pandas` gets decimal type when scale is not 0, and creates an object dtype in `pandas`. Instead, we cast the value to a float64 type.
- Fixed bugs that wrongly flattened the generated SQL when one of the following happens:
  - `DataFrame.filter()` is called after `DataFrame.sort().limit()`.
  - `DataFrame.sort()` or `filter()` is called on a DataFrame that already has a window function or sequence-dependent data generator column.
    For instance, `df.select("a", seq1().alias("b")).select("a", "b").sort("a")` won't flatten the sort clause anymore.
  - a window or sequence-dependent data generator column is used after `DataFrame.limit()`. For instance, `df.limit(10).select(row_number().over())` won't flatten the limit and select in the generated SQL.
- Fixed a bug where aliasing a DataFrame column raised an error when the DataFame was copied from another DataFrame with an aliased column. For instance,

  ```python
  df = df.select(col("a").alias("b"))
  df = copy(df)
  df.select(col("b").alias("c"))  # threw an error. Now it's fixed.
  ```

- Fixed a bug in `Session.create_dataframe` that the non-nullable field in a schema is not respected for boolean type. Note that this fix is only effective when the user has the privilege to create a temp table.
- Fixed a bug in SQL simplifier where non-select statements in `session.sql` dropped a SQL query when used with `limit()`.
- Fixed a bug that raised an exception when session parameter `ERROR_ON_NONDETERMINISTIC_UPDATE` is true.

### Behavior Changes (API Compatible)

- When parsing data types during a `to_pandas` operation, we rely on GS precision value to fix precision issues for large integer values. This may affect users where a column that was earlier returned as `int8` gets returned as `int64`. Users can fix this by explicitly specifying precision values for their return column.
- Aligned behavior for `Session.call` in case of table stored procedures where running `Session.call` would not trigger stored procedure unless a `collect()` operation was performed.
- `StoredProcedureRegistration` will now automatically add `snowflake-snowpark-python` as a package dependency. The added dependency will be on the client's local version of the library and an error is thrown if the server cannot support that version.

## 1.11.1 (2023-12-07)

### Bug Fixes

- Fixed a bug that numpy should not be imported at the top level of mock module.
- Added support for these new functions in `snowflake.snowpark.functions`:
  - `from_utc_timestamp`
  - `to_utc_timestamp`

## 1.11.0 (2023-12-05)

### New Features

- Add the `conn_error` attribute to `SnowflakeSQLException` that stores the whole underlying exception from `snowflake-connector-python`.
- Added support for `RelationalGroupedDataframe.pivot()` to access `pivot` in the following pattern `Dataframe.group_by(...).pivot(...)`.
- Added experimental feature: Local Testing Mode, which allows you to create and operate on Snowpark Python DataFrames locally without connecting to a Snowflake account. You can use the local testing framework to test your DataFrame operations locally, on your development machine or in a CI (continuous integration) pipeline, before deploying code changes to your account.

- Added support for `arrays_to_object` new functions in `snowflake.snowpark.functions`.
- Added support for the vector data type.

### Dependency Updates

- Bumped cloudpickle dependency to work with `cloudpickle==2.2.1`
- Updated ``snowflake-connector-python`` to `3.4.0`.

### Bug Fixes

- DataFrame column names quoting check now supports newline characters.
- Fix a bug where a DataFrame generated by `session.read.with_metadata` creates inconsistent table when doing `df.write.save_as_table`.

## 1.10.0 (2023-11-03)

### New Features

- Added support for managing case sensitivity in `DataFrame.to_local_iterator()`.
- Added support for specifying vectorized UDTF's input column names by using the optional parameter `input_names` in `UDTFRegistration.register/register_file` and `functions.pandas_udtf`. By default, `RelationalGroupedDataFrame.applyInPandas` will infer the column names from current dataframe schema.
- Add `sql_error_code` and `raw_message` attributes to `SnowflakeSQLException` when it is caused by a SQL exception.

### Bug Fixes

- Fixed a bug in `DataFrame.to_pandas()` where converting snowpark dataframes to pandas dataframes was losing precision on integers with more than 19 digits.
- Fixed a bug that `session.add_packages` can not handle requirement specifier that contains project name with underscore and version.
- Fixed a bug in `DataFrame.limit()` when `offset` is used and the parent `DataFrame` uses `limit`. Now the `offset` won't impact the parent DataFrame's `limit`.
- Fixed a bug in `DataFrame.write.save_as_table` where dataframes created from read api could not save data into snowflake because of invalid column name `$1`.

### Behavior change

- Changed the behavior of `date_format`:
  - The `format` argument changed from optional to required.
  - The returned result changed from a date object to a date-formatted string.
- When a window function, or a sequence-dependent data generator (`normal`, `zipf`, `uniform`, `seq1`, `seq2`, `seq4`, `seq8`) function is used, the sort and filter operation will no longer be flattened when generating the query.

## 1.9.0 (2023-10-13)

### New Features

- Added support for the Python 3.11 runtime environment.

### Dependency updates

- Added back the dependency of `typing-extensions`.

### Bug Fixes

- Fixed a bug where imports from permanent stage locations were ignored for temporary stored procedures, UDTFs, UDFs, and UDAFs.
- Revert back to using CTAS (create table as select) statement for `Dataframe.writer.save_as_table` which does not need insert permission for writing tables.

### New Features
- Support `PythonObjJSONEncoder` json-serializable objects for `ARRAY` and `OBJECT` literals.

## 1.8.0 (2023-09-14)

### New Features

- Added support for VOLATILE/IMMUTABLE keyword when registering UDFs.
- Added support for specifying clustering keys when saving dataframes using `DataFrame.save_as_table`.
- Accept `Iterable` objects input for `schema` when creating dataframes using `Session.create_dataframe`.
- Added the property `DataFrame.session` to return a `Session` object.
- Added the property `Session.session_id` to return an integer that represents session ID.
- Added the property `Session.connection` to return a `SnowflakeConnection` object .

- Added support for creating a Snowpark session from a configuration file or environment variables.

### Dependency updates

- Updated ``snowflake-connector-python`` to 3.2.0.

### Bug Fixes

- Fixed a bug where automatic package upload would raise `ValueError` even when compatible package version were added in `session.add_packages`.
- Fixed a bug where table stored procedures were not registered correctly when using `register_from_file`.
- Fixed a bug where dataframe joins failed with `invalid_identifier` error.
- Fixed a bug where `DataFrame.copy` disables SQL simplfier for the returned copy.
- Fixed a bug where `session.sql().select()` would fail if any parameters are specified to `session.sql()`

## 1.7.0 (2023-08-28)

### New Features

- Added parameters `external_access_integrations` and `secrets` when creating a UDF, UDTF or Stored Procedure from Snowpark Python to allow integration with external access.
- Added support for these new functions in `snowflake.snowpark.functions`:
  - `array_flatten`
  - `flatten`
- Added support for `apply_in_pandas` in `snowflake.snowpark.relational_grouped_dataframe`.
- Added support for replicating your local Python environment on Snowflake via `Session.replicate_local_environment`.

### Bug Fixes

- Fixed a bug where `session.create_dataframe` fails to properly set nullable columns where nullability was affected by order or data was given.
- Fixed a bug where `DataFrame.select` could not identify and alias columns in presence of table functions when output columns of table function overlapped with columns in dataframe.

### Behavior Changes

- When creating stored procedures, UDFs, UDTFs, UDAFs with parameter `is_permanent=False` will now create temporary objects even when `stage_name` is provided. The default value of `is_permanent` is `False` which is why if this value is not explicitly set to `True` for permanent objects, users will notice a change in behavior.
- `types.StructField` now enquotes column identifier by default.

## 1.6.1 (2023-08-02)

### New Features

- Added support for these new functions in `snowflake.snowpark.functions`:
  - `array_sort`
  - `sort_array`
  - `array_min`
  - `array_max`
  - `explode_outer`
- Added support for pure Python packages specified via `Session.add_requirements` or `Session.add_packages`. They are now usable in stored procedures and UDFs even if packages are not present on the Snowflake Anaconda channel.
  - Added Session parameter `custom_packages_upload_enabled` and `custom_packages_force_upload_enabled` to enable the support for pure Python packages feature mentioned above. Both parameters default to `False`.
- Added support for specifying package requirements by passing a Conda environment yaml file to `Session.add_requirements`.
- Added support for asynchronous execution of multi-query dataframes that contain binding variables.
- Added support for renaming multiple columns in `DataFrame.rename`.
- Added support for Geometry datatypes.
- Added support for `params` in `session.sql()` in stored procedures.
- Added support for user-defined aggregate functions (UDAFs). This feature is currently in private preview.
- Added support for vectorized UDTFs (user-defined table functions). This feature is currently in public preview.
- Added support for Snowflake Timestamp variants (i.e., `TIMESTAMP_NTZ`, `TIMESTAMP_LTZ`, `TIMESTAMP_TZ`)
  - Added `TimestampTimezone` as an argument in `TimestampType` constructor.
  - Added type hints `NTZ`, `LTZ`, `TZ` and `Timestamp` to annotate functions when registering UDFs.

### Improvements

- Removed redundant dependency `typing-extensions`.
- `DataFrame.cache_result` now creates temp table fully qualified names under current database and current schema.

### Bug Fixes

- Fixed a bug where type check happens on pandas before it is imported.
- Fixed a bug when creating a UDF from `numpy.ufunc`.
- Fixed a bug where `DataFrame.union` was not generating the correct `Selectable.schema_query` when SQL simplifier is enabled.

### Behavior Changes

- `DataFrameWriter.save_as_table` now respects the `nullable` field of the schema provided by the user or the inferred schema based on data from user input.

### Dependency updates

- Updated ``snowflake-connector-python`` to 3.0.4.

## 1.5.1 (2023-06-20)

### New Features

- Added support for the Python 3.10 runtime environment.

## 1.5.0 (2023-06-09)

### Behavior Changes

- Aggregation results, from functions such as `DataFrame.agg` and `DataFrame.describe`, no longer strip away non-printing characters from column names.

### New Features

- Added support for the Python 3.9 runtime environment.
- Added support for new functions in `snowflake.snowpark.functions`:
  - `array_generate_range`
  - `array_unique_agg`
  - `collect_set`
  - `sequence`
- Added support for registering and calling stored procedures with `TABLE` return type.
- Added support for parameter `length` in `StringType()` to specify the maximum number of characters that can be stored by the column.
- Added the alias `functions.element_at()` for `functions.get()`.
- Added the alias `Column.contains` for `functions.contains`.
- Added experimental feature `DataFrame.alias`.
- Added support for querying metadata columns from stage when creating `DataFrame` using `DataFrameReader`.
- Added support for `StructType.add` to append more fields to existing `StructType` objects.
- Added support for parameter `execute_as` in `StoredProcedureRegistration.register_from_file()` to specify stored procedure caller rights.

### Bug Fixes

- Fixed a bug where the `Dataframe.join_table_function` did not run all of the necessary queries to set up the join table function when SQL simplifier was enabled.
- Fixed type hint declaration for custom types - `ColumnOrName`, `ColumnOrLiteralStr`, `ColumnOrSqlExpr`, `LiteralType` and `ColumnOrLiteral` that were breaking `mypy` checks.
- Fixed a bug where `DataFrameWriter.save_as_table` and `DataFrame.copy_into_table` failed to parse fully qualified table names.

## 1.4.0 (2023-04-24)

### New Features

- Added support for `session.getOrCreate`.
- Added support for alias `Column.getField`.
- Added support for new functions in `snowflake.snowpark.functions`:
  - `date_add` and `date_sub` to make add and subtract operations easier.
  - `daydiff`
  - `explode`
  - `array_distinct`.
  - `regexp_extract`.
  - `struct`.
  - `format_number`.
  - `bround`.
  - `substring_index`
- Added parameter `skip_upload_on_content_match` when creating UDFs, UDTFs and stored procedures using `register_from_file` to skip uploading files to a stage if the same version of the files are already on the stage.
- Added support for `DataFrameWriter.save_as_table` method to take table names that contain dots.
- Flattened generated SQL when `DataFrame.filter()` or `DataFrame.order_by()` is followed by a projection statement (e.g. `DataFrame.select()`, `DataFrame.with_column()`).
- Added support for creating dynamic tables _(in private preview)_ using `Dataframe.create_or_replace_dynamic_table`.
- Added an optional argument `params` in `session.sql()` to support binding variables. Note that this is not supported in stored procedures yet.

### Bug Fixes

- Fixed a bug in `strtok_to_array` where an exception was thrown when a delimiter was passed in.
- Fixed a bug in `session.add_import` where the module had the same namespace as other dependencies.

## 1.3.0 (2023-03-28)

### New Features

- Added support for `delimiters` parameter in `functions.initcap()`.
- Added support for `functions.hash()` to accept a variable number of input expressions.
- Added API `Session.RuntimeConfig` for getting/setting/checking the mutability of any runtime configuration.
- Added support managing case sensitivity in `Row` results from `DataFrame.collect` using `case_sensitive` parameter.
- Added API `Session.conf` for getting, setting or checking the mutability of any runtime configuration.
- Added support for managing case sensitivity in `Row` results from `DataFrame.collect` using `case_sensitive` parameter.
- Added indexer support for `snowflake.snowpark.types.StructType`.
- Added a keyword argument `log_on_exception` to `Dataframe.collect` and `Dataframe.collect_no_wait` to optionally disable error logging for SQL exceptions.

### Bug Fixes

- Fixed a bug where a DataFrame set operation(`DataFrame.substract`, `DataFrame.union`, etc.) being called after another DataFrame set operation and `DataFrame.select` or `DataFrame.with_column` throws an exception.
- Fixed a bug where chained sort statements are overwritten by the SQL simplifier.

### Improvements

- Simplified JOIN queries to use constant subquery aliases (`SNOWPARK_LEFT`, `SNOWPARK_RIGHT`) by default. Users can disable this at runtime with `session.conf.set('use_constant_subquery_alias', False)` to use randomly generated alias names instead.
- Allowed specifying statement parameters in `session.call()`.
- Enabled the uploading of large pandas DataFrames in stored procedures by defaulting to a chunk size of 100,000 rows.

## 1.2.0 (2023-03-02)

### New Features

- Added support for displaying source code as comments in the generated scripts when registering stored procedures. This
  is enabled by default, turn off by specifying `source_code_display=False` at registration.
- Added a parameter `if_not_exists` when creating a UDF, UDTF or Stored Procedure from Snowpark Python to ignore creating the specified function or procedure if it already exists.
- Accept integers when calling `snowflake.snowpark.functions.get` to extract value from array.
- Added `functions.reverse` in functions to open access to Snowflake built-in function
  [reverse](https://docs.snowflake.com/en/sql-reference/functions/reverse).
- Added parameter `require_scoped_url` in snowflake.snowflake.files.SnowflakeFile.open() `(in Private Preview)` to replace `is_owner_file` is marked for deprecation.

### Bug Fixes

- Fixed a bug that overwrote `paramstyle` to `qmark` when creating a Snowpark session.
- Fixed a bug where `df.join(..., how="cross")` fails with `SnowparkJoinException: (1112): Unsupported using join type 'Cross'`.
- Fixed a bug where querying a `DataFrame` column created from chained function calls used a wrong column name.

## 1.1.0 (2023-01-26)

### New Features:

- Added `asc`, `asc_nulls_first`, `asc_nulls_last`, `desc`, `desc_nulls_first`, `desc_nulls_last`, `date_part` and `unix_timestamp` in functions.
- Added the property `DataFrame.dtypes` to return a list of column name and data type pairs.
- Added the following aliases:
  - `functions.expr()` for `functions.sql_expr()`.
  - `functions.date_format()` for `functions.to_date()`.
  - `functions.monotonically_increasing_id()` for `functions.seq8()`
  - `functions.from_unixtime()` for `functions.to_timestamp()`

### Bug Fixes:

- Fixed a bug in SQL simplifier that didn’t handle Column alias and join well in some cases. See https://github.com/snowflakedb/snowpark-python/issues/658 for details.
- Fixed a bug in SQL simplifier that generated wrong column names for function calls, NaN and INF.

### Improvements

- The session parameter `PYTHON_SNOWPARK_USE_SQL_SIMPLIFIER` is `True` after Snowflake 7.3 was released. In snowpark-python, `session.sql_simplifier_enabled` reads the value of `PYTHON_SNOWPARK_USE_SQL_SIMPLIFIER` by default, meaning that the SQL simplfier is enabled by default after the Snowflake 7.3 release. To turn this off, set `PYTHON_SNOWPARK_USE_SQL_SIMPLIFIER` in Snowflake to `False` or run `session.sql_simplifier_enabled = False` from Snowpark. It is recommended to use the SQL simplifier because it helps to generate more concise SQL.

## 1.0.0 (2022-11-01)

### New Features

- Added `Session.generator()` to create a new `DataFrame` using the Generator table function.
- Added a parameter `secure` to the functions that create a secure UDF or UDTF.

## 0.12.0 (2022-10-14)

### New Features

- Added new APIs for async job:
  - `Session.create_async_job()` to create an `AsyncJob` instance from a query id.
  - `AsyncJob.result()` now accepts argument `result_type` to return the results in different formats.
  - `AsyncJob.to_df()` returns a `DataFrame` built from the result of this asynchronous job.
  - `AsyncJob.query()` returns the SQL text of the executed query.
- `DataFrame.agg()` and `RelationalGroupedDataFrame.agg()` now accept variable-length arguments.
- Added parameters `lsuffix` and `rsuffix` to `DataFram.join()` and `DataFrame.cross_join()` to conveniently rename overlapping columns.
- Added `Table.drop_table()` so you can drop the temp table after `DataFrame.cache_result()`. `Table` is also a context manager so you can use the `with` statement to drop the cache temp table after use.
- Added `Session.use_secondary_roles()`.
- Added functions `first_value()` and `last_value()`. (contributed by @chasleslr)
- Added `on` as an alias for `using_columns` and `how` as an alias for `join_type` in `DataFrame.join()`.

### Bug Fixes

- Fixed a bug in `Session.create_dataframe()` that raised an error when `schema` names had special characters.
- Fixed a bug in which options set in `Session.read.option()` were not passed to `DataFrame.copy_into_table()` as default values.
- Fixed a bug in which `DataFrame.copy_into_table()` raises an error when a copy option has single quotes in the value.

## 0.11.0 (2022-09-28)

### Behavior Changes

- `Session.add_packages()` now raises `ValueError` when the version of a package cannot be found in Snowflake Anaconda channel. Previously, `Session.add_packages()` succeeded, and a `SnowparkSQLException` exception was raised later in the UDF/SP registration step.

### New Features:

- Added method `FileOperation.get_stream()` to support downloading stage files as stream.
- Added support in `functions.ntiles()` to accept int argument.
- Added the following aliases:
  - `functions.call_function()` for `functions.call_builtin()`.
  - `functions.function()` for `functions.builtin()`.
  - `DataFrame.order_by()` for `DataFrame.sort()`
  - `DataFrame.orderBy()` for `DataFrame.sort()`
- Improved `DataFrame.cache_result()` to return a more accurate `Table` class instead of a `DataFrame` class.
- Added support to allow `session` as the first argument when calling `StoredProcedure`.

### Improvements

- Improved nested query generation by flattening queries when applicable.
  - This improvement could be enabled by setting `Session.sql_simplifier_enabled = True`.
  - `DataFrame.select()`, `DataFrame.with_column()`, `DataFrame.drop()` and other select-related APIs have more flattened SQLs.
  - `DataFrame.union()`, `DataFrame.union_all()`, `DataFrame.except_()`, `DataFrame.intersect()`, `DataFrame.union_by_name()` have flattened SQLs generated when multiple set operators are chained.
- Improved type annotations for async job APIs.

### Bug Fixes

- Fixed a bug in which `Table.update()`, `Table.delete()`, `Table.merge()` try to reference a temp table that does not exist.

## 0.10.0 (2022-09-16)

### New Features:

- Added experimental APIs for evaluating Snowpark dataframes with asynchronous queries:
  - Added keyword argument `block` to the following action APIs on Snowpark dataframes (which execute queries) to allow asynchronous evaluations:
    - `DataFrame.collect()`, `DataFrame.to_local_iterator()`, `DataFrame.to_pandas()`, `DataFrame.to_pandas_batches()`, `DataFrame.count()`, `DataFrame.first()`.
    - `DataFrameWriter.save_as_table()`, `DataFrameWriter.copy_into_location()`.
    - `Table.delete()`, `Table.update()`, `Table.merge()`.
  - Added method `DataFrame.collect_nowait()` to allow asynchronous evaluations.
  - Added class `AsyncJob` to retrieve results from asynchronously executed queries and check their status.
- Added support for `table_type` in `Session.write_pandas()`. You can now choose from these `table_type` options: `"temporary"`, `"temp"`, and `"transient"`.
- Added support for using Python structured data (`list`, `tuple` and `dict`) as literal values in Snowpark.
- Added keyword argument `execute_as` to `functions.sproc()` and `session.sproc.register()` to allow registering a stored procedure as a caller or owner.
- Added support for specifying a pre-configured file format when reading files from a stage in Snowflake.

### Improvements:

- Added support for displaying details of a Snowpark session.

### Bug Fixes:

- Fixed a bug in which `DataFrame.copy_into_table()` and `DataFrameWriter.save_as_table()` mistakenly created a new table if the table name is fully qualified, and the table already exists.

### Deprecations:

- Deprecated keyword argument `create_temp_table` in `Session.write_pandas()`.
- Deprecated invoking UDFs using arguments wrapped in a Python list or tuple. You can use variable-length arguments without a list or tuple.

### Dependency updates

- Updated ``snowflake-connector-python`` to 2.7.12.

## 0.9.0 (2022-08-30)

### New Features:

- Added support for displaying source code as comments in the generated scripts when registering UDFs.
  This feature is turned on by default. To turn it off, pass the new keyword argument `source_code_display` as `False` when calling `register()` or `@udf()`.
- Added support for calling table functions from `DataFrame.select()`, `DataFrame.with_column()` and `DataFrame.with_columns()` which now take parameters of type `table_function.TableFunctionCall` for columns.
- Added keyword argument `overwrite` to `session.write_pandas()` to allow overwriting contents of a Snowflake table with that of a Pandas DataFrame.
- Added keyword argument `column_order` to `df.write.save_as_table()` to specify the matching rules when inserting data into table in append mode.
- Added method `FileOperation.put_stream()` to upload local files to a stage via file stream.
- Added methods `TableFunctionCall.alias()` and `TableFunctionCall.as_()` to allow aliasing the names of columns that come from the output of table function joins.
- Added function `get_active_session()` in module `snowflake.snowpark.context` to get the current active Snowpark session.

### Bug Fixes:

- Fixed a bug in which batch insert should not raise an error when `statement_params` is not passed to the function.
- Fixed a bug in which column names should be quoted when `session.create_dataframe()` is called with dicts and a given schema.
- Fixed a bug in which creation of table should be skipped if the table already exists and is in append mode when calling `df.write.save_as_table()`.
- Fixed a bug in which third-party packages with underscores cannot be added when registering UDFs.

### Improvements:

- Improved function `function.uniform()` to infer the types of inputs `max_` and `min_` and cast the limits to `IntegerType` or `FloatType` correspondingly.

## 0.8.0 (2022-07-22)

### New Features:

- Added keyword only argument `statement_params` to the following methods to allow for specifying statement level parameters:
  - `collect`, `to_local_iterator`, `to_pandas`, `to_pandas_batches`,
    `count`, `copy_into_table`, `show`, `create_or_replace_view`, `create_or_replace_temp_view`, `first`, `cache_result`
    and `random_split` on class `snowflake.snowpark.Dateframe`.
  - `update`, `delete` and `merge` on class `snowflake.snowpark.Table`.
  - `save_as_table` and `copy_into_location` on class `snowflake.snowpark.DataFrameWriter`.
  - `approx_quantile`, `statement_params`, `cov` and `crosstab` on class `snowflake.snowpark.DataFrameStatFunctions`.
  - `register` and `register_from_file` on class `snowflake.snowpark.udf.UDFRegistration`.
  - `register` and `register_from_file` on class `snowflake.snowpark.udtf.UDTFRegistration`.
  - `register` and `register_from_file` on class `snowflake.snowpark.stored_procedure.StoredProcedureRegistration`.
  - `udf`, `udtf` and `sproc` in `snowflake.snowpark.functions`.
- Added support for `Column` as an input argument to `session.call()`.
- Added support for `table_type` in `df.write.save_as_table()`. You can now choose from these `table_type` options: `"temporary"`, `"temp"`, and `"transient"`.

### Improvements:

- Added validation of object name in `session.use_*` methods.
- Updated the query tag in SQL to escape it when it has special characters.
- Added a check to see if Anaconda terms are acknowledged when adding missing packages.

### Bug Fixes:

- Fixed the limited length of the string column in `session.create_dataframe()`.
- Fixed a bug in which `session.create_dataframe()` mistakenly converted 0 and `False` to `None` when the input data was only a list.
- Fixed a bug in which calling `session.create_dataframe()` using a large local dataset sometimes created a temp table twice.
- Aligned the definition of `function.trim()` with the SQL function definition.
- Fixed an issue where snowpark-python would hang when using the Python system-defined (built-in function) `sum` vs. the Snowpark `function.sum()`.

### Deprecations:

- Deprecated keyword argument `create_temp_table` in `df.write.save_as_table()`.

## 0.7.0 (2022-05-25)

### New Features:

- Added support for user-defined table functions (UDTFs).
  - Use function `snowflake.snowpark.functions.udtf()` to register a UDTF, or use it as a decorator to register the UDTF.
    - You can also use `Session.udtf.register()` to register a UDTF.
  - Use `Session.udtf.register_from_file()` to register a UDTF from a Python file.
- Updated APIs to query a table function, including both Snowflake built-in table functions and UDTFs.
  - Use function `snowflake.snowpark.functions.table_function()` to create a callable representing a table function and use it to call the table function in a query.
  - Alternatively, use function `snowflake.snowpark.functions.call_table_function()` to call a table function.
  - Added support for `over` clause that specifies `partition by` and `order by` when lateral joining a table function.
  - Updated `Session.table_function()` and `DataFrame.join_table_function()` to accept `TableFunctionCall` instances.

### Breaking Changes:

- When creating a function with `functions.udf()` and `functions.sproc()`, you can now specify an empty list for the `imports` or `packages` argument to indicate that no import or package is used for this UDF or stored procedure. Previously, specifying an empty list meant that the function would use session-level imports or packages.
- Improved the `__repr__` implementation of data types in `types.py`. The unused `type_name` property has been removed.
- Added a Snowpark-specific exception class for SQL errors. This replaces the previous `ProgrammingError` from the Python connector.

### Improvements:

- Added a lock to a UDF or UDTF when it is called for the first time per thread.
- Improved the error message for pickling errors that occurred during UDF creation.
- Included the query ID when logging the failed query.

### Bug Fixes:

- Fixed a bug in which non-integral data (such as timestamps) was occasionally converted to integer when calling `DataFrame.to_pandas()`.
- Fixed a bug in which `DataFrameReader.parquet()` failed to read a parquet file when its column contained spaces.
- Fixed a bug in which `DataFrame.copy_into_table()` failed when the dataframe is created by reading a file with inferred schemas.

### Deprecations

`Session.flatten()` and `DataFrame.flatten()`.

### Dependency Updates:

- Restricted the version of `cloudpickle` <= `2.0.0`.

## 0.6.0 (2022-04-27)

### New Features:

- Added support for vectorized UDFs with the input as a Pandas DataFrame or Pandas Series and the output as a Pandas Series. This improves the performance of UDFs in Snowpark.
- Added support for inferring the schema of a DataFrame by default when it is created by reading a Parquet, Avro, or ORC file in the stage.
- Added functions `current_session()`, `current_statement()`, `current_user()`, `current_version()`, `current_warehouse()`, `date_from_parts()`, `date_trunc()`, `dayname()`, `dayofmonth()`, `dayofweek()`, `dayofyear()`, `grouping()`, `grouping_id()`, `hour()`, `last_day()`, `minute()`, `next_day()`, `previous_day()`, `second()`, `month()`, `monthname()`, `quarter()`, `year()`, `current_database()`, `current_role()`, `current_schema()`, `current_schemas()`, `current_region()`, `current_avaliable_roles()`, `add_months()`, `any_value()`, `bitnot()`, `bitshiftleft()`, `bitshiftright()`, `convert_timezone()`, `uniform()`, `strtok_to_array()`, `sysdate()`, `time_from_parts()`,  `timestamp_from_parts()`, `timestamp_ltz_from_parts()`, `timestamp_ntz_from_parts()`, `timestamp_tz_from_parts()`, `weekofyear()`, `percentile_cont()` to `snowflake.snowflake.functions`.

### Breaking Changes:

- Expired deprecations:
  - Removed the following APIs that were deprecated in 0.4.0: `DataFrame.groupByGroupingSets()`, `DataFrame.naturalJoin()`, `DataFrame.joinTableFunction`, `DataFrame.withColumns()`, `Session.getImports()`, `Session.addImport()`, `Session.removeImport()`, `Session.clearImports()`, `Session.getSessionStage()`, `Session.getDefaultDatabase()`, `Session.getDefaultSchema()`, `Session.getCurrentDatabase()`, `Session.getCurrentSchema()`, `Session.getFullyQualifiedCurrentSchema()`.

### Improvements:

- Added support for creating an empty `DataFrame` with a specific schema using the `Session.create_dataframe()` method.
- Changed the logging level from `INFO` to `DEBUG` for several logs (e.g., the executed query) when evaluating a dataframe.
- Improved the error message when failing to create a UDF due to pickle errors.

### Bug Fixes:

- Removed pandas hard dependencies in the `Session.create_dataframe()` method.

### Dependency Updates:

- Added `typing-extension` as a new dependency with the version >= `4.1.0`.

## 0.5.0 (2022-03-22)

### New Features

- Added stored procedures API.
  - Added `Session.sproc` property and `sproc()` to `snowflake.snowpark.functions`, so you can register stored procedures.
  - Added `Session.call` to call stored procedures by name.
- Added `UDFRegistration.register_from_file()` to allow registering UDFs from Python source files or zip files directly.
- Added `UDFRegistration.describe()` to describe a UDF.
- Added `DataFrame.random_split()` to provide a way to randomly split a dataframe.
- Added functions `md5()`, `sha1()`, `sha2()`, `ascii()`, `initcap()`, `length()`, `lower()`, `lpad()`, `ltrim()`, `rpad()`, `rtrim()`, `repeat()`, `soundex()`, `regexp_count()`, `replace()`, `charindex()`, `collate()`, `collation()`, `insert()`, `left()`, `right()`, `endswith()` to `snowflake.snowpark.functions`.
- Allowed `call_udf()` to accept literal values.
- Provided a `distinct` keyword in `array_agg()`.

### Bug Fixes:

- Fixed an issue that caused `DataFrame.to_pandas()` to have a string column if `Column.cast(IntegerType())` was used.
- Fixed a bug in `DataFrame.describe()` when there is more than one string column.

## 0.4.0 (2022-02-15)

### New Features

- You can now specify which Anaconda packages to use when defining UDFs.
  - Added `add_packages()`, `get_packages()`, `clear_packages()`, and `remove_package()`, to class `Session`.
  - Added `add_requirements()` to `Session` so you can use a requirements file to specify which packages this session will use.
  - Added parameter `packages` to function `snowflake.snowpark.functions.udf()` and method `UserDefinedFunction.register()` to indicate UDF-level Anaconda package dependencies when creating a UDF.
  - Added parameter `imports` to `snowflake.snowpark.functions.udf()` and `UserDefinedFunction.register()` to specify UDF-level code imports.
- Added a parameter `session` to function `udf()` and `UserDefinedFunction.register()` so you can specify which session to use to create a UDF if you have multiple sessions.
- Added types `Geography` and `Variant` to `snowflake.snowpark.types` to be used as type hints for Geography and Variant data when defining a UDF.
- Added support for Geography geoJSON data.
- Added `Table`, a subclass of `DataFrame` for table operations:
  - Methods `update` and `delete` update and delete rows of a table in Snowflake.
  - Method `merge` merges data from a `DataFrame` to a `Table`.
  - Override method `DataFrame.sample()` with an additional parameter `seed`, which works on tables but not on view and sub-queries.
- Added `DataFrame.to_local_iterator()` and `DataFrame.to_pandas_batches()` to allow getting results from an iterator when the result set returned from the Snowflake database is too large.
- Added `DataFrame.cache_result()` for caching the operations performed on a `DataFrame` in a temporary table.
  Subsequent operations on the original `DataFrame` have no effect on the cached result `DataFrame`.
- Added property `DataFrame.queries` to get SQL queries that will be executed to evaluate the `DataFrame`.
- Added `Session.query_history()` as a context manager to track SQL queries executed on a session, including all SQL queries to evaluate `DataFrame`s created from a session. Both query ID and query text are recorded.
- You can now create a `Session` instance from an existing established `snowflake.connector.SnowflakeConnection`. Use parameter `connection` in `Session.builder.configs()`.
- Added `use_database()`, `use_schema()`, `use_warehouse()`, and `use_role()` to class `Session` to switch database/schema/warehouse/role after a session is created.
- Added `DataFrameWriter.copy_into_table()` to unload a `DataFrame` to stage files.
- Added `DataFrame.unpivot()`.
- Added `Column.within_group()` for sorting the rows by columns with some aggregation functions.
- Added functions `listagg()`, `mode()`, `div0()`, `acos()`, `asin()`, `atan()`, `atan2()`, `cos()`, `cosh()`, `sin()`, `sinh()`, `tan()`, `tanh()`, `degrees()`, `radians()`, `round()`, `trunc()`, and `factorial()` to `snowflake.snowflake.functions`.
- Added an optional argument `ignore_nulls` in function `lead()` and `lag()`.
- The `condition` parameter of function `when()` and `iff()` now accepts SQL expressions.

### Improvements

- All function and method names have been renamed to use the snake case naming style, which is more Pythonic. For convenience, some camel case names are kept as aliases to the snake case APIs. It is recommended to use the snake case APIs.
  - Deprecated these methods on class `Session` and replaced them with their snake case equivalents: `getImports()`, `addImports()`, `removeImport()`, `clearImports()`, `getSessionStage()`, `getDefaultSchema()`, `getDefaultSchema()`, `getCurrentDatabase()`, `getFullyQualifiedCurrentSchema()`.
  - Deprecated these methods on class `DataFrame` and replaced them with their snake case equivalents: `groupingByGroupingSets()`, `naturalJoin()`, `withColumns()`, `joinTableFunction()`.
- Property `DataFrame.columns` is now consistent with `DataFrame.schema.names` and the Snowflake database `Identifier Requirements`.
- `Column.__bool__()` now raises a `TypeError`. This will ban the use of logical operators `and`, `or`, `not` on `Column` object, for instance `col("a") > 1 and col("b") > 2` will raise the `TypeError`. Use `(col("a") > 1) & (col("b") > 2)` instead.
- Changed `PutResult` and `GetResult` to subclass `NamedTuple`.
- Fixed a bug which raised an error when the local path or stage location has a space or other special characters.
- Changed `DataFrame.describe()` so that non-numeric and non-string columns are ignored instead of raising an exception.

### Dependency updates

- Updated ``snowflake-connector-python`` to 2.7.4.

## 0.3.0 (2022-01-09)

### New Features

- Added `Column.isin()`, with an alias `Column.in_()`.
- Added `Column.try_cast()`, which is a special version of `cast()`. It tries to cast a string expression to other types and returns `null` if the cast is not possible.
- Added `Column.startswith()` and `Column.substr()` to process string columns.
- `Column.cast()` now also accepts a `str` value to indicate the cast type in addition to a `DataType` instance.
- Added `DataFrame.describe()` to summarize stats of a `DataFrame`.
- Added `DataFrame.explain()` to print the query plan of a `DataFrame`.
- `DataFrame.filter()` and `DataFrame.select_expr()` now accepts a sql expression.
- Added a new `bool` parameter `create_temp_table` to methods `DataFrame.saveAsTable()` and `Session.write_pandas()` to optionally create a temp table.
- Added `DataFrame.minus()` and `DataFrame.subtract()` as aliases to `DataFrame.except_()`.
- Added `regexp_replace()`, `concat()`, `concat_ws()`, `to_char()`, `current_timestamp()`, `current_date()`, `current_time()`, `months_between()`, `cast()`, `try_cast()`, `greatest()`, `least()`, and `hash()` to module `snowflake.snowpark.functions`.

### Bug Fixes

- Fixed an issue where `Session.createDataFrame(pandas_df)` and `Session.write_pandas(pandas_df)` raise an exception when the `Pandas DataFrame` has spaces in the column name.
- `DataFrame.copy_into_table()` sometimes prints an `error` level log entry while it actually works. It's fixed now.
- Fixed an API docs issue where some `DataFrame` APIs are missing from the docs.

### Dependency updates

- Update ``snowflake-connector-python`` to 2.7.2, which upgrades ``pyarrow`` dependency to 6.0.x. Refer to the [python connector 2.7.2 release notes](https://pypi.org/project/snowflake-connector-python/2.7.2/) for more details.

## 0.2.0 (2021-12-02)

### New Features

- Updated the `Session.createDataFrame()` method for creating a `DataFrame` from a Pandas DataFrame.
- Added the `Session.write_pandas()` method for writing a `Pandas DataFrame` to a table in Snowflake and getting a `Snowpark DataFrame` object back.
- Added new classes and methods for calling window functions.
- Added the new functions `cume_dist()`, to find the cumulative distribution of a value with regard to other values within a window partition,
  and `row_number()`, which returns a unique row number for each row within a window partition.
- Added functions for computing statistics for DataFrames in the `DataFrameStatFunctions` class.
- Added functions for handling missing values in a DataFrame in the `DataFrameNaFunctions` class.
- Added new methods `rollup()`, `cube()`, and `pivot()` to the `DataFrame` class.
- Added the `GroupingSets` class, which you can use with the DataFrame groupByGroupingSets method to perform a SQL GROUP BY GROUPING SETS.
- Added the new `FileOperation(session)`
  class that you can use to upload and download files to and from a stage.
- Added the `DataFrame.copy_into_table()`
  method for loading data from files in a stage into a table.
- In CASE expressions, the functions `when()` and `otherwise()`
  now accept Python types in addition to `Column` objects.
- When you register a UDF you can now optionally set the `replace` parameter to `True` to overwrite an existing UDF with the same name.

### Improvements

- UDFs are now compressed before they are uploaded to the server. This makes them about 10 times smaller, which can help
  when you are using large ML model files.
- When the size of a UDF is less than 8196 bytes, it will be uploaded as in-line code instead of uploaded to a stage.

### Bug Fixes

- Fixed an issue where the statement `df.select(when(col("a") == 1, 4).otherwise(col("a"))), [Row(4), Row(2), Row(3)]` raised an exception.
- Fixed an issue where `df.toPandas()` raised an exception when a DataFrame was created from large local data.

## 0.1.0 (2021-10-26)

Start of Private Preview<|MERGE_RESOLUTION|>--- conflicted
+++ resolved
@@ -5,7 +5,6 @@
 ### New Features
 - Added support for an optional `date_part` argument in function `last_day`
 
-<<<<<<< HEAD
 ## 1.12.1 (TBD)
 
 ### New Features
@@ -13,15 +12,8 @@
 ### Bug Fixes
 
 - Fixed a bug in `DataFrame.to_pandas` that caused an error when evaluating on a dataframe with an IntergerType column with null values.
-=======
-### Bug Fixes
-
 - Fixed a bug in `DataFrame.to_local_iterator` where the iterator could yield wrong results if another query is executed before the iterator finishes due to wrong isolation level. For details, please see #945.
-
-### Bug Fixes
-
 - Fixed a bug that truncated table names in error messages while running a plan with local testing enabled.
->>>>>>> 24e6d796
 
 ## 1.12.0 (2024-01-30)
 

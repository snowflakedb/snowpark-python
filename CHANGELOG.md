--- conflicted
+++ resolved
@@ -64,11 +64,8 @@
 - Added support for `Series.str.match`.
 - Added support for `DataFrame.resample` and `Series.resample` for aggregation `size`.
 - Added support for `DataFrameGroupBy.all`, `SeriesGroupBy.all`, `DataFrameGroupBy.any`, and `SeriesGroupBy.any`.
-<<<<<<< HEAD
+- Added support for `DataFrame.nlargest`, `DataFrame.nsmallest`, `Series.nlargest` and `Series.nsmallest`.
 - Added support for `replace` and `frac > 1` in `DataFrame.sample` and `Series.sample`.
-=======
-- Added support for `DataFrame.nlargest`, `DataFrame.nsmallest`, `Series.nlargest` and `Series.nsmallest`.
->>>>>>> 35beaf85
 
 #### Bug Fixes
 

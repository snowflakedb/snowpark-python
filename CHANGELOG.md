# Release History

## 1.21.0 (TBD)

### Snowpark Python API Updates

#### Improvements
- Added support server side string size limitations.
- Added support for passing `INFER_SCHEMA` options to `DataFrameReader` via `INFER_SCHEMA_OPTIONS`.

#### Bug Fixes
- Fixed a bug where SQL generated for selecting `*` column has an incorrect subquery.
- Fixed a bug in `DataFrame.to_pandas_batches` where the iterator could throw an error if certain transformation is made to the pandas dataframe due to wrong isolation level.
- Fixed a bug in `DataFrame.lineage.trace` to split the quoted feature view's name and version correctly.

### Snowpark Local Testing Updates

#### New Features
- Added support for the following APIs:
  - snowflake.snowpark.functions
    - rank
    - dense_rank
    - percent_rank
    - cume_dist
    - ntile
    - datediff

#### Bug Fixes
- Fixed a bug that Window Functions LEAD and LAG do not handle option `ignore_nulls` properly.
- Fixed a bug where values were not populated into the result DataFrame during the insertion of table merge operation.

### Snowpark pandas API Updates
#### New Features
- Added support for `DataFrame.backfill`, `DataFrame.bfill`, `Series.backfill`, and `Series.bfill`.
- Added support for `DataFrame.compare` and `Series.compare` with default parameters.
- Added support for `Series.dt.microsecond` and `Series.dt.nanosecond`.
- Added support for `Index.is_unique` and `Index.has_duplicates`.
- Added support for `Index.equals`.
- Added support for `Index.value_counts`.
- Added support for `Series.dt.day_name` and `Series.dt.month_name`.
<<<<<<< HEAD
- Added support for `DataFrame.unstack` and `Series.unstack`.
=======
- Added support for indexing on Index, e.g., `df.index[:10]`.
>>>>>>> c743499d

#### Improvements
- Removed the public preview warning message upon importing Snowpark pandas.
- Removed unnecessary count query from `SnowflakeQueryCompiler.is_series_like` method.

#### Bug Fixes
- Made passing an unsupported aggregation function to `pivot_table` raise `NotImplementedError` instead of `KeyError`.
- Removed axis labels and callable names from error messages and telemetry about unsupported aggregations.
- Fixed AssertionError in `Series.drop_duplicates` and `DataFrame.drop_duplicates` when called after `sort_values`.
- Fixed a bug in `Index.to_frame` where the result frame's column name may be wrong where name is unspecified.  
- Fixed a bug where some Index docstrings are ignored. 


## 1.20.0 (2024-07-17)

### Snowpark Python API Updates

#### Improvements

- Added distributed tracing using open telemetry APIs for table stored procedure function in `DataFrame`:
  - `_execute_and_get_query_id`
- Added support for the `arrays_zip` function.
- Improves performance for binary column expression and `df._in` by avoiding unnecessary cast for numeric values. You can enable this optimization by setting `session.eliminate_numeric_sql_value_cast_enabled = True`.
- Improved error message for `write_pandas` when the target table does not exist and `auto_create_table=False`.
- Added open telemetry tracing on UDxF functions in Snowpark.
- Added open telemetry tracing on stored procedure registration in Snowpark.
- Added a new optional parameter called `format_json` to the `Session.SessionBuilder.app_name` function that sets the app name in the `Session.query_tag` in JSON format. By default, this parameter is set to `False`.

#### Bug Fixes
- Fixed a bug where SQL generated for `lag(x, 0)` was incorrect and failed with error message `argument 1 to function LAG needs to be constant, found 'SYSTEM$NULL_TO_FIXED(null)'`.

### Snowpark Local Testing Updates

#### New Features

- Added support for the following APIs:
  - snowflake.snowpark.functions
    - random
- Added new parameters to `patch` function when registering a mocked function:
  - `distinct` allows an alternate function to be specified for when a sql function should be distinct.
  - `pass_column_index` passes a named parameter `column_index` to the mocked function that contains the pandas.Index for the input data.
  - `pass_row_index` passes a named parameter `row_index` to the mocked function that is the 0 indexed row number the function is currently operating on.
  - `pass_input_data` passes a named parameter `input_data` to the mocked function that contains the entire input dataframe for the current expression.
  - Added support for the `column_order` parameter to method `DataFrameWriter.save_as_table`.


#### Bug Fixes
- Fixed a bug that caused DecimalType columns to be incorrectly truncated to integer precision when used in BinaryExpressions.

### Snowpark pandas API Updates

#### New Features
- Added support for `DataFrameGroupBy.all`, `SeriesGroupBy.all`, `DataFrameGroupBy.any`, and `SeriesGroupBy.any`.
- Added support for `DataFrame.nlargest`, `DataFrame.nsmallest`, `Series.nlargest` and `Series.nsmallest`.
- Added support for `replace` and `frac > 1` in `DataFrame.sample` and `Series.sample`.
- Added support for `read_excel` (Uses local pandas for processing)
- Added support for `Series.at`, `Series.iat`, `DataFrame.at`, and `DataFrame.iat`.
- Added support for `Series.dt.isocalendar`.
- Added support for `Series.case_when` except when condition or replacement is callable.
- Added documentation pages for `Index` and its APIs.
- Added support for `DataFrame.assign`.
- Added support for `DataFrame.stack`.
- Added support for `DataFrame.pivot` and `pd.pivot`.
- Added support for `DataFrame.to_csv` and `Series.to_csv`.
- Added partial support for `Series.str.translate` where the values in the `table` are single-codepoint strings.
- Added support for `DataFrame.corr`.
- Allow `df.plot()` and `series.plot()` to be called, materializing the data into the local client
- Added support for `DataFrameGroupBy` and `SeriesGroupBy` aggregations `first` and `last`
- Added support for `DataFrameGroupBy.get_group`.
- Added support for `limit` parameter when `method` parameter is used in `fillna`.
- Added partial support for `Series.str.translate` where the values in the `table` are single-codepoint strings.
- Added support for `DataFrame.corr`.
- Added support for `DataFrame.equals` and `Series.equals`.
- Added support for `DataFrame.reindex` and `Series.reindex`.
- Added support for `Index.astype`.
- Added support for `Index.unique` and `Index.nunique`.
- Added support for `Index.sort_values`.

#### Bug Fixes
- Fixed an issue when using np.where and df.where when the scalar 'other' is the literal 0.
- Fixed a bug regarding precision loss when converting to Snowpark pandas `DataFrame` or `Series` with `dtype=np.uint64`.
- Fixed bug where `values` is set to `index` when `index` and `columns` contain all columns in DataFrame during `pivot_table`.

#### Improvements
- Added support for `Index.copy()`
- Added support for Index APIs: `dtype`, `values`, `item()`, `tolist()`, `to_series()` and `to_frame()`
- Expand support for DataFrames with no rows in `pd.pivot_table` and `DataFrame.pivot_table`.
- Added support for `inplace` parameter in `DataFrame.sort_index` and `Series.sort_index`.


## 1.19.0 (2024-06-25)

### Snowpark Python API Updates

#### New Features

- Added support for `to_boolean` function.
- Added documentation pages for Index and its APIs.

#### Bug Fixes

- Fixed a bug where python stored procedure with table return type fails when run in a task.
- Fixed a bug where df.dropna fails due to `RecursionError: maximum recursion depth exceeded` when the DataFrame has more than 500 columns.
- Fixed a bug where `AsyncJob.result("no_result")` doesn't wait for the query to finish execution.


### Snowpark Local Testing Updates

#### New Features

- Added support for the `strict` parameter when registering UDFs and Stored Procedures.

#### Bug Fixes

- Fixed a bug in convert_timezone that made the setting the source_timezone parameter return an error.
- Fixed a bug where creating DataFrame with empty data of type `DateType` raises `AttributeError`.
- Fixed a bug that table merge fails when update clause exists but no update takes place.
- Fixed a bug in mock implementation of `to_char` that raises `IndexError` when incoming column has nonconsecutive row index.
- Fixed a bug in handling of `CaseExpr` expressions that raises `IndexError` when incoming column has nonconsecutive row index.
- Fixed a bug in implementation of `Column.like` that raises `IndexError` when incoming column has nonconsecutive row index.

#### Improvements

- Added support for type coercion in the implementation of DataFrame.replace, DataFrame.dropna and the mock function `iff`.

### Snowpark pandas API Updates

#### New Features

- Added partial support for `DataFrame.pct_change` and `Series.pct_change` without the `freq` and `limit` parameters.
- Added support for `Series.str.get`.
- Added support for `Series.dt.dayofweek`, `Series.dt.day_of_week`, `Series.dt.dayofyear`, and `Series.dt.day_of_year`.
- Added support for `Series.str.__getitem__` (`Series.str[...]`).
- Added support for `Series.str.lstrip` and `Series.str.rstrip`.
- Added support for `DataFrameGroupBy.size` and `SeriesGroupBy.size`.
- Added support for `DataFrame.expanding` and `Series.expanding` for aggregations `count`, `sum`, `min`, `max`, `mean`, `std`, `var`, and `sem` with `axis=0`.
- Added support for `DataFrame.rolling` and `Series.rolling` for aggregation `count` with `axis=0`.
- Added support for `Series.str.match`.
- Added support for `DataFrame.resample` and `Series.resample` for aggregations `size`, `first`, and `last`.
- Added support for `DataFrameGroupBy.all`, `SeriesGroupBy.all`, `DataFrameGroupBy.any`, and `SeriesGroupBy.any`.
- Added support for `DataFrame.nlargest`, `DataFrame.nsmallest`, `Series.nlargest` and `Series.nsmallest`.
- Added support for `replace` and `frac > 1` in `DataFrame.sample` and `Series.sample`.
- Added support for `read_excel` (Uses local pandas for processing)
- Added support for `Series.at`, `Series.iat`, `DataFrame.at`, and `DataFrame.iat`.
- Added support for `Series.dt.isocalendar`.
- Added support for `Series.case_when` except when condition or replacement is callable.
- Added documentation pages for `Index` and its APIs.
- Added support for `DataFrame.assign`.
- Added support for `DataFrame.stack`.
- Added support for `DataFrame.pivot` and `pd.pivot`.
- Added support for `DataFrame.to_csv` and `Series.to_csv`.
- Added support for `Index.T`.

#### Bug Fixes

- Fixed a bug that causes output of GroupBy.aggregate's columns to be ordered incorrectly.
- Fixed a bug where `DataFrame.describe` on a frame with duplicate columns of differing dtypes could cause an error or incorrect results.
- Fixed a bug in `DataFrame.rolling` and `Series.rolling` so `window=0` now throws `NotImplementedError` instead of `ValueError`

#### Improvements

- Added support for named aggregations in `DataFrame.aggregate` and `Series.aggregate` with `axis=0`.
- `pd.read_csv` reads using the native pandas CSV parser, then uploads data to snowflake using parquet. This enables most of the parameters supported by `read_csv` including date parsing and numeric conversions. Uploading via parquet is roughly twice as fast as uploading via CSV.
- Initial work to support an `pd.Index` directly in Snowpark pandas. Support for `pd.Index` as a first-class component of Snowpark pandas is coming soon.
- Added a lazy index constructor and support for `len`, `shape`, `size`, `empty`, `to_pandas()` and `names`. For `df.index`, Snowpark pandas creates a lazy index object.
- For `df.columns`, Snowpark pandas supports a non-lazy version of an `Index` since the data is already stored locally.

## 1.18.0 (2024-05-28)

### Snowpark Python API Updates

#### Improvements

- Improved error message to remind users set `{"infer_schema": True}` when reading csv file without specifying its schema.
- Improved error handling for `Session.create_dataframe` when called with more than 512 rows and using `format` or `pyformat` `paramstyle`.

### Snowpark pandas API Updates

#### New Features

- Added `DataFrame.cache_result` and `Series.cache_result` methods for users to persist DataFrames and Series to a temporary table lasting the duration of the session to improve latency of subsequent operations.

#### Bug Fixes

#### Improvements

- Added partial support for `DataFrame.pivot_table` with no `index` parameter, as well as for `margins` parameter.
- Updated the signature of `DataFrame.shift`/`Series.shift`/`DataFrameGroupBy.shift`/`SeriesGroupBy.shift` to match pandas 2.2.1. Snowpark pandas does not yet support the newly-added `suffix` argument, or sequence values of `periods`.
- Re-added support for `Series.str.split`.

#### Bug Fixes

- Fixed how we support mixed columns for string methods (`Series.str.*`).

### Snowpark Local Testing Updates

#### New Features

- Added support for the following DataFrameReader read options to file formats `csv` and `json`:
  - PURGE
  - PATTERN
  - INFER_SCHEMA with value being `False`
  - ENCODING with value being `UTF8`
- Added support for `DataFrame.analytics.moving_agg` and `DataFrame.analytics.cumulative_agg_agg`.
- Added support for `if_not_exists` parameter during UDF and stored procedure registration.

#### Bug Fixes

- Fixed a bug that when processing time format, fractional second part is not handled properly.
- Fixed a bug that caused function calls on `*` to fail.
- Fixed a bug that prevented creation of map and struct type objects.
- Fixed a bug that function `date_add` was unable to handle some numeric types.
- Fixed a bug that `TimestampType` casting resulted in incorrect data.
- Fixed a bug that caused `DecimalType` data to have incorrect precision in some cases.
- Fixed a bug where referencing missing table or view raises confusing `IndexError`.
- Fixed a bug that mocked function `to_timestamp_ntz` can not handle None data.
- Fixed a bug that mocked UDFs handles output data of None improperly.
- Fixed a bug where `DataFrame.with_column_renamed` ignores attributes from parent DataFrames after join operations.
- Fixed a bug that integer precision of large value gets lost when converted to pandas DataFrame.
- Fixed a bug that the schema of datetime object is wrong when create DataFrame from a pandas DataFrame.
- Fixed a bug in the implementation of `Column.equal_nan` where null data is handled incorrectly.
- Fixed a bug where `DataFrame.drop` ignore attributes from parent DataFrames after join operations.
- Fixed a bug in mocked function `date_part` where Column type is set wrong.
- Fixed a bug where `DataFrameWriter.save_as_table` does not raise exceptions when inserting null data into non-nullable columns.
- Fixed a bug in the implementation of `DataFrameWriter.save_as_table` where
  - Append or Truncate fails when incoming data has different schema than existing table.
  - Truncate fails when incoming data does not specify columns that are nullable.

#### Improvements

- Removed dependency check for `pyarrow` as it is not used.
- Improved target type coverage of `Column.cast`, adding support for casting to boolean and all integral types.
- Aligned error experience when calling UDFs and stored procedures.
- Added appropriate error messages for `is_permanent` and `anonymous` options in UDFs and stored procedures registration to make it more clear that those features are not yet supported.
- File read operation with unsupported options and values now raises `NotImplementedError` instead of warnings and unclear error information.

## 1.17.0 (2024-05-21)

### Snowpark Python API Updates

#### New Features

- Added support to add a comment on tables and views using the functions listed below:
  - `DataFrameWriter.save_as_table`
  - `DataFrame.create_or_replace_view`
  - `DataFrame.create_or_replace_temp_view`
  - `DataFrame.create_or_replace_dynamic_table`

#### Improvements

- Improved error message to remind users to set `{"infer_schema": True}` when reading CSV file without specifying its schema.

### Snowpark pandas API Updates

#### New Features

- Start of Public Preview of Snowpark pandas API. Refer to the [Snowpark pandas API Docs](https://docs.snowflake.com/developer-guide/snowpark/python/snowpark-pandas) for more details.

### Snowpark Local Testing Updates

#### New Features

- Added support for NumericType and VariantType data conversion in the mocked function `to_timestamp_ltz`, `to_timestamp_ntz`, `to_timestamp_tz` and `to_timestamp`.
- Added support for DecimalType, BinaryType, ArrayType, MapType, TimestampType, DateType and TimeType data conversion in the mocked function `to_char`.
- Added support for the following APIs:
  - snowflake.snowpark.functions:
    - to_varchar
  - snowflake.snowpark.DataFrame:
    - pivot
  - snowflake.snowpark.Session:
    - cancel_all
- Introduced a new exception class `snowflake.snowpark.mock.exceptions.SnowparkLocalTestingException`.
- Added support for casting to FloatType

#### Bug Fixes

- Fixed a bug that stored procedure and UDF should not remove imports already in the `sys.path` during the clean-up step.
- Fixed a bug that when processing datetime format, the fractional second part is not handled properly.
- Fixed a bug that on Windows platform that file operations was unable to properly handle file separator in directory name.
- Fixed a bug that on Windows platform that when reading a pandas dataframe, IntervalType column with integer data can not be processed.
- Fixed a bug that prevented users from being able to select multiple columns with the same alias.
- Fixed a bug that `Session.get_current_[schema|database|role|user|account|warehouse]` returns upper-cased identifiers when identifiers are quoted.
- Fixed a bug that function `substr` and `substring` can not handle 0-based `start_expr`.

#### Improvements

- Standardized the error experience by raising `SnowparkLocalTestingException` in error cases which is on par with `SnowparkSQLException` raised in non-local execution.
- Improved error experience of `Session.write_pandas` method that `NotImplementError` will be raised when called.
- Aligned error experience with reusing a closed session in non-local execution.

## 1.16.0 (2024-05-07)

### New Features

- Support stored procedure register with packages given as Python modules.
- Added snowflake.snowpark.Session.lineage.trace to explore data lineage of snowfake objects.
- Added support for structured type schema parsing.

### Bug Fixes

- Fixed a bug when inferring schema, single quotes are added to stage files already have single quotes.

### Local Testing Updates

#### New Features

- Added support for StringType, TimestampType and VariantType data conversion in the mocked function `to_date`.
- Added support for the following APIs:
  - snowflake.snowpark.functions
    - get
    - concat
    - concat_ws

#### Bug Fixes

- Fixed a bug that caused `NaT` and `NaN` values to not be recognized.
- Fixed a bug where, when inferring a schema, single quotes were added to stage files that already had single quotes.
- Fixed a bug where `DataFrameReader.csv` was unable to handle quoted values containing a delimiter.
- Fixed a bug that when there is `None` value in an arithmetic calculation, the output should remain `None` instead of `math.nan`.
- Fixed a bug in function `sum` and `covar_pop` that when there is `math.nan` in the data, the output should also be `math.nan`.
- Fixed a bug that stage operation can not handle directories.
- Fixed a bug that `DataFrame.to_pandas` should take Snowflake numeric types with precision 38 as `int64`.

## 1.15.0 (2024-04-24)

### New Features

- Added `truncate` save mode in `DataFrameWrite` to overwrite existing tables by truncating the underlying table instead of dropping it.
- Added telemetry to calculate query plan height and number of duplicate nodes during collect operations.
- Added the functions below to unload data from a `DataFrame` into one or more files in a stage:
  - `DataFrame.write.json`
  - `DataFrame.write.csv`
  - `DataFrame.write.parquet`
- Added distributed tracing using open telemetry APIs for action functions in `DataFrame` and `DataFrameWriter`:
  - snowflake.snowpark.DataFrame:
    - collect
    - collect_nowait
    - to_pandas
    - count
    - show
  - snowflake.snowpark.DataFrameWriter:
    - save_as_table
- Added support for snow:// URLs to `snowflake.snowpark.Session.file.get` and `snowflake.snowpark.Session.file.get_stream`
- Added support to register stored procedures and UDxFs with a `comment`.
- UDAF client support is ready for public preview. Please stay tuned for the Snowflake announcement of UDAF public preview.
- Added support for dynamic pivot.  This feature is currently in private preview.

### Improvements

- Improved the generated query performance for both compilation and execution by converting duplicate subqueries to Common Table Expressions (CTEs). It is still an experimental feature not enabled by default, and can be enabled by setting `session.cte_optimization_enabled` to `True`.

### Bug Fixes

- Fixed a bug where `statement_params` was not passed to query executions that register stored procedures and user defined functions.
- Fixed a bug causing `snowflake.snowpark.Session.file.get_stream` to fail for quoted stage locations.
- Fixed a bug that an internal type hint in `utils.py` might raise AttributeError in case the underlying module can not be found.

### Local Testing Updates

#### New Features

- Added support for registering UDFs and stored procedures.
- Added support for the following APIs:
  - snowflake.snowpark.Session:
    - file.put
    - file.put_stream
    - file.get
    - file.get_stream
    - read.json
    - add_import
    - remove_import
    - get_imports
    - clear_imports
    - add_packages
    - add_requirements
    - clear_packages
    - remove_package
    - udf.register
    - udf.register_from_file
    - sproc.register
    - sproc.register_from_file
  - snowflake.snowpark.functions
    - current_database
    - current_session
    - date_trunc
    - object_construct
    - object_construct_keep_null
    - pow
    - sqrt
    - udf
    - sproc
- Added support for StringType, TimestampType and VariantType data conversion in the mocked function `to_time`.

#### Bug Fixes

- Fixed a bug that null filled columns for constant functions.
- Fixed a bug that implementation of to_object, to_array and to_binary to better handle null inputs.
- Fixed a bug that timestamp data comparison can not handle year beyond 2262.
- Fixed a bug that `Session.builder.getOrCreate` should return the created mock session.

## 1.14.0 (2024-03-20)

### New Features

- Added support for creating vectorized UDTFs with `process` method.
- Added support for dataframe functions:
  - to_timestamp_ltz
  - to_timestamp_ntz
  - to_timestamp_tz
  - locate
- Added support for ASOF JOIN type.
- Added support for the following local testing APIs:
  - snowflake.snowpark.functions:
    - to_double
    - to_timestamp
    - to_timestamp_ltz
    - to_timestamp_ntz
    - to_timestamp_tz
    - greatest
    - least
    - convert_timezone
    - dateadd
    - date_part
  - snowflake.snowpark.Session:
    - get_current_account
    - get_current_warehouse
    - get_current_role
    - use_schema
    - use_warehouse
    - use_database
    - use_role

### Bug Fixes

- Fixed a bug in `SnowflakePlanBuilder` that `save_as_table` does not filter column that name start with '$' and follow by number correctly.
- Fixed a bug that statement parameters may have no effect when resolving imports and packages.
- Fixed bugs in local testing:
  - LEFT ANTI and LEFT SEMI joins drop rows with null values.
  - DataFrameReader.csv incorrectly parses data when the optional parameter `field_optionally_enclosed_by` is specified.
  - Column.regexp only considers the first entry when `pattern` is a `Column`.
  - Table.update raises `KeyError` when updating null values in the rows.
  - VARIANT columns raise errors at `DataFrame.collect`.
  - `count_distinct` does not work correctly when counting.
  - Null values in integer columns raise `TypeError`.

### Improvements

- Added telemetry to local testing.
- Improved the error message of `DataFrameReader` to raise `FileNotFound` error when reading a path that does not exist or when there are no files under the path.

## 1.13.0 (2024-02-26)

### New Features

- Added support for an optional `date_part` argument in function `last_day`.
- `SessionBuilder.app_name` will set the query_tag after the session is created.
- Added support for the following local testing functions:
  - current_timestamp
  - current_date
  - current_time
  - strip_null_value
  - upper
  - lower
  - length
  - initcap

### Improvements

- Added cleanup logic at interpreter shutdown to close all active sessions.
- Closing sessions within stored procedures now is a no-op logging a warning instead of raising an error.

### Bug Fixes

- Fixed a bug in `DataFrame.to_local_iterator` where the iterator could yield wrong results if another query is executed before the iterator finishes due to wrong isolation level. For details, please see #945.
- Fixed a bug that truncated table names in error messages while running a plan with local testing enabled.
- Fixed a bug that `Session.range` returns empty result when the range is large.

## 1.12.1 (2024-02-08)

### Improvements

- Use `split_blocks=True` by default during `to_pandas` conversion, for optimal memory allocation. This parameter is passed to `pyarrow.Table.to_pandas`, which enables `PyArrow` to split the memory allocation into smaller, more manageable blocks instead of allocating a single contiguous block. This results in better memory management when dealing with larger datasets.

### Bug Fixes

- Fixed a bug in `DataFrame.to_pandas` that caused an error when evaluating on a Dataframe with an `IntergerType` column with null values.

## 1.12.0 (2024-01-30)

### New Features

- Exposed `statement_params` in `StoredProcedure.__call__`.
- Added two optional arguments to `Session.add_import`.
  - `chunk_size`: The number of bytes to hash per chunk of the uploaded files.
  - `whole_file_hash`: By default only the first chunk of the uploaded import is hashed to save time. When this is set to True each uploaded file is fully hashed instead.
- Added parameters `external_access_integrations` and `secrets` when creating a UDAF from Snowpark Python to allow integration with external access.
- Added a new method `Session.append_query_tag`. Allows an additional tag to be added to the current query tag by appending it as a comma separated value.
- Added a new method `Session.update_query_tag`. Allows updates to a JSON encoded dictionary query tag.
- `SessionBuilder.getOrCreate` will now attempt to replace the singleton it returns when token expiration has been detected.
- Added support for new functions in `snowflake.snowpark.functions`:
  - `array_except`
  - `create_map`
  - `sign`/`signum`
- Added the following functions to `DataFrame.analytics`:
  - Added the `moving_agg` function in `DataFrame.analytics` to enable moving aggregations like sums and averages with multiple window sizes.
  - Added the `cummulative_agg` function in `DataFrame.analytics` to enable commulative aggregations like sums and averages on multiple columns.
  - Added the `compute_lag` and `compute_lead` functions in `DataFrame.analytics` for enabling lead and lag calculations on multiple columns.
  - Added the `time_series_agg` function in `DataFrame.analytics` to enable time series aggregations like sums and averages with multiple time windows.

### Bug Fixes

- Fixed a bug in `DataFrame.na.fill` that caused Boolean values to erroneously override integer values.
- Fixed a bug in `Session.create_dataframe` where the Snowpark DataFrames created using pandas DataFrames were not inferring the type for timestamp columns correctly. The behavior is as follows:
  - Earlier timestamp columns without a timezone would be converted to nanosecond epochs and inferred as `LongType()`, but will now be correctly maintained as timestamp values and be inferred as `TimestampType(TimestampTimeZone.NTZ)`.
  - Earlier timestamp columns with a timezone would be inferred as `TimestampType(TimestampTimeZone.NTZ)` and loose timezone information but will now be correctly inferred as `TimestampType(TimestampTimeZone.LTZ)` and timezone information is retained correctly.
  - Set session parameter `PYTHON_SNOWPARK_USE_LOGICAL_TYPE_FOR_CREATE_DATAFRAME` to revert back to old behavior. It is recommended that you update your code to align with correct behavior because the parameter will be removed in the future.
- Fixed a bug that `DataFrame.to_pandas` gets decimal type when scale is not 0, and creates an object dtype in `pandas`. Instead, we cast the value to a float64 type.
- Fixed bugs that wrongly flattened the generated SQL when one of the following happens:
  - `DataFrame.filter()` is called after `DataFrame.sort().limit()`.
  - `DataFrame.sort()` or `filter()` is called on a DataFrame that already has a window function or sequence-dependent data generator column.
    For instance, `df.select("a", seq1().alias("b")).select("a", "b").sort("a")` won't flatten the sort clause anymore.
  - a window or sequence-dependent data generator column is used after `DataFrame.limit()`. For instance, `df.limit(10).select(row_number().over())` won't flatten the limit and select in the generated SQL.
- Fixed a bug where aliasing a DataFrame column raised an error when the DataFame was copied from another DataFrame with an aliased column. For instance,

  ```python
  df = df.select(col("a").alias("b"))
  df = copy(df)
  df.select(col("b").alias("c"))  # threw an error. Now it's fixed.
  ```

- Fixed a bug in `Session.create_dataframe` that the non-nullable field in a schema is not respected for boolean type. Note that this fix is only effective when the user has the privilege to create a temp table.
- Fixed a bug in SQL simplifier where non-select statements in `session.sql` dropped a SQL query when used with `limit()`.
- Fixed a bug that raised an exception when session parameter `ERROR_ON_NONDETERMINISTIC_UPDATE` is true.

### Behavior Changes (API Compatible)

- When parsing data types during a `to_pandas` operation, we rely on GS precision value to fix precision issues for large integer values. This may affect users where a column that was earlier returned as `int8` gets returned as `int64`. Users can fix this by explicitly specifying precision values for their return column.
- Aligned behavior for `Session.call` in case of table stored procedures where running `Session.call` would not trigger stored procedure unless a `collect()` operation was performed.
- `StoredProcedureRegistration` will now automatically add `snowflake-snowpark-python` as a package dependency. The added dependency will be on the client's local version of the library and an error is thrown if the server cannot support that version.

## 1.11.1 (2023-12-07)

### Bug Fixes

- Fixed a bug that numpy should not be imported at the top level of mock module.
- Added support for these new functions in `snowflake.snowpark.functions`:
  - `from_utc_timestamp`
  - `to_utc_timestamp`

## 1.11.0 (2023-12-05)

### New Features

- Add the `conn_error` attribute to `SnowflakeSQLException` that stores the whole underlying exception from `snowflake-connector-python`.
- Added support for `RelationalGroupedDataframe.pivot()` to access `pivot` in the following pattern `Dataframe.group_by(...).pivot(...)`.
- Added experimental feature: Local Testing Mode, which allows you to create and operate on Snowpark Python DataFrames locally without connecting to a Snowflake account. You can use the local testing framework to test your DataFrame operations locally, on your development machine or in a CI (continuous integration) pipeline, before deploying code changes to your account.

- Added support for `arrays_to_object` new functions in `snowflake.snowpark.functions`.
- Added support for the vector data type.

### Dependency Updates

- Bumped cloudpickle dependency to work with `cloudpickle==2.2.1`
- Updated ``snowflake-connector-python`` to `3.4.0`.

### Bug Fixes

- DataFrame column names quoting check now supports newline characters.
- Fix a bug where a DataFrame generated by `session.read.with_metadata` creates inconsistent table when doing `df.write.save_as_table`.

## 1.10.0 (2023-11-03)

### New Features

- Added support for managing case sensitivity in `DataFrame.to_local_iterator()`.
- Added support for specifying vectorized UDTF's input column names by using the optional parameter `input_names` in `UDTFRegistration.register/register_file` and `functions.pandas_udtf`. By default, `RelationalGroupedDataFrame.applyInPandas` will infer the column names from current dataframe schema.
- Add `sql_error_code` and `raw_message` attributes to `SnowflakeSQLException` when it is caused by a SQL exception.

### Bug Fixes

- Fixed a bug in `DataFrame.to_pandas()` where converting snowpark dataframes to pandas dataframes was losing precision on integers with more than 19 digits.
- Fixed a bug that `session.add_packages` can not handle requirement specifier that contains project name with underscore and version.
- Fixed a bug in `DataFrame.limit()` when `offset` is used and the parent `DataFrame` uses `limit`. Now the `offset` won't impact the parent DataFrame's `limit`.
- Fixed a bug in `DataFrame.write.save_as_table` where dataframes created from read api could not save data into snowflake because of invalid column name `$1`.

### Behavior change

- Changed the behavior of `date_format`:
  - The `format` argument changed from optional to required.
  - The returned result changed from a date object to a date-formatted string.
- When a window function, or a sequence-dependent data generator (`normal`, `zipf`, `uniform`, `seq1`, `seq2`, `seq4`, `seq8`) function is used, the sort and filter operation will no longer be flattened when generating the query.

## 1.9.0 (2023-10-13)

### New Features

- Added support for the Python 3.11 runtime environment.

### Dependency updates

- Added back the dependency of `typing-extensions`.

### Bug Fixes

- Fixed a bug where imports from permanent stage locations were ignored for temporary stored procedures, UDTFs, UDFs, and UDAFs.
- Revert back to using CTAS (create table as select) statement for `Dataframe.writer.save_as_table` which does not need insert permission for writing tables.

### New Features
- Support `PythonObjJSONEncoder` json-serializable objects for `ARRAY` and `OBJECT` literals.

## 1.8.0 (2023-09-14)

### New Features

- Added support for VOLATILE/IMMUTABLE keyword when registering UDFs.
- Added support for specifying clustering keys when saving dataframes using `DataFrame.save_as_table`.
- Accept `Iterable` objects input for `schema` when creating dataframes using `Session.create_dataframe`.
- Added the property `DataFrame.session` to return a `Session` object.
- Added the property `Session.session_id` to return an integer that represents session ID.
- Added the property `Session.connection` to return a `SnowflakeConnection` object .

- Added support for creating a Snowpark session from a configuration file or environment variables.

### Dependency updates

- Updated ``snowflake-connector-python`` to 3.2.0.

### Bug Fixes

- Fixed a bug where automatic package upload would raise `ValueError` even when compatible package version were added in `session.add_packages`.
- Fixed a bug where table stored procedures were not registered correctly when using `register_from_file`.
- Fixed a bug where dataframe joins failed with `invalid_identifier` error.
- Fixed a bug where `DataFrame.copy` disables SQL simplfier for the returned copy.
- Fixed a bug where `session.sql().select()` would fail if any parameters are specified to `session.sql()`

## 1.7.0 (2023-08-28)

### New Features

- Added parameters `external_access_integrations` and `secrets` when creating a UDF, UDTF or Stored Procedure from Snowpark Python to allow integration with external access.
- Added support for these new functions in `snowflake.snowpark.functions`:
  - `array_flatten`
  - `flatten`
- Added support for `apply_in_pandas` in `snowflake.snowpark.relational_grouped_dataframe`.
- Added support for replicating your local Python environment on Snowflake via `Session.replicate_local_environment`.

### Bug Fixes

- Fixed a bug where `session.create_dataframe` fails to properly set nullable columns where nullability was affected by order or data was given.
- Fixed a bug where `DataFrame.select` could not identify and alias columns in presence of table functions when output columns of table function overlapped with columns in dataframe.

### Behavior Changes

- When creating stored procedures, UDFs, UDTFs, UDAFs with parameter `is_permanent=False` will now create temporary objects even when `stage_name` is provided. The default value of `is_permanent` is `False` which is why if this value is not explicitly set to `True` for permanent objects, users will notice a change in behavior.
- `types.StructField` now enquotes column identifier by default.

## 1.6.1 (2023-08-02)

### New Features

- Added support for these new functions in `snowflake.snowpark.functions`:
  - `array_sort`
  - `sort_array`
  - `array_min`
  - `array_max`
  - `explode_outer`
- Added support for pure Python packages specified via `Session.add_requirements` or `Session.add_packages`. They are now usable in stored procedures and UDFs even if packages are not present on the Snowflake Anaconda channel.
  - Added Session parameter `custom_packages_upload_enabled` and `custom_packages_force_upload_enabled` to enable the support for pure Python packages feature mentioned above. Both parameters default to `False`.
- Added support for specifying package requirements by passing a Conda environment yaml file to `Session.add_requirements`.
- Added support for asynchronous execution of multi-query dataframes that contain binding variables.
- Added support for renaming multiple columns in `DataFrame.rename`.
- Added support for Geometry datatypes.
- Added support for `params` in `session.sql()` in stored procedures.
- Added support for user-defined aggregate functions (UDAFs). This feature is currently in private preview.
- Added support for vectorized UDTFs (user-defined table functions). This feature is currently in public preview.
- Added support for Snowflake Timestamp variants (i.e., `TIMESTAMP_NTZ`, `TIMESTAMP_LTZ`, `TIMESTAMP_TZ`)
  - Added `TimestampTimezone` as an argument in `TimestampType` constructor.
  - Added type hints `NTZ`, `LTZ`, `TZ` and `Timestamp` to annotate functions when registering UDFs.

### Improvements

- Removed redundant dependency `typing-extensions`.
- `DataFrame.cache_result` now creates temp table fully qualified names under current database and current schema.

### Bug Fixes

- Fixed a bug where type check happens on pandas before it is imported.
- Fixed a bug when creating a UDF from `numpy.ufunc`.
- Fixed a bug where `DataFrame.union` was not generating the correct `Selectable.schema_query` when SQL simplifier is enabled.

### Behavior Changes

- `DataFrameWriter.save_as_table` now respects the `nullable` field of the schema provided by the user or the inferred schema based on data from user input.

### Dependency updates

- Updated ``snowflake-connector-python`` to 3.0.4.

## 1.5.1 (2023-06-20)

### New Features

- Added support for the Python 3.10 runtime environment.

## 1.5.0 (2023-06-09)

### Behavior Changes

- Aggregation results, from functions such as `DataFrame.agg` and `DataFrame.describe`, no longer strip away non-printing characters from column names.

### New Features

- Added support for the Python 3.9 runtime environment.
- Added support for new functions in `snowflake.snowpark.functions`:
  - `array_generate_range`
  - `array_unique_agg`
  - `collect_set`
  - `sequence`
- Added support for registering and calling stored procedures with `TABLE` return type.
- Added support for parameter `length` in `StringType()` to specify the maximum number of characters that can be stored by the column.
- Added the alias `functions.element_at()` for `functions.get()`.
- Added the alias `Column.contains` for `functions.contains`.
- Added experimental feature `DataFrame.alias`.
- Added support for querying metadata columns from stage when creating `DataFrame` using `DataFrameReader`.
- Added support for `StructType.add` to append more fields to existing `StructType` objects.
- Added support for parameter `execute_as` in `StoredProcedureRegistration.register_from_file()` to specify stored procedure caller rights.

### Bug Fixes

- Fixed a bug where the `Dataframe.join_table_function` did not run all of the necessary queries to set up the join table function when SQL simplifier was enabled.
- Fixed type hint declaration for custom types - `ColumnOrName`, `ColumnOrLiteralStr`, `ColumnOrSqlExpr`, `LiteralType` and `ColumnOrLiteral` that were breaking `mypy` checks.
- Fixed a bug where `DataFrameWriter.save_as_table` and `DataFrame.copy_into_table` failed to parse fully qualified table names.

## 1.4.0 (2023-04-24)

### New Features

- Added support for `session.getOrCreate`.
- Added support for alias `Column.getField`.
- Added support for new functions in `snowflake.snowpark.functions`:
  - `date_add` and `date_sub` to make add and subtract operations easier.
  - `daydiff`
  - `explode`
  - `array_distinct`.
  - `regexp_extract`.
  - `struct`.
  - `format_number`.
  - `bround`.
  - `substring_index`
- Added parameter `skip_upload_on_content_match` when creating UDFs, UDTFs and stored procedures using `register_from_file` to skip uploading files to a stage if the same version of the files are already on the stage.
- Added support for `DataFrameWriter.save_as_table` method to take table names that contain dots.
- Flattened generated SQL when `DataFrame.filter()` or `DataFrame.order_by()` is followed by a projection statement (e.g. `DataFrame.select()`, `DataFrame.with_column()`).
- Added support for creating dynamic tables _(in private preview)_ using `Dataframe.create_or_replace_dynamic_table`.
- Added an optional argument `params` in `session.sql()` to support binding variables. Note that this is not supported in stored procedures yet.

### Bug Fixes

- Fixed a bug in `strtok_to_array` where an exception was thrown when a delimiter was passed in.
- Fixed a bug in `session.add_import` where the module had the same namespace as other dependencies.

## 1.3.0 (2023-03-28)

### New Features

- Added support for `delimiters` parameter in `functions.initcap()`.
- Added support for `functions.hash()` to accept a variable number of input expressions.
- Added API `Session.RuntimeConfig` for getting/setting/checking the mutability of any runtime configuration.
- Added support managing case sensitivity in `Row` results from `DataFrame.collect` using `case_sensitive` parameter.
- Added API `Session.conf` for getting, setting or checking the mutability of any runtime configuration.
- Added support for managing case sensitivity in `Row` results from `DataFrame.collect` using `case_sensitive` parameter.
- Added indexer support for `snowflake.snowpark.types.StructType`.
- Added a keyword argument `log_on_exception` to `Dataframe.collect` and `Dataframe.collect_no_wait` to optionally disable error logging for SQL exceptions.

### Bug Fixes

- Fixed a bug where a DataFrame set operation(`DataFrame.substract`, `DataFrame.union`, etc.) being called after another DataFrame set operation and `DataFrame.select` or `DataFrame.with_column` throws an exception.
- Fixed a bug where chained sort statements are overwritten by the SQL simplifier.

### Improvements

- Simplified JOIN queries to use constant subquery aliases (`SNOWPARK_LEFT`, `SNOWPARK_RIGHT`) by default. Users can disable this at runtime with `session.conf.set('use_constant_subquery_alias', False)` to use randomly generated alias names instead.
- Allowed specifying statement parameters in `session.call()`.
- Enabled the uploading of large pandas DataFrames in stored procedures by defaulting to a chunk size of 100,000 rows.

## 1.2.0 (2023-03-02)

### New Features

- Added support for displaying source code as comments in the generated scripts when registering stored procedures. This
  is enabled by default, turn off by specifying `source_code_display=False` at registration.
- Added a parameter `if_not_exists` when creating a UDF, UDTF or Stored Procedure from Snowpark Python to ignore creating the specified function or procedure if it already exists.
- Accept integers when calling `snowflake.snowpark.functions.get` to extract value from array.
- Added `functions.reverse` in functions to open access to Snowflake built-in function
  [reverse](https://docs.snowflake.com/en/sql-reference/functions/reverse).
- Added parameter `require_scoped_url` in snowflake.snowflake.files.SnowflakeFile.open() `(in Private Preview)` to replace `is_owner_file` is marked for deprecation.

### Bug Fixes

- Fixed a bug that overwrote `paramstyle` to `qmark` when creating a Snowpark session.
- Fixed a bug where `df.join(..., how="cross")` fails with `SnowparkJoinException: (1112): Unsupported using join type 'Cross'`.
- Fixed a bug where querying a `DataFrame` column created from chained function calls used a wrong column name.

## 1.1.0 (2023-01-26)

### New Features:

- Added `asc`, `asc_nulls_first`, `asc_nulls_last`, `desc`, `desc_nulls_first`, `desc_nulls_last`, `date_part` and `unix_timestamp` in functions.
- Added the property `DataFrame.dtypes` to return a list of column name and data type pairs.
- Added the following aliases:
  - `functions.expr()` for `functions.sql_expr()`.
  - `functions.date_format()` for `functions.to_date()`.
  - `functions.monotonically_increasing_id()` for `functions.seq8()`
  - `functions.from_unixtime()` for `functions.to_timestamp()`

### Bug Fixes:

- Fixed a bug in SQL simplifier that didn’t handle Column alias and join well in some cases. See https://github.com/snowflakedb/snowpark-python/issues/658 for details.
- Fixed a bug in SQL simplifier that generated wrong column names for function calls, NaN and INF.

### Improvements

- The session parameter `PYTHON_SNOWPARK_USE_SQL_SIMPLIFIER` is `True` after Snowflake 7.3 was released. In snowpark-python, `session.sql_simplifier_enabled` reads the value of `PYTHON_SNOWPARK_USE_SQL_SIMPLIFIER` by default, meaning that the SQL simplfier is enabled by default after the Snowflake 7.3 release. To turn this off, set `PYTHON_SNOWPARK_USE_SQL_SIMPLIFIER` in Snowflake to `False` or run `session.sql_simplifier_enabled = False` from Snowpark. It is recommended to use the SQL simplifier because it helps to generate more concise SQL.

## 1.0.0 (2022-11-01)

### New Features

- Added `Session.generator()` to create a new `DataFrame` using the Generator table function.
- Added a parameter `secure` to the functions that create a secure UDF or UDTF.

## 0.12.0 (2022-10-14)

### New Features

- Added new APIs for async job:
  - `Session.create_async_job()` to create an `AsyncJob` instance from a query id.
  - `AsyncJob.result()` now accepts argument `result_type` to return the results in different formats.
  - `AsyncJob.to_df()` returns a `DataFrame` built from the result of this asynchronous job.
  - `AsyncJob.query()` returns the SQL text of the executed query.
- `DataFrame.agg()` and `RelationalGroupedDataFrame.agg()` now accept variable-length arguments.
- Added parameters `lsuffix` and `rsuffix` to `DataFram.join()` and `DataFrame.cross_join()` to conveniently rename overlapping columns.
- Added `Table.drop_table()` so you can drop the temp table after `DataFrame.cache_result()`. `Table` is also a context manager so you can use the `with` statement to drop the cache temp table after use.
- Added `Session.use_secondary_roles()`.
- Added functions `first_value()` and `last_value()`. (contributed by @chasleslr)
- Added `on` as an alias for `using_columns` and `how` as an alias for `join_type` in `DataFrame.join()`.

### Bug Fixes

- Fixed a bug in `Session.create_dataframe()` that raised an error when `schema` names had special characters.
- Fixed a bug in which options set in `Session.read.option()` were not passed to `DataFrame.copy_into_table()` as default values.
- Fixed a bug in which `DataFrame.copy_into_table()` raises an error when a copy option has single quotes in the value.

## 0.11.0 (2022-09-28)

### Behavior Changes

- `Session.add_packages()` now raises `ValueError` when the version of a package cannot be found in Snowflake Anaconda channel. Previously, `Session.add_packages()` succeeded, and a `SnowparkSQLException` exception was raised later in the UDF/SP registration step.

### New Features:

- Added method `FileOperation.get_stream()` to support downloading stage files as stream.
- Added support in `functions.ntiles()` to accept int argument.
- Added the following aliases:
  - `functions.call_function()` for `functions.call_builtin()`.
  - `functions.function()` for `functions.builtin()`.
  - `DataFrame.order_by()` for `DataFrame.sort()`
  - `DataFrame.orderBy()` for `DataFrame.sort()`
- Improved `DataFrame.cache_result()` to return a more accurate `Table` class instead of a `DataFrame` class.
- Added support to allow `session` as the first argument when calling `StoredProcedure`.

### Improvements

- Improved nested query generation by flattening queries when applicable.
  - This improvement could be enabled by setting `Session.sql_simplifier_enabled = True`.
  - `DataFrame.select()`, `DataFrame.with_column()`, `DataFrame.drop()` and other select-related APIs have more flattened SQLs.
  - `DataFrame.union()`, `DataFrame.union_all()`, `DataFrame.except_()`, `DataFrame.intersect()`, `DataFrame.union_by_name()` have flattened SQLs generated when multiple set operators are chained.
- Improved type annotations for async job APIs.

### Bug Fixes

- Fixed a bug in which `Table.update()`, `Table.delete()`, `Table.merge()` try to reference a temp table that does not exist.

## 0.10.0 (2022-09-16)

### New Features:

- Added experimental APIs for evaluating Snowpark dataframes with asynchronous queries:
  - Added keyword argument `block` to the following action APIs on Snowpark dataframes (which execute queries) to allow asynchronous evaluations:
    - `DataFrame.collect()`, `DataFrame.to_local_iterator()`, `DataFrame.to_pandas()`, `DataFrame.to_pandas_batches()`, `DataFrame.count()`, `DataFrame.first()`.
    - `DataFrameWriter.save_as_table()`, `DataFrameWriter.copy_into_location()`.
    - `Table.delete()`, `Table.update()`, `Table.merge()`.
  - Added method `DataFrame.collect_nowait()` to allow asynchronous evaluations.
  - Added class `AsyncJob` to retrieve results from asynchronously executed queries and check their status.
- Added support for `table_type` in `Session.write_pandas()`. You can now choose from these `table_type` options: `"temporary"`, `"temp"`, and `"transient"`.
- Added support for using Python structured data (`list`, `tuple` and `dict`) as literal values in Snowpark.
- Added keyword argument `execute_as` to `functions.sproc()` and `session.sproc.register()` to allow registering a stored procedure as a caller or owner.
- Added support for specifying a pre-configured file format when reading files from a stage in Snowflake.

### Improvements:

- Added support for displaying details of a Snowpark session.

### Bug Fixes:

- Fixed a bug in which `DataFrame.copy_into_table()` and `DataFrameWriter.save_as_table()` mistakenly created a new table if the table name is fully qualified, and the table already exists.

### Deprecations:

- Deprecated keyword argument `create_temp_table` in `Session.write_pandas()`.
- Deprecated invoking UDFs using arguments wrapped in a Python list or tuple. You can use variable-length arguments without a list or tuple.

### Dependency updates

- Updated ``snowflake-connector-python`` to 2.7.12.

## 0.9.0 (2022-08-30)

### New Features:

- Added support for displaying source code as comments in the generated scripts when registering UDFs.
  This feature is turned on by default. To turn it off, pass the new keyword argument `source_code_display` as `False` when calling `register()` or `@udf()`.
- Added support for calling table functions from `DataFrame.select()`, `DataFrame.with_column()` and `DataFrame.with_columns()` which now take parameters of type `table_function.TableFunctionCall` for columns.
- Added keyword argument `overwrite` to `session.write_pandas()` to allow overwriting contents of a Snowflake table with that of a pandas DataFrame.
- Added keyword argument `column_order` to `df.write.save_as_table()` to specify the matching rules when inserting data into table in append mode.
- Added method `FileOperation.put_stream()` to upload local files to a stage via file stream.
- Added methods `TableFunctionCall.alias()` and `TableFunctionCall.as_()` to allow aliasing the names of columns that come from the output of table function joins.
- Added function `get_active_session()` in module `snowflake.snowpark.context` to get the current active Snowpark session.

### Bug Fixes:

- Fixed a bug in which batch insert should not raise an error when `statement_params` is not passed to the function.
- Fixed a bug in which column names should be quoted when `session.create_dataframe()` is called with dicts and a given schema.
- Fixed a bug in which creation of table should be skipped if the table already exists and is in append mode when calling `df.write.save_as_table()`.
- Fixed a bug in which third-party packages with underscores cannot be added when registering UDFs.

### Improvements:

- Improved function `function.uniform()` to infer the types of inputs `max_` and `min_` and cast the limits to `IntegerType` or `FloatType` correspondingly.

## 0.8.0 (2022-07-22)

### New Features:

- Added keyword only argument `statement_params` to the following methods to allow for specifying statement level parameters:
  - `collect`, `to_local_iterator`, `to_pandas`, `to_pandas_batches`,
    `count`, `copy_into_table`, `show`, `create_or_replace_view`, `create_or_replace_temp_view`, `first`, `cache_result`
    and `random_split` on class `snowflake.snowpark.Dateframe`.
  - `update`, `delete` and `merge` on class `snowflake.snowpark.Table`.
  - `save_as_table` and `copy_into_location` on class `snowflake.snowpark.DataFrameWriter`.
  - `approx_quantile`, `statement_params`, `cov` and `crosstab` on class `snowflake.snowpark.DataFrameStatFunctions`.
  - `register` and `register_from_file` on class `snowflake.snowpark.udf.UDFRegistration`.
  - `register` and `register_from_file` on class `snowflake.snowpark.udtf.UDTFRegistration`.
  - `register` and `register_from_file` on class `snowflake.snowpark.stored_procedure.StoredProcedureRegistration`.
  - `udf`, `udtf` and `sproc` in `snowflake.snowpark.functions`.
- Added support for `Column` as an input argument to `session.call()`.
- Added support for `table_type` in `df.write.save_as_table()`. You can now choose from these `table_type` options: `"temporary"`, `"temp"`, and `"transient"`.

### Improvements:

- Added validation of object name in `session.use_*` methods.
- Updated the query tag in SQL to escape it when it has special characters.
- Added a check to see if Anaconda terms are acknowledged when adding missing packages.

### Bug Fixes:

- Fixed the limited length of the string column in `session.create_dataframe()`.
- Fixed a bug in which `session.create_dataframe()` mistakenly converted 0 and `False` to `None` when the input data was only a list.
- Fixed a bug in which calling `session.create_dataframe()` using a large local dataset sometimes created a temp table twice.
- Aligned the definition of `function.trim()` with the SQL function definition.
- Fixed an issue where snowpark-python would hang when using the Python system-defined (built-in function) `sum` vs. the Snowpark `function.sum()`.

### Deprecations:

- Deprecated keyword argument `create_temp_table` in `df.write.save_as_table()`.

## 0.7.0 (2022-05-25)

### New Features:

- Added support for user-defined table functions (UDTFs).
  - Use function `snowflake.snowpark.functions.udtf()` to register a UDTF, or use it as a decorator to register the UDTF.
    - You can also use `Session.udtf.register()` to register a UDTF.
  - Use `Session.udtf.register_from_file()` to register a UDTF from a Python file.
- Updated APIs to query a table function, including both Snowflake built-in table functions and UDTFs.
  - Use function `snowflake.snowpark.functions.table_function()` to create a callable representing a table function and use it to call the table function in a query.
  - Alternatively, use function `snowflake.snowpark.functions.call_table_function()` to call a table function.
  - Added support for `over` clause that specifies `partition by` and `order by` when lateral joining a table function.
  - Updated `Session.table_function()` and `DataFrame.join_table_function()` to accept `TableFunctionCall` instances.

### Breaking Changes:

- When creating a function with `functions.udf()` and `functions.sproc()`, you can now specify an empty list for the `imports` or `packages` argument to indicate that no import or package is used for this UDF or stored procedure. Previously, specifying an empty list meant that the function would use session-level imports or packages.
- Improved the `__repr__` implementation of data types in `types.py`. The unused `type_name` property has been removed.
- Added a Snowpark-specific exception class for SQL errors. This replaces the previous `ProgrammingError` from the Python connector.

### Improvements:

- Added a lock to a UDF or UDTF when it is called for the first time per thread.
- Improved the error message for pickling errors that occurred during UDF creation.
- Included the query ID when logging the failed query.

### Bug Fixes:

- Fixed a bug in which non-integral data (such as timestamps) was occasionally converted to integer when calling `DataFrame.to_pandas()`.
- Fixed a bug in which `DataFrameReader.parquet()` failed to read a parquet file when its column contained spaces.
- Fixed a bug in which `DataFrame.copy_into_table()` failed when the dataframe is created by reading a file with inferred schemas.

### Deprecations

`Session.flatten()` and `DataFrame.flatten()`.

### Dependency Updates:

- Restricted the version of `cloudpickle` <= `2.0.0`.

## 0.6.0 (2022-04-27)

### New Features:

- Added support for vectorized UDFs with the input as a pandas DataFrame or pandas Series and the output as a pandas Series. This improves the performance of UDFs in Snowpark.
- Added support for inferring the schema of a DataFrame by default when it is created by reading a Parquet, Avro, or ORC file in the stage.
- Added functions `current_session()`, `current_statement()`, `current_user()`, `current_version()`, `current_warehouse()`, `date_from_parts()`, `date_trunc()`, `dayname()`, `dayofmonth()`, `dayofweek()`, `dayofyear()`, `grouping()`, `grouping_id()`, `hour()`, `last_day()`, `minute()`, `next_day()`, `previous_day()`, `second()`, `month()`, `monthname()`, `quarter()`, `year()`, `current_database()`, `current_role()`, `current_schema()`, `current_schemas()`, `current_region()`, `current_avaliable_roles()`, `add_months()`, `any_value()`, `bitnot()`, `bitshiftleft()`, `bitshiftright()`, `convert_timezone()`, `uniform()`, `strtok_to_array()`, `sysdate()`, `time_from_parts()`,  `timestamp_from_parts()`, `timestamp_ltz_from_parts()`, `timestamp_ntz_from_parts()`, `timestamp_tz_from_parts()`, `weekofyear()`, `percentile_cont()` to `snowflake.snowflake.functions`.

### Breaking Changes:

- Expired deprecations:
  - Removed the following APIs that were deprecated in 0.4.0: `DataFrame.groupByGroupingSets()`, `DataFrame.naturalJoin()`, `DataFrame.joinTableFunction`, `DataFrame.withColumns()`, `Session.getImports()`, `Session.addImport()`, `Session.removeImport()`, `Session.clearImports()`, `Session.getSessionStage()`, `Session.getDefaultDatabase()`, `Session.getDefaultSchema()`, `Session.getCurrentDatabase()`, `Session.getCurrentSchema()`, `Session.getFullyQualifiedCurrentSchema()`.

### Improvements:

- Added support for creating an empty `DataFrame` with a specific schema using the `Session.create_dataframe()` method.
- Changed the logging level from `INFO` to `DEBUG` for several logs (e.g., the executed query) when evaluating a dataframe.
- Improved the error message when failing to create a UDF due to pickle errors.

### Bug Fixes:

- Removed pandas hard dependencies in the `Session.create_dataframe()` method.

### Dependency Updates:

- Added `typing-extension` as a new dependency with the version >= `4.1.0`.

## 0.5.0 (2022-03-22)

### New Features

- Added stored procedures API.
  - Added `Session.sproc` property and `sproc()` to `snowflake.snowpark.functions`, so you can register stored procedures.
  - Added `Session.call` to call stored procedures by name.
- Added `UDFRegistration.register_from_file()` to allow registering UDFs from Python source files or zip files directly.
- Added `UDFRegistration.describe()` to describe a UDF.
- Added `DataFrame.random_split()` to provide a way to randomly split a dataframe.
- Added functions `md5()`, `sha1()`, `sha2()`, `ascii()`, `initcap()`, `length()`, `lower()`, `lpad()`, `ltrim()`, `rpad()`, `rtrim()`, `repeat()`, `soundex()`, `regexp_count()`, `replace()`, `charindex()`, `collate()`, `collation()`, `insert()`, `left()`, `right()`, `endswith()` to `snowflake.snowpark.functions`.
- Allowed `call_udf()` to accept literal values.
- Provided a `distinct` keyword in `array_agg()`.

### Bug Fixes:

- Fixed an issue that caused `DataFrame.to_pandas()` to have a string column if `Column.cast(IntegerType())` was used.
- Fixed a bug in `DataFrame.describe()` when there is more than one string column.

## 0.4.0 (2022-02-15)

### New Features

- You can now specify which Anaconda packages to use when defining UDFs.
  - Added `add_packages()`, `get_packages()`, `clear_packages()`, and `remove_package()`, to class `Session`.
  - Added `add_requirements()` to `Session` so you can use a requirements file to specify which packages this session will use.
  - Added parameter `packages` to function `snowflake.snowpark.functions.udf()` and method `UserDefinedFunction.register()` to indicate UDF-level Anaconda package dependencies when creating a UDF.
  - Added parameter `imports` to `snowflake.snowpark.functions.udf()` and `UserDefinedFunction.register()` to specify UDF-level code imports.
- Added a parameter `session` to function `udf()` and `UserDefinedFunction.register()` so you can specify which session to use to create a UDF if you have multiple sessions.
- Added types `Geography` and `Variant` to `snowflake.snowpark.types` to be used as type hints for Geography and Variant data when defining a UDF.
- Added support for Geography geoJSON data.
- Added `Table`, a subclass of `DataFrame` for table operations:
  - Methods `update` and `delete` update and delete rows of a table in Snowflake.
  - Method `merge` merges data from a `DataFrame` to a `Table`.
  - Override method `DataFrame.sample()` with an additional parameter `seed`, which works on tables but not on view and sub-queries.
- Added `DataFrame.to_local_iterator()` and `DataFrame.to_pandas_batches()` to allow getting results from an iterator when the result set returned from the Snowflake database is too large.
- Added `DataFrame.cache_result()` for caching the operations performed on a `DataFrame` in a temporary table.
  Subsequent operations on the original `DataFrame` have no effect on the cached result `DataFrame`.
- Added property `DataFrame.queries` to get SQL queries that will be executed to evaluate the `DataFrame`.
- Added `Session.query_history()` as a context manager to track SQL queries executed on a session, including all SQL queries to evaluate `DataFrame`s created from a session. Both query ID and query text are recorded.
- You can now create a `Session` instance from an existing established `snowflake.connector.SnowflakeConnection`. Use parameter `connection` in `Session.builder.configs()`.
- Added `use_database()`, `use_schema()`, `use_warehouse()`, and `use_role()` to class `Session` to switch database/schema/warehouse/role after a session is created.
- Added `DataFrameWriter.copy_into_table()` to unload a `DataFrame` to stage files.
- Added `DataFrame.unpivot()`.
- Added `Column.within_group()` for sorting the rows by columns with some aggregation functions.
- Added functions `listagg()`, `mode()`, `div0()`, `acos()`, `asin()`, `atan()`, `atan2()`, `cos()`, `cosh()`, `sin()`, `sinh()`, `tan()`, `tanh()`, `degrees()`, `radians()`, `round()`, `trunc()`, and `factorial()` to `snowflake.snowflake.functions`.
- Added an optional argument `ignore_nulls` in function `lead()` and `lag()`.
- The `condition` parameter of function `when()` and `iff()` now accepts SQL expressions.

### Improvements

- All function and method names have been renamed to use the snake case naming style, which is more Pythonic. For convenience, some camel case names are kept as aliases to the snake case APIs. It is recommended to use the snake case APIs.
  - Deprecated these methods on class `Session` and replaced them with their snake case equivalents: `getImports()`, `addImports()`, `removeImport()`, `clearImports()`, `getSessionStage()`, `getDefaultSchema()`, `getDefaultSchema()`, `getCurrentDatabase()`, `getFullyQualifiedCurrentSchema()`.
  - Deprecated these methods on class `DataFrame` and replaced them with their snake case equivalents: `groupingByGroupingSets()`, `naturalJoin()`, `withColumns()`, `joinTableFunction()`.
- Property `DataFrame.columns` is now consistent with `DataFrame.schema.names` and the Snowflake database `Identifier Requirements`.
- `Column.__bool__()` now raises a `TypeError`. This will ban the use of logical operators `and`, `or`, `not` on `Column` object, for instance `col("a") > 1 and col("b") > 2` will raise the `TypeError`. Use `(col("a") > 1) & (col("b") > 2)` instead.
- Changed `PutResult` and `GetResult` to subclass `NamedTuple`.
- Fixed a bug which raised an error when the local path or stage location has a space or other special characters.
- Changed `DataFrame.describe()` so that non-numeric and non-string columns are ignored instead of raising an exception.

### Dependency updates

- Updated ``snowflake-connector-python`` to 2.7.4.

## 0.3.0 (2022-01-09)

### New Features

- Added `Column.isin()`, with an alias `Column.in_()`.
- Added `Column.try_cast()`, which is a special version of `cast()`. It tries to cast a string expression to other types and returns `null` if the cast is not possible.
- Added `Column.startswith()` and `Column.substr()` to process string columns.
- `Column.cast()` now also accepts a `str` value to indicate the cast type in addition to a `DataType` instance.
- Added `DataFrame.describe()` to summarize stats of a `DataFrame`.
- Added `DataFrame.explain()` to print the query plan of a `DataFrame`.
- `DataFrame.filter()` and `DataFrame.select_expr()` now accepts a sql expression.
- Added a new `bool` parameter `create_temp_table` to methods `DataFrame.saveAsTable()` and `Session.write_pandas()` to optionally create a temp table.
- Added `DataFrame.minus()` and `DataFrame.subtract()` as aliases to `DataFrame.except_()`.
- Added `regexp_replace()`, `concat()`, `concat_ws()`, `to_char()`, `current_timestamp()`, `current_date()`, `current_time()`, `months_between()`, `cast()`, `try_cast()`, `greatest()`, `least()`, and `hash()` to module `snowflake.snowpark.functions`.

### Bug Fixes

- Fixed an issue where `Session.createDataFrame(pandas_df)` and `Session.write_pandas(pandas_df)` raise an exception when the `pandas DataFrame` has spaces in the column name.
- `DataFrame.copy_into_table()` sometimes prints an `error` level log entry while it actually works. It's fixed now.
- Fixed an API docs issue where some `DataFrame` APIs are missing from the docs.

### Dependency updates

- Update ``snowflake-connector-python`` to 2.7.2, which upgrades ``pyarrow`` dependency to 6.0.x. Refer to the [python connector 2.7.2 release notes](https://pypi.org/project/snowflake-connector-python/2.7.2/) for more details.

## 0.2.0 (2021-12-02)

### New Features

- Updated the `Session.createDataFrame()` method for creating a `DataFrame` from a pandas DataFrame.
- Added the `Session.write_pandas()` method for writing a `pandas DataFrame` to a table in Snowflake and getting a `Snowpark DataFrame` object back.
- Added new classes and methods for calling window functions.
- Added the new functions `cume_dist()`, to find the cumulative distribution of a value with regard to other values within a window partition,
  and `row_number()`, which returns a unique row number for each row within a window partition.
- Added functions for computing statistics for DataFrames in the `DataFrameStatFunctions` class.
- Added functions for handling missing values in a DataFrame in the `DataFrameNaFunctions` class.
- Added new methods `rollup()`, `cube()`, and `pivot()` to the `DataFrame` class.
- Added the `GroupingSets` class, which you can use with the DataFrame groupByGroupingSets method to perform a SQL GROUP BY GROUPING SETS.
- Added the new `FileOperation(session)`
  class that you can use to upload and download files to and from a stage.
- Added the `DataFrame.copy_into_table()`
  method for loading data from files in a stage into a table.
- In CASE expressions, the functions `when()` and `otherwise()`
  now accept Python types in addition to `Column` objects.
- When you register a UDF you can now optionally set the `replace` parameter to `True` to overwrite an existing UDF with the same name.

### Improvements

- UDFs are now compressed before they are uploaded to the server. This makes them about 10 times smaller, which can help
  when you are using large ML model files.
- When the size of a UDF is less than 8196 bytes, it will be uploaded as in-line code instead of uploaded to a stage.

### Bug Fixes

- Fixed an issue where the statement `df.select(when(col("a") == 1, 4).otherwise(col("a"))), [Row(4), Row(2), Row(3)]` raised an exception.
- Fixed an issue where `df.toPandas()` raised an exception when a DataFrame was created from large local data.

## 0.1.0 (2021-10-26)

Start of Private Preview<|MERGE_RESOLUTION|>--- conflicted
+++ resolved
@@ -38,11 +38,8 @@
 - Added support for `Index.equals`.
 - Added support for `Index.value_counts`.
 - Added support for `Series.dt.day_name` and `Series.dt.month_name`.
-<<<<<<< HEAD
+- Added support for indexing on Index, e.g., `df.index[:10]`.
 - Added support for `DataFrame.unstack` and `Series.unstack`.
-=======
-- Added support for indexing on Index, e.g., `df.index[:10]`.
->>>>>>> c743499d
 
 #### Improvements
 - Removed the public preview warning message upon importing Snowpark pandas.

# Release History

## 1.27.0 (TBD)

### Snowpark Python API Updates

#### New Features

- Added support for the following functions in `functions.py`
  - `divnull`
  - `nullifzero`
  - `snowflake_cortex_sentiment`

### Snowpark pandas API Updates

#### New Features

- Added support for `Series.str.ljust` and `Series.str.rjust`.
- Added support for `Series.str.center`.
- Added support for `Series.str.pad`.
<<<<<<< HEAD
- Added support for `DataFrame.from_dict` and `DataFrame.from_records`.
=======
- Added support for applying Snowpark Python function `snowflake_cortex_sentiment`.
>>>>>>> b58920bd

#### Improvements
- Improve performance of `DataFrame.map`, `Series.apply` and `Series.map` methods by mapping numpy functions to snowpark functions if possible.

## 1.26.0 (2024-12-05)

### Snowpark Python API Updates

#### New Features

- Added support for property `version` and class method `get_active_session` for `Session` class.
- Added new methods and variables to enhance data type handling and JSON serialization/deserialization:
  - To `DataType`, its derived classes, and `StructField`:
    - `type_name`: Returns the type name of the data.
    - `simple_string`: Provides a simple string representation of the data.
    - `json_value`: Returns the data as a JSON-compatible value.
    - `json`: Converts the data to a JSON string.
  - To `ArrayType`, `MapType`, `StructField`, `PandasSeriesType`, `PandasDataFrameType` and `StructType`:
    - `from_json`: Enables these types to be created from JSON data.
  - To `MapType`:
    - `keyType`: keys of the map
    - `valueType`: values of the map
- Added support for method `appName` in `SessionBuilder`.
- Added support for `include_nulls` argument in `DataFrame.unpivot`.
- Added support for following functions in `functions.py`:
  - `size` to get size of array, object, or map columns.
  - `collect_list` an alias of `array_agg`.
  - `substring` makes `len` argument optional.
- Added parameter `ast_enabled` to session for internal usage (default: `False`).

#### Improvements

- Added support for specifying the following to `DataFrame.create_or_replace_dynamic_table`:
  - `iceberg_config` A dictionary that can hold the following iceberg configuration options:
    - `external_volume`
    - `catalog`
    - `base_location`
    - `catalog_sync`
    - `storage_serialization_policy`
- Added support for nested data types to `DataFrame.print_schema`
- Added support for `level` parameter to `DataFrame.print_schema`
- Improved flexibility of `DataFrameReader` and `DataFrameWriter` API by adding support for the following:
  - Added `format` method to `DataFrameReader` and `DataFrameWriter` to specify file format when loading or unloading results.
  - Added `load` method to `DataFrameReader` to work in conjunction with `format`.
  - Added `save` method to `DataFrameWriter` to work in conjunction with `format`.
  - Added support to read keyword arguments to `options` method for `DataFrameReader` and `DataFrameWriter`.
- Relaxed the cloudpickle dependency for Python 3.11 to simplify build requirements. However, for Python 3.11, `cloudpickle==2.2.1` remains the only supported version.

#### Bug Fixes

- Removed warnings that dynamic pivot features were in private preview, because
  dynamic pivot is now generally available.
- Fixed a bug in `session.read.options` where `False` Boolean values were incorrectly parsed as `True` in the generated file format.

#### Dependency Updates

- Added a runtime dependency on `python-dateutil`.

### Snowpark pandas API Updates

#### New Features

- Added partial support for `Series.map` when `arg` is a pandas `Series` or a
  `collections.abc.Mapping`. No support for instances of `dict` that implement
  `__missing__` but are not instances of `collections.defaultdict`.
- Added support for `DataFrame.align` and `Series.align` for `axis=1` and `axis=None`.
- Added support for `pd.json_normalize`.
- Added support for `GroupBy.pct_change` with `axis=0`, `freq=None`, and `limit=None`.
- Added support for `DataFrameGroupBy.__iter__` and `SeriesGroupBy.__iter__`.
- Added support for `np.sqrt`, `np.trunc`, `np.floor`, numpy trig functions, `np.exp`, `np.abs`, `np.positive` and `np.negative`.
- Added partial support for the dataframe interchange protocol method
  `DataFrame.__dataframe__()`.

#### Bug Fixes

- Fixed a bug in `df.loc` where setting a single column from a series results in unexpected `None` values.

#### Improvements

- Use UNPIVOT INCLUDE NULLS for unpivot operations in pandas instead of sentinel values.
- Improved documentation for pd.read_excel.

## 1.25.0 (2024-11-14)

### Snowpark Python API Updates

#### New Features

- Added the following new functions in `snowflake.snowpark.dataframe`:
  - `map`
- Added support for passing parameter `include_error` to `Session.query_history` to record queries that have error during execution.

#### Improvements

- When target stage is not set in profiler, a default stage from `Session.get_session_stage` is used instead of raising `SnowparkSQLException`.
- Allowed lower case or mixed case input when calling `Session.stored_procedure_profiler.set_active_profiler`.
- Added distributed tracing using open telemetry APIs for action function in `DataFrame`:
  - `cache_result`
- Removed opentelemetry warning from logging.

#### Bug Fixes

- Fixed the pre-action and post-action query propagation when `In` expression were used in selects.
- Fixed a bug that raised error `AttributeError` while calling `Session.stored_procedure_profiler.get_output` when `Session.stored_procedure_profiler` is disabled.

#### Dependency Updates

- Added a dependency on `protobuf>=5.28` and `tzlocal` at runtime.
- Added a dependency on `protoc-wheel-0` for the development profile.
- Require `snowflake-connector-python>=3.12.0, <4.0.0` (was `>=3.10.0`).

### Snowpark pandas API Updates

#### Dependency Updates

- Updated `modin` from 0.28.1 to 0.30.1.
- Added support for all `pandas` 2.2.x versions.

#### New Features

- Added support for `Index.to_numpy`.
- Added support for `DataFrame.align` and `Series.align` for `axis=0`.
- Added support for `size` in `GroupBy.aggregate`, `DataFrame.aggregate`, and `Series.aggregate`.
- Added support for `snowflake.snowpark.functions.window`
- Added support for `pd.read_pickle` (Uses native pandas for processing).
- Added support for `pd.read_html` (Uses native pandas for processing).
- Added support for `pd.read_xml` (Uses native pandas for processing).
- Added support for aggregation functions `"size"` and `len` in `GroupBy.aggregate`, `DataFrame.aggregate`, and `Series.aggregate`.
- Added support for list values in `Series.str.len`.

#### Bug Fixes

- Fixed a bug where aggregating a single-column dataframe with a single callable function (e.g. `pd.DataFrame([0]).agg(np.mean)`) would fail to transpose the result.
- Fixed bugs where `DataFrame.dropna()` would:
  - Treat an empty `subset` (e.g. `[]`) as if it specified all columns instead of no columns.
  - Raise a `TypeError` for a scalar `subset` instead of filtering on just that column.
  - Raise a `ValueError` for a `subset` of type `pandas.Index` instead of filtering on the columns in the index.
- Disable creation of scoped read only table to mitigate Disable creation of scoped read only table to mitigate `TableNotFoundError` when using dynamic pivot in notebook environment.
- Fixed a bug when concat dataframe or series objects are coming from the same dataframe when axis = 1.

#### Improvements

- Improve np.where with scalar x value by eliminating unnecessary join and temp table creation.
- Improve get_dummies performance by flattening the pivot with join.
- Improve align performance when aligning on row position column by removing unnecessary window functions.



### Snowpark Local Testing Updates

#### New Features

- Added support for patching functions that are unavailable in the `snowflake.snowpark.functions` module.
- Added support for `snowflake.snowpark.functions.any_value`

#### Bug Fixes

- Fixed a bug where `Table.update` could not handle `VariantType`, `MapType`, and `ArrayType` data types.
- Fixed a bug where column aliases were incorrectly resolved in `DataFrame.join`, causing errors when selecting columns from a joined DataFrame.
- Fixed a bug where `Table.update` and `Table.merge` could fail if the target table's index was not the default `RangeIndex`.

## 1.24.0 (2024-10-28)

### Snowpark Python API Updates

#### New Features

- Updated `Session` class to be thread-safe. This allows concurrent DataFrame transformations, DataFrame actions, UDF and stored procedure registration, and concurrent file uploads when using the same `Session` object.
  - The feature is disabled by default and can be enabled by setting `FEATURE_THREAD_SAFE_PYTHON_SESSION` to `True` for account.
  - Updating session configurations, like changing database or schema, when multiple threads are using the session may lead to unexpected behavior.
  - When enabled, some internally created temporary table names returned from `DataFrame.queries` API are not deterministic, and may be different when DataFrame actions are executed. This does not affect explicit user-created temporary tables.
- Added support for 'Service' domain to `session.lineage.trace` API.
- Added support for `copy_grants` parameter when registering UDxF and stored procedures.
- Added support for the following methods in `DataFrameWriter` to support daisy-chaining:
  - `option`
  - `options`
  - `partition_by`
- Added support for `snowflake_cortex_summarize`.

#### Improvements

- Improved the following new capability for function `snowflake.snowpark.functions.array_remove` it is now possible to use in python.
- Disables sql simplification when sort is performed after limit.
  - Previously, `df.sort().limit()` and `df.limit().sort()` generates the same query with sort in front of limit. Now, `df.limit().sort()` will generate query that reads `df.limit().sort()`.
  - Improve performance of generated query for `df.limit().sort()`, because limit stops table scanning as soon as the number of records is satisfied.
- Added a client side error message for when an invalid stage location is passed to DataFrame read functions.

#### Bug Fixes

- Fixed a bug where the automatic cleanup of temporary tables could interfere with the results of async query execution.
- Fixed a bug in `DataFrame.analytics.time_series_agg` function to handle multiple data points in same sliding interval.
- Fixed a bug that created inconsistent casing in field names of structured objects in iceberg schemas.

#### Deprecations

- Deprecated warnings will be triggered when using snowpark-python with Python 3.8. For more details, please refer to https://docs.snowflake.com/en/developer-guide/python-runtime-support-policy.

### Snowpark pandas API Updates

#### New Features

- Added support for `np.subtract`, `np.multiply`, `np.divide`, and `np.true_divide`.
- Added support for tracking usages of `__array_ufunc__`.
- Added numpy compatibility support for `np.float_power`, `np.mod`, `np.remainder`, `np.greater`, `np.greater_equal`, `np.less`, `np.less_equal`, `np.not_equal`, and `np.equal`.
- Added numpy compatibility support for `np.log`, `np.log2`, and `np.log10`
- Added support for `DataFrameGroupBy.bfill`, `SeriesGroupBy.bfill`, `DataFrameGroupBy.ffill`, and `SeriesGroupBy.ffill`.
- Added support for `on` parameter with `Resampler`.
- Added support for timedelta inputs in `value_counts()`.
- Added support for applying Snowpark Python function `snowflake_cortex_summarize`.
- Added support for `DataFrame.attrs` and `Series.attrs`.
- Added support for `DataFrame.style`.
- Added numpy compatibility support for `np.full_like`

#### Improvements

- Improved generated SQL query for `head` and `iloc` when the row key is a slice.
- Improved error message when passing an unknown timezone to `tz_convert` and `tz_localize` in `Series`, `DataFrame`, `Series.dt`, and `DatetimeIndex`.
- Improved documentation for `tz_convert` and `tz_localize` in `Series`, `DataFrame`, `Series.dt`, and `DatetimeIndex` to specify the supported timezone formats.
- Added additional kwargs support for `df.apply` and `series.apply` ( as well as `map` and `applymap` ) when using snowpark functions. This allows for some position independent compatibility between apply and functions where the first argument is not a pandas object.
- Improved generated SQL query for `iloc` and `iat` when the row key is a scalar.
- Removed all joins in `iterrows`.
- Improved documentation for `Series.map` to reflect the unsupported features.
- Added support for `np.may_share_memory` which is used internally by many scikit-learn functions. This method will always return false when called with a Snowpark pandas object.

#### Bug Fixes

- Fixed a bug where `DataFrame` and `Series` `pct_change()` would raise `TypeError` when input contained timedelta columns.
- Fixed a bug where `replace()` would sometimes propagate `Timedelta` types incorrectly through `replace()`. Instead raise `NotImplementedError` for `replace()` on `Timedelta`.
- Fixed a bug where `DataFrame` and `Series` `round()` would raise `AssertionError` for `Timedelta` columns. Instead raise `NotImplementedError` for `round()` on `Timedelta`.
- Fixed a bug where `reindex` fails when the new index is a Series with non-overlapping types from the original index.
- Fixed a bug where calling `__getitem__` on a DataFrameGroupBy object always returned a DataFrameGroupBy object if `as_index=False`.
- Fixed a bug where inserting timedelta values into an existing column would silently convert the values to integers instead of raising `NotImplementedError`.
- Fixed a bug where `DataFrame.shift()` on axis=0 and axis=1 would fail to propagate timedelta types.
- `DataFrame.abs()`, `DataFrame.__neg__()`, `DataFrame.stack()`, and `DataFrame.unstack()` now raise `NotImplementedError` for timedelta inputs instead of failing to propagate timedelta types.

### Snowpark Local Testing Updates

#### Bug Fixes

- Fixed a bug where `DataFrame.alias` raises `KeyError` for input column name.
- Fixed a bug where `to_csv` on Snowflake stage fails when data contains empty strings.

## 1.23.0 (2024-10-09)

### Snowpark Python API Updates

#### New Features

- Added the following new functions in `snowflake.snowpark.functions`:
  - `make_interval`
- Added support for using Snowflake Interval constants with `Window.range_between()` when the order by column is TIMESTAMP or DATE type.
- Added support for file writes. This feature is currently in private preview.
- Added `thread_id` to `QueryRecord` to track the thread id submitting the query history.
- Added support for `Session.stored_procedure_profiler`.

#### Improvements

#### Bug Fixes

- Fixed a bug where registering a stored procedure or UDxF with type hints would give a warning `'NoneType' has no len() when trying to read default values from function`.

### Snowpark pandas API Updates

#### New Features

- Added support for `TimedeltaIndex.mean` method.
- Added support for some cases of aggregating `Timedelta` columns on `axis=0` with `agg` or `aggregate`.
- Added support for `by`, `left_by`, `right_by`, `left_index`, and `right_index` for `pd.merge_asof`.
- Added support for passing parameter `include_describe` to `Session.query_history`.
- Added support for `DatetimeIndex.mean` and `DatetimeIndex.std` methods.
- Added support for `Resampler.asfreq`, `Resampler.indices`, `Resampler.nunique`, and `Resampler.quantile`.
- Added support for `resample` frequency `W`, `ME`, `YE` with `closed = "left"`.
- Added support for `DataFrame.rolling.corr` and `Series.rolling.corr` for `pairwise = False` and int `window`.
- Added support for string time-based `window` and `min_periods = None` for `Rolling`.
- Added support for `DataFrameGroupBy.fillna` and `SeriesGroupBy.fillna`.
- Added support for constructing `Series` and `DataFrame` objects with the lazy `Index` object as `data`, `index`, and `columns` arguments.
- Added support for constructing `Series` and `DataFrame` objects with `index` and `column` values not present in `DataFrame`/`Series` `data`.
- Added support for `pd.read_sas` (Uses native pandas for processing).
- Added support for applying `rolling().count()` and `expanding().count()` to `Timedelta` series and columns.
- Added support for `tz` in both `pd.date_range` and `pd.bdate_range`.
- Added support for `Series.items`.
- Added support for `errors="ignore"` in `pd.to_datetime`.
- Added support for `DataFrame.tz_localize` and `Series.tz_localize`.
- Added support for `DataFrame.tz_convert` and `Series.tz_convert`.
- Added support for applying Snowpark Python functions (e.g., `sin`) in `Series.map`, `Series.apply`, `DataFrame.apply` and `DataFrame.applymap`.

#### Improvements

- Improved `to_pandas` to persist the original timezone offset for TIMESTAMP_TZ type.
- Improved `dtype` results for TIMESTAMP_TZ type to show correct timezone offset.
- Improved `dtype` results for TIMESTAMP_LTZ type to show correct timezone.
- Improved error message when passing non-bool value to `numeric_only` for groupby aggregations.
- Removed unnecessary warning about sort algorithm in `sort_values`.
- Use SCOPED object for internal create temp tables. The SCOPED objects will be stored sproc scoped if created within stored sproc, otherwise will be session scoped, and the object will be automatically cleaned at the end of the scope.
- Improved warning messages for operations that lead to materialization with inadvertent slowness.
- Removed unnecessary warning message about `convert_dtype` in `Series.apply`.

#### Bug Fixes

- Fixed a bug where an `Index` object created from a `Series`/`DataFrame` incorrectly updates the `Series`/`DataFrame`'s index name after an inplace update has been applied to the original `Series`/`DataFrame`.
- Suppressed an unhelpful `SettingWithCopyWarning` that sometimes appeared when printing `Timedelta` columns.
- Fixed `inplace` argument for `Series` objects derived from other `Series` objects.
- Fixed a bug where `Series.sort_values` failed if series name overlapped with index column name.
- Fixed a bug where transposing a dataframe would map `Timedelta` index levels to integer column levels.
- Fixed a bug where `Resampler` methods on timedelta columns would produce integer results.
- Fixed a bug where `pd.to_numeric()` would leave `Timedelta` inputs as `Timedelta` instead of converting them to integers.
- Fixed `loc` set when setting a single row, or multiple rows, of a DataFrame with a Series value.

### Snowpark Local Testing Updates

#### Bug Fixes

- Fixed a bug where nullable columns were annotated wrongly.
- Fixed a bug where the `date_add` and `date_sub` functions failed for `NULL` values.
- Fixed a bug where `equal_null` could fail inside a merge statement.
- Fixed a bug where `row_number` could fail inside a Window function.
- Fixed a bug where updates could fail when the source is the result of a join.


## 1.22.1 (2024-09-11)
This is a re-release of 1.22.0. Please refer to the 1.22.0 release notes for detailed release content.


## 1.22.0 (2024-09-10)

### Snowpark Python API Updates

### New Features

- Added the following new functions in `snowflake.snowpark.functions`:
  - `array_remove`
  - `ln`

#### Improvements

- Improved documentation for `Session.write_pandas` by making `use_logical_type` option more explicit.
- Added support for specifying the following to `DataFrameWriter.save_as_table`:
  - `enable_schema_evolution`
  - `data_retention_time`
  - `max_data_extension_time`
  - `change_tracking`
  - `copy_grants`
  - `iceberg_config` A dicitionary that can hold the following iceberg configuration options:
      - `external_volume`
      - `catalog`
      - `base_location`
      - `catalog_sync`
      - `storage_serialization_policy`
- Added support for specifying the following to `DataFrameWriter.copy_into_table`:
  - `iceberg_config` A dicitionary that can hold the following iceberg configuration options:
      - `external_volume`
      - `catalog`
      - `base_location`
      - `catalog_sync`
      - `storage_serialization_policy`
- Added support for specifying the following parameters to `DataFrame.create_or_replace_dynamic_table`:
  - `mode`
  - `refresh_mode`
  - `initialize`
  - `clustering_keys`
  - `is_transient`
  - `data_retention_time`
  - `max_data_extension_time`

#### Bug Fixes

- Fixed a bug in `session.read.csv` that caused an error when setting `PARSE_HEADER = True` in an externally defined file format.
- Fixed a bug in query generation from set operations that allowed generation of duplicate queries when children have common subqueries.
- Fixed a bug in `session.get_session_stage` that referenced a non-existing stage after switching database or schema.
- Fixed a bug where calling `DataFrame.to_snowpark_pandas` without explicitly initializing the Snowpark pandas plugin caused an error.
- Fixed a bug where using the `explode` function in dynamic table creation caused a SQL compilation error due to improper boolean type casting on the `outer` parameter.

### Snowpark Local Testing Updates

#### New Features

- Added support for type coercion when passing columns as input to UDF calls.
- Added support for `Index.identical`.

#### Bug Fixes

- Fixed a bug where the truncate mode in `DataFrameWriter.save_as_table` incorrectly handled DataFrames containing only a subset of columns from the existing table.
- Fixed a bug where function `to_timestamp` does not set the default timezone of the column datatype.

### Snowpark pandas API Updates

#### New Features

- Added limited support for the `Timedelta` type, including the following features. Snowpark pandas will raise `NotImplementedError` for unsupported `Timedelta` use cases.
  - supporting tracking the Timedelta type through `copy`, `cache_result`, `shift`, `sort_index`, `assign`, `bfill`, `ffill`, `fillna`, `compare`, `diff`, `drop`, `dropna`, `duplicated`, `empty`, `equals`, `insert`, `isin`, `isna`, `items`, `iterrows`, `join`, `len`, `mask`, `melt`, `merge`, `nlargest`, `nsmallest`, `to_pandas`.
  - converting non-timedelta to timedelta via `astype`.
  - `NotImplementedError` will be raised for the rest of methods that do not support `Timedelta`.
  - support for subtracting two timestamps to get a Timedelta.
  - support indexing with Timedelta data columns.
  - support for adding or subtracting timestamps and `Timedelta`.
  - support for binary arithmetic between two `Timedelta` values.
  - support for binary arithmetic and comparisons between `Timedelta` values and numeric values.
  - support for lazy `TimedeltaIndex`.
  - support for `pd.to_timedelta`.
  - support for `GroupBy` aggregations `min`, `max`, `mean`, `idxmax`, `idxmin`, `std`, `sum`, `median`, `count`, `any`, `all`, `size`, `nunique`, `head`, `tail`, `aggregate`.
  - support for `GroupBy` filtrations `first` and `last`.
  - support for `TimedeltaIndex` attributes: `days`, `seconds`, `microseconds` and `nanoseconds`.
  - support for `diff` with timestamp columns on `axis=0` and `axis=1`
  - support for `TimedeltaIndex` methods: `ceil`, `floor` and `round`.
  - support for `TimedeltaIndex.total_seconds` method.
- Added support for index's arithmetic and comparison operators.
- Added support for `Series.dt.round`.
- Added documentation pages for `DatetimeIndex`.
- Added support for `Index.name`, `Index.names`, `Index.rename`, and `Index.set_names`.
- Added support for `Index.__repr__`.
- Added support for `DatetimeIndex.month_name` and `DatetimeIndex.day_name`.
- Added support for `Series.dt.weekday`, `Series.dt.time`, and `DatetimeIndex.time`.
- Added support for `Index.min` and `Index.max`.
- Added support for `pd.merge_asof`.
- Added support for `Series.dt.normalize` and `DatetimeIndex.normalize`.
- Added support for `Index.is_boolean`, `Index.is_integer`, `Index.is_floating`, `Index.is_numeric`, and `Index.is_object`.
- Added support for `DatetimeIndex.round`, `DatetimeIndex.floor` and `DatetimeIndex.ceil`.
- Added support for `Series.dt.days_in_month` and `Series.dt.daysinmonth`.
- Added support for `DataFrameGroupBy.value_counts` and `SeriesGroupBy.value_counts`.
- Added support for `Series.is_monotonic_increasing` and `Series.is_monotonic_decreasing`.
- Added support for `Index.is_monotonic_increasing` and `Index.is_monotonic_decreasing`.
- Added support for `pd.crosstab`.
- Added support for `pd.bdate_range` and included business frequency support (B, BME, BMS, BQE, BQS, BYE, BYS) for both `pd.date_range` and `pd.bdate_range`.
- Added support for lazy `Index` objects  as `labels` in `DataFrame.reindex` and `Series.reindex`.
- Added support for `Series.dt.days`, `Series.dt.seconds`, `Series.dt.microseconds`, and `Series.dt.nanoseconds`.
- Added support for creating a `DatetimeIndex` from an `Index` of numeric or string type.
- Added support for string indexing with `Timedelta` objects.
- Added support for `Series.dt.total_seconds` method.
- Added support for `DataFrame.apply(axis=0)`.
- Added support for `Series.dt.tz_convert` and `Series.dt.tz_localize`.
- Added support for `DatetimeIndex.tz_convert` and `DatetimeIndex.tz_localize`.

#### Improvements

- Improve concat, join performance when operations are performed on series coming from the same dataframe by avoiding unnecessary joins.
- Refactored `quoted_identifier_to_snowflake_type` to avoid making metadata queries if the types have been cached locally.
- Improved `pd.to_datetime` to handle all local input cases.
- Create a lazy index from another lazy index without pulling data to client.
- Raised `NotImplementedError` for Index bitwise operators.
- Display a more clear error message when `Index.names` is set to a non-like-like object.
- Raise a warning whenever MultiIndex values are pulled in locally.
- Improve warning message for `pd.read_snowflake` include the creation reason when temp table creation is triggered.
- Improve performance for `DataFrame.set_index`, or setting `DataFrame.index` or `Series.index` by avoiding checks require eager evaluation. As a consequence, when the new index that does not match the current `Series`/`DataFrame` object length, a `ValueError` is no longer raised. Instead, when the `Series`/`DataFrame` object is longer than the provided index, the `Series`/`DataFrame`'s new index is filled with `NaN` values for the "extra" elements. Otherwise, the extra values in the provided index are ignored.
- Properly raise `NotImplementedError` when ambiguous/nonexistent are non-string in `ceil`/`floor`/`round`.

#### Bug Fixes

- Stopped ignoring nanoseconds in `pd.Timedelta` scalars.
- Fixed AssertionError in tree of binary operations.
- Fixed bug in `Series.dt.isocalendar` using a named Series
- Fixed `inplace` argument for Series objects derived from DataFrame columns.
- Fixed a bug where `Series.reindex` and `DataFrame.reindex` did not update the result index's name correctly.
- Fixed a bug where `Series.take` did not error when `axis=1` was specified.


## 1.21.1 (2024-09-05)

### Snowpark Python API Updates

#### Bug Fixes

- Fixed a bug where using `to_pandas_batches` with async jobs caused an error due to improper handling of waiting for asynchronous query completion.

## 1.21.0 (2024-08-19)

### Snowpark Python API Updates

#### New Features

- Added support for `snowflake.snowpark.testing.assert_dataframe_equal` that is a utility function to check the equality of two Snowpark DataFrames.

#### Improvements

- Added support server side string size limitations.
- Added support to create and invoke stored procedures, UDFs and UDTFs with optional arguments.
- Added support for column lineage in the DataFrame.lineage.trace API.
- Added support for passing `INFER_SCHEMA` options to `DataFrameReader` via `INFER_SCHEMA_OPTIONS`.
- Added support for passing `parameters` parameter to `Column.rlike` and `Column.regexp`.
- Added support for automatically cleaning up temporary tables created by `df.cache_result()` in the current session, when the DataFrame is no longer referenced (i.e., gets garbage collected). It is still an experimental feature not enabled by default, and can be enabled by setting `session.auto_clean_up_temp_table_enabled` to `True`.
- Added support for string literals to the `fmt` parameter of `snowflake.snowpark.functions.to_date`.
- Added support for system$reference function.

#### Bug Fixes

- Fixed a bug where SQL generated for selecting `*` column has an incorrect subquery.
- Fixed a bug in `DataFrame.to_pandas_batches` where the iterator could throw an error if certain transformation is made to the pandas dataframe due to wrong isolation level.
- Fixed a bug in `DataFrame.lineage.trace` to split the quoted feature view's name and version correctly.
- Fixed a bug in `Column.isin` that caused invalid sql generation when passed an empty list.
- Fixed a bug that fails to raise NotImplementedError while setting cell with list like item.

### Snowpark Local Testing Updates

#### New Features

- Added support for the following APIs:
  - snowflake.snowpark.functions
    - `rank`
    - `dense_rank`
    - `percent_rank`
    - `cume_dist`
    - `ntile`
    - `datediff`
    - `array_agg`
  - snowflake.snowpark.column.Column.within_group
- Added support for parsing flags in regex statements for mocked plans. This maintains parity with the `rlike` and `regexp` changes above.

#### Bug Fixes

- Fixed a bug where Window Functions LEAD and LAG do not handle option `ignore_nulls` properly.
- Fixed a bug where values were not populated into the result DataFrame during the insertion of table merge operation.

#### Improvements

- Fix pandas FutureWarning about integer indexing.

### Snowpark pandas API Updates

#### New Features

- Added support for `DataFrame.backfill`, `DataFrame.bfill`, `Series.backfill`, and `Series.bfill`.
- Added support for `DataFrame.compare` and `Series.compare` with default parameters.
- Added support for `Series.dt.microsecond` and `Series.dt.nanosecond`.
- Added support for `Index.is_unique` and `Index.has_duplicates`.
- Added support for `Index.equals`.
- Added support for `Index.value_counts`.
- Added support for `Series.dt.day_name` and `Series.dt.month_name`.
- Added support for indexing on Index, e.g., `df.index[:10]`.
- Added support for `DataFrame.unstack` and `Series.unstack`.
- Added support for `DataFrame.asfreq` and `Series.asfreq`.
- Added support for `Series.dt.is_month_start` and `Series.dt.is_month_end`.
- Added support for `Index.all` and `Index.any`.
- Added support for `Series.dt.is_year_start` and `Series.dt.is_year_end`.
- Added support for `Series.dt.is_quarter_start` and `Series.dt.is_quarter_end`.
- Added support for lazy `DatetimeIndex`.
- Added support for `Series.argmax` and `Series.argmin`.
- Added support for `Series.dt.is_leap_year`.
- Added support for `DataFrame.items`.
- Added support for `Series.dt.floor` and `Series.dt.ceil`.
- Added support for `Index.reindex`.
- Added support for `DatetimeIndex` properties: `year`, `month`, `day`, `hour`, `minute`, `second`, `microsecond`,
    `nanosecond`, `date`, `dayofyear`, `day_of_year`, `dayofweek`, `day_of_week`, `weekday`, `quarter`,
    `is_month_start`, `is_month_end`, `is_quarter_start`, `is_quarter_end`, `is_year_start`, `is_year_end`
    and `is_leap_year`.
- Added support for `Resampler.fillna` and `Resampler.bfill`.
- Added limited support for the `Timedelta` type, including creating `Timedelta` columns and `to_pandas`.
- Added support for `Index.argmax` and `Index.argmin`.

#### Improvements

- Removed the public preview warning message when importing Snowpark pandas.
- Removed unnecessary count query from `SnowflakeQueryCompiler.is_series_like` method.
- `Dataframe.columns` now returns native pandas Index object instead of Snowpark Index object.
- Refactor and introduce `query_compiler` argument in `Index` constructor to create `Index` from query compiler.
- `pd.to_datetime` now returns a DatetimeIndex object instead of a Series object.
- `pd.date_range` now returns a DatetimeIndex object instead of a Series object.

#### Bug Fixes

- Made passing an unsupported aggregation function to `pivot_table` raise `NotImplementedError` instead of `KeyError`.
- Removed axis labels and callable names from error messages and telemetry about unsupported aggregations.
- Fixed AssertionError in `Series.drop_duplicates` and `DataFrame.drop_duplicates` when called after `sort_values`.
- Fixed a bug in `Index.to_frame` where the result frame's column name may be wrong where name is unspecified.
- Fixed a bug where some Index docstrings are ignored.
- Fixed a bug in `Series.reset_index(drop=True)` where the result name may be wrong.
- Fixed a bug in `Groupby.first/last` ordering by the correct columns in the underlying window expression.

## 1.20.0 (2024-07-17)

### Snowpark Python API Updates

#### Improvements

- Added distributed tracing using open telemetry APIs for table stored procedure function in `DataFrame`:
  - `_execute_and_get_query_id`
- Added support for the `arrays_zip` function.
- Improves performance for binary column expression and `df._in` by avoiding unnecessary cast for numeric values. You can enable this optimization by setting `session.eliminate_numeric_sql_value_cast_enabled = True`.
- Improved error message for `write_pandas` when the target table does not exist and `auto_create_table=False`.
- Added open telemetry tracing on UDxF functions in Snowpark.
- Added open telemetry tracing on stored procedure registration in Snowpark.
- Added a new optional parameter called `format_json` to the `Session.SessionBuilder.app_name` function that sets the app name in the `Session.query_tag` in JSON format. By default, this parameter is set to `False`.

#### Bug Fixes
- Fixed a bug where SQL generated for `lag(x, 0)` was incorrect and failed with error message `argument 1 to function LAG needs to be constant, found 'SYSTEM$NULL_TO_FIXED(null)'`.

### Snowpark Local Testing Updates

#### New Features

- Added support for the following APIs:
  - snowflake.snowpark.functions
    - random
- Added new parameters to `patch` function when registering a mocked function:
  - `distinct` allows an alternate function to be specified for when a sql function should be distinct.
  - `pass_column_index` passes a named parameter `column_index` to the mocked function that contains the pandas.Index for the input data.
  - `pass_row_index` passes a named parameter `row_index` to the mocked function that is the 0 indexed row number the function is currently operating on.
  - `pass_input_data` passes a named parameter `input_data` to the mocked function that contains the entire input dataframe for the current expression.
  - Added support for the `column_order` parameter to method `DataFrameWriter.save_as_table`.


#### Bug Fixes
- Fixed a bug that caused DecimalType columns to be incorrectly truncated to integer precision when used in BinaryExpressions.

### Snowpark pandas API Updates

#### New Features
- Added support for `DataFrameGroupBy.all`, `SeriesGroupBy.all`, `DataFrameGroupBy.any`, and `SeriesGroupBy.any`.
- Added support for `DataFrame.nlargest`, `DataFrame.nsmallest`, `Series.nlargest` and `Series.nsmallest`.
- Added support for `replace` and `frac > 1` in `DataFrame.sample` and `Series.sample`.
- Added support for `read_excel` (Uses local pandas for processing)
- Added support for `Series.at`, `Series.iat`, `DataFrame.at`, and `DataFrame.iat`.
- Added support for `Series.dt.isocalendar`.
- Added support for `Series.case_when` except when condition or replacement is callable.
- Added documentation pages for `Index` and its APIs.
- Added support for `DataFrame.assign`.
- Added support for `DataFrame.stack`.
- Added support for `DataFrame.pivot` and `pd.pivot`.
- Added support for `DataFrame.to_csv` and `Series.to_csv`.
- Added partial support for `Series.str.translate` where the values in the `table` are single-codepoint strings.
- Added support for `DataFrame.corr`.
- Allow `df.plot()` and `series.plot()` to be called, materializing the data into the local client
- Added support for `DataFrameGroupBy` and `SeriesGroupBy` aggregations `first` and `last`
- Added support for `DataFrameGroupBy.get_group`.
- Added support for `limit` parameter when `method` parameter is used in `fillna`.
- Added partial support for `Series.str.translate` where the values in the `table` are single-codepoint strings.
- Added support for `DataFrame.corr`.
- Added support for `DataFrame.equals` and `Series.equals`.
- Added support for `DataFrame.reindex` and `Series.reindex`.
- Added support for `Index.astype`.
- Added support for `Index.unique` and `Index.nunique`.
- Added support for `Index.sort_values`.

#### Bug Fixes
- Fixed an issue when using np.where and df.where when the scalar 'other' is the literal 0.
- Fixed a bug regarding precision loss when converting to Snowpark pandas `DataFrame` or `Series` with `dtype=np.uint64`.
- Fixed bug where `values` is set to `index` when `index` and `columns` contain all columns in DataFrame during `pivot_table`.

#### Improvements
- Added support for `Index.copy()`
- Added support for Index APIs: `dtype`, `values`, `item()`, `tolist()`, `to_series()` and `to_frame()`
- Expand support for DataFrames with no rows in `pd.pivot_table` and `DataFrame.pivot_table`.
- Added support for `inplace` parameter in `DataFrame.sort_index` and `Series.sort_index`.


## 1.19.0 (2024-06-25)

### Snowpark Python API Updates

#### New Features

- Added support for `to_boolean` function.
- Added documentation pages for Index and its APIs.

#### Bug Fixes

- Fixed a bug where python stored procedure with table return type fails when run in a task.
- Fixed a bug where df.dropna fails due to `RecursionError: maximum recursion depth exceeded` when the DataFrame has more than 500 columns.
- Fixed a bug where `AsyncJob.result("no_result")` doesn't wait for the query to finish execution.


### Snowpark Local Testing Updates

#### New Features

- Added support for the `strict` parameter when registering UDFs and Stored Procedures.

#### Bug Fixes

- Fixed a bug in convert_timezone that made the setting the source_timezone parameter return an error.
- Fixed a bug where creating DataFrame with empty data of type `DateType` raises `AttributeError`.
- Fixed a bug that table merge fails when update clause exists but no update takes place.
- Fixed a bug in mock implementation of `to_char` that raises `IndexError` when incoming column has nonconsecutive row index.
- Fixed a bug in handling of `CaseExpr` expressions that raises `IndexError` when incoming column has nonconsecutive row index.
- Fixed a bug in implementation of `Column.like` that raises `IndexError` when incoming column has nonconsecutive row index.

#### Improvements

- Added support for type coercion in the implementation of DataFrame.replace, DataFrame.dropna and the mock function `iff`.

### Snowpark pandas API Updates

#### New Features

- Added partial support for `DataFrame.pct_change` and `Series.pct_change` without the `freq` and `limit` parameters.
- Added support for `Series.str.get`.
- Added support for `Series.dt.dayofweek`, `Series.dt.day_of_week`, `Series.dt.dayofyear`, and `Series.dt.day_of_year`.
- Added support for `Series.str.__getitem__` (`Series.str[...]`).
- Added support for `Series.str.lstrip` and `Series.str.rstrip`.
- Added support for `DataFrameGroupBy.size` and `SeriesGroupBy.size`.
- Added support for `DataFrame.expanding` and `Series.expanding` for aggregations `count`, `sum`, `min`, `max`, `mean`, `std`, `var`, and `sem` with `axis=0`.
- Added support for `DataFrame.rolling` and `Series.rolling` for aggregation `count` with `axis=0`.
- Added support for `Series.str.match`.
- Added support for `DataFrame.resample` and `Series.resample` for aggregations `size`, `first`, and `last`.
- Added support for `DataFrameGroupBy.all`, `SeriesGroupBy.all`, `DataFrameGroupBy.any`, and `SeriesGroupBy.any`.
- Added support for `DataFrame.nlargest`, `DataFrame.nsmallest`, `Series.nlargest` and `Series.nsmallest`.
- Added support for `replace` and `frac > 1` in `DataFrame.sample` and `Series.sample`.
- Added support for `read_excel` (Uses local pandas for processing)
- Added support for `Series.at`, `Series.iat`, `DataFrame.at`, and `DataFrame.iat`.
- Added support for `Series.dt.isocalendar`.
- Added support for `Series.case_when` except when condition or replacement is callable.
- Added documentation pages for `Index` and its APIs.
- Added support for `DataFrame.assign`.
- Added support for `DataFrame.stack`.
- Added support for `DataFrame.pivot` and `pd.pivot`.
- Added support for `DataFrame.to_csv` and `Series.to_csv`.
- Added support for `Index.T`.

#### Bug Fixes

- Fixed a bug that causes output of GroupBy.aggregate's columns to be ordered incorrectly.
- Fixed a bug where `DataFrame.describe` on a frame with duplicate columns of differing dtypes could cause an error or incorrect results.
- Fixed a bug in `DataFrame.rolling` and `Series.rolling` so `window=0` now throws `NotImplementedError` instead of `ValueError`

#### Improvements

- Added support for named aggregations in `DataFrame.aggregate` and `Series.aggregate` with `axis=0`.
- `pd.read_csv` reads using the native pandas CSV parser, then uploads data to snowflake using parquet. This enables most of the parameters supported by `read_csv` including date parsing and numeric conversions. Uploading via parquet is roughly twice as fast as uploading via CSV.
- Initial work to support an `pd.Index` directly in Snowpark pandas. Support for `pd.Index` as a first-class component of Snowpark pandas is coming soon.
- Added a lazy index constructor and support for `len`, `shape`, `size`, `empty`, `to_pandas()` and `names`. For `df.index`, Snowpark pandas creates a lazy index object.
- For `df.columns`, Snowpark pandas supports a non-lazy version of an `Index` since the data is already stored locally.

## 1.18.0 (2024-05-28)

### Snowpark Python API Updates

#### Improvements

- Improved error message to remind users set `{"infer_schema": True}` when reading csv file without specifying its schema.
- Improved error handling for `Session.create_dataframe` when called with more than 512 rows and using `format` or `pyformat` `paramstyle`.

### Snowpark pandas API Updates

#### New Features

- Added `DataFrame.cache_result` and `Series.cache_result` methods for users to persist DataFrames and Series to a temporary table lasting the duration of the session to improve latency of subsequent operations.

#### Bug Fixes

#### Improvements

- Added partial support for `DataFrame.pivot_table` with no `index` parameter, as well as for `margins` parameter.
- Updated the signature of `DataFrame.shift`/`Series.shift`/`DataFrameGroupBy.shift`/`SeriesGroupBy.shift` to match pandas 2.2.1. Snowpark pandas does not yet support the newly-added `suffix` argument, or sequence values of `periods`.
- Re-added support for `Series.str.split`.

#### Bug Fixes

- Fixed how we support mixed columns for string methods (`Series.str.*`).

### Snowpark Local Testing Updates

#### New Features

- Added support for the following DataFrameReader read options to file formats `csv` and `json`:
  - PURGE
  - PATTERN
  - INFER_SCHEMA with value being `False`
  - ENCODING with value being `UTF8`
- Added support for `DataFrame.analytics.moving_agg` and `DataFrame.analytics.cumulative_agg_agg`.
- Added support for `if_not_exists` parameter during UDF and stored procedure registration.

#### Bug Fixes

- Fixed a bug that when processing time format, fractional second part is not handled properly.
- Fixed a bug that caused function calls on `*` to fail.
- Fixed a bug that prevented creation of map and struct type objects.
- Fixed a bug that function `date_add` was unable to handle some numeric types.
- Fixed a bug that `TimestampType` casting resulted in incorrect data.
- Fixed a bug that caused `DecimalType` data to have incorrect precision in some cases.
- Fixed a bug where referencing missing table or view raises confusing `IndexError`.
- Fixed a bug that mocked function `to_timestamp_ntz` can not handle None data.
- Fixed a bug that mocked UDFs handles output data of None improperly.
- Fixed a bug where `DataFrame.with_column_renamed` ignores attributes from parent DataFrames after join operations.
- Fixed a bug that integer precision of large value gets lost when converted to pandas DataFrame.
- Fixed a bug that the schema of datetime object is wrong when create DataFrame from a pandas DataFrame.
- Fixed a bug in the implementation of `Column.equal_nan` where null data is handled incorrectly.
- Fixed a bug where `DataFrame.drop` ignore attributes from parent DataFrames after join operations.
- Fixed a bug in mocked function `date_part` where Column type is set wrong.
- Fixed a bug where `DataFrameWriter.save_as_table` does not raise exceptions when inserting null data into non-nullable columns.
- Fixed a bug in the implementation of `DataFrameWriter.save_as_table` where
  - Append or Truncate fails when incoming data has different schema than existing table.
  - Truncate fails when incoming data does not specify columns that are nullable.

#### Improvements

- Removed dependency check for `pyarrow` as it is not used.
- Improved target type coverage of `Column.cast`, adding support for casting to boolean and all integral types.
- Aligned error experience when calling UDFs and stored procedures.
- Added appropriate error messages for `is_permanent` and `anonymous` options in UDFs and stored procedures registration to make it more clear that those features are not yet supported.
- File read operation with unsupported options and values now raises `NotImplementedError` instead of warnings and unclear error information.

## 1.17.0 (2024-05-21)

### Snowpark Python API Updates

#### New Features

- Added support to add a comment on tables and views using the functions listed below:
  - `DataFrameWriter.save_as_table`
  - `DataFrame.create_or_replace_view`
  - `DataFrame.create_or_replace_temp_view`
  - `DataFrame.create_or_replace_dynamic_table`

#### Improvements

- Improved error message to remind users to set `{"infer_schema": True}` when reading CSV file without specifying its schema.

### Snowpark pandas API Updates

#### New Features

- Start of Public Preview of Snowpark pandas API. Refer to the [Snowpark pandas API Docs](https://docs.snowflake.com/developer-guide/snowpark/python/snowpark-pandas) for more details.

### Snowpark Local Testing Updates

#### New Features

- Added support for NumericType and VariantType data conversion in the mocked function `to_timestamp_ltz`, `to_timestamp_ntz`, `to_timestamp_tz` and `to_timestamp`.
- Added support for DecimalType, BinaryType, ArrayType, MapType, TimestampType, DateType and TimeType data conversion in the mocked function `to_char`.
- Added support for the following APIs:
  - snowflake.snowpark.functions:
    - to_varchar
  - snowflake.snowpark.DataFrame:
    - pivot
  - snowflake.snowpark.Session:
    - cancel_all
- Introduced a new exception class `snowflake.snowpark.mock.exceptions.SnowparkLocalTestingException`.
- Added support for casting to FloatType

#### Bug Fixes

- Fixed a bug that stored procedure and UDF should not remove imports already in the `sys.path` during the clean-up step.
- Fixed a bug that when processing datetime format, the fractional second part is not handled properly.
- Fixed a bug that on Windows platform that file operations was unable to properly handle file separator in directory name.
- Fixed a bug that on Windows platform that when reading a pandas dataframe, IntervalType column with integer data can not be processed.
- Fixed a bug that prevented users from being able to select multiple columns with the same alias.
- Fixed a bug that `Session.get_current_[schema|database|role|user|account|warehouse]` returns upper-cased identifiers when identifiers are quoted.
- Fixed a bug that function `substr` and `substring` can not handle 0-based `start_expr`.

#### Improvements

- Standardized the error experience by raising `SnowparkLocalTestingException` in error cases which is on par with `SnowparkSQLException` raised in non-local execution.
- Improved error experience of `Session.write_pandas` method that `NotImplementError` will be raised when called.
- Aligned error experience with reusing a closed session in non-local execution.

## 1.16.0 (2024-05-07)

### New Features

- Support stored procedure register with packages given as Python modules.
- Added snowflake.snowpark.Session.lineage.trace to explore data lineage of snowfake objects.
- Added support for structured type schema parsing.

### Bug Fixes

- Fixed a bug when inferring schema, single quotes are added to stage files already have single quotes.

### Local Testing Updates

#### New Features

- Added support for StringType, TimestampType and VariantType data conversion in the mocked function `to_date`.
- Added support for the following APIs:
  - snowflake.snowpark.functions
    - get
    - concat
    - concat_ws

#### Bug Fixes

- Fixed a bug that caused `NaT` and `NaN` values to not be recognized.
- Fixed a bug where, when inferring a schema, single quotes were added to stage files that already had single quotes.
- Fixed a bug where `DataFrameReader.csv` was unable to handle quoted values containing a delimiter.
- Fixed a bug that when there is `None` value in an arithmetic calculation, the output should remain `None` instead of `math.nan`.
- Fixed a bug in function `sum` and `covar_pop` that when there is `math.nan` in the data, the output should also be `math.nan`.
- Fixed a bug that stage operation can not handle directories.
- Fixed a bug that `DataFrame.to_pandas` should take Snowflake numeric types with precision 38 as `int64`.

## 1.15.0 (2024-04-24)

### New Features

- Added `truncate` save mode in `DataFrameWrite` to overwrite existing tables by truncating the underlying table instead of dropping it.
- Added telemetry to calculate query plan height and number of duplicate nodes during collect operations.
- Added the functions below to unload data from a `DataFrame` into one or more files in a stage:
  - `DataFrame.write.json`
  - `DataFrame.write.csv`
  - `DataFrame.write.parquet`
- Added distributed tracing using open telemetry APIs for action functions in `DataFrame` and `DataFrameWriter`:
  - snowflake.snowpark.DataFrame:
    - collect
    - collect_nowait
    - to_pandas
    - count
    - show
  - snowflake.snowpark.DataFrameWriter:
    - save_as_table
- Added support for snow:// URLs to `snowflake.snowpark.Session.file.get` and `snowflake.snowpark.Session.file.get_stream`
- Added support to register stored procedures and UDxFs with a `comment`.
- UDAF client support is ready for public preview. Please stay tuned for the Snowflake announcement of UDAF public preview.
- Added support for dynamic pivot.  This feature is currently in private preview.

### Improvements

- Improved the generated query performance for both compilation and execution by converting duplicate subqueries to Common Table Expressions (CTEs). It is still an experimental feature not enabled by default, and can be enabled by setting `session.cte_optimization_enabled` to `True`.

### Bug Fixes

- Fixed a bug where `statement_params` was not passed to query executions that register stored procedures and user defined functions.
- Fixed a bug causing `snowflake.snowpark.Session.file.get_stream` to fail for quoted stage locations.
- Fixed a bug that an internal type hint in `utils.py` might raise AttributeError in case the underlying module can not be found.

### Local Testing Updates

#### New Features

- Added support for registering UDFs and stored procedures.
- Added support for the following APIs:
  - snowflake.snowpark.Session:
    - file.put
    - file.put_stream
    - file.get
    - file.get_stream
    - read.json
    - add_import
    - remove_import
    - get_imports
    - clear_imports
    - add_packages
    - add_requirements
    - clear_packages
    - remove_package
    - udf.register
    - udf.register_from_file
    - sproc.register
    - sproc.register_from_file
  - snowflake.snowpark.functions
    - current_database
    - current_session
    - date_trunc
    - object_construct
    - object_construct_keep_null
    - pow
    - sqrt
    - udf
    - sproc
- Added support for StringType, TimestampType and VariantType data conversion in the mocked function `to_time`.

#### Bug Fixes

- Fixed a bug that null filled columns for constant functions.
- Fixed a bug that implementation of to_object, to_array and to_binary to better handle null inputs.
- Fixed a bug that timestamp data comparison can not handle year beyond 2262.
- Fixed a bug that `Session.builder.getOrCreate` should return the created mock session.

## 1.14.0 (2024-03-20)

### New Features

- Added support for creating vectorized UDTFs with `process` method.
- Added support for dataframe functions:
  - to_timestamp_ltz
  - to_timestamp_ntz
  - to_timestamp_tz
  - locate
- Added support for ASOF JOIN type.
- Added support for the following local testing APIs:
  - snowflake.snowpark.functions:
    - to_double
    - to_timestamp
    - to_timestamp_ltz
    - to_timestamp_ntz
    - to_timestamp_tz
    - greatest
    - least
    - convert_timezone
    - dateadd
    - date_part
  - snowflake.snowpark.Session:
    - get_current_account
    - get_current_warehouse
    - get_current_role
    - use_schema
    - use_warehouse
    - use_database
    - use_role

### Bug Fixes

- Fixed a bug in `SnowflakePlanBuilder` that `save_as_table` does not filter column that name start with '$' and follow by number correctly.
- Fixed a bug that statement parameters may have no effect when resolving imports and packages.
- Fixed bugs in local testing:
  - LEFT ANTI and LEFT SEMI joins drop rows with null values.
  - DataFrameReader.csv incorrectly parses data when the optional parameter `field_optionally_enclosed_by` is specified.
  - Column.regexp only considers the first entry when `pattern` is a `Column`.
  - Table.update raises `KeyError` when updating null values in the rows.
  - VARIANT columns raise errors at `DataFrame.collect`.
  - `count_distinct` does not work correctly when counting.
  - Null values in integer columns raise `TypeError`.

### Improvements

- Added telemetry to local testing.
- Improved the error message of `DataFrameReader` to raise `FileNotFound` error when reading a path that does not exist or when there are no files under the path.

## 1.13.0 (2024-02-26)

### New Features

- Added support for an optional `date_part` argument in function `last_day`.
- `SessionBuilder.app_name` will set the query_tag after the session is created.
- Added support for the following local testing functions:
  - current_timestamp
  - current_date
  - current_time
  - strip_null_value
  - upper
  - lower
  - length
  - initcap

### Improvements

- Added cleanup logic at interpreter shutdown to close all active sessions.
- Closing sessions within stored procedures now is a no-op logging a warning instead of raising an error.

### Bug Fixes

- Fixed a bug in `DataFrame.to_local_iterator` where the iterator could yield wrong results if another query is executed before the iterator finishes due to wrong isolation level. For details, please see #945.
- Fixed a bug that truncated table names in error messages while running a plan with local testing enabled.
- Fixed a bug that `Session.range` returns empty result when the range is large.

## 1.12.1 (2024-02-08)

### Improvements

- Use `split_blocks=True` by default during `to_pandas` conversion, for optimal memory allocation. This parameter is passed to `pyarrow.Table.to_pandas`, which enables `PyArrow` to split the memory allocation into smaller, more manageable blocks instead of allocating a single contiguous block. This results in better memory management when dealing with larger datasets.

### Bug Fixes

- Fixed a bug in `DataFrame.to_pandas` that caused an error when evaluating on a Dataframe with an `IntergerType` column with null values.

## 1.12.0 (2024-01-30)

### New Features

- Exposed `statement_params` in `StoredProcedure.__call__`.
- Added two optional arguments to `Session.add_import`.
  - `chunk_size`: The number of bytes to hash per chunk of the uploaded files.
  - `whole_file_hash`: By default only the first chunk of the uploaded import is hashed to save time. When this is set to True each uploaded file is fully hashed instead.
- Added parameters `external_access_integrations` and `secrets` when creating a UDAF from Snowpark Python to allow integration with external access.
- Added a new method `Session.append_query_tag`. Allows an additional tag to be added to the current query tag by appending it as a comma separated value.
- Added a new method `Session.update_query_tag`. Allows updates to a JSON encoded dictionary query tag.
- `SessionBuilder.getOrCreate` will now attempt to replace the singleton it returns when token expiration has been detected.
- Added support for new functions in `snowflake.snowpark.functions`:
  - `array_except`
  - `create_map`
  - `sign`/`signum`
- Added the following functions to `DataFrame.analytics`:
  - Added the `moving_agg` function in `DataFrame.analytics` to enable moving aggregations like sums and averages with multiple window sizes.
  - Added the `cummulative_agg` function in `DataFrame.analytics` to enable commulative aggregations like sums and averages on multiple columns.
  - Added the `compute_lag` and `compute_lead` functions in `DataFrame.analytics` for enabling lead and lag calculations on multiple columns.
  - Added the `time_series_agg` function in `DataFrame.analytics` to enable time series aggregations like sums and averages with multiple time windows.

### Bug Fixes

- Fixed a bug in `DataFrame.na.fill` that caused Boolean values to erroneously override integer values.
- Fixed a bug in `Session.create_dataframe` where the Snowpark DataFrames created using pandas DataFrames were not inferring the type for timestamp columns correctly. The behavior is as follows:
  - Earlier timestamp columns without a timezone would be converted to nanosecond epochs and inferred as `LongType()`, but will now be correctly maintained as timestamp values and be inferred as `TimestampType(TimestampTimeZone.NTZ)`.
  - Earlier timestamp columns with a timezone would be inferred as `TimestampType(TimestampTimeZone.NTZ)` and loose timezone information but will now be correctly inferred as `TimestampType(TimestampTimeZone.LTZ)` and timezone information is retained correctly.
  - Set session parameter `PYTHON_SNOWPARK_USE_LOGICAL_TYPE_FOR_CREATE_DATAFRAME` to revert back to old behavior. It is recommended that you update your code to align with correct behavior because the parameter will be removed in the future.
- Fixed a bug that `DataFrame.to_pandas` gets decimal type when scale is not 0, and creates an object dtype in `pandas`. Instead, we cast the value to a float64 type.
- Fixed bugs that wrongly flattened the generated SQL when one of the following happens:
  - `DataFrame.filter()` is called after `DataFrame.sort().limit()`.
  - `DataFrame.sort()` or `filter()` is called on a DataFrame that already has a window function or sequence-dependent data generator column.
    For instance, `df.select("a", seq1().alias("b")).select("a", "b").sort("a")` won't flatten the sort clause anymore.
  - a window or sequence-dependent data generator column is used after `DataFrame.limit()`. For instance, `df.limit(10).select(row_number().over())` won't flatten the limit and select in the generated SQL.
- Fixed a bug where aliasing a DataFrame column raised an error when the DataFame was copied from another DataFrame with an aliased column. For instance,

  ```python
  df = df.select(col("a").alias("b"))
  df = copy(df)
  df.select(col("b").alias("c"))  # threw an error. Now it's fixed.
  ```

- Fixed a bug in `Session.create_dataframe` that the non-nullable field in a schema is not respected for boolean type. Note that this fix is only effective when the user has the privilege to create a temp table.
- Fixed a bug in SQL simplifier where non-select statements in `session.sql` dropped a SQL query when used with `limit()`.
- Fixed a bug that raised an exception when session parameter `ERROR_ON_NONDETERMINISTIC_UPDATE` is true.

### Behavior Changes (API Compatible)

- When parsing data types during a `to_pandas` operation, we rely on GS precision value to fix precision issues for large integer values. This may affect users where a column that was earlier returned as `int8` gets returned as `int64`. Users can fix this by explicitly specifying precision values for their return column.
- Aligned behavior for `Session.call` in case of table stored procedures where running `Session.call` would not trigger stored procedure unless a `collect()` operation was performed.
- `StoredProcedureRegistration` will now automatically add `snowflake-snowpark-python` as a package dependency. The added dependency will be on the client's local version of the library and an error is thrown if the server cannot support that version.

## 1.11.1 (2023-12-07)

### Bug Fixes

- Fixed a bug that numpy should not be imported at the top level of mock module.
- Added support for these new functions in `snowflake.snowpark.functions`:
  - `from_utc_timestamp`
  - `to_utc_timestamp`

## 1.11.0 (2023-12-05)

### New Features

- Add the `conn_error` attribute to `SnowflakeSQLException` that stores the whole underlying exception from `snowflake-connector-python`.
- Added support for `RelationalGroupedDataframe.pivot()` to access `pivot` in the following pattern `Dataframe.group_by(...).pivot(...)`.
- Added experimental feature: Local Testing Mode, which allows you to create and operate on Snowpark Python DataFrames locally without connecting to a Snowflake account. You can use the local testing framework to test your DataFrame operations locally, on your development machine or in a CI (continuous integration) pipeline, before deploying code changes to your account.

- Added support for `arrays_to_object` new functions in `snowflake.snowpark.functions`.
- Added support for the vector data type.

### Dependency Updates

- Bumped cloudpickle dependency to work with `cloudpickle==2.2.1`
- Updated ``snowflake-connector-python`` to `3.4.0`.

### Bug Fixes

- DataFrame column names quoting check now supports newline characters.
- Fix a bug where a DataFrame generated by `session.read.with_metadata` creates inconsistent table when doing `df.write.save_as_table`.

## 1.10.0 (2023-11-03)

### New Features

- Added support for managing case sensitivity in `DataFrame.to_local_iterator()`.
- Added support for specifying vectorized UDTF's input column names by using the optional parameter `input_names` in `UDTFRegistration.register/register_file` and `functions.pandas_udtf`. By default, `RelationalGroupedDataFrame.applyInPandas` will infer the column names from current dataframe schema.
- Add `sql_error_code` and `raw_message` attributes to `SnowflakeSQLException` when it is caused by a SQL exception.

### Bug Fixes

- Fixed a bug in `DataFrame.to_pandas()` where converting snowpark dataframes to pandas dataframes was losing precision on integers with more than 19 digits.
- Fixed a bug that `session.add_packages` can not handle requirement specifier that contains project name with underscore and version.
- Fixed a bug in `DataFrame.limit()` when `offset` is used and the parent `DataFrame` uses `limit`. Now the `offset` won't impact the parent DataFrame's `limit`.
- Fixed a bug in `DataFrame.write.save_as_table` where dataframes created from read api could not save data into snowflake because of invalid column name `$1`.

### Behavior change

- Changed the behavior of `date_format`:
  - The `format` argument changed from optional to required.
  - The returned result changed from a date object to a date-formatted string.
- When a window function, or a sequence-dependent data generator (`normal`, `zipf`, `uniform`, `seq1`, `seq2`, `seq4`, `seq8`) function is used, the sort and filter operation will no longer be flattened when generating the query.

## 1.9.0 (2023-10-13)

### New Features

- Added support for the Python 3.11 runtime environment.

### Dependency updates

- Added back the dependency of `typing-extensions`.

### Bug Fixes

- Fixed a bug where imports from permanent stage locations were ignored for temporary stored procedures, UDTFs, UDFs, and UDAFs.
- Revert back to using CTAS (create table as select) statement for `Dataframe.writer.save_as_table` which does not need insert permission for writing tables.

### New Features
- Support `PythonObjJSONEncoder` json-serializable objects for `ARRAY` and `OBJECT` literals.

## 1.8.0 (2023-09-14)

### New Features

- Added support for VOLATILE/IMMUTABLE keyword when registering UDFs.
- Added support for specifying clustering keys when saving dataframes using `DataFrame.save_as_table`.
- Accept `Iterable` objects input for `schema` when creating dataframes using `Session.create_dataframe`.
- Added the property `DataFrame.session` to return a `Session` object.
- Added the property `Session.session_id` to return an integer that represents session ID.
- Added the property `Session.connection` to return a `SnowflakeConnection` object .

- Added support for creating a Snowpark session from a configuration file or environment variables.

### Dependency updates

- Updated ``snowflake-connector-python`` to 3.2.0.

### Bug Fixes

- Fixed a bug where automatic package upload would raise `ValueError` even when compatible package version were added in `session.add_packages`.
- Fixed a bug where table stored procedures were not registered correctly when using `register_from_file`.
- Fixed a bug where dataframe joins failed with `invalid_identifier` error.
- Fixed a bug where `DataFrame.copy` disables SQL simplfier for the returned copy.
- Fixed a bug where `session.sql().select()` would fail if any parameters are specified to `session.sql()`

## 1.7.0 (2023-08-28)

### New Features

- Added parameters `external_access_integrations` and `secrets` when creating a UDF, UDTF or Stored Procedure from Snowpark Python to allow integration with external access.
- Added support for these new functions in `snowflake.snowpark.functions`:
  - `array_flatten`
  - `flatten`
- Added support for `apply_in_pandas` in `snowflake.snowpark.relational_grouped_dataframe`.
- Added support for replicating your local Python environment on Snowflake via `Session.replicate_local_environment`.

### Bug Fixes

- Fixed a bug where `session.create_dataframe` fails to properly set nullable columns where nullability was affected by order or data was given.
- Fixed a bug where `DataFrame.select` could not identify and alias columns in presence of table functions when output columns of table function overlapped with columns in dataframe.

### Behavior Changes

- When creating stored procedures, UDFs, UDTFs, UDAFs with parameter `is_permanent=False` will now create temporary objects even when `stage_name` is provided. The default value of `is_permanent` is `False` which is why if this value is not explicitly set to `True` for permanent objects, users will notice a change in behavior.
- `types.StructField` now enquotes column identifier by default.

## 1.6.1 (2023-08-02)

### New Features

- Added support for these new functions in `snowflake.snowpark.functions`:
  - `array_sort`
  - `sort_array`
  - `array_min`
  - `array_max`
  - `explode_outer`
- Added support for pure Python packages specified via `Session.add_requirements` or `Session.add_packages`. They are now usable in stored procedures and UDFs even if packages are not present on the Snowflake Anaconda channel.
  - Added Session parameter `custom_packages_upload_enabled` and `custom_packages_force_upload_enabled` to enable the support for pure Python packages feature mentioned above. Both parameters default to `False`.
- Added support for specifying package requirements by passing a Conda environment yaml file to `Session.add_requirements`.
- Added support for asynchronous execution of multi-query dataframes that contain binding variables.
- Added support for renaming multiple columns in `DataFrame.rename`.
- Added support for Geometry datatypes.
- Added support for `params` in `session.sql()` in stored procedures.
- Added support for user-defined aggregate functions (UDAFs). This feature is currently in private preview.
- Added support for vectorized UDTFs (user-defined table functions). This feature is currently in public preview.
- Added support for Snowflake Timestamp variants (i.e., `TIMESTAMP_NTZ`, `TIMESTAMP_LTZ`, `TIMESTAMP_TZ`)
  - Added `TimestampTimezone` as an argument in `TimestampType` constructor.
  - Added type hints `NTZ`, `LTZ`, `TZ` and `Timestamp` to annotate functions when registering UDFs.

### Improvements

- Removed redundant dependency `typing-extensions`.
- `DataFrame.cache_result` now creates temp table fully qualified names under current database and current schema.

### Bug Fixes

- Fixed a bug where type check happens on pandas before it is imported.
- Fixed a bug when creating a UDF from `numpy.ufunc`.
- Fixed a bug where `DataFrame.union` was not generating the correct `Selectable.schema_query` when SQL simplifier is enabled.

### Behavior Changes

- `DataFrameWriter.save_as_table` now respects the `nullable` field of the schema provided by the user or the inferred schema based on data from user input.

### Dependency updates

- Updated ``snowflake-connector-python`` to 3.0.4.

## 1.5.1 (2023-06-20)

### New Features

- Added support for the Python 3.10 runtime environment.

## 1.5.0 (2023-06-09)

### Behavior Changes

- Aggregation results, from functions such as `DataFrame.agg` and `DataFrame.describe`, no longer strip away non-printing characters from column names.

### New Features

- Added support for the Python 3.9 runtime environment.
- Added support for new functions in `snowflake.snowpark.functions`:
  - `array_generate_range`
  - `array_unique_agg`
  - `collect_set`
  - `sequence`
- Added support for registering and calling stored procedures with `TABLE` return type.
- Added support for parameter `length` in `StringType()` to specify the maximum number of characters that can be stored by the column.
- Added the alias `functions.element_at()` for `functions.get()`.
- Added the alias `Column.contains` for `functions.contains`.
- Added experimental feature `DataFrame.alias`.
- Added support for querying metadata columns from stage when creating `DataFrame` using `DataFrameReader`.
- Added support for `StructType.add` to append more fields to existing `StructType` objects.
- Added support for parameter `execute_as` in `StoredProcedureRegistration.register_from_file()` to specify stored procedure caller rights.

### Bug Fixes

- Fixed a bug where the `Dataframe.join_table_function` did not run all of the necessary queries to set up the join table function when SQL simplifier was enabled.
- Fixed type hint declaration for custom types - `ColumnOrName`, `ColumnOrLiteralStr`, `ColumnOrSqlExpr`, `LiteralType` and `ColumnOrLiteral` that were breaking `mypy` checks.
- Fixed a bug where `DataFrameWriter.save_as_table` and `DataFrame.copy_into_table` failed to parse fully qualified table names.

## 1.4.0 (2023-04-24)

### New Features

- Added support for `session.getOrCreate`.
- Added support for alias `Column.getField`.
- Added support for new functions in `snowflake.snowpark.functions`:
  - `date_add` and `date_sub` to make add and subtract operations easier.
  - `daydiff`
  - `explode`
  - `array_distinct`.
  - `regexp_extract`.
  - `struct`.
  - `format_number`.
  - `bround`.
  - `substring_index`
- Added parameter `skip_upload_on_content_match` when creating UDFs, UDTFs and stored procedures using `register_from_file` to skip uploading files to a stage if the same version of the files are already on the stage.
- Added support for `DataFrameWriter.save_as_table` method to take table names that contain dots.
- Flattened generated SQL when `DataFrame.filter()` or `DataFrame.order_by()` is followed by a projection statement (e.g. `DataFrame.select()`, `DataFrame.with_column()`).
- Added support for creating dynamic tables _(in private preview)_ using `Dataframe.create_or_replace_dynamic_table`.
- Added an optional argument `params` in `session.sql()` to support binding variables. Note that this is not supported in stored procedures yet.

### Bug Fixes

- Fixed a bug in `strtok_to_array` where an exception was thrown when a delimiter was passed in.
- Fixed a bug in `session.add_import` where the module had the same namespace as other dependencies.

## 1.3.0 (2023-03-28)

### New Features

- Added support for `delimiters` parameter in `functions.initcap()`.
- Added support for `functions.hash()` to accept a variable number of input expressions.
- Added API `Session.RuntimeConfig` for getting/setting/checking the mutability of any runtime configuration.
- Added support managing case sensitivity in `Row` results from `DataFrame.collect` using `case_sensitive` parameter.
- Added API `Session.conf` for getting, setting or checking the mutability of any runtime configuration.
- Added support for managing case sensitivity in `Row` results from `DataFrame.collect` using `case_sensitive` parameter.
- Added indexer support for `snowflake.snowpark.types.StructType`.
- Added a keyword argument `log_on_exception` to `Dataframe.collect` and `Dataframe.collect_no_wait` to optionally disable error logging for SQL exceptions.

### Bug Fixes

- Fixed a bug where a DataFrame set operation(`DataFrame.substract`, `DataFrame.union`, etc.) being called after another DataFrame set operation and `DataFrame.select` or `DataFrame.with_column` throws an exception.
- Fixed a bug where chained sort statements are overwritten by the SQL simplifier.

### Improvements

- Simplified JOIN queries to use constant subquery aliases (`SNOWPARK_LEFT`, `SNOWPARK_RIGHT`) by default. Users can disable this at runtime with `session.conf.set('use_constant_subquery_alias', False)` to use randomly generated alias names instead.
- Allowed specifying statement parameters in `session.call()`.
- Enabled the uploading of large pandas DataFrames in stored procedures by defaulting to a chunk size of 100,000 rows.

## 1.2.0 (2023-03-02)

### New Features

- Added support for displaying source code as comments in the generated scripts when registering stored procedures. This
  is enabled by default, turn off by specifying `source_code_display=False` at registration.
- Added a parameter `if_not_exists` when creating a UDF, UDTF or Stored Procedure from Snowpark Python to ignore creating the specified function or procedure if it already exists.
- Accept integers when calling `snowflake.snowpark.functions.get` to extract value from array.
- Added `functions.reverse` in functions to open access to Snowflake built-in function
  [reverse](https://docs.snowflake.com/en/sql-reference/functions/reverse).
- Added parameter `require_scoped_url` in snowflake.snowflake.files.SnowflakeFile.open() `(in Private Preview)` to replace `is_owner_file` is marked for deprecation.

### Bug Fixes

- Fixed a bug that overwrote `paramstyle` to `qmark` when creating a Snowpark session.
- Fixed a bug where `df.join(..., how="cross")` fails with `SnowparkJoinException: (1112): Unsupported using join type 'Cross'`.
- Fixed a bug where querying a `DataFrame` column created from chained function calls used a wrong column name.

## 1.1.0 (2023-01-26)

### New Features:

- Added `asc`, `asc_nulls_first`, `asc_nulls_last`, `desc`, `desc_nulls_first`, `desc_nulls_last`, `date_part` and `unix_timestamp` in functions.
- Added the property `DataFrame.dtypes` to return a list of column name and data type pairs.
- Added the following aliases:
  - `functions.expr()` for `functions.sql_expr()`.
  - `functions.date_format()` for `functions.to_date()`.
  - `functions.monotonically_increasing_id()` for `functions.seq8()`
  - `functions.from_unixtime()` for `functions.to_timestamp()`

### Bug Fixes:

- Fixed a bug in SQL simplifier that didn’t handle Column alias and join well in some cases. See https://github.com/snowflakedb/snowpark-python/issues/658 for details.
- Fixed a bug in SQL simplifier that generated wrong column names for function calls, NaN and INF.

### Improvements

- The session parameter `PYTHON_SNOWPARK_USE_SQL_SIMPLIFIER` is `True` after Snowflake 7.3 was released. In snowpark-python, `session.sql_simplifier_enabled` reads the value of `PYTHON_SNOWPARK_USE_SQL_SIMPLIFIER` by default, meaning that the SQL simplfier is enabled by default after the Snowflake 7.3 release. To turn this off, set `PYTHON_SNOWPARK_USE_SQL_SIMPLIFIER` in Snowflake to `False` or run `session.sql_simplifier_enabled = False` from Snowpark. It is recommended to use the SQL simplifier because it helps to generate more concise SQL.

## 1.0.0 (2022-11-01)

### New Features

- Added `Session.generator()` to create a new `DataFrame` using the Generator table function.
- Added a parameter `secure` to the functions that create a secure UDF or UDTF.

## 0.12.0 (2022-10-14)

### New Features

- Added new APIs for async job:
  - `Session.create_async_job()` to create an `AsyncJob` instance from a query id.
  - `AsyncJob.result()` now accepts argument `result_type` to return the results in different formats.
  - `AsyncJob.to_df()` returns a `DataFrame` built from the result of this asynchronous job.
  - `AsyncJob.query()` returns the SQL text of the executed query.
- `DataFrame.agg()` and `RelationalGroupedDataFrame.agg()` now accept variable-length arguments.
- Added parameters `lsuffix` and `rsuffix` to `DataFram.join()` and `DataFrame.cross_join()` to conveniently rename overlapping columns.
- Added `Table.drop_table()` so you can drop the temp table after `DataFrame.cache_result()`. `Table` is also a context manager so you can use the `with` statement to drop the cache temp table after use.
- Added `Session.use_secondary_roles()`.
- Added functions `first_value()` and `last_value()`. (contributed by @chasleslr)
- Added `on` as an alias for `using_columns` and `how` as an alias for `join_type` in `DataFrame.join()`.

### Bug Fixes

- Fixed a bug in `Session.create_dataframe()` that raised an error when `schema` names had special characters.
- Fixed a bug in which options set in `Session.read.option()` were not passed to `DataFrame.copy_into_table()` as default values.
- Fixed a bug in which `DataFrame.copy_into_table()` raises an error when a copy option has single quotes in the value.

## 0.11.0 (2022-09-28)

### Behavior Changes

- `Session.add_packages()` now raises `ValueError` when the version of a package cannot be found in Snowflake Anaconda channel. Previously, `Session.add_packages()` succeeded, and a `SnowparkSQLException` exception was raised later in the UDF/SP registration step.

### New Features:

- Added method `FileOperation.get_stream()` to support downloading stage files as stream.
- Added support in `functions.ntiles()` to accept int argument.
- Added the following aliases:
  - `functions.call_function()` for `functions.call_builtin()`.
  - `functions.function()` for `functions.builtin()`.
  - `DataFrame.order_by()` for `DataFrame.sort()`
  - `DataFrame.orderBy()` for `DataFrame.sort()`
- Improved `DataFrame.cache_result()` to return a more accurate `Table` class instead of a `DataFrame` class.
- Added support to allow `session` as the first argument when calling `StoredProcedure`.

### Improvements

- Improved nested query generation by flattening queries when applicable.
  - This improvement could be enabled by setting `Session.sql_simplifier_enabled = True`.
  - `DataFrame.select()`, `DataFrame.with_column()`, `DataFrame.drop()` and other select-related APIs have more flattened SQLs.
  - `DataFrame.union()`, `DataFrame.union_all()`, `DataFrame.except_()`, `DataFrame.intersect()`, `DataFrame.union_by_name()` have flattened SQLs generated when multiple set operators are chained.
- Improved type annotations for async job APIs.

### Bug Fixes

- Fixed a bug in which `Table.update()`, `Table.delete()`, `Table.merge()` try to reference a temp table that does not exist.

## 0.10.0 (2022-09-16)

### New Features:

- Added experimental APIs for evaluating Snowpark dataframes with asynchronous queries:
  - Added keyword argument `block` to the following action APIs on Snowpark dataframes (which execute queries) to allow asynchronous evaluations:
    - `DataFrame.collect()`, `DataFrame.to_local_iterator()`, `DataFrame.to_pandas()`, `DataFrame.to_pandas_batches()`, `DataFrame.count()`, `DataFrame.first()`.
    - `DataFrameWriter.save_as_table()`, `DataFrameWriter.copy_into_location()`.
    - `Table.delete()`, `Table.update()`, `Table.merge()`.
  - Added method `DataFrame.collect_nowait()` to allow asynchronous evaluations.
  - Added class `AsyncJob` to retrieve results from asynchronously executed queries and check their status.
- Added support for `table_type` in `Session.write_pandas()`. You can now choose from these `table_type` options: `"temporary"`, `"temp"`, and `"transient"`.
- Added support for using Python structured data (`list`, `tuple` and `dict`) as literal values in Snowpark.
- Added keyword argument `execute_as` to `functions.sproc()` and `session.sproc.register()` to allow registering a stored procedure as a caller or owner.
- Added support for specifying a pre-configured file format when reading files from a stage in Snowflake.

### Improvements:

- Added support for displaying details of a Snowpark session.

### Bug Fixes:

- Fixed a bug in which `DataFrame.copy_into_table()` and `DataFrameWriter.save_as_table()` mistakenly created a new table if the table name is fully qualified, and the table already exists.

### Deprecations:

- Deprecated keyword argument `create_temp_table` in `Session.write_pandas()`.
- Deprecated invoking UDFs using arguments wrapped in a Python list or tuple. You can use variable-length arguments without a list or tuple.

### Dependency updates

- Updated ``snowflake-connector-python`` to 2.7.12.

## 0.9.0 (2022-08-30)

### New Features:

- Added support for displaying source code as comments in the generated scripts when registering UDFs.
  This feature is turned on by default. To turn it off, pass the new keyword argument `source_code_display` as `False` when calling `register()` or `@udf()`.
- Added support for calling table functions from `DataFrame.select()`, `DataFrame.with_column()` and `DataFrame.with_columns()` which now take parameters of type `table_function.TableFunctionCall` for columns.
- Added keyword argument `overwrite` to `session.write_pandas()` to allow overwriting contents of a Snowflake table with that of a pandas DataFrame.
- Added keyword argument `column_order` to `df.write.save_as_table()` to specify the matching rules when inserting data into table in append mode.
- Added method `FileOperation.put_stream()` to upload local files to a stage via file stream.
- Added methods `TableFunctionCall.alias()` and `TableFunctionCall.as_()` to allow aliasing the names of columns that come from the output of table function joins.
- Added function `get_active_session()` in module `snowflake.snowpark.context` to get the current active Snowpark session.

### Bug Fixes:

- Fixed a bug in which batch insert should not raise an error when `statement_params` is not passed to the function.
- Fixed a bug in which column names should be quoted when `session.create_dataframe()` is called with dicts and a given schema.
- Fixed a bug in which creation of table should be skipped if the table already exists and is in append mode when calling `df.write.save_as_table()`.
- Fixed a bug in which third-party packages with underscores cannot be added when registering UDFs.

### Improvements:

- Improved function `function.uniform()` to infer the types of inputs `max_` and `min_` and cast the limits to `IntegerType` or `FloatType` correspondingly.

## 0.8.0 (2022-07-22)

### New Features:

- Added keyword only argument `statement_params` to the following methods to allow for specifying statement level parameters:
  - `collect`, `to_local_iterator`, `to_pandas`, `to_pandas_batches`,
    `count`, `copy_into_table`, `show`, `create_or_replace_view`, `create_or_replace_temp_view`, `first`, `cache_result`
    and `random_split` on class `snowflake.snowpark.Dateframe`.
  - `update`, `delete` and `merge` on class `snowflake.snowpark.Table`.
  - `save_as_table` and `copy_into_location` on class `snowflake.snowpark.DataFrameWriter`.
  - `approx_quantile`, `statement_params`, `cov` and `crosstab` on class `snowflake.snowpark.DataFrameStatFunctions`.
  - `register` and `register_from_file` on class `snowflake.snowpark.udf.UDFRegistration`.
  - `register` and `register_from_file` on class `snowflake.snowpark.udtf.UDTFRegistration`.
  - `register` and `register_from_file` on class `snowflake.snowpark.stored_procedure.StoredProcedureRegistration`.
  - `udf`, `udtf` and `sproc` in `snowflake.snowpark.functions`.
- Added support for `Column` as an input argument to `session.call()`.
- Added support for `table_type` in `df.write.save_as_table()`. You can now choose from these `table_type` options: `"temporary"`, `"temp"`, and `"transient"`.

### Improvements:

- Added validation of object name in `session.use_*` methods.
- Updated the query tag in SQL to escape it when it has special characters.
- Added a check to see if Anaconda terms are acknowledged when adding missing packages.

### Bug Fixes:

- Fixed the limited length of the string column in `session.create_dataframe()`.
- Fixed a bug in which `session.create_dataframe()` mistakenly converted 0 and `False` to `None` when the input data was only a list.
- Fixed a bug in which calling `session.create_dataframe()` using a large local dataset sometimes created a temp table twice.
- Aligned the definition of `function.trim()` with the SQL function definition.
- Fixed an issue where snowpark-python would hang when using the Python system-defined (built-in function) `sum` vs. the Snowpark `function.sum()`.

### Deprecations:

- Deprecated keyword argument `create_temp_table` in `df.write.save_as_table()`.

## 0.7.0 (2022-05-25)

### New Features:

- Added support for user-defined table functions (UDTFs).
  - Use function `snowflake.snowpark.functions.udtf()` to register a UDTF, or use it as a decorator to register the UDTF.
    - You can also use `Session.udtf.register()` to register a UDTF.
  - Use `Session.udtf.register_from_file()` to register a UDTF from a Python file.
- Updated APIs to query a table function, including both Snowflake built-in table functions and UDTFs.
  - Use function `snowflake.snowpark.functions.table_function()` to create a callable representing a table function and use it to call the table function in a query.
  - Alternatively, use function `snowflake.snowpark.functions.call_table_function()` to call a table function.
  - Added support for `over` clause that specifies `partition by` and `order by` when lateral joining a table function.
  - Updated `Session.table_function()` and `DataFrame.join_table_function()` to accept `TableFunctionCall` instances.

### Breaking Changes:

- When creating a function with `functions.udf()` and `functions.sproc()`, you can now specify an empty list for the `imports` or `packages` argument to indicate that no import or package is used for this UDF or stored procedure. Previously, specifying an empty list meant that the function would use session-level imports or packages.
- Improved the `__repr__` implementation of data types in `types.py`. The unused `type_name` property has been removed.
- Added a Snowpark-specific exception class for SQL errors. This replaces the previous `ProgrammingError` from the Python connector.

### Improvements:

- Added a lock to a UDF or UDTF when it is called for the first time per thread.
- Improved the error message for pickling errors that occurred during UDF creation.
- Included the query ID when logging the failed query.

### Bug Fixes:

- Fixed a bug in which non-integral data (such as timestamps) was occasionally converted to integer when calling `DataFrame.to_pandas()`.
- Fixed a bug in which `DataFrameReader.parquet()` failed to read a parquet file when its column contained spaces.
- Fixed a bug in which `DataFrame.copy_into_table()` failed when the dataframe is created by reading a file with inferred schemas.

### Deprecations

`Session.flatten()` and `DataFrame.flatten()`.

### Dependency Updates:

- Restricted the version of `cloudpickle` <= `2.0.0`.

## 0.6.0 (2022-04-27)

### New Features:

- Added support for vectorized UDFs with the input as a pandas DataFrame or pandas Series and the output as a pandas Series. This improves the performance of UDFs in Snowpark.
- Added support for inferring the schema of a DataFrame by default when it is created by reading a Parquet, Avro, or ORC file in the stage.
- Added functions `current_session()`, `current_statement()`, `current_user()`, `current_version()`, `current_warehouse()`, `date_from_parts()`, `date_trunc()`, `dayname()`, `dayofmonth()`, `dayofweek()`, `dayofyear()`, `grouping()`, `grouping_id()`, `hour()`, `last_day()`, `minute()`, `next_day()`, `previous_day()`, `second()`, `month()`, `monthname()`, `quarter()`, `year()`, `current_database()`, `current_role()`, `current_schema()`, `current_schemas()`, `current_region()`, `current_avaliable_roles()`, `add_months()`, `any_value()`, `bitnot()`, `bitshiftleft()`, `bitshiftright()`, `convert_timezone()`, `uniform()`, `strtok_to_array()`, `sysdate()`, `time_from_parts()`,  `timestamp_from_parts()`, `timestamp_ltz_from_parts()`, `timestamp_ntz_from_parts()`, `timestamp_tz_from_parts()`, `weekofyear()`, `percentile_cont()` to `snowflake.snowflake.functions`.

### Breaking Changes:

- Expired deprecations:
  - Removed the following APIs that were deprecated in 0.4.0: `DataFrame.groupByGroupingSets()`, `DataFrame.naturalJoin()`, `DataFrame.joinTableFunction`, `DataFrame.withColumns()`, `Session.getImports()`, `Session.addImport()`, `Session.removeImport()`, `Session.clearImports()`, `Session.getSessionStage()`, `Session.getDefaultDatabase()`, `Session.getDefaultSchema()`, `Session.getCurrentDatabase()`, `Session.getCurrentSchema()`, `Session.getFullyQualifiedCurrentSchema()`.

### Improvements:

- Added support for creating an empty `DataFrame` with a specific schema using the `Session.create_dataframe()` method.
- Changed the logging level from `INFO` to `DEBUG` for several logs (e.g., the executed query) when evaluating a dataframe.
- Improved the error message when failing to create a UDF due to pickle errors.

### Bug Fixes:

- Removed pandas hard dependencies in the `Session.create_dataframe()` method.

### Dependency Updates:

- Added `typing-extension` as a new dependency with the version >= `4.1.0`.

## 0.5.0 (2022-03-22)

### New Features

- Added stored procedures API.
  - Added `Session.sproc` property and `sproc()` to `snowflake.snowpark.functions`, so you can register stored procedures.
  - Added `Session.call` to call stored procedures by name.
- Added `UDFRegistration.register_from_file()` to allow registering UDFs from Python source files or zip files directly.
- Added `UDFRegistration.describe()` to describe a UDF.
- Added `DataFrame.random_split()` to provide a way to randomly split a dataframe.
- Added functions `md5()`, `sha1()`, `sha2()`, `ascii()`, `initcap()`, `length()`, `lower()`, `lpad()`, `ltrim()`, `rpad()`, `rtrim()`, `repeat()`, `soundex()`, `regexp_count()`, `replace()`, `charindex()`, `collate()`, `collation()`, `insert()`, `left()`, `right()`, `endswith()` to `snowflake.snowpark.functions`.
- Allowed `call_udf()` to accept literal values.
- Provided a `distinct` keyword in `array_agg()`.

### Bug Fixes:

- Fixed an issue that caused `DataFrame.to_pandas()` to have a string column if `Column.cast(IntegerType())` was used.
- Fixed a bug in `DataFrame.describe()` when there is more than one string column.

## 0.4.0 (2022-02-15)

### New Features

- You can now specify which Anaconda packages to use when defining UDFs.
  - Added `add_packages()`, `get_packages()`, `clear_packages()`, and `remove_package()`, to class `Session`.
  - Added `add_requirements()` to `Session` so you can use a requirements file to specify which packages this session will use.
  - Added parameter `packages` to function `snowflake.snowpark.functions.udf()` and method `UserDefinedFunction.register()` to indicate UDF-level Anaconda package dependencies when creating a UDF.
  - Added parameter `imports` to `snowflake.snowpark.functions.udf()` and `UserDefinedFunction.register()` to specify UDF-level code imports.
- Added a parameter `session` to function `udf()` and `UserDefinedFunction.register()` so you can specify which session to use to create a UDF if you have multiple sessions.
- Added types `Geography` and `Variant` to `snowflake.snowpark.types` to be used as type hints for Geography and Variant data when defining a UDF.
- Added support for Geography geoJSON data.
- Added `Table`, a subclass of `DataFrame` for table operations:
  - Methods `update` and `delete` update and delete rows of a table in Snowflake.
  - Method `merge` merges data from a `DataFrame` to a `Table`.
  - Override method `DataFrame.sample()` with an additional parameter `seed`, which works on tables but not on view and sub-queries.
- Added `DataFrame.to_local_iterator()` and `DataFrame.to_pandas_batches()` to allow getting results from an iterator when the result set returned from the Snowflake database is too large.
- Added `DataFrame.cache_result()` for caching the operations performed on a `DataFrame` in a temporary table.
  Subsequent operations on the original `DataFrame` have no effect on the cached result `DataFrame`.
- Added property `DataFrame.queries` to get SQL queries that will be executed to evaluate the `DataFrame`.
- Added `Session.query_history()` as a context manager to track SQL queries executed on a session, including all SQL queries to evaluate `DataFrame`s created from a session. Both query ID and query text are recorded.
- You can now create a `Session` instance from an existing established `snowflake.connector.SnowflakeConnection`. Use parameter `connection` in `Session.builder.configs()`.
- Added `use_database()`, `use_schema()`, `use_warehouse()`, and `use_role()` to class `Session` to switch database/schema/warehouse/role after a session is created.
- Added `DataFrameWriter.copy_into_table()` to unload a `DataFrame` to stage files.
- Added `DataFrame.unpivot()`.
- Added `Column.within_group()` for sorting the rows by columns with some aggregation functions.
- Added functions `listagg()`, `mode()`, `div0()`, `acos()`, `asin()`, `atan()`, `atan2()`, `cos()`, `cosh()`, `sin()`, `sinh()`, `tan()`, `tanh()`, `degrees()`, `radians()`, `round()`, `trunc()`, and `factorial()` to `snowflake.snowflake.functions`.
- Added an optional argument `ignore_nulls` in function `lead()` and `lag()`.
- The `condition` parameter of function `when()` and `iff()` now accepts SQL expressions.

### Improvements

- All function and method names have been renamed to use the snake case naming style, which is more Pythonic. For convenience, some camel case names are kept as aliases to the snake case APIs. It is recommended to use the snake case APIs.
  - Deprecated these methods on class `Session` and replaced them with their snake case equivalents: `getImports()`, `addImports()`, `removeImport()`, `clearImports()`, `getSessionStage()`, `getDefaultSchema()`, `getDefaultSchema()`, `getCurrentDatabase()`, `getFullyQualifiedCurrentSchema()`.
  - Deprecated these methods on class `DataFrame` and replaced them with their snake case equivalents: `groupingByGroupingSets()`, `naturalJoin()`, `withColumns()`, `joinTableFunction()`.
- Property `DataFrame.columns` is now consistent with `DataFrame.schema.names` and the Snowflake database `Identifier Requirements`.
- `Column.__bool__()` now raises a `TypeError`. This will ban the use of logical operators `and`, `or`, `not` on `Column` object, for instance `col("a") > 1 and col("b") > 2` will raise the `TypeError`. Use `(col("a") > 1) & (col("b") > 2)` instead.
- Changed `PutResult` and `GetResult` to subclass `NamedTuple`.
- Fixed a bug which raised an error when the local path or stage location has a space or other special characters.
- Changed `DataFrame.describe()` so that non-numeric and non-string columns are ignored instead of raising an exception.

### Dependency updates

- Updated ``snowflake-connector-python`` to 2.7.4.

## 0.3.0 (2022-01-09)

### New Features

- Added `Column.isin()`, with an alias `Column.in_()`.
- Added `Column.try_cast()`, which is a special version of `cast()`. It tries to cast a string expression to other types and returns `null` if the cast is not possible.
- Added `Column.startswith()` and `Column.substr()` to process string columns.
- `Column.cast()` now also accepts a `str` value to indicate the cast type in addition to a `DataType` instance.
- Added `DataFrame.describe()` to summarize stats of a `DataFrame`.
- Added `DataFrame.explain()` to print the query plan of a `DataFrame`.
- `DataFrame.filter()` and `DataFrame.select_expr()` now accepts a sql expression.
- Added a new `bool` parameter `create_temp_table` to methods `DataFrame.saveAsTable()` and `Session.write_pandas()` to optionally create a temp table.
- Added `DataFrame.minus()` and `DataFrame.subtract()` as aliases to `DataFrame.except_()`.
- Added `regexp_replace()`, `concat()`, `concat_ws()`, `to_char()`, `current_timestamp()`, `current_date()`, `current_time()`, `months_between()`, `cast()`, `try_cast()`, `greatest()`, `least()`, and `hash()` to module `snowflake.snowpark.functions`.

### Bug Fixes

- Fixed an issue where `Session.createDataFrame(pandas_df)` and `Session.write_pandas(pandas_df)` raise an exception when the `pandas DataFrame` has spaces in the column name.
- `DataFrame.copy_into_table()` sometimes prints an `error` level log entry while it actually works. It's fixed now.
- Fixed an API docs issue where some `DataFrame` APIs are missing from the docs.

### Dependency updates

- Update ``snowflake-connector-python`` to 2.7.2, which upgrades ``pyarrow`` dependency to 6.0.x. Refer to the [python connector 2.7.2 release notes](https://pypi.org/project/snowflake-connector-python/2.7.2/) for more details.

## 0.2.0 (2021-12-02)

### New Features

- Updated the `Session.createDataFrame()` method for creating a `DataFrame` from a pandas DataFrame.
- Added the `Session.write_pandas()` method for writing a `pandas DataFrame` to a table in Snowflake and getting a `Snowpark DataFrame` object back.
- Added new classes and methods for calling window functions.
- Added the new functions `cume_dist()`, to find the cumulative distribution of a value with regard to other values within a window partition,
  and `row_number()`, which returns a unique row number for each row within a window partition.
- Added functions for computing statistics for DataFrames in the `DataFrameStatFunctions` class.
- Added functions for handling missing values in a DataFrame in the `DataFrameNaFunctions` class.
- Added new methods `rollup()`, `cube()`, and `pivot()` to the `DataFrame` class.
- Added the `GroupingSets` class, which you can use with the DataFrame groupByGroupingSets method to perform a SQL GROUP BY GROUPING SETS.
- Added the new `FileOperation(session)`
  class that you can use to upload and download files to and from a stage.
- Added the `DataFrame.copy_into_table()`
  method for loading data from files in a stage into a table.
- In CASE expressions, the functions `when()` and `otherwise()`
  now accept Python types in addition to `Column` objects.
- When you register a UDF you can now optionally set the `replace` parameter to `True` to overwrite an existing UDF with the same name.

### Improvements

- UDFs are now compressed before they are uploaded to the server. This makes them about 10 times smaller, which can help
  when you are using large ML model files.
- When the size of a UDF is less than 8196 bytes, it will be uploaded as in-line code instead of uploaded to a stage.

### Bug Fixes

- Fixed an issue where the statement `df.select(when(col("a") == 1, 4).otherwise(col("a"))), [Row(4), Row(2), Row(3)]` raised an exception.
- Fixed an issue where `df.toPandas()` raised an exception when a DataFrame was created from large local data.

## 0.1.0 (2021-10-26)

Start of Private Preview<|MERGE_RESOLUTION|>--- conflicted
+++ resolved
@@ -18,11 +18,8 @@
 - Added support for `Series.str.ljust` and `Series.str.rjust`.
 - Added support for `Series.str.center`.
 - Added support for `Series.str.pad`.
-<<<<<<< HEAD
+- Added support for applying Snowpark Python function `snowflake_cortex_sentiment`.
 - Added support for `DataFrame.from_dict` and `DataFrame.from_records`.
-=======
-- Added support for applying Snowpark Python function `snowflake_cortex_sentiment`.
->>>>>>> b58920bd
 
 #### Improvements
 - Improve performance of `DataFrame.map`, `Series.apply` and `Series.map` methods by mapping numpy functions to snowpark functions if possible.

--- conflicted
+++ resolved
@@ -18,11 +18,8 @@
 - Added the alias `functions.element_at()` for `functions.get()`.
 - Set default reviewer.
 - Add the alias `Column.contains` for `functions.contains`.
-<<<<<<< HEAD
 - Added support for querying metadata columns from stage when creating `DataFrame` using `DataFrameReader`.
-=======
 - Add support for `StructType.add` to append more fields to existing `StructType` objects.
->>>>>>> 392e7806
 
 ### Bug Fixes
 

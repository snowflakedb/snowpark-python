# Release History

## 1.15.0 (TBD)

### New Features

- Added support for the following local testing APIs:
  - snowflake.snowpark.Session:
    - file.put
    - file.put_stream
    - file.get
    - file.get_stream
    - read.json
    - add_import
    - remove_import
    - get_imports
    - clear_imports
    - add_packages
    - add_requirements
    - clear_packages
    - remove_package
    - udf.register
    - udf.register_from_file
  - snowflake.snowpark.functions
    - current_database
    - current_session
    - date_trunc
    - udf
    - object_construct
    - object_construct_keep_null
<<<<<<< HEAD
- Added the function `DataFrame.write.csv` to unload data from a ``DataFrame`` into one or more CSV files in a stage.
- Added telemetry to calculate query plan height and number of duplicate nodes during collect operations.
=======
- Added the functions below to unload data from a `DataFrame` into one or more files in a stage:
  - `DataFrame.write.json`
  - `DataFrame.write.csv`
  - `DataFrame.write.parquet`
>>>>>>> eb1c9e4b
- Added distributed tracing using open telemetry apis for action functions in `DataFrame` and `DataFrameWriter`:
  - snowflake.snowpark.DataFrame:
    - collect
    - collect_nowait
    - to_pandas
    - count
    - show
  - snowflake.snowpark.DataFrameWriter:
    - save_as_table
- Added support for snow:// URLs to `snowflake.snowpark.Session.file.get` and `snowflake.snowpark.Session.file.get_stream`
- UDAF client support is ready for public preview. Please stay tuned for the Snowflake announcement of UDAF public preview.

### Bug Fixes

- Fixed a bug in local testing that null filled columns for constant functions.
- Fixed a bug causing `snowflake.snowpark.Session.file.get_stream` to fail for quoted stage locations
- Fixed a bug in local testing implementation of to_object, to_array and to_binary to better handle null inputs.

## 1.14.0 (2024-03-20)

### New Features

- Added support for creating vectorized UDTFs with `process` method.
- Added support for dataframe functions:
  - to_timestamp_ltz
  - to_timestamp_ntz
  - to_timestamp_tz
  - locate
- Added support for ASOF JOIN type.
- Added support for the following local testing APIs:
  - snowflake.snowpark.functions:
    - to_double
    - to_timestamp
    - to_timestamp_ltz
    - to_timestamp_ntz
    - to_timestamp_tz
    - greatest
    - least
    - convert_timezone
    - dateadd
    - date_part
  - snowflake.snowpark.Session:
    - get_current_account
    - get_current_warehouse
    - get_current_role
    - use_schema
    - use_warehouse
    - use_database
    - use_role

### Bug Fixes

- Fixed a bug in `SnowflakePlanBuilder` that `save_as_table` does not filter column that name start with '$' and follow by number correctly.
- Fixed a bug that statement parameters may have no effect when resolving imports and packages.
- Fixed bugs in local testing:
  - LEFT ANTI and LEFT SEMI joins drop rows with null values.
  - DataFrameReader.csv incorrectly parses data when the optional parameter `field_optionally_enclosed_by` is specified.
  - Column.regexp only considers the first entry when `pattern` is a `Column`.
  - Table.update raises `KeyError` when updating null values in the rows.
  - VARIANT columns raise errors at `DataFrame.collect`.
  - `count_distinct` does not work correctly when counting.
  - Null values in integer columns raise `TypeError`.

### Improvements

- Added telemetry to local testing.
- Improved the error message of `DataFrameReader` to raise `FileNotFound` error when reading a path that does not exist or when there are no files under the path.

## 1.13.0 (2024-02-26)

### New Features

- Added support for an optional `date_part` argument in function `last_day`.
- `SessionBuilder.app_name` will set the query_tag after the session is created.
- Added support for the following local testing functions:
  - current_timestamp
  - current_date
  - current_time
  - strip_null_value
  - upper
  - lower
  - length
  - initcap

### Improvements

- Added cleanup logic at interpreter shutdown to close all active sessions.
- Closing sessions within stored procedures now is a no-op logging a warning instead of raising an error.

### Bug Fixes

- Fixed a bug in `DataFrame.to_local_iterator` where the iterator could yield wrong results if another query is executed before the iterator finishes due to wrong isolation level. For details, please see #945.
- Fixed a bug that truncated table names in error messages while running a plan with local testing enabled.
- Fixed a bug that `Session.range` returns empty result when the range is large.

## 1.12.1 (2024-02-08)

### Improvements

- Use `split_blocks=True` by default during `to_pandas` conversion, for optimal memory allocation. This parameter is passed to `pyarrow.Table.to_pandas`, which enables `PyArrow` to split the memory allocation into smaller, more manageable blocks instead of allocating a single contiguous block. This results in better memory management when dealing with larger datasets.

### Bug Fixes

- Fixed a bug in `DataFrame.to_pandas` that caused an error when evaluating on a Dataframe with an `IntergerType` column with null values.

## 1.12.0 (2024-01-30)

### New Features

- Exposed `statement_params` in `StoredProcedure.__call__`.
- Added two optional arguments to `Session.add_import`.
  - `chunk_size`: The number of bytes to hash per chunk of the uploaded files.
  - `whole_file_hash`: By default only the first chunk of the uploaded import is hashed to save time. When this is set to True each uploaded file is fully hashed instead.
- Added parameters `external_access_integrations` and `secrets` when creating a UDAF from Snowpark Python to allow integration with external access.
- Added a new method `Session.append_query_tag`. Allows an additional tag to be added to the current query tag by appending it as a comma separated value.
- Added a new method `Session.update_query_tag`. Allows updates to a JSON encoded dictionary query tag.
- `SessionBuilder.getOrCreate` will now attempt to replace the singleton it returns when token expiration has been detected.
- Added support for new functions in `snowflake.snowpark.functions`:
  - `array_except`
  - `create_map`
  - `sign`/`signum`
- Added the following functions to `DataFrame.analytics`:
  - Added the `moving_agg` function in `DataFrame.analytics` to enable moving aggregations like sums and averages with multiple window sizes.
  - Added the `cummulative_agg` function in `DataFrame.analytics` to enable commulative aggregations like sums and averages on multiple columns.
  - Added the `compute_lag` and `compute_lead` functions in `DataFrame.analytics` for enabling lead and lag calculations on multiple columns.
  - Added the `time_series_agg` function in `DataFrame.analytics` to enable time series aggregations like sums and averages with multiple time windows.

### Bug Fixes

- Fixed a bug in `DataFrame.na.fill` that caused Boolean values to erroneously override integer values.
- Fixed a bug in `Session.create_dataframe` where the Snowpark DataFrames created using pandas DataFrames were not inferring the type for timestamp columns correctly. The behavior is as follows:
  - Earlier timestamp columns without a timezone would be converted to nanosecond epochs and inferred as `LongType()`, but will now be correctly maintained as timestamp values and be inferred as `TimestampType(TimestampTimeZone.NTZ)`.
  - Earlier timestamp columns with a timezone would be inferred as `TimestampType(TimestampTimeZone.NTZ)` and loose timezone information but will now be correctly inferred as `TimestampType(TimestampTimeZone.LTZ)` and timezone information is retained correctly.
  - Set session parameter `PYTHON_SNOWPARK_USE_LOGICAL_TYPE_FOR_CREATE_DATAFRAME` to revert back to old behavior. It is recommended that you update your code to align with correct behavior because the parameter will be removed in the future.
- Fixed a bug that `DataFrame.to_pandas` gets decimal type when scale is not 0, and creates an object dtype in `pandas`. Instead, we cast the value to a float64 type.
- Fixed bugs that wrongly flattened the generated SQL when one of the following happens:
  - `DataFrame.filter()` is called after `DataFrame.sort().limit()`.
  - `DataFrame.sort()` or `filter()` is called on a DataFrame that already has a window function or sequence-dependent data generator column.
    For instance, `df.select("a", seq1().alias("b")).select("a", "b").sort("a")` won't flatten the sort clause anymore.
  - a window or sequence-dependent data generator column is used after `DataFrame.limit()`. For instance, `df.limit(10).select(row_number().over())` won't flatten the limit and select in the generated SQL.
- Fixed a bug where aliasing a DataFrame column raised an error when the DataFame was copied from another DataFrame with an aliased column. For instance,

  ```python
  df = df.select(col("a").alias("b"))
  df = copy(df)
  df.select(col("b").alias("c"))  # threw an error. Now it's fixed.
  ```

- Fixed a bug in `Session.create_dataframe` that the non-nullable field in a schema is not respected for boolean type. Note that this fix is only effective when the user has the privilege to create a temp table.
- Fixed a bug in SQL simplifier where non-select statements in `session.sql` dropped a SQL query when used with `limit()`.
- Fixed a bug that raised an exception when session parameter `ERROR_ON_NONDETERMINISTIC_UPDATE` is true.

### Behavior Changes (API Compatible)

- When parsing data types during a `to_pandas` operation, we rely on GS precision value to fix precision issues for large integer values. This may affect users where a column that was earlier returned as `int8` gets returned as `int64`. Users can fix this by explicitly specifying precision values for their return column.
- Aligned behavior for `Session.call` in case of table stored procedures where running `Session.call` would not trigger stored procedure unless a `collect()` operation was performed.
- `StoredProcedureRegistration` will now automatically add `snowflake-snowpark-python` as a package dependency. The added dependency will be on the client's local version of the library and an error is thrown if the server cannot support that version.

## 1.11.1 (2023-12-07)

### Bug Fixes

- Fixed a bug that numpy should not be imported at the top level of mock module.
- Added support for these new functions in `snowflake.snowpark.functions`:
  - `from_utc_timestamp`
  - `to_utc_timestamp`

## 1.11.0 (2023-12-05)

### New Features

- Add the `conn_error` attribute to `SnowflakeSQLException` that stores the whole underlying exception from `snowflake-connector-python`.
- Added support for `RelationalGroupedDataframe.pivot()` to access `pivot` in the following pattern `Dataframe.group_by(...).pivot(...)`.
- Added experimental feature: Local Testing Mode, which allows you to create and operate on Snowpark Python DataFrames locally without connecting to a Snowflake account. You can use the local testing framework to test your DataFrame operations locally, on your development machine or in a CI (continuous integration) pipeline, before deploying code changes to your account.

- Added support for `arrays_to_object` new functions in `snowflake.snowpark.functions`.
- Added support for the vector data type.

### Dependency Updates

- Bumped cloudpickle dependency to work with `cloudpickle==2.2.1`
- Updated ``snowflake-connector-python`` to `3.4.0`.

### Bug Fixes

- DataFrame column names quoting check now supports newline characters.
- Fix a bug where a DataFrame generated by `session.read.with_metadata` creates inconsistent table when doing `df.write.save_as_table`.

## 1.10.0 (2023-11-03)

### New Features

- Added support for managing case sensitivity in `DataFrame.to_local_iterator()`.
- Added support for specifying vectorized UDTF's input column names by using the optional parameter `input_names` in `UDTFRegistration.register/register_file` and `functions.pandas_udtf`. By default, `RelationalGroupedDataFrame.applyInPandas` will infer the column names from current dataframe schema.
- Add `sql_error_code` and `raw_message` attributes to `SnowflakeSQLException` when it is caused by a SQL exception.

### Bug Fixes

- Fixed a bug in `DataFrame.to_pandas()` where converting snowpark dataframes to pandas dataframes was losing precision on integers with more than 19 digits.
- Fixed a bug that `session.add_packages` can not handle requirement specifier that contains project name with underscore and version.
- Fixed a bug in `DataFrame.limit()` when `offset` is used and the parent `DataFrame` uses `limit`. Now the `offset` won't impact the parent DataFrame's `limit`.
- Fixed a bug in `DataFrame.write.save_as_table` where dataframes created from read api could not save data into snowflake because of invalid column name `$1`.

### Behavior change

- Changed the behavior of `date_format`:
  - The `format` argument changed from optional to required.
  - The returned result changed from a date object to a date-formatted string.
- When a window function, or a sequence-dependent data generator (`normal`, `zipf`, `uniform`, `seq1`, `seq2`, `seq4`, `seq8`) function is used, the sort and filter operation will no longer be flattened when generating the query.

## 1.9.0 (2023-10-13)

### New Features

- Added support for the Python 3.11 runtime environment.

### Dependency updates

- Added back the dependency of `typing-extensions`.

### Bug Fixes

- Fixed a bug where imports from permanent stage locations were ignored for temporary stored procedures, UDTFs, UDFs, and UDAFs.
- Revert back to using CTAS (create table as select) statement for `Dataframe.writer.save_as_table` which does not need insert permission for writing tables.

### New Features
- Support `PythonObjJSONEncoder` json-serializable objects for `ARRAY` and `OBJECT` literals.

## 1.8.0 (2023-09-14)

### New Features

- Added support for VOLATILE/IMMUTABLE keyword when registering UDFs.
- Added support for specifying clustering keys when saving dataframes using `DataFrame.save_as_table`.
- Accept `Iterable` objects input for `schema` when creating dataframes using `Session.create_dataframe`.
- Added the property `DataFrame.session` to return a `Session` object.
- Added the property `Session.session_id` to return an integer that represents session ID.
- Added the property `Session.connection` to return a `SnowflakeConnection` object .

- Added support for creating a Snowpark session from a configuration file or environment variables.

### Dependency updates

- Updated ``snowflake-connector-python`` to 3.2.0.

### Bug Fixes

- Fixed a bug where automatic package upload would raise `ValueError` even when compatible package version were added in `session.add_packages`.
- Fixed a bug where table stored procedures were not registered correctly when using `register_from_file`.
- Fixed a bug where dataframe joins failed with `invalid_identifier` error.
- Fixed a bug where `DataFrame.copy` disables SQL simplfier for the returned copy.
- Fixed a bug where `session.sql().select()` would fail if any parameters are specified to `session.sql()`

## 1.7.0 (2023-08-28)

### New Features

- Added parameters `external_access_integrations` and `secrets` when creating a UDF, UDTF or Stored Procedure from Snowpark Python to allow integration with external access.
- Added support for these new functions in `snowflake.snowpark.functions`:
  - `array_flatten`
  - `flatten`
- Added support for `apply_in_pandas` in `snowflake.snowpark.relational_grouped_dataframe`.
- Added support for replicating your local Python environment on Snowflake via `Session.replicate_local_environment`.

### Bug Fixes

- Fixed a bug where `session.create_dataframe` fails to properly set nullable columns where nullability was affected by order or data was given.
- Fixed a bug where `DataFrame.select` could not identify and alias columns in presence of table functions when output columns of table function overlapped with columns in dataframe.

### Behavior Changes

- When creating stored procedures, UDFs, UDTFs, UDAFs with parameter `is_permanent=False` will now create temporary objects even when `stage_name` is provided. The default value of `is_permanent` is `False` which is why if this value is not explicitly set to `True` for permanent objects, users will notice a change in behavior.
- `types.StructField` now enquotes column identifier by default.

## 1.6.1 (2023-08-02)

### New Features

- Added support for these new functions in `snowflake.snowpark.functions`:
  - `array_sort`
  - `sort_array`
  - `array_min`
  - `array_max`
  - `explode_outer`
- Added support for pure Python packages specified via `Session.add_requirements` or `Session.add_packages`. They are now usable in stored procedures and UDFs even if packages are not present on the Snowflake Anaconda channel.
  - Added Session parameter `custom_packages_upload_enabled` and `custom_packages_force_upload_enabled` to enable the support for pure Python packages feature mentioned above. Both parameters default to `False`.
- Added support for specifying package requirements by passing a Conda environment yaml file to `Session.add_requirements`.
- Added support for asynchronous execution of multi-query dataframes that contain binding variables.
- Added support for renaming multiple columns in `DataFrame.rename`.
- Added support for Geometry datatypes.
- Added support for `params` in `session.sql()` in stored procedures.
- Added support for user-defined aggregate functions (UDAFs). This feature is currently in private preview.
- Added support for vectorized UDTFs (user-defined table functions). This feature is currently in public preview.
- Added support for Snowflake Timestamp variants (i.e., `TIMESTAMP_NTZ`, `TIMESTAMP_LTZ`, `TIMESTAMP_TZ`)
  - Added `TimestampTimezone` as an argument in `TimestampType` constructor.
  - Added type hints `NTZ`, `LTZ`, `TZ` and `Timestamp` to annotate functions when registering UDFs.

### Improvements

- Removed redundant dependency `typing-extensions`.
- `DataFrame.cache_result` now creates temp table fully qualified names under current database and current schema.

### Bug Fixes

- Fixed a bug where type check happens on pandas before it is imported.
- Fixed a bug when creating a UDF from `numpy.ufunc`.
- Fixed a bug where `DataFrame.union` was not generating the correct `Selectable.schema_query` when SQL simplifier is enabled.

### Behavior Changes

- `DataFrameWriter.save_as_table` now respects the `nullable` field of the schema provided by the user or the inferred schema based on data from user input.

### Dependency updates

- Updated ``snowflake-connector-python`` to 3.0.4.

## 1.5.1 (2023-06-20)

### New Features

- Added support for the Python 3.10 runtime environment.

## 1.5.0 (2023-06-09)

### Behavior Changes

- Aggregation results, from functions such as `DataFrame.agg` and `DataFrame.describe`, no longer strip away non-printing characters from column names.

### New Features

- Added support for the Python 3.9 runtime environment.
- Added support for new functions in `snowflake.snowpark.functions`:
  - `array_generate_range`
  - `array_unique_agg`
  - `collect_set`
  - `sequence`
- Added support for registering and calling stored procedures with `TABLE` return type.
- Added support for parameter `length` in `StringType()` to specify the maximum number of characters that can be stored by the column.
- Added the alias `functions.element_at()` for `functions.get()`.
- Added the alias `Column.contains` for `functions.contains`.
- Added experimental feature `DataFrame.alias`.
- Added support for querying metadata columns from stage when creating `DataFrame` using `DataFrameReader`.
- Added support for `StructType.add` to append more fields to existing `StructType` objects.
- Added support for parameter `execute_as` in `StoredProcedureRegistration.register_from_file()` to specify stored procedure caller rights.

### Bug Fixes

- Fixed a bug where the `Dataframe.join_table_function` did not run all of the necessary queries to set up the join table function when SQL simplifier was enabled.
- Fixed type hint declaration for custom types - `ColumnOrName`, `ColumnOrLiteralStr`, `ColumnOrSqlExpr`, `LiteralType` and `ColumnOrLiteral` that were breaking `mypy` checks.
- Fixed a bug where `DataFrameWriter.save_as_table` and `DataFrame.copy_into_table` failed to parse fully qualified table names.

## 1.4.0 (2023-04-24)

### New Features

- Added support for `session.getOrCreate`.
- Added support for alias `Column.getField`.
- Added support for new functions in `snowflake.snowpark.functions`:
  - `date_add` and `date_sub` to make add and subtract operations easier.
  - `daydiff`
  - `explode`
  - `array_distinct`.
  - `regexp_extract`.
  - `struct`.
  - `format_number`.
  - `bround`.
  - `substring_index`
- Added parameter `skip_upload_on_content_match` when creating UDFs, UDTFs and stored procedures using `register_from_file` to skip uploading files to a stage if the same version of the files are already on the stage.
- Added support for `DataFrameWriter.save_as_table` method to take table names that contain dots.
- Flattened generated SQL when `DataFrame.filter()` or `DataFrame.order_by()` is followed by a projection statement (e.g. `DataFrame.select()`, `DataFrame.with_column()`).
- Added support for creating dynamic tables _(in private preview)_ using `Dataframe.create_or_replace_dynamic_table`.
- Added an optional argument `params` in `session.sql()` to support binding variables. Note that this is not supported in stored procedures yet.

### Bug Fixes

- Fixed a bug in `strtok_to_array` where an exception was thrown when a delimiter was passed in.
- Fixed a bug in `session.add_import` where the module had the same namespace as other dependencies.

## 1.3.0 (2023-03-28)

### New Features

- Added support for `delimiters` parameter in `functions.initcap()`.
- Added support for `functions.hash()` to accept a variable number of input expressions.
- Added API `Session.RuntimeConfig` for getting/setting/checking the mutability of any runtime configuration.
- Added support managing case sensitivity in `Row` results from `DataFrame.collect` using `case_sensitive` parameter.
- Added API `Session.conf` for getting, setting or checking the mutability of any runtime configuration.
- Added support for managing case sensitivity in `Row` results from `DataFrame.collect` using `case_sensitive` parameter.
- Added indexer support for `snowflake.snowpark.types.StructType`.
- Added a keyword argument `log_on_exception` to `Dataframe.collect` and `Dataframe.collect_no_wait` to optionally disable error logging for SQL exceptions.

### Bug Fixes

- Fixed a bug where a DataFrame set operation(`DataFrame.substract`, `DataFrame.union`, etc.) being called after another DataFrame set operation and `DataFrame.select` or `DataFrame.with_column` throws an exception.
- Fixed a bug where chained sort statements are overwritten by the SQL simplifier.

### Improvements

- Simplified JOIN queries to use constant subquery aliases (`SNOWPARK_LEFT`, `SNOWPARK_RIGHT`) by default. Users can disable this at runtime with `session.conf.set('use_constant_subquery_alias', False)` to use randomly generated alias names instead.
- Allowed specifying statement parameters in `session.call()`.
- Enabled the uploading of large pandas DataFrames in stored procedures by defaulting to a chunk size of 100,000 rows.

## 1.2.0 (2023-03-02)

### New Features

- Added support for displaying source code as comments in the generated scripts when registering stored procedures. This
  is enabled by default, turn off by specifying `source_code_display=False` at registration.
- Added a parameter `if_not_exists` when creating a UDF, UDTF or Stored Procedure from Snowpark Python to ignore creating the specified function or procedure if it already exists.
- Accept integers when calling `snowflake.snowpark.functions.get` to extract value from array.
- Added `functions.reverse` in functions to open access to Snowflake built-in function
  [reverse](https://docs.snowflake.com/en/sql-reference/functions/reverse).
- Added parameter `require_scoped_url` in snowflake.snowflake.files.SnowflakeFile.open() `(in Private Preview)` to replace `is_owner_file` is marked for deprecation.

### Bug Fixes

- Fixed a bug that overwrote `paramstyle` to `qmark` when creating a Snowpark session.
- Fixed a bug where `df.join(..., how="cross")` fails with `SnowparkJoinException: (1112): Unsupported using join type 'Cross'`.
- Fixed a bug where querying a `DataFrame` column created from chained function calls used a wrong column name.

## 1.1.0 (2023-01-26)

### New Features:

- Added `asc`, `asc_nulls_first`, `asc_nulls_last`, `desc`, `desc_nulls_first`, `desc_nulls_last`, `date_part` and `unix_timestamp` in functions.
- Added the property `DataFrame.dtypes` to return a list of column name and data type pairs.
- Added the following aliases:
  - `functions.expr()` for `functions.sql_expr()`.
  - `functions.date_format()` for `functions.to_date()`.
  - `functions.monotonically_increasing_id()` for `functions.seq8()`
  - `functions.from_unixtime()` for `functions.to_timestamp()`

### Bug Fixes:

- Fixed a bug in SQL simplifier that didn’t handle Column alias and join well in some cases. See https://github.com/snowflakedb/snowpark-python/issues/658 for details.
- Fixed a bug in SQL simplifier that generated wrong column names for function calls, NaN and INF.

### Improvements

- The session parameter `PYTHON_SNOWPARK_USE_SQL_SIMPLIFIER` is `True` after Snowflake 7.3 was released. In snowpark-python, `session.sql_simplifier_enabled` reads the value of `PYTHON_SNOWPARK_USE_SQL_SIMPLIFIER` by default, meaning that the SQL simplfier is enabled by default after the Snowflake 7.3 release. To turn this off, set `PYTHON_SNOWPARK_USE_SQL_SIMPLIFIER` in Snowflake to `False` or run `session.sql_simplifier_enabled = False` from Snowpark. It is recommended to use the SQL simplifier because it helps to generate more concise SQL.

## 1.0.0 (2022-11-01)

### New Features

- Added `Session.generator()` to create a new `DataFrame` using the Generator table function.
- Added a parameter `secure` to the functions that create a secure UDF or UDTF.

## 0.12.0 (2022-10-14)

### New Features

- Added new APIs for async job:
  - `Session.create_async_job()` to create an `AsyncJob` instance from a query id.
  - `AsyncJob.result()` now accepts argument `result_type` to return the results in different formats.
  - `AsyncJob.to_df()` returns a `DataFrame` built from the result of this asynchronous job.
  - `AsyncJob.query()` returns the SQL text of the executed query.
- `DataFrame.agg()` and `RelationalGroupedDataFrame.agg()` now accept variable-length arguments.
- Added parameters `lsuffix` and `rsuffix` to `DataFram.join()` and `DataFrame.cross_join()` to conveniently rename overlapping columns.
- Added `Table.drop_table()` so you can drop the temp table after `DataFrame.cache_result()`. `Table` is also a context manager so you can use the `with` statement to drop the cache temp table after use.
- Added `Session.use_secondary_roles()`.
- Added functions `first_value()` and `last_value()`. (contributed by @chasleslr)
- Added `on` as an alias for `using_columns` and `how` as an alias for `join_type` in `DataFrame.join()`.

### Bug Fixes

- Fixed a bug in `Session.create_dataframe()` that raised an error when `schema` names had special characters.
- Fixed a bug in which options set in `Session.read.option()` were not passed to `DataFrame.copy_into_table()` as default values.
- Fixed a bug in which `DataFrame.copy_into_table()` raises an error when a copy option has single quotes in the value.

## 0.11.0 (2022-09-28)

### Behavior Changes

- `Session.add_packages()` now raises `ValueError` when the version of a package cannot be found in Snowflake Anaconda channel. Previously, `Session.add_packages()` succeeded, and a `SnowparkSQLException` exception was raised later in the UDF/SP registration step.

### New Features:

- Added method `FileOperation.get_stream()` to support downloading stage files as stream.
- Added support in `functions.ntiles()` to accept int argument.
- Added the following aliases:
  - `functions.call_function()` for `functions.call_builtin()`.
  - `functions.function()` for `functions.builtin()`.
  - `DataFrame.order_by()` for `DataFrame.sort()`
  - `DataFrame.orderBy()` for `DataFrame.sort()`
- Improved `DataFrame.cache_result()` to return a more accurate `Table` class instead of a `DataFrame` class.
- Added support to allow `session` as the first argument when calling `StoredProcedure`.

### Improvements

- Improved nested query generation by flattening queries when applicable.
  - This improvement could be enabled by setting `Session.sql_simplifier_enabled = True`.
  - `DataFrame.select()`, `DataFrame.with_column()`, `DataFrame.drop()` and other select-related APIs have more flattened SQLs.
  - `DataFrame.union()`, `DataFrame.union_all()`, `DataFrame.except_()`, `DataFrame.intersect()`, `DataFrame.union_by_name()` have flattened SQLs generated when multiple set operators are chained.
- Improved type annotations for async job APIs.

### Bug Fixes

- Fixed a bug in which `Table.update()`, `Table.delete()`, `Table.merge()` try to reference a temp table that does not exist.

## 0.10.0 (2022-09-16)

### New Features:

- Added experimental APIs for evaluating Snowpark dataframes with asynchronous queries:
  - Added keyword argument `block` to the following action APIs on Snowpark dataframes (which execute queries) to allow asynchronous evaluations:
    - `DataFrame.collect()`, `DataFrame.to_local_iterator()`, `DataFrame.to_pandas()`, `DataFrame.to_pandas_batches()`, `DataFrame.count()`, `DataFrame.first()`.
    - `DataFrameWriter.save_as_table()`, `DataFrameWriter.copy_into_location()`.
    - `Table.delete()`, `Table.update()`, `Table.merge()`.
  - Added method `DataFrame.collect_nowait()` to allow asynchronous evaluations.
  - Added class `AsyncJob` to retrieve results from asynchronously executed queries and check their status.
- Added support for `table_type` in `Session.write_pandas()`. You can now choose from these `table_type` options: `"temporary"`, `"temp"`, and `"transient"`.
- Added support for using Python structured data (`list`, `tuple` and `dict`) as literal values in Snowpark.
- Added keyword argument `execute_as` to `functions.sproc()` and `session.sproc.register()` to allow registering a stored procedure as a caller or owner.
- Added support for specifying a pre-configured file format when reading files from a stage in Snowflake.

### Improvements:

- Added support for displaying details of a Snowpark session.

### Bug Fixes:

- Fixed a bug in which `DataFrame.copy_into_table()` and `DataFrameWriter.save_as_table()` mistakenly created a new table if the table name is fully qualified, and the table already exists.

### Deprecations:

- Deprecated keyword argument `create_temp_table` in `Session.write_pandas()`.
- Deprecated invoking UDFs using arguments wrapped in a Python list or tuple. You can use variable-length arguments without a list or tuple.

### Dependency updates

- Updated ``snowflake-connector-python`` to 2.7.12.

## 0.9.0 (2022-08-30)

### New Features:

- Added support for displaying source code as comments in the generated scripts when registering UDFs.
  This feature is turned on by default. To turn it off, pass the new keyword argument `source_code_display` as `False` when calling `register()` or `@udf()`.
- Added support for calling table functions from `DataFrame.select()`, `DataFrame.with_column()` and `DataFrame.with_columns()` which now take parameters of type `table_function.TableFunctionCall` for columns.
- Added keyword argument `overwrite` to `session.write_pandas()` to allow overwriting contents of a Snowflake table with that of a pandas DataFrame.
- Added keyword argument `column_order` to `df.write.save_as_table()` to specify the matching rules when inserting data into table in append mode.
- Added method `FileOperation.put_stream()` to upload local files to a stage via file stream.
- Added methods `TableFunctionCall.alias()` and `TableFunctionCall.as_()` to allow aliasing the names of columns that come from the output of table function joins.
- Added function `get_active_session()` in module `snowflake.snowpark.context` to get the current active Snowpark session.

### Bug Fixes:

- Fixed a bug in which batch insert should not raise an error when `statement_params` is not passed to the function.
- Fixed a bug in which column names should be quoted when `session.create_dataframe()` is called with dicts and a given schema.
- Fixed a bug in which creation of table should be skipped if the table already exists and is in append mode when calling `df.write.save_as_table()`.
- Fixed a bug in which third-party packages with underscores cannot be added when registering UDFs.

### Improvements:

- Improved function `function.uniform()` to infer the types of inputs `max_` and `min_` and cast the limits to `IntegerType` or `FloatType` correspondingly.

## 0.8.0 (2022-07-22)

### New Features:

- Added keyword only argument `statement_params` to the following methods to allow for specifying statement level parameters:
  - `collect`, `to_local_iterator`, `to_pandas`, `to_pandas_batches`,
    `count`, `copy_into_table`, `show`, `create_or_replace_view`, `create_or_replace_temp_view`, `first`, `cache_result`
    and `random_split` on class `snowflake.snowpark.Dateframe`.
  - `update`, `delete` and `merge` on class `snowflake.snowpark.Table`.
  - `save_as_table` and `copy_into_location` on class `snowflake.snowpark.DataFrameWriter`.
  - `approx_quantile`, `statement_params`, `cov` and `crosstab` on class `snowflake.snowpark.DataFrameStatFunctions`.
  - `register` and `register_from_file` on class `snowflake.snowpark.udf.UDFRegistration`.
  - `register` and `register_from_file` on class `snowflake.snowpark.udtf.UDTFRegistration`.
  - `register` and `register_from_file` on class `snowflake.snowpark.stored_procedure.StoredProcedureRegistration`.
  - `udf`, `udtf` and `sproc` in `snowflake.snowpark.functions`.
- Added support for `Column` as an input argument to `session.call()`.
- Added support for `table_type` in `df.write.save_as_table()`. You can now choose from these `table_type` options: `"temporary"`, `"temp"`, and `"transient"`.

### Improvements:

- Added validation of object name in `session.use_*` methods.
- Updated the query tag in SQL to escape it when it has special characters.
- Added a check to see if Anaconda terms are acknowledged when adding missing packages.

### Bug Fixes:

- Fixed the limited length of the string column in `session.create_dataframe()`.
- Fixed a bug in which `session.create_dataframe()` mistakenly converted 0 and `False` to `None` when the input data was only a list.
- Fixed a bug in which calling `session.create_dataframe()` using a large local dataset sometimes created a temp table twice.
- Aligned the definition of `function.trim()` with the SQL function definition.
- Fixed an issue where snowpark-python would hang when using the Python system-defined (built-in function) `sum` vs. the Snowpark `function.sum()`.

### Deprecations:

- Deprecated keyword argument `create_temp_table` in `df.write.save_as_table()`.

## 0.7.0 (2022-05-25)

### New Features:

- Added support for user-defined table functions (UDTFs).
  - Use function `snowflake.snowpark.functions.udtf()` to register a UDTF, or use it as a decorator to register the UDTF.
    - You can also use `Session.udtf.register()` to register a UDTF.
  - Use `Session.udtf.register_from_file()` to register a UDTF from a Python file.
- Updated APIs to query a table function, including both Snowflake built-in table functions and UDTFs.
  - Use function `snowflake.snowpark.functions.table_function()` to create a callable representing a table function and use it to call the table function in a query.
  - Alternatively, use function `snowflake.snowpark.functions.call_table_function()` to call a table function.
  - Added support for `over` clause that specifies `partition by` and `order by` when lateral joining a table function.
  - Updated `Session.table_function()` and `DataFrame.join_table_function()` to accept `TableFunctionCall` instances.

### Breaking Changes:

- When creating a function with `functions.udf()` and `functions.sproc()`, you can now specify an empty list for the `imports` or `packages` argument to indicate that no import or package is used for this UDF or stored procedure. Previously, specifying an empty list meant that the function would use session-level imports or packages.
- Improved the `__repr__` implementation of data types in `types.py`. The unused `type_name` property has been removed.
- Added a Snowpark-specific exception class for SQL errors. This replaces the previous `ProgrammingError` from the Python connector.

### Improvements:

- Added a lock to a UDF or UDTF when it is called for the first time per thread.
- Improved the error message for pickling errors that occurred during UDF creation.
- Included the query ID when logging the failed query.

### Bug Fixes:

- Fixed a bug in which non-integral data (such as timestamps) was occasionally converted to integer when calling `DataFrame.to_pandas()`.
- Fixed a bug in which `DataFrameReader.parquet()` failed to read a parquet file when its column contained spaces.
- Fixed a bug in which `DataFrame.copy_into_table()` failed when the dataframe is created by reading a file with inferred schemas.

### Deprecations

`Session.flatten()` and `DataFrame.flatten()`.

### Dependency Updates:

- Restricted the version of `cloudpickle` <= `2.0.0`.

## 0.6.0 (2022-04-27)

### New Features:

- Added support for vectorized UDFs with the input as a pandas DataFrame or pandas Series and the output as a pandas Series. This improves the performance of UDFs in Snowpark.
- Added support for inferring the schema of a DataFrame by default when it is created by reading a Parquet, Avro, or ORC file in the stage.
- Added functions `current_session()`, `current_statement()`, `current_user()`, `current_version()`, `current_warehouse()`, `date_from_parts()`, `date_trunc()`, `dayname()`, `dayofmonth()`, `dayofweek()`, `dayofyear()`, `grouping()`, `grouping_id()`, `hour()`, `last_day()`, `minute()`, `next_day()`, `previous_day()`, `second()`, `month()`, `monthname()`, `quarter()`, `year()`, `current_database()`, `current_role()`, `current_schema()`, `current_schemas()`, `current_region()`, `current_avaliable_roles()`, `add_months()`, `any_value()`, `bitnot()`, `bitshiftleft()`, `bitshiftright()`, `convert_timezone()`, `uniform()`, `strtok_to_array()`, `sysdate()`, `time_from_parts()`,  `timestamp_from_parts()`, `timestamp_ltz_from_parts()`, `timestamp_ntz_from_parts()`, `timestamp_tz_from_parts()`, `weekofyear()`, `percentile_cont()` to `snowflake.snowflake.functions`.

### Breaking Changes:

- Expired deprecations:
  - Removed the following APIs that were deprecated in 0.4.0: `DataFrame.groupByGroupingSets()`, `DataFrame.naturalJoin()`, `DataFrame.joinTableFunction`, `DataFrame.withColumns()`, `Session.getImports()`, `Session.addImport()`, `Session.removeImport()`, `Session.clearImports()`, `Session.getSessionStage()`, `Session.getDefaultDatabase()`, `Session.getDefaultSchema()`, `Session.getCurrentDatabase()`, `Session.getCurrentSchema()`, `Session.getFullyQualifiedCurrentSchema()`.

### Improvements:

- Added support for creating an empty `DataFrame` with a specific schema using the `Session.create_dataframe()` method.
- Changed the logging level from `INFO` to `DEBUG` for several logs (e.g., the executed query) when evaluating a dataframe.
- Improved the error message when failing to create a UDF due to pickle errors.

### Bug Fixes:

- Removed pandas hard dependencies in the `Session.create_dataframe()` method.

### Dependency Updates:

- Added `typing-extension` as a new dependency with the version >= `4.1.0`.

## 0.5.0 (2022-03-22)

### New Features

- Added stored procedures API.
  - Added `Session.sproc` property and `sproc()` to `snowflake.snowpark.functions`, so you can register stored procedures.
  - Added `Session.call` to call stored procedures by name.
- Added `UDFRegistration.register_from_file()` to allow registering UDFs from Python source files or zip files directly.
- Added `UDFRegistration.describe()` to describe a UDF.
- Added `DataFrame.random_split()` to provide a way to randomly split a dataframe.
- Added functions `md5()`, `sha1()`, `sha2()`, `ascii()`, `initcap()`, `length()`, `lower()`, `lpad()`, `ltrim()`, `rpad()`, `rtrim()`, `repeat()`, `soundex()`, `regexp_count()`, `replace()`, `charindex()`, `collate()`, `collation()`, `insert()`, `left()`, `right()`, `endswith()` to `snowflake.snowpark.functions`.
- Allowed `call_udf()` to accept literal values.
- Provided a `distinct` keyword in `array_agg()`.

### Bug Fixes:

- Fixed an issue that caused `DataFrame.to_pandas()` to have a string column if `Column.cast(IntegerType())` was used.
- Fixed a bug in `DataFrame.describe()` when there is more than one string column.

## 0.4.0 (2022-02-15)

### New Features

- You can now specify which Anaconda packages to use when defining UDFs.
  - Added `add_packages()`, `get_packages()`, `clear_packages()`, and `remove_package()`, to class `Session`.
  - Added `add_requirements()` to `Session` so you can use a requirements file to specify which packages this session will use.
  - Added parameter `packages` to function `snowflake.snowpark.functions.udf()` and method `UserDefinedFunction.register()` to indicate UDF-level Anaconda package dependencies when creating a UDF.
  - Added parameter `imports` to `snowflake.snowpark.functions.udf()` and `UserDefinedFunction.register()` to specify UDF-level code imports.
- Added a parameter `session` to function `udf()` and `UserDefinedFunction.register()` so you can specify which session to use to create a UDF if you have multiple sessions.
- Added types `Geography` and `Variant` to `snowflake.snowpark.types` to be used as type hints for Geography and Variant data when defining a UDF.
- Added support for Geography geoJSON data.
- Added `Table`, a subclass of `DataFrame` for table operations:
  - Methods `update` and `delete` update and delete rows of a table in Snowflake.
  - Method `merge` merges data from a `DataFrame` to a `Table`.
  - Override method `DataFrame.sample()` with an additional parameter `seed`, which works on tables but not on view and sub-queries.
- Added `DataFrame.to_local_iterator()` and `DataFrame.to_pandas_batches()` to allow getting results from an iterator when the result set returned from the Snowflake database is too large.
- Added `DataFrame.cache_result()` for caching the operations performed on a `DataFrame` in a temporary table.
  Subsequent operations on the original `DataFrame` have no effect on the cached result `DataFrame`.
- Added property `DataFrame.queries` to get SQL queries that will be executed to evaluate the `DataFrame`.
- Added `Session.query_history()` as a context manager to track SQL queries executed on a session, including all SQL queries to evaluate `DataFrame`s created from a session. Both query ID and query text are recorded.
- You can now create a `Session` instance from an existing established `snowflake.connector.SnowflakeConnection`. Use parameter `connection` in `Session.builder.configs()`.
- Added `use_database()`, `use_schema()`, `use_warehouse()`, and `use_role()` to class `Session` to switch database/schema/warehouse/role after a session is created.
- Added `DataFrameWriter.copy_into_table()` to unload a `DataFrame` to stage files.
- Added `DataFrame.unpivot()`.
- Added `Column.within_group()` for sorting the rows by columns with some aggregation functions.
- Added functions `listagg()`, `mode()`, `div0()`, `acos()`, `asin()`, `atan()`, `atan2()`, `cos()`, `cosh()`, `sin()`, `sinh()`, `tan()`, `tanh()`, `degrees()`, `radians()`, `round()`, `trunc()`, and `factorial()` to `snowflake.snowflake.functions`.
- Added an optional argument `ignore_nulls` in function `lead()` and `lag()`.
- The `condition` parameter of function `when()` and `iff()` now accepts SQL expressions.

### Improvements

- All function and method names have been renamed to use the snake case naming style, which is more Pythonic. For convenience, some camel case names are kept as aliases to the snake case APIs. It is recommended to use the snake case APIs.
  - Deprecated these methods on class `Session` and replaced them with their snake case equivalents: `getImports()`, `addImports()`, `removeImport()`, `clearImports()`, `getSessionStage()`, `getDefaultSchema()`, `getDefaultSchema()`, `getCurrentDatabase()`, `getFullyQualifiedCurrentSchema()`.
  - Deprecated these methods on class `DataFrame` and replaced them with their snake case equivalents: `groupingByGroupingSets()`, `naturalJoin()`, `withColumns()`, `joinTableFunction()`.
- Property `DataFrame.columns` is now consistent with `DataFrame.schema.names` and the Snowflake database `Identifier Requirements`.
- `Column.__bool__()` now raises a `TypeError`. This will ban the use of logical operators `and`, `or`, `not` on `Column` object, for instance `col("a") > 1 and col("b") > 2` will raise the `TypeError`. Use `(col("a") > 1) & (col("b") > 2)` instead.
- Changed `PutResult` and `GetResult` to subclass `NamedTuple`.
- Fixed a bug which raised an error when the local path or stage location has a space or other special characters.
- Changed `DataFrame.describe()` so that non-numeric and non-string columns are ignored instead of raising an exception.

### Dependency updates

- Updated ``snowflake-connector-python`` to 2.7.4.

## 0.3.0 (2022-01-09)

### New Features

- Added `Column.isin()`, with an alias `Column.in_()`.
- Added `Column.try_cast()`, which is a special version of `cast()`. It tries to cast a string expression to other types and returns `null` if the cast is not possible.
- Added `Column.startswith()` and `Column.substr()` to process string columns.
- `Column.cast()` now also accepts a `str` value to indicate the cast type in addition to a `DataType` instance.
- Added `DataFrame.describe()` to summarize stats of a `DataFrame`.
- Added `DataFrame.explain()` to print the query plan of a `DataFrame`.
- `DataFrame.filter()` and `DataFrame.select_expr()` now accepts a sql expression.
- Added a new `bool` parameter `create_temp_table` to methods `DataFrame.saveAsTable()` and `Session.write_pandas()` to optionally create a temp table.
- Added `DataFrame.minus()` and `DataFrame.subtract()` as aliases to `DataFrame.except_()`.
- Added `regexp_replace()`, `concat()`, `concat_ws()`, `to_char()`, `current_timestamp()`, `current_date()`, `current_time()`, `months_between()`, `cast()`, `try_cast()`, `greatest()`, `least()`, and `hash()` to module `snowflake.snowpark.functions`.

### Bug Fixes

- Fixed an issue where `Session.createDataFrame(pandas_df)` and `Session.write_pandas(pandas_df)` raise an exception when the `pandas DataFrame` has spaces in the column name.
- `DataFrame.copy_into_table()` sometimes prints an `error` level log entry while it actually works. It's fixed now.
- Fixed an API docs issue where some `DataFrame` APIs are missing from the docs.

### Dependency updates

- Update ``snowflake-connector-python`` to 2.7.2, which upgrades ``pyarrow`` dependency to 6.0.x. Refer to the [python connector 2.7.2 release notes](https://pypi.org/project/snowflake-connector-python/2.7.2/) for more details.

## 0.2.0 (2021-12-02)

### New Features

- Updated the `Session.createDataFrame()` method for creating a `DataFrame` from a pandas DataFrame.
- Added the `Session.write_pandas()` method for writing a `pandas DataFrame` to a table in Snowflake and getting a `Snowpark DataFrame` object back.
- Added new classes and methods for calling window functions.
- Added the new functions `cume_dist()`, to find the cumulative distribution of a value with regard to other values within a window partition,
  and `row_number()`, which returns a unique row number for each row within a window partition.
- Added functions for computing statistics for DataFrames in the `DataFrameStatFunctions` class.
- Added functions for handling missing values in a DataFrame in the `DataFrameNaFunctions` class.
- Added new methods `rollup()`, `cube()`, and `pivot()` to the `DataFrame` class.
- Added the `GroupingSets` class, which you can use with the DataFrame groupByGroupingSets method to perform a SQL GROUP BY GROUPING SETS.
- Added the new `FileOperation(session)`
  class that you can use to upload and download files to and from a stage.
- Added the `DataFrame.copy_into_table()`
  method for loading data from files in a stage into a table.
- In CASE expressions, the functions `when()` and `otherwise()`
  now accept Python types in addition to `Column` objects.
- When you register a UDF you can now optionally set the `replace` parameter to `True` to overwrite an existing UDF with the same name.

### Improvements

- UDFs are now compressed before they are uploaded to the server. This makes them about 10 times smaller, which can help
  when you are using large ML model files.
- When the size of a UDF is less than 8196 bytes, it will be uploaded as in-line code instead of uploaded to a stage.

### Bug Fixes

- Fixed an issue where the statement `df.select(when(col("a") == 1, 4).otherwise(col("a"))), [Row(4), Row(2), Row(3)]` raised an exception.
- Fixed an issue where `df.toPandas()` raised an exception when a DataFrame was created from large local data.

## 0.1.0 (2021-10-26)

Start of Private Preview<|MERGE_RESOLUTION|>--- conflicted
+++ resolved
@@ -28,15 +28,12 @@
     - udf
     - object_construct
     - object_construct_keep_null
-<<<<<<< HEAD
 - Added the function `DataFrame.write.csv` to unload data from a ``DataFrame`` into one or more CSV files in a stage.
 - Added telemetry to calculate query plan height and number of duplicate nodes during collect operations.
-=======
 - Added the functions below to unload data from a `DataFrame` into one or more files in a stage:
   - `DataFrame.write.json`
   - `DataFrame.write.csv`
   - `DataFrame.write.parquet`
->>>>>>> eb1c9e4b
 - Added distributed tracing using open telemetry apis for action functions in `DataFrame` and `DataFrameWriter`:
   - snowflake.snowpark.DataFrame:
     - collect

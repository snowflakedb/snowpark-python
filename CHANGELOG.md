--- conflicted
+++ resolved
@@ -6,11 +6,11 @@
 
 #### Improvements
 
-<<<<<<< HEAD
+
 #### Bug Fixes
 
 - Fixed a bug where python stored procedure with table return type fails when run in a task.
-=======
+
 ### Snowpark Local Testing Updates
 
 #### New Features
@@ -22,7 +22,7 @@
 - Fixed a bug in convert_timezone that made the setting the source_timezone parameter return an error.
 - Fixed a bug where creating DataFrame with empty data of type `DateType` raises `AttributeError`.
 - Fixed a bug that table merge fails when update clause exists but no update takes place.
->>>>>>> d78e340d
+
 
 ### Snowpark pandas API Updates
 

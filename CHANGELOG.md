--- conflicted
+++ resolved
@@ -22,11 +22,8 @@
 
 #### Bug Fixes
 
-<<<<<<< HEAD
 - Fixed a bug in local testing mode that caused a column to contain None when it should contain 0
-=======
 - Fixed a bug in StructField.from_json that prevented TimestampTypes with tzinfo from being parsed correctly.
->>>>>>> f90ba595
 
 ### Snowpark pandas API Updates
 

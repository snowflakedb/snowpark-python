--- conflicted
+++ resolved
@@ -6,16 +6,13 @@
 
 #### New Features
 
-<<<<<<< HEAD
 - Added a new module `snowflake.snowpark.secrets` that provides Python wrappers for accessing Snowflake Secrets within Python UDFs and stored procedures that execute inside Snowflake.
   - `get_generic_secret_string(secret_name: str) -> str`: Returns the generic token string stored in the secret.
   - `get_oauth_access_token(secret_name: str) -> str`: Returns the OAuth2 access token stored in the secret.
   - `get_secret_type(secret_name: str) -> str`: Returns the type of the secret (e.g., `GENERIC_STRING`, `OAUTH2`, `PASSWORD`, `CLOUD_PROVIDER_TOKEN`).
-  - `get_username_password(secret_name: str) -> Dict[str, str]`: Returns a dictionary with `username` and `password` for the specified secret.
-  - `get_cloud_provider_token(secret_name: str) -> Dict[str, str]`: Returns a dictionary with `access_key_id`, `secret_access_key`, and `token` for the specified secret.
-
-=======
->>>>>>> 3da00126
+  - `get_username_password(secret_name: str) -> UsernamePassword`: Returns an object with attributes ``username`` and ``password`` for the specified secret.
+  - `get_cloud_provider_token(secret_name: str) -> CloudProviderToken`: Returns an object with attributes `access_key_id`, `secret_access_key`, and `token` for the specified secret.
+
 ## 1.39.0 (YYYY-MM-DD)
 
 ### Snowpark Python API Updates

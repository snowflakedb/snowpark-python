--- conflicted
+++ resolved
@@ -13,12 +13,8 @@
 
 #### Improvements
 
-<<<<<<< HEAD
-- Improved query generation for `Dataframe.distinct` to generate `SELECT DISTINCT` instead of `SELECT` with `GROUP BY` all columns.
 - Improved the random object name generation to avoid collisions.
-=======
 - Improved query generation for `Dataframe.distinct` to generate `SELECT DISTINCT` instead of `SELECT` with `GROUP BY` all columns. To disable this feature, set `session.conf.set("use_simplified_query_generation", False)`.
->>>>>>> 742b94ff
 
 #### Deprecations
 

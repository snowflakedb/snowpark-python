# Release History

## 1.31.0 (YYYY-MM-DD)

### Snowpark Python API Updates

#### New Features

- Added support for `restricted caller` permission of `execute_as` argument in `StoredProcedure.regsiter()`
- Added support for non-select statement in `DataFrame.to_pandas()`.
- Added support for `artifact_repository` parameter to `Session.add_packages`, `Session.add_requirements`, `Session.get_packages`, `Session.remove_package`, and `Session.clear_packages`
- Added `fetch_merge_count` parameter to `DataFrameReader.dbapi` (PrPr) for optimizing performance by merging multiple fetched data into a single Parquet file.
- Added support for reading an XML file using a row tag by `session.read.option('rowTag', <tag_name>).xml(<stage_file_path>)` (experimental).
  - Each XML record is extracted as a separate row.
  - Each field within that record becomes a separate column of type VARIANT, which can be further queried using dot notation, e.g., `col(a.b.c)`.
- Added support for Databricks in `DataFrameReader.dbapi` (PrPr).
- Added support for ingestion with snowflake UDTF in `DataFrameReader.dbapi` (PrPr).

#### Improvements

- Renamed the `relaxed_ordering` param into `enforce_ordering` for `DataFrame.to_snowpark_pandas`. Also the new default values is `enforce_ordering=False` which has the opposite effect of the previous default value, `relaxed_ordering=False`.
- Improved `DataFrameReader.dbapi` (PrPr) reading performance by setting the default `fetch_size` parameter value to 1000.
- Improve the error message for invalid identifier SQL error by suggesting the potentially matching identifiers.
- Reduced the number of describe queries issued when creating a DataFrame from a Snowflake table using `session.table`.
- Improved performance and accuracy of `DataFrameAnalyticsFunctions.time_series_agg()`.

#### Bug Fixes

- Fixed a bug in `DataFrame.group_by().pivot().agg` when the pivot column and aggregate column are the same.
- Fixed a bug in local testing where transient `__pycache__` directory was unintentionally copied during stored procedure execution via import.
- Fixed a bug in `DataFrameReader.dbapi` (PrPr) where a `TypeError` was raised when `create_connection` returned a connection object of an unsupported driver type.
- Fixed a bug where `df.limit(0)` call would not properly apply.
- Fixed a bug in `DataFrameWriter.save_as_table` that caused reserved names to throw errors when using append mode.

#### Deprecations

- Deprecated support for Python3.8.
- Deprecated argument `sliding_interval` in `DataFrameAnalyticsFunctions.time_series_agg()`.

### Snowpark Local Testing Updates

#### New Features

- Added support for Interval experssion to `Window.range_between`.
- Added support for `array_construct` function

#### Bug Fixes

- Fixed a bug in local testing that created incorrect result for `Column.like` calls.
- Fixed a bug in local testing that caused `Column.getItem` and `snowpark.snowflake.functions.get` to raise `IndexError` rather than return null.
- Fixed a bug in local testing where `df.limit(0)` call would not properly apply.
- Fixed a bug in local testing where a `Table.merge` into an empty table would cause an exception.

### Snowpark pandas API Updates

#### Dependency Updates

- Updated `modin` from 0.30.1 to 0.32.0.
- Added support for `numpy` 2.0 and above.

#### New Features

- Added support for `DataFrame.create_or_replace_view` and `Series.create_or_replace_view`.
- Added support for `DataFrame.create_or_replace_dynamic_table` and `Series.create_or_replace_dynamic_table`.
- Added support for `DataFrame.to_view` and `Series.to_view`.
- Added support for `DataFrame.to_dynamic_table` and `Series.to_dynamic_table`.
- Added support for `DataFrame.groupby.resample` for aggregations `max`, `mean`, `median`, `min`, and `sum`.
- Added support for reading stage files using:
  - `pd.read_excel`
  - `pd.read_html`
  - `pd.read_pickle`
  - `pd.read_sas`
  - `pd.read_xml`
- Added support for `DataFrame.to_iceberg` and `Series.to_iceberg`.
<<<<<<< HEAD
- Added support for dict values in `Series.str.get`.
=======
- Added support for dict values in `Series.str.len`.
>>>>>>> 6a0f541d

#### Improvements

- Improve performance of `DataFrame.groupby.apply` and `Series.groupby.apply` by avoiding expensive pivot step.
- Added estimate for row count upper bound to `OrderedDataFrame` to enable better engine switching. This could potentially result in increased query counts.
- Renamed the `relaxed_ordering` param into `enforce_ordering` for `pd.read_snowflake`. Also the new default value is `enforce_ordering=False` which has the opposite effect of the previous default value, `relaxed_ordering=False`.

#### Bug Fixes

- Fixed a bug for `pd.read_snowflake` when reading iceberg tables and `enforce_ordering=True`.

## 1.30.0 (2025-03-27)

### Snowpark Python API Updates

#### New Features

- Added Support for relaxed consistency and ordering guarantees in `Dataframe.to_snowpark_pandas` by introducing the new parameter `relaxed_ordering`.
- `DataFrameReader.dbapi` (PrPr) now accepts a list of strings for the session_init_statement parameter, allowing multiple SQL statements to be executed during session initialization.

#### Improvements

- Improved query generation for `Dataframe.stat.sample_by` to generate a single flat query that scales well with large `fractions` dictionary compared to older method of creating a UNION ALL subquery for each key in `fractions`. To enable this feature, set `session.conf.set("use_simplified_query_generation", True)`.
- Improved performance of `DataFrameReader.dbapi` by enable vectorized option when copy parquet file into table.
- Improved query generation for `DataFrame.random_split` in the following ways. They can be enabled by setting `session.conf.set("use_simplified_query_generation", True)`:
  - Removed the need to `cache_result` in the internal implementation of the input dataframe resulting in a pure lazy dataframe operation.
  - The `seed` argument now behaves as expected with repeatable results across multiple calls and sessions.
- `DataFrame.fillna` and `DataFrame.replace` now both support fitting `int` and `float` into `Decimal` columns if `include_decimal` is set to True.
- Added documentation for the following UDF and stored procedure functions in `files.py` as a result of their General Availability.
  - `SnowflakeFile.write`
  - `SnowflakeFile.writelines`
  - `SnowflakeFile.writeable`
- Minor documentation changes for `SnowflakeFile` and `SnowflakeFile.open()`

#### Bug Fixes

- Fixed a bug for the following functions that raised errors `.cast()` is applied to their output
  - `from_json`
  - `size`

### Snowpark Local Testing Updates

#### Bug Fixes

- Fixed a bug in aggregation that caused empty groups to still produce rows.
- Fixed a bug in `Dataframe.except_` that would cause rows to be incorrectly dropped.
- Fixed a bug that caused `to_timestamp` to fail when casting filtered columns.

### Snowpark pandas API Updates

#### New Features

- Added support for list values in `Series.str.__getitem__` (`Series.str[...]`).
- Added support for `pd.Grouper` objects in group by operations. When `freq` is specified, the default values of the `sort`, `closed`, `label`, and `convention` arguments are supported; `origin` is supported when it is `start` or `start_day`.
- Added support for relaxed consistency and ordering guarantees in `pd.read_snowflake` for both named data sources (e.g., tables and views) and query data sources by introducing the new parameter `relaxed_ordering`.

#### Improvements

- Raise a warning whenever `QUOTED_IDENTIFIERS_IGNORE_CASE` is found to be set, ask user to unset it.
- Improved how a missing `index_label` in `DataFrame.to_snowflake` and `Series.to_snowflake` is handled when `index=True`. Instead of raising a `ValueError`, system-defined labels are used for the index columns.
- Improved error message for `groupby or DataFrame or Series.agg` when the function name is not supported.

## 1.29.1 (2025-03-12)

### Snowpark Python API Updates

#### Bug Fixes

- Fixed a bug in `DataFrameReader.dbapi` (PrPr) that prevents usage in stored procedure and snowbooks.

## 1.29.0 (2025-03-05)

### Snowpark Python API Updates

#### New Features

- Added support for the following AI-powered functions in `functions.py` (Private Preview):
  - `ai_filter`
  - `ai_agg`
  - `summarize_agg`
- Added support for the new FILE SQL type support, with the following related functions in `functions.py` (Private Preview):
  - `fl_get_content_type`
  - `fl_get_etag`
  - `fl_get_file_type`
  - `fl_get_last_modified`
  - `fl_get_relative_path`
  - `fl_get_scoped_file_url`
  - `fl_get_size`
  - `fl_get_stage`
  - `fl_get_stage_file_url`
  - `fl_is_audio`
  - `fl_is_compressed`
  - `fl_is_document`
  - `fl_is_image`
  - `fl_is_video`
- Added support for importing third-party packages from PyPi using Artifact Repository (Private Preview):
  - Use keyword arguments `artifact_repository` and `artifact_repository_packages` to specify your artifact repository and packages respectively when registering stored procedures or user defined functions.
  - Supported APIs are:
    - `Session.sproc.register`
    - `Session.udf.register`
    - `Session.udaf.register`
    - `Session.udtf.register`
    - `functions.sproc`
    - `functions.udf`
    - `functions.udaf`
    - `functions.udtf`
    - `functions.pandas_udf`
    - `functions.pandas_udtf`

#### Bug Fixes

- Fixed a bug where creating a Dataframe with large number of values raised `Unsupported feature 'SCOPED_TEMPORARY'.` error if thread-safe session was disabled.
- Fixed a bug where `df.describe` raised internal SQL execution error when the dataframe is created from reading a stage file and CTE optimization is enabled.
- Fixed a bug where `df.order_by(A).select(B).distinct()` would generate invalid SQL when simplified query generation was enabled using `session.conf.set("use_simplified_query_generation", True)`.
- Disabled simplified query generation by default.

#### Improvements

- Improved version validation warnings for `snowflake-snowpark-python` package compatibility when registering stored procedures. Now, warnings are only triggered if the major or minor version does not match, while bugfix version differences no longer generate warnings.
- Bumped cloudpickle dependency to also support `cloudpickle==3.0.0` in addition to previous versions.

### Snowpark Local Testing Updates

#### New Features

- Added support for literal values to `range_between` window function.

### Snowpark pandas API Updates

#### New Features

- Added support for list values in `Series.str.slice`.
- Added support for applying Snowflake Cortex functions `ClassifyText`, `Translate`, and `ExtractAnswer`.
- Added support for `Series.hist`.

#### Improvements

- Improved performance of `DataFrame.groupby.transform` and `Series.groupby.transform` by avoiding expensive pivot step.
- Improve error message for `pd.to_snowflake`, `DataFrame.to_snowflake`, and `Series.to_snowflake` when the table does not exist.
- Improve readability of docstring for the `if_exists` parameter in `pd.to_snowflake`, `DataFrame.to_snowflake`, and `Series.to_snowflake`.
- Improve error message for all pandas functions that use UDFs with Snowpark objects.

#### Bug Fixes

- Fixed a bug in `Series.rename_axis` where an `AttributeError` was being raised.
- Fixed a bug where `pd.get_dummies` didn't ignore NULL/NaN values by default.
- Fixed a bug where repeated calls to `pd.get_dummies` results in 'Duplicated column name error'.
- Fixed a bug in `pd.get_dummies` where passing list of columns generated incorrect column labels in output DataFrame.
- Update `pd.get_dummies` to return bool values instead of int.

## 1.28.0 (2025-02-20)

### Snowpark Python API Updates

#### New Features

- Added support for the following functions in `functions.py`
  - `normal`
  - `randn`
- Added support for `allow_missing_columns` parameter to `Dataframe.union_by_name` and `Dataframe.union_all_by_name`.

#### Improvements

- Improved query generation for `Dataframe.distinct` to generate `SELECT DISTINCT` instead of `SELECT` with `GROUP BY` all columns. To disable this feature, set `session.conf.set("use_simplified_query_generation", False)`.

#### Deprecations

- Deprecated Snowpark Python function `snowflake_cortex_summarize`. Users can install snowflake-ml-python and use the snowflake.cortex.summarize function instead.
- Deprecated Snowpark Python function `snowflake_cortex_sentiment`. Users can install snowflake-ml-python and use the snowflake.cortex.sentiment function instead.

#### Bug Fixes

- Fixed a bug where session-level query tag was overwritten by a stacktrace for dataframes that generate multiple queries. Now, the query tag will only be set to the stacktrace if `session.conf.set("collect_stacktrace_in_query_tag", True)`.
- Fixed a bug in `Session._write_pandas` where it was erroneously passing `use_logical_type` parameter to `Session._write_modin_pandas_helper` when writing a Snowpark pandas object.
- Fixed a bug in options sql generation that could cause multiple values to be formatted incorrectly.
- Fixed a bug in `Session.catalog` where empty strings for database or schema were not handled correctly and were generating erroneous sql statements.

#### Experimental Features

- Added support for writing pyarrow Tables to Snowflake tables.

### Snowpark pandas API Updates

#### New Features

- Added support for applying Snowflake Cortex functions `Summarize` and `Sentiment`.
- Added support for list values in `Series.str.get`.

#### Bug Fixes

- Fixed a bug in `apply` where kwargs were not being correctly passed into the applied function.

### Snowpark Local Testing Updates

#### New Features
- Added support for the following functions
    - `hour`
    - `minute`
- Added support for NULL_IF parameter to csv reader.
- Added support for `date_format`, `datetime_format`, and `timestamp_format` options when loading csvs.

#### Bug Fixes

- Fixed a bug in Dataframe.join that caused columns to have incorrect typing.
- Fixed a bug in when statements that caused incorrect results in the otherwise clause.


## 1.27.0 (2025-02-03)

### Snowpark Python API Updates

#### New Features

- Added support for the following functions in `functions.py`
  - `array_reverse`
  - `divnull`
  - `map_cat`
  - `map_contains_key`
  - `map_keys`
  - `nullifzero`
  - `snowflake_cortex_sentiment`
  - `acosh`
  - `asinh`
  - `atanh`
  - `bit_length`
  - `bitmap_bit_position`
  - `bitmap_bucket_number`
  - `bitmap_construct_agg`
  - `bitshiftright_unsigned`
  - `cbrt`
  - `equal_null`
  - `from_json`
  - `ifnull`
  - `localtimestamp`
  - `max_by`
  - `min_by`
  - `nth_value`
  - `nvl`
  - `octet_length`
  - `position`
  - `regr_avgx`
  - `regr_avgy`
  - `regr_count`
  - `regr_intercept`
  - `regr_r2`
  - `regr_slope`
  - `regr_sxx`
  - `regr_sxy`
  - `regr_syy`
  - `try_to_binary`
  - `base64`
  - `base64_decode_string`
  - `base64_encode`
  - `editdistance`
  - `hex`
  - `hex_encode`
  - `instr`
  - `log1p`
  - `log2`
  - `log10`
  - `percentile_approx`
  - `unbase64`
- Added support for `seed` argument in `DataFrame.stat.sample_by`. Note that it only supports a `Table` object, and will be ignored for a `DataFrame` object.
- Added support for specifying a schema string (including implicit struct syntax) when calling `DataFrame.create_dataframe`.
- Added support for `DataFrameWriter.insert_into/insertInto`. This method also supports local testing mode.
- Added support for `DataFrame.create_temp_view` to create a temporary view. It will fail if the view already exists.
- Added support for multiple columns in the functions `map_cat` and `map_concat`.
- Added an option `keep_column_order` for keeping original column order in `DataFrame.with_column` and `DataFrame.with_columns`.
- Added options to column casts that allow renaming or adding fields in StructType columns.
- Added support for `contains_null` parameter to ArrayType.
- Added support for creating a temporary view via `DataFrame.create_or_replace_temp_view` from a DataFrame created by reading a file from a stage.
- Added support for `value_contains_null` parameter to MapType.
- Added support for using `Column` object in `Column.in_` and `functions.in_`.
- Added `interactive` to telemetry that indicates whether the current environment is an interactive one.
- Allow `session.file.get` in a Native App to read file paths starting with `/` from the current version
- Added support for multiple aggregation functions after `DataFrame.pivot`.

#### Experimental Features

- Added `Catalog` class to manage snowflake objects. It can be accessed via `Session.catalog`.
  - `snowflake.core` is a dependency required for this feature.
- Allow user input schema when reading JSON file on stage.
- Added support for specifying a schema string (including implicit struct syntax) when calling `DataFrame.create_dataframe`.

#### Improvements

- Updated README.md to include instructions on how to verify package signatures using `cosign`.

#### Bug Fixes

- Fixed a bug in local testing mode that caused a column to contain None when it should contain 0.
- Fixed a bug in `StructField.from_json` that prevented TimestampTypes with `tzinfo` from being parsed correctly.
- Fixed a bug in function `date_format` that caused an error when the input column was date type or timestamp type.
- Fixed a bug in dataframe that null value can be inserted in a non-nullable column.
- Fixed a bug in `replace` and `lit` which raised type hint assertion error when passing `Column` expression objects.
- Fixed a bug in `pandas_udf` and `pandas_udtf` where `session` parameter was erroneously ignored.
- Fixed a bug that raised incorrect type conversion error for system function called through `session.call`.

### Snowpark pandas API Updates

#### New Features

- Added support for `Series.str.ljust` and `Series.str.rjust`.
- Added support for `Series.str.center`.
- Added support for `Series.str.pad`.
- Added support for applying Snowpark Python function `snowflake_cortex_sentiment`.
- Added support for `DataFrame.map`.
- Added support for `DataFrame.from_dict` and `DataFrame.from_records`.
- Added support for mixed case field names in struct type columns.
- Added support for `SeriesGroupBy.unique`
- Added support for `Series.dt.strftime` with the following directives:
  - %d: Day of the month as a zero-padded decimal number.
  - %m: Month as a zero-padded decimal number.
  - %Y: Year with century as a decimal number.
  - %H: Hour (24-hour clock) as a zero-padded decimal number.
  - %M: Minute as a zero-padded decimal number.
  - %S: Second as a zero-padded decimal number.
  - %f: Microsecond as a decimal number, zero-padded to 6 digits.
  - %j: Day of the year as a zero-padded decimal number.
  - %X: Locale’s appropriate time representation.
  - %%: A literal '%' character.
- Added support for `Series.between`.
- Added support for `include_groups=False` in `DataFrameGroupBy.apply`.
- Added support for `expand=True` in `Series.str.split`.
- Added support for `DataFrame.pop` and `Series.pop`.
- Added support for `first` and `last` in `DataFrameGroupBy.agg` and `SeriesGroupBy.agg`.
- Added support for `Index.drop_duplicates`.
- Added support for aggregations `"count"`, `"median"`, `np.median`,
  `"skew"`, `"std"`, `np.std` `"var"`, and `np.var` in
  `pd.pivot_table()`, `DataFrame.pivot_table()`, and `pd.crosstab()`.

#### Improvements
- Improve performance of `DataFrame.map`, `Series.apply` and `Series.map` methods by mapping numpy functions to snowpark functions if possible.
- Added documentation for `DataFrame.map`.
- Improve performance of `DataFrame.apply` by mapping numpy functions to snowpark functions if possible.
- Added documentation on the extent of Snowpark pandas interoperability with scikit-learn.
- Infer return type of functions in `Series.map`, `Series.apply` and `DataFrame.map` if type-hint is not provided.
- Added `call_count` to telemetry that counts method calls including interchange protocol calls.

## 1.26.0 (2024-12-05)

### Snowpark Python API Updates

#### New Features

- Added support for property `version` and class method `get_active_session` for `Session` class.
- Added new methods and variables to enhance data type handling and JSON serialization/deserialization:
  - To `DataType`, its derived classes, and `StructField`:
    - `type_name`: Returns the type name of the data.
    - `simple_string`: Provides a simple string representation of the data.
    - `json_value`: Returns the data as a JSON-compatible value.
    - `json`: Converts the data to a JSON string.
  - To `ArrayType`, `MapType`, `StructField`, `PandasSeriesType`, `PandasDataFrameType` and `StructType`:
    - `from_json`: Enables these types to be created from JSON data.
  - To `MapType`:
    - `keyType`: keys of the map
    - `valueType`: values of the map
- Added support for method `appName` in `SessionBuilder`.
- Added support for `include_nulls` argument in `DataFrame.unpivot`.
- Added support for following functions in `functions.py`:
  - `size` to get size of array, object, or map columns.
  - `collect_list` an alias of `array_agg`.
  - `substring` makes `len` argument optional.
- Added parameter `ast_enabled` to session for internal usage (default: `False`).

#### Improvements

- Added support for specifying the following to `DataFrame.create_or_replace_dynamic_table`:
  - `iceberg_config` A dictionary that can hold the following iceberg configuration options:
    - `external_volume`
    - `catalog`
    - `base_location`
    - `catalog_sync`
    - `storage_serialization_policy`
- Added support for nested data types to `DataFrame.print_schema`
- Added support for `level` parameter to `DataFrame.print_schema`
- Improved flexibility of `DataFrameReader` and `DataFrameWriter` API by adding support for the following:
  - Added `format` method to `DataFrameReader` and `DataFrameWriter` to specify file format when loading or unloading results.
  - Added `load` method to `DataFrameReader` to work in conjunction with `format`.
  - Added `save` method to `DataFrameWriter` to work in conjunction with `format`.
  - Added support to read keyword arguments to `options` method for `DataFrameReader` and `DataFrameWriter`.
- Relaxed the cloudpickle dependency for Python 3.11 to simplify build requirements. However, for Python 3.11, `cloudpickle==2.2.1` remains the only supported version.

#### Bug Fixes

- Removed warnings that dynamic pivot features were in private preview, because
  dynamic pivot is now generally available.
- Fixed a bug in `session.read.options` where `False` Boolean values were incorrectly parsed as `True` in the generated file format.

#### Dependency Updates

- Added a runtime dependency on `python-dateutil`.

### Snowpark pandas API Updates

#### New Features

- Added partial support for `Series.map` when `arg` is a pandas `Series` or a
  `collections.abc.Mapping`. No support for instances of `dict` that implement
  `__missing__` but are not instances of `collections.defaultdict`.
- Added support for `DataFrame.align` and `Series.align` for `axis=1` and `axis=None`.
- Added support for `pd.json_normalize`.
- Added support for `GroupBy.pct_change` with `axis=0`, `freq=None`, and `limit=None`.
- Added support for `DataFrameGroupBy.__iter__` and `SeriesGroupBy.__iter__`.
- Added support for `np.sqrt`, `np.trunc`, `np.floor`, numpy trig functions, `np.exp`, `np.abs`, `np.positive` and `np.negative`.
- Added partial support for the dataframe interchange protocol method
  `DataFrame.__dataframe__()`.

#### Bug Fixes

- Fixed a bug in `df.loc` where setting a single column from a series results in unexpected `None` values.

#### Improvements

- Use UNPIVOT INCLUDE NULLS for unpivot operations in pandas instead of sentinel values.
- Improved documentation for pd.read_excel.

## 1.25.0 (2024-11-14)

### Snowpark Python API Updates

#### New Features

- Added the following new functions in `snowflake.snowpark.dataframe`:
  - `map`
- Added support for passing parameter `include_error` to `Session.query_history` to record queries that have error during execution.

#### Improvements

- When target stage is not set in profiler, a default stage from `Session.get_session_stage` is used instead of raising `SnowparkSQLException`.
- Allowed lower case or mixed case input when calling `Session.stored_procedure_profiler.set_active_profiler`.
- Added distributed tracing using open telemetry APIs for action function in `DataFrame`:
  - `cache_result`
- Removed opentelemetry warning from logging.

#### Bug Fixes

- Fixed the pre-action and post-action query propagation when `In` expression were used in selects.
- Fixed a bug that raised error `AttributeError` while calling `Session.stored_procedure_profiler.get_output` when `Session.stored_procedure_profiler` is disabled.

#### Dependency Updates

- Added a dependency on `protobuf>=5.28` and `tzlocal` at runtime.
- Added a dependency on `protoc-wheel-0` for the development profile.
- Require `snowflake-connector-python>=3.12.0, <4.0.0` (was `>=3.10.0`).

### Snowpark pandas API Updates

#### Dependency Updates

- Updated `modin` from 0.28.1 to 0.30.1.
- Added support for all `pandas` 2.2.x versions.

#### New Features

- Added support for `Index.to_numpy`.
- Added support for `DataFrame.align` and `Series.align` for `axis=0`.
- Added support for `size` in `GroupBy.aggregate`, `DataFrame.aggregate`, and `Series.aggregate`.
- Added support for `snowflake.snowpark.functions.window`
- Added support for `pd.read_pickle` (Uses native pandas for processing).
- Added support for `pd.read_html` (Uses native pandas for processing).
- Added support for `pd.read_xml` (Uses native pandas for processing).
- Added support for aggregation functions `"size"` and `len` in `GroupBy.aggregate`, `DataFrame.aggregate`, and `Series.aggregate`.
- Added support for list values in `Series.str.len`.

#### Bug Fixes

- Fixed a bug where aggregating a single-column dataframe with a single callable function (e.g. `pd.DataFrame([0]).agg(np.mean)`) would fail to transpose the result.
- Fixed bugs where `DataFrame.dropna()` would:
  - Treat an empty `subset` (e.g. `[]`) as if it specified all columns instead of no columns.
  - Raise a `TypeError` for a scalar `subset` instead of filtering on just that column.
  - Raise a `ValueError` for a `subset` of type `pandas.Index` instead of filtering on the columns in the index.
- Disable creation of scoped read only table to mitigate Disable creation of scoped read only table to mitigate `TableNotFoundError` when using dynamic pivot in notebook environment.
- Fixed a bug when concat dataframe or series objects are coming from the same dataframe when axis = 1.

#### Improvements

- Improve np.where with scalar x value by eliminating unnecessary join and temp table creation.
- Improve get_dummies performance by flattening the pivot with join.
- Improve align performance when aligning on row position column by removing unnecessary window functions.



### Snowpark Local Testing Updates

#### New Features

- Added support for patching functions that are unavailable in the `snowflake.snowpark.functions` module.
- Added support for `snowflake.snowpark.functions.any_value`

#### Bug Fixes

- Fixed a bug where `Table.update` could not handle `VariantType`, `MapType`, and `ArrayType` data types.
- Fixed a bug where column aliases were incorrectly resolved in `DataFrame.join`, causing errors when selecting columns from a joined DataFrame.
- Fixed a bug where `Table.update` and `Table.merge` could fail if the target table's index was not the default `RangeIndex`.

## 1.24.0 (2024-10-28)

### Snowpark Python API Updates

#### New Features

- Updated `Session` class to be thread-safe. This allows concurrent DataFrame transformations, DataFrame actions, UDF and stored procedure registration, and concurrent file uploads when using the same `Session` object.
  - The feature is disabled by default and can be enabled by setting `FEATURE_THREAD_SAFE_PYTHON_SESSION` to `True` for account.
  - Updating session configurations, like changing database or schema, when multiple threads are using the session may lead to unexpected behavior.
  - When enabled, some internally created temporary table names returned from `DataFrame.queries` API are not deterministic, and may be different when DataFrame actions are executed. This does not affect explicit user-created temporary tables.
- Added support for 'Service' domain to `session.lineage.trace` API.
- Added support for `copy_grants` parameter when registering UDxF and stored procedures.
- Added support for the following methods in `DataFrameWriter` to support daisy-chaining:
  - `option`
  - `options`
  - `partition_by`
- Added support for `snowflake_cortex_summarize`.

#### Improvements

- Improved the following new capability for function `snowflake.snowpark.functions.array_remove` it is now possible to use in python.
- Disables sql simplification when sort is performed after limit.
  - Previously, `df.sort().limit()` and `df.limit().sort()` generates the same query with sort in front of limit. Now, `df.limit().sort()` will generate query that reads `df.limit().sort()`.
  - Improve performance of generated query for `df.limit().sort()`, because limit stops table scanning as soon as the number of records is satisfied.
- Added a client side error message for when an invalid stage location is passed to DataFrame read functions.

#### Bug Fixes

- Fixed a bug where the automatic cleanup of temporary tables could interfere with the results of async query execution.
- Fixed a bug in `DataFrame.analytics.time_series_agg` function to handle multiple data points in same sliding interval.
- Fixed a bug that created inconsistent casing in field names of structured objects in iceberg schemas.

#### Deprecations

- Deprecated warnings will be triggered when using snowpark-python with Python 3.8. For more details, please refer to https://docs.snowflake.com/en/developer-guide/python-runtime-support-policy.

### Snowpark pandas API Updates

#### New Features

- Added support for `np.subtract`, `np.multiply`, `np.divide`, and `np.true_divide`.
- Added support for tracking usages of `__array_ufunc__`.
- Added numpy compatibility support for `np.float_power`, `np.mod`, `np.remainder`, `np.greater`, `np.greater_equal`, `np.less`, `np.less_equal`, `np.not_equal`, and `np.equal`.
- Added numpy compatibility support for `np.log`, `np.log2`, and `np.log10`
- Added support for `DataFrameGroupBy.bfill`, `SeriesGroupBy.bfill`, `DataFrameGroupBy.ffill`, and `SeriesGroupBy.ffill`.
- Added support for `on` parameter with `Resampler`.
- Added support for timedelta inputs in `value_counts()`.
- Added support for applying Snowpark Python function `snowflake_cortex_summarize`.
- Added support for `DataFrame.attrs` and `Series.attrs`.
- Added support for `DataFrame.style`.
- Added numpy compatibility support for `np.full_like`

#### Improvements

- Improved generated SQL query for `head` and `iloc` when the row key is a slice.
- Improved error message when passing an unknown timezone to `tz_convert` and `tz_localize` in `Series`, `DataFrame`, `Series.dt`, and `DatetimeIndex`.
- Improved documentation for `tz_convert` and `tz_localize` in `Series`, `DataFrame`, `Series.dt`, and `DatetimeIndex` to specify the supported timezone formats.
- Added additional kwargs support for `df.apply` and `series.apply` ( as well as `map` and `applymap` ) when using snowpark functions. This allows for some position independent compatibility between apply and functions where the first argument is not a pandas object.
- Improved generated SQL query for `iloc` and `iat` when the row key is a scalar.
- Removed all joins in `iterrows`.
- Improved documentation for `Series.map` to reflect the unsupported features.
- Added support for `np.may_share_memory` which is used internally by many scikit-learn functions. This method will always return false when called with a Snowpark pandas object.

#### Bug Fixes

- Fixed a bug where `DataFrame` and `Series` `pct_change()` would raise `TypeError` when input contained timedelta columns.
- Fixed a bug where `replace()` would sometimes propagate `Timedelta` types incorrectly through `replace()`. Instead raise `NotImplementedError` for `replace()` on `Timedelta`.
- Fixed a bug where `DataFrame` and `Series` `round()` would raise `AssertionError` for `Timedelta` columns. Instead raise `NotImplementedError` for `round()` on `Timedelta`.
- Fixed a bug where `reindex` fails when the new index is a Series with non-overlapping types from the original index.
- Fixed a bug where calling `__getitem__` on a DataFrameGroupBy object always returned a DataFrameGroupBy object if `as_index=False`.
- Fixed a bug where inserting timedelta values into an existing column would silently convert the values to integers instead of raising `NotImplementedError`.
- Fixed a bug where `DataFrame.shift()` on axis=0 and axis=1 would fail to propagate timedelta types.
- `DataFrame.abs()`, `DataFrame.__neg__()`, `DataFrame.stack()`, and `DataFrame.unstack()` now raise `NotImplementedError` for timedelta inputs instead of failing to propagate timedelta types.

### Snowpark Local Testing Updates

#### Bug Fixes

- Fixed a bug where `DataFrame.alias` raises `KeyError` for input column name.
- Fixed a bug where `to_csv` on Snowflake stage fails when data contains empty strings.

## 1.23.0 (2024-10-09)

### Snowpark Python API Updates

#### New Features

- Added the following new functions in `snowflake.snowpark.functions`:
  - `make_interval`
- Added support for using Snowflake Interval constants with `Window.range_between()` when the order by column is TIMESTAMP or DATE type.
- Added support for file writes. This feature is currently in private preview.
- Added `thread_id` to `QueryRecord` to track the thread id submitting the query history.
- Added support for `Session.stored_procedure_profiler`.

#### Improvements

#### Bug Fixes

- Fixed a bug where registering a stored procedure or UDxF with type hints would give a warning `'NoneType' has no len() when trying to read default values from function`.

### Snowpark pandas API Updates

#### New Features

- Added support for `TimedeltaIndex.mean` method.
- Added support for some cases of aggregating `Timedelta` columns on `axis=0` with `agg` or `aggregate`.
- Added support for `by`, `left_by`, `right_by`, `left_index`, and `right_index` for `pd.merge_asof`.
- Added support for passing parameter `include_describe` to `Session.query_history`.
- Added support for `DatetimeIndex.mean` and `DatetimeIndex.std` methods.
- Added support for `Resampler.asfreq`, `Resampler.indices`, `Resampler.nunique`, and `Resampler.quantile`.
- Added support for `resample` frequency `W`, `ME`, `YE` with `closed = "left"`.
- Added support for `DataFrame.rolling.corr` and `Series.rolling.corr` for `pairwise = False` and int `window`.
- Added support for string time-based `window` and `min_periods = None` for `Rolling`.
- Added support for `DataFrameGroupBy.fillna` and `SeriesGroupBy.fillna`.
- Added support for constructing `Series` and `DataFrame` objects with the lazy `Index` object as `data`, `index`, and `columns` arguments.
- Added support for constructing `Series` and `DataFrame` objects with `index` and `column` values not present in `DataFrame`/`Series` `data`.
- Added support for `pd.read_sas` (Uses native pandas for processing).
- Added support for applying `rolling().count()` and `expanding().count()` to `Timedelta` series and columns.
- Added support for `tz` in both `pd.date_range` and `pd.bdate_range`.
- Added support for `Series.items`.
- Added support for `errors="ignore"` in `pd.to_datetime`.
- Added support for `DataFrame.tz_localize` and `Series.tz_localize`.
- Added support for `DataFrame.tz_convert` and `Series.tz_convert`.
- Added support for applying Snowpark Python functions (e.g., `sin`) in `Series.map`, `Series.apply`, `DataFrame.apply` and `DataFrame.applymap`.

#### Improvements

- Improved `to_pandas` to persist the original timezone offset for TIMESTAMP_TZ type.
- Improved `dtype` results for TIMESTAMP_TZ type to show correct timezone offset.
- Improved `dtype` results for TIMESTAMP_LTZ type to show correct timezone.
- Improved error message when passing non-bool value to `numeric_only` for groupby aggregations.
- Removed unnecessary warning about sort algorithm in `sort_values`.
- Use SCOPED object for internal create temp tables. The SCOPED objects will be stored sproc scoped if created within stored sproc, otherwise will be session scoped, and the object will be automatically cleaned at the end of the scope.
- Improved warning messages for operations that lead to materialization with inadvertent slowness.
- Removed unnecessary warning message about `convert_dtype` in `Series.apply`.

#### Bug Fixes

- Fixed a bug where an `Index` object created from a `Series`/`DataFrame` incorrectly updates the `Series`/`DataFrame`'s index name after an inplace update has been applied to the original `Series`/`DataFrame`.
- Suppressed an unhelpful `SettingWithCopyWarning` that sometimes appeared when printing `Timedelta` columns.
- Fixed `inplace` argument for `Series` objects derived from other `Series` objects.
- Fixed a bug where `Series.sort_values` failed if series name overlapped with index column name.
- Fixed a bug where transposing a dataframe would map `Timedelta` index levels to integer column levels.
- Fixed a bug where `Resampler` methods on timedelta columns would produce integer results.
- Fixed a bug where `pd.to_numeric()` would leave `Timedelta` inputs as `Timedelta` instead of converting them to integers.
- Fixed `loc` set when setting a single row, or multiple rows, of a DataFrame with a Series value.

### Snowpark Local Testing Updates

#### Bug Fixes

- Fixed a bug where nullable columns were annotated wrongly.
- Fixed a bug where the `date_add` and `date_sub` functions failed for `NULL` values.
- Fixed a bug where `equal_null` could fail inside a merge statement.
- Fixed a bug where `row_number` could fail inside a Window function.
- Fixed a bug where updates could fail when the source is the result of a join.


## 1.22.1 (2024-09-11)
This is a re-release of 1.22.0. Please refer to the 1.22.0 release notes for detailed release content.


## 1.22.0 (2024-09-10)

### Snowpark Python API Updates

### New Features

- Added the following new functions in `snowflake.snowpark.functions`:
  - `array_remove`
  - `ln`

#### Improvements

- Improved documentation for `Session.write_pandas` by making `use_logical_type` option more explicit.
- Added support for specifying the following to `DataFrameWriter.save_as_table`:
  - `enable_schema_evolution`
  - `data_retention_time`
  - `max_data_extension_time`
  - `change_tracking`
  - `copy_grants`
  - `iceberg_config` A dicitionary that can hold the following iceberg configuration options:
      - `external_volume`
      - `catalog`
      - `base_location`
      - `catalog_sync`
      - `storage_serialization_policy`
- Added support for specifying the following to `DataFrameWriter.copy_into_table`:
  - `iceberg_config` A dicitionary that can hold the following iceberg configuration options:
      - `external_volume`
      - `catalog`
      - `base_location`
      - `catalog_sync`
      - `storage_serialization_policy`
- Added support for specifying the following parameters to `DataFrame.create_or_replace_dynamic_table`:
  - `mode`
  - `refresh_mode`
  - `initialize`
  - `clustering_keys`
  - `is_transient`
  - `data_retention_time`
  - `max_data_extension_time`

#### Bug Fixes

- Fixed a bug in `session.read.csv` that caused an error when setting `PARSE_HEADER = True` in an externally defined file format.
- Fixed a bug in query generation from set operations that allowed generation of duplicate queries when children have common subqueries.
- Fixed a bug in `session.get_session_stage` that referenced a non-existing stage after switching database or schema.
- Fixed a bug where calling `DataFrame.to_snowpark_pandas` without explicitly initializing the Snowpark pandas plugin caused an error.
- Fixed a bug where using the `explode` function in dynamic table creation caused a SQL compilation error due to improper boolean type casting on the `outer` parameter.

### Snowpark Local Testing Updates

#### New Features

- Added support for type coercion when passing columns as input to UDF calls.
- Added support for `Index.identical`.

#### Bug Fixes

- Fixed a bug where the truncate mode in `DataFrameWriter.save_as_table` incorrectly handled DataFrames containing only a subset of columns from the existing table.
- Fixed a bug where function `to_timestamp` does not set the default timezone of the column datatype.

### Snowpark pandas API Updates

#### New Features

- Added limited support for the `Timedelta` type, including the following features. Snowpark pandas will raise `NotImplementedError` for unsupported `Timedelta` use cases.
  - supporting tracking the Timedelta type through `copy`, `cache_result`, `shift`, `sort_index`, `assign`, `bfill`, `ffill`, `fillna`, `compare`, `diff`, `drop`, `dropna`, `duplicated`, `empty`, `equals`, `insert`, `isin`, `isna`, `items`, `iterrows`, `join`, `len`, `mask`, `melt`, `merge`, `nlargest`, `nsmallest`, `to_pandas`.
  - converting non-timedelta to timedelta via `astype`.
  - `NotImplementedError` will be raised for the rest of methods that do not support `Timedelta`.
  - support for subtracting two timestamps to get a Timedelta.
  - support indexing with Timedelta data columns.
  - support for adding or subtracting timestamps and `Timedelta`.
  - support for binary arithmetic between two `Timedelta` values.
  - support for binary arithmetic and comparisons between `Timedelta` values and numeric values.
  - support for lazy `TimedeltaIndex`.
  - support for `pd.to_timedelta`.
  - support for `GroupBy` aggregations `min`, `max`, `mean`, `idxmax`, `idxmin`, `std`, `sum`, `median`, `count`, `any`, `all`, `size`, `nunique`, `head`, `tail`, `aggregate`.
  - support for `GroupBy` filtrations `first` and `last`.
  - support for `TimedeltaIndex` attributes: `days`, `seconds`, `microseconds` and `nanoseconds`.
  - support for `diff` with timestamp columns on `axis=0` and `axis=1`
  - support for `TimedeltaIndex` methods: `ceil`, `floor` and `round`.
  - support for `TimedeltaIndex.total_seconds` method.
- Added support for index's arithmetic and comparison operators.
- Added support for `Series.dt.round`.
- Added documentation pages for `DatetimeIndex`.
- Added support for `Index.name`, `Index.names`, `Index.rename`, and `Index.set_names`.
- Added support for `Index.__repr__`.
- Added support for `DatetimeIndex.month_name` and `DatetimeIndex.day_name`.
- Added support for `Series.dt.weekday`, `Series.dt.time`, and `DatetimeIndex.time`.
- Added support for `Index.min` and `Index.max`.
- Added support for `pd.merge_asof`.
- Added support for `Series.dt.normalize` and `DatetimeIndex.normalize`.
- Added support for `Index.is_boolean`, `Index.is_integer`, `Index.is_floating`, `Index.is_numeric`, and `Index.is_object`.
- Added support for `DatetimeIndex.round`, `DatetimeIndex.floor` and `DatetimeIndex.ceil`.
- Added support for `Series.dt.days_in_month` and `Series.dt.daysinmonth`.
- Added support for `DataFrameGroupBy.value_counts` and `SeriesGroupBy.value_counts`.
- Added support for `Series.is_monotonic_increasing` and `Series.is_monotonic_decreasing`.
- Added support for `Index.is_monotonic_increasing` and `Index.is_monotonic_decreasing`.
- Added support for `pd.crosstab`.
- Added support for `pd.bdate_range` and included business frequency support (B, BME, BMS, BQE, BQS, BYE, BYS) for both `pd.date_range` and `pd.bdate_range`.
- Added support for lazy `Index` objects  as `labels` in `DataFrame.reindex` and `Series.reindex`.
- Added support for `Series.dt.days`, `Series.dt.seconds`, `Series.dt.microseconds`, and `Series.dt.nanoseconds`.
- Added support for creating a `DatetimeIndex` from an `Index` of numeric or string type.
- Added support for string indexing with `Timedelta` objects.
- Added support for `Series.dt.total_seconds` method.
- Added support for `DataFrame.apply(axis=0)`.
- Added support for `Series.dt.tz_convert` and `Series.dt.tz_localize`.
- Added support for `DatetimeIndex.tz_convert` and `DatetimeIndex.tz_localize`.

#### Improvements

- Improve concat, join performance when operations are performed on series coming from the same dataframe by avoiding unnecessary joins.
- Refactored `quoted_identifier_to_snowflake_type` to avoid making metadata queries if the types have been cached locally.
- Improved `pd.to_datetime` to handle all local input cases.
- Create a lazy index from another lazy index without pulling data to client.
- Raised `NotImplementedError` for Index bitwise operators.
- Display a more clear error message when `Index.names` is set to a non-like-like object.
- Raise a warning whenever MultiIndex values are pulled in locally.
- Improve warning message for `pd.read_snowflake` include the creation reason when temp table creation is triggered.
- Improve performance for `DataFrame.set_index`, or setting `DataFrame.index` or `Series.index` by avoiding checks require eager evaluation. As a consequence, when the new index that does not match the current `Series`/`DataFrame` object length, a `ValueError` is no longer raised. Instead, when the `Series`/`DataFrame` object is longer than the provided index, the `Series`/`DataFrame`'s new index is filled with `NaN` values for the "extra" elements. Otherwise, the extra values in the provided index are ignored.
- Properly raise `NotImplementedError` when ambiguous/nonexistent are non-string in `ceil`/`floor`/`round`.

#### Bug Fixes

- Stopped ignoring nanoseconds in `pd.Timedelta` scalars.
- Fixed AssertionError in tree of binary operations.
- Fixed bug in `Series.dt.isocalendar` using a named Series
- Fixed `inplace` argument for Series objects derived from DataFrame columns.
- Fixed a bug where `Series.reindex` and `DataFrame.reindex` did not update the result index's name correctly.
- Fixed a bug where `Series.take` did not error when `axis=1` was specified.


## 1.21.1 (2024-09-05)

### Snowpark Python API Updates

#### Bug Fixes

- Fixed a bug where using `to_pandas_batches` with async jobs caused an error due to improper handling of waiting for asynchronous query completion.

## 1.21.0 (2024-08-19)

### Snowpark Python API Updates

#### New Features

- Added support for `snowflake.snowpark.testing.assert_dataframe_equal` that is a utility function to check the equality of two Snowpark DataFrames.

#### Improvements

- Added support server side string size limitations.
- Added support to create and invoke stored procedures, UDFs and UDTFs with optional arguments.
- Added support for column lineage in the DataFrame.lineage.trace API.
- Added support for passing `INFER_SCHEMA` options to `DataFrameReader` via `INFER_SCHEMA_OPTIONS`.
- Added support for passing `parameters` parameter to `Column.rlike` and `Column.regexp`.
- Added support for automatically cleaning up temporary tables created by `df.cache_result()` in the current session, when the DataFrame is no longer referenced (i.e., gets garbage collected). It is still an experimental feature not enabled by default, and can be enabled by setting `session.auto_clean_up_temp_table_enabled` to `True`.
- Added support for string literals to the `fmt` parameter of `snowflake.snowpark.functions.to_date`.
- Added support for system$reference function.

#### Bug Fixes

- Fixed a bug where SQL generated for selecting `*` column has an incorrect subquery.
- Fixed a bug in `DataFrame.to_pandas_batches` where the iterator could throw an error if certain transformation is made to the pandas dataframe due to wrong isolation level.
- Fixed a bug in `DataFrame.lineage.trace` to split the quoted feature view's name and version correctly.
- Fixed a bug in `Column.isin` that caused invalid sql generation when passed an empty list.
- Fixed a bug that fails to raise NotImplementedError while setting cell with list like item.

### Snowpark Local Testing Updates

#### New Features

- Added support for the following APIs:
  - snowflake.snowpark.functions
    - `rank`
    - `dense_rank`
    - `percent_rank`
    - `cume_dist`
    - `ntile`
    - `datediff`
    - `array_agg`
  - snowflake.snowpark.column.Column.within_group
- Added support for parsing flags in regex statements for mocked plans. This maintains parity with the `rlike` and `regexp` changes above.

#### Bug Fixes

- Fixed a bug where Window Functions LEAD and LAG do not handle option `ignore_nulls` properly.
- Fixed a bug where values were not populated into the result DataFrame during the insertion of table merge operation.

#### Improvements

- Fix pandas FutureWarning about integer indexing.

### Snowpark pandas API Updates

#### New Features

- Added support for `DataFrame.backfill`, `DataFrame.bfill`, `Series.backfill`, and `Series.bfill`.
- Added support for `DataFrame.compare` and `Series.compare` with default parameters.
- Added support for `Series.dt.microsecond` and `Series.dt.nanosecond`.
- Added support for `Index.is_unique` and `Index.has_duplicates`.
- Added support for `Index.equals`.
- Added support for `Index.value_counts`.
- Added support for `Series.dt.day_name` and `Series.dt.month_name`.
- Added support for indexing on Index, e.g., `df.index[:10]`.
- Added support for `DataFrame.unstack` and `Series.unstack`.
- Added support for `DataFrame.asfreq` and `Series.asfreq`.
- Added support for `Series.dt.is_month_start` and `Series.dt.is_month_end`.
- Added support for `Index.all` and `Index.any`.
- Added support for `Series.dt.is_year_start` and `Series.dt.is_year_end`.
- Added support for `Series.dt.is_quarter_start` and `Series.dt.is_quarter_end`.
- Added support for lazy `DatetimeIndex`.
- Added support for `Series.argmax` and `Series.argmin`.
- Added support for `Series.dt.is_leap_year`.
- Added support for `DataFrame.items`.
- Added support for `Series.dt.floor` and `Series.dt.ceil`.
- Added support for `Index.reindex`.
- Added support for `DatetimeIndex` properties: `year`, `month`, `day`, `hour`, `minute`, `second`, `microsecond`,
    `nanosecond`, `date`, `dayofyear`, `day_of_year`, `dayofweek`, `day_of_week`, `weekday`, `quarter`,
    `is_month_start`, `is_month_end`, `is_quarter_start`, `is_quarter_end`, `is_year_start`, `is_year_end`
    and `is_leap_year`.
- Added support for `Resampler.fillna` and `Resampler.bfill`.
- Added limited support for the `Timedelta` type, including creating `Timedelta` columns and `to_pandas`.
- Added support for `Index.argmax` and `Index.argmin`.

#### Improvements

- Removed the public preview warning message when importing Snowpark pandas.
- Removed unnecessary count query from `SnowflakeQueryCompiler.is_series_like` method.
- `Dataframe.columns` now returns native pandas Index object instead of Snowpark Index object.
- Refactor and introduce `query_compiler` argument in `Index` constructor to create `Index` from query compiler.
- `pd.to_datetime` now returns a DatetimeIndex object instead of a Series object.
- `pd.date_range` now returns a DatetimeIndex object instead of a Series object.

#### Bug Fixes

- Made passing an unsupported aggregation function to `pivot_table` raise `NotImplementedError` instead of `KeyError`.
- Removed axis labels and callable names from error messages and telemetry about unsupported aggregations.
- Fixed AssertionError in `Series.drop_duplicates` and `DataFrame.drop_duplicates` when called after `sort_values`.
- Fixed a bug in `Index.to_frame` where the result frame's column name may be wrong where name is unspecified.
- Fixed a bug where some Index docstrings are ignored.
- Fixed a bug in `Series.reset_index(drop=True)` where the result name may be wrong.
- Fixed a bug in `Groupby.first/last` ordering by the correct columns in the underlying window expression.

## 1.20.0 (2024-07-17)

### Snowpark Python API Updates

#### Improvements

- Added distributed tracing using open telemetry APIs for table stored procedure function in `DataFrame`:
  - `_execute_and_get_query_id`
- Added support for the `arrays_zip` function.
- Improves performance for binary column expression and `df._in` by avoiding unnecessary cast for numeric values. You can enable this optimization by setting `session.eliminate_numeric_sql_value_cast_enabled = True`.
- Improved error message for `write_pandas` when the target table does not exist and `auto_create_table=False`.
- Added open telemetry tracing on UDxF functions in Snowpark.
- Added open telemetry tracing on stored procedure registration in Snowpark.
- Added a new optional parameter called `format_json` to the `Session.SessionBuilder.app_name` function that sets the app name in the `Session.query_tag` in JSON format. By default, this parameter is set to `False`.

#### Bug Fixes
- Fixed a bug where SQL generated for `lag(x, 0)` was incorrect and failed with error message `argument 1 to function LAG needs to be constant, found 'SYSTEM$NULL_TO_FIXED(null)'`.

### Snowpark Local Testing Updates

#### New Features

- Added support for the following APIs:
  - snowflake.snowpark.functions
    - random
- Added new parameters to `patch` function when registering a mocked function:
  - `distinct` allows an alternate function to be specified for when a sql function should be distinct.
  - `pass_column_index` passes a named parameter `column_index` to the mocked function that contains the pandas.Index for the input data.
  - `pass_row_index` passes a named parameter `row_index` to the mocked function that is the 0 indexed row number the function is currently operating on.
  - `pass_input_data` passes a named parameter `input_data` to the mocked function that contains the entire input dataframe for the current expression.
  - Added support for the `column_order` parameter to method `DataFrameWriter.save_as_table`.


#### Bug Fixes
- Fixed a bug that caused DecimalType columns to be incorrectly truncated to integer precision when used in BinaryExpressions.

### Snowpark pandas API Updates

#### New Features
- Added support for `DataFrameGroupBy.all`, `SeriesGroupBy.all`, `DataFrameGroupBy.any`, and `SeriesGroupBy.any`.
- Added support for `DataFrame.nlargest`, `DataFrame.nsmallest`, `Series.nlargest` and `Series.nsmallest`.
- Added support for `replace` and `frac > 1` in `DataFrame.sample` and `Series.sample`.
- Added support for `read_excel` (Uses local pandas for processing)
- Added support for `Series.at`, `Series.iat`, `DataFrame.at`, and `DataFrame.iat`.
- Added support for `Series.dt.isocalendar`.
- Added support for `Series.case_when` except when condition or replacement is callable.
- Added documentation pages for `Index` and its APIs.
- Added support for `DataFrame.assign`.
- Added support for `DataFrame.stack`.
- Added support for `DataFrame.pivot` and `pd.pivot`.
- Added support for `DataFrame.to_csv` and `Series.to_csv`.
- Added partial support for `Series.str.translate` where the values in the `table` are single-codepoint strings.
- Added support for `DataFrame.corr`.
- Allow `df.plot()` and `series.plot()` to be called, materializing the data into the local client
- Added support for `DataFrameGroupBy` and `SeriesGroupBy` aggregations `first` and `last`
- Added support for `DataFrameGroupBy.get_group`.
- Added support for `limit` parameter when `method` parameter is used in `fillna`.
- Added partial support for `Series.str.translate` where the values in the `table` are single-codepoint strings.
- Added support for `DataFrame.corr`.
- Added support for `DataFrame.equals` and `Series.equals`.
- Added support for `DataFrame.reindex` and `Series.reindex`.
- Added support for `Index.astype`.
- Added support for `Index.unique` and `Index.nunique`.
- Added support for `Index.sort_values`.

#### Bug Fixes
- Fixed an issue when using np.where and df.where when the scalar 'other' is the literal 0.
- Fixed a bug regarding precision loss when converting to Snowpark pandas `DataFrame` or `Series` with `dtype=np.uint64`.
- Fixed bug where `values` is set to `index` when `index` and `columns` contain all columns in DataFrame during `pivot_table`.

#### Improvements
- Added support for `Index.copy()`
- Added support for Index APIs: `dtype`, `values`, `item()`, `tolist()`, `to_series()` and `to_frame()`
- Expand support for DataFrames with no rows in `pd.pivot_table` and `DataFrame.pivot_table`.
- Added support for `inplace` parameter in `DataFrame.sort_index` and `Series.sort_index`.


## 1.19.0 (2024-06-25)

### Snowpark Python API Updates

#### New Features

- Added support for `to_boolean` function.
- Added documentation pages for Index and its APIs.

#### Bug Fixes

- Fixed a bug where python stored procedure with table return type fails when run in a task.
- Fixed a bug where df.dropna fails due to `RecursionError: maximum recursion depth exceeded` when the DataFrame has more than 500 columns.
- Fixed a bug where `AsyncJob.result("no_result")` doesn't wait for the query to finish execution.


### Snowpark Local Testing Updates

#### New Features

- Added support for the `strict` parameter when registering UDFs and Stored Procedures.

#### Bug Fixes

- Fixed a bug in convert_timezone that made the setting the source_timezone parameter return an error.
- Fixed a bug where creating DataFrame with empty data of type `DateType` raises `AttributeError`.
- Fixed a bug that table merge fails when update clause exists but no update takes place.
- Fixed a bug in mock implementation of `to_char` that raises `IndexError` when incoming column has nonconsecutive row index.
- Fixed a bug in handling of `CaseExpr` expressions that raises `IndexError` when incoming column has nonconsecutive row index.
- Fixed a bug in implementation of `Column.like` that raises `IndexError` when incoming column has nonconsecutive row index.

#### Improvements

- Added support for type coercion in the implementation of DataFrame.replace, DataFrame.dropna and the mock function `iff`.

### Snowpark pandas API Updates

#### New Features

- Added partial support for `DataFrame.pct_change` and `Series.pct_change` without the `freq` and `limit` parameters.
- Added support for `Series.str.get`.
- Added support for `Series.dt.dayofweek`, `Series.dt.day_of_week`, `Series.dt.dayofyear`, and `Series.dt.day_of_year`.
- Added support for `Series.str.__getitem__` (`Series.str[...]`).
- Added support for `Series.str.lstrip` and `Series.str.rstrip`.
- Added support for `DataFrameGroupBy.size` and `SeriesGroupBy.size`.
- Added support for `DataFrame.expanding` and `Series.expanding` for aggregations `count`, `sum`, `min`, `max`, `mean`, `std`, `var`, and `sem` with `axis=0`.
- Added support for `DataFrame.rolling` and `Series.rolling` for aggregation `count` with `axis=0`.
- Added support for `Series.str.match`.
- Added support for `DataFrame.resample` and `Series.resample` for aggregations `size`, `first`, and `last`.
- Added support for `DataFrameGroupBy.all`, `SeriesGroupBy.all`, `DataFrameGroupBy.any`, and `SeriesGroupBy.any`.
- Added support for `DataFrame.nlargest`, `DataFrame.nsmallest`, `Series.nlargest` and `Series.nsmallest`.
- Added support for `replace` and `frac > 1` in `DataFrame.sample` and `Series.sample`.
- Added support for `read_excel` (Uses local pandas for processing)
- Added support for `Series.at`, `Series.iat`, `DataFrame.at`, and `DataFrame.iat`.
- Added support for `Series.dt.isocalendar`.
- Added support for `Series.case_when` except when condition or replacement is callable.
- Added documentation pages for `Index` and its APIs.
- Added support for `DataFrame.assign`.
- Added support for `DataFrame.stack`.
- Added support for `DataFrame.pivot` and `pd.pivot`.
- Added support for `DataFrame.to_csv` and `Series.to_csv`.
- Added support for `Index.T`.

#### Bug Fixes

- Fixed a bug that causes output of GroupBy.aggregate's columns to be ordered incorrectly.
- Fixed a bug where `DataFrame.describe` on a frame with duplicate columns of differing dtypes could cause an error or incorrect results.
- Fixed a bug in `DataFrame.rolling` and `Series.rolling` so `window=0` now throws `NotImplementedError` instead of `ValueError`

#### Improvements

- Added support for named aggregations in `DataFrame.aggregate` and `Series.aggregate` with `axis=0`.
- `pd.read_csv` reads using the native pandas CSV parser, then uploads data to snowflake using parquet. This enables most of the parameters supported by `read_csv` including date parsing and numeric conversions. Uploading via parquet is roughly twice as fast as uploading via CSV.
- Initial work to support an `pd.Index` directly in Snowpark pandas. Support for `pd.Index` as a first-class component of Snowpark pandas is coming soon.
- Added a lazy index constructor and support for `len`, `shape`, `size`, `empty`, `to_pandas()` and `names`. For `df.index`, Snowpark pandas creates a lazy index object.
- For `df.columns`, Snowpark pandas supports a non-lazy version of an `Index` since the data is already stored locally.

## 1.18.0 (2024-05-28)

### Snowpark Python API Updates

#### Improvements

- Improved error message to remind users set `{"infer_schema": True}` when reading csv file without specifying its schema.
- Improved error handling for `Session.create_dataframe` when called with more than 512 rows and using `format` or `pyformat` `paramstyle`.

### Snowpark pandas API Updates

#### New Features

- Added `DataFrame.cache_result` and `Series.cache_result` methods for users to persist DataFrames and Series to a temporary table lasting the duration of the session to improve latency of subsequent operations.

#### Bug Fixes

#### Improvements

- Added partial support for `DataFrame.pivot_table` with no `index` parameter, as well as for `margins` parameter.
- Updated the signature of `DataFrame.shift`/`Series.shift`/`DataFrameGroupBy.shift`/`SeriesGroupBy.shift` to match pandas 2.2.1. Snowpark pandas does not yet support the newly-added `suffix` argument, or sequence values of `periods`.
- Re-added support for `Series.str.split`.

#### Bug Fixes

- Fixed how we support mixed columns for string methods (`Series.str.*`).

### Snowpark Local Testing Updates

#### New Features

- Added support for the following DataFrameReader read options to file formats `csv` and `json`:
  - PURGE
  - PATTERN
  - INFER_SCHEMA with value being `False`
  - ENCODING with value being `UTF8`
- Added support for `DataFrame.analytics.moving_agg` and `DataFrame.analytics.cumulative_agg_agg`.
- Added support for `if_not_exists` parameter during UDF and stored procedure registration.

#### Bug Fixes

- Fixed a bug that when processing time format, fractional second part is not handled properly.
- Fixed a bug that caused function calls on `*` to fail.
- Fixed a bug that prevented creation of map and struct type objects.
- Fixed a bug that function `date_add` was unable to handle some numeric types.
- Fixed a bug that `TimestampType` casting resulted in incorrect data.
- Fixed a bug that caused `DecimalType` data to have incorrect precision in some cases.
- Fixed a bug where referencing missing table or view raises confusing `IndexError`.
- Fixed a bug that mocked function `to_timestamp_ntz` can not handle None data.
- Fixed a bug that mocked UDFs handles output data of None improperly.
- Fixed a bug where `DataFrame.with_column_renamed` ignores attributes from parent DataFrames after join operations.
- Fixed a bug that integer precision of large value gets lost when converted to pandas DataFrame.
- Fixed a bug that the schema of datetime object is wrong when create DataFrame from a pandas DataFrame.
- Fixed a bug in the implementation of `Column.equal_nan` where null data is handled incorrectly.
- Fixed a bug where `DataFrame.drop` ignore attributes from parent DataFrames after join operations.
- Fixed a bug in mocked function `date_part` where Column type is set wrong.
- Fixed a bug where `DataFrameWriter.save_as_table` does not raise exceptions when inserting null data into non-nullable columns.
- Fixed a bug in the implementation of `DataFrameWriter.save_as_table` where
  - Append or Truncate fails when incoming data has different schema than existing table.
  - Truncate fails when incoming data does not specify columns that are nullable.

#### Improvements

- Removed dependency check for `pyarrow` as it is not used.
- Improved target type coverage of `Column.cast`, adding support for casting to boolean and all integral types.
- Aligned error experience when calling UDFs and stored procedures.
- Added appropriate error messages for `is_permanent` and `anonymous` options in UDFs and stored procedures registration to make it more clear that those features are not yet supported.
- File read operation with unsupported options and values now raises `NotImplementedError` instead of warnings and unclear error information.

## 1.17.0 (2024-05-21)

### Snowpark Python API Updates

#### New Features

- Added support to add a comment on tables and views using the functions listed below:
  - `DataFrameWriter.save_as_table`
  - `DataFrame.create_or_replace_view`
  - `DataFrame.create_or_replace_temp_view`
  - `DataFrame.create_or_replace_dynamic_table`

#### Improvements

- Improved error message to remind users to set `{"infer_schema": True}` when reading CSV file without specifying its schema.

### Snowpark pandas API Updates

#### New Features

- Start of Public Preview of Snowpark pandas API. Refer to the [Snowpark pandas API Docs](https://docs.snowflake.com/developer-guide/snowpark/python/snowpark-pandas) for more details.

### Snowpark Local Testing Updates

#### New Features

- Added support for NumericType and VariantType data conversion in the mocked function `to_timestamp_ltz`, `to_timestamp_ntz`, `to_timestamp_tz` and `to_timestamp`.
- Added support for DecimalType, BinaryType, ArrayType, MapType, TimestampType, DateType and TimeType data conversion in the mocked function `to_char`.
- Added support for the following APIs:
  - snowflake.snowpark.functions:
    - to_varchar
  - snowflake.snowpark.DataFrame:
    - pivot
  - snowflake.snowpark.Session:
    - cancel_all
- Introduced a new exception class `snowflake.snowpark.mock.exceptions.SnowparkLocalTestingException`.
- Added support for casting to FloatType

#### Bug Fixes

- Fixed a bug that stored procedure and UDF should not remove imports already in the `sys.path` during the clean-up step.
- Fixed a bug that when processing datetime format, the fractional second part is not handled properly.
- Fixed a bug that on Windows platform that file operations was unable to properly handle file separator in directory name.
- Fixed a bug that on Windows platform that when reading a pandas dataframe, IntervalType column with integer data can not be processed.
- Fixed a bug that prevented users from being able to select multiple columns with the same alias.
- Fixed a bug that `Session.get_current_[schema|database|role|user|account|warehouse]` returns upper-cased identifiers when identifiers are quoted.
- Fixed a bug that function `substr` and `substring` can not handle 0-based `start_expr`.

#### Improvements

- Standardized the error experience by raising `SnowparkLocalTestingException` in error cases which is on par with `SnowparkSQLException` raised in non-local execution.
- Improved error experience of `Session.write_pandas` method that `NotImplementError` will be raised when called.
- Aligned error experience with reusing a closed session in non-local execution.

## 1.16.0 (2024-05-07)

### New Features

- Support stored procedure register with packages given as Python modules.
- Added snowflake.snowpark.Session.lineage.trace to explore data lineage of snowfake objects.
- Added support for structured type schema parsing.

### Bug Fixes

- Fixed a bug when inferring schema, single quotes are added to stage files already have single quotes.

### Local Testing Updates

#### New Features

- Added support for StringType, TimestampType and VariantType data conversion in the mocked function `to_date`.
- Added support for the following APIs:
  - snowflake.snowpark.functions
    - get
    - concat
    - concat_ws

#### Bug Fixes

- Fixed a bug that caused `NaT` and `NaN` values to not be recognized.
- Fixed a bug where, when inferring a schema, single quotes were added to stage files that already had single quotes.
- Fixed a bug where `DataFrameReader.csv` was unable to handle quoted values containing a delimiter.
- Fixed a bug that when there is `None` value in an arithmetic calculation, the output should remain `None` instead of `math.nan`.
- Fixed a bug in function `sum` and `covar_pop` that when there is `math.nan` in the data, the output should also be `math.nan`.
- Fixed a bug that stage operation can not handle directories.
- Fixed a bug that `DataFrame.to_pandas` should take Snowflake numeric types with precision 38 as `int64`.

## 1.15.0 (2024-04-24)

### New Features

- Added `truncate` save mode in `DataFrameWrite` to overwrite existing tables by truncating the underlying table instead of dropping it.
- Added telemetry to calculate query plan height and number of duplicate nodes during collect operations.
- Added the functions below to unload data from a `DataFrame` into one or more files in a stage:
  - `DataFrame.write.json`
  - `DataFrame.write.csv`
  - `DataFrame.write.parquet`
- Added distributed tracing using open telemetry APIs for action functions in `DataFrame` and `DataFrameWriter`:
  - snowflake.snowpark.DataFrame:
    - collect
    - collect_nowait
    - to_pandas
    - count
    - show
  - snowflake.snowpark.DataFrameWriter:
    - save_as_table
- Added support for snow:// URLs to `snowflake.snowpark.Session.file.get` and `snowflake.snowpark.Session.file.get_stream`
- Added support to register stored procedures and UDxFs with a `comment`.
- UDAF client support is ready for public preview. Please stay tuned for the Snowflake announcement of UDAF public preview.
- Added support for dynamic pivot.  This feature is currently in private preview.

### Improvements

- Improved the generated query performance for both compilation and execution by converting duplicate subqueries to Common Table Expressions (CTEs). It is still an experimental feature not enabled by default, and can be enabled by setting `session.cte_optimization_enabled` to `True`.

### Bug Fixes

- Fixed a bug where `statement_params` was not passed to query executions that register stored procedures and user defined functions.
- Fixed a bug causing `snowflake.snowpark.Session.file.get_stream` to fail for quoted stage locations.
- Fixed a bug that an internal type hint in `utils.py` might raise AttributeError in case the underlying module can not be found.

### Local Testing Updates

#### New Features

- Added support for registering UDFs and stored procedures.
- Added support for the following APIs:
  - snowflake.snowpark.Session:
    - file.put
    - file.put_stream
    - file.get
    - file.get_stream
    - read.json
    - add_import
    - remove_import
    - get_imports
    - clear_imports
    - add_packages
    - add_requirements
    - clear_packages
    - remove_package
    - udf.register
    - udf.register_from_file
    - sproc.register
    - sproc.register_from_file
  - snowflake.snowpark.functions
    - current_database
    - current_session
    - date_trunc
    - object_construct
    - object_construct_keep_null
    - pow
    - sqrt
    - udf
    - sproc
- Added support for StringType, TimestampType and VariantType data conversion in the mocked function `to_time`.

#### Bug Fixes

- Fixed a bug that null filled columns for constant functions.
- Fixed a bug that implementation of to_object, to_array and to_binary to better handle null inputs.
- Fixed a bug that timestamp data comparison can not handle year beyond 2262.
- Fixed a bug that `Session.builder.getOrCreate` should return the created mock session.

## 1.14.0 (2024-03-20)

### New Features

- Added support for creating vectorized UDTFs with `process` method.
- Added support for dataframe functions:
  - to_timestamp_ltz
  - to_timestamp_ntz
  - to_timestamp_tz
  - locate
- Added support for ASOF JOIN type.
- Added support for the following local testing APIs:
  - snowflake.snowpark.functions:
    - to_double
    - to_timestamp
    - to_timestamp_ltz
    - to_timestamp_ntz
    - to_timestamp_tz
    - greatest
    - least
    - convert_timezone
    - dateadd
    - date_part
  - snowflake.snowpark.Session:
    - get_current_account
    - get_current_warehouse
    - get_current_role
    - use_schema
    - use_warehouse
    - use_database
    - use_role

### Bug Fixes

- Fixed a bug in `SnowflakePlanBuilder` that `save_as_table` does not filter column that name start with '$' and follow by number correctly.
- Fixed a bug that statement parameters may have no effect when resolving imports and packages.
- Fixed bugs in local testing:
  - LEFT ANTI and LEFT SEMI joins drop rows with null values.
  - DataFrameReader.csv incorrectly parses data when the optional parameter `field_optionally_enclosed_by` is specified.
  - Column.regexp only considers the first entry when `pattern` is a `Column`.
  - Table.update raises `KeyError` when updating null values in the rows.
  - VARIANT columns raise errors at `DataFrame.collect`.
  - `count_distinct` does not work correctly when counting.
  - Null values in integer columns raise `TypeError`.

### Improvements

- Added telemetry to local testing.
- Improved the error message of `DataFrameReader` to raise `FileNotFound` error when reading a path that does not exist or when there are no files under the path.

## 1.13.0 (2024-02-26)

### New Features

- Added support for an optional `date_part` argument in function `last_day`.
- `SessionBuilder.app_name` will set the query_tag after the session is created.
- Added support for the following local testing functions:
  - current_timestamp
  - current_date
  - current_time
  - strip_null_value
  - upper
  - lower
  - length
  - initcap

### Improvements

- Added cleanup logic at interpreter shutdown to close all active sessions.
- Closing sessions within stored procedures now is a no-op logging a warning instead of raising an error.

### Bug Fixes

- Fixed a bug in `DataFrame.to_local_iterator` where the iterator could yield wrong results if another query is executed before the iterator finishes due to wrong isolation level. For details, please see #945.
- Fixed a bug that truncated table names in error messages while running a plan with local testing enabled.
- Fixed a bug that `Session.range` returns empty result when the range is large.

## 1.12.1 (2024-02-08)

### Improvements

- Use `split_blocks=True` by default during `to_pandas` conversion, for optimal memory allocation. This parameter is passed to `pyarrow.Table.to_pandas`, which enables `PyArrow` to split the memory allocation into smaller, more manageable blocks instead of allocating a single contiguous block. This results in better memory management when dealing with larger datasets.

### Bug Fixes

- Fixed a bug in `DataFrame.to_pandas` that caused an error when evaluating on a Dataframe with an `IntergerType` column with null values.

## 1.12.0 (2024-01-30)

### New Features

- Exposed `statement_params` in `StoredProcedure.__call__`.
- Added two optional arguments to `Session.add_import`.
  - `chunk_size`: The number of bytes to hash per chunk of the uploaded files.
  - `whole_file_hash`: By default only the first chunk of the uploaded import is hashed to save time. When this is set to True each uploaded file is fully hashed instead.
- Added parameters `external_access_integrations` and `secrets` when creating a UDAF from Snowpark Python to allow integration with external access.
- Added a new method `Session.append_query_tag`. Allows an additional tag to be added to the current query tag by appending it as a comma separated value.
- Added a new method `Session.update_query_tag`. Allows updates to a JSON encoded dictionary query tag.
- `SessionBuilder.getOrCreate` will now attempt to replace the singleton it returns when token expiration has been detected.
- Added support for new functions in `snowflake.snowpark.functions`:
  - `array_except`
  - `create_map`
  - `sign`/`signum`
- Added the following functions to `DataFrame.analytics`:
  - Added the `moving_agg` function in `DataFrame.analytics` to enable moving aggregations like sums and averages with multiple window sizes.
  - Added the `cummulative_agg` function in `DataFrame.analytics` to enable commulative aggregations like sums and averages on multiple columns.
  - Added the `compute_lag` and `compute_lead` functions in `DataFrame.analytics` for enabling lead and lag calculations on multiple columns.
  - Added the `time_series_agg` function in `DataFrame.analytics` to enable time series aggregations like sums and averages with multiple time windows.

### Bug Fixes

- Fixed a bug in `DataFrame.na.fill` that caused Boolean values to erroneously override integer values.
- Fixed a bug in `Session.create_dataframe` where the Snowpark DataFrames created using pandas DataFrames were not inferring the type for timestamp columns correctly. The behavior is as follows:
  - Earlier timestamp columns without a timezone would be converted to nanosecond epochs and inferred as `LongType()`, but will now be correctly maintained as timestamp values and be inferred as `TimestampType(TimestampTimeZone.NTZ)`.
  - Earlier timestamp columns with a timezone would be inferred as `TimestampType(TimestampTimeZone.NTZ)` and loose timezone information but will now be correctly inferred as `TimestampType(TimestampTimeZone.LTZ)` and timezone information is retained correctly.
  - Set session parameter `PYTHON_SNOWPARK_USE_LOGICAL_TYPE_FOR_CREATE_DATAFRAME` to revert back to old behavior. It is recommended that you update your code to align with correct behavior because the parameter will be removed in the future.
- Fixed a bug that `DataFrame.to_pandas` gets decimal type when scale is not 0, and creates an object dtype in `pandas`. Instead, we cast the value to a float64 type.
- Fixed bugs that wrongly flattened the generated SQL when one of the following happens:
  - `DataFrame.filter()` is called after `DataFrame.sort().limit()`.
  - `DataFrame.sort()` or `filter()` is called on a DataFrame that already has a window function or sequence-dependent data generator column.
    For instance, `df.select("a", seq1().alias("b")).select("a", "b").sort("a")` won't flatten the sort clause anymore.
  - a window or sequence-dependent data generator column is used after `DataFrame.limit()`. For instance, `df.limit(10).select(row_number().over())` won't flatten the limit and select in the generated SQL.
- Fixed a bug where aliasing a DataFrame column raised an error when the DataFame was copied from another DataFrame with an aliased column. For instance,

  ```python
  df = df.select(col("a").alias("b"))
  df = copy(df)
  df.select(col("b").alias("c"))  # threw an error. Now it's fixed.
  ```

- Fixed a bug in `Session.create_dataframe` that the non-nullable field in a schema is not respected for boolean type. Note that this fix is only effective when the user has the privilege to create a temp table.
- Fixed a bug in SQL simplifier where non-select statements in `session.sql` dropped a SQL query when used with `limit()`.
- Fixed a bug that raised an exception when session parameter `ERROR_ON_NONDETERMINISTIC_UPDATE` is true.

### Behavior Changes (API Compatible)

- When parsing data types during a `to_pandas` operation, we rely on GS precision value to fix precision issues for large integer values. This may affect users where a column that was earlier returned as `int8` gets returned as `int64`. Users can fix this by explicitly specifying precision values for their return column.
- Aligned behavior for `Session.call` in case of table stored procedures where running `Session.call` would not trigger stored procedure unless a `collect()` operation was performed.
- `StoredProcedureRegistration` will now automatically add `snowflake-snowpark-python` as a package dependency. The added dependency will be on the client's local version of the library and an error is thrown if the server cannot support that version.

## 1.11.1 (2023-12-07)

### Bug Fixes

- Fixed a bug that numpy should not be imported at the top level of mock module.
- Added support for these new functions in `snowflake.snowpark.functions`:
  - `from_utc_timestamp`
  - `to_utc_timestamp`

## 1.11.0 (2023-12-05)

### New Features

- Add the `conn_error` attribute to `SnowflakeSQLException` that stores the whole underlying exception from `snowflake-connector-python`.
- Added support for `RelationalGroupedDataframe.pivot()` to access `pivot` in the following pattern `Dataframe.group_by(...).pivot(...)`.
- Added experimental feature: Local Testing Mode, which allows you to create and operate on Snowpark Python DataFrames locally without connecting to a Snowflake account. You can use the local testing framework to test your DataFrame operations locally, on your development machine or in a CI (continuous integration) pipeline, before deploying code changes to your account.

- Added support for `arrays_to_object` new functions in `snowflake.snowpark.functions`.
- Added support for the vector data type.

### Dependency Updates

- Bumped cloudpickle dependency to work with `cloudpickle==2.2.1`
- Updated ``snowflake-connector-python`` to `3.4.0`.

### Bug Fixes

- DataFrame column names quoting check now supports newline characters.
- Fix a bug where a DataFrame generated by `session.read.with_metadata` creates inconsistent table when doing `df.write.save_as_table`.

## 1.10.0 (2023-11-03)

### New Features

- Added support for managing case sensitivity in `DataFrame.to_local_iterator()`.
- Added support for specifying vectorized UDTF's input column names by using the optional parameter `input_names` in `UDTFRegistration.register/register_file` and `functions.pandas_udtf`. By default, `RelationalGroupedDataFrame.applyInPandas` will infer the column names from current dataframe schema.
- Add `sql_error_code` and `raw_message` attributes to `SnowflakeSQLException` when it is caused by a SQL exception.

### Bug Fixes

- Fixed a bug in `DataFrame.to_pandas()` where converting snowpark dataframes to pandas dataframes was losing precision on integers with more than 19 digits.
- Fixed a bug that `session.add_packages` can not handle requirement specifier that contains project name with underscore and version.
- Fixed a bug in `DataFrame.limit()` when `offset` is used and the parent `DataFrame` uses `limit`. Now the `offset` won't impact the parent DataFrame's `limit`.
- Fixed a bug in `DataFrame.write.save_as_table` where dataframes created from read api could not save data into snowflake because of invalid column name `$1`.

### Behavior change

- Changed the behavior of `date_format`:
  - The `format` argument changed from optional to required.
  - The returned result changed from a date object to a date-formatted string.
- When a window function, or a sequence-dependent data generator (`normal`, `zipf`, `uniform`, `seq1`, `seq2`, `seq4`, `seq8`) function is used, the sort and filter operation will no longer be flattened when generating the query.

## 1.9.0 (2023-10-13)

### New Features

- Added support for the Python 3.11 runtime environment.

### Dependency updates

- Added back the dependency of `typing-extensions`.

### Bug Fixes

- Fixed a bug where imports from permanent stage locations were ignored for temporary stored procedures, UDTFs, UDFs, and UDAFs.
- Revert back to using CTAS (create table as select) statement for `Dataframe.writer.save_as_table` which does not need insert permission for writing tables.

### New Features
- Support `PythonObjJSONEncoder` json-serializable objects for `ARRAY` and `OBJECT` literals.

## 1.8.0 (2023-09-14)

### New Features

- Added support for VOLATILE/IMMUTABLE keyword when registering UDFs.
- Added support for specifying clustering keys when saving dataframes using `DataFrame.save_as_table`.
- Accept `Iterable` objects input for `schema` when creating dataframes using `Session.create_dataframe`.
- Added the property `DataFrame.session` to return a `Session` object.
- Added the property `Session.session_id` to return an integer that represents session ID.
- Added the property `Session.connection` to return a `SnowflakeConnection` object .

- Added support for creating a Snowpark session from a configuration file or environment variables.

### Dependency updates

- Updated ``snowflake-connector-python`` to 3.2.0.

### Bug Fixes

- Fixed a bug where automatic package upload would raise `ValueError` even when compatible package version were added in `session.add_packages`.
- Fixed a bug where table stored procedures were not registered correctly when using `register_from_file`.
- Fixed a bug where dataframe joins failed with `invalid_identifier` error.
- Fixed a bug where `DataFrame.copy` disables SQL simplfier for the returned copy.
- Fixed a bug where `session.sql().select()` would fail if any parameters are specified to `session.sql()`

## 1.7.0 (2023-08-28)

### New Features

- Added parameters `external_access_integrations` and `secrets` when creating a UDF, UDTF or Stored Procedure from Snowpark Python to allow integration with external access.
- Added support for these new functions in `snowflake.snowpark.functions`:
  - `array_flatten`
  - `flatten`
- Added support for `apply_in_pandas` in `snowflake.snowpark.relational_grouped_dataframe`.
- Added support for replicating your local Python environment on Snowflake via `Session.replicate_local_environment`.

### Bug Fixes

- Fixed a bug where `session.create_dataframe` fails to properly set nullable columns where nullability was affected by order or data was given.
- Fixed a bug where `DataFrame.select` could not identify and alias columns in presence of table functions when output columns of table function overlapped with columns in dataframe.

### Behavior Changes

- When creating stored procedures, UDFs, UDTFs, UDAFs with parameter `is_permanent=False` will now create temporary objects even when `stage_name` is provided. The default value of `is_permanent` is `False` which is why if this value is not explicitly set to `True` for permanent objects, users will notice a change in behavior.
- `types.StructField` now enquotes column identifier by default.

## 1.6.1 (2023-08-02)

### New Features

- Added support for these new functions in `snowflake.snowpark.functions`:
  - `array_sort`
  - `sort_array`
  - `array_min`
  - `array_max`
  - `explode_outer`
- Added support for pure Python packages specified via `Session.add_requirements` or `Session.add_packages`. They are now usable in stored procedures and UDFs even if packages are not present on the Snowflake Anaconda channel.
  - Added Session parameter `custom_packages_upload_enabled` and `custom_packages_force_upload_enabled` to enable the support for pure Python packages feature mentioned above. Both parameters default to `False`.
- Added support for specifying package requirements by passing a Conda environment yaml file to `Session.add_requirements`.
- Added support for asynchronous execution of multi-query dataframes that contain binding variables.
- Added support for renaming multiple columns in `DataFrame.rename`.
- Added support for Geometry datatypes.
- Added support for `params` in `session.sql()` in stored procedures.
- Added support for user-defined aggregate functions (UDAFs). This feature is currently in private preview.
- Added support for vectorized UDTFs (user-defined table functions). This feature is currently in public preview.
- Added support for Snowflake Timestamp variants (i.e., `TIMESTAMP_NTZ`, `TIMESTAMP_LTZ`, `TIMESTAMP_TZ`)
  - Added `TimestampTimezone` as an argument in `TimestampType` constructor.
  - Added type hints `NTZ`, `LTZ`, `TZ` and `Timestamp` to annotate functions when registering UDFs.

### Improvements

- Removed redundant dependency `typing-extensions`.
- `DataFrame.cache_result` now creates temp table fully qualified names under current database and current schema.

### Bug Fixes

- Fixed a bug where type check happens on pandas before it is imported.
- Fixed a bug when creating a UDF from `numpy.ufunc`.
- Fixed a bug where `DataFrame.union` was not generating the correct `Selectable.schema_query` when SQL simplifier is enabled.

### Behavior Changes

- `DataFrameWriter.save_as_table` now respects the `nullable` field of the schema provided by the user or the inferred schema based on data from user input.

### Dependency updates

- Updated ``snowflake-connector-python`` to 3.0.4.

## 1.5.1 (2023-06-20)

### New Features

- Added support for the Python 3.10 runtime environment.

## 1.5.0 (2023-06-09)

### Behavior Changes

- Aggregation results, from functions such as `DataFrame.agg` and `DataFrame.describe`, no longer strip away non-printing characters from column names.

### New Features

- Added support for the Python 3.9 runtime environment.
- Added support for new functions in `snowflake.snowpark.functions`:
  - `array_generate_range`
  - `array_unique_agg`
  - `collect_set`
  - `sequence`
- Added support for registering and calling stored procedures with `TABLE` return type.
- Added support for parameter `length` in `StringType()` to specify the maximum number of characters that can be stored by the column.
- Added the alias `functions.element_at()` for `functions.get()`.
- Added the alias `Column.contains` for `functions.contains`.
- Added experimental feature `DataFrame.alias`.
- Added support for querying metadata columns from stage when creating `DataFrame` using `DataFrameReader`.
- Added support for `StructType.add` to append more fields to existing `StructType` objects.
- Added support for parameter `execute_as` in `StoredProcedureRegistration.register_from_file()` to specify stored procedure caller rights.

### Bug Fixes

- Fixed a bug where the `Dataframe.join_table_function` did not run all of the necessary queries to set up the join table function when SQL simplifier was enabled.
- Fixed type hint declaration for custom types - `ColumnOrName`, `ColumnOrLiteralStr`, `ColumnOrSqlExpr`, `LiteralType` and `ColumnOrLiteral` that were breaking `mypy` checks.
- Fixed a bug where `DataFrameWriter.save_as_table` and `DataFrame.copy_into_table` failed to parse fully qualified table names.

## 1.4.0 (2023-04-24)

### New Features

- Added support for `session.getOrCreate`.
- Added support for alias `Column.getField`.
- Added support for new functions in `snowflake.snowpark.functions`:
  - `date_add` and `date_sub` to make add and subtract operations easier.
  - `daydiff`
  - `explode`
  - `array_distinct`.
  - `regexp_extract`.
  - `struct`.
  - `format_number`.
  - `bround`.
  - `substring_index`
- Added parameter `skip_upload_on_content_match` when creating UDFs, UDTFs and stored procedures using `register_from_file` to skip uploading files to a stage if the same version of the files are already on the stage.
- Added support for `DataFrameWriter.save_as_table` method to take table names that contain dots.
- Flattened generated SQL when `DataFrame.filter()` or `DataFrame.order_by()` is followed by a projection statement (e.g. `DataFrame.select()`, `DataFrame.with_column()`).
- Added support for creating dynamic tables _(in private preview)_ using `Dataframe.create_or_replace_dynamic_table`.
- Added an optional argument `params` in `session.sql()` to support binding variables. Note that this is not supported in stored procedures yet.

### Bug Fixes

- Fixed a bug in `strtok_to_array` where an exception was thrown when a delimiter was passed in.
- Fixed a bug in `session.add_import` where the module had the same namespace as other dependencies.

## 1.3.0 (2023-03-28)

### New Features

- Added support for `delimiters` parameter in `functions.initcap()`.
- Added support for `functions.hash()` to accept a variable number of input expressions.
- Added API `Session.RuntimeConfig` for getting/setting/checking the mutability of any runtime configuration.
- Added support managing case sensitivity in `Row` results from `DataFrame.collect` using `case_sensitive` parameter.
- Added API `Session.conf` for getting, setting or checking the mutability of any runtime configuration.
- Added support for managing case sensitivity in `Row` results from `DataFrame.collect` using `case_sensitive` parameter.
- Added indexer support for `snowflake.snowpark.types.StructType`.
- Added a keyword argument `log_on_exception` to `Dataframe.collect` and `Dataframe.collect_no_wait` to optionally disable error logging for SQL exceptions.

### Bug Fixes

- Fixed a bug where a DataFrame set operation(`DataFrame.substract`, `DataFrame.union`, etc.) being called after another DataFrame set operation and `DataFrame.select` or `DataFrame.with_column` throws an exception.
- Fixed a bug where chained sort statements are overwritten by the SQL simplifier.

### Improvements

- Simplified JOIN queries to use constant subquery aliases (`SNOWPARK_LEFT`, `SNOWPARK_RIGHT`) by default. Users can disable this at runtime with `session.conf.set('use_constant_subquery_alias', False)` to use randomly generated alias names instead.
- Allowed specifying statement parameters in `session.call()`.
- Enabled the uploading of large pandas DataFrames in stored procedures by defaulting to a chunk size of 100,000 rows.

## 1.2.0 (2023-03-02)

### New Features

- Added support for displaying source code as comments in the generated scripts when registering stored procedures. This
  is enabled by default, turn off by specifying `source_code_display=False` at registration.
- Added a parameter `if_not_exists` when creating a UDF, UDTF or Stored Procedure from Snowpark Python to ignore creating the specified function or procedure if it already exists.
- Accept integers when calling `snowflake.snowpark.functions.get` to extract value from array.
- Added `functions.reverse` in functions to open access to Snowflake built-in function
  [reverse](https://docs.snowflake.com/en/sql-reference/functions/reverse).
- Added parameter `require_scoped_url` in snowflake.snowflake.files.SnowflakeFile.open() `(in Private Preview)` to replace `is_owner_file` is marked for deprecation.

### Bug Fixes

- Fixed a bug that overwrote `paramstyle` to `qmark` when creating a Snowpark session.
- Fixed a bug where `df.join(..., how="cross")` fails with `SnowparkJoinException: (1112): Unsupported using join type 'Cross'`.
- Fixed a bug where querying a `DataFrame` column created from chained function calls used a wrong column name.

## 1.1.0 (2023-01-26)

### New Features:

- Added `asc`, `asc_nulls_first`, `asc_nulls_last`, `desc`, `desc_nulls_first`, `desc_nulls_last`, `date_part` and `unix_timestamp` in functions.
- Added the property `DataFrame.dtypes` to return a list of column name and data type pairs.
- Added the following aliases:
  - `functions.expr()` for `functions.sql_expr()`.
  - `functions.date_format()` for `functions.to_date()`.
  - `functions.monotonically_increasing_id()` for `functions.seq8()`
  - `functions.from_unixtime()` for `functions.to_timestamp()`

### Bug Fixes:

- Fixed a bug in SQL simplifier that didn’t handle Column alias and join well in some cases. See https://github.com/snowflakedb/snowpark-python/issues/658 for details.
- Fixed a bug in SQL simplifier that generated wrong column names for function calls, NaN and INF.

### Improvements

- The session parameter `PYTHON_SNOWPARK_USE_SQL_SIMPLIFIER` is `True` after Snowflake 7.3 was released. In snowpark-python, `session.sql_simplifier_enabled` reads the value of `PYTHON_SNOWPARK_USE_SQL_SIMPLIFIER` by default, meaning that the SQL simplfier is enabled by default after the Snowflake 7.3 release. To turn this off, set `PYTHON_SNOWPARK_USE_SQL_SIMPLIFIER` in Snowflake to `False` or run `session.sql_simplifier_enabled = False` from Snowpark. It is recommended to use the SQL simplifier because it helps to generate more concise SQL.

## 1.0.0 (2022-11-01)

### New Features

- Added `Session.generator()` to create a new `DataFrame` using the Generator table function.
- Added a parameter `secure` to the functions that create a secure UDF or UDTF.

## 0.12.0 (2022-10-14)

### New Features

- Added new APIs for async job:
  - `Session.create_async_job()` to create an `AsyncJob` instance from a query id.
  - `AsyncJob.result()` now accepts argument `result_type` to return the results in different formats.
  - `AsyncJob.to_df()` returns a `DataFrame` built from the result of this asynchronous job.
  - `AsyncJob.query()` returns the SQL text of the executed query.
- `DataFrame.agg()` and `RelationalGroupedDataFrame.agg()` now accept variable-length arguments.
- Added parameters `lsuffix` and `rsuffix` to `DataFram.join()` and `DataFrame.cross_join()` to conveniently rename overlapping columns.
- Added `Table.drop_table()` so you can drop the temp table after `DataFrame.cache_result()`. `Table` is also a context manager so you can use the `with` statement to drop the cache temp table after use.
- Added `Session.use_secondary_roles()`.
- Added functions `first_value()` and `last_value()`. (contributed by @chasleslr)
- Added `on` as an alias for `using_columns` and `how` as an alias for `join_type` in `DataFrame.join()`.

### Bug Fixes

- Fixed a bug in `Session.create_dataframe()` that raised an error when `schema` names had special characters.
- Fixed a bug in which options set in `Session.read.option()` were not passed to `DataFrame.copy_into_table()` as default values.
- Fixed a bug in which `DataFrame.copy_into_table()` raises an error when a copy option has single quotes in the value.

## 0.11.0 (2022-09-28)

### Behavior Changes

- `Session.add_packages()` now raises `ValueError` when the version of a package cannot be found in Snowflake Anaconda channel. Previously, `Session.add_packages()` succeeded, and a `SnowparkSQLException` exception was raised later in the UDF/SP registration step.

### New Features:

- Added method `FileOperation.get_stream()` to support downloading stage files as stream.
- Added support in `functions.ntiles()` to accept int argument.
- Added the following aliases:
  - `functions.call_function()` for `functions.call_builtin()`.
  - `functions.function()` for `functions.builtin()`.
  - `DataFrame.order_by()` for `DataFrame.sort()`
  - `DataFrame.orderBy()` for `DataFrame.sort()`
- Improved `DataFrame.cache_result()` to return a more accurate `Table` class instead of a `DataFrame` class.
- Added support to allow `session` as the first argument when calling `StoredProcedure`.

### Improvements

- Improved nested query generation by flattening queries when applicable.
  - This improvement could be enabled by setting `Session.sql_simplifier_enabled = True`.
  - `DataFrame.select()`, `DataFrame.with_column()`, `DataFrame.drop()` and other select-related APIs have more flattened SQLs.
  - `DataFrame.union()`, `DataFrame.union_all()`, `DataFrame.except_()`, `DataFrame.intersect()`, `DataFrame.union_by_name()` have flattened SQLs generated when multiple set operators are chained.
- Improved type annotations for async job APIs.

### Bug Fixes

- Fixed a bug in which `Table.update()`, `Table.delete()`, `Table.merge()` try to reference a temp table that does not exist.

## 0.10.0 (2022-09-16)

### New Features:

- Added experimental APIs for evaluating Snowpark dataframes with asynchronous queries:
  - Added keyword argument `block` to the following action APIs on Snowpark dataframes (which execute queries) to allow asynchronous evaluations:
    - `DataFrame.collect()`, `DataFrame.to_local_iterator()`, `DataFrame.to_pandas()`, `DataFrame.to_pandas_batches()`, `DataFrame.count()`, `DataFrame.first()`.
    - `DataFrameWriter.save_as_table()`, `DataFrameWriter.copy_into_location()`.
    - `Table.delete()`, `Table.update()`, `Table.merge()`.
  - Added method `DataFrame.collect_nowait()` to allow asynchronous evaluations.
  - Added class `AsyncJob` to retrieve results from asynchronously executed queries and check their status.
- Added support for `table_type` in `Session.write_pandas()`. You can now choose from these `table_type` options: `"temporary"`, `"temp"`, and `"transient"`.
- Added support for using Python structured data (`list`, `tuple` and `dict`) as literal values in Snowpark.
- Added keyword argument `execute_as` to `functions.sproc()` and `session.sproc.register()` to allow registering a stored procedure as a caller or owner.
- Added support for specifying a pre-configured file format when reading files from a stage in Snowflake.

### Improvements:

- Added support for displaying details of a Snowpark session.

### Bug Fixes:

- Fixed a bug in which `DataFrame.copy_into_table()` and `DataFrameWriter.save_as_table()` mistakenly created a new table if the table name is fully qualified, and the table already exists.

### Deprecations:

- Deprecated keyword argument `create_temp_table` in `Session.write_pandas()`.
- Deprecated invoking UDFs using arguments wrapped in a Python list or tuple. You can use variable-length arguments without a list or tuple.

### Dependency updates

- Updated ``snowflake-connector-python`` to 2.7.12.

## 0.9.0 (2022-08-30)

### New Features:

- Added support for displaying source code as comments in the generated scripts when registering UDFs.
  This feature is turned on by default. To turn it off, pass the new keyword argument `source_code_display` as `False` when calling `register()` or `@udf()`.
- Added support for calling table functions from `DataFrame.select()`, `DataFrame.with_column()` and `DataFrame.with_columns()` which now take parameters of type `table_function.TableFunctionCall` for columns.
- Added keyword argument `overwrite` to `session.write_pandas()` to allow overwriting contents of a Snowflake table with that of a pandas DataFrame.
- Added keyword argument `column_order` to `df.write.save_as_table()` to specify the matching rules when inserting data into table in append mode.
- Added method `FileOperation.put_stream()` to upload local files to a stage via file stream.
- Added methods `TableFunctionCall.alias()` and `TableFunctionCall.as_()` to allow aliasing the names of columns that come from the output of table function joins.
- Added function `get_active_session()` in module `snowflake.snowpark.context` to get the current active Snowpark session.

### Bug Fixes:

- Fixed a bug in which batch insert should not raise an error when `statement_params` is not passed to the function.
- Fixed a bug in which column names should be quoted when `session.create_dataframe()` is called with dicts and a given schema.
- Fixed a bug in which creation of table should be skipped if the table already exists and is in append mode when calling `df.write.save_as_table()`.
- Fixed a bug in which third-party packages with underscores cannot be added when registering UDFs.

### Improvements:

- Improved function `function.uniform()` to infer the types of inputs `max_` and `min_` and cast the limits to `IntegerType` or `FloatType` correspondingly.

## 0.8.0 (2022-07-22)

### New Features:

- Added keyword only argument `statement_params` to the following methods to allow for specifying statement level parameters:
  - `collect`, `to_local_iterator`, `to_pandas`, `to_pandas_batches`,
    `count`, `copy_into_table`, `show`, `create_or_replace_view`, `create_or_replace_temp_view`, `first`, `cache_result`
    and `random_split` on class `snowflake.snowpark.Dateframe`.
  - `update`, `delete` and `merge` on class `snowflake.snowpark.Table`.
  - `save_as_table` and `copy_into_location` on class `snowflake.snowpark.DataFrameWriter`.
  - `approx_quantile`, `statement_params`, `cov` and `crosstab` on class `snowflake.snowpark.DataFrameStatFunctions`.
  - `register` and `register_from_file` on class `snowflake.snowpark.udf.UDFRegistration`.
  - `register` and `register_from_file` on class `snowflake.snowpark.udtf.UDTFRegistration`.
  - `register` and `register_from_file` on class `snowflake.snowpark.stored_procedure.StoredProcedureRegistration`.
  - `udf`, `udtf` and `sproc` in `snowflake.snowpark.functions`.
- Added support for `Column` as an input argument to `session.call()`.
- Added support for `table_type` in `df.write.save_as_table()`. You can now choose from these `table_type` options: `"temporary"`, `"temp"`, and `"transient"`.

### Improvements:

- Added validation of object name in `session.use_*` methods.
- Updated the query tag in SQL to escape it when it has special characters.
- Added a check to see if Anaconda terms are acknowledged when adding missing packages.

### Bug Fixes:

- Fixed the limited length of the string column in `session.create_dataframe()`.
- Fixed a bug in which `session.create_dataframe()` mistakenly converted 0 and `False` to `None` when the input data was only a list.
- Fixed a bug in which calling `session.create_dataframe()` using a large local dataset sometimes created a temp table twice.
- Aligned the definition of `function.trim()` with the SQL function definition.
- Fixed an issue where snowpark-python would hang when using the Python system-defined (built-in function) `sum` vs. the Snowpark `function.sum()`.

### Deprecations:

- Deprecated keyword argument `create_temp_table` in `df.write.save_as_table()`.

## 0.7.0 (2022-05-25)

### New Features:

- Added support for user-defined table functions (UDTFs).
  - Use function `snowflake.snowpark.functions.udtf()` to register a UDTF, or use it as a decorator to register the UDTF.
    - You can also use `Session.udtf.register()` to register a UDTF.
  - Use `Session.udtf.register_from_file()` to register a UDTF from a Python file.
- Updated APIs to query a table function, including both Snowflake built-in table functions and UDTFs.
  - Use function `snowflake.snowpark.functions.table_function()` to create a callable representing a table function and use it to call the table function in a query.
  - Alternatively, use function `snowflake.snowpark.functions.call_table_function()` to call a table function.
  - Added support for `over` clause that specifies `partition by` and `order by` when lateral joining a table function.
  - Updated `Session.table_function()` and `DataFrame.join_table_function()` to accept `TableFunctionCall` instances.

### Breaking Changes:

- When creating a function with `functions.udf()` and `functions.sproc()`, you can now specify an empty list for the `imports` or `packages` argument to indicate that no import or package is used for this UDF or stored procedure. Previously, specifying an empty list meant that the function would use session-level imports or packages.
- Improved the `__repr__` implementation of data types in `types.py`. The unused `type_name` property has been removed.
- Added a Snowpark-specific exception class for SQL errors. This replaces the previous `ProgrammingError` from the Python connector.

### Improvements:

- Added a lock to a UDF or UDTF when it is called for the first time per thread.
- Improved the error message for pickling errors that occurred during UDF creation.
- Included the query ID when logging the failed query.

### Bug Fixes:

- Fixed a bug in which non-integral data (such as timestamps) was occasionally converted to integer when calling `DataFrame.to_pandas()`.
- Fixed a bug in which `DataFrameReader.parquet()` failed to read a parquet file when its column contained spaces.
- Fixed a bug in which `DataFrame.copy_into_table()` failed when the dataframe is created by reading a file with inferred schemas.

### Deprecations

`Session.flatten()` and `DataFrame.flatten()`.

### Dependency Updates:

- Restricted the version of `cloudpickle` <= `2.0.0`.

## 0.6.0 (2022-04-27)

### New Features:

- Added support for vectorized UDFs with the input as a pandas DataFrame or pandas Series and the output as a pandas Series. This improves the performance of UDFs in Snowpark.
- Added support for inferring the schema of a DataFrame by default when it is created by reading a Parquet, Avro, or ORC file in the stage.
- Added functions `current_session()`, `current_statement()`, `current_user()`, `current_version()`, `current_warehouse()`, `date_from_parts()`, `date_trunc()`, `dayname()`, `dayofmonth()`, `dayofweek()`, `dayofyear()`, `grouping()`, `grouping_id()`, `hour()`, `last_day()`, `minute()`, `next_day()`, `previous_day()`, `second()`, `month()`, `monthname()`, `quarter()`, `year()`, `current_database()`, `current_role()`, `current_schema()`, `current_schemas()`, `current_region()`, `current_avaliable_roles()`, `add_months()`, `any_value()`, `bitnot()`, `bitshiftleft()`, `bitshiftright()`, `convert_timezone()`, `uniform()`, `strtok_to_array()`, `sysdate()`, `time_from_parts()`,  `timestamp_from_parts()`, `timestamp_ltz_from_parts()`, `timestamp_ntz_from_parts()`, `timestamp_tz_from_parts()`, `weekofyear()`, `percentile_cont()` to `snowflake.snowflake.functions`.

### Breaking Changes:

- Expired deprecations:
  - Removed the following APIs that were deprecated in 0.4.0: `DataFrame.groupByGroupingSets()`, `DataFrame.naturalJoin()`, `DataFrame.joinTableFunction`, `DataFrame.withColumns()`, `Session.getImports()`, `Session.addImport()`, `Session.removeImport()`, `Session.clearImports()`, `Session.getSessionStage()`, `Session.getDefaultDatabase()`, `Session.getDefaultSchema()`, `Session.getCurrentDatabase()`, `Session.getCurrentSchema()`, `Session.getFullyQualifiedCurrentSchema()`.

### Improvements:

- Added support for creating an empty `DataFrame` with a specific schema using the `Session.create_dataframe()` method.
- Changed the logging level from `INFO` to `DEBUG` for several logs (e.g., the executed query) when evaluating a dataframe.
- Improved the error message when failing to create a UDF due to pickle errors.

### Bug Fixes:

- Removed pandas hard dependencies in the `Session.create_dataframe()` method.

### Dependency Updates:

- Added `typing-extension` as a new dependency with the version >= `4.1.0`.

## 0.5.0 (2022-03-22)

### New Features

- Added stored procedures API.
  - Added `Session.sproc` property and `sproc()` to `snowflake.snowpark.functions`, so you can register stored procedures.
  - Added `Session.call` to call stored procedures by name.
- Added `UDFRegistration.register_from_file()` to allow registering UDFs from Python source files or zip files directly.
- Added `UDFRegistration.describe()` to describe a UDF.
- Added `DataFrame.random_split()` to provide a way to randomly split a dataframe.
- Added functions `md5()`, `sha1()`, `sha2()`, `ascii()`, `initcap()`, `length()`, `lower()`, `lpad()`, `ltrim()`, `rpad()`, `rtrim()`, `repeat()`, `soundex()`, `regexp_count()`, `replace()`, `charindex()`, `collate()`, `collation()`, `insert()`, `left()`, `right()`, `endswith()` to `snowflake.snowpark.functions`.
- Allowed `call_udf()` to accept literal values.
- Provided a `distinct` keyword in `array_agg()`.

### Bug Fixes:

- Fixed an issue that caused `DataFrame.to_pandas()` to have a string column if `Column.cast(IntegerType())` was used.
- Fixed a bug in `DataFrame.describe()` when there is more than one string column.

## 0.4.0 (2022-02-15)

### New Features

- You can now specify which Anaconda packages to use when defining UDFs.
  - Added `add_packages()`, `get_packages()`, `clear_packages()`, and `remove_package()`, to class `Session`.
  - Added `add_requirements()` to `Session` so you can use a requirements file to specify which packages this session will use.
  - Added parameter `packages` to function `snowflake.snowpark.functions.udf()` and method `UserDefinedFunction.register()` to indicate UDF-level Anaconda package dependencies when creating a UDF.
  - Added parameter `imports` to `snowflake.snowpark.functions.udf()` and `UserDefinedFunction.register()` to specify UDF-level code imports.
- Added a parameter `session` to function `udf()` and `UserDefinedFunction.register()` so you can specify which session to use to create a UDF if you have multiple sessions.
- Added types `Geography` and `Variant` to `snowflake.snowpark.types` to be used as type hints for Geography and Variant data when defining a UDF.
- Added support for Geography geoJSON data.
- Added `Table`, a subclass of `DataFrame` for table operations:
  - Methods `update` and `delete` update and delete rows of a table in Snowflake.
  - Method `merge` merges data from a `DataFrame` to a `Table`.
  - Override method `DataFrame.sample()` with an additional parameter `seed`, which works on tables but not on view and sub-queries.
- Added `DataFrame.to_local_iterator()` and `DataFrame.to_pandas_batches()` to allow getting results from an iterator when the result set returned from the Snowflake database is too large.
- Added `DataFrame.cache_result()` for caching the operations performed on a `DataFrame` in a temporary table.
  Subsequent operations on the original `DataFrame` have no effect on the cached result `DataFrame`.
- Added property `DataFrame.queries` to get SQL queries that will be executed to evaluate the `DataFrame`.
- Added `Session.query_history()` as a context manager to track SQL queries executed on a session, including all SQL queries to evaluate `DataFrame`s created from a session. Both query ID and query text are recorded.
- You can now create a `Session` instance from an existing established `snowflake.connector.SnowflakeConnection`. Use parameter `connection` in `Session.builder.configs()`.
- Added `use_database()`, `use_schema()`, `use_warehouse()`, and `use_role()` to class `Session` to switch database/schema/warehouse/role after a session is created.
- Added `DataFrameWriter.copy_into_table()` to unload a `DataFrame` to stage files.
- Added `DataFrame.unpivot()`.
- Added `Column.within_group()` for sorting the rows by columns with some aggregation functions.
- Added functions `listagg()`, `mode()`, `div0()`, `acos()`, `asin()`, `atan()`, `atan2()`, `cos()`, `cosh()`, `sin()`, `sinh()`, `tan()`, `tanh()`, `degrees()`, `radians()`, `round()`, `trunc()`, and `factorial()` to `snowflake.snowflake.functions`.
- Added an optional argument `ignore_nulls` in function `lead()` and `lag()`.
- The `condition` parameter of function `when()` and `iff()` now accepts SQL expressions.

### Improvements

- All function and method names have been renamed to use the snake case naming style, which is more Pythonic. For convenience, some camel case names are kept as aliases to the snake case APIs. It is recommended to use the snake case APIs.
  - Deprecated these methods on class `Session` and replaced them with their snake case equivalents: `getImports()`, `addImports()`, `removeImport()`, `clearImports()`, `getSessionStage()`, `getDefaultSchema()`, `getDefaultSchema()`, `getCurrentDatabase()`, `getFullyQualifiedCurrentSchema()`.
  - Deprecated these methods on class `DataFrame` and replaced them with their snake case equivalents: `groupingByGroupingSets()`, `naturalJoin()`, `withColumns()`, `joinTableFunction()`.
- Property `DataFrame.columns` is now consistent with `DataFrame.schema.names` and the Snowflake database `Identifier Requirements`.
- `Column.__bool__()` now raises a `TypeError`. This will ban the use of logical operators `and`, `or`, `not` on `Column` object, for instance `col("a") > 1 and col("b") > 2` will raise the `TypeError`. Use `(col("a") > 1) & (col("b") > 2)` instead.
- Changed `PutResult` and `GetResult` to subclass `NamedTuple`.
- Fixed a bug which raised an error when the local path or stage location has a space or other special characters.
- Changed `DataFrame.describe()` so that non-numeric and non-string columns are ignored instead of raising an exception.

### Dependency updates

- Updated ``snowflake-connector-python`` to 2.7.4.

## 0.3.0 (2022-01-09)

### New Features

- Added `Column.isin()`, with an alias `Column.in_()`.
- Added `Column.try_cast()`, which is a special version of `cast()`. It tries to cast a string expression to other types and returns `null` if the cast is not possible.
- Added `Column.startswith()` and `Column.substr()` to process string columns.
- `Column.cast()` now also accepts a `str` value to indicate the cast type in addition to a `DataType` instance.
- Added `DataFrame.describe()` to summarize stats of a `DataFrame`.
- Added `DataFrame.explain()` to print the query plan of a `DataFrame`.
- `DataFrame.filter()` and `DataFrame.select_expr()` now accepts a sql expression.
- Added a new `bool` parameter `create_temp_table` to methods `DataFrame.saveAsTable()` and `Session.write_pandas()` to optionally create a temp table.
- Added `DataFrame.minus()` and `DataFrame.subtract()` as aliases to `DataFrame.except_()`.
- Added `regexp_replace()`, `concat()`, `concat_ws()`, `to_char()`, `current_timestamp()`, `current_date()`, `current_time()`, `months_between()`, `cast()`, `try_cast()`, `greatest()`, `least()`, and `hash()` to module `snowflake.snowpark.functions`.

### Bug Fixes

- Fixed an issue where `Session.createDataFrame(pandas_df)` and `Session.write_pandas(pandas_df)` raise an exception when the `pandas DataFrame` has spaces in the column name.
- `DataFrame.copy_into_table()` sometimes prints an `error` level log entry while it actually works. It's fixed now.
- Fixed an API docs issue where some `DataFrame` APIs are missing from the docs.

### Dependency updates

- Update ``snowflake-connector-python`` to 2.7.2, which upgrades ``pyarrow`` dependency to 6.0.x. Refer to the [python connector 2.7.2 release notes](https://pypi.org/project/snowflake-connector-python/2.7.2/) for more details.

## 0.2.0 (2021-12-02)

### New Features

- Updated the `Session.createDataFrame()` method for creating a `DataFrame` from a pandas DataFrame.
- Added the `Session.write_pandas()` method for writing a `pandas DataFrame` to a table in Snowflake and getting a `Snowpark DataFrame` object back.
- Added new classes and methods for calling window functions.
- Added the new functions `cume_dist()`, to find the cumulative distribution of a value with regard to other values within a window partition,
  and `row_number()`, which returns a unique row number for each row within a window partition.
- Added functions for computing statistics for DataFrames in the `DataFrameStatFunctions` class.
- Added functions for handling missing values in a DataFrame in the `DataFrameNaFunctions` class.
- Added new methods `rollup()`, `cube()`, and `pivot()` to the `DataFrame` class.
- Added the `GroupingSets` class, which you can use with the DataFrame groupByGroupingSets method to perform a SQL GROUP BY GROUPING SETS.
- Added the new `FileOperation(session)`
  class that you can use to upload and download files to and from a stage.
- Added the `DataFrame.copy_into_table()`
  method for loading data from files in a stage into a table.
- In CASE expressions, the functions `when()` and `otherwise()`
  now accept Python types in addition to `Column` objects.
- When you register a UDF you can now optionally set the `replace` parameter to `True` to overwrite an existing UDF with the same name.

### Improvements

- UDFs are now compressed before they are uploaded to the server. This makes them about 10 times smaller, which can help
  when you are using large ML model files.
- When the size of a UDF is less than 8196 bytes, it will be uploaded as in-line code instead of uploaded to a stage.

### Bug Fixes

- Fixed an issue where the statement `df.select(when(col("a") == 1, 4).otherwise(col("a"))), [Row(4), Row(2), Row(3)]` raised an exception.
- Fixed an issue where `df.toPandas()` raised an exception when a DataFrame was created from large local data.

## 0.1.0 (2021-10-26)

Start of Private Preview<|MERGE_RESOLUTION|>--- conflicted
+++ resolved
@@ -72,11 +72,8 @@
   - `pd.read_sas`
   - `pd.read_xml`
 - Added support for `DataFrame.to_iceberg` and `Series.to_iceberg`.
-<<<<<<< HEAD
+- Added support for dict values in `Series.str.len`.
 - Added support for dict values in `Series.str.get`.
-=======
-- Added support for dict values in `Series.str.len`.
->>>>>>> 6a0f541d
 
 #### Improvements
 
